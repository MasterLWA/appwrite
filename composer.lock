--- conflicted
+++ resolved
@@ -4,11 +4,7 @@
         "Read more about it at https://getcomposer.org/doc/01-basic-usage.md#installing-dependencies",
         "This file is @generated automatically"
     ],
-<<<<<<< HEAD
-    "content-hash": "be98fbe479fad1146fb54411ebfc9a57",
-=======
     "content-hash": "70ce232aec13929c9cc7901fa34282a0",
->>>>>>> 7c1eb0bc
     "packages": [
         {
             "name": "adhocore/jwt",
@@ -123,11 +119,7 @@
             "source": {
                 "type": "git",
                 "url": "https://github.com/appwrite/runtimes.git",
-<<<<<<< HEAD
-                "reference": "85053974a0d17415c0bd955ac8d6758c0d186d2b"
-=======
                 "reference": "ea44eb19af851a3fe4ecf73e789f374f70d778c5"
->>>>>>> 7c1eb0bc
             },
             "require": {
                 "php": ">=8.0",
@@ -168,11 +160,7 @@
                 "php",
                 "runtimes"
             ],
-<<<<<<< HEAD
-            "time": "2022-02-09T12:31:08+00:00"
-=======
             "time": "2022-02-17T12:06:12+00:00"
->>>>>>> 7c1eb0bc
         },
         {
             "name": "chillerlan/php-qrcode",
@@ -3089,13 +3077,6 @@
         },
         {
             "name": "appwrite/sdk-generator",
-<<<<<<< HEAD
-            "version": "dev-feat-preps-for-0.13",
-            "source": {
-                "type": "git",
-                "url": "https://github.com/appwrite/sdk-generator",
-                "reference": "b977fcf357a267f41299539ac9095aa7bbcc2600"
-=======
             "version": "0.17.2",
             "source": {
                 "type": "git",
@@ -3107,7 +3088,6 @@
                 "url": "https://api.github.com/repos/appwrite/sdk-generator/zipball/37bc6fc1b4b4940c7659748d7d2d5110da5457a4",
                 "reference": "37bc6fc1b4b4940c7659748d7d2d5110da5457a4",
                 "shasum": ""
->>>>>>> 7c1eb0bc
             },
             "require": {
                 "ext-curl": "*",
@@ -3142,15 +3122,11 @@
                 }
             ],
             "description": "Appwrite PHP library for generating API SDKs for multiple programming languages and platforms",
-<<<<<<< HEAD
-            "time": "2022-02-15T11:09:40+00:00"
-=======
             "support": {
                 "issues": "https://github.com/appwrite/sdk-generator/issues",
                 "source": "https://github.com/appwrite/sdk-generator/tree/0.17.2"
             },
             "time": "2022-01-28T08:25:10+00:00"
->>>>>>> 7c1eb0bc
         },
         {
             "name": "composer/pcre",
@@ -5241,7 +5217,6 @@
         },
         {
             "name": "sebastian/global-state",
-<<<<<<< HEAD
             "version": "5.0.5",
             "source": {
                 "type": "git",
@@ -5252,18 +5227,6 @@
                 "type": "zip",
                 "url": "https://api.github.com/repos/sebastianbergmann/global-state/zipball/0ca8db5a5fc9c8646244e629625ac486fa286bf2",
                 "reference": "0ca8db5a5fc9c8646244e629625ac486fa286bf2",
-=======
-            "version": "5.0.4",
-            "source": {
-                "type": "git",
-                "url": "https://github.com/sebastianbergmann/global-state.git",
-                "reference": "19c519631c5a511b7ed0ad64a6713fdb3fd25fe4"
-            },
-            "dist": {
-                "type": "zip",
-                "url": "https://api.github.com/repos/sebastianbergmann/global-state/zipball/19c519631c5a511b7ed0ad64a6713fdb3fd25fe4",
-                "reference": "19c519631c5a511b7ed0ad64a6713fdb3fd25fe4",
->>>>>>> 7c1eb0bc
                 "shasum": ""
             },
             "require": {
@@ -5314,11 +5277,7 @@
                     "type": "github"
                 }
             ],
-<<<<<<< HEAD
             "time": "2022-02-14T08:28:10+00:00"
-=======
-            "time": "2022-02-10T07:01:19+00:00"
->>>>>>> 7c1eb0bc
         },
         {
             "name": "sebastian/lines-of-code",
@@ -6102,85 +6061,6 @@
             "time": "2021-11-30T18:21:41+00:00"
         },
         {
-<<<<<<< HEAD
-=======
-            "name": "symfony/polyfill-php72",
-            "version": "v1.24.0",
-            "source": {
-                "type": "git",
-                "url": "https://github.com/symfony/polyfill-php72.git",
-                "reference": "9a142215a36a3888e30d0a9eeea9766764e96976"
-            },
-            "dist": {
-                "type": "zip",
-                "url": "https://api.github.com/repos/symfony/polyfill-php72/zipball/9a142215a36a3888e30d0a9eeea9766764e96976",
-                "reference": "9a142215a36a3888e30d0a9eeea9766764e96976",
-                "shasum": ""
-            },
-            "require": {
-                "php": ">=7.1"
-            },
-            "type": "library",
-            "extra": {
-                "branch-alias": {
-                    "dev-main": "1.23-dev"
-                },
-                "thanks": {
-                    "name": "symfony/polyfill",
-                    "url": "https://github.com/symfony/polyfill"
-                }
-            },
-            "autoload": {
-                "files": [
-                    "bootstrap.php"
-                ],
-                "psr-4": {
-                    "Symfony\\Polyfill\\Php72\\": ""
-                }
-            },
-            "notification-url": "https://packagist.org/downloads/",
-            "license": [
-                "MIT"
-            ],
-            "authors": [
-                {
-                    "name": "Nicolas Grekas",
-                    "email": "p@tchwork.com"
-                },
-                {
-                    "name": "Symfony Community",
-                    "homepage": "https://symfony.com/contributors"
-                }
-            ],
-            "description": "Symfony polyfill backporting some PHP 7.2+ features to lower PHP versions",
-            "homepage": "https://symfony.com",
-            "keywords": [
-                "compatibility",
-                "polyfill",
-                "portable",
-                "shim"
-            ],
-            "support": {
-                "source": "https://github.com/symfony/polyfill-php72/tree/v1.24.0"
-            },
-            "funding": [
-                {
-                    "url": "https://symfony.com/sponsor",
-                    "type": "custom"
-                },
-                {
-                    "url": "https://github.com/fabpot",
-                    "type": "github"
-                },
-                {
-                    "url": "https://tidelift.com/funding/github/packagist/symfony/symfony",
-                    "type": "tidelift"
-                }
-            ],
-            "time": "2021-05-27T09:17:38+00:00"
-        },
-        {
->>>>>>> 7c1eb0bc
             "name": "symfony/service-contracts",
             "version": "v3.0.0",
             "source": {
@@ -6448,7 +6328,6 @@
         },
         {
             "name": "twig/twig",
-<<<<<<< HEAD
             "version": "v3.3.8",
             "source": {
                 "type": "git",
@@ -6459,18 +6338,6 @@
                 "type": "zip",
                 "url": "https://api.github.com/repos/twigphp/Twig/zipball/972d8604a92b7054828b539f2febb0211dd5945c",
                 "reference": "972d8604a92b7054828b539f2febb0211dd5945c",
-=======
-            "version": "v2.14.11",
-            "source": {
-                "type": "git",
-                "url": "https://github.com/twigphp/Twig.git",
-                "reference": "66baa66f29ee30e487e05f1679903e36eb01d727"
-            },
-            "dist": {
-                "type": "zip",
-                "url": "https://api.github.com/repos/twigphp/Twig/zipball/66baa66f29ee30e487e05f1679903e36eb01d727",
-                "reference": "66baa66f29ee30e487e05f1679903e36eb01d727",
->>>>>>> 7c1eb0bc
                 "shasum": ""
             },
             "require": {
@@ -6521,11 +6388,7 @@
             ],
             "support": {
                 "issues": "https://github.com/twigphp/Twig/issues",
-<<<<<<< HEAD
                 "source": "https://github.com/twigphp/Twig/tree/v3.3.8"
-=======
-                "source": "https://github.com/twigphp/Twig/tree/v2.14.11"
->>>>>>> 7c1eb0bc
             },
             "funding": [
                 {
@@ -6537,11 +6400,7 @@
                     "type": "tidelift"
                 }
             ],
-<<<<<<< HEAD
             "time": "2022-02-04T06:59:48+00:00"
-=======
-            "time": "2022-02-04T06:57:25+00:00"
->>>>>>> 7c1eb0bc
         },
         {
             "name": "vimeo/psalm",
