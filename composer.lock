{
    "_readme": [
        "This file locks the dependencies of your project to a known state",
        "Read more about it at https://getcomposer.org/doc/01-basic-usage.md#installing-dependencies",
        "This file is @generated automatically"
    ],
<<<<<<< HEAD
    "content-hash": "2d32e708dd70ab32d06b912e74b1194a",
=======
    "content-hash": "6704f7df5ffe0baac3633dc8e683ed78",
>>>>>>> a8728a2f
    "packages": [
        {
            "name": "adhocore/jwt",
            "version": "1.1.2",
            "source": {
                "type": "git",
                "url": "https://github.com/adhocore/php-jwt.git",
                "reference": "6c434af7170090bb7a8880d2bc220a2254ba7899"
            },
            "dist": {
                "type": "zip",
                "url": "https://api.github.com/repos/adhocore/php-jwt/zipball/6c434af7170090bb7a8880d2bc220a2254ba7899",
                "reference": "6c434af7170090bb7a8880d2bc220a2254ba7899",
                "shasum": ""
            },
            "require": {
                "php": "^7.0 || ^8.0"
            },
            "require-dev": {
                "phpunit/phpunit": "^6.5 || ^7.5"
            },
            "type": "library",
            "autoload": {
                "psr-4": {
                    "Ahc\\Jwt\\": "src/"
                }
            },
            "notification-url": "https://packagist.org/downloads/",
            "license": [
                "MIT"
            ],
            "authors": [
                {
                    "name": "Jitendra Adhikari",
                    "email": "jiten.adhikary@gmail.com"
                }
            ],
            "description": "Ultra lightweight JSON web token (JWT) library for PHP5.5+.",
            "keywords": [
                "auth",
                "json-web-token",
                "jwt",
                "jwt-auth",
                "jwt-php",
                "token"
            ],
            "support": {
                "issues": "https://github.com/adhocore/php-jwt/issues",
                "source": "https://github.com/adhocore/php-jwt/tree/1.1.2"
            },
            "funding": [
                {
                    "url": "https://paypal.me/ji10",
                    "type": "custom"
                }
            ],
            "time": "2021-02-20T09:56:44+00:00"
        },
        {
            "name": "appwrite/php-clamav",
            "version": "1.1.0",
            "source": {
                "type": "git",
                "url": "https://github.com/appwrite/php-clamav.git",
                "reference": "61d00f24f9e7766fbba233e7b8d09c5475388073"
            },
            "dist": {
                "type": "zip",
                "url": "https://api.github.com/repos/appwrite/php-clamav/zipball/61d00f24f9e7766fbba233e7b8d09c5475388073",
                "reference": "61d00f24f9e7766fbba233e7b8d09c5475388073",
                "shasum": ""
            },
            "require": {
                "ext-sockets": "*",
                "php": ">=7.1"
            },
            "require-dev": {
                "phpunit/phpunit": "^7.0"
            },
            "type": "library",
            "autoload": {
                "psr-4": {
                    "Appwrite\\ClamAV\\": "src/ClamAV"
                }
            },
            "notification-url": "https://packagist.org/downloads/",
            "license": [
                "MIT"
            ],
            "authors": [
                {
                    "name": "Eldad Fux",
                    "email": "eldad@appwrite.io"
                }
            ],
            "description": "ClamAV network and pipe client for PHP",
            "keywords": [
                "anti virus",
                "appwrite",
                "clamav",
                "php"
            ],
            "support": {
                "issues": "https://github.com/appwrite/php-clamav/issues",
                "source": "https://github.com/appwrite/php-clamav/tree/1.1.0"
            },
            "time": "2020-10-02T05:23:46+00:00"
        },
        {
            "name": "appwrite/php-runtimes",
            "version": "0.2.0",
            "source": {
                "type": "git",
                "url": "https://github.com/appwrite/php-runtimes.git",
                "reference": "43ec4e91cecb9bba0015ef26ab3736cbee2055f5"
            },
            "dist": {
                "type": "zip",
                "url": "https://api.github.com/repos/appwrite/php-runtimes/zipball/43ec4e91cecb9bba0015ef26ab3736cbee2055f5",
                "reference": "43ec4e91cecb9bba0015ef26ab3736cbee2055f5",
                "shasum": ""
            },
            "require": {
                "php": ">=8.0",
                "utopia-php/system": "0.4.*"
            },
            "require-dev": {
                "phpunit/phpunit": "^9.3",
                "utopia-php/cli": "0.11.*",
                "vimeo/psalm": "4.0.1"
            },
            "type": "library",
            "autoload": {
                "psr-4": {
                    "Appwrite\\Runtimes\\": "src/Runtimes"
                }
            },
            "notification-url": "https://packagist.org/downloads/",
            "license": [
                "BSD-3"
            ],
            "authors": [
                {
                    "name": "Eldad Fux",
                    "email": "eldad@appwrite.io"
                },
                {
                    "name": "Torsten Dittmann",
                    "email": "torsten@appwrite.io"
                }
            ],
            "description": "Appwrite repository for Cloud Function runtimes that contains the configurations and tests for all of the Appwrite runtime environments.",
            "keywords": [
                "appwrite",
                "php",
                "runtimes"
            ],
            "support": {
                "issues": "https://github.com/appwrite/php-runtimes/issues",
                "source": "https://github.com/appwrite/php-runtimes/tree/0.2.0"
            },
            "time": "2021-04-22T20:47:42+00:00"
        },
        {
            "name": "chillerlan/php-qrcode",
            "version": "4.3.0",
            "source": {
                "type": "git",
                "url": "https://github.com/chillerlan/php-qrcode.git",
                "reference": "4968063fb3baeedb658293f89f9673fbf2499a3e"
            },
            "dist": {
                "type": "zip",
                "url": "https://api.github.com/repos/chillerlan/php-qrcode/zipball/4968063fb3baeedb658293f89f9673fbf2499a3e",
                "reference": "4968063fb3baeedb658293f89f9673fbf2499a3e",
                "shasum": ""
            },
            "require": {
                "chillerlan/php-settings-container": "^2.1",
                "ext-mbstring": "*",
                "php": "^7.4 || ^8.0"
            },
            "require-dev": {
                "phan/phan": "^3.2.2",
                "phpunit/phpunit": "^9.4",
                "setasign/fpdf": "^1.8.2"
            },
            "suggest": {
                "chillerlan/php-authenticator": "Yet another Google authenticator! Also creates URIs for mobile apps.",
                "setasign/fpdf": "Required to use the QR FPDF output."
            },
            "type": "library",
            "autoload": {
                "psr-4": {
                    "chillerlan\\QRCode\\": "src/"
                }
            },
            "notification-url": "https://packagist.org/downloads/",
            "license": [
                "MIT"
            ],
            "authors": [
                {
                    "name": "Kazuhiko Arase",
                    "homepage": "https://github.com/kazuhikoarase"
                },
                {
                    "name": "Smiley",
                    "email": "smiley@chillerlan.net",
                    "homepage": "https://github.com/codemasher"
                },
                {
                    "name": "Contributors",
                    "homepage": "https://github.com/chillerlan/php-qrcode/graphs/contributors"
                }
            ],
            "description": "A QR code generator. PHP 7.4+",
            "homepage": "https://github.com/chillerlan/php-qrcode",
            "keywords": [
                "phpqrcode",
                "qr",
                "qr code",
                "qrcode",
                "qrcode-generator"
            ],
            "support": {
                "issues": "https://github.com/chillerlan/php-qrcode/issues",
                "source": "https://github.com/chillerlan/php-qrcode/tree/4.3.0"
            },
            "funding": [
                {
                    "url": "https://www.paypal.com/donate?hosted_button_id=WLYUNAT9ZTJZ4",
                    "type": "custom"
                },
                {
                    "url": "https://ko-fi.com/codemasher",
                    "type": "ko_fi"
                }
            ],
            "time": "2020-11-18T20:49:20+00:00"
        },
        {
            "name": "chillerlan/php-settings-container",
            "version": "2.1.1",
            "source": {
                "type": "git",
                "url": "https://github.com/chillerlan/php-settings-container.git",
                "reference": "98ccc1b31b31a53bcb563465c4961879b2b93096"
            },
            "dist": {
                "type": "zip",
                "url": "https://api.github.com/repos/chillerlan/php-settings-container/zipball/98ccc1b31b31a53bcb563465c4961879b2b93096",
                "reference": "98ccc1b31b31a53bcb563465c4961879b2b93096",
                "shasum": ""
            },
            "require": {
                "ext-json": "*",
                "php": "^7.4 || ^8.0"
            },
            "require-dev": {
                "phan/phan": "^4.0",
                "phpunit/phpunit": "^9.5"
            },
            "type": "library",
            "autoload": {
                "psr-4": {
                    "chillerlan\\Settings\\": "src/"
                }
            },
            "notification-url": "https://packagist.org/downloads/",
            "license": [
                "MIT"
            ],
            "authors": [
                {
                    "name": "Smiley",
                    "email": "smiley@chillerlan.net",
                    "homepage": "https://github.com/codemasher"
                }
            ],
            "description": "A container class for immutable settings objects. Not a DI container. PHP 7.4+",
            "homepage": "https://github.com/chillerlan/php-settings-container",
            "keywords": [
                "PHP7",
                "Settings",
                "container",
                "helper"
            ],
            "support": {
                "issues": "https://github.com/chillerlan/php-settings-container/issues",
                "source": "https://github.com/chillerlan/php-settings-container"
            },
            "funding": [
                {
                    "url": "https://www.paypal.com/donate?hosted_button_id=WLYUNAT9ZTJZ4",
                    "type": "custom"
                },
                {
                    "url": "https://ko-fi.com/codemasher",
                    "type": "ko_fi"
                }
            ],
            "time": "2021-01-06T15:57:03+00:00"
        },
        {
            "name": "colinmollenhour/credis",
            "version": "v1.12.1",
            "source": {
                "type": "git",
                "url": "https://github.com/colinmollenhour/credis.git",
                "reference": "c27faa11724229986335c23f4b6d0f1d8d6547fb"
            },
            "dist": {
                "type": "zip",
                "url": "https://api.github.com/repos/colinmollenhour/credis/zipball/c27faa11724229986335c23f4b6d0f1d8d6547fb",
                "reference": "c27faa11724229986335c23f4b6d0f1d8d6547fb",
                "shasum": ""
            },
            "require": {
                "php": ">=5.4.0"
            },
            "type": "library",
            "autoload": {
                "classmap": [
                    "Client.php",
                    "Cluster.php",
                    "Sentinel.php",
                    "Module.php"
                ]
            },
            "notification-url": "https://packagist.org/downloads/",
            "license": [
                "MIT"
            ],
            "authors": [
                {
                    "name": "Colin Mollenhour",
                    "email": "colin@mollenhour.com"
                }
            ],
            "description": "Credis is a lightweight interface to the Redis key-value store which wraps the phpredis library when available for better performance.",
            "homepage": "https://github.com/colinmollenhour/credis",
            "support": {
                "issues": "https://github.com/colinmollenhour/credis/issues",
                "source": "https://github.com/colinmollenhour/credis/tree/v1.12.1"
            },
            "time": "2020-11-06T16:09:14+00:00"
        },
        {
            "name": "dragonmantank/cron-expression",
            "version": "v3.1.0",
            "source": {
                "type": "git",
                "url": "https://github.com/dragonmantank/cron-expression.git",
                "reference": "7a8c6e56ab3ffcc538d05e8155bb42269abf1a0c"
            },
            "dist": {
                "type": "zip",
                "url": "https://api.github.com/repos/dragonmantank/cron-expression/zipball/7a8c6e56ab3ffcc538d05e8155bb42269abf1a0c",
                "reference": "7a8c6e56ab3ffcc538d05e8155bb42269abf1a0c",
                "shasum": ""
            },
            "require": {
                "php": "^7.2|^8.0",
                "webmozart/assert": "^1.7.0"
            },
            "replace": {
                "mtdowling/cron-expression": "^1.0"
            },
            "require-dev": {
                "phpstan/extension-installer": "^1.0",
                "phpstan/phpstan": "^0.12",
                "phpstan/phpstan-webmozart-assert": "^0.12.7",
                "phpunit/phpunit": "^7.0|^8.0|^9.0"
            },
            "type": "library",
            "autoload": {
                "psr-4": {
                    "Cron\\": "src/Cron/"
                }
            },
            "notification-url": "https://packagist.org/downloads/",
            "license": [
                "MIT"
            ],
            "authors": [
                {
                    "name": "Chris Tankersley",
                    "email": "chris@ctankersley.com",
                    "homepage": "https://github.com/dragonmantank"
                }
            ],
            "description": "CRON for PHP: Calculate the next or previous run date and determine if a CRON expression is due",
            "keywords": [
                "cron",
                "schedule"
            ],
            "support": {
                "issues": "https://github.com/dragonmantank/cron-expression/issues",
                "source": "https://github.com/dragonmantank/cron-expression/tree/v3.1.0"
            },
            "funding": [
                {
                    "url": "https://github.com/dragonmantank",
                    "type": "github"
                }
            ],
            "time": "2020-11-24T19:55:57+00:00"
        },
        {
            "name": "guzzlehttp/guzzle",
            "version": "7.3.0",
            "source": {
                "type": "git",
                "url": "https://github.com/guzzle/guzzle.git",
                "reference": "7008573787b430c1c1f650e3722d9bba59967628"
            },
            "dist": {
                "type": "zip",
                "url": "https://api.github.com/repos/guzzle/guzzle/zipball/7008573787b430c1c1f650e3722d9bba59967628",
                "reference": "7008573787b430c1c1f650e3722d9bba59967628",
                "shasum": ""
            },
            "require": {
                "ext-json": "*",
                "guzzlehttp/promises": "^1.4",
                "guzzlehttp/psr7": "^1.7 || ^2.0",
                "php": "^7.2.5 || ^8.0",
                "psr/http-client": "^1.0"
            },
            "provide": {
                "psr/http-client-implementation": "1.0"
            },
            "require-dev": {
                "bamarni/composer-bin-plugin": "^1.4.1",
                "ext-curl": "*",
                "php-http/client-integration-tests": "^3.0",
                "phpunit/phpunit": "^8.5.5 || ^9.3.5",
                "psr/log": "^1.1"
            },
            "suggest": {
                "ext-curl": "Required for CURL handler support",
                "ext-intl": "Required for Internationalized Domain Name (IDN) support",
                "psr/log": "Required for using the Log middleware"
            },
            "type": "library",
            "extra": {
                "branch-alias": {
                    "dev-master": "7.3-dev"
                }
            },
            "autoload": {
                "psr-4": {
                    "GuzzleHttp\\": "src/"
                },
                "files": [
                    "src/functions_include.php"
                ]
            },
            "notification-url": "https://packagist.org/downloads/",
            "license": [
                "MIT"
            ],
            "authors": [
                {
                    "name": "Michael Dowling",
                    "email": "mtdowling@gmail.com",
                    "homepage": "https://github.com/mtdowling"
                },
                {
                    "name": "Márk Sági-Kazár",
                    "email": "mark.sagikazar@gmail.com",
                    "homepage": "https://sagikazarmark.hu"
                }
            ],
            "description": "Guzzle is a PHP HTTP client library",
            "homepage": "http://guzzlephp.org/",
            "keywords": [
                "client",
                "curl",
                "framework",
                "http",
                "http client",
                "psr-18",
                "psr-7",
                "rest",
                "web service"
            ],
            "support": {
                "issues": "https://github.com/guzzle/guzzle/issues",
                "source": "https://github.com/guzzle/guzzle/tree/7.3.0"
            },
            "funding": [
                {
                    "url": "https://github.com/GrahamCampbell",
                    "type": "github"
                },
                {
                    "url": "https://github.com/Nyholm",
                    "type": "github"
                },
                {
                    "url": "https://github.com/alexeyshockov",
                    "type": "github"
                },
                {
                    "url": "https://github.com/gmponos",
                    "type": "github"
                }
            ],
            "time": "2021-03-23T11:33:13+00:00"
        },
        {
            "name": "guzzlehttp/promises",
            "version": "1.4.1",
            "source": {
                "type": "git",
                "url": "https://github.com/guzzle/promises.git",
                "reference": "8e7d04f1f6450fef59366c399cfad4b9383aa30d"
            },
            "dist": {
                "type": "zip",
                "url": "https://api.github.com/repos/guzzle/promises/zipball/8e7d04f1f6450fef59366c399cfad4b9383aa30d",
                "reference": "8e7d04f1f6450fef59366c399cfad4b9383aa30d",
                "shasum": ""
            },
            "require": {
                "php": ">=5.5"
            },
            "require-dev": {
                "symfony/phpunit-bridge": "^4.4 || ^5.1"
            },
            "type": "library",
            "extra": {
                "branch-alias": {
                    "dev-master": "1.4-dev"
                }
            },
            "autoload": {
                "psr-4": {
                    "GuzzleHttp\\Promise\\": "src/"
                },
                "files": [
                    "src/functions_include.php"
                ]
            },
            "notification-url": "https://packagist.org/downloads/",
            "license": [
                "MIT"
            ],
            "authors": [
                {
                    "name": "Michael Dowling",
                    "email": "mtdowling@gmail.com",
                    "homepage": "https://github.com/mtdowling"
                }
            ],
            "description": "Guzzle promises library",
            "keywords": [
                "promise"
            ],
            "support": {
                "issues": "https://github.com/guzzle/promises/issues",
                "source": "https://github.com/guzzle/promises/tree/1.4.1"
            },
            "time": "2021-03-07T09:25:29+00:00"
        },
        {
            "name": "guzzlehttp/psr7",
            "version": "1.8.2",
            "source": {
                "type": "git",
                "url": "https://github.com/guzzle/psr7.git",
                "reference": "dc960a912984efb74d0a90222870c72c87f10c91"
            },
            "dist": {
                "type": "zip",
                "url": "https://api.github.com/repos/guzzle/psr7/zipball/dc960a912984efb74d0a90222870c72c87f10c91",
                "reference": "dc960a912984efb74d0a90222870c72c87f10c91",
                "shasum": ""
            },
            "require": {
                "php": ">=5.4.0",
                "psr/http-message": "~1.0",
                "ralouphie/getallheaders": "^2.0.5 || ^3.0.0"
            },
            "provide": {
                "psr/http-message-implementation": "1.0"
            },
            "require-dev": {
                "ext-zlib": "*",
                "phpunit/phpunit": "~4.8.36 || ^5.7.27 || ^6.5.14 || ^7.5.20 || ^8.5.8 || ^9.3.10"
            },
            "suggest": {
                "laminas/laminas-httphandlerrunner": "Emit PSR-7 responses"
            },
            "type": "library",
            "extra": {
                "branch-alias": {
                    "dev-master": "1.7-dev"
                }
            },
            "autoload": {
                "psr-4": {
                    "GuzzleHttp\\Psr7\\": "src/"
                },
                "files": [
                    "src/functions_include.php"
                ]
            },
            "notification-url": "https://packagist.org/downloads/",
            "license": [
                "MIT"
            ],
            "authors": [
                {
                    "name": "Michael Dowling",
                    "email": "mtdowling@gmail.com",
                    "homepage": "https://github.com/mtdowling"
                },
                {
                    "name": "Tobias Schultze",
                    "homepage": "https://github.com/Tobion"
                }
            ],
            "description": "PSR-7 message implementation that also provides common utility methods",
            "keywords": [
                "http",
                "message",
                "psr-7",
                "request",
                "response",
                "stream",
                "uri",
                "url"
            ],
            "support": {
                "issues": "https://github.com/guzzle/psr7/issues",
                "source": "https://github.com/guzzle/psr7/tree/1.8.2"
            },
            "time": "2021-04-26T09:17:50+00:00"
        },
        {
            "name": "influxdb/influxdb-php",
            "version": "1.15.2",
            "source": {
                "type": "git",
                "url": "https://github.com/influxdata/influxdb-php.git",
                "reference": "d6e59f4f04ab9107574fda69c2cbe36671253d03"
            },
            "dist": {
                "type": "zip",
                "url": "https://api.github.com/repos/influxdata/influxdb-php/zipball/d6e59f4f04ab9107574fda69c2cbe36671253d03",
                "reference": "d6e59f4f04ab9107574fda69c2cbe36671253d03",
                "shasum": ""
            },
            "require": {
                "guzzlehttp/guzzle": "^6.0|^7.0",
                "php": "^5.5 || ^7.0 || ^8.0"
            },
            "require-dev": {
                "dms/phpunit-arraysubset-asserts": "^0.2.1",
                "phpunit/phpunit": "^9.5"
            },
            "suggest": {
                "ext-curl": "Curl extension, needed for Curl driver",
                "stefanotorresi/influxdb-php-async": "An asyncronous client for InfluxDB, implemented via ReactPHP."
            },
            "type": "library",
            "autoload": {
                "psr-4": {
                    "InfluxDB\\": "src/InfluxDB"
                }
            },
            "notification-url": "https://packagist.org/downloads/",
            "license": [
                "MIT"
            ],
            "authors": [
                {
                    "name": "Stephen Hoogendijk",
                    "email": "stephen@tca0.nl"
                },
                {
                    "name": "Daniel Martinez",
                    "email": "danimartcas@hotmail.com"
                },
                {
                    "name": "Gianluca Arbezzano",
                    "email": "gianarb92@gmail.com"
                }
            ],
            "description": "InfluxDB client library for PHP",
            "keywords": [
                "client",
                "influxdata",
                "influxdb",
                "influxdb class",
                "influxdb client",
                "influxdb library",
                "time series"
            ],
            "support": {
                "issues": "https://github.com/influxdata/influxdb-php/issues",
                "source": "https://github.com/influxdata/influxdb-php/tree/1.15.2"
            },
            "time": "2020-12-26T17:45:17+00:00"
        },
        {
            "name": "matomo/device-detector",
            "version": "4.2.2",
            "source": {
                "type": "git",
                "url": "https://github.com/matomo-org/device-detector.git",
                "reference": "dc270e7645d286d6f01d516a6634aba8b31ad668"
            },
            "dist": {
                "type": "zip",
                "url": "https://api.github.com/repos/matomo-org/device-detector/zipball/dc270e7645d286d6f01d516a6634aba8b31ad668",
                "reference": "dc270e7645d286d6f01d516a6634aba8b31ad668",
                "shasum": ""
            },
            "require": {
                "mustangostang/spyc": "*",
                "php": ">=7.2"
            },
            "replace": {
                "piwik/device-detector": "self.version"
            },
            "require-dev": {
                "matthiasmullie/scrapbook": "^1.4.7",
                "mayflower/mo4-coding-standard": "dev-master#275cb9d",
                "phpstan/phpstan": "^0.12.52",
                "phpunit/phpunit": "^8.5.8",
                "psr/cache": "^1.0.1",
                "psr/simple-cache": "^1.0.1",
                "symfony/yaml": "^5.1.7"
            },
            "suggest": {
                "doctrine/cache": "Can directly be used for caching purpose",
                "ext-yaml": "Necessary for using the Pecl YAML parser"
            },
            "type": "library",
            "autoload": {
                "psr-4": {
                    "DeviceDetector\\": ""
                },
                "exclude-from-classmap": [
                    "Tests/"
                ]
            },
            "notification-url": "https://packagist.org/downloads/",
            "license": [
                "LGPL-3.0-or-later"
            ],
            "authors": [
                {
                    "name": "The Matomo Team",
                    "email": "hello@matomo.org",
                    "homepage": "https://matomo.org/team/"
                }
            ],
            "description": "The Universal Device Detection library, that parses User Agents and detects devices (desktop, tablet, mobile, tv, cars, console, etc.), clients (browsers, media players, mobile apps, feed readers, libraries, etc), operating systems, devices, brands and models.",
            "homepage": "https://matomo.org",
            "keywords": [
                "devicedetection",
                "parser",
                "useragent"
            ],
            "support": {
                "forum": "https://forum.matomo.org/",
                "issues": "https://github.com/matomo-org/device-detector/issues",
                "source": "https://github.com/matomo-org/matomo",
                "wiki": "https://dev.matomo.org/"
            },
            "time": "2021-02-26T07:31:42+00:00"
        },
        {
            "name": "mustangostang/spyc",
            "version": "0.6.3",
            "source": {
                "type": "git",
                "url": "git@github.com:mustangostang/spyc.git",
                "reference": "4627c838b16550b666d15aeae1e5289dd5b77da0"
            },
            "dist": {
                "type": "zip",
                "url": "https://api.github.com/repos/mustangostang/spyc/zipball/4627c838b16550b666d15aeae1e5289dd5b77da0",
                "reference": "4627c838b16550b666d15aeae1e5289dd5b77da0",
                "shasum": ""
            },
            "require": {
                "php": ">=5.3.1"
            },
            "require-dev": {
                "phpunit/phpunit": "4.3.*@dev"
            },
            "type": "library",
            "extra": {
                "branch-alias": {
                    "dev-master": "0.5.x-dev"
                }
            },
            "autoload": {
                "files": [
                    "Spyc.php"
                ]
            },
            "notification-url": "https://packagist.org/downloads/",
            "license": [
                "MIT"
            ],
            "authors": [
                {
                    "name": "mustangostang",
                    "email": "vlad.andersen@gmail.com"
                }
            ],
            "description": "A simple YAML loader/dumper class for PHP",
            "homepage": "https://github.com/mustangostang/spyc/",
            "keywords": [
                "spyc",
                "yaml",
                "yml"
            ],
            "time": "2019-09-10T13:16:29+00:00"
        },
        {
            "name": "phpmailer/phpmailer",
            "version": "v6.4.1",
            "source": {
                "type": "git",
                "url": "https://github.com/PHPMailer/PHPMailer.git",
                "reference": "9256f12d8fb0cd0500f93b19e18c356906cbed3d"
            },
            "dist": {
                "type": "zip",
                "url": "https://api.github.com/repos/PHPMailer/PHPMailer/zipball/9256f12d8fb0cd0500f93b19e18c356906cbed3d",
                "reference": "9256f12d8fb0cd0500f93b19e18c356906cbed3d",
                "shasum": ""
            },
            "require": {
                "ext-ctype": "*",
                "ext-filter": "*",
                "ext-hash": "*",
                "php": ">=5.5.0"
            },
            "require-dev": {
                "dealerdirect/phpcodesniffer-composer-installer": "^0.7.0",
                "doctrine/annotations": "^1.2",
                "phpcompatibility/php-compatibility": "^9.3.5",
                "roave/security-advisories": "dev-latest",
                "squizlabs/php_codesniffer": "^3.5.6",
                "yoast/phpunit-polyfills": "^0.2.0"
            },
            "suggest": {
                "ext-mbstring": "Needed to send email in multibyte encoding charset or decode encoded addresses",
                "hayageek/oauth2-yahoo": "Needed for Yahoo XOAUTH2 authentication",
                "league/oauth2-google": "Needed for Google XOAUTH2 authentication",
                "psr/log": "For optional PSR-3 debug logging",
                "stevenmaguire/oauth2-microsoft": "Needed for Microsoft XOAUTH2 authentication",
                "symfony/polyfill-mbstring": "To support UTF-8 if the Mbstring PHP extension is not enabled (^1.2)"
            },
            "type": "library",
            "autoload": {
                "psr-4": {
                    "PHPMailer\\PHPMailer\\": "src/"
                }
            },
            "notification-url": "https://packagist.org/downloads/",
            "license": [
                "LGPL-2.1-only"
            ],
            "authors": [
                {
                    "name": "Marcus Bointon",
                    "email": "phpmailer@synchromedia.co.uk"
                },
                {
                    "name": "Jim Jagielski",
                    "email": "jimjag@gmail.com"
                },
                {
                    "name": "Andy Prevost",
                    "email": "codeworxtech@users.sourceforge.net"
                },
                {
                    "name": "Brent R. Matzelle"
                }
            ],
            "description": "PHPMailer is a full-featured email creation and transfer class for PHP",
            "support": {
                "issues": "https://github.com/PHPMailer/PHPMailer/issues",
                "source": "https://github.com/PHPMailer/PHPMailer/tree/v6.4.1"
            },
            "funding": [
                {
                    "url": "https://github.com/Synchro",
                    "type": "github"
                }
            ],
            "time": "2021-04-29T12:25:04+00:00"
        },
        {
            "name": "psr/http-client",
            "version": "1.0.1",
            "source": {
                "type": "git",
                "url": "https://github.com/php-fig/http-client.git",
                "reference": "2dfb5f6c5eff0e91e20e913f8c5452ed95b86621"
            },
            "dist": {
                "type": "zip",
                "url": "https://api.github.com/repos/php-fig/http-client/zipball/2dfb5f6c5eff0e91e20e913f8c5452ed95b86621",
                "reference": "2dfb5f6c5eff0e91e20e913f8c5452ed95b86621",
                "shasum": ""
            },
            "require": {
                "php": "^7.0 || ^8.0",
                "psr/http-message": "^1.0"
            },
            "type": "library",
            "extra": {
                "branch-alias": {
                    "dev-master": "1.0.x-dev"
                }
            },
            "autoload": {
                "psr-4": {
                    "Psr\\Http\\Client\\": "src/"
                }
            },
            "notification-url": "https://packagist.org/downloads/",
            "license": [
                "MIT"
            ],
            "authors": [
                {
                    "name": "PHP-FIG",
                    "homepage": "http://www.php-fig.org/"
                }
            ],
            "description": "Common interface for HTTP clients",
            "homepage": "https://github.com/php-fig/http-client",
            "keywords": [
                "http",
                "http-client",
                "psr",
                "psr-18"
            ],
            "support": {
                "source": "https://github.com/php-fig/http-client/tree/master"
            },
            "time": "2020-06-29T06:28:15+00:00"
        },
        {
            "name": "psr/http-message",
            "version": "1.0.1",
            "source": {
                "type": "git",
                "url": "https://github.com/php-fig/http-message.git",
                "reference": "f6561bf28d520154e4b0ec72be95418abe6d9363"
            },
            "dist": {
                "type": "zip",
                "url": "https://api.github.com/repos/php-fig/http-message/zipball/f6561bf28d520154e4b0ec72be95418abe6d9363",
                "reference": "f6561bf28d520154e4b0ec72be95418abe6d9363",
                "shasum": ""
            },
            "require": {
                "php": ">=5.3.0"
            },
            "type": "library",
            "extra": {
                "branch-alias": {
                    "dev-master": "1.0.x-dev"
                }
            },
            "autoload": {
                "psr-4": {
                    "Psr\\Http\\Message\\": "src/"
                }
            },
            "notification-url": "https://packagist.org/downloads/",
            "license": [
                "MIT"
            ],
            "authors": [
                {
                    "name": "PHP-FIG",
                    "homepage": "http://www.php-fig.org/"
                }
            ],
            "description": "Common interface for HTTP messages",
            "homepage": "https://github.com/php-fig/http-message",
            "keywords": [
                "http",
                "http-message",
                "psr",
                "psr-7",
                "request",
                "response"
            ],
            "support": {
                "source": "https://github.com/php-fig/http-message/tree/master"
            },
            "time": "2016-08-06T14:39:51+00:00"
        },
        {
            "name": "psr/log",
            "version": "1.1.4",
            "source": {
                "type": "git",
                "url": "https://github.com/php-fig/log.git",
                "reference": "d49695b909c3b7628b6289db5479a1c204601f11"
            },
            "dist": {
                "type": "zip",
                "url": "https://api.github.com/repos/php-fig/log/zipball/d49695b909c3b7628b6289db5479a1c204601f11",
                "reference": "d49695b909c3b7628b6289db5479a1c204601f11",
                "shasum": ""
            },
            "require": {
                "php": ">=5.3.0"
            },
            "type": "library",
            "extra": {
                "branch-alias": {
                    "dev-master": "1.1.x-dev"
                }
            },
            "autoload": {
                "psr-4": {
                    "Psr\\Log\\": "Psr/Log/"
                }
            },
            "notification-url": "https://packagist.org/downloads/",
            "license": [
                "MIT"
            ],
            "authors": [
                {
                    "name": "PHP-FIG",
                    "homepage": "https://www.php-fig.org/"
                }
            ],
            "description": "Common interface for logging libraries",
            "homepage": "https://github.com/php-fig/log",
            "keywords": [
                "log",
                "psr",
                "psr-3"
            ],
            "support": {
                "source": "https://github.com/php-fig/log/tree/1.1.4"
            },
            "time": "2021-05-03T11:20:27+00:00"
        },
        {
            "name": "ralouphie/getallheaders",
            "version": "3.0.3",
            "source": {
                "type": "git",
                "url": "https://github.com/ralouphie/getallheaders.git",
                "reference": "120b605dfeb996808c31b6477290a714d356e822"
            },
            "dist": {
                "type": "zip",
                "url": "https://api.github.com/repos/ralouphie/getallheaders/zipball/120b605dfeb996808c31b6477290a714d356e822",
                "reference": "120b605dfeb996808c31b6477290a714d356e822",
                "shasum": ""
            },
            "require": {
                "php": ">=5.6"
            },
            "require-dev": {
                "php-coveralls/php-coveralls": "^2.1",
                "phpunit/phpunit": "^5 || ^6.5"
            },
            "type": "library",
            "autoload": {
                "files": [
                    "src/getallheaders.php"
                ]
            },
            "notification-url": "https://packagist.org/downloads/",
            "license": [
                "MIT"
            ],
            "authors": [
                {
                    "name": "Ralph Khattar",
                    "email": "ralph.khattar@gmail.com"
                }
            ],
            "description": "A polyfill for getallheaders.",
            "support": {
                "issues": "https://github.com/ralouphie/getallheaders/issues",
                "source": "https://github.com/ralouphie/getallheaders/tree/develop"
            },
            "time": "2019-03-08T08:55:37+00:00"
        },
        {
            "name": "resque/php-resque",
            "version": "v1.3.6",
            "source": {
                "type": "git",
                "url": "https://github.com/resque/php-resque.git",
                "reference": "fe41c04763699b1318d97ed14cc78583e9380161"
            },
            "dist": {
                "type": "zip",
                "url": "https://api.github.com/repos/resque/php-resque/zipball/fe41c04763699b1318d97ed14cc78583e9380161",
                "reference": "fe41c04763699b1318d97ed14cc78583e9380161",
                "shasum": ""
            },
            "require": {
                "colinmollenhour/credis": "~1.7",
                "php": ">=5.6.0",
                "psr/log": "~1.0"
            },
            "require-dev": {
                "phpunit/phpunit": "^5.7"
            },
            "suggest": {
                "ext-pcntl": "REQUIRED for forking processes on platforms that support it (so anything but Windows).",
                "ext-proctitle": "Allows php-resque to rename the title of UNIX processes to show the status of a worker.",
                "ext-redis": "Native PHP extension for Redis connectivity. Credis will automatically utilize when available."
            },
            "bin": [
                "bin/resque",
                "bin/resque-scheduler"
            ],
            "type": "library",
            "extra": {
                "branch-alias": {
                    "dev-master": "1.0-dev"
                }
            },
            "autoload": {
                "psr-0": {
                    "Resque": "lib",
                    "ResqueScheduler": "lib"
                }
            },
            "notification-url": "https://packagist.org/downloads/",
            "license": [
                "MIT"
            ],
            "authors": [
                {
                    "name": "Dan Hunsaker",
                    "email": "danhunsaker+resque@gmail.com",
                    "role": "Maintainer"
                },
                {
                    "name": "Rajib Ahmed",
                    "homepage": "https://github.com/rajibahmed",
                    "role": "Maintainer"
                },
                {
                    "name": "Steve Klabnik",
                    "email": "steve@steveklabnik.com",
                    "role": "Maintainer"
                },
                {
                    "name": "Chris Boulton",
                    "email": "chris@bigcommerce.com",
                    "role": "Creator"
                }
            ],
            "description": "Redis backed library for creating background jobs and processing them later. Based on resque for Ruby.",
            "homepage": "http://www.github.com/resque/php-resque/",
            "keywords": [
                "background",
                "job",
                "redis",
                "resque"
            ],
            "support": {
                "issues": "https://github.com/resque/php-resque/issues",
                "source": "https://github.com/resque/php-resque/tree/v1.3.6"
            },
            "time": "2020-04-16T16:39:50+00:00"
        },
        {
            "name": "slickdeals/statsd",
            "version": "3.0.2",
            "source": {
                "type": "git",
                "url": "https://github.com/Slickdeals/statsd-php.git",
                "reference": "393c6565efbfb23c8296ae3099a62fb6366c6ce3"
            },
            "dist": {
                "type": "zip",
                "url": "https://api.github.com/repos/Slickdeals/statsd-php/zipball/393c6565efbfb23c8296ae3099a62fb6366c6ce3",
                "reference": "393c6565efbfb23c8296ae3099a62fb6366c6ce3",
                "shasum": ""
            },
            "require": {
                "php": ">= 7.2"
            },
            "require-dev": {
                "flyeralarm/php-code-validator": "^2.2",
                "phpunit/phpunit": "~8.0",
                "vimeo/psalm": "^3.4"
            },
            "type": "library",
            "autoload": {
                "psr-4": {
                    "Domnikl\\Statsd\\": "src/",
                    "Domnikl\\Test\\Statsd\\": "tests/unit"
                }
            },
            "notification-url": "https://packagist.org/downloads/",
            "license": [
                "MIT"
            ],
            "authors": [
                {
                    "name": "Dominik Liebler",
                    "email": "liebler.dominik@gmail.com"
                }
            ],
            "description": "a PHP client for statsd",
            "homepage": "https://domnikl.github.com/statsd-php",
            "keywords": [
                "Metrics",
                "monitoring",
                "statistics",
                "statsd",
                "udp"
            ],
            "support": {
                "source": "https://github.com/Slickdeals/statsd-php/tree/3.0.2"
            },
            "time": "2020-01-03T14:24:58+00:00"
        },
        {
            "name": "symfony/polyfill-ctype",
            "version": "v1.23.0",
            "source": {
                "type": "git",
                "url": "https://github.com/symfony/polyfill-ctype.git",
                "reference": "46cd95797e9df938fdd2b03693b5fca5e64b01ce"
            },
            "dist": {
                "type": "zip",
                "url": "https://api.github.com/repos/symfony/polyfill-ctype/zipball/46cd95797e9df938fdd2b03693b5fca5e64b01ce",
                "reference": "46cd95797e9df938fdd2b03693b5fca5e64b01ce",
                "shasum": ""
            },
            "require": {
                "php": ">=7.1"
            },
            "suggest": {
                "ext-ctype": "For best performance"
            },
            "type": "library",
            "extra": {
                "branch-alias": {
                    "dev-main": "1.23-dev"
                },
                "thanks": {
                    "name": "symfony/polyfill",
                    "url": "https://github.com/symfony/polyfill"
                }
            },
            "autoload": {
                "psr-4": {
                    "Symfony\\Polyfill\\Ctype\\": ""
                },
                "files": [
                    "bootstrap.php"
                ]
            },
            "notification-url": "https://packagist.org/downloads/",
            "license": [
                "MIT"
            ],
            "authors": [
                {
                    "name": "Gert de Pagter",
                    "email": "BackEndTea@gmail.com"
                },
                {
                    "name": "Symfony Community",
                    "homepage": "https://symfony.com/contributors"
                }
            ],
            "description": "Symfony polyfill for ctype functions",
            "homepage": "https://symfony.com",
            "keywords": [
                "compatibility",
                "ctype",
                "polyfill",
                "portable"
            ],
            "support": {
                "source": "https://github.com/symfony/polyfill-ctype/tree/v1.23.0"
            },
            "funding": [
                {
                    "url": "https://symfony.com/sponsor",
                    "type": "custom"
                },
                {
                    "url": "https://github.com/fabpot",
                    "type": "github"
                },
                {
                    "url": "https://tidelift.com/funding/github/packagist/symfony/symfony",
                    "type": "tidelift"
                }
            ],
            "time": "2021-02-19T12:13:01+00:00"
        },
        {
            "name": "utopia-php/abuse",
            "version": "0.4.1",
            "source": {
                "type": "git",
                "url": "https://github.com/utopia-php/abuse.git",
                "reference": "8b7973aae4b02489bd22ffea45b985608f13b6d9"
            },
            "dist": {
                "type": "zip",
                "url": "https://api.github.com/repos/utopia-php/abuse/zipball/8b7973aae4b02489bd22ffea45b985608f13b6d9",
                "reference": "8b7973aae4b02489bd22ffea45b985608f13b6d9",
                "shasum": ""
            },
            "require": {
                "ext-pdo": "*",
                "php": ">=7.4"
            },
            "require-dev": {
                "phpunit/phpunit": "^9.4",
                "vimeo/psalm": "4.0.1"
            },
            "type": "library",
            "autoload": {
                "psr-4": {
                    "Utopia\\Abuse\\": "src/Abuse"
                }
            },
            "notification-url": "https://packagist.org/downloads/",
            "license": [
                "MIT"
            ],
            "authors": [
                {
                    "name": "Eldad Fux",
                    "email": "eldad@appwrite.io"
                }
            ],
            "description": "A simple abuse library to manage application usage limits",
            "keywords": [
                "Abuse",
                "framework",
                "php",
                "upf",
                "utopia"
            ],
            "support": {
                "issues": "https://github.com/utopia-php/abuse/issues",
                "source": "https://github.com/utopia-php/abuse/tree/0.4.1"
            },
            "time": "2021-06-05T14:31:33+00:00"
        },
        {
            "name": "utopia-php/analytics",
            "version": "0.2.0",
            "source": {
                "type": "git",
                "url": "https://github.com/utopia-php/analytics.git",
                "reference": "adfc2d057a7f6ab618a77c8a20ed3e35485ff416"
            },
            "dist": {
                "type": "zip",
                "url": "https://api.github.com/repos/utopia-php/analytics/zipball/adfc2d057a7f6ab618a77c8a20ed3e35485ff416",
                "reference": "adfc2d057a7f6ab618a77c8a20ed3e35485ff416",
                "shasum": ""
            },
            "require": {
                "php": ">=7.4"
            },
            "require-dev": {
                "phpunit/phpunit": "^9.3",
                "vimeo/psalm": "4.0.1"
            },
            "type": "library",
            "autoload": {
                "psr-4": {
                    "Utopia\\Analytics\\": "src/Analytics"
                }
            },
            "notification-url": "https://packagist.org/downloads/",
            "license": [
                "MIT"
            ],
            "authors": [
                {
                    "name": "Eldad Fux",
                    "email": "eldad@appwrite.io"
                },
                {
                    "name": "Torsten Dittmann",
                    "email": "torsten@appwrite.io"
                }
            ],
            "description": "A simple library to track events & users.",
            "keywords": [
                "analytics",
                "framework",
                "php",
                "upf",
                "utopia"
            ],
            "support": {
                "issues": "https://github.com/utopia-php/analytics/issues",
                "source": "https://github.com/utopia-php/analytics/tree/0.2.0"
            },
            "time": "2021-03-23T21:33:07+00:00"
        },
        {
            "name": "utopia-php/audit",
            "version": "0.5.1",
            "source": {
                "type": "git",
                "url": "https://github.com/utopia-php/audit.git",
                "reference": "154a850170a58667a15e4b65fbabb6cd0b709dd9"
            },
            "dist": {
                "type": "zip",
                "url": "https://api.github.com/repos/utopia-php/audit/zipball/154a850170a58667a15e4b65fbabb6cd0b709dd9",
                "reference": "154a850170a58667a15e4b65fbabb6cd0b709dd9",
                "shasum": ""
            },
            "require": {
                "ext-pdo": "*",
                "php": ">=7.1"
            },
            "require-dev": {
                "phpunit/phpunit": "^9.3",
                "vimeo/psalm": "4.0.1"
            },
            "type": "library",
            "autoload": {
                "psr-4": {
                    "Utopia\\Audit\\": "src/Audit"
                }
            },
            "notification-url": "https://packagist.org/downloads/",
            "license": [
                "MIT"
            ],
            "authors": [
                {
                    "name": "Eldad Fux",
                    "email": "eldad@appwrite.io"
                }
            ],
            "description": "A simple audit library to manage application users logs",
            "keywords": [
                "Audit",
                "framework",
                "php",
                "upf",
                "utopia"
            ],
            "support": {
                "issues": "https://github.com/utopia-php/audit/issues",
                "source": "https://github.com/utopia-php/audit/tree/0.5.1"
            },
            "time": "2020-12-21T17:28:53+00:00"
        },
        {
            "name": "utopia-php/cache",
            "version": "0.2.3",
            "source": {
                "type": "git",
                "url": "https://github.com/utopia-php/cache.git",
                "reference": "a44b904127f88fa64673e402e5c0732ff6687d47"
            },
            "dist": {
                "type": "zip",
                "url": "https://api.github.com/repos/utopia-php/cache/zipball/a44b904127f88fa64673e402e5c0732ff6687d47",
                "reference": "a44b904127f88fa64673e402e5c0732ff6687d47",
                "shasum": ""
            },
            "require": {
                "ext-json": "*",
                "php": ">=7.3"
            },
            "require-dev": {
                "phpunit/phpunit": "^9.3",
                "vimeo/psalm": "4.0.1"
            },
            "type": "library",
            "autoload": {
                "psr-4": {
                    "Utopia\\Cache\\": "src/Cache"
                }
            },
            "notification-url": "https://packagist.org/downloads/",
            "license": [
                "MIT"
            ],
            "authors": [
                {
                    "name": "Eldad Fux",
                    "email": "eldad@appwrite.io"
                }
            ],
            "description": "A simple cache library to manage application cache storing, loading and purging",
            "keywords": [
                "cache",
                "framework",
                "php",
                "upf",
                "utopia"
            ],
            "support": {
                "issues": "https://github.com/utopia-php/cache/issues",
                "source": "https://github.com/utopia-php/cache/tree/0.2.3"
            },
            "time": "2020-10-24T10:11:01+00:00"
        },
        {
            "name": "utopia-php/cli",
            "version": "0.11.0",
            "source": {
                "type": "git",
                "url": "https://github.com/utopia-php/cli.git",
                "reference": "c7a6908a8dbe9234b8b2c954e5487d34cb079af6"
            },
            "dist": {
                "type": "zip",
                "url": "https://api.github.com/repos/utopia-php/cli/zipball/c7a6908a8dbe9234b8b2c954e5487d34cb079af6",
                "reference": "c7a6908a8dbe9234b8b2c954e5487d34cb079af6",
                "shasum": ""
            },
            "require": {
                "php": ">=7.4",
                "utopia-php/framework": "0.*.*"
            },
            "require-dev": {
                "phpunit/phpunit": "^9.3",
                "vimeo/psalm": "4.0.1"
            },
            "type": "library",
            "autoload": {
                "psr-4": {
                    "Utopia\\CLI\\": "src/CLI"
                }
            },
            "notification-url": "https://packagist.org/downloads/",
            "license": [
                "MIT"
            ],
            "authors": [
                {
                    "name": "Eldad Fux",
                    "email": "eldad@appwrite.io"
                }
            ],
            "description": "A simple CLI library to manage command line applications",
            "keywords": [
                "cli",
                "command line",
                "framework",
                "php",
                "upf",
                "utopia"
            ],
            "support": {
                "issues": "https://github.com/utopia-php/cli/issues",
                "source": "https://github.com/utopia-php/cli/tree/0.11.0"
            },
            "time": "2021-04-16T15:16:08+00:00"
        },
        {
            "name": "utopia-php/config",
            "version": "0.2.2",
            "source": {
                "type": "git",
                "url": "https://github.com/utopia-php/config.git",
                "reference": "a3d7bc0312d7150d5e04b1362dc34b2b136908cc"
            },
            "dist": {
                "type": "zip",
                "url": "https://api.github.com/repos/utopia-php/config/zipball/a3d7bc0312d7150d5e04b1362dc34b2b136908cc",
                "reference": "a3d7bc0312d7150d5e04b1362dc34b2b136908cc",
                "shasum": ""
            },
            "require": {
                "php": ">=7.3"
            },
            "require-dev": {
                "phpunit/phpunit": "^9.3",
                "vimeo/psalm": "4.0.1"
            },
            "type": "library",
            "autoload": {
                "psr-4": {
                    "Utopia\\Config\\": "src/Config"
                }
            },
            "notification-url": "https://packagist.org/downloads/",
            "license": [
                "MIT"
            ],
            "authors": [
                {
                    "name": "Eldad Fux",
                    "email": "eldad@appwrite.io"
                }
            ],
            "description": "A simple Config library to managing application config variables",
            "keywords": [
                "config",
                "framework",
                "php",
                "upf",
                "utopia"
            ],
            "support": {
                "issues": "https://github.com/utopia-php/config/issues",
                "source": "https://github.com/utopia-php/config/tree/0.2.2"
            },
            "time": "2020-10-24T09:49:09+00:00"
        },
        {
            "name": "utopia-php/domains",
            "version": "v1.1.0",
            "source": {
                "type": "git",
                "url": "https://github.com/utopia-php/domains.git",
                "reference": "1665e1d9932afa3be63b5c1e0dcfe01fe77d8e73"
            },
            "dist": {
                "type": "zip",
                "url": "https://api.github.com/repos/utopia-php/domains/zipball/1665e1d9932afa3be63b5c1e0dcfe01fe77d8e73",
                "reference": "1665e1d9932afa3be63b5c1e0dcfe01fe77d8e73",
                "shasum": ""
            },
            "require": {
                "php": ">=7.1"
            },
            "require-dev": {
                "phpunit/phpunit": "^7.0"
            },
            "type": "library",
            "autoload": {
                "psr-4": {
                    "Utopia\\Domains\\": "src/Domains"
                }
            },
            "notification-url": "https://packagist.org/downloads/",
            "license": [
                "MIT"
            ],
            "authors": [
                {
                    "name": "Eldad Fux",
                    "email": "eldad@appwrite.io"
                }
            ],
            "description": "Utopia Domains library is simple and lite library for parsing web domains. This library is aiming to be as simple and easy to learn and use.",
            "keywords": [
                "domains",
                "framework",
                "icann",
                "php",
                "public suffix",
                "tld",
                "tld extract",
                "upf",
                "utopia"
            ],
            "support": {
                "issues": "https://github.com/utopia-php/domains/issues",
                "source": "https://github.com/utopia-php/domains/tree/master"
            },
            "time": "2020-02-23T07:40:02+00:00"
        },
        {
            "name": "utopia-php/framework",
            "version": "0.14.1",
            "source": {
                "type": "git",
                "url": "https://github.com/utopia-php/framework.git",
                "reference": "632113288bebe41cbef79f0d355bd91609767b8c"
            },
            "dist": {
                "type": "zip",
                "url": "https://api.github.com/repos/utopia-php/framework/zipball/632113288bebe41cbef79f0d355bd91609767b8c",
                "reference": "632113288bebe41cbef79f0d355bd91609767b8c",
                "shasum": ""
            },
            "require": {
                "php": ">=7.3.0"
            },
            "require-dev": {
                "phpunit/phpunit": "^9.4",
                "vimeo/psalm": "4.0.1"
            },
            "type": "library",
            "autoload": {
                "psr-4": {
                    "Utopia\\": "src/"
                }
            },
            "notification-url": "https://packagist.org/downloads/",
            "license": [
                "MIT"
            ],
            "authors": [
                {
                    "name": "Eldad Fux",
                    "email": "eldad@appwrite.io"
                }
            ],
            "description": "A simple, light and advanced PHP framework",
            "keywords": [
                "framework",
                "php",
                "upf"
            ],
            "support": {
                "issues": "https://github.com/utopia-php/framework/issues",
                "source": "https://github.com/utopia-php/framework/tree/0.14.1"
            },
            "time": "2021-05-21T06:41:45+00:00"
        },
        {
            "name": "utopia-php/image",
            "version": "0.3.0",
            "source": {
                "type": "git",
                "url": "https://github.com/utopia-php/image.git",
                "reference": "7761ff565e505bb3ddb9cfa05b7e1efddf3bebaa"
            },
            "dist": {
                "type": "zip",
                "url": "https://api.github.com/repos/utopia-php/image/zipball/7761ff565e505bb3ddb9cfa05b7e1efddf3bebaa",
                "reference": "7761ff565e505bb3ddb9cfa05b7e1efddf3bebaa",
                "shasum": ""
            },
            "require": {
                "chillerlan/php-qrcode": "4.3.0",
                "ext-imagick": "*",
                "php": ">=7.4"
            },
            "require-dev": {
                "phpunit/phpunit": "^9.3",
                "vimeo/psalm": "4.0.1"
            },
            "type": "library",
            "autoload": {
                "psr-4": {
                    "Utopia\\Image\\": "src/Image"
                }
            },
            "notification-url": "https://packagist.org/downloads/",
            "license": [
                "MIT"
            ],
            "authors": [
                {
                    "name": "Eldad Fux",
                    "email": "eldad@appwrite.io"
                }
            ],
            "description": "A simple Image manipulation library",
            "keywords": [
                "framework",
                "image",
                "php",
                "upf",
                "utopia"
            ],
            "support": {
                "issues": "https://github.com/utopia-php/image/issues",
                "source": "https://github.com/utopia-php/image/tree/0.3.0"
            },
            "time": "2021-06-02T07:08:04+00:00"
        },
        {
            "name": "utopia-php/locale",
            "version": "0.3.3",
            "source": {
                "type": "git",
                "url": "https://github.com/utopia-php/locale.git",
                "reference": "5b5b22aab786d6e66eb3b9d546b7e606deae68e4"
            },
            "dist": {
                "type": "zip",
                "url": "https://api.github.com/repos/utopia-php/locale/zipball/5b5b22aab786d6e66eb3b9d546b7e606deae68e4",
                "reference": "5b5b22aab786d6e66eb3b9d546b7e606deae68e4",
                "shasum": ""
            },
            "require": {
                "php": ">=7.1"
            },
            "require-dev": {
                "phpunit/phpunit": "^9.3",
                "vimeo/psalm": "4.0.1"
            },
            "type": "library",
            "autoload": {
                "psr-4": {
                    "Utopia\\Locale\\": "src/Locale"
                }
            },
            "notification-url": "https://packagist.org/downloads/",
            "license": [
                "MIT"
            ],
            "authors": [
                {
                    "name": "Eldad Fux",
                    "email": "eldad@appwrite.io"
                }
            ],
            "description": "A simple locale library to manage application translations",
            "keywords": [
                "framework",
                "locale",
                "php",
                "upf",
                "utopia"
            ],
            "support": {
                "issues": "https://github.com/utopia-php/locale/issues",
                "source": "https://github.com/utopia-php/locale/tree/0.3.3"
            },
            "time": "2020-10-24T08:12:55+00:00"
        },
        {
            "name": "utopia-php/preloader",
            "version": "0.2.4",
            "source": {
                "type": "git",
                "url": "https://github.com/utopia-php/preloader.git",
                "reference": "65ef48392e72172f584b0baa2e224f9a1cebcce0"
            },
            "dist": {
                "type": "zip",
                "url": "https://api.github.com/repos/utopia-php/preloader/zipball/65ef48392e72172f584b0baa2e224f9a1cebcce0",
                "reference": "65ef48392e72172f584b0baa2e224f9a1cebcce0",
                "shasum": ""
            },
            "require": {
                "php": ">=7.1"
            },
            "require-dev": {
                "phpunit/phpunit": "^9.3",
                "vimeo/psalm": "4.0.1"
            },
            "type": "library",
            "autoload": {
                "psr-4": {
                    "Utopia\\Preloader\\": "src/Preloader"
                }
            },
            "notification-url": "https://packagist.org/downloads/",
            "license": [
                "MIT"
            ],
            "authors": [
                {
                    "name": "Eldad Fux",
                    "email": "team@appwrite.io"
                }
            ],
            "description": "Utopia Preloader library is simple and lite library for managing PHP preloading configuration",
            "keywords": [
                "framework",
                "php",
                "preload",
                "preloader",
                "preloading",
                "upf",
                "utopia"
            ],
            "support": {
                "issues": "https://github.com/utopia-php/preloader/issues",
                "source": "https://github.com/utopia-php/preloader/tree/0.2.4"
            },
            "time": "2020-10-24T07:04:59+00:00"
        },
        {
            "name": "utopia-php/registry",
            "version": "0.4.0",
            "source": {
                "type": "git",
                "url": "https://github.com/utopia-php/registry.git",
                "reference": "7aebbc6c5f3f04ff7a35ac3dad39fa91c9bd7c2d"
            },
            "dist": {
                "type": "zip",
                "url": "https://api.github.com/repos/utopia-php/registry/zipball/7aebbc6c5f3f04ff7a35ac3dad39fa91c9bd7c2d",
                "reference": "7aebbc6c5f3f04ff7a35ac3dad39fa91c9bd7c2d",
                "shasum": ""
            },
            "require": {
                "php": ">=7.4"
            },
            "require-dev": {
                "phpunit/phpunit": "^9.3",
                "vimeo/psalm": "4.0.1"
            },
            "type": "library",
            "autoload": {
                "psr-4": {
                    "Utopia\\Registry\\": "src/Registry"
                }
            },
            "notification-url": "https://packagist.org/downloads/",
            "license": [
                "MIT"
            ],
            "authors": [
                {
                    "name": "Eldad Fux",
                    "email": "eldad@appwrite.io"
                }
            ],
            "description": "A simple dependency management library for PHP",
            "keywords": [
                "dependency management",
                "di",
                "framework",
                "php",
                "upf",
                "utopia"
            ],
            "support": {
                "issues": "https://github.com/utopia-php/registry/issues",
                "source": "https://github.com/utopia-php/registry/tree/0.4.0"
            },
            "time": "2021-03-10T06:50:09+00:00"
        },
        {
            "name": "utopia-php/storage",
            "version": "0.5.0",
            "source": {
                "type": "git",
                "url": "https://github.com/utopia-php/storage.git",
                "reference": "92ae20c7a2ac329f573a58a82dc245134cc63408"
            },
            "dist": {
                "type": "zip",
                "url": "https://api.github.com/repos/utopia-php/storage/zipball/92ae20c7a2ac329f573a58a82dc245134cc63408",
                "reference": "92ae20c7a2ac329f573a58a82dc245134cc63408",
                "shasum": ""
            },
            "require": {
                "php": ">=7.4",
                "utopia-php/framework": "0.*.*"
            },
            "require-dev": {
                "phpunit/phpunit": "^9.3",
                "vimeo/psalm": "4.0.1"
            },
            "type": "library",
            "autoload": {
                "psr-4": {
                    "Utopia\\Storage\\": "src/Storage"
                }
            },
            "notification-url": "https://packagist.org/downloads/",
            "license": [
                "MIT"
            ],
            "authors": [
                {
                    "name": "Eldad Fux",
                    "email": "eldad@appwrite.io"
                }
            ],
            "description": "A simple Storage library to manage application storage",
            "keywords": [
                "framework",
                "php",
                "storage",
                "upf",
                "utopia"
            ],
            "support": {
                "issues": "https://github.com/utopia-php/storage/issues",
                "source": "https://github.com/utopia-php/storage/tree/0.5.0"
            },
            "time": "2021-04-15T16:43:12+00:00"
        },
        {
            "name": "utopia-php/swoole",
            "version": "0.2.3",
            "source": {
                "type": "git",
                "url": "https://github.com/utopia-php/swoole.git",
                "reference": "45c42aae7e7d3f9f82bf194c2cfa5499b674aefe"
            },
            "dist": {
                "type": "zip",
                "url": "https://api.github.com/repos/utopia-php/swoole/zipball/45c42aae7e7d3f9f82bf194c2cfa5499b674aefe",
                "reference": "45c42aae7e7d3f9f82bf194c2cfa5499b674aefe",
                "shasum": ""
            },
            "require": {
                "ext-swoole": "*",
                "php": ">=7.4",
                "utopia-php/framework": "0.*.*"
            },
            "require-dev": {
                "phpunit/phpunit": "^9.3",
                "swoole/ide-helper": "4.5.5",
                "vimeo/psalm": "4.0.1"
            },
            "type": "library",
            "autoload": {
                "psr-4": {
                    "Utopia\\Swoole\\": "src/Swoole"
                }
            },
            "notification-url": "https://packagist.org/downloads/",
            "license": [
                "MIT"
            ],
            "authors": [
                {
                    "name": "Eldad Fux",
                    "email": "team@appwrite.io"
                }
            ],
            "description": "An extension for Utopia Framework to work with PHP Swoole as a PHP FPM alternative",
            "keywords": [
                "framework",
                "http",
                "php",
                "server",
                "swoole",
                "upf",
                "utopia"
            ],
            "support": {
                "issues": "https://github.com/utopia-php/swoole/issues",
                "source": "https://github.com/utopia-php/swoole/tree/0.2.3"
            },
            "time": "2021-03-22T22:39:24+00:00"
        },
        {
            "name": "utopia-php/system",
            "version": "0.4.0",
            "source": {
                "type": "git",
                "url": "https://github.com/utopia-php/system.git",
                "reference": "67c92c66ce8f0cc925a00bca89f7a188bf9183c0"
            },
            "dist": {
                "type": "zip",
                "url": "https://api.github.com/repos/utopia-php/system/zipball/67c92c66ce8f0cc925a00bca89f7a188bf9183c0",
                "reference": "67c92c66ce8f0cc925a00bca89f7a188bf9183c0",
                "shasum": ""
            },
            "require": {
                "php": ">=7.4"
            },
            "require-dev": {
                "phpunit/phpunit": "^9.3",
                "vimeo/psalm": "4.0.1"
            },
            "type": "library",
            "autoload": {
                "psr-4": {
                    "Utopia\\System\\": "src/System"
                }
            },
            "notification-url": "https://packagist.org/downloads/",
            "license": [
                "MIT"
            ],
            "authors": [
                {
                    "name": "Eldad Fux",
                    "email": "eldad@appwrite.io"
                },
                {
                    "name": "Torsten Dittmann",
                    "email": "torsten@appwrite.io"
                }
            ],
            "description": "A simple library for obtaining information about the host's system.",
            "keywords": [
                "framework",
                "php",
                "system",
                "upf",
                "utopia"
            ],
            "support": {
                "issues": "https://github.com/utopia-php/system/issues",
                "source": "https://github.com/utopia-php/system/tree/0.4.0"
            },
            "time": "2021-02-04T14:14:49+00:00"
        },
        {
            "name": "webmozart/assert",
            "version": "1.10.0",
            "source": {
                "type": "git",
                "url": "https://github.com/webmozarts/assert.git",
                "reference": "6964c76c7804814a842473e0c8fd15bab0f18e25"
            },
            "dist": {
                "type": "zip",
                "url": "https://api.github.com/repos/webmozarts/assert/zipball/6964c76c7804814a842473e0c8fd15bab0f18e25",
                "reference": "6964c76c7804814a842473e0c8fd15bab0f18e25",
                "shasum": ""
            },
            "require": {
                "php": "^7.2 || ^8.0",
                "symfony/polyfill-ctype": "^1.8"
            },
            "conflict": {
                "phpstan/phpstan": "<0.12.20",
                "vimeo/psalm": "<4.6.1 || 4.6.2"
            },
            "require-dev": {
                "phpunit/phpunit": "^8.5.13"
            },
            "type": "library",
            "extra": {
                "branch-alias": {
                    "dev-master": "1.10-dev"
                }
            },
            "autoload": {
                "psr-4": {
                    "Webmozart\\Assert\\": "src/"
                }
            },
            "notification-url": "https://packagist.org/downloads/",
            "license": [
                "MIT"
            ],
            "authors": [
                {
                    "name": "Bernhard Schussek",
                    "email": "bschussek@gmail.com"
                }
            ],
            "description": "Assertions to validate method input/output with nice error messages.",
            "keywords": [
                "assert",
                "check",
                "validate"
            ],
            "support": {
                "issues": "https://github.com/webmozarts/assert/issues",
                "source": "https://github.com/webmozarts/assert/tree/1.10.0"
            },
            "time": "2021-03-09T10:59:23+00:00"
        }
    ],
    "packages-dev": [
        {
            "name": "amphp/amp",
            "version": "v2.5.2",
            "source": {
                "type": "git",
                "url": "https://github.com/amphp/amp.git",
                "reference": "efca2b32a7580087adb8aabbff6be1dc1bb924a9"
            },
            "dist": {
                "type": "zip",
                "url": "https://api.github.com/repos/amphp/amp/zipball/efca2b32a7580087adb8aabbff6be1dc1bb924a9",
                "reference": "efca2b32a7580087adb8aabbff6be1dc1bb924a9",
                "shasum": ""
            },
            "require": {
                "php": ">=7"
            },
            "require-dev": {
                "amphp/php-cs-fixer-config": "dev-master",
                "amphp/phpunit-util": "^1",
                "ext-json": "*",
                "jetbrains/phpstorm-stubs": "^2019.3",
                "phpunit/phpunit": "^6.0.9 | ^7",
                "psalm/phar": "^3.11@dev",
                "react/promise": "^2"
            },
            "type": "library",
            "extra": {
                "branch-alias": {
                    "dev-master": "2.x-dev"
                }
            },
            "autoload": {
                "psr-4": {
                    "Amp\\": "lib"
                },
                "files": [
                    "lib/functions.php",
                    "lib/Internal/functions.php"
                ]
            },
            "notification-url": "https://packagist.org/downloads/",
            "license": [
                "MIT"
            ],
            "authors": [
                {
                    "name": "Daniel Lowrey",
                    "email": "rdlowrey@php.net"
                },
                {
                    "name": "Aaron Piotrowski",
                    "email": "aaron@trowski.com"
                },
                {
                    "name": "Bob Weinand",
                    "email": "bobwei9@hotmail.com"
                },
                {
                    "name": "Niklas Keller",
                    "email": "me@kelunik.com"
                }
            ],
            "description": "A non-blocking concurrency framework for PHP applications.",
            "homepage": "http://amphp.org/amp",
            "keywords": [
                "async",
                "asynchronous",
                "awaitable",
                "concurrency",
                "event",
                "event-loop",
                "future",
                "non-blocking",
                "promise"
            ],
            "support": {
                "irc": "irc://irc.freenode.org/amphp",
                "issues": "https://github.com/amphp/amp/issues",
                "source": "https://github.com/amphp/amp/tree/v2.5.2"
            },
            "funding": [
                {
                    "url": "https://github.com/amphp",
                    "type": "github"
                }
            ],
            "time": "2021-01-10T17:06:37+00:00"
        },
        {
            "name": "amphp/byte-stream",
            "version": "v1.8.1",
            "source": {
                "type": "git",
                "url": "https://github.com/amphp/byte-stream.git",
                "reference": "acbd8002b3536485c997c4e019206b3f10ca15bd"
            },
            "dist": {
                "type": "zip",
                "url": "https://api.github.com/repos/amphp/byte-stream/zipball/acbd8002b3536485c997c4e019206b3f10ca15bd",
                "reference": "acbd8002b3536485c997c4e019206b3f10ca15bd",
                "shasum": ""
            },
            "require": {
                "amphp/amp": "^2",
                "php": ">=7.1"
            },
            "require-dev": {
                "amphp/php-cs-fixer-config": "dev-master",
                "amphp/phpunit-util": "^1.4",
                "friendsofphp/php-cs-fixer": "^2.3",
                "jetbrains/phpstorm-stubs": "^2019.3",
                "phpunit/phpunit": "^6 || ^7 || ^8",
                "psalm/phar": "^3.11.4"
            },
            "type": "library",
            "extra": {
                "branch-alias": {
                    "dev-master": "1.x-dev"
                }
            },
            "autoload": {
                "psr-4": {
                    "Amp\\ByteStream\\": "lib"
                },
                "files": [
                    "lib/functions.php"
                ]
            },
            "notification-url": "https://packagist.org/downloads/",
            "license": [
                "MIT"
            ],
            "authors": [
                {
                    "name": "Aaron Piotrowski",
                    "email": "aaron@trowski.com"
                },
                {
                    "name": "Niklas Keller",
                    "email": "me@kelunik.com"
                }
            ],
            "description": "A stream abstraction to make working with non-blocking I/O simple.",
            "homepage": "http://amphp.org/byte-stream",
            "keywords": [
                "amp",
                "amphp",
                "async",
                "io",
                "non-blocking",
                "stream"
            ],
            "support": {
                "irc": "irc://irc.freenode.org/amphp",
                "issues": "https://github.com/amphp/byte-stream/issues",
                "source": "https://github.com/amphp/byte-stream/tree/v1.8.1"
            },
            "funding": [
                {
                    "url": "https://github.com/amphp",
                    "type": "github"
                }
            ],
            "time": "2021-03-30T17:13:30+00:00"
        },
        {
            "name": "appwrite/sdk-generator",
            "version": "0.10.11",
            "source": {
                "type": "git",
                "url": "https://github.com/appwrite/sdk-generator.git",
                "reference": "f73391d482660798f4077d54760d67e633bdde1e"
            },
            "dist": {
                "type": "zip",
                "url": "https://api.github.com/repos/appwrite/sdk-generator/zipball/f73391d482660798f4077d54760d67e633bdde1e",
                "reference": "f73391d482660798f4077d54760d67e633bdde1e",
                "shasum": ""
            },
            "require": {
                "ext-curl": "*",
                "ext-json": "*",
                "ext-mbstring": "*",
                "matthiasmullie/minify": "^1.3",
                "php": ">=7.0.0",
                "twig/twig": "^2.14"
            },
            "require-dev": {
                "phpunit/phpunit": "^7.0"
            },
            "type": "library",
            "autoload": {
                "psr-4": {
                    "Appwrite\\SDK\\": "src/SDK",
                    "Appwrite\\Spec\\": "src/Spec"
                }
            },
            "notification-url": "https://packagist.org/downloads/",
            "license": [
                "MIT"
            ],
            "authors": [
                {
                    "name": "Eldad Fux",
                    "email": "eldad@appwrite.io"
                }
            ],
            "description": "Appwrite PHP library for generating API SDKs for multiple programming languages and platforms",
            "support": {
                "issues": "https://github.com/appwrite/sdk-generator/issues",
                "source": "https://github.com/appwrite/sdk-generator/tree/0.10.11"
            },
            "time": "2021-06-07T11:37:50+00:00"
        },
        {
            "name": "composer/package-versions-deprecated",
            "version": "1.11.99.2",
            "source": {
                "type": "git",
                "url": "https://github.com/composer/package-versions-deprecated.git",
                "reference": "c6522afe5540d5fc46675043d3ed5a45a740b27c"
            },
            "dist": {
                "type": "zip",
                "url": "https://api.github.com/repos/composer/package-versions-deprecated/zipball/c6522afe5540d5fc46675043d3ed5a45a740b27c",
                "reference": "c6522afe5540d5fc46675043d3ed5a45a740b27c",
                "shasum": ""
            },
            "require": {
                "composer-plugin-api": "^1.1.0 || ^2.0",
                "php": "^7 || ^8"
            },
            "replace": {
                "ocramius/package-versions": "1.11.99"
            },
            "require-dev": {
                "composer/composer": "^1.9.3 || ^2.0@dev",
                "ext-zip": "^1.13",
                "phpunit/phpunit": "^6.5 || ^7"
            },
            "type": "composer-plugin",
            "extra": {
                "class": "PackageVersions\\Installer",
                "branch-alias": {
                    "dev-master": "1.x-dev"
                }
            },
            "autoload": {
                "psr-4": {
                    "PackageVersions\\": "src/PackageVersions"
                }
            },
            "notification-url": "https://packagist.org/downloads/",
            "license": [
                "MIT"
            ],
            "authors": [
                {
                    "name": "Marco Pivetta",
                    "email": "ocramius@gmail.com"
                },
                {
                    "name": "Jordi Boggiano",
                    "email": "j.boggiano@seld.be"
                }
            ],
            "description": "Composer plugin that provides efficient querying for installed package versions (no runtime IO)",
            "support": {
                "issues": "https://github.com/composer/package-versions-deprecated/issues",
                "source": "https://github.com/composer/package-versions-deprecated/tree/1.11.99.2"
            },
            "funding": [
                {
                    "url": "https://packagist.com",
                    "type": "custom"
                },
                {
                    "url": "https://github.com/composer",
                    "type": "github"
                },
                {
                    "url": "https://tidelift.com/funding/github/packagist/composer/composer",
                    "type": "tidelift"
                }
            ],
            "time": "2021-05-24T07:46:03+00:00"
        },
        {
            "name": "composer/semver",
            "version": "3.2.5",
            "source": {
                "type": "git",
                "url": "https://github.com/composer/semver.git",
                "reference": "31f3ea725711245195f62e54ffa402d8ef2fdba9"
            },
            "dist": {
                "type": "zip",
                "url": "https://api.github.com/repos/composer/semver/zipball/31f3ea725711245195f62e54ffa402d8ef2fdba9",
                "reference": "31f3ea725711245195f62e54ffa402d8ef2fdba9",
                "shasum": ""
            },
            "require": {
                "php": "^5.3.2 || ^7.0 || ^8.0"
            },
            "require-dev": {
                "phpstan/phpstan": "^0.12.54",
                "symfony/phpunit-bridge": "^4.2 || ^5"
            },
            "type": "library",
            "extra": {
                "branch-alias": {
                    "dev-main": "3.x-dev"
                }
            },
            "autoload": {
                "psr-4": {
                    "Composer\\Semver\\": "src"
                }
            },
            "notification-url": "https://packagist.org/downloads/",
            "license": [
                "MIT"
            ],
            "authors": [
                {
                    "name": "Nils Adermann",
                    "email": "naderman@naderman.de",
                    "homepage": "http://www.naderman.de"
                },
                {
                    "name": "Jordi Boggiano",
                    "email": "j.boggiano@seld.be",
                    "homepage": "http://seld.be"
                },
                {
                    "name": "Rob Bast",
                    "email": "rob.bast@gmail.com",
                    "homepage": "http://robbast.nl"
                }
            ],
            "description": "Semver library that offers utilities, version constraint parsing and validation.",
            "keywords": [
                "semantic",
                "semver",
                "validation",
                "versioning"
            ],
            "support": {
                "irc": "irc://irc.freenode.org/composer",
                "issues": "https://github.com/composer/semver/issues",
                "source": "https://github.com/composer/semver/tree/3.2.5"
            },
            "funding": [
                {
                    "url": "https://packagist.com",
                    "type": "custom"
                },
                {
                    "url": "https://github.com/composer",
                    "type": "github"
                },
                {
                    "url": "https://tidelift.com/funding/github/packagist/composer/composer",
                    "type": "tidelift"
                }
            ],
            "time": "2021-05-24T12:41:47+00:00"
        },
        {
            "name": "composer/xdebug-handler",
            "version": "2.0.1",
            "source": {
                "type": "git",
                "url": "https://github.com/composer/xdebug-handler.git",
                "reference": "964adcdd3a28bf9ed5d9ac6450064e0d71ed7496"
            },
            "dist": {
                "type": "zip",
                "url": "https://api.github.com/repos/composer/xdebug-handler/zipball/964adcdd3a28bf9ed5d9ac6450064e0d71ed7496",
                "reference": "964adcdd3a28bf9ed5d9ac6450064e0d71ed7496",
                "shasum": ""
            },
            "require": {
                "php": "^5.3.2 || ^7.0 || ^8.0",
                "psr/log": "^1.0"
            },
            "require-dev": {
                "phpstan/phpstan": "^0.12.55",
                "symfony/phpunit-bridge": "^4.2 || ^5"
            },
            "type": "library",
            "autoload": {
                "psr-4": {
                    "Composer\\XdebugHandler\\": "src"
                }
            },
            "notification-url": "https://packagist.org/downloads/",
            "license": [
                "MIT"
            ],
            "authors": [
                {
                    "name": "John Stevenson",
                    "email": "john-stevenson@blueyonder.co.uk"
                }
            ],
            "description": "Restarts a process without Xdebug.",
            "keywords": [
                "Xdebug",
                "performance"
            ],
            "support": {
                "irc": "irc://irc.freenode.org/composer",
                "issues": "https://github.com/composer/xdebug-handler/issues",
                "source": "https://github.com/composer/xdebug-handler/tree/2.0.1"
            },
            "funding": [
                {
                    "url": "https://packagist.com",
                    "type": "custom"
                },
                {
                    "url": "https://github.com/composer",
                    "type": "github"
                },
                {
                    "url": "https://tidelift.com/funding/github/packagist/composer/composer",
                    "type": "tidelift"
                }
            ],
            "time": "2021-05-05T19:37:51+00:00"
        },
        {
            "name": "dnoegel/php-xdg-base-dir",
            "version": "v0.1.1",
            "source": {
                "type": "git",
                "url": "https://github.com/dnoegel/php-xdg-base-dir.git",
                "reference": "8f8a6e48c5ecb0f991c2fdcf5f154a47d85f9ffd"
            },
            "dist": {
                "type": "zip",
                "url": "https://api.github.com/repos/dnoegel/php-xdg-base-dir/zipball/8f8a6e48c5ecb0f991c2fdcf5f154a47d85f9ffd",
                "reference": "8f8a6e48c5ecb0f991c2fdcf5f154a47d85f9ffd",
                "shasum": ""
            },
            "require": {
                "php": ">=5.3.2"
            },
            "require-dev": {
                "phpunit/phpunit": "~7.0|~6.0|~5.0|~4.8.35"
            },
            "type": "library",
            "autoload": {
                "psr-4": {
                    "XdgBaseDir\\": "src/"
                }
            },
            "notification-url": "https://packagist.org/downloads/",
            "license": [
                "MIT"
            ],
            "description": "implementation of xdg base directory specification for php",
            "support": {
                "issues": "https://github.com/dnoegel/php-xdg-base-dir/issues",
                "source": "https://github.com/dnoegel/php-xdg-base-dir/tree/v0.1.1"
            },
            "time": "2019-12-04T15:06:13+00:00"
        },
        {
            "name": "doctrine/instantiator",
            "version": "1.4.0",
            "source": {
                "type": "git",
                "url": "https://github.com/doctrine/instantiator.git",
                "reference": "d56bf6102915de5702778fe20f2de3b2fe570b5b"
            },
            "dist": {
                "type": "zip",
                "url": "https://api.github.com/repos/doctrine/instantiator/zipball/d56bf6102915de5702778fe20f2de3b2fe570b5b",
                "reference": "d56bf6102915de5702778fe20f2de3b2fe570b5b",
                "shasum": ""
            },
            "require": {
                "php": "^7.1 || ^8.0"
            },
            "require-dev": {
                "doctrine/coding-standard": "^8.0",
                "ext-pdo": "*",
                "ext-phar": "*",
                "phpbench/phpbench": "^0.13 || 1.0.0-alpha2",
                "phpstan/phpstan": "^0.12",
                "phpstan/phpstan-phpunit": "^0.12",
                "phpunit/phpunit": "^7.0 || ^8.0 || ^9.0"
            },
            "type": "library",
            "autoload": {
                "psr-4": {
                    "Doctrine\\Instantiator\\": "src/Doctrine/Instantiator/"
                }
            },
            "notification-url": "https://packagist.org/downloads/",
            "license": [
                "MIT"
            ],
            "authors": [
                {
                    "name": "Marco Pivetta",
                    "email": "ocramius@gmail.com",
                    "homepage": "https://ocramius.github.io/"
                }
            ],
            "description": "A small, lightweight utility to instantiate objects in PHP without invoking their constructors",
            "homepage": "https://www.doctrine-project.org/projects/instantiator.html",
            "keywords": [
                "constructor",
                "instantiate"
            ],
            "support": {
                "issues": "https://github.com/doctrine/instantiator/issues",
                "source": "https://github.com/doctrine/instantiator/tree/1.4.0"
            },
            "funding": [
                {
                    "url": "https://www.doctrine-project.org/sponsorship.html",
                    "type": "custom"
                },
                {
                    "url": "https://www.patreon.com/phpdoctrine",
                    "type": "patreon"
                },
                {
                    "url": "https://tidelift.com/funding/github/packagist/doctrine%2Finstantiator",
                    "type": "tidelift"
                }
            ],
            "time": "2020-11-10T18:47:58+00:00"
        },
        {
            "name": "felixfbecker/advanced-json-rpc",
            "version": "v3.2.0",
            "source": {
                "type": "git",
                "url": "https://github.com/felixfbecker/php-advanced-json-rpc.git",
                "reference": "06f0b06043c7438959dbdeed8bb3f699a19be22e"
            },
            "dist": {
                "type": "zip",
                "url": "https://api.github.com/repos/felixfbecker/php-advanced-json-rpc/zipball/06f0b06043c7438959dbdeed8bb3f699a19be22e",
                "reference": "06f0b06043c7438959dbdeed8bb3f699a19be22e",
                "shasum": ""
            },
            "require": {
                "netresearch/jsonmapper": "^1.0 || ^2.0",
                "php": "^7.1 || ^8.0",
                "phpdocumentor/reflection-docblock": "^4.3.4 || ^5.0.0"
            },
            "require-dev": {
                "phpunit/phpunit": "^7.0 || ^8.0"
            },
            "type": "library",
            "autoload": {
                "psr-4": {
                    "AdvancedJsonRpc\\": "lib/"
                }
            },
            "notification-url": "https://packagist.org/downloads/",
            "license": [
                "ISC"
            ],
            "authors": [
                {
                    "name": "Felix Becker",
                    "email": "felix.b@outlook.com"
                }
            ],
            "description": "A more advanced JSONRPC implementation",
            "support": {
                "issues": "https://github.com/felixfbecker/php-advanced-json-rpc/issues",
                "source": "https://github.com/felixfbecker/php-advanced-json-rpc/tree/v3.2.0"
            },
            "time": "2021-01-10T17:48:47+00:00"
        },
        {
            "name": "felixfbecker/language-server-protocol",
            "version": "1.5.1",
            "source": {
                "type": "git",
                "url": "https://github.com/felixfbecker/php-language-server-protocol.git",
                "reference": "9d846d1f5cf101deee7a61c8ba7caa0a975cd730"
            },
            "dist": {
                "type": "zip",
                "url": "https://api.github.com/repos/felixfbecker/php-language-server-protocol/zipball/9d846d1f5cf101deee7a61c8ba7caa0a975cd730",
                "reference": "9d846d1f5cf101deee7a61c8ba7caa0a975cd730",
                "shasum": ""
            },
            "require": {
                "php": ">=7.1"
            },
            "require-dev": {
                "phpstan/phpstan": "*",
                "squizlabs/php_codesniffer": "^3.1",
                "vimeo/psalm": "^4.0"
            },
            "type": "library",
            "extra": {
                "branch-alias": {
                    "dev-master": "1.x-dev"
                }
            },
            "autoload": {
                "psr-4": {
                    "LanguageServerProtocol\\": "src/"
                }
            },
            "notification-url": "https://packagist.org/downloads/",
            "license": [
                "ISC"
            ],
            "authors": [
                {
                    "name": "Felix Becker",
                    "email": "felix.b@outlook.com"
                }
            ],
            "description": "PHP classes for the Language Server Protocol",
            "keywords": [
                "language",
                "microsoft",
                "php",
                "server"
            ],
            "support": {
                "issues": "https://github.com/felixfbecker/php-language-server-protocol/issues",
                "source": "https://github.com/felixfbecker/php-language-server-protocol/tree/1.5.1"
            },
            "time": "2021-02-22T14:02:09+00:00"
        },
        {
            "name": "matthiasmullie/minify",
            "version": "1.3.66",
            "source": {
                "type": "git",
                "url": "https://github.com/matthiasmullie/minify.git",
                "reference": "45fd3b0f1dfa2c965857c6d4a470bea52adc31a6"
            },
            "dist": {
                "type": "zip",
                "url": "https://api.github.com/repos/matthiasmullie/minify/zipball/45fd3b0f1dfa2c965857c6d4a470bea52adc31a6",
                "reference": "45fd3b0f1dfa2c965857c6d4a470bea52adc31a6",
                "shasum": ""
            },
            "require": {
                "ext-pcre": "*",
                "matthiasmullie/path-converter": "~1.1",
                "php": ">=5.3.0"
            },
            "require-dev": {
                "friendsofphp/php-cs-fixer": "~2.0",
                "matthiasmullie/scrapbook": "dev-master",
                "phpunit/phpunit": ">=4.8"
            },
            "suggest": {
                "psr/cache-implementation": "Cache implementation to use with Minify::cache"
            },
            "bin": [
                "bin/minifycss",
                "bin/minifyjs"
            ],
            "type": "library",
            "autoload": {
                "psr-4": {
                    "MatthiasMullie\\Minify\\": "src/"
                }
            },
            "notification-url": "https://packagist.org/downloads/",
            "license": [
                "MIT"
            ],
            "authors": [
                {
                    "name": "Matthias Mullie",
                    "email": "minify@mullie.eu",
                    "homepage": "http://www.mullie.eu",
                    "role": "Developer"
                }
            ],
            "description": "CSS & JavaScript minifier, in PHP. Removes whitespace, strips comments, combines files (incl. @import statements and small assets in CSS files), and optimizes/shortens a few common programming patterns.",
            "homepage": "http://www.minifier.org",
            "keywords": [
                "JS",
                "css",
                "javascript",
                "minifier",
                "minify"
            ],
            "support": {
                "issues": "https://github.com/matthiasmullie/minify/issues",
                "source": "https://github.com/matthiasmullie/minify/tree/1.3.66"
            },
            "funding": [
                {
                    "url": "https://github.com/[user1",
                    "type": "github"
                },
                {
                    "url": "https://github.com/matthiasmullie] # Replace with up to 4 GitHub Sponsors-enabled usernames e.g.",
                    "type": "github"
                },
                {
                    "url": "https://github.com/user2",
                    "type": "github"
                }
            ],
            "time": "2021-01-06T15:18:10+00:00"
        },
        {
            "name": "matthiasmullie/path-converter",
            "version": "1.1.3",
            "source": {
                "type": "git",
                "url": "https://github.com/matthiasmullie/path-converter.git",
                "reference": "e7d13b2c7e2f2268e1424aaed02085518afa02d9"
            },
            "dist": {
                "type": "zip",
                "url": "https://api.github.com/repos/matthiasmullie/path-converter/zipball/e7d13b2c7e2f2268e1424aaed02085518afa02d9",
                "reference": "e7d13b2c7e2f2268e1424aaed02085518afa02d9",
                "shasum": ""
            },
            "require": {
                "ext-pcre": "*",
                "php": ">=5.3.0"
            },
            "require-dev": {
                "phpunit/phpunit": "~4.8"
            },
            "type": "library",
            "autoload": {
                "psr-4": {
                    "MatthiasMullie\\PathConverter\\": "src/"
                }
            },
            "notification-url": "https://packagist.org/downloads/",
            "license": [
                "MIT"
            ],
            "authors": [
                {
                    "name": "Matthias Mullie",
                    "email": "pathconverter@mullie.eu",
                    "homepage": "http://www.mullie.eu",
                    "role": "Developer"
                }
            ],
            "description": "Relative path converter",
            "homepage": "http://github.com/matthiasmullie/path-converter",
            "keywords": [
                "converter",
                "path",
                "paths",
                "relative"
            ],
            "support": {
                "issues": "https://github.com/matthiasmullie/path-converter/issues",
                "source": "https://github.com/matthiasmullie/path-converter/tree/1.1.3"
            },
            "time": "2019-02-05T23:41:09+00:00"
        },
        {
            "name": "myclabs/deep-copy",
            "version": "1.10.2",
            "source": {
                "type": "git",
                "url": "https://github.com/myclabs/DeepCopy.git",
                "reference": "776f831124e9c62e1a2c601ecc52e776d8bb7220"
            },
            "dist": {
                "type": "zip",
                "url": "https://api.github.com/repos/myclabs/DeepCopy/zipball/776f831124e9c62e1a2c601ecc52e776d8bb7220",
                "reference": "776f831124e9c62e1a2c601ecc52e776d8bb7220",
                "shasum": ""
            },
            "require": {
                "php": "^7.1 || ^8.0"
            },
            "replace": {
                "myclabs/deep-copy": "self.version"
            },
            "require-dev": {
                "doctrine/collections": "^1.0",
                "doctrine/common": "^2.6",
                "phpunit/phpunit": "^7.1"
            },
            "type": "library",
            "autoload": {
                "psr-4": {
                    "DeepCopy\\": "src/DeepCopy/"
                },
                "files": [
                    "src/DeepCopy/deep_copy.php"
                ]
            },
            "notification-url": "https://packagist.org/downloads/",
            "license": [
                "MIT"
            ],
            "description": "Create deep copies (clones) of your objects",
            "keywords": [
                "clone",
                "copy",
                "duplicate",
                "object",
                "object graph"
            ],
            "support": {
                "issues": "https://github.com/myclabs/DeepCopy/issues",
                "source": "https://github.com/myclabs/DeepCopy/tree/1.10.2"
            },
            "funding": [
                {
                    "url": "https://tidelift.com/funding/github/packagist/myclabs/deep-copy",
                    "type": "tidelift"
                }
            ],
            "time": "2020-11-13T09:40:50+00:00"
        },
        {
            "name": "netresearch/jsonmapper",
            "version": "v2.1.0",
            "source": {
                "type": "git",
                "url": "https://github.com/cweiske/jsonmapper.git",
                "reference": "e0f1e33a71587aca81be5cffbb9746510e1fe04e"
            },
            "dist": {
                "type": "zip",
                "url": "https://api.github.com/repos/cweiske/jsonmapper/zipball/e0f1e33a71587aca81be5cffbb9746510e1fe04e",
                "reference": "e0f1e33a71587aca81be5cffbb9746510e1fe04e",
                "shasum": ""
            },
            "require": {
                "ext-json": "*",
                "ext-pcre": "*",
                "ext-reflection": "*",
                "ext-spl": "*",
                "php": ">=5.6"
            },
            "require-dev": {
                "phpunit/phpunit": "~4.8.35 || ~5.7 || ~6.4 || ~7.0",
                "squizlabs/php_codesniffer": "~3.5"
            },
            "type": "library",
            "autoload": {
                "psr-0": {
                    "JsonMapper": "src/"
                }
            },
            "notification-url": "https://packagist.org/downloads/",
            "license": [
                "OSL-3.0"
            ],
            "authors": [
                {
                    "name": "Christian Weiske",
                    "email": "cweiske@cweiske.de",
                    "homepage": "http://github.com/cweiske/jsonmapper/",
                    "role": "Developer"
                }
            ],
            "description": "Map nested JSON structures onto PHP classes",
            "support": {
                "email": "cweiske@cweiske.de",
                "issues": "https://github.com/cweiske/jsonmapper/issues",
                "source": "https://github.com/cweiske/jsonmapper/tree/master"
            },
            "time": "2020-04-16T18:48:43+00:00"
        },
        {
            "name": "nikic/php-parser",
            "version": "v4.10.5",
            "source": {
                "type": "git",
                "url": "https://github.com/nikic/PHP-Parser.git",
                "reference": "4432ba399e47c66624bc73c8c0f811e5c109576f"
            },
            "dist": {
                "type": "zip",
                "url": "https://api.github.com/repos/nikic/PHP-Parser/zipball/4432ba399e47c66624bc73c8c0f811e5c109576f",
                "reference": "4432ba399e47c66624bc73c8c0f811e5c109576f",
                "shasum": ""
            },
            "require": {
                "ext-tokenizer": "*",
                "php": ">=7.0"
            },
            "require-dev": {
                "ircmaxell/php-yacc": "^0.0.7",
                "phpunit/phpunit": "^6.5 || ^7.0 || ^8.0 || ^9.0"
            },
            "bin": [
                "bin/php-parse"
            ],
            "type": "library",
            "extra": {
                "branch-alias": {
                    "dev-master": "4.9-dev"
                }
            },
            "autoload": {
                "psr-4": {
                    "PhpParser\\": "lib/PhpParser"
                }
            },
            "notification-url": "https://packagist.org/downloads/",
            "license": [
                "BSD-3-Clause"
            ],
            "authors": [
                {
                    "name": "Nikita Popov"
                }
            ],
            "description": "A PHP parser written in PHP",
            "keywords": [
                "parser",
                "php"
            ],
            "support": {
                "issues": "https://github.com/nikic/PHP-Parser/issues",
                "source": "https://github.com/nikic/PHP-Parser/tree/v4.10.5"
            },
            "time": "2021-05-03T19:11:20+00:00"
        },
        {
            "name": "openlss/lib-array2xml",
            "version": "1.0.0",
            "source": {
                "type": "git",
                "url": "https://github.com/nullivex/lib-array2xml.git",
                "reference": "a91f18a8dfc69ffabe5f9b068bc39bb202c81d90"
            },
            "dist": {
                "type": "zip",
                "url": "https://api.github.com/repos/nullivex/lib-array2xml/zipball/a91f18a8dfc69ffabe5f9b068bc39bb202c81d90",
                "reference": "a91f18a8dfc69ffabe5f9b068bc39bb202c81d90",
                "shasum": ""
            },
            "require": {
                "php": ">=5.3.2"
            },
            "type": "library",
            "autoload": {
                "psr-0": {
                    "LSS": ""
                }
            },
            "notification-url": "https://packagist.org/downloads/",
            "license": [
                "Apache-2.0"
            ],
            "authors": [
                {
                    "name": "Bryan Tong",
                    "email": "bryan@nullivex.com",
                    "homepage": "https://www.nullivex.com"
                },
                {
                    "name": "Tony Butler",
                    "email": "spudz76@gmail.com",
                    "homepage": "https://www.nullivex.com"
                }
            ],
            "description": "Array2XML conversion library credit to lalit.org",
            "homepage": "https://www.nullivex.com",
            "keywords": [
                "array",
                "array conversion",
                "xml",
                "xml conversion"
            ],
            "support": {
                "issues": "https://github.com/nullivex/lib-array2xml/issues",
                "source": "https://github.com/nullivex/lib-array2xml/tree/master"
            },
            "time": "2019-03-29T20:06:56+00:00"
        },
        {
            "name": "phar-io/manifest",
            "version": "2.0.1",
            "source": {
                "type": "git",
                "url": "https://github.com/phar-io/manifest.git",
                "reference": "85265efd3af7ba3ca4b2a2c34dbfc5788dd29133"
            },
            "dist": {
                "type": "zip",
                "url": "https://api.github.com/repos/phar-io/manifest/zipball/85265efd3af7ba3ca4b2a2c34dbfc5788dd29133",
                "reference": "85265efd3af7ba3ca4b2a2c34dbfc5788dd29133",
                "shasum": ""
            },
            "require": {
                "ext-dom": "*",
                "ext-phar": "*",
                "ext-xmlwriter": "*",
                "phar-io/version": "^3.0.1",
                "php": "^7.2 || ^8.0"
            },
            "type": "library",
            "extra": {
                "branch-alias": {
                    "dev-master": "2.0.x-dev"
                }
            },
            "autoload": {
                "classmap": [
                    "src/"
                ]
            },
            "notification-url": "https://packagist.org/downloads/",
            "license": [
                "BSD-3-Clause"
            ],
            "authors": [
                {
                    "name": "Arne Blankerts",
                    "email": "arne@blankerts.de",
                    "role": "Developer"
                },
                {
                    "name": "Sebastian Heuer",
                    "email": "sebastian@phpeople.de",
                    "role": "Developer"
                },
                {
                    "name": "Sebastian Bergmann",
                    "email": "sebastian@phpunit.de",
                    "role": "Developer"
                }
            ],
            "description": "Component for reading phar.io manifest information from a PHP Archive (PHAR)",
            "support": {
                "issues": "https://github.com/phar-io/manifest/issues",
                "source": "https://github.com/phar-io/manifest/tree/master"
            },
            "time": "2020-06-27T14:33:11+00:00"
        },
        {
            "name": "phar-io/version",
            "version": "3.1.0",
            "source": {
                "type": "git",
                "url": "https://github.com/phar-io/version.git",
                "reference": "bae7c545bef187884426f042434e561ab1ddb182"
            },
            "dist": {
                "type": "zip",
                "url": "https://api.github.com/repos/phar-io/version/zipball/bae7c545bef187884426f042434e561ab1ddb182",
                "reference": "bae7c545bef187884426f042434e561ab1ddb182",
                "shasum": ""
            },
            "require": {
                "php": "^7.2 || ^8.0"
            },
            "type": "library",
            "autoload": {
                "classmap": [
                    "src/"
                ]
            },
            "notification-url": "https://packagist.org/downloads/",
            "license": [
                "BSD-3-Clause"
            ],
            "authors": [
                {
                    "name": "Arne Blankerts",
                    "email": "arne@blankerts.de",
                    "role": "Developer"
                },
                {
                    "name": "Sebastian Heuer",
                    "email": "sebastian@phpeople.de",
                    "role": "Developer"
                },
                {
                    "name": "Sebastian Bergmann",
                    "email": "sebastian@phpunit.de",
                    "role": "Developer"
                }
            ],
            "description": "Library for handling version information and constraints",
            "support": {
                "issues": "https://github.com/phar-io/version/issues",
                "source": "https://github.com/phar-io/version/tree/3.1.0"
            },
            "time": "2021-02-23T14:00:09+00:00"
        },
        {
            "name": "phpdocumentor/reflection-common",
            "version": "2.2.0",
            "source": {
                "type": "git",
                "url": "https://github.com/phpDocumentor/ReflectionCommon.git",
                "reference": "1d01c49d4ed62f25aa84a747ad35d5a16924662b"
            },
            "dist": {
                "type": "zip",
                "url": "https://api.github.com/repos/phpDocumentor/ReflectionCommon/zipball/1d01c49d4ed62f25aa84a747ad35d5a16924662b",
                "reference": "1d01c49d4ed62f25aa84a747ad35d5a16924662b",
                "shasum": ""
            },
            "require": {
                "php": "^7.2 || ^8.0"
            },
            "type": "library",
            "extra": {
                "branch-alias": {
                    "dev-2.x": "2.x-dev"
                }
            },
            "autoload": {
                "psr-4": {
                    "phpDocumentor\\Reflection\\": "src/"
                }
            },
            "notification-url": "https://packagist.org/downloads/",
            "license": [
                "MIT"
            ],
            "authors": [
                {
                    "name": "Jaap van Otterdijk",
                    "email": "opensource@ijaap.nl"
                }
            ],
            "description": "Common reflection classes used by phpdocumentor to reflect the code structure",
            "homepage": "http://www.phpdoc.org",
            "keywords": [
                "FQSEN",
                "phpDocumentor",
                "phpdoc",
                "reflection",
                "static analysis"
            ],
            "support": {
                "issues": "https://github.com/phpDocumentor/ReflectionCommon/issues",
                "source": "https://github.com/phpDocumentor/ReflectionCommon/tree/2.x"
            },
            "time": "2020-06-27T09:03:43+00:00"
        },
        {
            "name": "phpdocumentor/reflection-docblock",
            "version": "5.2.2",
            "source": {
                "type": "git",
                "url": "https://github.com/phpDocumentor/ReflectionDocBlock.git",
                "reference": "069a785b2141f5bcf49f3e353548dc1cce6df556"
            },
            "dist": {
                "type": "zip",
                "url": "https://api.github.com/repos/phpDocumentor/ReflectionDocBlock/zipball/069a785b2141f5bcf49f3e353548dc1cce6df556",
                "reference": "069a785b2141f5bcf49f3e353548dc1cce6df556",
                "shasum": ""
            },
            "require": {
                "ext-filter": "*",
                "php": "^7.2 || ^8.0",
                "phpdocumentor/reflection-common": "^2.2",
                "phpdocumentor/type-resolver": "^1.3",
                "webmozart/assert": "^1.9.1"
            },
            "require-dev": {
                "mockery/mockery": "~1.3.2"
            },
            "type": "library",
            "extra": {
                "branch-alias": {
                    "dev-master": "5.x-dev"
                }
            },
            "autoload": {
                "psr-4": {
                    "phpDocumentor\\Reflection\\": "src"
                }
            },
            "notification-url": "https://packagist.org/downloads/",
            "license": [
                "MIT"
            ],
            "authors": [
                {
                    "name": "Mike van Riel",
                    "email": "me@mikevanriel.com"
                },
                {
                    "name": "Jaap van Otterdijk",
                    "email": "account@ijaap.nl"
                }
            ],
            "description": "With this component, a library can provide support for annotations via DocBlocks or otherwise retrieve information that is embedded in a DocBlock.",
            "support": {
                "issues": "https://github.com/phpDocumentor/ReflectionDocBlock/issues",
                "source": "https://github.com/phpDocumentor/ReflectionDocBlock/tree/master"
            },
            "time": "2020-09-03T19:13:55+00:00"
        },
        {
            "name": "phpdocumentor/type-resolver",
            "version": "1.4.0",
            "source": {
                "type": "git",
                "url": "https://github.com/phpDocumentor/TypeResolver.git",
                "reference": "6a467b8989322d92aa1c8bf2bebcc6e5c2ba55c0"
            },
            "dist": {
                "type": "zip",
                "url": "https://api.github.com/repos/phpDocumentor/TypeResolver/zipball/6a467b8989322d92aa1c8bf2bebcc6e5c2ba55c0",
                "reference": "6a467b8989322d92aa1c8bf2bebcc6e5c2ba55c0",
                "shasum": ""
            },
            "require": {
                "php": "^7.2 || ^8.0",
                "phpdocumentor/reflection-common": "^2.0"
            },
            "require-dev": {
                "ext-tokenizer": "*"
            },
            "type": "library",
            "extra": {
                "branch-alias": {
                    "dev-1.x": "1.x-dev"
                }
            },
            "autoload": {
                "psr-4": {
                    "phpDocumentor\\Reflection\\": "src"
                }
            },
            "notification-url": "https://packagist.org/downloads/",
            "license": [
                "MIT"
            ],
            "authors": [
                {
                    "name": "Mike van Riel",
                    "email": "me@mikevanriel.com"
                }
            ],
            "description": "A PSR-5 based resolver of Class names, Types and Structural Element Names",
            "support": {
                "issues": "https://github.com/phpDocumentor/TypeResolver/issues",
                "source": "https://github.com/phpDocumentor/TypeResolver/tree/1.4.0"
            },
            "time": "2020-09-17T18:55:26+00:00"
        },
        {
            "name": "phpspec/prophecy",
            "version": "1.13.0",
            "source": {
                "type": "git",
                "url": "https://github.com/phpspec/prophecy.git",
                "reference": "be1996ed8adc35c3fd795488a653f4b518be70ea"
            },
            "dist": {
                "type": "zip",
                "url": "https://api.github.com/repos/phpspec/prophecy/zipball/be1996ed8adc35c3fd795488a653f4b518be70ea",
                "reference": "be1996ed8adc35c3fd795488a653f4b518be70ea",
                "shasum": ""
            },
            "require": {
                "doctrine/instantiator": "^1.2",
                "php": "^7.2 || ~8.0, <8.1",
                "phpdocumentor/reflection-docblock": "^5.2",
                "sebastian/comparator": "^3.0 || ^4.0",
                "sebastian/recursion-context": "^3.0 || ^4.0"
            },
            "require-dev": {
                "phpspec/phpspec": "^6.0",
                "phpunit/phpunit": "^8.0 || ^9.0"
            },
            "type": "library",
            "extra": {
                "branch-alias": {
                    "dev-master": "1.11.x-dev"
                }
            },
            "autoload": {
                "psr-4": {
                    "Prophecy\\": "src/Prophecy"
                }
            },
            "notification-url": "https://packagist.org/downloads/",
            "license": [
                "MIT"
            ],
            "authors": [
                {
                    "name": "Konstantin Kudryashov",
                    "email": "ever.zet@gmail.com",
                    "homepage": "http://everzet.com"
                },
                {
                    "name": "Marcello Duarte",
                    "email": "marcello.duarte@gmail.com"
                }
            ],
            "description": "Highly opinionated mocking framework for PHP 5.3+",
            "homepage": "https://github.com/phpspec/prophecy",
            "keywords": [
                "Double",
                "Dummy",
                "fake",
                "mock",
                "spy",
                "stub"
            ],
            "support": {
                "issues": "https://github.com/phpspec/prophecy/issues",
                "source": "https://github.com/phpspec/prophecy/tree/1.13.0"
            },
            "time": "2021-03-17T13:42:18+00:00"
        },
        {
            "name": "phpunit/php-code-coverage",
            "version": "9.2.6",
            "source": {
                "type": "git",
                "url": "https://github.com/sebastianbergmann/php-code-coverage.git",
                "reference": "f6293e1b30a2354e8428e004689671b83871edde"
            },
            "dist": {
                "type": "zip",
                "url": "https://api.github.com/repos/sebastianbergmann/php-code-coverage/zipball/f6293e1b30a2354e8428e004689671b83871edde",
                "reference": "f6293e1b30a2354e8428e004689671b83871edde",
                "shasum": ""
            },
            "require": {
                "ext-dom": "*",
                "ext-libxml": "*",
                "ext-xmlwriter": "*",
                "nikic/php-parser": "^4.10.2",
                "php": ">=7.3",
                "phpunit/php-file-iterator": "^3.0.3",
                "phpunit/php-text-template": "^2.0.2",
                "sebastian/code-unit-reverse-lookup": "^2.0.2",
                "sebastian/complexity": "^2.0",
                "sebastian/environment": "^5.1.2",
                "sebastian/lines-of-code": "^1.0.3",
                "sebastian/version": "^3.0.1",
                "theseer/tokenizer": "^1.2.0"
            },
            "require-dev": {
                "phpunit/phpunit": "^9.3"
            },
            "suggest": {
                "ext-pcov": "*",
                "ext-xdebug": "*"
            },
            "type": "library",
            "extra": {
                "branch-alias": {
                    "dev-master": "9.2-dev"
                }
            },
            "autoload": {
                "classmap": [
                    "src/"
                ]
            },
            "notification-url": "https://packagist.org/downloads/",
            "license": [
                "BSD-3-Clause"
            ],
            "authors": [
                {
                    "name": "Sebastian Bergmann",
                    "email": "sebastian@phpunit.de",
                    "role": "lead"
                }
            ],
            "description": "Library that provides collection, processing, and rendering functionality for PHP code coverage information.",
            "homepage": "https://github.com/sebastianbergmann/php-code-coverage",
            "keywords": [
                "coverage",
                "testing",
                "xunit"
            ],
            "support": {
                "issues": "https://github.com/sebastianbergmann/php-code-coverage/issues",
                "source": "https://github.com/sebastianbergmann/php-code-coverage/tree/9.2.6"
            },
            "funding": [
                {
                    "url": "https://github.com/sebastianbergmann",
                    "type": "github"
                }
            ],
            "time": "2021-03-28T07:26:59+00:00"
        },
        {
            "name": "phpunit/php-file-iterator",
            "version": "3.0.5",
            "source": {
                "type": "git",
                "url": "https://github.com/sebastianbergmann/php-file-iterator.git",
                "reference": "aa4be8575f26070b100fccb67faabb28f21f66f8"
            },
            "dist": {
                "type": "zip",
                "url": "https://api.github.com/repos/sebastianbergmann/php-file-iterator/zipball/aa4be8575f26070b100fccb67faabb28f21f66f8",
                "reference": "aa4be8575f26070b100fccb67faabb28f21f66f8",
                "shasum": ""
            },
            "require": {
                "php": ">=7.3"
            },
            "require-dev": {
                "phpunit/phpunit": "^9.3"
            },
            "type": "library",
            "extra": {
                "branch-alias": {
                    "dev-master": "3.0-dev"
                }
            },
            "autoload": {
                "classmap": [
                    "src/"
                ]
            },
            "notification-url": "https://packagist.org/downloads/",
            "license": [
                "BSD-3-Clause"
            ],
            "authors": [
                {
                    "name": "Sebastian Bergmann",
                    "email": "sebastian@phpunit.de",
                    "role": "lead"
                }
            ],
            "description": "FilterIterator implementation that filters files based on a list of suffixes.",
            "homepage": "https://github.com/sebastianbergmann/php-file-iterator/",
            "keywords": [
                "filesystem",
                "iterator"
            ],
            "support": {
                "issues": "https://github.com/sebastianbergmann/php-file-iterator/issues",
                "source": "https://github.com/sebastianbergmann/php-file-iterator/tree/3.0.5"
            },
            "funding": [
                {
                    "url": "https://github.com/sebastianbergmann",
                    "type": "github"
                }
            ],
            "time": "2020-09-28T05:57:25+00:00"
        },
        {
            "name": "phpunit/php-invoker",
            "version": "3.1.1",
            "source": {
                "type": "git",
                "url": "https://github.com/sebastianbergmann/php-invoker.git",
                "reference": "5a10147d0aaf65b58940a0b72f71c9ac0423cc67"
            },
            "dist": {
                "type": "zip",
                "url": "https://api.github.com/repos/sebastianbergmann/php-invoker/zipball/5a10147d0aaf65b58940a0b72f71c9ac0423cc67",
                "reference": "5a10147d0aaf65b58940a0b72f71c9ac0423cc67",
                "shasum": ""
            },
            "require": {
                "php": ">=7.3"
            },
            "require-dev": {
                "ext-pcntl": "*",
                "phpunit/phpunit": "^9.3"
            },
            "suggest": {
                "ext-pcntl": "*"
            },
            "type": "library",
            "extra": {
                "branch-alias": {
                    "dev-master": "3.1-dev"
                }
            },
            "autoload": {
                "classmap": [
                    "src/"
                ]
            },
            "notification-url": "https://packagist.org/downloads/",
            "license": [
                "BSD-3-Clause"
            ],
            "authors": [
                {
                    "name": "Sebastian Bergmann",
                    "email": "sebastian@phpunit.de",
                    "role": "lead"
                }
            ],
            "description": "Invoke callables with a timeout",
            "homepage": "https://github.com/sebastianbergmann/php-invoker/",
            "keywords": [
                "process"
            ],
            "support": {
                "issues": "https://github.com/sebastianbergmann/php-invoker/issues",
                "source": "https://github.com/sebastianbergmann/php-invoker/tree/3.1.1"
            },
            "funding": [
                {
                    "url": "https://github.com/sebastianbergmann",
                    "type": "github"
                }
            ],
            "time": "2020-09-28T05:58:55+00:00"
        },
        {
            "name": "phpunit/php-text-template",
            "version": "2.0.4",
            "source": {
                "type": "git",
                "url": "https://github.com/sebastianbergmann/php-text-template.git",
                "reference": "5da5f67fc95621df9ff4c4e5a84d6a8a2acf7c28"
            },
            "dist": {
                "type": "zip",
                "url": "https://api.github.com/repos/sebastianbergmann/php-text-template/zipball/5da5f67fc95621df9ff4c4e5a84d6a8a2acf7c28",
                "reference": "5da5f67fc95621df9ff4c4e5a84d6a8a2acf7c28",
                "shasum": ""
            },
            "require": {
                "php": ">=7.3"
            },
            "require-dev": {
                "phpunit/phpunit": "^9.3"
            },
            "type": "library",
            "extra": {
                "branch-alias": {
                    "dev-master": "2.0-dev"
                }
            },
            "autoload": {
                "classmap": [
                    "src/"
                ]
            },
            "notification-url": "https://packagist.org/downloads/",
            "license": [
                "BSD-3-Clause"
            ],
            "authors": [
                {
                    "name": "Sebastian Bergmann",
                    "email": "sebastian@phpunit.de",
                    "role": "lead"
                }
            ],
            "description": "Simple template engine.",
            "homepage": "https://github.com/sebastianbergmann/php-text-template/",
            "keywords": [
                "template"
            ],
            "support": {
                "issues": "https://github.com/sebastianbergmann/php-text-template/issues",
                "source": "https://github.com/sebastianbergmann/php-text-template/tree/2.0.4"
            },
            "funding": [
                {
                    "url": "https://github.com/sebastianbergmann",
                    "type": "github"
                }
            ],
            "time": "2020-10-26T05:33:50+00:00"
        },
        {
            "name": "phpunit/php-timer",
            "version": "5.0.3",
            "source": {
                "type": "git",
                "url": "https://github.com/sebastianbergmann/php-timer.git",
                "reference": "5a63ce20ed1b5bf577850e2c4e87f4aa902afbd2"
            },
            "dist": {
                "type": "zip",
                "url": "https://api.github.com/repos/sebastianbergmann/php-timer/zipball/5a63ce20ed1b5bf577850e2c4e87f4aa902afbd2",
                "reference": "5a63ce20ed1b5bf577850e2c4e87f4aa902afbd2",
                "shasum": ""
            },
            "require": {
                "php": ">=7.3"
            },
            "require-dev": {
                "phpunit/phpunit": "^9.3"
            },
            "type": "library",
            "extra": {
                "branch-alias": {
                    "dev-master": "5.0-dev"
                }
            },
            "autoload": {
                "classmap": [
                    "src/"
                ]
            },
            "notification-url": "https://packagist.org/downloads/",
            "license": [
                "BSD-3-Clause"
            ],
            "authors": [
                {
                    "name": "Sebastian Bergmann",
                    "email": "sebastian@phpunit.de",
                    "role": "lead"
                }
            ],
            "description": "Utility class for timing",
            "homepage": "https://github.com/sebastianbergmann/php-timer/",
            "keywords": [
                "timer"
            ],
            "support": {
                "issues": "https://github.com/sebastianbergmann/php-timer/issues",
                "source": "https://github.com/sebastianbergmann/php-timer/tree/5.0.3"
            },
            "funding": [
                {
                    "url": "https://github.com/sebastianbergmann",
                    "type": "github"
                }
            ],
            "time": "2020-10-26T13:16:10+00:00"
        },
        {
            "name": "phpunit/phpunit",
            "version": "9.5.4",
            "source": {
                "type": "git",
                "url": "https://github.com/sebastianbergmann/phpunit.git",
                "reference": "c73c6737305e779771147af66c96ca6a7ed8a741"
            },
            "dist": {
                "type": "zip",
                "url": "https://api.github.com/repos/sebastianbergmann/phpunit/zipball/c73c6737305e779771147af66c96ca6a7ed8a741",
                "reference": "c73c6737305e779771147af66c96ca6a7ed8a741",
                "shasum": ""
            },
            "require": {
                "doctrine/instantiator": "^1.3.1",
                "ext-dom": "*",
                "ext-json": "*",
                "ext-libxml": "*",
                "ext-mbstring": "*",
                "ext-xml": "*",
                "ext-xmlwriter": "*",
                "myclabs/deep-copy": "^1.10.1",
                "phar-io/manifest": "^2.0.1",
                "phar-io/version": "^3.0.2",
                "php": ">=7.3",
                "phpspec/prophecy": "^1.12.1",
                "phpunit/php-code-coverage": "^9.2.3",
                "phpunit/php-file-iterator": "^3.0.5",
                "phpunit/php-invoker": "^3.1.1",
                "phpunit/php-text-template": "^2.0.3",
                "phpunit/php-timer": "^5.0.2",
                "sebastian/cli-parser": "^1.0.1",
                "sebastian/code-unit": "^1.0.6",
                "sebastian/comparator": "^4.0.5",
                "sebastian/diff": "^4.0.3",
                "sebastian/environment": "^5.1.3",
                "sebastian/exporter": "^4.0.3",
                "sebastian/global-state": "^5.0.1",
                "sebastian/object-enumerator": "^4.0.3",
                "sebastian/resource-operations": "^3.0.3",
                "sebastian/type": "^2.3",
                "sebastian/version": "^3.0.2"
            },
            "require-dev": {
                "ext-pdo": "*",
                "phpspec/prophecy-phpunit": "^2.0.1"
            },
            "suggest": {
                "ext-soap": "*",
                "ext-xdebug": "*"
            },
            "bin": [
                "phpunit"
            ],
            "type": "library",
            "extra": {
                "branch-alias": {
                    "dev-master": "9.5-dev"
                }
            },
            "autoload": {
                "classmap": [
                    "src/"
                ],
                "files": [
                    "src/Framework/Assert/Functions.php"
                ]
            },
            "notification-url": "https://packagist.org/downloads/",
            "license": [
                "BSD-3-Clause"
            ],
            "authors": [
                {
                    "name": "Sebastian Bergmann",
                    "email": "sebastian@phpunit.de",
                    "role": "lead"
                }
            ],
            "description": "The PHP Unit Testing framework.",
            "homepage": "https://phpunit.de/",
            "keywords": [
                "phpunit",
                "testing",
                "xunit"
            ],
            "support": {
                "issues": "https://github.com/sebastianbergmann/phpunit/issues",
                "source": "https://github.com/sebastianbergmann/phpunit/tree/9.5.4"
            },
            "funding": [
                {
                    "url": "https://phpunit.de/donate.html",
                    "type": "custom"
                },
                {
                    "url": "https://github.com/sebastianbergmann",
                    "type": "github"
                }
            ],
            "time": "2021-03-23T07:16:29+00:00"
        },
        {
            "name": "psr/container",
            "version": "1.1.1",
            "source": {
                "type": "git",
                "url": "https://github.com/php-fig/container.git",
                "reference": "8622567409010282b7aeebe4bb841fe98b58dcaf"
            },
            "dist": {
                "type": "zip",
                "url": "https://api.github.com/repos/php-fig/container/zipball/8622567409010282b7aeebe4bb841fe98b58dcaf",
                "reference": "8622567409010282b7aeebe4bb841fe98b58dcaf",
                "shasum": ""
            },
            "require": {
                "php": ">=7.2.0"
            },
            "type": "library",
            "autoload": {
                "psr-4": {
                    "Psr\\Container\\": "src/"
                }
            },
            "notification-url": "https://packagist.org/downloads/",
            "license": [
                "MIT"
            ],
            "authors": [
                {
                    "name": "PHP-FIG",
                    "homepage": "https://www.php-fig.org/"
                }
            ],
            "description": "Common Container Interface (PHP FIG PSR-11)",
            "homepage": "https://github.com/php-fig/container",
            "keywords": [
                "PSR-11",
                "container",
                "container-interface",
                "container-interop",
                "psr"
            ],
            "support": {
                "issues": "https://github.com/php-fig/container/issues",
                "source": "https://github.com/php-fig/container/tree/1.1.1"
            },
            "time": "2021-03-05T17:36:06+00:00"
        },
        {
            "name": "sebastian/cli-parser",
            "version": "1.0.1",
            "source": {
                "type": "git",
                "url": "https://github.com/sebastianbergmann/cli-parser.git",
                "reference": "442e7c7e687e42adc03470c7b668bc4b2402c0b2"
            },
            "dist": {
                "type": "zip",
                "url": "https://api.github.com/repos/sebastianbergmann/cli-parser/zipball/442e7c7e687e42adc03470c7b668bc4b2402c0b2",
                "reference": "442e7c7e687e42adc03470c7b668bc4b2402c0b2",
                "shasum": ""
            },
            "require": {
                "php": ">=7.3"
            },
            "require-dev": {
                "phpunit/phpunit": "^9.3"
            },
            "type": "library",
            "extra": {
                "branch-alias": {
                    "dev-master": "1.0-dev"
                }
            },
            "autoload": {
                "classmap": [
                    "src/"
                ]
            },
            "notification-url": "https://packagist.org/downloads/",
            "license": [
                "BSD-3-Clause"
            ],
            "authors": [
                {
                    "name": "Sebastian Bergmann",
                    "email": "sebastian@phpunit.de",
                    "role": "lead"
                }
            ],
            "description": "Library for parsing CLI options",
            "homepage": "https://github.com/sebastianbergmann/cli-parser",
            "support": {
                "issues": "https://github.com/sebastianbergmann/cli-parser/issues",
                "source": "https://github.com/sebastianbergmann/cli-parser/tree/1.0.1"
            },
            "funding": [
                {
                    "url": "https://github.com/sebastianbergmann",
                    "type": "github"
                }
            ],
            "time": "2020-09-28T06:08:49+00:00"
        },
        {
            "name": "sebastian/code-unit",
            "version": "1.0.8",
            "source": {
                "type": "git",
                "url": "https://github.com/sebastianbergmann/code-unit.git",
                "reference": "1fc9f64c0927627ef78ba436c9b17d967e68e120"
            },
            "dist": {
                "type": "zip",
                "url": "https://api.github.com/repos/sebastianbergmann/code-unit/zipball/1fc9f64c0927627ef78ba436c9b17d967e68e120",
                "reference": "1fc9f64c0927627ef78ba436c9b17d967e68e120",
                "shasum": ""
            },
            "require": {
                "php": ">=7.3"
            },
            "require-dev": {
                "phpunit/phpunit": "^9.3"
            },
            "type": "library",
            "extra": {
                "branch-alias": {
                    "dev-master": "1.0-dev"
                }
            },
            "autoload": {
                "classmap": [
                    "src/"
                ]
            },
            "notification-url": "https://packagist.org/downloads/",
            "license": [
                "BSD-3-Clause"
            ],
            "authors": [
                {
                    "name": "Sebastian Bergmann",
                    "email": "sebastian@phpunit.de",
                    "role": "lead"
                }
            ],
            "description": "Collection of value objects that represent the PHP code units",
            "homepage": "https://github.com/sebastianbergmann/code-unit",
            "support": {
                "issues": "https://github.com/sebastianbergmann/code-unit/issues",
                "source": "https://github.com/sebastianbergmann/code-unit/tree/1.0.8"
            },
            "funding": [
                {
                    "url": "https://github.com/sebastianbergmann",
                    "type": "github"
                }
            ],
            "time": "2020-10-26T13:08:54+00:00"
        },
        {
            "name": "sebastian/code-unit-reverse-lookup",
            "version": "2.0.3",
            "source": {
                "type": "git",
                "url": "https://github.com/sebastianbergmann/code-unit-reverse-lookup.git",
                "reference": "ac91f01ccec49fb77bdc6fd1e548bc70f7faa3e5"
            },
            "dist": {
                "type": "zip",
                "url": "https://api.github.com/repos/sebastianbergmann/code-unit-reverse-lookup/zipball/ac91f01ccec49fb77bdc6fd1e548bc70f7faa3e5",
                "reference": "ac91f01ccec49fb77bdc6fd1e548bc70f7faa3e5",
                "shasum": ""
            },
            "require": {
                "php": ">=7.3"
            },
            "require-dev": {
                "phpunit/phpunit": "^9.3"
            },
            "type": "library",
            "extra": {
                "branch-alias": {
                    "dev-master": "2.0-dev"
                }
            },
            "autoload": {
                "classmap": [
                    "src/"
                ]
            },
            "notification-url": "https://packagist.org/downloads/",
            "license": [
                "BSD-3-Clause"
            ],
            "authors": [
                {
                    "name": "Sebastian Bergmann",
                    "email": "sebastian@phpunit.de"
                }
            ],
            "description": "Looks up which function or method a line of code belongs to",
            "homepage": "https://github.com/sebastianbergmann/code-unit-reverse-lookup/",
            "support": {
                "issues": "https://github.com/sebastianbergmann/code-unit-reverse-lookup/issues",
                "source": "https://github.com/sebastianbergmann/code-unit-reverse-lookup/tree/2.0.3"
            },
            "funding": [
                {
                    "url": "https://github.com/sebastianbergmann",
                    "type": "github"
                }
            ],
            "time": "2020-09-28T05:30:19+00:00"
        },
        {
            "name": "sebastian/comparator",
            "version": "4.0.6",
            "source": {
                "type": "git",
                "url": "https://github.com/sebastianbergmann/comparator.git",
                "reference": "55f4261989e546dc112258c7a75935a81a7ce382"
            },
            "dist": {
                "type": "zip",
                "url": "https://api.github.com/repos/sebastianbergmann/comparator/zipball/55f4261989e546dc112258c7a75935a81a7ce382",
                "reference": "55f4261989e546dc112258c7a75935a81a7ce382",
                "shasum": ""
            },
            "require": {
                "php": ">=7.3",
                "sebastian/diff": "^4.0",
                "sebastian/exporter": "^4.0"
            },
            "require-dev": {
                "phpunit/phpunit": "^9.3"
            },
            "type": "library",
            "extra": {
                "branch-alias": {
                    "dev-master": "4.0-dev"
                }
            },
            "autoload": {
                "classmap": [
                    "src/"
                ]
            },
            "notification-url": "https://packagist.org/downloads/",
            "license": [
                "BSD-3-Clause"
            ],
            "authors": [
                {
                    "name": "Sebastian Bergmann",
                    "email": "sebastian@phpunit.de"
                },
                {
                    "name": "Jeff Welch",
                    "email": "whatthejeff@gmail.com"
                },
                {
                    "name": "Volker Dusch",
                    "email": "github@wallbash.com"
                },
                {
                    "name": "Bernhard Schussek",
                    "email": "bschussek@2bepublished.at"
                }
            ],
            "description": "Provides the functionality to compare PHP values for equality",
            "homepage": "https://github.com/sebastianbergmann/comparator",
            "keywords": [
                "comparator",
                "compare",
                "equality"
            ],
            "support": {
                "issues": "https://github.com/sebastianbergmann/comparator/issues",
                "source": "https://github.com/sebastianbergmann/comparator/tree/4.0.6"
            },
            "funding": [
                {
                    "url": "https://github.com/sebastianbergmann",
                    "type": "github"
                }
            ],
            "time": "2020-10-26T15:49:45+00:00"
        },
        {
            "name": "sebastian/complexity",
            "version": "2.0.2",
            "source": {
                "type": "git",
                "url": "https://github.com/sebastianbergmann/complexity.git",
                "reference": "739b35e53379900cc9ac327b2147867b8b6efd88"
            },
            "dist": {
                "type": "zip",
                "url": "https://api.github.com/repos/sebastianbergmann/complexity/zipball/739b35e53379900cc9ac327b2147867b8b6efd88",
                "reference": "739b35e53379900cc9ac327b2147867b8b6efd88",
                "shasum": ""
            },
            "require": {
                "nikic/php-parser": "^4.7",
                "php": ">=7.3"
            },
            "require-dev": {
                "phpunit/phpunit": "^9.3"
            },
            "type": "library",
            "extra": {
                "branch-alias": {
                    "dev-master": "2.0-dev"
                }
            },
            "autoload": {
                "classmap": [
                    "src/"
                ]
            },
            "notification-url": "https://packagist.org/downloads/",
            "license": [
                "BSD-3-Clause"
            ],
            "authors": [
                {
                    "name": "Sebastian Bergmann",
                    "email": "sebastian@phpunit.de",
                    "role": "lead"
                }
            ],
            "description": "Library for calculating the complexity of PHP code units",
            "homepage": "https://github.com/sebastianbergmann/complexity",
            "support": {
                "issues": "https://github.com/sebastianbergmann/complexity/issues",
                "source": "https://github.com/sebastianbergmann/complexity/tree/2.0.2"
            },
            "funding": [
                {
                    "url": "https://github.com/sebastianbergmann",
                    "type": "github"
                }
            ],
            "time": "2020-10-26T15:52:27+00:00"
        },
        {
            "name": "sebastian/diff",
            "version": "4.0.4",
            "source": {
                "type": "git",
                "url": "https://github.com/sebastianbergmann/diff.git",
                "reference": "3461e3fccc7cfdfc2720be910d3bd73c69be590d"
            },
            "dist": {
                "type": "zip",
                "url": "https://api.github.com/repos/sebastianbergmann/diff/zipball/3461e3fccc7cfdfc2720be910d3bd73c69be590d",
                "reference": "3461e3fccc7cfdfc2720be910d3bd73c69be590d",
                "shasum": ""
            },
            "require": {
                "php": ">=7.3"
            },
            "require-dev": {
                "phpunit/phpunit": "^9.3",
                "symfony/process": "^4.2 || ^5"
            },
            "type": "library",
            "extra": {
                "branch-alias": {
                    "dev-master": "4.0-dev"
                }
            },
            "autoload": {
                "classmap": [
                    "src/"
                ]
            },
            "notification-url": "https://packagist.org/downloads/",
            "license": [
                "BSD-3-Clause"
            ],
            "authors": [
                {
                    "name": "Sebastian Bergmann",
                    "email": "sebastian@phpunit.de"
                },
                {
                    "name": "Kore Nordmann",
                    "email": "mail@kore-nordmann.de"
                }
            ],
            "description": "Diff implementation",
            "homepage": "https://github.com/sebastianbergmann/diff",
            "keywords": [
                "diff",
                "udiff",
                "unidiff",
                "unified diff"
            ],
            "support": {
                "issues": "https://github.com/sebastianbergmann/diff/issues",
                "source": "https://github.com/sebastianbergmann/diff/tree/4.0.4"
            },
            "funding": [
                {
                    "url": "https://github.com/sebastianbergmann",
                    "type": "github"
                }
            ],
            "time": "2020-10-26T13:10:38+00:00"
        },
        {
            "name": "sebastian/environment",
            "version": "5.1.3",
            "source": {
                "type": "git",
                "url": "https://github.com/sebastianbergmann/environment.git",
                "reference": "388b6ced16caa751030f6a69e588299fa09200ac"
            },
            "dist": {
                "type": "zip",
                "url": "https://api.github.com/repos/sebastianbergmann/environment/zipball/388b6ced16caa751030f6a69e588299fa09200ac",
                "reference": "388b6ced16caa751030f6a69e588299fa09200ac",
                "shasum": ""
            },
            "require": {
                "php": ">=7.3"
            },
            "require-dev": {
                "phpunit/phpunit": "^9.3"
            },
            "suggest": {
                "ext-posix": "*"
            },
            "type": "library",
            "extra": {
                "branch-alias": {
                    "dev-master": "5.1-dev"
                }
            },
            "autoload": {
                "classmap": [
                    "src/"
                ]
            },
            "notification-url": "https://packagist.org/downloads/",
            "license": [
                "BSD-3-Clause"
            ],
            "authors": [
                {
                    "name": "Sebastian Bergmann",
                    "email": "sebastian@phpunit.de"
                }
            ],
            "description": "Provides functionality to handle HHVM/PHP environments",
            "homepage": "http://www.github.com/sebastianbergmann/environment",
            "keywords": [
                "Xdebug",
                "environment",
                "hhvm"
            ],
            "support": {
                "issues": "https://github.com/sebastianbergmann/environment/issues",
                "source": "https://github.com/sebastianbergmann/environment/tree/5.1.3"
            },
            "funding": [
                {
                    "url": "https://github.com/sebastianbergmann",
                    "type": "github"
                }
            ],
            "time": "2020-09-28T05:52:38+00:00"
        },
        {
            "name": "sebastian/exporter",
            "version": "4.0.3",
            "source": {
                "type": "git",
                "url": "https://github.com/sebastianbergmann/exporter.git",
                "reference": "d89cc98761b8cb5a1a235a6b703ae50d34080e65"
            },
            "dist": {
                "type": "zip",
                "url": "https://api.github.com/repos/sebastianbergmann/exporter/zipball/d89cc98761b8cb5a1a235a6b703ae50d34080e65",
                "reference": "d89cc98761b8cb5a1a235a6b703ae50d34080e65",
                "shasum": ""
            },
            "require": {
                "php": ">=7.3",
                "sebastian/recursion-context": "^4.0"
            },
            "require-dev": {
                "ext-mbstring": "*",
                "phpunit/phpunit": "^9.3"
            },
            "type": "library",
            "extra": {
                "branch-alias": {
                    "dev-master": "4.0-dev"
                }
            },
            "autoload": {
                "classmap": [
                    "src/"
                ]
            },
            "notification-url": "https://packagist.org/downloads/",
            "license": [
                "BSD-3-Clause"
            ],
            "authors": [
                {
                    "name": "Sebastian Bergmann",
                    "email": "sebastian@phpunit.de"
                },
                {
                    "name": "Jeff Welch",
                    "email": "whatthejeff@gmail.com"
                },
                {
                    "name": "Volker Dusch",
                    "email": "github@wallbash.com"
                },
                {
                    "name": "Adam Harvey",
                    "email": "aharvey@php.net"
                },
                {
                    "name": "Bernhard Schussek",
                    "email": "bschussek@gmail.com"
                }
            ],
            "description": "Provides the functionality to export PHP variables for visualization",
            "homepage": "http://www.github.com/sebastianbergmann/exporter",
            "keywords": [
                "export",
                "exporter"
            ],
            "support": {
                "issues": "https://github.com/sebastianbergmann/exporter/issues",
                "source": "https://github.com/sebastianbergmann/exporter/tree/4.0.3"
            },
            "funding": [
                {
                    "url": "https://github.com/sebastianbergmann",
                    "type": "github"
                }
            ],
            "time": "2020-09-28T05:24:23+00:00"
        },
        {
            "name": "sebastian/global-state",
            "version": "5.0.2",
            "source": {
                "type": "git",
                "url": "https://github.com/sebastianbergmann/global-state.git",
                "reference": "a90ccbddffa067b51f574dea6eb25d5680839455"
            },
            "dist": {
                "type": "zip",
                "url": "https://api.github.com/repos/sebastianbergmann/global-state/zipball/a90ccbddffa067b51f574dea6eb25d5680839455",
                "reference": "a90ccbddffa067b51f574dea6eb25d5680839455",
                "shasum": ""
            },
            "require": {
                "php": ">=7.3",
                "sebastian/object-reflector": "^2.0",
                "sebastian/recursion-context": "^4.0"
            },
            "require-dev": {
                "ext-dom": "*",
                "phpunit/phpunit": "^9.3"
            },
            "suggest": {
                "ext-uopz": "*"
            },
            "type": "library",
            "extra": {
                "branch-alias": {
                    "dev-master": "5.0-dev"
                }
            },
            "autoload": {
                "classmap": [
                    "src/"
                ]
            },
            "notification-url": "https://packagist.org/downloads/",
            "license": [
                "BSD-3-Clause"
            ],
            "authors": [
                {
                    "name": "Sebastian Bergmann",
                    "email": "sebastian@phpunit.de"
                }
            ],
            "description": "Snapshotting of global state",
            "homepage": "http://www.github.com/sebastianbergmann/global-state",
            "keywords": [
                "global state"
            ],
            "support": {
                "issues": "https://github.com/sebastianbergmann/global-state/issues",
                "source": "https://github.com/sebastianbergmann/global-state/tree/5.0.2"
            },
            "funding": [
                {
                    "url": "https://github.com/sebastianbergmann",
                    "type": "github"
                }
            ],
            "time": "2020-10-26T15:55:19+00:00"
        },
        {
            "name": "sebastian/lines-of-code",
            "version": "1.0.3",
            "source": {
                "type": "git",
                "url": "https://github.com/sebastianbergmann/lines-of-code.git",
                "reference": "c1c2e997aa3146983ed888ad08b15470a2e22ecc"
            },
            "dist": {
                "type": "zip",
                "url": "https://api.github.com/repos/sebastianbergmann/lines-of-code/zipball/c1c2e997aa3146983ed888ad08b15470a2e22ecc",
                "reference": "c1c2e997aa3146983ed888ad08b15470a2e22ecc",
                "shasum": ""
            },
            "require": {
                "nikic/php-parser": "^4.6",
                "php": ">=7.3"
            },
            "require-dev": {
                "phpunit/phpunit": "^9.3"
            },
            "type": "library",
            "extra": {
                "branch-alias": {
                    "dev-master": "1.0-dev"
                }
            },
            "autoload": {
                "classmap": [
                    "src/"
                ]
            },
            "notification-url": "https://packagist.org/downloads/",
            "license": [
                "BSD-3-Clause"
            ],
            "authors": [
                {
                    "name": "Sebastian Bergmann",
                    "email": "sebastian@phpunit.de",
                    "role": "lead"
                }
            ],
            "description": "Library for counting the lines of code in PHP source code",
            "homepage": "https://github.com/sebastianbergmann/lines-of-code",
            "support": {
                "issues": "https://github.com/sebastianbergmann/lines-of-code/issues",
                "source": "https://github.com/sebastianbergmann/lines-of-code/tree/1.0.3"
            },
            "funding": [
                {
                    "url": "https://github.com/sebastianbergmann",
                    "type": "github"
                }
            ],
            "time": "2020-11-28T06:42:11+00:00"
        },
        {
            "name": "sebastian/object-enumerator",
            "version": "4.0.4",
            "source": {
                "type": "git",
                "url": "https://github.com/sebastianbergmann/object-enumerator.git",
                "reference": "5c9eeac41b290a3712d88851518825ad78f45c71"
            },
            "dist": {
                "type": "zip",
                "url": "https://api.github.com/repos/sebastianbergmann/object-enumerator/zipball/5c9eeac41b290a3712d88851518825ad78f45c71",
                "reference": "5c9eeac41b290a3712d88851518825ad78f45c71",
                "shasum": ""
            },
            "require": {
                "php": ">=7.3",
                "sebastian/object-reflector": "^2.0",
                "sebastian/recursion-context": "^4.0"
            },
            "require-dev": {
                "phpunit/phpunit": "^9.3"
            },
            "type": "library",
            "extra": {
                "branch-alias": {
                    "dev-master": "4.0-dev"
                }
            },
            "autoload": {
                "classmap": [
                    "src/"
                ]
            },
            "notification-url": "https://packagist.org/downloads/",
            "license": [
                "BSD-3-Clause"
            ],
            "authors": [
                {
                    "name": "Sebastian Bergmann",
                    "email": "sebastian@phpunit.de"
                }
            ],
            "description": "Traverses array structures and object graphs to enumerate all referenced objects",
            "homepage": "https://github.com/sebastianbergmann/object-enumerator/",
            "support": {
                "issues": "https://github.com/sebastianbergmann/object-enumerator/issues",
                "source": "https://github.com/sebastianbergmann/object-enumerator/tree/4.0.4"
            },
            "funding": [
                {
                    "url": "https://github.com/sebastianbergmann",
                    "type": "github"
                }
            ],
            "time": "2020-10-26T13:12:34+00:00"
        },
        {
            "name": "sebastian/object-reflector",
            "version": "2.0.4",
            "source": {
                "type": "git",
                "url": "https://github.com/sebastianbergmann/object-reflector.git",
                "reference": "b4f479ebdbf63ac605d183ece17d8d7fe49c15c7"
            },
            "dist": {
                "type": "zip",
                "url": "https://api.github.com/repos/sebastianbergmann/object-reflector/zipball/b4f479ebdbf63ac605d183ece17d8d7fe49c15c7",
                "reference": "b4f479ebdbf63ac605d183ece17d8d7fe49c15c7",
                "shasum": ""
            },
            "require": {
                "php": ">=7.3"
            },
            "require-dev": {
                "phpunit/phpunit": "^9.3"
            },
            "type": "library",
            "extra": {
                "branch-alias": {
                    "dev-master": "2.0-dev"
                }
            },
            "autoload": {
                "classmap": [
                    "src/"
                ]
            },
            "notification-url": "https://packagist.org/downloads/",
            "license": [
                "BSD-3-Clause"
            ],
            "authors": [
                {
                    "name": "Sebastian Bergmann",
                    "email": "sebastian@phpunit.de"
                }
            ],
            "description": "Allows reflection of object attributes, including inherited and non-public ones",
            "homepage": "https://github.com/sebastianbergmann/object-reflector/",
            "support": {
                "issues": "https://github.com/sebastianbergmann/object-reflector/issues",
                "source": "https://github.com/sebastianbergmann/object-reflector/tree/2.0.4"
            },
            "funding": [
                {
                    "url": "https://github.com/sebastianbergmann",
                    "type": "github"
                }
            ],
            "time": "2020-10-26T13:14:26+00:00"
        },
        {
            "name": "sebastian/recursion-context",
            "version": "4.0.4",
            "source": {
                "type": "git",
                "url": "https://github.com/sebastianbergmann/recursion-context.git",
                "reference": "cd9d8cf3c5804de4341c283ed787f099f5506172"
            },
            "dist": {
                "type": "zip",
                "url": "https://api.github.com/repos/sebastianbergmann/recursion-context/zipball/cd9d8cf3c5804de4341c283ed787f099f5506172",
                "reference": "cd9d8cf3c5804de4341c283ed787f099f5506172",
                "shasum": ""
            },
            "require": {
                "php": ">=7.3"
            },
            "require-dev": {
                "phpunit/phpunit": "^9.3"
            },
            "type": "library",
            "extra": {
                "branch-alias": {
                    "dev-master": "4.0-dev"
                }
            },
            "autoload": {
                "classmap": [
                    "src/"
                ]
            },
            "notification-url": "https://packagist.org/downloads/",
            "license": [
                "BSD-3-Clause"
            ],
            "authors": [
                {
                    "name": "Sebastian Bergmann",
                    "email": "sebastian@phpunit.de"
                },
                {
                    "name": "Jeff Welch",
                    "email": "whatthejeff@gmail.com"
                },
                {
                    "name": "Adam Harvey",
                    "email": "aharvey@php.net"
                }
            ],
            "description": "Provides functionality to recursively process PHP variables",
            "homepage": "http://www.github.com/sebastianbergmann/recursion-context",
            "support": {
                "issues": "https://github.com/sebastianbergmann/recursion-context/issues",
                "source": "https://github.com/sebastianbergmann/recursion-context/tree/4.0.4"
            },
            "funding": [
                {
                    "url": "https://github.com/sebastianbergmann",
                    "type": "github"
                }
            ],
            "time": "2020-10-26T13:17:30+00:00"
        },
        {
            "name": "sebastian/resource-operations",
            "version": "3.0.3",
            "source": {
                "type": "git",
                "url": "https://github.com/sebastianbergmann/resource-operations.git",
                "reference": "0f4443cb3a1d92ce809899753bc0d5d5a8dd19a8"
            },
            "dist": {
                "type": "zip",
                "url": "https://api.github.com/repos/sebastianbergmann/resource-operations/zipball/0f4443cb3a1d92ce809899753bc0d5d5a8dd19a8",
                "reference": "0f4443cb3a1d92ce809899753bc0d5d5a8dd19a8",
                "shasum": ""
            },
            "require": {
                "php": ">=7.3"
            },
            "require-dev": {
                "phpunit/phpunit": "^9.0"
            },
            "type": "library",
            "extra": {
                "branch-alias": {
                    "dev-master": "3.0-dev"
                }
            },
            "autoload": {
                "classmap": [
                    "src/"
                ]
            },
            "notification-url": "https://packagist.org/downloads/",
            "license": [
                "BSD-3-Clause"
            ],
            "authors": [
                {
                    "name": "Sebastian Bergmann",
                    "email": "sebastian@phpunit.de"
                }
            ],
            "description": "Provides a list of PHP built-in functions that operate on resources",
            "homepage": "https://www.github.com/sebastianbergmann/resource-operations",
            "support": {
                "issues": "https://github.com/sebastianbergmann/resource-operations/issues",
                "source": "https://github.com/sebastianbergmann/resource-operations/tree/3.0.3"
            },
            "funding": [
                {
                    "url": "https://github.com/sebastianbergmann",
                    "type": "github"
                }
            ],
            "time": "2020-09-28T06:45:17+00:00"
        },
        {
            "name": "sebastian/type",
            "version": "2.3.2",
            "source": {
                "type": "git",
                "url": "https://github.com/sebastianbergmann/type.git",
                "reference": "0d1c587401514d17e8f9258a27e23527cb1b06c1"
            },
            "dist": {
                "type": "zip",
                "url": "https://api.github.com/repos/sebastianbergmann/type/zipball/0d1c587401514d17e8f9258a27e23527cb1b06c1",
                "reference": "0d1c587401514d17e8f9258a27e23527cb1b06c1",
                "shasum": ""
            },
            "require": {
                "php": ">=7.3"
            },
            "require-dev": {
                "phpunit/phpunit": "^9.3"
            },
            "type": "library",
            "extra": {
                "branch-alias": {
                    "dev-master": "2.3-dev"
                }
            },
            "autoload": {
                "classmap": [
                    "src/"
                ]
            },
            "notification-url": "https://packagist.org/downloads/",
            "license": [
                "BSD-3-Clause"
            ],
            "authors": [
                {
                    "name": "Sebastian Bergmann",
                    "email": "sebastian@phpunit.de",
                    "role": "lead"
                }
            ],
            "description": "Collection of value objects that represent the types of the PHP type system",
            "homepage": "https://github.com/sebastianbergmann/type",
            "support": {
                "issues": "https://github.com/sebastianbergmann/type/issues",
                "source": "https://github.com/sebastianbergmann/type/tree/2.3.2"
            },
            "funding": [
                {
                    "url": "https://github.com/sebastianbergmann",
                    "type": "github"
                }
            ],
            "time": "2021-06-04T13:02:07+00:00"
        },
        {
            "name": "sebastian/version",
            "version": "3.0.2",
            "source": {
                "type": "git",
                "url": "https://github.com/sebastianbergmann/version.git",
                "reference": "c6c1022351a901512170118436c764e473f6de8c"
            },
            "dist": {
                "type": "zip",
                "url": "https://api.github.com/repos/sebastianbergmann/version/zipball/c6c1022351a901512170118436c764e473f6de8c",
                "reference": "c6c1022351a901512170118436c764e473f6de8c",
                "shasum": ""
            },
            "require": {
                "php": ">=7.3"
            },
            "type": "library",
            "extra": {
                "branch-alias": {
                    "dev-master": "3.0-dev"
                }
            },
            "autoload": {
                "classmap": [
                    "src/"
                ]
            },
            "notification-url": "https://packagist.org/downloads/",
            "license": [
                "BSD-3-Clause"
            ],
            "authors": [
                {
                    "name": "Sebastian Bergmann",
                    "email": "sebastian@phpunit.de",
                    "role": "lead"
                }
            ],
            "description": "Library that helps with managing the version number of Git-hosted PHP projects",
            "homepage": "https://github.com/sebastianbergmann/version",
            "support": {
                "issues": "https://github.com/sebastianbergmann/version/issues",
                "source": "https://github.com/sebastianbergmann/version/tree/3.0.2"
            },
            "funding": [
                {
                    "url": "https://github.com/sebastianbergmann",
                    "type": "github"
                }
            ],
            "time": "2020-09-28T06:39:44+00:00"
        },
        {
            "name": "swoole/ide-helper",
            "version": "4.6.6",
            "source": {
                "type": "git",
                "url": "https://github.com/swoole/ide-helper.git",
                "reference": "d29d71267f8ed4e4993dc057ca53ffdb5d2703b7"
            },
            "dist": {
                "type": "zip",
                "url": "https://api.github.com/repos/swoole/ide-helper/zipball/d29d71267f8ed4e4993dc057ca53ffdb5d2703b7",
                "reference": "d29d71267f8ed4e4993dc057ca53ffdb5d2703b7",
                "shasum": ""
            },
            "require-dev": {
                "guzzlehttp/guzzle": "~6.5.0",
                "laminas/laminas-code": "~3.4.0",
                "squizlabs/php_codesniffer": "~3.5.0",
                "symfony/filesystem": "~4.0"
            },
            "type": "library",
            "notification-url": "https://packagist.org/downloads/",
            "license": [
                "Apache-2.0"
            ],
            "authors": [
                {
                    "name": "Team Swoole",
                    "email": "team@swoole.com"
                }
            ],
            "description": "IDE help files for Swoole.",
            "support": {
                "issues": "https://github.com/swoole/ide-helper/issues",
                "source": "https://github.com/swoole/ide-helper/tree/4.6.6"
            },
            "funding": [
                {
                    "url": "https://gitee.com/swoole/swoole?donate=true",
                    "type": "custom"
                },
                {
                    "url": "https://github.com/swoole",
                    "type": "github"
                },
                {
                    "url": "https://opencollective.com/swoole-src",
                    "type": "open_collective"
                }
            ],
            "time": "2021-04-22T16:38:11+00:00"
        },
        {
            "name": "symfony/console",
            "version": "v5.3.0",
            "source": {
                "type": "git",
                "url": "https://github.com/symfony/console.git",
                "reference": "058553870f7809087fa80fa734704a21b9bcaeb2"
            },
            "dist": {
                "type": "zip",
                "url": "https://api.github.com/repos/symfony/console/zipball/058553870f7809087fa80fa734704a21b9bcaeb2",
                "reference": "058553870f7809087fa80fa734704a21b9bcaeb2",
                "shasum": ""
            },
            "require": {
                "php": ">=7.2.5",
                "symfony/deprecation-contracts": "^2.1",
                "symfony/polyfill-mbstring": "~1.0",
                "symfony/polyfill-php73": "^1.8",
                "symfony/polyfill-php80": "^1.15",
                "symfony/service-contracts": "^1.1|^2",
                "symfony/string": "^5.1"
            },
            "conflict": {
                "symfony/dependency-injection": "<4.4",
                "symfony/dotenv": "<5.1",
                "symfony/event-dispatcher": "<4.4",
                "symfony/lock": "<4.4",
                "symfony/process": "<4.4"
            },
            "provide": {
                "psr/log-implementation": "1.0"
            },
            "require-dev": {
                "psr/log": "~1.0",
                "symfony/config": "^4.4|^5.0",
                "symfony/dependency-injection": "^4.4|^5.0",
                "symfony/event-dispatcher": "^4.4|^5.0",
                "symfony/lock": "^4.4|^5.0",
                "symfony/process": "^4.4|^5.0",
                "symfony/var-dumper": "^4.4|^5.0"
            },
            "suggest": {
                "psr/log": "For using the console logger",
                "symfony/event-dispatcher": "",
                "symfony/lock": "",
                "symfony/process": ""
            },
            "type": "library",
            "autoload": {
                "psr-4": {
                    "Symfony\\Component\\Console\\": ""
                },
                "exclude-from-classmap": [
                    "/Tests/"
                ]
            },
            "notification-url": "https://packagist.org/downloads/",
            "license": [
                "MIT"
            ],
            "authors": [
                {
                    "name": "Fabien Potencier",
                    "email": "fabien@symfony.com"
                },
                {
                    "name": "Symfony Community",
                    "homepage": "https://symfony.com/contributors"
                }
            ],
            "description": "Eases the creation of beautiful and testable command line interfaces",
            "homepage": "https://symfony.com",
            "keywords": [
                "cli",
                "command line",
                "console",
                "terminal"
            ],
            "support": {
                "source": "https://github.com/symfony/console/tree/v5.3.0"
            },
            "funding": [
                {
                    "url": "https://symfony.com/sponsor",
                    "type": "custom"
                },
                {
                    "url": "https://github.com/fabpot",
                    "type": "github"
                },
                {
                    "url": "https://tidelift.com/funding/github/packagist/symfony/symfony",
                    "type": "tidelift"
                }
            ],
            "time": "2021-05-26T17:43:10+00:00"
        },
        {
            "name": "symfony/deprecation-contracts",
            "version": "v2.4.0",
            "source": {
                "type": "git",
                "url": "https://github.com/symfony/deprecation-contracts.git",
                "reference": "5f38c8804a9e97d23e0c8d63341088cd8a22d627"
            },
            "dist": {
                "type": "zip",
                "url": "https://api.github.com/repos/symfony/deprecation-contracts/zipball/5f38c8804a9e97d23e0c8d63341088cd8a22d627",
                "reference": "5f38c8804a9e97d23e0c8d63341088cd8a22d627",
                "shasum": ""
            },
            "require": {
                "php": ">=7.1"
            },
            "type": "library",
            "extra": {
                "branch-alias": {
                    "dev-main": "2.4-dev"
                },
                "thanks": {
                    "name": "symfony/contracts",
                    "url": "https://github.com/symfony/contracts"
                }
            },
            "autoload": {
                "files": [
                    "function.php"
                ]
            },
            "notification-url": "https://packagist.org/downloads/",
            "license": [
                "MIT"
            ],
            "authors": [
                {
                    "name": "Nicolas Grekas",
                    "email": "p@tchwork.com"
                },
                {
                    "name": "Symfony Community",
                    "homepage": "https://symfony.com/contributors"
                }
            ],
            "description": "A generic function and convention to trigger deprecation notices",
            "homepage": "https://symfony.com",
            "support": {
                "source": "https://github.com/symfony/deprecation-contracts/tree/v2.4.0"
            },
            "funding": [
                {
                    "url": "https://symfony.com/sponsor",
                    "type": "custom"
                },
                {
                    "url": "https://github.com/fabpot",
                    "type": "github"
                },
                {
                    "url": "https://tidelift.com/funding/github/packagist/symfony/symfony",
                    "type": "tidelift"
                }
            ],
            "time": "2021-03-23T23:28:01+00:00"
        },
        {
            "name": "symfony/polyfill-intl-grapheme",
            "version": "v1.23.0",
            "source": {
                "type": "git",
                "url": "https://github.com/symfony/polyfill-intl-grapheme.git",
                "reference": "24b72c6baa32c746a4d0840147c9715e42bb68ab"
            },
            "dist": {
                "type": "zip",
                "url": "https://api.github.com/repos/symfony/polyfill-intl-grapheme/zipball/24b72c6baa32c746a4d0840147c9715e42bb68ab",
                "reference": "24b72c6baa32c746a4d0840147c9715e42bb68ab",
                "shasum": ""
            },
            "require": {
                "php": ">=7.1"
            },
            "suggest": {
                "ext-intl": "For best performance"
            },
            "type": "library",
            "extra": {
                "branch-alias": {
                    "dev-main": "1.23-dev"
                },
                "thanks": {
                    "name": "symfony/polyfill",
                    "url": "https://github.com/symfony/polyfill"
                }
            },
            "autoload": {
                "psr-4": {
                    "Symfony\\Polyfill\\Intl\\Grapheme\\": ""
                },
                "files": [
                    "bootstrap.php"
                ]
            },
            "notification-url": "https://packagist.org/downloads/",
            "license": [
                "MIT"
            ],
            "authors": [
                {
                    "name": "Nicolas Grekas",
                    "email": "p@tchwork.com"
                },
                {
                    "name": "Symfony Community",
                    "homepage": "https://symfony.com/contributors"
                }
            ],
            "description": "Symfony polyfill for intl's grapheme_* functions",
            "homepage": "https://symfony.com",
            "keywords": [
                "compatibility",
                "grapheme",
                "intl",
                "polyfill",
                "portable",
                "shim"
            ],
            "support": {
                "source": "https://github.com/symfony/polyfill-intl-grapheme/tree/v1.23.0"
            },
            "funding": [
                {
                    "url": "https://symfony.com/sponsor",
                    "type": "custom"
                },
                {
                    "url": "https://github.com/fabpot",
                    "type": "github"
                },
                {
                    "url": "https://tidelift.com/funding/github/packagist/symfony/symfony",
                    "type": "tidelift"
                }
            ],
            "time": "2021-05-27T09:17:38+00:00"
        },
        {
            "name": "symfony/polyfill-intl-normalizer",
            "version": "v1.23.0",
            "source": {
                "type": "git",
                "url": "https://github.com/symfony/polyfill-intl-normalizer.git",
                "reference": "8590a5f561694770bdcd3f9b5c69dde6945028e8"
            },
            "dist": {
                "type": "zip",
                "url": "https://api.github.com/repos/symfony/polyfill-intl-normalizer/zipball/8590a5f561694770bdcd3f9b5c69dde6945028e8",
                "reference": "8590a5f561694770bdcd3f9b5c69dde6945028e8",
                "shasum": ""
            },
            "require": {
                "php": ">=7.1"
            },
            "suggest": {
                "ext-intl": "For best performance"
            },
            "type": "library",
            "extra": {
                "branch-alias": {
                    "dev-main": "1.23-dev"
                },
                "thanks": {
                    "name": "symfony/polyfill",
                    "url": "https://github.com/symfony/polyfill"
                }
            },
            "autoload": {
                "psr-4": {
                    "Symfony\\Polyfill\\Intl\\Normalizer\\": ""
                },
                "files": [
                    "bootstrap.php"
                ],
                "classmap": [
                    "Resources/stubs"
                ]
            },
            "notification-url": "https://packagist.org/downloads/",
            "license": [
                "MIT"
            ],
            "authors": [
                {
                    "name": "Nicolas Grekas",
                    "email": "p@tchwork.com"
                },
                {
                    "name": "Symfony Community",
                    "homepage": "https://symfony.com/contributors"
                }
            ],
            "description": "Symfony polyfill for intl's Normalizer class and related functions",
            "homepage": "https://symfony.com",
            "keywords": [
                "compatibility",
                "intl",
                "normalizer",
                "polyfill",
                "portable",
                "shim"
            ],
            "support": {
                "source": "https://github.com/symfony/polyfill-intl-normalizer/tree/v1.23.0"
            },
            "funding": [
                {
                    "url": "https://symfony.com/sponsor",
                    "type": "custom"
                },
                {
                    "url": "https://github.com/fabpot",
                    "type": "github"
                },
                {
                    "url": "https://tidelift.com/funding/github/packagist/symfony/symfony",
                    "type": "tidelift"
                }
            ],
            "time": "2021-02-19T12:13:01+00:00"
        },
        {
            "name": "symfony/polyfill-mbstring",
            "version": "v1.23.0",
            "source": {
                "type": "git",
                "url": "https://github.com/symfony/polyfill-mbstring.git",
                "reference": "2df51500adbaebdc4c38dea4c89a2e131c45c8a1"
            },
            "dist": {
                "type": "zip",
                "url": "https://api.github.com/repos/symfony/polyfill-mbstring/zipball/2df51500adbaebdc4c38dea4c89a2e131c45c8a1",
                "reference": "2df51500adbaebdc4c38dea4c89a2e131c45c8a1",
                "shasum": ""
            },
            "require": {
                "php": ">=7.1"
            },
            "suggest": {
                "ext-mbstring": "For best performance"
            },
            "type": "library",
            "extra": {
                "branch-alias": {
                    "dev-main": "1.23-dev"
                },
                "thanks": {
                    "name": "symfony/polyfill",
                    "url": "https://github.com/symfony/polyfill"
                }
            },
            "autoload": {
                "psr-4": {
                    "Symfony\\Polyfill\\Mbstring\\": ""
                },
                "files": [
                    "bootstrap.php"
                ]
            },
            "notification-url": "https://packagist.org/downloads/",
            "license": [
                "MIT"
            ],
            "authors": [
                {
                    "name": "Nicolas Grekas",
                    "email": "p@tchwork.com"
                },
                {
                    "name": "Symfony Community",
                    "homepage": "https://symfony.com/contributors"
                }
            ],
            "description": "Symfony polyfill for the Mbstring extension",
            "homepage": "https://symfony.com",
            "keywords": [
                "compatibility",
                "mbstring",
                "polyfill",
                "portable",
                "shim"
            ],
            "support": {
                "source": "https://github.com/symfony/polyfill-mbstring/tree/v1.23.0"
            },
            "funding": [
                {
                    "url": "https://symfony.com/sponsor",
                    "type": "custom"
                },
                {
                    "url": "https://github.com/fabpot",
                    "type": "github"
                },
                {
                    "url": "https://tidelift.com/funding/github/packagist/symfony/symfony",
                    "type": "tidelift"
                }
            ],
            "time": "2021-05-27T09:27:20+00:00"
        },
        {
            "name": "symfony/polyfill-php73",
            "version": "v1.23.0",
            "source": {
                "type": "git",
                "url": "https://github.com/symfony/polyfill-php73.git",
                "reference": "fba8933c384d6476ab14fb7b8526e5287ca7e010"
            },
            "dist": {
                "type": "zip",
                "url": "https://api.github.com/repos/symfony/polyfill-php73/zipball/fba8933c384d6476ab14fb7b8526e5287ca7e010",
                "reference": "fba8933c384d6476ab14fb7b8526e5287ca7e010",
                "shasum": ""
            },
            "require": {
                "php": ">=7.1"
            },
            "type": "library",
            "extra": {
                "branch-alias": {
                    "dev-main": "1.23-dev"
                },
                "thanks": {
                    "name": "symfony/polyfill",
                    "url": "https://github.com/symfony/polyfill"
                }
            },
            "autoload": {
                "psr-4": {
                    "Symfony\\Polyfill\\Php73\\": ""
                },
                "files": [
                    "bootstrap.php"
                ],
                "classmap": [
                    "Resources/stubs"
                ]
            },
            "notification-url": "https://packagist.org/downloads/",
            "license": [
                "MIT"
            ],
            "authors": [
                {
                    "name": "Nicolas Grekas",
                    "email": "p@tchwork.com"
                },
                {
                    "name": "Symfony Community",
                    "homepage": "https://symfony.com/contributors"
                }
            ],
            "description": "Symfony polyfill backporting some PHP 7.3+ features to lower PHP versions",
            "homepage": "https://symfony.com",
            "keywords": [
                "compatibility",
                "polyfill",
                "portable",
                "shim"
            ],
            "support": {
                "source": "https://github.com/symfony/polyfill-php73/tree/v1.23.0"
            },
            "funding": [
                {
                    "url": "https://symfony.com/sponsor",
                    "type": "custom"
                },
                {
                    "url": "https://github.com/fabpot",
                    "type": "github"
                },
                {
                    "url": "https://tidelift.com/funding/github/packagist/symfony/symfony",
                    "type": "tidelift"
                }
            ],
            "time": "2021-02-19T12:13:01+00:00"
        },
        {
            "name": "symfony/polyfill-php80",
            "version": "v1.23.0",
            "source": {
                "type": "git",
                "url": "https://github.com/symfony/polyfill-php80.git",
                "reference": "eca0bf41ed421bed1b57c4958bab16aa86b757d0"
            },
            "dist": {
                "type": "zip",
                "url": "https://api.github.com/repos/symfony/polyfill-php80/zipball/eca0bf41ed421bed1b57c4958bab16aa86b757d0",
                "reference": "eca0bf41ed421bed1b57c4958bab16aa86b757d0",
                "shasum": ""
            },
            "require": {
                "php": ">=7.1"
            },
            "type": "library",
            "extra": {
                "branch-alias": {
                    "dev-main": "1.23-dev"
                },
                "thanks": {
                    "name": "symfony/polyfill",
                    "url": "https://github.com/symfony/polyfill"
                }
            },
            "autoload": {
                "psr-4": {
                    "Symfony\\Polyfill\\Php80\\": ""
                },
                "files": [
                    "bootstrap.php"
                ],
                "classmap": [
                    "Resources/stubs"
                ]
            },
            "notification-url": "https://packagist.org/downloads/",
            "license": [
                "MIT"
            ],
            "authors": [
                {
                    "name": "Ion Bazan",
                    "email": "ion.bazan@gmail.com"
                },
                {
                    "name": "Nicolas Grekas",
                    "email": "p@tchwork.com"
                },
                {
                    "name": "Symfony Community",
                    "homepage": "https://symfony.com/contributors"
                }
            ],
            "description": "Symfony polyfill backporting some PHP 8.0+ features to lower PHP versions",
            "homepage": "https://symfony.com",
            "keywords": [
                "compatibility",
                "polyfill",
                "portable",
                "shim"
            ],
            "support": {
                "source": "https://github.com/symfony/polyfill-php80/tree/v1.23.0"
            },
            "funding": [
                {
                    "url": "https://symfony.com/sponsor",
                    "type": "custom"
                },
                {
                    "url": "https://github.com/fabpot",
                    "type": "github"
                },
                {
                    "url": "https://tidelift.com/funding/github/packagist/symfony/symfony",
                    "type": "tidelift"
                }
            ],
            "time": "2021-02-19T12:13:01+00:00"
        },
        {
            "name": "symfony/service-contracts",
            "version": "v2.4.0",
            "source": {
                "type": "git",
                "url": "https://github.com/symfony/service-contracts.git",
                "reference": "f040a30e04b57fbcc9c6cbcf4dbaa96bd318b9bb"
            },
            "dist": {
                "type": "zip",
                "url": "https://api.github.com/repos/symfony/service-contracts/zipball/f040a30e04b57fbcc9c6cbcf4dbaa96bd318b9bb",
                "reference": "f040a30e04b57fbcc9c6cbcf4dbaa96bd318b9bb",
                "shasum": ""
            },
            "require": {
                "php": ">=7.2.5",
                "psr/container": "^1.1"
            },
            "suggest": {
                "symfony/service-implementation": ""
            },
            "type": "library",
            "extra": {
                "branch-alias": {
                    "dev-main": "2.4-dev"
                },
                "thanks": {
                    "name": "symfony/contracts",
                    "url": "https://github.com/symfony/contracts"
                }
            },
            "autoload": {
                "psr-4": {
                    "Symfony\\Contracts\\Service\\": ""
                }
            },
            "notification-url": "https://packagist.org/downloads/",
            "license": [
                "MIT"
            ],
            "authors": [
                {
                    "name": "Nicolas Grekas",
                    "email": "p@tchwork.com"
                },
                {
                    "name": "Symfony Community",
                    "homepage": "https://symfony.com/contributors"
                }
            ],
            "description": "Generic abstractions related to writing services",
            "homepage": "https://symfony.com",
            "keywords": [
                "abstractions",
                "contracts",
                "decoupling",
                "interfaces",
                "interoperability",
                "standards"
            ],
            "support": {
                "source": "https://github.com/symfony/service-contracts/tree/v2.4.0"
            },
            "funding": [
                {
                    "url": "https://symfony.com/sponsor",
                    "type": "custom"
                },
                {
                    "url": "https://github.com/fabpot",
                    "type": "github"
                },
                {
                    "url": "https://tidelift.com/funding/github/packagist/symfony/symfony",
                    "type": "tidelift"
                }
            ],
            "time": "2021-04-01T10:43:52+00:00"
        },
        {
            "name": "symfony/string",
            "version": "v5.3.0",
            "source": {
                "type": "git",
                "url": "https://github.com/symfony/string.git",
                "reference": "a9a0f8b6aafc5d2d1c116dcccd1573a95153515b"
            },
            "dist": {
                "type": "zip",
                "url": "https://api.github.com/repos/symfony/string/zipball/a9a0f8b6aafc5d2d1c116dcccd1573a95153515b",
                "reference": "a9a0f8b6aafc5d2d1c116dcccd1573a95153515b",
                "shasum": ""
            },
            "require": {
                "php": ">=7.2.5",
                "symfony/polyfill-ctype": "~1.8",
                "symfony/polyfill-intl-grapheme": "~1.0",
                "symfony/polyfill-intl-normalizer": "~1.0",
                "symfony/polyfill-mbstring": "~1.0",
                "symfony/polyfill-php80": "~1.15"
            },
            "require-dev": {
                "symfony/error-handler": "^4.4|^5.0",
                "symfony/http-client": "^4.4|^5.0",
                "symfony/translation-contracts": "^1.1|^2",
                "symfony/var-exporter": "^4.4|^5.0"
            },
            "type": "library",
            "autoload": {
                "psr-4": {
                    "Symfony\\Component\\String\\": ""
                },
                "files": [
                    "Resources/functions.php"
                ],
                "exclude-from-classmap": [
                    "/Tests/"
                ]
            },
            "notification-url": "https://packagist.org/downloads/",
            "license": [
                "MIT"
            ],
            "authors": [
                {
                    "name": "Nicolas Grekas",
                    "email": "p@tchwork.com"
                },
                {
                    "name": "Symfony Community",
                    "homepage": "https://symfony.com/contributors"
                }
            ],
            "description": "Provides an object-oriented API to strings and deals with bytes, UTF-8 code points and grapheme clusters in a unified way",
            "homepage": "https://symfony.com",
            "keywords": [
                "grapheme",
                "i18n",
                "string",
                "unicode",
                "utf-8",
                "utf8"
            ],
            "support": {
                "source": "https://github.com/symfony/string/tree/v5.3.0"
            },
            "funding": [
                {
                    "url": "https://symfony.com/sponsor",
                    "type": "custom"
                },
                {
                    "url": "https://github.com/fabpot",
                    "type": "github"
                },
                {
                    "url": "https://tidelift.com/funding/github/packagist/symfony/symfony",
                    "type": "tidelift"
                }
            ],
            "time": "2021-05-26T17:43:10+00:00"
        },
        {
            "name": "theseer/tokenizer",
            "version": "1.2.0",
            "source": {
                "type": "git",
                "url": "https://github.com/theseer/tokenizer.git",
                "reference": "75a63c33a8577608444246075ea0af0d052e452a"
            },
            "dist": {
                "type": "zip",
                "url": "https://api.github.com/repos/theseer/tokenizer/zipball/75a63c33a8577608444246075ea0af0d052e452a",
                "reference": "75a63c33a8577608444246075ea0af0d052e452a",
                "shasum": ""
            },
            "require": {
                "ext-dom": "*",
                "ext-tokenizer": "*",
                "ext-xmlwriter": "*",
                "php": "^7.2 || ^8.0"
            },
            "type": "library",
            "autoload": {
                "classmap": [
                    "src/"
                ]
            },
            "notification-url": "https://packagist.org/downloads/",
            "license": [
                "BSD-3-Clause"
            ],
            "authors": [
                {
                    "name": "Arne Blankerts",
                    "email": "arne@blankerts.de",
                    "role": "Developer"
                }
            ],
            "description": "A small library for converting tokenized PHP source code into XML and potentially other formats",
            "support": {
                "issues": "https://github.com/theseer/tokenizer/issues",
                "source": "https://github.com/theseer/tokenizer/tree/master"
            },
            "funding": [
                {
                    "url": "https://github.com/theseer",
                    "type": "github"
                }
            ],
            "time": "2020-07-12T23:59:07+00:00"
        },
        {
            "name": "twig/twig",
            "version": "v2.14.6",
            "source": {
                "type": "git",
                "url": "https://github.com/twigphp/Twig.git",
                "reference": "27e5cf2b05e3744accf39d4c68a3235d9966d260"
            },
            "dist": {
                "type": "zip",
                "url": "https://api.github.com/repos/twigphp/Twig/zipball/27e5cf2b05e3744accf39d4c68a3235d9966d260",
                "reference": "27e5cf2b05e3744accf39d4c68a3235d9966d260",
                "shasum": ""
            },
            "require": {
                "php": ">=7.2.5",
                "symfony/polyfill-ctype": "^1.8",
                "symfony/polyfill-mbstring": "^1.3"
            },
            "require-dev": {
                "psr/container": "^1.0",
                "symfony/phpunit-bridge": "^4.4.9|^5.0.9"
            },
            "type": "library",
            "extra": {
                "branch-alias": {
                    "dev-master": "2.14-dev"
                }
            },
            "autoload": {
                "psr-0": {
                    "Twig_": "lib/"
                },
                "psr-4": {
                    "Twig\\": "src/"
                }
            },
            "notification-url": "https://packagist.org/downloads/",
            "license": [
                "BSD-3-Clause"
            ],
            "authors": [
                {
                    "name": "Fabien Potencier",
                    "email": "fabien@symfony.com",
                    "homepage": "http://fabien.potencier.org",
                    "role": "Lead Developer"
                },
                {
                    "name": "Twig Team",
                    "role": "Contributors"
                },
                {
                    "name": "Armin Ronacher",
                    "email": "armin.ronacher@active-4.com",
                    "role": "Project Founder"
                }
            ],
            "description": "Twig, the flexible, fast, and secure template language for PHP",
            "homepage": "https://twig.symfony.com",
            "keywords": [
                "templating"
            ],
            "support": {
                "issues": "https://github.com/twigphp/Twig/issues",
                "source": "https://github.com/twigphp/Twig/tree/v2.14.6"
            },
            "funding": [
                {
                    "url": "https://github.com/fabpot",
                    "type": "github"
                },
                {
                    "url": "https://tidelift.com/funding/github/packagist/twig/twig",
                    "type": "tidelift"
                }
            ],
            "time": "2021-05-16T12:12:47+00:00"
        },
        {
            "name": "vimeo/psalm",
            "version": "4.7.2",
            "source": {
                "type": "git",
                "url": "https://github.com/vimeo/psalm.git",
                "reference": "83a0325c0a95c0ab531d6b90c877068b464377b5"
            },
            "dist": {
                "type": "zip",
                "url": "https://api.github.com/repos/vimeo/psalm/zipball/83a0325c0a95c0ab531d6b90c877068b464377b5",
                "reference": "83a0325c0a95c0ab531d6b90c877068b464377b5",
                "shasum": ""
            },
            "require": {
                "amphp/amp": "^2.4.2",
                "amphp/byte-stream": "^1.5",
                "composer/package-versions-deprecated": "^1.8.0",
                "composer/semver": "^1.4 || ^2.0 || ^3.0",
                "composer/xdebug-handler": "^1.1 || ^2.0",
                "dnoegel/php-xdg-base-dir": "^0.1.1",
                "ext-dom": "*",
                "ext-json": "*",
                "ext-libxml": "*",
                "ext-mbstring": "*",
                "ext-simplexml": "*",
                "ext-tokenizer": "*",
                "felixfbecker/advanced-json-rpc": "^3.0.3",
                "felixfbecker/language-server-protocol": "^1.5",
                "netresearch/jsonmapper": "^1.0 || ^2.0 || ^3.0 || ^4.0",
                "nikic/php-parser": "^4.10.1",
                "openlss/lib-array2xml": "^1.0",
                "php": "^7.1|^8",
                "sebastian/diff": "^3.0 || ^4.0",
                "symfony/console": "^3.4.17 || ^4.1.6 || ^5.0",
                "webmozart/path-util": "^2.3"
            },
            "provide": {
                "psalm/psalm": "self.version"
            },
            "require-dev": {
                "bamarni/composer-bin-plugin": "^1.2",
                "brianium/paratest": "^4.0||^6.0",
                "ext-curl": "*",
                "php-parallel-lint/php-parallel-lint": "^1.2",
                "phpdocumentor/reflection-docblock": "^5",
                "phpmyadmin/sql-parser": "5.1.0||dev-master",
                "phpspec/prophecy": ">=1.9.0",
                "phpunit/phpunit": "^9.0",
                "psalm/plugin-phpunit": "^0.13",
                "slevomat/coding-standard": "^6.3.11",
                "squizlabs/php_codesniffer": "^3.5",
                "symfony/process": "^4.3",
                "weirdan/phpunit-appveyor-reporter": "^1.0.0",
                "weirdan/prophecy-shim": "^1.0 || ^2.0"
            },
            "suggest": {
                "ext-igbinary": "^2.0.5"
            },
            "bin": [
                "psalm",
                "psalm-language-server",
                "psalm-plugin",
                "psalm-refactor",
                "psalter"
            ],
            "type": "library",
            "extra": {
                "branch-alias": {
                    "dev-master": "4.x-dev",
                    "dev-3.x": "3.x-dev",
                    "dev-2.x": "2.x-dev",
                    "dev-1.x": "1.x-dev"
                }
            },
            "autoload": {
                "psr-4": {
                    "Psalm\\": "src/Psalm/"
                },
                "files": [
                    "src/functions.php",
                    "src/spl_object_id.php"
                ]
            },
            "notification-url": "https://packagist.org/downloads/",
            "license": [
                "MIT"
            ],
            "authors": [
                {
                    "name": "Matthew Brown"
                }
            ],
            "description": "A static analysis tool for finding errors in PHP applications",
            "keywords": [
                "code",
                "inspection",
                "php"
            ],
            "support": {
                "issues": "https://github.com/vimeo/psalm/issues",
                "source": "https://github.com/vimeo/psalm/tree/4.7.2"
            },
            "time": "2021-05-01T20:56:25+00:00"
        },
        {
            "name": "webmozart/path-util",
            "version": "2.3.0",
            "source": {
                "type": "git",
                "url": "https://github.com/webmozart/path-util.git",
                "reference": "d939f7edc24c9a1bb9c0dee5cb05d8e859490725"
            },
            "dist": {
                "type": "zip",
                "url": "https://api.github.com/repos/webmozart/path-util/zipball/d939f7edc24c9a1bb9c0dee5cb05d8e859490725",
                "reference": "d939f7edc24c9a1bb9c0dee5cb05d8e859490725",
                "shasum": ""
            },
            "require": {
                "php": ">=5.3.3",
                "webmozart/assert": "~1.0"
            },
            "require-dev": {
                "phpunit/phpunit": "^4.6",
                "sebastian/version": "^1.0.1"
            },
            "type": "library",
            "extra": {
                "branch-alias": {
                    "dev-master": "2.3-dev"
                }
            },
            "autoload": {
                "psr-4": {
                    "Webmozart\\PathUtil\\": "src/"
                }
            },
            "notification-url": "https://packagist.org/downloads/",
            "license": [
                "MIT"
            ],
            "authors": [
                {
                    "name": "Bernhard Schussek",
                    "email": "bschussek@gmail.com"
                }
            ],
            "description": "A robust cross-platform utility for normalizing, comparing and modifying file paths.",
            "support": {
                "issues": "https://github.com/webmozart/path-util/issues",
                "source": "https://github.com/webmozart/path-util/tree/2.3.0"
            },
            "time": "2015-12-17T08:42:14+00:00"
        }
    ],
    "aliases": [],
    "minimum-stability": "stable",
    "stability-flags": [],
    "prefer-stable": false,
    "prefer-lowest": false,
    "platform": {
        "php": ">=8.0.0",
        "ext-curl": "*",
        "ext-imagick": "*",
        "ext-mbstring": "*",
        "ext-json": "*",
        "ext-yaml": "*",
        "ext-dom": "*",
        "ext-redis": "*",
        "ext-swoole": "*",
        "ext-pdo": "*",
        "ext-openssl": "*",
        "ext-zlib": "*",
        "ext-sockets": "*"
    },
    "platform-dev": [],
    "platform-overrides": {
        "php": "8.0"
    },
    "plugin-api-version": "2.0.0"
}<|MERGE_RESOLUTION|>--- conflicted
+++ resolved
@@ -4,11 +4,7 @@
         "Read more about it at https://getcomposer.org/doc/01-basic-usage.md#installing-dependencies",
         "This file is @generated automatically"
     ],
-<<<<<<< HEAD
-    "content-hash": "2d32e708dd70ab32d06b912e74b1194a",
-=======
     "content-hash": "6704f7df5ffe0baac3633dc8e683ed78",
->>>>>>> a8728a2f
     "packages": [
         {
             "name": "adhocore/jwt",
