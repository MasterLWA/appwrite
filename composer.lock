--- conflicted
+++ resolved
@@ -4,11 +4,7 @@
         "Read more about it at https://getcomposer.org/doc/01-basic-usage.md#installing-dependencies",
         "This file is @generated automatically"
     ],
-<<<<<<< HEAD
-    "content-hash": "175fe4abafd8bde4053b91eea905c328",
-=======
     "content-hash": "d49d34cbdc70504ea61c5548bd60278a",
->>>>>>> 163782d4
     "packages": [
         {
             "name": "adhocore/jwt",
@@ -1737,35 +1733,17 @@
         },
         {
             "name": "utopia-php/abuse",
-<<<<<<< HEAD
-            "version": "0.10.0",
-            "source": {
-                "type": "git",
-                "url": "https://github.com/utopia-php/abuse.git",
-                "reference": "b5beadce6581291e4385b0cc86f1be2a79bb2ef0"
-            },
-            "dist": {
-                "type": "zip",
-                "url": "https://api.github.com/repos/utopia-php/abuse/zipball/b5beadce6581291e4385b0cc86f1be2a79bb2ef0",
-                "reference": "b5beadce6581291e4385b0cc86f1be2a79bb2ef0",
-                "shasum": ""
-=======
             "version": "dev-refactor-permissions",
             "source": {
                 "type": "git",
                 "url": "https://github.com/utopia-php/abuse.git",
                 "reference": "496cba1f2e7f50a6faebdb77b9178a99d755b49a"
->>>>>>> 163782d4
             },
             "require": {
                 "ext-curl": "*",
                 "ext-pdo": "*",
                 "php": ">=8.0",
-<<<<<<< HEAD
-                "utopia-php/database": "0.22.0"
-=======
                 "utopia-php/database": "dev-refactor-permissions"
->>>>>>> 163782d4
             },
             "require-dev": {
                 "phpunit/phpunit": "^9.4",
@@ -1777,7 +1755,6 @@
                     "Utopia\\Abuse\\": "src/Abuse"
                 }
             },
-            "notification-url": "https://packagist.org/downloads/",
             "license": [
                 "MIT"
             ],
@@ -1789,21 +1766,13 @@
             ],
             "description": "A simple abuse library to manage application usage limits",
             "keywords": [
-                "Abuse",
+                "abuse",
                 "framework",
                 "php",
                 "upf",
                 "utopia"
             ],
-<<<<<<< HEAD
-            "support": {
-                "issues": "https://github.com/utopia-php/abuse/issues",
-                "source": "https://github.com/utopia-php/abuse/tree/0.10.0"
-            },
-            "time": "2022-08-17T14:31:54+00:00"
-=======
             "time": "2022-08-16T05:16:56+00:00"
->>>>>>> 163782d4
         },
         {
             "name": "utopia-php/analytics",
@@ -1862,34 +1831,16 @@
         },
         {
             "name": "utopia-php/audit",
-<<<<<<< HEAD
-            "version": "0.11.0",
-            "source": {
-                "type": "git",
-                "url": "https://github.com/utopia-php/audit.git",
-                "reference": "a06f784f8e8b69bcae4f1a5bca58d41bda76c250"
-            },
-            "dist": {
-                "type": "zip",
-                "url": "https://api.github.com/repos/utopia-php/audit/zipball/a06f784f8e8b69bcae4f1a5bca58d41bda76c250",
-                "reference": "a06f784f8e8b69bcae4f1a5bca58d41bda76c250",
-                "shasum": ""
-=======
             "version": "dev-refactor-permissions",
             "source": {
                 "type": "git",
                 "url": "https://github.com/utopia-php/audit.git",
                 "reference": "cd3f0f2fd4716e32333397fedd8e7f07932361ec"
->>>>>>> 163782d4
             },
             "require": {
                 "ext-pdo": "*",
                 "php": ">=8.0",
-<<<<<<< HEAD
-                "utopia-php/database": "0.22.0"
-=======
                 "utopia-php/database": "dev-refactor-permissions"
->>>>>>> 163782d4
             },
             "require-dev": {
                 "phpunit/phpunit": "^9.3",
@@ -1901,7 +1852,6 @@
                     "Utopia\\Audit\\": "src/Audit"
                 }
             },
-            "notification-url": "https://packagist.org/downloads/",
             "license": [
                 "MIT"
             ],
@@ -1913,21 +1863,13 @@
             ],
             "description": "A simple audit library to manage application users logs",
             "keywords": [
-                "Audit",
+                "audit",
                 "framework",
                 "php",
                 "upf",
                 "utopia"
             ],
-<<<<<<< HEAD
-            "support": {
-                "issues": "https://github.com/utopia-php/audit/issues",
-                "source": "https://github.com/utopia-php/audit/tree/0.11.0"
-            },
-            "time": "2022-08-17T15:08:58+00:00"
-=======
             "time": "2022-08-16T05:16:47+00:00"
->>>>>>> 163782d4
         },
         {
             "name": "utopia-php/cache",
@@ -2088,25 +2030,11 @@
         },
         {
             "name": "utopia-php/database",
-<<<<<<< HEAD
-            "version": "0.22.0",
-            "source": {
-                "type": "git",
-                "url": "https://github.com/utopia-php/database.git",
-                "reference": "22c45ae83612e907203b7571cd8e3115ae3ae4c5"
-            },
-            "dist": {
-                "type": "zip",
-                "url": "https://api.github.com/repos/utopia-php/database/zipball/22c45ae83612e907203b7571cd8e3115ae3ae4c5",
-                "reference": "22c45ae83612e907203b7571cd8e3115ae3ae4c5",
-                "shasum": ""
-=======
             "version": "dev-refactor-permissions",
             "source": {
                 "type": "git",
                 "url": "https://github.com/utopia-php/database.git",
                 "reference": "3bce574ea6915d8cbf2a9e2e725a90784cf6b07e"
->>>>>>> 163782d4
             },
             "require": {
                 "ext-mongodb": "*",
@@ -2130,7 +2058,11 @@
                     "Utopia\\Database\\": "src/Database"
                 }
             },
-            "notification-url": "https://packagist.org/downloads/",
+            "autoload-dev": {
+                "psr-4": {
+                    "Utopia\\Tests\\": "tests/Database"
+                }
+            },
             "license": [
                 "MIT"
             ],
@@ -2152,15 +2084,7 @@
                 "upf",
                 "utopia"
             ],
-<<<<<<< HEAD
-            "support": {
-                "issues": "https://github.com/utopia-php/database/issues",
-                "source": "https://github.com/utopia-php/database/tree/0.22.0"
-            },
-            "time": "2022-08-17T12:55:37+00:00"
-=======
             "time": "2022-08-16T09:05:39+00:00"
->>>>>>> 163782d4
         },
         {
             "name": "utopia-php/domains",
@@ -2881,21 +2805,12 @@
             "source": {
                 "type": "git",
                 "url": "https://github.com/appwrite/sdk-generator.git",
-<<<<<<< HEAD
-                "reference": "987f2933b97bd04f702ea08685f2be28a08a841c"
-            },
-            "dist": {
-                "type": "zip",
-                "url": "https://api.github.com/repos/appwrite/sdk-generator/zipball/987f2933b97bd04f702ea08685f2be28a08a841c",
-                "reference": "987f2933b97bd04f702ea08685f2be28a08a841c",
-=======
                 "reference": "807e7890aed597ef47e01be8ad11c3b561b7c1e8"
             },
             "dist": {
                 "type": "zip",
                 "url": "https://api.github.com/repos/appwrite/sdk-generator/zipball/807e7890aed597ef47e01be8ad11c3b561b7c1e8",
                 "reference": "807e7890aed597ef47e01be8ad11c3b561b7c1e8",
->>>>>>> 163782d4
                 "shasum": ""
             },
             "require": {
@@ -2933,11 +2848,7 @@
                 "issues": "https://github.com/appwrite/sdk-generator/issues",
                 "source": "https://github.com/appwrite/sdk-generator/tree/master"
             },
-<<<<<<< HEAD
-            "time": "2022-08-17T12:50:44+00:00"
-=======
             "time": "2022-08-15T22:33:25+00:00"
->>>>>>> 163782d4
         },
         {
             "name": "doctrine/instantiator",
@@ -3011,16 +2922,16 @@
         },
         {
             "name": "matthiasmullie/minify",
-            "version": "1.3.69",
+            "version": "1.3.68",
             "source": {
                 "type": "git",
                 "url": "https://github.com/matthiasmullie/minify.git",
-                "reference": "a61c949cccd086808063611ef9698eabe42ef22f"
-            },
-            "dist": {
-                "type": "zip",
-                "url": "https://api.github.com/repos/matthiasmullie/minify/zipball/a61c949cccd086808063611ef9698eabe42ef22f",
-                "reference": "a61c949cccd086808063611ef9698eabe42ef22f",
+                "reference": "c00fb02f71b2ef0a5f53fe18c5a8b9aa30f48297"
+            },
+            "dist": {
+                "type": "zip",
+                "url": "https://api.github.com/repos/matthiasmullie/minify/zipball/c00fb02f71b2ef0a5f53fe18c5a8b9aa30f48297",
+                "reference": "c00fb02f71b2ef0a5f53fe18c5a8b9aa30f48297",
                 "shasum": ""
             },
             "require": {
@@ -3069,7 +2980,7 @@
             ],
             "support": {
                 "issues": "https://github.com/matthiasmullie/minify/issues",
-                "source": "https://github.com/matthiasmullie/minify/tree/1.3.69"
+                "source": "https://github.com/matthiasmullie/minify/tree/1.3.68"
             },
             "funding": [
                 {
@@ -3077,7 +2988,7 @@
                     "type": "github"
                 }
             ],
-            "time": "2022-08-01T09:00:18+00:00"
+            "time": "2022-04-19T08:28:56+00:00"
         },
         {
             "name": "matthiasmullie/path-converter",
@@ -5447,5 +5358,5 @@
     "platform-overrides": {
         "php": "8.0"
     },
-    "plugin-api-version": "2.2.0"
+    "plugin-api-version": "2.3.0"
 }