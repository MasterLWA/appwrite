{
    "_readme": [
        "This file locks the dependencies of your project to a known state",
        "Read more about it at https://getcomposer.org/doc/01-basic-usage.md#installing-dependencies",
        "This file is @generated automatically"
    ],
    "content-hash": "175f077512c575216c4c88f1d33c6d00",
    "packages": [
        {
            "name": "adhocore/jwt",
            "version": "1.1.2",
            "source": {
                "type": "git",
                "url": "https://github.com/adhocore/php-jwt.git",
                "reference": "6c434af7170090bb7a8880d2bc220a2254ba7899"
            },
            "dist": {
                "type": "zip",
                "url": "https://api.github.com/repos/adhocore/php-jwt/zipball/6c434af7170090bb7a8880d2bc220a2254ba7899",
                "reference": "6c434af7170090bb7a8880d2bc220a2254ba7899",
                "shasum": ""
            },
            "require": {
                "php": "^7.0 || ^8.0"
            },
            "require-dev": {
                "phpunit/phpunit": "^6.5 || ^7.5"
            },
            "type": "library",
            "autoload": {
                "psr-4": {
                    "Ahc\\Jwt\\": "src/"
                }
            },
            "notification-url": "https://packagist.org/downloads/",
            "license": [
                "MIT"
            ],
            "authors": [
                {
                    "name": "Jitendra Adhikari",
                    "email": "jiten.adhikary@gmail.com"
                }
            ],
            "description": "Ultra lightweight JSON web token (JWT) library for PHP5.5+.",
            "keywords": [
                "auth",
                "json-web-token",
                "jwt",
                "jwt-auth",
                "jwt-php",
                "token"
            ],
            "support": {
                "issues": "https://github.com/adhocore/php-jwt/issues",
                "source": "https://github.com/adhocore/php-jwt/tree/1.1.2"
            },
            "funding": [
                {
                    "url": "https://paypal.me/ji10",
                    "type": "custom"
                }
            ],
            "time": "2021-02-20T09:56:44+00:00"
        },
        {
            "name": "appwrite/php-clamav",
            "version": "1.1.0",
            "source": {
                "type": "git",
                "url": "https://github.com/appwrite/php-clamav.git",
                "reference": "61d00f24f9e7766fbba233e7b8d09c5475388073"
            },
            "dist": {
                "type": "zip",
                "url": "https://api.github.com/repos/appwrite/php-clamav/zipball/61d00f24f9e7766fbba233e7b8d09c5475388073",
                "reference": "61d00f24f9e7766fbba233e7b8d09c5475388073",
                "shasum": ""
            },
            "require": {
                "ext-sockets": "*",
                "php": ">=7.1"
            },
            "require-dev": {
                "phpunit/phpunit": "^7.0"
            },
            "type": "library",
            "autoload": {
                "psr-4": {
                    "Appwrite\\ClamAV\\": "src/ClamAV"
                }
            },
            "notification-url": "https://packagist.org/downloads/",
            "license": [
                "MIT"
            ],
            "authors": [
                {
                    "name": "Eldad Fux",
                    "email": "eldad@appwrite.io"
                }
            ],
            "description": "ClamAV network and pipe client for PHP",
            "keywords": [
                "anti virus",
                "appwrite",
                "clamav",
                "php"
            ],
            "support": {
                "issues": "https://github.com/appwrite/php-clamav/issues",
                "source": "https://github.com/appwrite/php-clamav/tree/1.1.0"
            },
            "time": "2020-10-02T05:23:46+00:00"
        },
        {
            "name": "appwrite/php-runtimes",
            "version": "0.4.0",
            "source": {
                "type": "git",
                "url": "https://github.com/appwrite/php-runtimes.git",
                "reference": "cc7090a67d8824c779190b38873f0f8154f906b2"
            },
            "dist": {
                "type": "zip",
                "url": "https://api.github.com/repos/appwrite/php-runtimes/zipball/cc7090a67d8824c779190b38873f0f8154f906b2",
                "reference": "cc7090a67d8824c779190b38873f0f8154f906b2",
                "shasum": ""
            },
            "require": {
                "php": ">=8.0",
                "utopia-php/system": "0.4.*"
            },
            "require-dev": {
                "phpunit/phpunit": "^9.3",
                "utopia-php/cli": "0.11.*",
                "vimeo/psalm": "4.0.1"
            },
            "type": "library",
            "autoload": {
                "psr-4": {
                    "Appwrite\\Runtimes\\": "src/Runtimes"
                }
            },
            "notification-url": "https://packagist.org/downloads/",
            "license": [
                "BSD-3-Clause"
            ],
            "authors": [
                {
                    "name": "Eldad Fux",
                    "email": "eldad@appwrite.io"
                },
                {
                    "name": "Torsten Dittmann",
                    "email": "torsten@appwrite.io"
                }
            ],
            "description": "Appwrite repository for Cloud Function runtimes that contains the configurations and tests for all of the Appwrite runtime environments.",
            "keywords": [
                "appwrite",
                "php",
                "runtimes"
            ],
            "support": {
                "issues": "https://github.com/appwrite/php-runtimes/issues",
                "source": "https://github.com/appwrite/php-runtimes/tree/0.4.0"
            },
            "time": "2021-06-23T07:17:12+00:00"
        },
        {
            "name": "chillerlan/php-qrcode",
            "version": "4.3.0",
            "source": {
                "type": "git",
                "url": "https://github.com/chillerlan/php-qrcode.git",
                "reference": "4968063fb3baeedb658293f89f9673fbf2499a3e"
            },
            "dist": {
                "type": "zip",
                "url": "https://api.github.com/repos/chillerlan/php-qrcode/zipball/4968063fb3baeedb658293f89f9673fbf2499a3e",
                "reference": "4968063fb3baeedb658293f89f9673fbf2499a3e",
                "shasum": ""
            },
            "require": {
                "chillerlan/php-settings-container": "^2.1",
                "ext-mbstring": "*",
                "php": "^7.4 || ^8.0"
            },
            "require-dev": {
                "phan/phan": "^3.2.2",
                "phpunit/phpunit": "^9.4",
                "setasign/fpdf": "^1.8.2"
            },
            "suggest": {
                "chillerlan/php-authenticator": "Yet another Google authenticator! Also creates URIs for mobile apps.",
                "setasign/fpdf": "Required to use the QR FPDF output."
            },
            "type": "library",
            "autoload": {
                "psr-4": {
                    "chillerlan\\QRCode\\": "src/"
                }
            },
            "notification-url": "https://packagist.org/downloads/",
            "license": [
                "MIT"
            ],
            "authors": [
                {
                    "name": "Kazuhiko Arase",
                    "homepage": "https://github.com/kazuhikoarase"
                },
                {
                    "name": "Smiley",
                    "email": "smiley@chillerlan.net",
                    "homepage": "https://github.com/codemasher"
                },
                {
                    "name": "Contributors",
                    "homepage": "https://github.com/chillerlan/php-qrcode/graphs/contributors"
                }
            ],
            "description": "A QR code generator. PHP 7.4+",
            "homepage": "https://github.com/chillerlan/php-qrcode",
            "keywords": [
                "phpqrcode",
                "qr",
                "qr code",
                "qrcode",
                "qrcode-generator"
            ],
            "support": {
                "issues": "https://github.com/chillerlan/php-qrcode/issues",
                "source": "https://github.com/chillerlan/php-qrcode/tree/4.3.0"
            },
            "funding": [
                {
                    "url": "https://www.paypal.com/donate?hosted_button_id=WLYUNAT9ZTJZ4",
                    "type": "custom"
                },
                {
                    "url": "https://ko-fi.com/codemasher",
                    "type": "ko_fi"
                }
            ],
            "time": "2020-11-18T20:49:20+00:00"
        },
        {
            "name": "chillerlan/php-settings-container",
            "version": "2.1.1",
            "source": {
                "type": "git",
                "url": "https://github.com/chillerlan/php-settings-container.git",
                "reference": "98ccc1b31b31a53bcb563465c4961879b2b93096"
            },
            "dist": {
                "type": "zip",
                "url": "https://api.github.com/repos/chillerlan/php-settings-container/zipball/98ccc1b31b31a53bcb563465c4961879b2b93096",
                "reference": "98ccc1b31b31a53bcb563465c4961879b2b93096",
                "shasum": ""
            },
            "require": {
                "ext-json": "*",
                "php": "^7.4 || ^8.0"
            },
            "require-dev": {
                "phan/phan": "^4.0",
                "phpunit/phpunit": "^9.5"
            },
            "type": "library",
            "autoload": {
                "psr-4": {
                    "chillerlan\\Settings\\": "src/"
                }
            },
            "notification-url": "https://packagist.org/downloads/",
            "license": [
                "MIT"
            ],
            "authors": [
                {
                    "name": "Smiley",
                    "email": "smiley@chillerlan.net",
                    "homepage": "https://github.com/codemasher"
                }
            ],
            "description": "A container class for immutable settings objects. Not a DI container. PHP 7.4+",
            "homepage": "https://github.com/chillerlan/php-settings-container",
            "keywords": [
                "PHP7",
                "Settings",
                "container",
                "helper"
            ],
            "support": {
                "issues": "https://github.com/chillerlan/php-settings-container/issues",
                "source": "https://github.com/chillerlan/php-settings-container"
            },
            "funding": [
                {
                    "url": "https://www.paypal.com/donate?hosted_button_id=WLYUNAT9ZTJZ4",
                    "type": "custom"
                },
                {
                    "url": "https://ko-fi.com/codemasher",
                    "type": "ko_fi"
                }
            ],
            "time": "2021-01-06T15:57:03+00:00"
        },
        {
            "name": "colinmollenhour/credis",
            "version": "v1.12.1",
            "source": {
                "type": "git",
                "url": "https://github.com/colinmollenhour/credis.git",
                "reference": "c27faa11724229986335c23f4b6d0f1d8d6547fb"
            },
            "dist": {
                "type": "zip",
                "url": "https://api.github.com/repos/colinmollenhour/credis/zipball/c27faa11724229986335c23f4b6d0f1d8d6547fb",
                "reference": "c27faa11724229986335c23f4b6d0f1d8d6547fb",
                "shasum": ""
            },
            "require": {
                "php": ">=5.4.0"
            },
            "type": "library",
            "autoload": {
                "classmap": [
                    "Client.php",
                    "Cluster.php",
                    "Sentinel.php",
                    "Module.php"
                ]
            },
            "notification-url": "https://packagist.org/downloads/",
            "license": [
                "MIT"
            ],
            "authors": [
                {
                    "name": "Colin Mollenhour",
                    "email": "colin@mollenhour.com"
                }
            ],
            "description": "Credis is a lightweight interface to the Redis key-value store which wraps the phpredis library when available for better performance.",
            "homepage": "https://github.com/colinmollenhour/credis",
            "support": {
                "issues": "https://github.com/colinmollenhour/credis/issues",
                "source": "https://github.com/colinmollenhour/credis/tree/v1.12.1"
            },
            "time": "2020-11-06T16:09:14+00:00"
        },
        {
            "name": "composer/package-versions-deprecated",
            "version": "1.11.99.2",
            "source": {
                "type": "git",
                "url": "https://github.com/composer/package-versions-deprecated.git",
                "reference": "c6522afe5540d5fc46675043d3ed5a45a740b27c"
            },
            "dist": {
                "type": "zip",
                "url": "https://api.github.com/repos/composer/package-versions-deprecated/zipball/c6522afe5540d5fc46675043d3ed5a45a740b27c",
                "reference": "c6522afe5540d5fc46675043d3ed5a45a740b27c",
                "shasum": ""
            },
            "require": {
                "composer-plugin-api": "^1.1.0 || ^2.0",
                "php": "^7 || ^8"
            },
            "replace": {
                "ocramius/package-versions": "1.11.99"
            },
            "require-dev": {
                "composer/composer": "^1.9.3 || ^2.0@dev",
                "ext-zip": "^1.13",
                "phpunit/phpunit": "^6.5 || ^7"
            },
            "type": "composer-plugin",
            "extra": {
                "class": "PackageVersions\\Installer",
                "branch-alias": {
                    "dev-master": "1.x-dev"
                }
            },
            "autoload": {
                "psr-4": {
                    "PackageVersions\\": "src/PackageVersions"
                }
            },
            "notification-url": "https://packagist.org/downloads/",
            "license": [
                "MIT"
            ],
            "authors": [
                {
                    "name": "Marco Pivetta",
                    "email": "ocramius@gmail.com"
                },
                {
                    "name": "Jordi Boggiano",
                    "email": "j.boggiano@seld.be"
                }
            ],
            "description": "Composer plugin that provides efficient querying for installed package versions (no runtime IO)",
            "support": {
                "issues": "https://github.com/composer/package-versions-deprecated/issues",
                "source": "https://github.com/composer/package-versions-deprecated/tree/1.11.99.2"
            },
            "funding": [
                {
                    "url": "https://packagist.com",
                    "type": "custom"
                },
                {
                    "url": "https://github.com/composer",
                    "type": "github"
                },
                {
                    "url": "https://tidelift.com/funding/github/packagist/composer/composer",
                    "type": "tidelift"
                }
            ],
            "time": "2021-05-24T07:46:03+00:00"
        },
        {
            "name": "dragonmantank/cron-expression",
            "version": "v3.1.0",
            "source": {
                "type": "git",
                "url": "https://github.com/dragonmantank/cron-expression.git",
                "reference": "7a8c6e56ab3ffcc538d05e8155bb42269abf1a0c"
            },
            "dist": {
                "type": "zip",
                "url": "https://api.github.com/repos/dragonmantank/cron-expression/zipball/7a8c6e56ab3ffcc538d05e8155bb42269abf1a0c",
                "reference": "7a8c6e56ab3ffcc538d05e8155bb42269abf1a0c",
                "shasum": ""
            },
            "require": {
                "php": "^7.2|^8.0",
                "webmozart/assert": "^1.7.0"
            },
            "replace": {
                "mtdowling/cron-expression": "^1.0"
            },
            "require-dev": {
                "phpstan/extension-installer": "^1.0",
                "phpstan/phpstan": "^0.12",
                "phpstan/phpstan-webmozart-assert": "^0.12.7",
                "phpunit/phpunit": "^7.0|^8.0|^9.0"
            },
            "type": "library",
            "autoload": {
                "psr-4": {
                    "Cron\\": "src/Cron/"
                }
            },
            "notification-url": "https://packagist.org/downloads/",
            "license": [
                "MIT"
            ],
            "authors": [
                {
                    "name": "Chris Tankersley",
                    "email": "chris@ctankersley.com",
                    "homepage": "https://github.com/dragonmantank"
                }
            ],
            "description": "CRON for PHP: Calculate the next or previous run date and determine if a CRON expression is due",
            "keywords": [
                "cron",
                "schedule"
            ],
            "support": {
                "issues": "https://github.com/dragonmantank/cron-expression/issues",
                "source": "https://github.com/dragonmantank/cron-expression/tree/v3.1.0"
            },
            "funding": [
                {
                    "url": "https://github.com/dragonmantank",
                    "type": "github"
                }
            ],
            "time": "2020-11-24T19:55:57+00:00"
        },
        {
            "name": "guzzlehttp/guzzle",
            "version": "7.3.0",
            "source": {
                "type": "git",
                "url": "https://github.com/guzzle/guzzle.git",
                "reference": "7008573787b430c1c1f650e3722d9bba59967628"
            },
            "dist": {
                "type": "zip",
                "url": "https://api.github.com/repos/guzzle/guzzle/zipball/7008573787b430c1c1f650e3722d9bba59967628",
                "reference": "7008573787b430c1c1f650e3722d9bba59967628",
                "shasum": ""
            },
            "require": {
                "ext-json": "*",
                "guzzlehttp/promises": "^1.4",
                "guzzlehttp/psr7": "^1.7 || ^2.0",
                "php": "^7.2.5 || ^8.0",
                "psr/http-client": "^1.0"
            },
            "provide": {
                "psr/http-client-implementation": "1.0"
            },
            "require-dev": {
                "bamarni/composer-bin-plugin": "^1.4.1",
                "ext-curl": "*",
                "php-http/client-integration-tests": "^3.0",
                "phpunit/phpunit": "^8.5.5 || ^9.3.5",
                "psr/log": "^1.1"
            },
            "suggest": {
                "ext-curl": "Required for CURL handler support",
                "ext-intl": "Required for Internationalized Domain Name (IDN) support",
                "psr/log": "Required for using the Log middleware"
            },
            "type": "library",
            "extra": {
                "branch-alias": {
                    "dev-master": "7.3-dev"
                }
            },
            "autoload": {
                "psr-4": {
                    "GuzzleHttp\\": "src/"
                },
                "files": [
                    "src/functions_include.php"
                ]
            },
            "notification-url": "https://packagist.org/downloads/",
            "license": [
                "MIT"
            ],
            "authors": [
                {
                    "name": "Michael Dowling",
                    "email": "mtdowling@gmail.com",
                    "homepage": "https://github.com/mtdowling"
                },
                {
                    "name": "Márk Sági-Kazár",
                    "email": "mark.sagikazar@gmail.com",
                    "homepage": "https://sagikazarmark.hu"
                }
            ],
            "description": "Guzzle is a PHP HTTP client library",
            "homepage": "http://guzzlephp.org/",
            "keywords": [
                "client",
                "curl",
                "framework",
                "http",
                "http client",
                "psr-18",
                "psr-7",
                "rest",
                "web service"
            ],
            "support": {
                "issues": "https://github.com/guzzle/guzzle/issues",
                "source": "https://github.com/guzzle/guzzle/tree/7.3.0"
            },
            "funding": [
                {
                    "url": "https://github.com/GrahamCampbell",
                    "type": "github"
                },
                {
                    "url": "https://github.com/Nyholm",
                    "type": "github"
                },
                {
                    "url": "https://github.com/alexeyshockov",
                    "type": "github"
                },
                {
                    "url": "https://github.com/gmponos",
                    "type": "github"
                }
            ],
            "time": "2021-03-23T11:33:13+00:00"
        },
        {
            "name": "guzzlehttp/promises",
            "version": "1.4.1",
            "source": {
                "type": "git",
                "url": "https://github.com/guzzle/promises.git",
                "reference": "8e7d04f1f6450fef59366c399cfad4b9383aa30d"
            },
            "dist": {
                "type": "zip",
                "url": "https://api.github.com/repos/guzzle/promises/zipball/8e7d04f1f6450fef59366c399cfad4b9383aa30d",
                "reference": "8e7d04f1f6450fef59366c399cfad4b9383aa30d",
                "shasum": ""
            },
            "require": {
                "php": ">=5.5"
            },
            "require-dev": {
                "symfony/phpunit-bridge": "^4.4 || ^5.1"
            },
            "type": "library",
            "extra": {
                "branch-alias": {
                    "dev-master": "1.4-dev"
                }
            },
            "autoload": {
                "psr-4": {
                    "GuzzleHttp\\Promise\\": "src/"
                },
                "files": [
                    "src/functions_include.php"
                ]
            },
            "notification-url": "https://packagist.org/downloads/",
            "license": [
                "MIT"
            ],
            "authors": [
                {
                    "name": "Michael Dowling",
                    "email": "mtdowling@gmail.com",
                    "homepage": "https://github.com/mtdowling"
                }
            ],
            "description": "Guzzle promises library",
            "keywords": [
                "promise"
            ],
            "support": {
                "issues": "https://github.com/guzzle/promises/issues",
                "source": "https://github.com/guzzle/promises/tree/1.4.1"
            },
            "time": "2021-03-07T09:25:29+00:00"
        },
        {
            "name": "guzzlehttp/psr7",
            "version": "2.0.0",
            "source": {
                "type": "git",
                "url": "https://github.com/guzzle/psr7.git",
                "reference": "1dc8d9cba3897165e16d12bb13d813afb1eb3fe7"
            },
            "dist": {
                "type": "zip",
                "url": "https://api.github.com/repos/guzzle/psr7/zipball/1dc8d9cba3897165e16d12bb13d813afb1eb3fe7",
                "reference": "1dc8d9cba3897165e16d12bb13d813afb1eb3fe7",
                "shasum": ""
            },
            "require": {
                "php": "^7.2.5 || ^8.0",
                "psr/http-factory": "^1.0",
                "psr/http-message": "^1.0",
                "ralouphie/getallheaders": "^3.0"
            },
            "provide": {
                "psr/http-factory-implementation": "1.0",
                "psr/http-message-implementation": "1.0"
            },
            "require-dev": {
                "bamarni/composer-bin-plugin": "^1.4.1",
                "http-interop/http-factory-tests": "^0.9",
                "phpunit/phpunit": "^8.5.8 || ^9.3.10"
            },
            "suggest": {
                "laminas/laminas-httphandlerrunner": "Emit PSR-7 responses"
            },
            "type": "library",
            "extra": {
                "branch-alias": {
                    "dev-master": "2.0-dev"
                }
            },
            "autoload": {
                "psr-4": {
                    "GuzzleHttp\\Psr7\\": "src/"
                }
            },
            "notification-url": "https://packagist.org/downloads/",
            "license": [
                "MIT"
            ],
            "authors": [
                {
                    "name": "Michael Dowling",
                    "email": "mtdowling@gmail.com",
                    "homepage": "https://github.com/mtdowling"
                },
                {
                    "name": "Tobias Schultze",
                    "homepage": "https://github.com/Tobion"
                },
                {
                    "name": "Márk Sági-Kazár",
                    "email": "mark.sagikazar@gmail.com",
                    "homepage": "https://sagikazarmark.hu"
                }
            ],
            "description": "PSR-7 message implementation that also provides common utility methods",
            "keywords": [
                "http",
                "message",
                "psr-7",
                "request",
                "response",
                "stream",
                "uri",
                "url"
            ],
            "support": {
                "issues": "https://github.com/guzzle/psr7/issues",
                "source": "https://github.com/guzzle/psr7/tree/2.0.0"
            },
            "time": "2021-06-30T20:03:07+00:00"
        },
        {
            "name": "influxdb/influxdb-php",
            "version": "1.15.2",
            "source": {
                "type": "git",
                "url": "https://github.com/influxdata/influxdb-php.git",
                "reference": "d6e59f4f04ab9107574fda69c2cbe36671253d03"
            },
            "dist": {
                "type": "zip",
                "url": "https://api.github.com/repos/influxdata/influxdb-php/zipball/d6e59f4f04ab9107574fda69c2cbe36671253d03",
                "reference": "d6e59f4f04ab9107574fda69c2cbe36671253d03",
                "shasum": ""
            },
            "require": {
                "guzzlehttp/guzzle": "^6.0|^7.0",
                "php": "^5.5 || ^7.0 || ^8.0"
            },
            "require-dev": {
                "dms/phpunit-arraysubset-asserts": "^0.2.1",
                "phpunit/phpunit": "^9.5"
            },
            "suggest": {
                "ext-curl": "Curl extension, needed for Curl driver",
                "stefanotorresi/influxdb-php-async": "An asyncronous client for InfluxDB, implemented via ReactPHP."
            },
            "type": "library",
            "autoload": {
                "psr-4": {
                    "InfluxDB\\": "src/InfluxDB"
                }
            },
            "notification-url": "https://packagist.org/downloads/",
            "license": [
                "MIT"
            ],
            "authors": [
                {
                    "name": "Stephen Hoogendijk",
                    "email": "stephen@tca0.nl"
                },
                {
                    "name": "Daniel Martinez",
                    "email": "danimartcas@hotmail.com"
                },
                {
                    "name": "Gianluca Arbezzano",
                    "email": "gianarb92@gmail.com"
                }
            ],
            "description": "InfluxDB client library for PHP",
            "keywords": [
                "client",
                "influxdata",
                "influxdb",
                "influxdb class",
                "influxdb client",
                "influxdb library",
                "time series"
            ],
            "support": {
                "issues": "https://github.com/influxdata/influxdb-php/issues",
                "source": "https://github.com/influxdata/influxdb-php/tree/1.15.2"
            },
            "time": "2020-12-26T17:45:17+00:00"
        },
        {
            "name": "jean85/pretty-package-versions",
            "version": "1.6.0",
            "source": {
                "type": "git",
                "url": "https://github.com/Jean85/pretty-package-versions.git",
                "reference": "1e0104b46f045868f11942aea058cd7186d6c303"
            },
            "dist": {
                "type": "zip",
                "url": "https://api.github.com/repos/Jean85/pretty-package-versions/zipball/1e0104b46f045868f11942aea058cd7186d6c303",
                "reference": "1e0104b46f045868f11942aea058cd7186d6c303",
                "shasum": ""
            },
            "require": {
                "composer/package-versions-deprecated": "^1.8.0",
                "php": "^7.0|^8.0"
            },
            "require-dev": {
                "phpunit/phpunit": "^6.0|^8.5|^9.2"
            },
            "type": "library",
            "extra": {
                "branch-alias": {
                    "dev-master": "1.x-dev"
                }
            },
            "autoload": {
                "psr-4": {
                    "Jean85\\": "src/"
                }
            },
            "notification-url": "https://packagist.org/downloads/",
            "license": [
                "MIT"
            ],
            "authors": [
                {
                    "name": "Alessandro Lai",
                    "email": "alessandro.lai85@gmail.com"
                }
            ],
            "description": "A wrapper for ocramius/package-versions to get pretty versions strings",
            "keywords": [
                "composer",
                "package",
                "release",
                "versions"
            ],
            "support": {
                "issues": "https://github.com/Jean85/pretty-package-versions/issues",
                "source": "https://github.com/Jean85/pretty-package-versions/tree/1.6.0"
            },
            "time": "2021-02-04T16:20:16+00:00"
        },
        {
            "name": "matomo/device-detector",
            "version": "4.2.3",
            "source": {
                "type": "git",
                "url": "https://github.com/matomo-org/device-detector.git",
                "reference": "d879f07496d6e6ee89cef5bcd925383d9b0c2cc0"
            },
            "dist": {
                "type": "zip",
                "url": "https://api.github.com/repos/matomo-org/device-detector/zipball/d879f07496d6e6ee89cef5bcd925383d9b0c2cc0",
                "reference": "d879f07496d6e6ee89cef5bcd925383d9b0c2cc0",
                "shasum": ""
            },
            "require": {
                "mustangostang/spyc": "*",
                "php": ">=7.2"
            },
            "replace": {
                "piwik/device-detector": "self.version"
            },
            "require-dev": {
                "matthiasmullie/scrapbook": "^1.4.7",
                "mayflower/mo4-coding-standard": "dev-master#275cb9d",
                "phpstan/phpstan": "^0.12.52",
                "phpunit/phpunit": "^8.5.8",
                "psr/cache": "^1.0.1",
                "psr/simple-cache": "^1.0.1",
                "symfony/yaml": "^5.1.7"
            },
            "suggest": {
                "doctrine/cache": "Can directly be used for caching purpose",
                "ext-yaml": "Necessary for using the Pecl YAML parser"
            },
            "type": "library",
            "autoload": {
                "psr-4": {
                    "DeviceDetector\\": ""
                },
                "exclude-from-classmap": [
                    "Tests/"
                ]
            },
            "notification-url": "https://packagist.org/downloads/",
            "license": [
                "LGPL-3.0-or-later"
            ],
            "authors": [
                {
                    "name": "The Matomo Team",
                    "email": "hello@matomo.org",
                    "homepage": "https://matomo.org/team/"
                }
            ],
            "description": "The Universal Device Detection library, that parses User Agents and detects devices (desktop, tablet, mobile, tv, cars, console, etc.), clients (browsers, media players, mobile apps, feed readers, libraries, etc), operating systems, devices, brands and models.",
            "homepage": "https://matomo.org",
            "keywords": [
                "devicedetection",
                "parser",
                "useragent"
            ],
            "support": {
                "forum": "https://forum.matomo.org/",
                "issues": "https://github.com/matomo-org/device-detector/issues",
                "source": "https://github.com/matomo-org/matomo",
                "wiki": "https://dev.matomo.org/"
            },
            "time": "2021-05-12T14:14:25+00:00"
        },
        {
            "name": "mongodb/mongodb",
            "version": "1.8.0",
            "source": {
                "type": "git",
                "url": "https://github.com/mongodb/mongo-php-library.git",
                "reference": "953dbc19443aa9314c44b7217a16873347e6840d"
            },
            "dist": {
                "type": "zip",
                "url": "https://api.github.com/repos/mongodb/mongo-php-library/zipball/953dbc19443aa9314c44b7217a16873347e6840d",
                "reference": "953dbc19443aa9314c44b7217a16873347e6840d",
                "shasum": ""
            },
            "require": {
                "ext-hash": "*",
                "ext-json": "*",
                "ext-mongodb": "^1.8.1",
                "jean85/pretty-package-versions": "^1.2",
                "php": "^7.0 || ^8.0",
                "symfony/polyfill-php80": "^1.19"
            },
            "require-dev": {
                "squizlabs/php_codesniffer": "^3.5, <3.5.5",
                "symfony/phpunit-bridge": "5.x-dev"
            },
            "type": "library",
            "extra": {
                "branch-alias": {
                    "dev-master": "1.8.x-dev"
                }
            },
            "autoload": {
                "psr-4": {
                    "MongoDB\\": "src/"
                },
                "files": [
                    "src/functions.php"
                ]
            },
            "notification-url": "https://packagist.org/downloads/",
            "license": [
                "Apache-2.0"
            ],
            "authors": [
                {
                    "name": "Andreas Braun",
                    "email": "andreas.braun@mongodb.com"
                },
                {
                    "name": "Jeremy Mikola",
                    "email": "jmikola@gmail.com"
                }
            ],
            "description": "MongoDB driver library",
            "homepage": "https://jira.mongodb.org/browse/PHPLIB",
            "keywords": [
                "database",
                "driver",
                "mongodb",
                "persistence"
            ],
            "support": {
                "issues": "https://github.com/mongodb/mongo-php-library/issues",
                "source": "https://github.com/mongodb/mongo-php-library/tree/1.8.0"
            },
            "time": "2020-11-25T12:26:02+00:00"
        },
        {
            "name": "mustangostang/spyc",
            "version": "0.6.3",
            "source": {
                "type": "git",
                "url": "git@github.com:mustangostang/spyc.git",
                "reference": "4627c838b16550b666d15aeae1e5289dd5b77da0"
            },
            "dist": {
                "type": "zip",
                "url": "https://api.github.com/repos/mustangostang/spyc/zipball/4627c838b16550b666d15aeae1e5289dd5b77da0",
                "reference": "4627c838b16550b666d15aeae1e5289dd5b77da0",
                "shasum": ""
            },
            "require": {
                "php": ">=5.3.1"
            },
            "require-dev": {
                "phpunit/phpunit": "4.3.*@dev"
            },
            "type": "library",
            "extra": {
                "branch-alias": {
                    "dev-master": "0.5.x-dev"
                }
            },
            "autoload": {
                "files": [
                    "Spyc.php"
                ]
            },
            "notification-url": "https://packagist.org/downloads/",
            "license": [
                "MIT"
            ],
            "authors": [
                {
                    "name": "mustangostang",
                    "email": "vlad.andersen@gmail.com"
                }
            ],
            "description": "A simple YAML loader/dumper class for PHP",
            "homepage": "https://github.com/mustangostang/spyc/",
            "keywords": [
                "spyc",
                "yaml",
                "yml"
            ],
            "time": "2019-09-10T13:16:29+00:00"
        },
        {
            "name": "phpmailer/phpmailer",
            "version": "v6.5.0",
            "source": {
                "type": "git",
                "url": "https://github.com/PHPMailer/PHPMailer.git",
                "reference": "a5b5c43e50b7fba655f793ad27303cd74c57363c"
            },
            "dist": {
                "type": "zip",
                "url": "https://api.github.com/repos/PHPMailer/PHPMailer/zipball/a5b5c43e50b7fba655f793ad27303cd74c57363c",
                "reference": "a5b5c43e50b7fba655f793ad27303cd74c57363c",
                "shasum": ""
            },
            "require": {
                "ext-ctype": "*",
                "ext-filter": "*",
                "ext-hash": "*",
                "php": ">=5.5.0"
            },
            "require-dev": {
                "dealerdirect/phpcodesniffer-composer-installer": "^0.7.0",
                "doctrine/annotations": "^1.2",
                "phpcompatibility/php-compatibility": "^9.3.5",
                "roave/security-advisories": "dev-latest",
                "squizlabs/php_codesniffer": "^3.5.6",
                "yoast/phpunit-polyfills": "^0.2.0"
            },
            "suggest": {
                "ext-mbstring": "Needed to send email in multibyte encoding charset or decode encoded addresses",
                "hayageek/oauth2-yahoo": "Needed for Yahoo XOAUTH2 authentication",
                "league/oauth2-google": "Needed for Google XOAUTH2 authentication",
                "psr/log": "For optional PSR-3 debug logging",
                "stevenmaguire/oauth2-microsoft": "Needed for Microsoft XOAUTH2 authentication",
                "symfony/polyfill-mbstring": "To support UTF-8 if the Mbstring PHP extension is not enabled (^1.2)"
            },
            "type": "library",
            "autoload": {
                "psr-4": {
                    "PHPMailer\\PHPMailer\\": "src/"
                }
            },
            "notification-url": "https://packagist.org/downloads/",
            "license": [
                "LGPL-2.1-only"
            ],
            "authors": [
                {
                    "name": "Marcus Bointon",
                    "email": "phpmailer@synchromedia.co.uk"
                },
                {
                    "name": "Jim Jagielski",
                    "email": "jimjag@gmail.com"
                },
                {
                    "name": "Andy Prevost",
                    "email": "codeworxtech@users.sourceforge.net"
                },
                {
                    "name": "Brent R. Matzelle"
                }
            ],
            "description": "PHPMailer is a full-featured email creation and transfer class for PHP",
            "support": {
                "issues": "https://github.com/PHPMailer/PHPMailer/issues",
                "source": "https://github.com/PHPMailer/PHPMailer/tree/v6.5.0"
            },
            "funding": [
                {
                    "url": "https://github.com/Synchro",
                    "type": "github"
                }
            ],
            "time": "2021-06-16T14:33:43+00:00"
        },
        {
            "name": "psr/http-client",
            "version": "1.0.1",
            "source": {
                "type": "git",
                "url": "https://github.com/php-fig/http-client.git",
                "reference": "2dfb5f6c5eff0e91e20e913f8c5452ed95b86621"
            },
            "dist": {
                "type": "zip",
                "url": "https://api.github.com/repos/php-fig/http-client/zipball/2dfb5f6c5eff0e91e20e913f8c5452ed95b86621",
                "reference": "2dfb5f6c5eff0e91e20e913f8c5452ed95b86621",
                "shasum": ""
            },
            "require": {
                "php": "^7.0 || ^8.0",
                "psr/http-message": "^1.0"
            },
            "type": "library",
            "extra": {
                "branch-alias": {
                    "dev-master": "1.0.x-dev"
                }
            },
            "autoload": {
                "psr-4": {
                    "Psr\\Http\\Client\\": "src/"
                }
            },
            "notification-url": "https://packagist.org/downloads/",
            "license": [
                "MIT"
            ],
            "authors": [
                {
                    "name": "PHP-FIG",
                    "homepage": "http://www.php-fig.org/"
                }
            ],
            "description": "Common interface for HTTP clients",
            "homepage": "https://github.com/php-fig/http-client",
            "keywords": [
                "http",
                "http-client",
                "psr",
                "psr-18"
            ],
            "support": {
                "source": "https://github.com/php-fig/http-client/tree/master"
            },
            "time": "2020-06-29T06:28:15+00:00"
        },
        {
            "name": "psr/http-factory",
            "version": "1.0.1",
            "source": {
                "type": "git",
                "url": "https://github.com/php-fig/http-factory.git",
                "reference": "12ac7fcd07e5b077433f5f2bee95b3a771bf61be"
            },
            "dist": {
                "type": "zip",
                "url": "https://api.github.com/repos/php-fig/http-factory/zipball/12ac7fcd07e5b077433f5f2bee95b3a771bf61be",
                "reference": "12ac7fcd07e5b077433f5f2bee95b3a771bf61be",
                "shasum": ""
            },
            "require": {
                "php": ">=7.0.0",
                "psr/http-message": "^1.0"
            },
            "type": "library",
            "extra": {
                "branch-alias": {
                    "dev-master": "1.0.x-dev"
                }
            },
            "autoload": {
                "psr-4": {
                    "Psr\\Http\\Message\\": "src/"
                }
            },
            "notification-url": "https://packagist.org/downloads/",
            "license": [
                "MIT"
            ],
            "authors": [
                {
                    "name": "PHP-FIG",
                    "homepage": "http://www.php-fig.org/"
                }
            ],
            "description": "Common interfaces for PSR-7 HTTP message factories",
            "keywords": [
                "factory",
                "http",
                "message",
                "psr",
                "psr-17",
                "psr-7",
                "request",
                "response"
            ],
            "support": {
                "source": "https://github.com/php-fig/http-factory/tree/master"
            },
            "time": "2019-04-30T12:38:16+00:00"
        },
        {
            "name": "psr/http-message",
            "version": "1.0.1",
            "source": {
                "type": "git",
                "url": "https://github.com/php-fig/http-message.git",
                "reference": "f6561bf28d520154e4b0ec72be95418abe6d9363"
            },
            "dist": {
                "type": "zip",
                "url": "https://api.github.com/repos/php-fig/http-message/zipball/f6561bf28d520154e4b0ec72be95418abe6d9363",
                "reference": "f6561bf28d520154e4b0ec72be95418abe6d9363",
                "shasum": ""
            },
            "require": {
                "php": ">=5.3.0"
            },
            "type": "library",
            "extra": {
                "branch-alias": {
                    "dev-master": "1.0.x-dev"
                }
            },
            "autoload": {
                "psr-4": {
                    "Psr\\Http\\Message\\": "src/"
                }
            },
            "notification-url": "https://packagist.org/downloads/",
            "license": [
                "MIT"
            ],
            "authors": [
                {
                    "name": "PHP-FIG",
                    "homepage": "http://www.php-fig.org/"
                }
            ],
            "description": "Common interface for HTTP messages",
            "homepage": "https://github.com/php-fig/http-message",
            "keywords": [
                "http",
                "http-message",
                "psr",
                "psr-7",
                "request",
                "response"
            ],
            "support": {
                "source": "https://github.com/php-fig/http-message/tree/master"
            },
            "time": "2016-08-06T14:39:51+00:00"
        },
        {
            "name": "psr/log",
            "version": "1.1.4",
            "source": {
                "type": "git",
                "url": "https://github.com/php-fig/log.git",
                "reference": "d49695b909c3b7628b6289db5479a1c204601f11"
            },
            "dist": {
                "type": "zip",
                "url": "https://api.github.com/repos/php-fig/log/zipball/d49695b909c3b7628b6289db5479a1c204601f11",
                "reference": "d49695b909c3b7628b6289db5479a1c204601f11",
                "shasum": ""
            },
            "require": {
                "php": ">=5.3.0"
            },
            "type": "library",
            "extra": {
                "branch-alias": {
                    "dev-master": "1.1.x-dev"
                }
            },
            "autoload": {
                "psr-4": {
                    "Psr\\Log\\": "Psr/Log/"
                }
            },
            "notification-url": "https://packagist.org/downloads/",
            "license": [
                "MIT"
            ],
            "authors": [
                {
                    "name": "PHP-FIG",
                    "homepage": "https://www.php-fig.org/"
                }
            ],
            "description": "Common interface for logging libraries",
            "homepage": "https://github.com/php-fig/log",
            "keywords": [
                "log",
                "psr",
                "psr-3"
            ],
            "support": {
                "source": "https://github.com/php-fig/log/tree/1.1.4"
            },
            "time": "2021-05-03T11:20:27+00:00"
        },
        {
            "name": "ralouphie/getallheaders",
            "version": "3.0.3",
            "source": {
                "type": "git",
                "url": "https://github.com/ralouphie/getallheaders.git",
                "reference": "120b605dfeb996808c31b6477290a714d356e822"
            },
            "dist": {
                "type": "zip",
                "url": "https://api.github.com/repos/ralouphie/getallheaders/zipball/120b605dfeb996808c31b6477290a714d356e822",
                "reference": "120b605dfeb996808c31b6477290a714d356e822",
                "shasum": ""
            },
            "require": {
                "php": ">=5.6"
            },
            "require-dev": {
                "php-coveralls/php-coveralls": "^2.1",
                "phpunit/phpunit": "^5 || ^6.5"
            },
            "type": "library",
            "autoload": {
                "files": [
                    "src/getallheaders.php"
                ]
            },
            "notification-url": "https://packagist.org/downloads/",
            "license": [
                "MIT"
            ],
            "authors": [
                {
                    "name": "Ralph Khattar",
                    "email": "ralph.khattar@gmail.com"
                }
            ],
            "description": "A polyfill for getallheaders.",
            "support": {
                "issues": "https://github.com/ralouphie/getallheaders/issues",
                "source": "https://github.com/ralouphie/getallheaders/tree/develop"
            },
            "time": "2019-03-08T08:55:37+00:00"
        },
        {
            "name": "resque/php-resque",
            "version": "v1.3.6",
            "source": {
                "type": "git",
                "url": "https://github.com/resque/php-resque.git",
                "reference": "fe41c04763699b1318d97ed14cc78583e9380161"
            },
            "dist": {
                "type": "zip",
                "url": "https://api.github.com/repos/resque/php-resque/zipball/fe41c04763699b1318d97ed14cc78583e9380161",
                "reference": "fe41c04763699b1318d97ed14cc78583e9380161",
                "shasum": ""
            },
            "require": {
                "colinmollenhour/credis": "~1.7",
                "php": ">=5.6.0",
                "psr/log": "~1.0"
            },
            "require-dev": {
                "phpunit/phpunit": "^5.7"
            },
            "suggest": {
                "ext-pcntl": "REQUIRED for forking processes on platforms that support it (so anything but Windows).",
                "ext-proctitle": "Allows php-resque to rename the title of UNIX processes to show the status of a worker.",
                "ext-redis": "Native PHP extension for Redis connectivity. Credis will automatically utilize when available."
            },
            "bin": [
                "bin/resque",
                "bin/resque-scheduler"
            ],
            "type": "library",
            "extra": {
                "branch-alias": {
                    "dev-master": "1.0-dev"
                }
            },
            "autoload": {
                "psr-0": {
                    "Resque": "lib",
                    "ResqueScheduler": "lib"
                }
            },
            "notification-url": "https://packagist.org/downloads/",
            "license": [
                "MIT"
            ],
            "authors": [
                {
                    "name": "Dan Hunsaker",
                    "email": "danhunsaker+resque@gmail.com",
                    "role": "Maintainer"
                },
                {
                    "name": "Rajib Ahmed",
                    "homepage": "https://github.com/rajibahmed",
                    "role": "Maintainer"
                },
                {
                    "name": "Steve Klabnik",
                    "email": "steve@steveklabnik.com",
                    "role": "Maintainer"
                },
                {
                    "name": "Chris Boulton",
                    "email": "chris@bigcommerce.com",
                    "role": "Creator"
                }
            ],
            "description": "Redis backed library for creating background jobs and processing them later. Based on resque for Ruby.",
            "homepage": "http://www.github.com/resque/php-resque/",
            "keywords": [
                "background",
                "job",
                "redis",
                "resque"
            ],
            "support": {
                "issues": "https://github.com/resque/php-resque/issues",
                "source": "https://github.com/resque/php-resque/tree/v1.3.6"
            },
            "time": "2020-04-16T16:39:50+00:00"
        },
        {
            "name": "slickdeals/statsd",
            "version": "3.1.0",
            "source": {
                "type": "git",
                "url": "https://github.com/Slickdeals/statsd-php.git",
                "reference": "225588a0a079e145359049f6e5e23eedb1b4c17f"
            },
            "dist": {
                "type": "zip",
                "url": "https://api.github.com/repos/Slickdeals/statsd-php/zipball/225588a0a079e145359049f6e5e23eedb1b4c17f",
                "reference": "225588a0a079e145359049f6e5e23eedb1b4c17f",
                "shasum": ""
            },
            "require": {
                "php": ">= 7.3 || ^8"
            },
            "replace": {
                "domnikl/statsd": "self.version"
            },
            "require-dev": {
                "friendsofphp/php-cs-fixer": "^3.0",
                "phpunit/phpunit": "^9",
                "vimeo/psalm": "^4.6"
            },
            "type": "library",
            "autoload": {
                "psr-4": {
                    "Domnikl\\Statsd\\": "src/"
                }
            },
            "notification-url": "https://packagist.org/downloads/",
            "license": [
                "MIT"
            ],
            "authors": [
                {
                    "name": "Dominik Liebler",
                    "email": "liebler.dominik@gmail.com"
                }
            ],
            "description": "a PHP client for statsd",
            "homepage": "https://github.com/Slickdeals/statsd-php",
            "keywords": [
                "Metrics",
                "monitoring",
                "statistics",
                "statsd",
                "udp"
            ],
            "support": {
                "issues": "https://github.com/Slickdeals/statsd-php/issues",
                "source": "https://github.com/Slickdeals/statsd-php/tree/3.1.0"
            },
            "time": "2021-06-04T20:33:46+00:00"
        },
        {
            "name": "symfony/polyfill-ctype",
            "version": "v1.23.0",
            "source": {
                "type": "git",
                "url": "https://github.com/symfony/polyfill-ctype.git",
                "reference": "46cd95797e9df938fdd2b03693b5fca5e64b01ce"
            },
            "dist": {
                "type": "zip",
                "url": "https://api.github.com/repos/symfony/polyfill-ctype/zipball/46cd95797e9df938fdd2b03693b5fca5e64b01ce",
                "reference": "46cd95797e9df938fdd2b03693b5fca5e64b01ce",
                "shasum": ""
            },
            "require": {
                "php": ">=7.1"
            },
            "suggest": {
                "ext-ctype": "For best performance"
            },
            "type": "library",
            "extra": {
                "branch-alias": {
                    "dev-main": "1.23-dev"
                },
                "thanks": {
                    "name": "symfony/polyfill",
                    "url": "https://github.com/symfony/polyfill"
                }
            },
            "autoload": {
                "psr-4": {
                    "Symfony\\Polyfill\\Ctype\\": ""
                },
                "files": [
                    "bootstrap.php"
                ]
            },
            "notification-url": "https://packagist.org/downloads/",
            "license": [
                "MIT"
            ],
            "authors": [
                {
                    "name": "Gert de Pagter",
                    "email": "BackEndTea@gmail.com"
                },
                {
                    "name": "Symfony Community",
                    "homepage": "https://symfony.com/contributors"
                }
            ],
            "description": "Symfony polyfill for ctype functions",
            "homepage": "https://symfony.com",
            "keywords": [
                "compatibility",
                "ctype",
                "polyfill",
                "portable"
            ],
            "support": {
                "source": "https://github.com/symfony/polyfill-ctype/tree/v1.23.0"
            },
            "funding": [
                {
                    "url": "https://symfony.com/sponsor",
                    "type": "custom"
                },
                {
                    "url": "https://github.com/fabpot",
                    "type": "github"
                },
                {
                    "url": "https://tidelift.com/funding/github/packagist/symfony/symfony",
                    "type": "tidelift"
                }
            ],
            "time": "2021-02-19T12:13:01+00:00"
        },
        {
            "name": "symfony/polyfill-php80",
            "version": "v1.23.1",
            "source": {
                "type": "git",
                "url": "https://github.com/symfony/polyfill-php80.git",
                "reference": "1100343ed1a92e3a38f9ae122fc0eb21602547be"
            },
            "dist": {
                "type": "zip",
                "url": "https://api.github.com/repos/symfony/polyfill-php80/zipball/1100343ed1a92e3a38f9ae122fc0eb21602547be",
                "reference": "1100343ed1a92e3a38f9ae122fc0eb21602547be",
                "shasum": ""
            },
            "require": {
                "php": ">=7.1"
            },
            "type": "library",
            "extra": {
                "branch-alias": {
                    "dev-main": "1.23-dev"
                },
                "thanks": {
                    "name": "symfony/polyfill",
                    "url": "https://github.com/symfony/polyfill"
                }
            },
            "autoload": {
                "psr-4": {
                    "Symfony\\Polyfill\\Php80\\": ""
                },
                "files": [
                    "bootstrap.php"
                ],
                "classmap": [
                    "Resources/stubs"
                ]
            },
            "notification-url": "https://packagist.org/downloads/",
            "license": [
                "MIT"
            ],
            "authors": [
                {
                    "name": "Ion Bazan",
                    "email": "ion.bazan@gmail.com"
                },
                {
                    "name": "Nicolas Grekas",
                    "email": "p@tchwork.com"
                },
                {
                    "name": "Symfony Community",
                    "homepage": "https://symfony.com/contributors"
                }
            ],
            "description": "Symfony polyfill backporting some PHP 8.0+ features to lower PHP versions",
            "homepage": "https://symfony.com",
            "keywords": [
                "compatibility",
                "polyfill",
                "portable",
                "shim"
            ],
            "support": {
                "source": "https://github.com/symfony/polyfill-php80/tree/v1.23.1"
            },
            "funding": [
                {
                    "url": "https://symfony.com/sponsor",
                    "type": "custom"
                },
                {
                    "url": "https://github.com/fabpot",
                    "type": "github"
                },
                {
                    "url": "https://tidelift.com/funding/github/packagist/symfony/symfony",
                    "type": "tidelift"
                }
            ],
            "time": "2021-07-28T13:41:28+00:00"
        },
        {
            "name": "utopia-php/abuse",
            "version": "0.6.3",
            "source": {
                "type": "git",
                "url": "https://github.com/utopia-php/abuse.git",
                "reference": "d63e928c2c50b367495a499a85ba9806ee274c5e"
            },
            "dist": {
                "type": "zip",
                "url": "https://api.github.com/repos/utopia-php/abuse/zipball/d63e928c2c50b367495a499a85ba9806ee274c5e",
                "reference": "d63e928c2c50b367495a499a85ba9806ee274c5e",
                "shasum": ""
            },
            "require": {
                "ext-pdo": "*",
                "php": ">=7.4",
                "utopia-php/database": ">=0.6 <1.0"
            },
            "require-dev": {
                "phpunit/phpunit": "^9.4",
                "vimeo/psalm": "4.0.1"
            },
            "type": "library",
            "autoload": {
                "psr-4": {
                    "Utopia\\Abuse\\": "src/Abuse"
                }
            },
            "notification-url": "https://packagist.org/downloads/",
            "license": [
                "MIT"
            ],
            "authors": [
                {
                    "name": "Eldad Fux",
                    "email": "eldad@appwrite.io"
                }
            ],
            "description": "A simple abuse library to manage application usage limits",
            "keywords": [
                "Abuse",
                "framework",
                "php",
                "upf",
                "utopia"
            ],
            "support": {
                "issues": "https://github.com/utopia-php/abuse/issues",
                "source": "https://github.com/utopia-php/abuse/tree/0.6.3"
            },
            "time": "2021-08-16T18:38:31+00:00"
        },
        {
            "name": "utopia-php/analytics",
            "version": "0.2.0",
            "source": {
                "type": "git",
                "url": "https://github.com/utopia-php/analytics.git",
                "reference": "adfc2d057a7f6ab618a77c8a20ed3e35485ff416"
            },
            "dist": {
                "type": "zip",
                "url": "https://api.github.com/repos/utopia-php/analytics/zipball/adfc2d057a7f6ab618a77c8a20ed3e35485ff416",
                "reference": "adfc2d057a7f6ab618a77c8a20ed3e35485ff416",
                "shasum": ""
            },
            "require": {
                "php": ">=7.4"
            },
            "require-dev": {
                "phpunit/phpunit": "^9.3",
                "vimeo/psalm": "4.0.1"
            },
            "type": "library",
            "autoload": {
                "psr-4": {
                    "Utopia\\Analytics\\": "src/Analytics"
                }
            },
            "notification-url": "https://packagist.org/downloads/",
            "license": [
                "MIT"
            ],
            "authors": [
                {
                    "name": "Eldad Fux",
                    "email": "eldad@appwrite.io"
                },
                {
                    "name": "Torsten Dittmann",
                    "email": "torsten@appwrite.io"
                }
            ],
            "description": "A simple library to track events & users.",
            "keywords": [
                "analytics",
                "framework",
                "php",
                "upf",
                "utopia"
            ],
            "support": {
                "issues": "https://github.com/utopia-php/analytics/issues",
                "source": "https://github.com/utopia-php/analytics/tree/0.2.0"
            },
            "time": "2021-03-23T21:33:07+00:00"
        },
        {
            "name": "utopia-php/audit",
            "version": "0.6.3",
            "source": {
                "type": "git",
                "url": "https://github.com/utopia-php/audit.git",
                "reference": "d79b467fbc7d03e5e02f12cdeb08761507a60ca0"
            },
            "dist": {
                "type": "zip",
                "url": "https://api.github.com/repos/utopia-php/audit/zipball/d79b467fbc7d03e5e02f12cdeb08761507a60ca0",
                "reference": "d79b467fbc7d03e5e02f12cdeb08761507a60ca0",
                "shasum": ""
            },
            "require": {
                "ext-pdo": "*",
                "php": ">=7.4",
                "utopia-php/database": ">=0.6 <1.0"
            },
            "require-dev": {
                "phpunit/phpunit": "^9.3",
                "vimeo/psalm": "4.0.1"
            },
            "type": "library",
            "autoload": {
                "psr-4": {
                    "Utopia\\Audit\\": "src/Audit"
                }
            },
            "notification-url": "https://packagist.org/downloads/",
            "license": [
                "MIT"
            ],
            "authors": [
                {
                    "name": "Eldad Fux",
                    "email": "eldad@appwrite.io"
                }
            ],
            "description": "A simple audit library to manage application users logs",
            "keywords": [
                "Audit",
                "framework",
                "php",
                "upf",
                "utopia"
            ],
            "support": {
                "issues": "https://github.com/utopia-php/audit/issues",
                "source": "https://github.com/utopia-php/audit/tree/0.6.3"
            },
            "time": "2021-08-16T18:49:55+00:00"
        },
        {
            "name": "utopia-php/cache",
            "version": "0.4.1",
            "source": {
                "type": "git",
                "url": "https://github.com/utopia-php/cache.git",
                "reference": "8c48eff73219c8c1ac2807909f0a38f3480c8938"
            },
            "dist": {
                "type": "zip",
                "url": "https://api.github.com/repos/utopia-php/cache/zipball/8c48eff73219c8c1ac2807909f0a38f3480c8938",
                "reference": "8c48eff73219c8c1ac2807909f0a38f3480c8938",
                "shasum": ""
            },
            "require": {
                "ext-json": "*",
                "ext-redis": "*",
                "php": ">=7.4"
            },
            "require-dev": {
                "phpunit/phpunit": "^9.3",
                "vimeo/psalm": "4.0.1"
            },
            "type": "library",
            "autoload": {
                "psr-4": {
                    "Utopia\\Cache\\": "src/Cache"
                }
            },
            "notification-url": "https://packagist.org/downloads/",
            "license": [
                "MIT"
            ],
            "authors": [
                {
                    "name": "Eldad Fux",
                    "email": "eldad@appwrite.io"
                }
            ],
            "description": "A simple cache library to manage application cache storing, loading and purging",
            "keywords": [
                "cache",
                "framework",
                "php",
                "upf",
                "utopia"
            ],
            "support": {
                "issues": "https://github.com/utopia-php/cache/issues",
                "source": "https://github.com/utopia-php/cache/tree/0.4.1"
            },
            "time": "2021-04-29T18:41:43+00:00"
        },
        {
            "name": "utopia-php/cli",
            "version": "0.11.0",
            "source": {
                "type": "git",
                "url": "https://github.com/utopia-php/cli.git",
                "reference": "c7a6908a8dbe9234b8b2c954e5487d34cb079af6"
            },
            "dist": {
                "type": "zip",
                "url": "https://api.github.com/repos/utopia-php/cli/zipball/c7a6908a8dbe9234b8b2c954e5487d34cb079af6",
                "reference": "c7a6908a8dbe9234b8b2c954e5487d34cb079af6",
                "shasum": ""
            },
            "require": {
                "php": ">=7.4",
                "utopia-php/framework": "0.*.*"
            },
            "require-dev": {
                "phpunit/phpunit": "^9.3",
                "vimeo/psalm": "4.0.1"
            },
            "type": "library",
            "autoload": {
                "psr-4": {
                    "Utopia\\CLI\\": "src/CLI"
                }
            },
            "notification-url": "https://packagist.org/downloads/",
            "license": [
                "MIT"
            ],
            "authors": [
                {
                    "name": "Eldad Fux",
                    "email": "eldad@appwrite.io"
                }
            ],
            "description": "A simple CLI library to manage command line applications",
            "keywords": [
                "cli",
                "command line",
                "framework",
                "php",
                "upf",
                "utopia"
            ],
            "support": {
                "issues": "https://github.com/utopia-php/cli/issues",
                "source": "https://github.com/utopia-php/cli/tree/0.11.0"
            },
            "time": "2021-04-16T15:16:08+00:00"
        },
        {
            "name": "utopia-php/config",
            "version": "0.2.2",
            "source": {
                "type": "git",
                "url": "https://github.com/utopia-php/config.git",
                "reference": "a3d7bc0312d7150d5e04b1362dc34b2b136908cc"
            },
            "dist": {
                "type": "zip",
                "url": "https://api.github.com/repos/utopia-php/config/zipball/a3d7bc0312d7150d5e04b1362dc34b2b136908cc",
                "reference": "a3d7bc0312d7150d5e04b1362dc34b2b136908cc",
                "shasum": ""
            },
            "require": {
                "php": ">=7.3"
            },
            "require-dev": {
                "phpunit/phpunit": "^9.3",
                "vimeo/psalm": "4.0.1"
            },
            "type": "library",
            "autoload": {
                "psr-4": {
                    "Utopia\\Config\\": "src/Config"
                }
            },
            "notification-url": "https://packagist.org/downloads/",
            "license": [
                "MIT"
            ],
            "authors": [
                {
                    "name": "Eldad Fux",
                    "email": "eldad@appwrite.io"
                }
            ],
            "description": "A simple Config library to managing application config variables",
            "keywords": [
                "config",
                "framework",
                "php",
                "upf",
                "utopia"
            ],
            "support": {
                "issues": "https://github.com/utopia-php/config/issues",
                "source": "https://github.com/utopia-php/config/tree/0.2.2"
            },
            "time": "2020-10-24T09:49:09+00:00"
        },
        {
            "name": "utopia-php/database",
            "version": "dev-feat-adjusted-query-validator",
            "source": {
                "type": "git",
                "url": "https://github.com/utopia-php/database",
                "reference": "cb73391371f70ddb54bc0000064b15c5f173cb7a"
            },
            "require": {
                "ext-mongodb": "*",
                "ext-pdo": "*",
                "ext-redis": "*",
                "mongodb/mongodb": "1.8.0",
                "php": ">=7.1",
                "utopia-php/cache": "0.4.*",
                "utopia-php/framework": "0.*.*"
            },
            "require-dev": {
                "fakerphp/faker": "^1.14",
                "phpunit/phpunit": "^9.4",
                "utopia-php/cli": "^0.11.0",
                "vimeo/psalm": "4.0.1"
            },
            "type": "library",
            "autoload": {
                "psr-4": {
                    "Utopia\\Database\\": "src/Database"
                }
            },
            "autoload-dev": {
                "psr-4": {
                    "Utopia\\Tests\\": "tests/Database"
                }
            },
            "license": [
                "MIT"
            ],
            "authors": [
                {
                    "name": "Eldad Fux",
                    "email": "eldad@appwrite.io"
                },
                {
                    "name": "Brandon Leckemby",
                    "email": "brandon@appwrite.io"
                }
            ],
            "description": "A simple library to manage application persistency using multiple database adapters",
            "keywords": [
                "database",
                "framework",
                "php",
                "upf",
                "utopia"
            ],
            "time": "2021-08-23T14:18:47+00:00"
        },
        {
            "name": "utopia-php/domains",
            "version": "v1.1.0",
            "source": {
                "type": "git",
                "url": "https://github.com/utopia-php/domains.git",
                "reference": "1665e1d9932afa3be63b5c1e0dcfe01fe77d8e73"
            },
            "dist": {
                "type": "zip",
                "url": "https://api.github.com/repos/utopia-php/domains/zipball/1665e1d9932afa3be63b5c1e0dcfe01fe77d8e73",
                "reference": "1665e1d9932afa3be63b5c1e0dcfe01fe77d8e73",
                "shasum": ""
            },
            "require": {
                "php": ">=7.1"
            },
            "require-dev": {
                "phpunit/phpunit": "^7.0"
            },
            "type": "library",
            "autoload": {
                "psr-4": {
                    "Utopia\\Domains\\": "src/Domains"
                }
            },
            "notification-url": "https://packagist.org/downloads/",
            "license": [
                "MIT"
            ],
            "authors": [
                {
                    "name": "Eldad Fux",
                    "email": "eldad@appwrite.io"
                }
            ],
            "description": "Utopia Domains library is simple and lite library for parsing web domains. This library is aiming to be as simple and easy to learn and use.",
            "keywords": [
                "domains",
                "framework",
                "icann",
                "php",
                "public suffix",
                "tld",
                "tld extract",
                "upf",
                "utopia"
            ],
            "support": {
                "issues": "https://github.com/utopia-php/domains/issues",
                "source": "https://github.com/utopia-php/domains/tree/master"
            },
            "time": "2020-02-23T07:40:02+00:00"
        },
        {
            "name": "utopia-php/framework",
            "version": "0.18.0",
            "source": {
                "type": "git",
                "url": "https://github.com/utopia-php/framework.git",
                "reference": "f577522a5eb8009967b893fb7ad4ee70d3f7c0db"
            },
            "dist": {
                "type": "zip",
                "url": "https://api.github.com/repos/utopia-php/framework/zipball/f577522a5eb8009967b893fb7ad4ee70d3f7c0db",
                "reference": "f577522a5eb8009967b893fb7ad4ee70d3f7c0db",
                "shasum": ""
            },
            "require": {
                "php": ">=7.3.0"
            },
            "require-dev": {
                "phpunit/phpunit": "^9.4",
                "vimeo/psalm": "4.0.1"
            },
            "type": "library",
            "autoload": {
                "psr-4": {
                    "Utopia\\": "src/"
                }
            },
            "notification-url": "https://packagist.org/downloads/",
            "license": [
                "MIT"
            ],
            "authors": [
                {
                    "name": "Eldad Fux",
                    "email": "eldad@appwrite.io"
                }
            ],
            "description": "A simple, light and advanced PHP framework",
            "keywords": [
                "framework",
                "php",
                "upf"
            ],
            "support": {
                "issues": "https://github.com/utopia-php/framework/issues",
                "source": "https://github.com/utopia-php/framework/tree/0.18.0"
            },
            "time": "2021-08-19T04:58:47+00:00"
        },
        {
            "name": "utopia-php/image",
            "version": "0.5.0",
            "source": {
                "type": "git",
                "url": "https://github.com/utopia-php/image.git",
                "reference": "5b4ac25e70a95fa10b39c129b742ac66748d40b8"
            },
            "dist": {
                "type": "zip",
                "url": "https://api.github.com/repos/utopia-php/image/zipball/5b4ac25e70a95fa10b39c129b742ac66748d40b8",
                "reference": "5b4ac25e70a95fa10b39c129b742ac66748d40b8",
                "shasum": ""
            },
            "require": {
                "chillerlan/php-qrcode": "4.3.0",
                "ext-imagick": "*",
                "php": ">=7.4"
            },
            "require-dev": {
                "phpunit/phpunit": "^9.3",
                "vimeo/psalm": "4.0.1"
            },
            "type": "library",
            "autoload": {
                "psr-4": {
                    "Utopia\\Image\\": "src/Image"
                }
            },
            "notification-url": "https://packagist.org/downloads/",
            "license": [
                "MIT"
            ],
            "authors": [
                {
                    "name": "Eldad Fux",
                    "email": "eldad@appwrite.io"
                }
            ],
            "description": "A simple Image manipulation library",
            "keywords": [
                "framework",
                "image",
                "php",
                "upf",
                "utopia"
            ],
            "support": {
                "issues": "https://github.com/utopia-php/image/issues",
                "source": "https://github.com/utopia-php/image/tree/0.5.0"
            },
            "time": "2021-06-25T03:40:03+00:00"
        },
        {
            "name": "utopia-php/locale",
            "version": "0.4.0",
            "source": {
                "type": "git",
                "url": "https://github.com/utopia-php/locale.git",
                "reference": "c2d9358d0fe2f6b6ed5448369f9d1e430c615447"
            },
            "dist": {
                "type": "zip",
                "url": "https://api.github.com/repos/utopia-php/locale/zipball/c2d9358d0fe2f6b6ed5448369f9d1e430c615447",
                "reference": "c2d9358d0fe2f6b6ed5448369f9d1e430c615447",
                "shasum": ""
            },
            "require": {
                "php": ">=7.4"
            },
            "require-dev": {
                "phpunit/phpunit": "^9.3",
                "vimeo/psalm": "4.0.1"
            },
            "type": "library",
            "autoload": {
                "psr-4": {
                    "Utopia\\Locale\\": "src/Locale"
                }
            },
            "notification-url": "https://packagist.org/downloads/",
            "license": [
                "MIT"
            ],
            "authors": [
                {
                    "name": "Eldad Fux",
                    "email": "eldad@appwrite.io"
                }
            ],
            "description": "A simple locale library to manage application translations",
            "keywords": [
                "framework",
                "locale",
                "php",
                "upf",
                "utopia"
            ],
            "support": {
                "issues": "https://github.com/utopia-php/locale/issues",
                "source": "https://github.com/utopia-php/locale/tree/0.4.0"
            },
            "time": "2021-07-24T11:35:55+00:00"
        },
        {
            "name": "utopia-php/preloader",
            "version": "0.2.4",
            "source": {
                "type": "git",
                "url": "https://github.com/utopia-php/preloader.git",
                "reference": "65ef48392e72172f584b0baa2e224f9a1cebcce0"
            },
            "dist": {
                "type": "zip",
                "url": "https://api.github.com/repos/utopia-php/preloader/zipball/65ef48392e72172f584b0baa2e224f9a1cebcce0",
                "reference": "65ef48392e72172f584b0baa2e224f9a1cebcce0",
                "shasum": ""
            },
            "require": {
                "php": ">=7.1"
            },
            "require-dev": {
                "phpunit/phpunit": "^9.3",
                "vimeo/psalm": "4.0.1"
            },
            "type": "library",
            "autoload": {
                "psr-4": {
                    "Utopia\\Preloader\\": "src/Preloader"
                }
            },
            "notification-url": "https://packagist.org/downloads/",
            "license": [
                "MIT"
            ],
            "authors": [
                {
                    "name": "Eldad Fux",
                    "email": "team@appwrite.io"
                }
            ],
            "description": "Utopia Preloader library is simple and lite library for managing PHP preloading configuration",
            "keywords": [
                "framework",
                "php",
                "preload",
                "preloader",
                "preloading",
                "upf",
                "utopia"
            ],
            "support": {
                "issues": "https://github.com/utopia-php/preloader/issues",
                "source": "https://github.com/utopia-php/preloader/tree/0.2.4"
            },
            "time": "2020-10-24T07:04:59+00:00"
        },
        {
            "name": "utopia-php/registry",
            "version": "0.5.0",
            "source": {
                "type": "git",
                "url": "https://github.com/utopia-php/registry.git",
                "reference": "bedc4ed54527b2803e6dfdccc39449f98522b70d"
            },
            "dist": {
                "type": "zip",
                "url": "https://api.github.com/repos/utopia-php/registry/zipball/bedc4ed54527b2803e6dfdccc39449f98522b70d",
                "reference": "bedc4ed54527b2803e6dfdccc39449f98522b70d",
                "shasum": ""
            },
            "require": {
                "php": ">=7.4"
            },
            "require-dev": {
                "phpunit/phpunit": "^9.3",
                "vimeo/psalm": "4.0.1"
            },
            "type": "library",
            "autoload": {
                "psr-4": {
                    "Utopia\\Registry\\": "src/Registry"
                }
            },
            "notification-url": "https://packagist.org/downloads/",
            "license": [
                "MIT"
            ],
            "authors": [
                {
                    "name": "Eldad Fux",
                    "email": "eldad@appwrite.io"
                }
            ],
            "description": "A simple dependency management library for PHP",
            "keywords": [
                "dependency management",
                "di",
                "framework",
                "php",
                "upf",
                "utopia"
            ],
            "support": {
                "issues": "https://github.com/utopia-php/registry/issues",
                "source": "https://github.com/utopia-php/registry/tree/0.5.0"
            },
            "time": "2021-03-10T10:45:22+00:00"
        },
        {
            "name": "utopia-php/storage",
            "version": "0.5.0",
            "source": {
                "type": "git",
                "url": "https://github.com/utopia-php/storage.git",
                "reference": "92ae20c7a2ac329f573a58a82dc245134cc63408"
            },
            "dist": {
                "type": "zip",
                "url": "https://api.github.com/repos/utopia-php/storage/zipball/92ae20c7a2ac329f573a58a82dc245134cc63408",
                "reference": "92ae20c7a2ac329f573a58a82dc245134cc63408",
                "shasum": ""
            },
            "require": {
                "php": ">=7.4",
                "utopia-php/framework": "0.*.*"
            },
            "require-dev": {
                "phpunit/phpunit": "^9.3",
                "vimeo/psalm": "4.0.1"
            },
            "type": "library",
            "autoload": {
                "psr-4": {
                    "Utopia\\Storage\\": "src/Storage"
                }
            },
            "notification-url": "https://packagist.org/downloads/",
            "license": [
                "MIT"
            ],
            "authors": [
                {
                    "name": "Eldad Fux",
                    "email": "eldad@appwrite.io"
                }
            ],
            "description": "A simple Storage library to manage application storage",
            "keywords": [
                "framework",
                "php",
                "storage",
                "upf",
                "utopia"
            ],
            "support": {
                "issues": "https://github.com/utopia-php/storage/issues",
                "source": "https://github.com/utopia-php/storage/tree/0.5.0"
            },
            "time": "2021-04-15T16:43:12+00:00"
        },
        {
            "name": "utopia-php/swoole",
            "version": "0.2.4",
            "source": {
                "type": "git",
                "url": "https://github.com/utopia-php/swoole.git",
                "reference": "37d8c64b536d6bc7da4f0f5a934a0ec44885abf4"
            },
            "dist": {
                "type": "zip",
                "url": "https://api.github.com/repos/utopia-php/swoole/zipball/37d8c64b536d6bc7da4f0f5a934a0ec44885abf4",
                "reference": "37d8c64b536d6bc7da4f0f5a934a0ec44885abf4",
                "shasum": ""
            },
            "require": {
                "ext-swoole": "*",
                "php": ">=7.4",
                "utopia-php/framework": "0.*.*"
            },
            "require-dev": {
                "phpunit/phpunit": "^9.3",
                "swoole/ide-helper": "4.5.5",
                "vimeo/psalm": "4.0.1"
            },
            "type": "library",
            "autoload": {
                "psr-4": {
                    "Utopia\\Swoole\\": "src/Swoole"
                }
            },
            "notification-url": "https://packagist.org/downloads/",
            "license": [
                "MIT"
            ],
            "authors": [
                {
                    "name": "Eldad Fux",
                    "email": "team@appwrite.io"
                }
            ],
            "description": "An extension for Utopia Framework to work with PHP Swoole as a PHP FPM alternative",
            "keywords": [
                "framework",
                "http",
                "php",
                "server",
                "swoole",
                "upf",
                "utopia"
            ],
            "support": {
                "issues": "https://github.com/utopia-php/swoole/issues",
                "source": "https://github.com/utopia-php/swoole/tree/0.2.4"
            },
            "time": "2021-06-22T10:49:24+00:00"
        },
        {
            "name": "utopia-php/system",
            "version": "0.4.0",
            "source": {
                "type": "git",
                "url": "https://github.com/utopia-php/system.git",
                "reference": "67c92c66ce8f0cc925a00bca89f7a188bf9183c0"
            },
            "dist": {
                "type": "zip",
                "url": "https://api.github.com/repos/utopia-php/system/zipball/67c92c66ce8f0cc925a00bca89f7a188bf9183c0",
                "reference": "67c92c66ce8f0cc925a00bca89f7a188bf9183c0",
                "shasum": ""
            },
            "require": {
                "php": ">=7.4"
            },
            "require-dev": {
                "phpunit/phpunit": "^9.3",
                "vimeo/psalm": "4.0.1"
            },
            "type": "library",
            "autoload": {
                "psr-4": {
                    "Utopia\\System\\": "src/System"
                }
            },
            "notification-url": "https://packagist.org/downloads/",
            "license": [
                "MIT"
            ],
            "authors": [
                {
                    "name": "Eldad Fux",
                    "email": "eldad@appwrite.io"
                },
                {
                    "name": "Torsten Dittmann",
                    "email": "torsten@appwrite.io"
                }
            ],
            "description": "A simple library for obtaining information about the host's system.",
            "keywords": [
                "framework",
                "php",
                "system",
                "upf",
                "utopia"
            ],
            "support": {
                "issues": "https://github.com/utopia-php/system/issues",
                "source": "https://github.com/utopia-php/system/tree/0.4.0"
            },
            "time": "2021-02-04T14:14:49+00:00"
        },
        {
            "name": "webmozart/assert",
            "version": "1.10.0",
            "source": {
                "type": "git",
                "url": "https://github.com/webmozarts/assert.git",
                "reference": "6964c76c7804814a842473e0c8fd15bab0f18e25"
            },
            "dist": {
                "type": "zip",
                "url": "https://api.github.com/repos/webmozarts/assert/zipball/6964c76c7804814a842473e0c8fd15bab0f18e25",
                "reference": "6964c76c7804814a842473e0c8fd15bab0f18e25",
                "shasum": ""
            },
            "require": {
                "php": "^7.2 || ^8.0",
                "symfony/polyfill-ctype": "^1.8"
            },
            "conflict": {
                "phpstan/phpstan": "<0.12.20",
                "vimeo/psalm": "<4.6.1 || 4.6.2"
            },
            "require-dev": {
                "phpunit/phpunit": "^8.5.13"
            },
            "type": "library",
            "extra": {
                "branch-alias": {
                    "dev-master": "1.10-dev"
                }
            },
            "autoload": {
                "psr-4": {
                    "Webmozart\\Assert\\": "src/"
                }
            },
            "notification-url": "https://packagist.org/downloads/",
            "license": [
                "MIT"
            ],
            "authors": [
                {
                    "name": "Bernhard Schussek",
                    "email": "bschussek@gmail.com"
                }
            ],
            "description": "Assertions to validate method input/output with nice error messages.",
            "keywords": [
                "assert",
                "check",
                "validate"
            ],
            "support": {
                "issues": "https://github.com/webmozarts/assert/issues",
                "source": "https://github.com/webmozarts/assert/tree/1.10.0"
            },
            "time": "2021-03-09T10:59:23+00:00"
        }
    ],
    "packages-dev": [
        {
            "name": "amphp/amp",
            "version": "v2.6.0",
            "source": {
                "type": "git",
                "url": "https://github.com/amphp/amp.git",
                "reference": "caa95edeb1ca1bf7532e9118ede4a3c3126408cc"
            },
            "dist": {
                "type": "zip",
                "url": "https://api.github.com/repos/amphp/amp/zipball/caa95edeb1ca1bf7532e9118ede4a3c3126408cc",
                "reference": "caa95edeb1ca1bf7532e9118ede4a3c3126408cc",
                "shasum": ""
            },
            "require": {
                "php": ">=7.1"
            },
            "require-dev": {
                "amphp/php-cs-fixer-config": "dev-master",
                "amphp/phpunit-util": "^1",
                "ext-json": "*",
                "jetbrains/phpstorm-stubs": "^2019.3",
                "phpunit/phpunit": "^7 | ^8 | ^9",
                "psalm/phar": "^3.11@dev",
                "react/promise": "^2"
            },
            "type": "library",
            "extra": {
                "branch-alias": {
                    "dev-master": "2.x-dev"
                }
            },
            "autoload": {
                "psr-4": {
                    "Amp\\": "lib"
                },
                "files": [
                    "lib/functions.php",
                    "lib/Internal/functions.php"
                ]
            },
            "notification-url": "https://packagist.org/downloads/",
            "license": [
                "MIT"
            ],
            "authors": [
                {
                    "name": "Daniel Lowrey",
                    "email": "rdlowrey@php.net"
                },
                {
                    "name": "Aaron Piotrowski",
                    "email": "aaron@trowski.com"
                },
                {
                    "name": "Bob Weinand",
                    "email": "bobwei9@hotmail.com"
                },
                {
                    "name": "Niklas Keller",
                    "email": "me@kelunik.com"
                }
            ],
            "description": "A non-blocking concurrency framework for PHP applications.",
            "homepage": "http://amphp.org/amp",
            "keywords": [
                "async",
                "asynchronous",
                "awaitable",
                "concurrency",
                "event",
                "event-loop",
                "future",
                "non-blocking",
                "promise"
            ],
            "support": {
                "irc": "irc://irc.freenode.org/amphp",
                "issues": "https://github.com/amphp/amp/issues",
                "source": "https://github.com/amphp/amp/tree/v2.6.0"
            },
            "funding": [
                {
                    "url": "https://github.com/amphp",
                    "type": "github"
                }
            ],
            "time": "2021-07-16T20:06:06+00:00"
        },
        {
            "name": "amphp/byte-stream",
            "version": "v1.8.1",
            "source": {
                "type": "git",
                "url": "https://github.com/amphp/byte-stream.git",
                "reference": "acbd8002b3536485c997c4e019206b3f10ca15bd"
            },
            "dist": {
                "type": "zip",
                "url": "https://api.github.com/repos/amphp/byte-stream/zipball/acbd8002b3536485c997c4e019206b3f10ca15bd",
                "reference": "acbd8002b3536485c997c4e019206b3f10ca15bd",
                "shasum": ""
            },
            "require": {
                "amphp/amp": "^2",
                "php": ">=7.1"
            },
            "require-dev": {
                "amphp/php-cs-fixer-config": "dev-master",
                "amphp/phpunit-util": "^1.4",
                "friendsofphp/php-cs-fixer": "^2.3",
                "jetbrains/phpstorm-stubs": "^2019.3",
                "phpunit/phpunit": "^6 || ^7 || ^8",
                "psalm/phar": "^3.11.4"
            },
            "type": "library",
            "extra": {
                "branch-alias": {
                    "dev-master": "1.x-dev"
                }
            },
            "autoload": {
                "psr-4": {
                    "Amp\\ByteStream\\": "lib"
                },
                "files": [
                    "lib/functions.php"
                ]
            },
            "notification-url": "https://packagist.org/downloads/",
            "license": [
                "MIT"
            ],
            "authors": [
                {
                    "name": "Aaron Piotrowski",
                    "email": "aaron@trowski.com"
                },
                {
                    "name": "Niklas Keller",
                    "email": "me@kelunik.com"
                }
            ],
            "description": "A stream abstraction to make working with non-blocking I/O simple.",
            "homepage": "http://amphp.org/byte-stream",
            "keywords": [
                "amp",
                "amphp",
                "async",
                "io",
                "non-blocking",
                "stream"
            ],
            "support": {
                "irc": "irc://irc.freenode.org/amphp",
                "issues": "https://github.com/amphp/byte-stream/issues",
                "source": "https://github.com/amphp/byte-stream/tree/v1.8.1"
            },
            "funding": [
                {
                    "url": "https://github.com/amphp",
                    "type": "github"
                }
            ],
            "time": "2021-03-30T17:13:30+00:00"
        },
        {
            "name": "appwrite/sdk-generator",
            "version": "0.13.0",
            "source": {
                "type": "git",
                "url": "https://github.com/appwrite/sdk-generator.git",
                "reference": "ea867bf585b03d2e22315820bf7ebca59c4cbd61"
            },
            "dist": {
                "type": "zip",
                "url": "https://api.github.com/repos/appwrite/sdk-generator/zipball/ea867bf585b03d2e22315820bf7ebca59c4cbd61",
                "reference": "ea867bf585b03d2e22315820bf7ebca59c4cbd61",
                "shasum": ""
            },
            "require": {
                "ext-curl": "*",
                "ext-json": "*",
                "ext-mbstring": "*",
                "matthiasmullie/minify": "^1.3",
                "php": ">=7.0.0",
                "twig/twig": "^2.14"
            },
            "require-dev": {
                "phpunit/phpunit": "^7.0"
            },
            "type": "library",
            "autoload": {
                "psr-4": {
                    "Appwrite\\SDK\\": "src/SDK",
                    "Appwrite\\Spec\\": "src/Spec"
                }
            },
            "notification-url": "https://packagist.org/downloads/",
            "license": [
                "MIT"
            ],
            "authors": [
                {
                    "name": "Eldad Fux",
                    "email": "eldad@appwrite.io"
                }
            ],
            "description": "Appwrite PHP library for generating API SDKs for multiple programming languages and platforms",
            "support": {
                "issues": "https://github.com/appwrite/sdk-generator/issues",
                "source": "https://github.com/appwrite/sdk-generator/tree/0.13.0"
            },
            "time": "2021-07-31T20:27:03+00:00"
        },
        {
            "name": "composer/semver",
            "version": "3.2.5",
            "source": {
                "type": "git",
                "url": "https://github.com/composer/semver.git",
                "reference": "31f3ea725711245195f62e54ffa402d8ef2fdba9"
            },
            "dist": {
                "type": "zip",
                "url": "https://api.github.com/repos/composer/semver/zipball/31f3ea725711245195f62e54ffa402d8ef2fdba9",
                "reference": "31f3ea725711245195f62e54ffa402d8ef2fdba9",
                "shasum": ""
            },
            "require": {
                "php": "^5.3.2 || ^7.0 || ^8.0"
            },
            "require-dev": {
                "phpstan/phpstan": "^0.12.54",
                "symfony/phpunit-bridge": "^4.2 || ^5"
            },
            "type": "library",
            "extra": {
                "branch-alias": {
                    "dev-main": "3.x-dev"
                }
            },
            "autoload": {
                "psr-4": {
                    "Composer\\Semver\\": "src"
                }
            },
            "notification-url": "https://packagist.org/downloads/",
            "license": [
                "MIT"
            ],
            "authors": [
                {
                    "name": "Nils Adermann",
                    "email": "naderman@naderman.de",
                    "homepage": "http://www.naderman.de"
                },
                {
                    "name": "Jordi Boggiano",
                    "email": "j.boggiano@seld.be",
                    "homepage": "http://seld.be"
                },
                {
                    "name": "Rob Bast",
                    "email": "rob.bast@gmail.com",
                    "homepage": "http://robbast.nl"
                }
            ],
            "description": "Semver library that offers utilities, version constraint parsing and validation.",
            "keywords": [
                "semantic",
                "semver",
                "validation",
                "versioning"
            ],
            "support": {
                "irc": "irc://irc.freenode.org/composer",
                "issues": "https://github.com/composer/semver/issues",
                "source": "https://github.com/composer/semver/tree/3.2.5"
            },
            "funding": [
                {
                    "url": "https://packagist.com",
                    "type": "custom"
                },
                {
                    "url": "https://github.com/composer",
                    "type": "github"
                },
                {
                    "url": "https://tidelift.com/funding/github/packagist/composer/composer",
                    "type": "tidelift"
                }
            ],
            "time": "2021-05-24T12:41:47+00:00"
        },
        {
            "name": "composer/xdebug-handler",
            "version": "2.0.2",
            "source": {
                "type": "git",
                "url": "https://github.com/composer/xdebug-handler.git",
                "reference": "84674dd3a7575ba617f5a76d7e9e29a7d3891339"
            },
            "dist": {
                "type": "zip",
                "url": "https://api.github.com/repos/composer/xdebug-handler/zipball/84674dd3a7575ba617f5a76d7e9e29a7d3891339",
                "reference": "84674dd3a7575ba617f5a76d7e9e29a7d3891339",
                "shasum": ""
            },
            "require": {
                "php": "^5.3.2 || ^7.0 || ^8.0",
                "psr/log": "^1 || ^2 || ^3"
            },
            "require-dev": {
                "phpstan/phpstan": "^0.12.55",
                "symfony/phpunit-bridge": "^4.2 || ^5"
            },
            "type": "library",
            "autoload": {
                "psr-4": {
                    "Composer\\XdebugHandler\\": "src"
                }
            },
            "notification-url": "https://packagist.org/downloads/",
            "license": [
                "MIT"
            ],
            "authors": [
                {
                    "name": "John Stevenson",
                    "email": "john-stevenson@blueyonder.co.uk"
                }
            ],
            "description": "Restarts a process without Xdebug.",
            "keywords": [
                "Xdebug",
                "performance"
            ],
            "support": {
                "irc": "irc://irc.freenode.org/composer",
                "issues": "https://github.com/composer/xdebug-handler/issues",
                "source": "https://github.com/composer/xdebug-handler/tree/2.0.2"
            },
            "funding": [
                {
                    "url": "https://packagist.com",
                    "type": "custom"
                },
                {
                    "url": "https://github.com/composer",
                    "type": "github"
                },
                {
                    "url": "https://tidelift.com/funding/github/packagist/composer/composer",
                    "type": "tidelift"
                }
            ],
            "time": "2021-07-31T17:03:58+00:00"
        },
        {
            "name": "dnoegel/php-xdg-base-dir",
            "version": "v0.1.1",
            "source": {
                "type": "git",
                "url": "https://github.com/dnoegel/php-xdg-base-dir.git",
                "reference": "8f8a6e48c5ecb0f991c2fdcf5f154a47d85f9ffd"
            },
            "dist": {
                "type": "zip",
                "url": "https://api.github.com/repos/dnoegel/php-xdg-base-dir/zipball/8f8a6e48c5ecb0f991c2fdcf5f154a47d85f9ffd",
                "reference": "8f8a6e48c5ecb0f991c2fdcf5f154a47d85f9ffd",
                "shasum": ""
            },
            "require": {
                "php": ">=5.3.2"
            },
            "require-dev": {
                "phpunit/phpunit": "~7.0|~6.0|~5.0|~4.8.35"
            },
            "type": "library",
            "autoload": {
                "psr-4": {
                    "XdgBaseDir\\": "src/"
                }
            },
            "notification-url": "https://packagist.org/downloads/",
            "license": [
                "MIT"
            ],
            "description": "implementation of xdg base directory specification for php",
            "support": {
                "issues": "https://github.com/dnoegel/php-xdg-base-dir/issues",
                "source": "https://github.com/dnoegel/php-xdg-base-dir/tree/v0.1.1"
            },
            "time": "2019-12-04T15:06:13+00:00"
        },
        {
            "name": "doctrine/instantiator",
            "version": "1.4.0",
            "source": {
                "type": "git",
                "url": "https://github.com/doctrine/instantiator.git",
                "reference": "d56bf6102915de5702778fe20f2de3b2fe570b5b"
            },
            "dist": {
                "type": "zip",
                "url": "https://api.github.com/repos/doctrine/instantiator/zipball/d56bf6102915de5702778fe20f2de3b2fe570b5b",
                "reference": "d56bf6102915de5702778fe20f2de3b2fe570b5b",
                "shasum": ""
            },
            "require": {
                "php": "^7.1 || ^8.0"
            },
            "require-dev": {
                "doctrine/coding-standard": "^8.0",
                "ext-pdo": "*",
                "ext-phar": "*",
                "phpbench/phpbench": "^0.13 || 1.0.0-alpha2",
                "phpstan/phpstan": "^0.12",
                "phpstan/phpstan-phpunit": "^0.12",
                "phpunit/phpunit": "^7.0 || ^8.0 || ^9.0"
            },
            "type": "library",
            "autoload": {
                "psr-4": {
                    "Doctrine\\Instantiator\\": "src/Doctrine/Instantiator/"
                }
            },
            "notification-url": "https://packagist.org/downloads/",
            "license": [
                "MIT"
            ],
            "authors": [
                {
                    "name": "Marco Pivetta",
                    "email": "ocramius@gmail.com",
                    "homepage": "https://ocramius.github.io/"
                }
            ],
            "description": "A small, lightweight utility to instantiate objects in PHP without invoking their constructors",
            "homepage": "https://www.doctrine-project.org/projects/instantiator.html",
            "keywords": [
                "constructor",
                "instantiate"
            ],
            "support": {
                "issues": "https://github.com/doctrine/instantiator/issues",
                "source": "https://github.com/doctrine/instantiator/tree/1.4.0"
            },
            "funding": [
                {
                    "url": "https://www.doctrine-project.org/sponsorship.html",
                    "type": "custom"
                },
                {
                    "url": "https://www.patreon.com/phpdoctrine",
                    "type": "patreon"
                },
                {
                    "url": "https://tidelift.com/funding/github/packagist/doctrine%2Finstantiator",
                    "type": "tidelift"
                }
            ],
            "time": "2020-11-10T18:47:58+00:00"
        },
        {
            "name": "felixfbecker/advanced-json-rpc",
            "version": "v3.2.1",
            "source": {
                "type": "git",
                "url": "https://github.com/felixfbecker/php-advanced-json-rpc.git",
                "reference": "b5f37dbff9a8ad360ca341f3240dc1c168b45447"
            },
            "dist": {
                "type": "zip",
                "url": "https://api.github.com/repos/felixfbecker/php-advanced-json-rpc/zipball/b5f37dbff9a8ad360ca341f3240dc1c168b45447",
                "reference": "b5f37dbff9a8ad360ca341f3240dc1c168b45447",
                "shasum": ""
            },
            "require": {
                "netresearch/jsonmapper": "^1.0 || ^2.0 || ^3.0 || ^4.0",
                "php": "^7.1 || ^8.0",
                "phpdocumentor/reflection-docblock": "^4.3.4 || ^5.0.0"
            },
            "require-dev": {
                "phpunit/phpunit": "^7.0 || ^8.0"
            },
            "type": "library",
            "autoload": {
                "psr-4": {
                    "AdvancedJsonRpc\\": "lib/"
                }
            },
            "notification-url": "https://packagist.org/downloads/",
            "license": [
                "ISC"
            ],
            "authors": [
                {
                    "name": "Felix Becker",
                    "email": "felix.b@outlook.com"
                }
            ],
            "description": "A more advanced JSONRPC implementation",
            "support": {
                "issues": "https://github.com/felixfbecker/php-advanced-json-rpc/issues",
                "source": "https://github.com/felixfbecker/php-advanced-json-rpc/tree/v3.2.1"
            },
            "time": "2021-06-11T22:34:44+00:00"
        },
        {
            "name": "felixfbecker/language-server-protocol",
            "version": "1.5.1",
            "source": {
                "type": "git",
                "url": "https://github.com/felixfbecker/php-language-server-protocol.git",
                "reference": "9d846d1f5cf101deee7a61c8ba7caa0a975cd730"
            },
            "dist": {
                "type": "zip",
                "url": "https://api.github.com/repos/felixfbecker/php-language-server-protocol/zipball/9d846d1f5cf101deee7a61c8ba7caa0a975cd730",
                "reference": "9d846d1f5cf101deee7a61c8ba7caa0a975cd730",
                "shasum": ""
            },
            "require": {
                "php": ">=7.1"
            },
            "require-dev": {
                "phpstan/phpstan": "*",
                "squizlabs/php_codesniffer": "^3.1",
                "vimeo/psalm": "^4.0"
            },
            "type": "library",
            "extra": {
                "branch-alias": {
                    "dev-master": "1.x-dev"
                }
            },
            "autoload": {
                "psr-4": {
                    "LanguageServerProtocol\\": "src/"
                }
            },
            "notification-url": "https://packagist.org/downloads/",
            "license": [
                "ISC"
            ],
            "authors": [
                {
                    "name": "Felix Becker",
                    "email": "felix.b@outlook.com"
                }
            ],
            "description": "PHP classes for the Language Server Protocol",
            "keywords": [
                "language",
                "microsoft",
                "php",
                "server"
            ],
            "support": {
                "issues": "https://github.com/felixfbecker/php-language-server-protocol/issues",
                "source": "https://github.com/felixfbecker/php-language-server-protocol/tree/1.5.1"
            },
            "time": "2021-02-22T14:02:09+00:00"
        },
        {
            "name": "matthiasmullie/minify",
            "version": "1.3.66",
            "source": {
                "type": "git",
                "url": "https://github.com/matthiasmullie/minify.git",
                "reference": "45fd3b0f1dfa2c965857c6d4a470bea52adc31a6"
            },
            "dist": {
                "type": "zip",
                "url": "https://api.github.com/repos/matthiasmullie/minify/zipball/45fd3b0f1dfa2c965857c6d4a470bea52adc31a6",
                "reference": "45fd3b0f1dfa2c965857c6d4a470bea52adc31a6",
                "shasum": ""
            },
            "require": {
                "ext-pcre": "*",
                "matthiasmullie/path-converter": "~1.1",
                "php": ">=5.3.0"
            },
            "require-dev": {
                "friendsofphp/php-cs-fixer": "~2.0",
                "matthiasmullie/scrapbook": "dev-master",
                "phpunit/phpunit": ">=4.8"
            },
            "suggest": {
                "psr/cache-implementation": "Cache implementation to use with Minify::cache"
            },
            "bin": [
                "bin/minifycss",
                "bin/minifyjs"
            ],
            "type": "library",
            "autoload": {
                "psr-4": {
                    "MatthiasMullie\\Minify\\": "src/"
                }
            },
            "notification-url": "https://packagist.org/downloads/",
            "license": [
                "MIT"
            ],
            "authors": [
                {
                    "name": "Matthias Mullie",
                    "email": "minify@mullie.eu",
                    "homepage": "http://www.mullie.eu",
                    "role": "Developer"
                }
            ],
            "description": "CSS & JavaScript minifier, in PHP. Removes whitespace, strips comments, combines files (incl. @import statements and small assets in CSS files), and optimizes/shortens a few common programming patterns.",
            "homepage": "http://www.minifier.org",
            "keywords": [
                "JS",
                "css",
                "javascript",
                "minifier",
                "minify"
            ],
            "support": {
                "issues": "https://github.com/matthiasmullie/minify/issues",
                "source": "https://github.com/matthiasmullie/minify/tree/1.3.66"
            },
            "funding": [
                {
                    "url": "https://github.com/[user1",
                    "type": "github"
                },
                {
                    "url": "https://github.com/matthiasmullie] # Replace with up to 4 GitHub Sponsors-enabled usernames e.g.",
                    "type": "github"
                },
                {
                    "url": "https://github.com/user2",
                    "type": "github"
                }
            ],
            "time": "2021-01-06T15:18:10+00:00"
        },
        {
            "name": "matthiasmullie/path-converter",
            "version": "1.1.3",
            "source": {
                "type": "git",
                "url": "https://github.com/matthiasmullie/path-converter.git",
                "reference": "e7d13b2c7e2f2268e1424aaed02085518afa02d9"
            },
            "dist": {
                "type": "zip",
                "url": "https://api.github.com/repos/matthiasmullie/path-converter/zipball/e7d13b2c7e2f2268e1424aaed02085518afa02d9",
                "reference": "e7d13b2c7e2f2268e1424aaed02085518afa02d9",
                "shasum": ""
            },
            "require": {
                "ext-pcre": "*",
                "php": ">=5.3.0"
            },
            "require-dev": {
                "phpunit/phpunit": "~4.8"
            },
            "type": "library",
            "autoload": {
                "psr-4": {
                    "MatthiasMullie\\PathConverter\\": "src/"
                }
            },
            "notification-url": "https://packagist.org/downloads/",
            "license": [
                "MIT"
            ],
            "authors": [
                {
                    "name": "Matthias Mullie",
                    "email": "pathconverter@mullie.eu",
                    "homepage": "http://www.mullie.eu",
                    "role": "Developer"
                }
            ],
            "description": "Relative path converter",
            "homepage": "http://github.com/matthiasmullie/path-converter",
            "keywords": [
                "converter",
                "path",
                "paths",
                "relative"
            ],
            "support": {
                "issues": "https://github.com/matthiasmullie/path-converter/issues",
                "source": "https://github.com/matthiasmullie/path-converter/tree/1.1.3"
            },
            "time": "2019-02-05T23:41:09+00:00"
        },
        {
            "name": "myclabs/deep-copy",
            "version": "1.10.2",
            "source": {
                "type": "git",
                "url": "https://github.com/myclabs/DeepCopy.git",
                "reference": "776f831124e9c62e1a2c601ecc52e776d8bb7220"
            },
            "dist": {
                "type": "zip",
                "url": "https://api.github.com/repos/myclabs/DeepCopy/zipball/776f831124e9c62e1a2c601ecc52e776d8bb7220",
                "reference": "776f831124e9c62e1a2c601ecc52e776d8bb7220",
                "shasum": ""
            },
            "require": {
                "php": "^7.1 || ^8.0"
            },
            "replace": {
                "myclabs/deep-copy": "self.version"
            },
            "require-dev": {
                "doctrine/collections": "^1.0",
                "doctrine/common": "^2.6",
                "phpunit/phpunit": "^7.1"
            },
            "type": "library",
            "autoload": {
                "psr-4": {
                    "DeepCopy\\": "src/DeepCopy/"
                },
                "files": [
                    "src/DeepCopy/deep_copy.php"
                ]
            },
            "notification-url": "https://packagist.org/downloads/",
            "license": [
                "MIT"
            ],
            "description": "Create deep copies (clones) of your objects",
            "keywords": [
                "clone",
                "copy",
                "duplicate",
                "object",
                "object graph"
            ],
            "support": {
                "issues": "https://github.com/myclabs/DeepCopy/issues",
                "source": "https://github.com/myclabs/DeepCopy/tree/1.10.2"
            },
            "funding": [
                {
                    "url": "https://tidelift.com/funding/github/packagist/myclabs/deep-copy",
                    "type": "tidelift"
                }
            ],
            "time": "2020-11-13T09:40:50+00:00"
        },
        {
            "name": "netresearch/jsonmapper",
            "version": "v4.0.0",
            "source": {
                "type": "git",
                "url": "https://github.com/cweiske/jsonmapper.git",
                "reference": "8bbc021a8edb2e4a7ea2f8ad4fa9ec9dce2fcb8d"
            },
            "dist": {
                "type": "zip",
                "url": "https://api.github.com/repos/cweiske/jsonmapper/zipball/8bbc021a8edb2e4a7ea2f8ad4fa9ec9dce2fcb8d",
                "reference": "8bbc021a8edb2e4a7ea2f8ad4fa9ec9dce2fcb8d",
                "shasum": ""
            },
            "require": {
                "ext-json": "*",
                "ext-pcre": "*",
                "ext-reflection": "*",
                "ext-spl": "*",
                "php": ">=7.1"
            },
            "require-dev": {
                "phpunit/phpunit": "~7.5 || ~8.0 || ~9.0",
                "squizlabs/php_codesniffer": "~3.5"
            },
            "type": "library",
            "autoload": {
                "psr-0": {
                    "JsonMapper": "src/"
                }
            },
            "notification-url": "https://packagist.org/downloads/",
            "license": [
                "OSL-3.0"
            ],
            "authors": [
                {
                    "name": "Christian Weiske",
                    "email": "cweiske@cweiske.de",
                    "homepage": "http://github.com/cweiske/jsonmapper/",
                    "role": "Developer"
                }
            ],
            "description": "Map nested JSON structures onto PHP classes",
            "support": {
                "email": "cweiske@cweiske.de",
                "issues": "https://github.com/cweiske/jsonmapper/issues",
                "source": "https://github.com/cweiske/jsonmapper/tree/v4.0.0"
            },
            "time": "2020-12-01T19:48:11+00:00"
        },
        {
            "name": "nikic/php-parser",
            "version": "v4.12.0",
            "source": {
                "type": "git",
                "url": "https://github.com/nikic/PHP-Parser.git",
                "reference": "6608f01670c3cc5079e18c1dab1104e002579143"
            },
            "dist": {
                "type": "zip",
                "url": "https://api.github.com/repos/nikic/PHP-Parser/zipball/6608f01670c3cc5079e18c1dab1104e002579143",
                "reference": "6608f01670c3cc5079e18c1dab1104e002579143",
                "shasum": ""
            },
            "require": {
                "ext-tokenizer": "*",
                "php": ">=7.0"
            },
            "require-dev": {
                "ircmaxell/php-yacc": "^0.0.7",
                "phpunit/phpunit": "^6.5 || ^7.0 || ^8.0 || ^9.0"
            },
            "bin": [
                "bin/php-parse"
            ],
            "type": "library",
            "extra": {
                "branch-alias": {
                    "dev-master": "4.9-dev"
                }
            },
            "autoload": {
                "psr-4": {
                    "PhpParser\\": "lib/PhpParser"
                }
            },
            "notification-url": "https://packagist.org/downloads/",
            "license": [
                "BSD-3-Clause"
            ],
            "authors": [
                {
                    "name": "Nikita Popov"
                }
            ],
            "description": "A PHP parser written in PHP",
            "keywords": [
                "parser",
                "php"
            ],
            "support": {
                "issues": "https://github.com/nikic/PHP-Parser/issues",
                "source": "https://github.com/nikic/PHP-Parser/tree/v4.12.0"
            },
            "time": "2021-07-21T10:44:31+00:00"
        },
        {
            "name": "openlss/lib-array2xml",
            "version": "1.0.0",
            "source": {
                "type": "git",
                "url": "https://github.com/nullivex/lib-array2xml.git",
                "reference": "a91f18a8dfc69ffabe5f9b068bc39bb202c81d90"
            },
            "dist": {
                "type": "zip",
                "url": "https://api.github.com/repos/nullivex/lib-array2xml/zipball/a91f18a8dfc69ffabe5f9b068bc39bb202c81d90",
                "reference": "a91f18a8dfc69ffabe5f9b068bc39bb202c81d90",
                "shasum": ""
            },
            "require": {
                "php": ">=5.3.2"
            },
            "type": "library",
            "autoload": {
                "psr-0": {
                    "LSS": ""
                }
            },
            "notification-url": "https://packagist.org/downloads/",
            "license": [
                "Apache-2.0"
            ],
            "authors": [
                {
                    "name": "Bryan Tong",
                    "email": "bryan@nullivex.com",
                    "homepage": "https://www.nullivex.com"
                },
                {
                    "name": "Tony Butler",
                    "email": "spudz76@gmail.com",
                    "homepage": "https://www.nullivex.com"
                }
            ],
            "description": "Array2XML conversion library credit to lalit.org",
            "homepage": "https://www.nullivex.com",
            "keywords": [
                "array",
                "array conversion",
                "xml",
                "xml conversion"
            ],
            "support": {
                "issues": "https://github.com/nullivex/lib-array2xml/issues",
                "source": "https://github.com/nullivex/lib-array2xml/tree/master"
            },
            "time": "2019-03-29T20:06:56+00:00"
        },
        {
            "name": "phar-io/manifest",
            "version": "2.0.3",
            "source": {
                "type": "git",
                "url": "https://github.com/phar-io/manifest.git",
                "reference": "97803eca37d319dfa7826cc2437fc020857acb53"
            },
            "dist": {
                "type": "zip",
                "url": "https://api.github.com/repos/phar-io/manifest/zipball/97803eca37d319dfa7826cc2437fc020857acb53",
                "reference": "97803eca37d319dfa7826cc2437fc020857acb53",
                "shasum": ""
            },
            "require": {
                "ext-dom": "*",
                "ext-phar": "*",
                "ext-xmlwriter": "*",
                "phar-io/version": "^3.0.1",
                "php": "^7.2 || ^8.0"
            },
            "type": "library",
            "extra": {
                "branch-alias": {
                    "dev-master": "2.0.x-dev"
                }
            },
            "autoload": {
                "classmap": [
                    "src/"
                ]
            },
            "notification-url": "https://packagist.org/downloads/",
            "license": [
                "BSD-3-Clause"
            ],
            "authors": [
                {
                    "name": "Arne Blankerts",
                    "email": "arne@blankerts.de",
                    "role": "Developer"
                },
                {
                    "name": "Sebastian Heuer",
                    "email": "sebastian@phpeople.de",
                    "role": "Developer"
                },
                {
                    "name": "Sebastian Bergmann",
                    "email": "sebastian@phpunit.de",
                    "role": "Developer"
                }
            ],
            "description": "Component for reading phar.io manifest information from a PHP Archive (PHAR)",
            "support": {
                "issues": "https://github.com/phar-io/manifest/issues",
                "source": "https://github.com/phar-io/manifest/tree/2.0.3"
            },
            "time": "2021-07-20T11:28:43+00:00"
        },
        {
            "name": "phar-io/version",
            "version": "3.1.0",
            "source": {
                "type": "git",
                "url": "https://github.com/phar-io/version.git",
                "reference": "bae7c545bef187884426f042434e561ab1ddb182"
            },
            "dist": {
                "type": "zip",
                "url": "https://api.github.com/repos/phar-io/version/zipball/bae7c545bef187884426f042434e561ab1ddb182",
                "reference": "bae7c545bef187884426f042434e561ab1ddb182",
                "shasum": ""
            },
            "require": {
                "php": "^7.2 || ^8.0"
            },
            "type": "library",
            "autoload": {
                "classmap": [
                    "src/"
                ]
            },
            "notification-url": "https://packagist.org/downloads/",
            "license": [
                "BSD-3-Clause"
            ],
            "authors": [
                {
                    "name": "Arne Blankerts",
                    "email": "arne@blankerts.de",
                    "role": "Developer"
                },
                {
                    "name": "Sebastian Heuer",
                    "email": "sebastian@phpeople.de",
                    "role": "Developer"
                },
                {
                    "name": "Sebastian Bergmann",
                    "email": "sebastian@phpunit.de",
                    "role": "Developer"
                }
            ],
            "description": "Library for handling version information and constraints",
            "support": {
                "issues": "https://github.com/phar-io/version/issues",
                "source": "https://github.com/phar-io/version/tree/3.1.0"
            },
            "time": "2021-02-23T14:00:09+00:00"
        },
        {
            "name": "phpdocumentor/reflection-common",
            "version": "2.2.0",
            "source": {
                "type": "git",
                "url": "https://github.com/phpDocumentor/ReflectionCommon.git",
                "reference": "1d01c49d4ed62f25aa84a747ad35d5a16924662b"
            },
            "dist": {
                "type": "zip",
                "url": "https://api.github.com/repos/phpDocumentor/ReflectionCommon/zipball/1d01c49d4ed62f25aa84a747ad35d5a16924662b",
                "reference": "1d01c49d4ed62f25aa84a747ad35d5a16924662b",
                "shasum": ""
            },
            "require": {
                "php": "^7.2 || ^8.0"
            },
            "type": "library",
            "extra": {
                "branch-alias": {
                    "dev-2.x": "2.x-dev"
                }
            },
            "autoload": {
                "psr-4": {
                    "phpDocumentor\\Reflection\\": "src/"
                }
            },
            "notification-url": "https://packagist.org/downloads/",
            "license": [
                "MIT"
            ],
            "authors": [
                {
                    "name": "Jaap van Otterdijk",
                    "email": "opensource@ijaap.nl"
                }
            ],
            "description": "Common reflection classes used by phpdocumentor to reflect the code structure",
            "homepage": "http://www.phpdoc.org",
            "keywords": [
                "FQSEN",
                "phpDocumentor",
                "phpdoc",
                "reflection",
                "static analysis"
            ],
            "support": {
                "issues": "https://github.com/phpDocumentor/ReflectionCommon/issues",
                "source": "https://github.com/phpDocumentor/ReflectionCommon/tree/2.x"
            },
            "time": "2020-06-27T09:03:43+00:00"
        },
        {
            "name": "phpdocumentor/reflection-docblock",
            "version": "5.2.2",
            "source": {
                "type": "git",
                "url": "https://github.com/phpDocumentor/ReflectionDocBlock.git",
                "reference": "069a785b2141f5bcf49f3e353548dc1cce6df556"
            },
            "dist": {
                "type": "zip",
                "url": "https://api.github.com/repos/phpDocumentor/ReflectionDocBlock/zipball/069a785b2141f5bcf49f3e353548dc1cce6df556",
                "reference": "069a785b2141f5bcf49f3e353548dc1cce6df556",
                "shasum": ""
            },
            "require": {
                "ext-filter": "*",
                "php": "^7.2 || ^8.0",
                "phpdocumentor/reflection-common": "^2.2",
                "phpdocumentor/type-resolver": "^1.3",
                "webmozart/assert": "^1.9.1"
            },
            "require-dev": {
                "mockery/mockery": "~1.3.2"
            },
            "type": "library",
            "extra": {
                "branch-alias": {
                    "dev-master": "5.x-dev"
                }
            },
            "autoload": {
                "psr-4": {
                    "phpDocumentor\\Reflection\\": "src"
                }
            },
            "notification-url": "https://packagist.org/downloads/",
            "license": [
                "MIT"
            ],
            "authors": [
                {
                    "name": "Mike van Riel",
                    "email": "me@mikevanriel.com"
                },
                {
                    "name": "Jaap van Otterdijk",
                    "email": "account@ijaap.nl"
                }
            ],
            "description": "With this component, a library can provide support for annotations via DocBlocks or otherwise retrieve information that is embedded in a DocBlock.",
            "support": {
                "issues": "https://github.com/phpDocumentor/ReflectionDocBlock/issues",
                "source": "https://github.com/phpDocumentor/ReflectionDocBlock/tree/master"
            },
            "time": "2020-09-03T19:13:55+00:00"
        },
        {
            "name": "phpdocumentor/type-resolver",
            "version": "1.4.0",
            "source": {
                "type": "git",
                "url": "https://github.com/phpDocumentor/TypeResolver.git",
                "reference": "6a467b8989322d92aa1c8bf2bebcc6e5c2ba55c0"
            },
            "dist": {
                "type": "zip",
                "url": "https://api.github.com/repos/phpDocumentor/TypeResolver/zipball/6a467b8989322d92aa1c8bf2bebcc6e5c2ba55c0",
                "reference": "6a467b8989322d92aa1c8bf2bebcc6e5c2ba55c0",
                "shasum": ""
            },
            "require": {
                "php": "^7.2 || ^8.0",
                "phpdocumentor/reflection-common": "^2.0"
            },
            "require-dev": {
                "ext-tokenizer": "*"
            },
            "type": "library",
            "extra": {
                "branch-alias": {
                    "dev-1.x": "1.x-dev"
                }
            },
            "autoload": {
                "psr-4": {
                    "phpDocumentor\\Reflection\\": "src"
                }
            },
            "notification-url": "https://packagist.org/downloads/",
            "license": [
                "MIT"
            ],
            "authors": [
                {
                    "name": "Mike van Riel",
                    "email": "me@mikevanriel.com"
                }
            ],
            "description": "A PSR-5 based resolver of Class names, Types and Structural Element Names",
            "support": {
                "issues": "https://github.com/phpDocumentor/TypeResolver/issues",
                "source": "https://github.com/phpDocumentor/TypeResolver/tree/1.4.0"
            },
            "time": "2020-09-17T18:55:26+00:00"
        },
        {
            "name": "phpspec/prophecy",
            "version": "1.13.0",
            "source": {
                "type": "git",
                "url": "https://github.com/phpspec/prophecy.git",
                "reference": "be1996ed8adc35c3fd795488a653f4b518be70ea"
            },
            "dist": {
                "type": "zip",
                "url": "https://api.github.com/repos/phpspec/prophecy/zipball/be1996ed8adc35c3fd795488a653f4b518be70ea",
                "reference": "be1996ed8adc35c3fd795488a653f4b518be70ea",
                "shasum": ""
            },
            "require": {
                "doctrine/instantiator": "^1.2",
                "php": "^7.2 || ~8.0, <8.1",
                "phpdocumentor/reflection-docblock": "^5.2",
                "sebastian/comparator": "^3.0 || ^4.0",
                "sebastian/recursion-context": "^3.0 || ^4.0"
            },
            "require-dev": {
                "phpspec/phpspec": "^6.0",
                "phpunit/phpunit": "^8.0 || ^9.0"
            },
            "type": "library",
            "extra": {
                "branch-alias": {
                    "dev-master": "1.11.x-dev"
                }
            },
            "autoload": {
                "psr-4": {
                    "Prophecy\\": "src/Prophecy"
                }
            },
            "notification-url": "https://packagist.org/downloads/",
            "license": [
                "MIT"
            ],
            "authors": [
                {
                    "name": "Konstantin Kudryashov",
                    "email": "ever.zet@gmail.com",
                    "homepage": "http://everzet.com"
                },
                {
                    "name": "Marcello Duarte",
                    "email": "marcello.duarte@gmail.com"
                }
            ],
            "description": "Highly opinionated mocking framework for PHP 5.3+",
            "homepage": "https://github.com/phpspec/prophecy",
            "keywords": [
                "Double",
                "Dummy",
                "fake",
                "mock",
                "spy",
                "stub"
            ],
            "support": {
                "issues": "https://github.com/phpspec/prophecy/issues",
                "source": "https://github.com/phpspec/prophecy/tree/1.13.0"
            },
            "time": "2021-03-17T13:42:18+00:00"
        },
        {
            "name": "phpunit/php-code-coverage",
            "version": "9.2.6",
            "source": {
                "type": "git",
                "url": "https://github.com/sebastianbergmann/php-code-coverage.git",
                "reference": "f6293e1b30a2354e8428e004689671b83871edde"
            },
            "dist": {
                "type": "zip",
                "url": "https://api.github.com/repos/sebastianbergmann/php-code-coverage/zipball/f6293e1b30a2354e8428e004689671b83871edde",
                "reference": "f6293e1b30a2354e8428e004689671b83871edde",
                "shasum": ""
            },
            "require": {
                "ext-dom": "*",
                "ext-libxml": "*",
                "ext-xmlwriter": "*",
                "nikic/php-parser": "^4.10.2",
                "php": ">=7.3",
                "phpunit/php-file-iterator": "^3.0.3",
                "phpunit/php-text-template": "^2.0.2",
                "sebastian/code-unit-reverse-lookup": "^2.0.2",
                "sebastian/complexity": "^2.0",
                "sebastian/environment": "^5.1.2",
                "sebastian/lines-of-code": "^1.0.3",
                "sebastian/version": "^3.0.1",
                "theseer/tokenizer": "^1.2.0"
            },
            "require-dev": {
                "phpunit/phpunit": "^9.3"
            },
            "suggest": {
                "ext-pcov": "*",
                "ext-xdebug": "*"
            },
            "type": "library",
            "extra": {
                "branch-alias": {
                    "dev-master": "9.2-dev"
                }
            },
            "autoload": {
                "classmap": [
                    "src/"
                ]
            },
            "notification-url": "https://packagist.org/downloads/",
            "license": [
                "BSD-3-Clause"
            ],
            "authors": [
                {
                    "name": "Sebastian Bergmann",
                    "email": "sebastian@phpunit.de",
                    "role": "lead"
                }
            ],
            "description": "Library that provides collection, processing, and rendering functionality for PHP code coverage information.",
            "homepage": "https://github.com/sebastianbergmann/php-code-coverage",
            "keywords": [
                "coverage",
                "testing",
                "xunit"
            ],
            "support": {
                "issues": "https://github.com/sebastianbergmann/php-code-coverage/issues",
                "source": "https://github.com/sebastianbergmann/php-code-coverage/tree/9.2.6"
            },
            "funding": [
                {
                    "url": "https://github.com/sebastianbergmann",
                    "type": "github"
                }
            ],
            "time": "2021-03-28T07:26:59+00:00"
        },
        {
            "name": "phpunit/php-file-iterator",
            "version": "3.0.5",
            "source": {
                "type": "git",
                "url": "https://github.com/sebastianbergmann/php-file-iterator.git",
                "reference": "aa4be8575f26070b100fccb67faabb28f21f66f8"
            },
            "dist": {
                "type": "zip",
                "url": "https://api.github.com/repos/sebastianbergmann/php-file-iterator/zipball/aa4be8575f26070b100fccb67faabb28f21f66f8",
                "reference": "aa4be8575f26070b100fccb67faabb28f21f66f8",
                "shasum": ""
            },
            "require": {
                "php": ">=7.3"
            },
            "require-dev": {
                "phpunit/phpunit": "^9.3"
            },
            "type": "library",
            "extra": {
                "branch-alias": {
                    "dev-master": "3.0-dev"
                }
            },
            "autoload": {
                "classmap": [
                    "src/"
                ]
            },
            "notification-url": "https://packagist.org/downloads/",
            "license": [
                "BSD-3-Clause"
            ],
            "authors": [
                {
                    "name": "Sebastian Bergmann",
                    "email": "sebastian@phpunit.de",
                    "role": "lead"
                }
            ],
            "description": "FilterIterator implementation that filters files based on a list of suffixes.",
            "homepage": "https://github.com/sebastianbergmann/php-file-iterator/",
            "keywords": [
                "filesystem",
                "iterator"
            ],
            "support": {
                "issues": "https://github.com/sebastianbergmann/php-file-iterator/issues",
                "source": "https://github.com/sebastianbergmann/php-file-iterator/tree/3.0.5"
            },
            "funding": [
                {
                    "url": "https://github.com/sebastianbergmann",
                    "type": "github"
                }
            ],
            "time": "2020-09-28T05:57:25+00:00"
        },
        {
            "name": "phpunit/php-invoker",
            "version": "3.1.1",
            "source": {
                "type": "git",
                "url": "https://github.com/sebastianbergmann/php-invoker.git",
                "reference": "5a10147d0aaf65b58940a0b72f71c9ac0423cc67"
            },
            "dist": {
                "type": "zip",
                "url": "https://api.github.com/repos/sebastianbergmann/php-invoker/zipball/5a10147d0aaf65b58940a0b72f71c9ac0423cc67",
                "reference": "5a10147d0aaf65b58940a0b72f71c9ac0423cc67",
                "shasum": ""
            },
            "require": {
                "php": ">=7.3"
            },
            "require-dev": {
                "ext-pcntl": "*",
                "phpunit/phpunit": "^9.3"
            },
            "suggest": {
                "ext-pcntl": "*"
            },
            "type": "library",
            "extra": {
                "branch-alias": {
                    "dev-master": "3.1-dev"
                }
            },
            "autoload": {
                "classmap": [
                    "src/"
                ]
            },
            "notification-url": "https://packagist.org/downloads/",
            "license": [
                "BSD-3-Clause"
            ],
            "authors": [
                {
                    "name": "Sebastian Bergmann",
                    "email": "sebastian@phpunit.de",
                    "role": "lead"
                }
            ],
            "description": "Invoke callables with a timeout",
            "homepage": "https://github.com/sebastianbergmann/php-invoker/",
            "keywords": [
                "process"
            ],
            "support": {
                "issues": "https://github.com/sebastianbergmann/php-invoker/issues",
                "source": "https://github.com/sebastianbergmann/php-invoker/tree/3.1.1"
            },
            "funding": [
                {
                    "url": "https://github.com/sebastianbergmann",
                    "type": "github"
                }
            ],
            "time": "2020-09-28T05:58:55+00:00"
        },
        {
            "name": "phpunit/php-text-template",
            "version": "2.0.4",
            "source": {
                "type": "git",
                "url": "https://github.com/sebastianbergmann/php-text-template.git",
                "reference": "5da5f67fc95621df9ff4c4e5a84d6a8a2acf7c28"
            },
            "dist": {
                "type": "zip",
                "url": "https://api.github.com/repos/sebastianbergmann/php-text-template/zipball/5da5f67fc95621df9ff4c4e5a84d6a8a2acf7c28",
                "reference": "5da5f67fc95621df9ff4c4e5a84d6a8a2acf7c28",
                "shasum": ""
            },
            "require": {
                "php": ">=7.3"
            },
            "require-dev": {
                "phpunit/phpunit": "^9.3"
            },
            "type": "library",
            "extra": {
                "branch-alias": {
                    "dev-master": "2.0-dev"
                }
            },
            "autoload": {
                "classmap": [
                    "src/"
                ]
            },
            "notification-url": "https://packagist.org/downloads/",
            "license": [
                "BSD-3-Clause"
            ],
            "authors": [
                {
                    "name": "Sebastian Bergmann",
                    "email": "sebastian@phpunit.de",
                    "role": "lead"
                }
            ],
            "description": "Simple template engine.",
            "homepage": "https://github.com/sebastianbergmann/php-text-template/",
            "keywords": [
                "template"
            ],
            "support": {
                "issues": "https://github.com/sebastianbergmann/php-text-template/issues",
                "source": "https://github.com/sebastianbergmann/php-text-template/tree/2.0.4"
            },
            "funding": [
                {
                    "url": "https://github.com/sebastianbergmann",
                    "type": "github"
                }
            ],
            "time": "2020-10-26T05:33:50+00:00"
        },
        {
            "name": "phpunit/php-timer",
            "version": "5.0.3",
            "source": {
                "type": "git",
                "url": "https://github.com/sebastianbergmann/php-timer.git",
                "reference": "5a63ce20ed1b5bf577850e2c4e87f4aa902afbd2"
            },
            "dist": {
                "type": "zip",
                "url": "https://api.github.com/repos/sebastianbergmann/php-timer/zipball/5a63ce20ed1b5bf577850e2c4e87f4aa902afbd2",
                "reference": "5a63ce20ed1b5bf577850e2c4e87f4aa902afbd2",
                "shasum": ""
            },
            "require": {
                "php": ">=7.3"
            },
            "require-dev": {
                "phpunit/phpunit": "^9.3"
            },
            "type": "library",
            "extra": {
                "branch-alias": {
                    "dev-master": "5.0-dev"
                }
            },
            "autoload": {
                "classmap": [
                    "src/"
                ]
            },
            "notification-url": "https://packagist.org/downloads/",
            "license": [
                "BSD-3-Clause"
            ],
            "authors": [
                {
                    "name": "Sebastian Bergmann",
                    "email": "sebastian@phpunit.de",
                    "role": "lead"
                }
            ],
            "description": "Utility class for timing",
            "homepage": "https://github.com/sebastianbergmann/php-timer/",
            "keywords": [
                "timer"
            ],
            "support": {
                "issues": "https://github.com/sebastianbergmann/php-timer/issues",
                "source": "https://github.com/sebastianbergmann/php-timer/tree/5.0.3"
            },
            "funding": [
                {
                    "url": "https://github.com/sebastianbergmann",
                    "type": "github"
                }
            ],
            "time": "2020-10-26T13:16:10+00:00"
        },
        {
            "name": "phpunit/phpunit",
            "version": "9.5.6",
            "source": {
                "type": "git",
                "url": "https://github.com/sebastianbergmann/phpunit.git",
                "reference": "fb9b8333f14e3dce976a60ef6a7e05c7c7ed8bfb"
            },
            "dist": {
                "type": "zip",
                "url": "https://api.github.com/repos/sebastianbergmann/phpunit/zipball/fb9b8333f14e3dce976a60ef6a7e05c7c7ed8bfb",
                "reference": "fb9b8333f14e3dce976a60ef6a7e05c7c7ed8bfb",
                "shasum": ""
            },
            "require": {
                "doctrine/instantiator": "^1.3.1",
                "ext-dom": "*",
                "ext-json": "*",
                "ext-libxml": "*",
                "ext-mbstring": "*",
                "ext-xml": "*",
                "ext-xmlwriter": "*",
                "myclabs/deep-copy": "^1.10.1",
                "phar-io/manifest": "^2.0.1",
                "phar-io/version": "^3.0.2",
                "php": ">=7.3",
                "phpspec/prophecy": "^1.12.1",
                "phpunit/php-code-coverage": "^9.2.3",
                "phpunit/php-file-iterator": "^3.0.5",
                "phpunit/php-invoker": "^3.1.1",
                "phpunit/php-text-template": "^2.0.3",
                "phpunit/php-timer": "^5.0.2",
                "sebastian/cli-parser": "^1.0.1",
                "sebastian/code-unit": "^1.0.6",
                "sebastian/comparator": "^4.0.5",
                "sebastian/diff": "^4.0.3",
                "sebastian/environment": "^5.1.3",
                "sebastian/exporter": "^4.0.3",
                "sebastian/global-state": "^5.0.1",
                "sebastian/object-enumerator": "^4.0.3",
                "sebastian/resource-operations": "^3.0.3",
                "sebastian/type": "^2.3.4",
                "sebastian/version": "^3.0.2"
            },
            "require-dev": {
                "ext-pdo": "*",
                "phpspec/prophecy-phpunit": "^2.0.1"
            },
            "suggest": {
                "ext-soap": "*",
                "ext-xdebug": "*"
            },
            "bin": [
                "phpunit"
            ],
            "type": "library",
            "extra": {
                "branch-alias": {
                    "dev-master": "9.5-dev"
                }
            },
            "autoload": {
                "classmap": [
                    "src/"
                ],
                "files": [
                    "src/Framework/Assert/Functions.php"
                ]
            },
            "notification-url": "https://packagist.org/downloads/",
            "license": [
                "BSD-3-Clause"
            ],
            "authors": [
                {
                    "name": "Sebastian Bergmann",
                    "email": "sebastian@phpunit.de",
                    "role": "lead"
                }
            ],
            "description": "The PHP Unit Testing framework.",
            "homepage": "https://phpunit.de/",
            "keywords": [
                "phpunit",
                "testing",
                "xunit"
            ],
            "support": {
                "issues": "https://github.com/sebastianbergmann/phpunit/issues",
                "source": "https://github.com/sebastianbergmann/phpunit/tree/9.5.6"
            },
            "funding": [
                {
                    "url": "https://phpunit.de/donate.html",
                    "type": "custom"
                },
                {
                    "url": "https://github.com/sebastianbergmann",
                    "type": "github"
                }
            ],
            "time": "2021-06-23T05:14:38+00:00"
        },
        {
            "name": "psr/container",
            "version": "1.1.1",
            "source": {
                "type": "git",
                "url": "https://github.com/php-fig/container.git",
                "reference": "8622567409010282b7aeebe4bb841fe98b58dcaf"
            },
            "dist": {
                "type": "zip",
                "url": "https://api.github.com/repos/php-fig/container/zipball/8622567409010282b7aeebe4bb841fe98b58dcaf",
                "reference": "8622567409010282b7aeebe4bb841fe98b58dcaf",
                "shasum": ""
            },
            "require": {
                "php": ">=7.2.0"
            },
            "type": "library",
            "autoload": {
                "psr-4": {
                    "Psr\\Container\\": "src/"
                }
            },
            "notification-url": "https://packagist.org/downloads/",
            "license": [
                "MIT"
            ],
            "authors": [
                {
                    "name": "PHP-FIG",
                    "homepage": "https://www.php-fig.org/"
                }
            ],
            "description": "Common Container Interface (PHP FIG PSR-11)",
            "homepage": "https://github.com/php-fig/container",
            "keywords": [
                "PSR-11",
                "container",
                "container-interface",
                "container-interop",
                "psr"
            ],
            "support": {
                "issues": "https://github.com/php-fig/container/issues",
                "source": "https://github.com/php-fig/container/tree/1.1.1"
            },
            "time": "2021-03-05T17:36:06+00:00"
        },
        {
            "name": "sebastian/cli-parser",
            "version": "1.0.1",
            "source": {
                "type": "git",
                "url": "https://github.com/sebastianbergmann/cli-parser.git",
                "reference": "442e7c7e687e42adc03470c7b668bc4b2402c0b2"
            },
            "dist": {
                "type": "zip",
                "url": "https://api.github.com/repos/sebastianbergmann/cli-parser/zipball/442e7c7e687e42adc03470c7b668bc4b2402c0b2",
                "reference": "442e7c7e687e42adc03470c7b668bc4b2402c0b2",
                "shasum": ""
            },
            "require": {
                "php": ">=7.3"
            },
            "require-dev": {
                "phpunit/phpunit": "^9.3"
            },
            "type": "library",
            "extra": {
                "branch-alias": {
                    "dev-master": "1.0-dev"
                }
            },
            "autoload": {
                "classmap": [
                    "src/"
                ]
            },
            "notification-url": "https://packagist.org/downloads/",
            "license": [
                "BSD-3-Clause"
            ],
            "authors": [
                {
                    "name": "Sebastian Bergmann",
                    "email": "sebastian@phpunit.de",
                    "role": "lead"
                }
            ],
            "description": "Library for parsing CLI options",
            "homepage": "https://github.com/sebastianbergmann/cli-parser",
            "support": {
                "issues": "https://github.com/sebastianbergmann/cli-parser/issues",
                "source": "https://github.com/sebastianbergmann/cli-parser/tree/1.0.1"
            },
            "funding": [
                {
                    "url": "https://github.com/sebastianbergmann",
                    "type": "github"
                }
            ],
            "time": "2020-09-28T06:08:49+00:00"
        },
        {
            "name": "sebastian/code-unit",
            "version": "1.0.8",
            "source": {
                "type": "git",
                "url": "https://github.com/sebastianbergmann/code-unit.git",
                "reference": "1fc9f64c0927627ef78ba436c9b17d967e68e120"
            },
            "dist": {
                "type": "zip",
                "url": "https://api.github.com/repos/sebastianbergmann/code-unit/zipball/1fc9f64c0927627ef78ba436c9b17d967e68e120",
                "reference": "1fc9f64c0927627ef78ba436c9b17d967e68e120",
                "shasum": ""
            },
            "require": {
                "php": ">=7.3"
            },
            "require-dev": {
                "phpunit/phpunit": "^9.3"
            },
            "type": "library",
            "extra": {
                "branch-alias": {
                    "dev-master": "1.0-dev"
                }
            },
            "autoload": {
                "classmap": [
                    "src/"
                ]
            },
            "notification-url": "https://packagist.org/downloads/",
            "license": [
                "BSD-3-Clause"
            ],
            "authors": [
                {
                    "name": "Sebastian Bergmann",
                    "email": "sebastian@phpunit.de",
                    "role": "lead"
                }
            ],
            "description": "Collection of value objects that represent the PHP code units",
            "homepage": "https://github.com/sebastianbergmann/code-unit",
            "support": {
                "issues": "https://github.com/sebastianbergmann/code-unit/issues",
                "source": "https://github.com/sebastianbergmann/code-unit/tree/1.0.8"
            },
            "funding": [
                {
                    "url": "https://github.com/sebastianbergmann",
                    "type": "github"
                }
            ],
            "time": "2020-10-26T13:08:54+00:00"
        },
        {
            "name": "sebastian/code-unit-reverse-lookup",
            "version": "2.0.3",
            "source": {
                "type": "git",
                "url": "https://github.com/sebastianbergmann/code-unit-reverse-lookup.git",
                "reference": "ac91f01ccec49fb77bdc6fd1e548bc70f7faa3e5"
            },
            "dist": {
                "type": "zip",
                "url": "https://api.github.com/repos/sebastianbergmann/code-unit-reverse-lookup/zipball/ac91f01ccec49fb77bdc6fd1e548bc70f7faa3e5",
                "reference": "ac91f01ccec49fb77bdc6fd1e548bc70f7faa3e5",
                "shasum": ""
            },
            "require": {
                "php": ">=7.3"
            },
            "require-dev": {
                "phpunit/phpunit": "^9.3"
            },
            "type": "library",
            "extra": {
                "branch-alias": {
                    "dev-master": "2.0-dev"
                }
            },
            "autoload": {
                "classmap": [
                    "src/"
                ]
            },
            "notification-url": "https://packagist.org/downloads/",
            "license": [
                "BSD-3-Clause"
            ],
            "authors": [
                {
                    "name": "Sebastian Bergmann",
                    "email": "sebastian@phpunit.de"
                }
            ],
            "description": "Looks up which function or method a line of code belongs to",
            "homepage": "https://github.com/sebastianbergmann/code-unit-reverse-lookup/",
            "support": {
                "issues": "https://github.com/sebastianbergmann/code-unit-reverse-lookup/issues",
                "source": "https://github.com/sebastianbergmann/code-unit-reverse-lookup/tree/2.0.3"
            },
            "funding": [
                {
                    "url": "https://github.com/sebastianbergmann",
                    "type": "github"
                }
            ],
            "time": "2020-09-28T05:30:19+00:00"
        },
        {
            "name": "sebastian/comparator",
            "version": "4.0.6",
            "source": {
                "type": "git",
                "url": "https://github.com/sebastianbergmann/comparator.git",
                "reference": "55f4261989e546dc112258c7a75935a81a7ce382"
            },
            "dist": {
                "type": "zip",
                "url": "https://api.github.com/repos/sebastianbergmann/comparator/zipball/55f4261989e546dc112258c7a75935a81a7ce382",
                "reference": "55f4261989e546dc112258c7a75935a81a7ce382",
                "shasum": ""
            },
            "require": {
                "php": ">=7.3",
                "sebastian/diff": "^4.0",
                "sebastian/exporter": "^4.0"
            },
            "require-dev": {
                "phpunit/phpunit": "^9.3"
            },
            "type": "library",
            "extra": {
                "branch-alias": {
                    "dev-master": "4.0-dev"
                }
            },
            "autoload": {
                "classmap": [
                    "src/"
                ]
            },
            "notification-url": "https://packagist.org/downloads/",
            "license": [
                "BSD-3-Clause"
            ],
            "authors": [
                {
                    "name": "Sebastian Bergmann",
                    "email": "sebastian@phpunit.de"
                },
                {
                    "name": "Jeff Welch",
                    "email": "whatthejeff@gmail.com"
                },
                {
                    "name": "Volker Dusch",
                    "email": "github@wallbash.com"
                },
                {
                    "name": "Bernhard Schussek",
                    "email": "bschussek@2bepublished.at"
                }
            ],
            "description": "Provides the functionality to compare PHP values for equality",
            "homepage": "https://github.com/sebastianbergmann/comparator",
            "keywords": [
                "comparator",
                "compare",
                "equality"
            ],
            "support": {
                "issues": "https://github.com/sebastianbergmann/comparator/issues",
                "source": "https://github.com/sebastianbergmann/comparator/tree/4.0.6"
            },
            "funding": [
                {
                    "url": "https://github.com/sebastianbergmann",
                    "type": "github"
                }
            ],
            "time": "2020-10-26T15:49:45+00:00"
        },
        {
            "name": "sebastian/complexity",
            "version": "2.0.2",
            "source": {
                "type": "git",
                "url": "https://github.com/sebastianbergmann/complexity.git",
                "reference": "739b35e53379900cc9ac327b2147867b8b6efd88"
            },
            "dist": {
                "type": "zip",
                "url": "https://api.github.com/repos/sebastianbergmann/complexity/zipball/739b35e53379900cc9ac327b2147867b8b6efd88",
                "reference": "739b35e53379900cc9ac327b2147867b8b6efd88",
                "shasum": ""
            },
            "require": {
                "nikic/php-parser": "^4.7",
                "php": ">=7.3"
            },
            "require-dev": {
                "phpunit/phpunit": "^9.3"
            },
            "type": "library",
            "extra": {
                "branch-alias": {
                    "dev-master": "2.0-dev"
                }
            },
            "autoload": {
                "classmap": [
                    "src/"
                ]
            },
            "notification-url": "https://packagist.org/downloads/",
            "license": [
                "BSD-3-Clause"
            ],
            "authors": [
                {
                    "name": "Sebastian Bergmann",
                    "email": "sebastian@phpunit.de",
                    "role": "lead"
                }
            ],
            "description": "Library for calculating the complexity of PHP code units",
            "homepage": "https://github.com/sebastianbergmann/complexity",
            "support": {
                "issues": "https://github.com/sebastianbergmann/complexity/issues",
                "source": "https://github.com/sebastianbergmann/complexity/tree/2.0.2"
            },
            "funding": [
                {
                    "url": "https://github.com/sebastianbergmann",
                    "type": "github"
                }
            ],
            "time": "2020-10-26T15:52:27+00:00"
        },
        {
            "name": "sebastian/diff",
            "version": "4.0.4",
            "source": {
                "type": "git",
                "url": "https://github.com/sebastianbergmann/diff.git",
                "reference": "3461e3fccc7cfdfc2720be910d3bd73c69be590d"
            },
            "dist": {
                "type": "zip",
                "url": "https://api.github.com/repos/sebastianbergmann/diff/zipball/3461e3fccc7cfdfc2720be910d3bd73c69be590d",
                "reference": "3461e3fccc7cfdfc2720be910d3bd73c69be590d",
                "shasum": ""
            },
            "require": {
                "php": ">=7.3"
            },
            "require-dev": {
                "phpunit/phpunit": "^9.3",
                "symfony/process": "^4.2 || ^5"
            },
            "type": "library",
            "extra": {
                "branch-alias": {
                    "dev-master": "4.0-dev"
                }
            },
            "autoload": {
                "classmap": [
                    "src/"
                ]
            },
            "notification-url": "https://packagist.org/downloads/",
            "license": [
                "BSD-3-Clause"
            ],
            "authors": [
                {
                    "name": "Sebastian Bergmann",
                    "email": "sebastian@phpunit.de"
                },
                {
                    "name": "Kore Nordmann",
                    "email": "mail@kore-nordmann.de"
                }
            ],
            "description": "Diff implementation",
            "homepage": "https://github.com/sebastianbergmann/diff",
            "keywords": [
                "diff",
                "udiff",
                "unidiff",
                "unified diff"
            ],
            "support": {
                "issues": "https://github.com/sebastianbergmann/diff/issues",
                "source": "https://github.com/sebastianbergmann/diff/tree/4.0.4"
            },
            "funding": [
                {
                    "url": "https://github.com/sebastianbergmann",
                    "type": "github"
                }
            ],
            "time": "2020-10-26T13:10:38+00:00"
        },
        {
            "name": "sebastian/environment",
            "version": "5.1.3",
            "source": {
                "type": "git",
                "url": "https://github.com/sebastianbergmann/environment.git",
                "reference": "388b6ced16caa751030f6a69e588299fa09200ac"
            },
            "dist": {
                "type": "zip",
                "url": "https://api.github.com/repos/sebastianbergmann/environment/zipball/388b6ced16caa751030f6a69e588299fa09200ac",
                "reference": "388b6ced16caa751030f6a69e588299fa09200ac",
                "shasum": ""
            },
            "require": {
                "php": ">=7.3"
            },
            "require-dev": {
                "phpunit/phpunit": "^9.3"
            },
            "suggest": {
                "ext-posix": "*"
            },
            "type": "library",
            "extra": {
                "branch-alias": {
                    "dev-master": "5.1-dev"
                }
            },
            "autoload": {
                "classmap": [
                    "src/"
                ]
            },
            "notification-url": "https://packagist.org/downloads/",
            "license": [
                "BSD-3-Clause"
            ],
            "authors": [
                {
                    "name": "Sebastian Bergmann",
                    "email": "sebastian@phpunit.de"
                }
            ],
            "description": "Provides functionality to handle HHVM/PHP environments",
            "homepage": "http://www.github.com/sebastianbergmann/environment",
            "keywords": [
                "Xdebug",
                "environment",
                "hhvm"
            ],
            "support": {
                "issues": "https://github.com/sebastianbergmann/environment/issues",
                "source": "https://github.com/sebastianbergmann/environment/tree/5.1.3"
            },
            "funding": [
                {
                    "url": "https://github.com/sebastianbergmann",
                    "type": "github"
                }
            ],
            "time": "2020-09-28T05:52:38+00:00"
        },
        {
            "name": "sebastian/exporter",
            "version": "4.0.3",
            "source": {
                "type": "git",
                "url": "https://github.com/sebastianbergmann/exporter.git",
                "reference": "d89cc98761b8cb5a1a235a6b703ae50d34080e65"
            },
            "dist": {
                "type": "zip",
                "url": "https://api.github.com/repos/sebastianbergmann/exporter/zipball/d89cc98761b8cb5a1a235a6b703ae50d34080e65",
                "reference": "d89cc98761b8cb5a1a235a6b703ae50d34080e65",
                "shasum": ""
            },
            "require": {
                "php": ">=7.3",
                "sebastian/recursion-context": "^4.0"
            },
            "require-dev": {
                "ext-mbstring": "*",
                "phpunit/phpunit": "^9.3"
            },
            "type": "library",
            "extra": {
                "branch-alias": {
                    "dev-master": "4.0-dev"
                }
            },
            "autoload": {
                "classmap": [
                    "src/"
                ]
            },
            "notification-url": "https://packagist.org/downloads/",
            "license": [
                "BSD-3-Clause"
            ],
            "authors": [
                {
                    "name": "Sebastian Bergmann",
                    "email": "sebastian@phpunit.de"
                },
                {
                    "name": "Jeff Welch",
                    "email": "whatthejeff@gmail.com"
                },
                {
                    "name": "Volker Dusch",
                    "email": "github@wallbash.com"
                },
                {
                    "name": "Adam Harvey",
                    "email": "aharvey@php.net"
                },
                {
                    "name": "Bernhard Schussek",
                    "email": "bschussek@gmail.com"
                }
            ],
            "description": "Provides the functionality to export PHP variables for visualization",
            "homepage": "http://www.github.com/sebastianbergmann/exporter",
            "keywords": [
                "export",
                "exporter"
            ],
            "support": {
                "issues": "https://github.com/sebastianbergmann/exporter/issues",
                "source": "https://github.com/sebastianbergmann/exporter/tree/4.0.3"
            },
            "funding": [
                {
                    "url": "https://github.com/sebastianbergmann",
                    "type": "github"
                }
            ],
            "time": "2020-09-28T05:24:23+00:00"
        },
        {
            "name": "sebastian/global-state",
            "version": "5.0.3",
            "source": {
                "type": "git",
                "url": "https://github.com/sebastianbergmann/global-state.git",
                "reference": "23bd5951f7ff26f12d4e3242864df3e08dec4e49"
            },
            "dist": {
                "type": "zip",
                "url": "https://api.github.com/repos/sebastianbergmann/global-state/zipball/23bd5951f7ff26f12d4e3242864df3e08dec4e49",
                "reference": "23bd5951f7ff26f12d4e3242864df3e08dec4e49",
                "shasum": ""
            },
            "require": {
                "php": ">=7.3",
                "sebastian/object-reflector": "^2.0",
                "sebastian/recursion-context": "^4.0"
            },
            "require-dev": {
                "ext-dom": "*",
                "phpunit/phpunit": "^9.3"
            },
            "suggest": {
                "ext-uopz": "*"
            },
            "type": "library",
            "extra": {
                "branch-alias": {
                    "dev-master": "5.0-dev"
                }
            },
            "autoload": {
                "classmap": [
                    "src/"
                ]
            },
            "notification-url": "https://packagist.org/downloads/",
            "license": [
                "BSD-3-Clause"
            ],
            "authors": [
                {
                    "name": "Sebastian Bergmann",
                    "email": "sebastian@phpunit.de"
                }
            ],
            "description": "Snapshotting of global state",
            "homepage": "http://www.github.com/sebastianbergmann/global-state",
            "keywords": [
                "global state"
            ],
            "support": {
                "issues": "https://github.com/sebastianbergmann/global-state/issues",
                "source": "https://github.com/sebastianbergmann/global-state/tree/5.0.3"
            },
            "funding": [
                {
                    "url": "https://github.com/sebastianbergmann",
                    "type": "github"
                }
            ],
            "time": "2021-06-11T13:31:12+00:00"
        },
        {
            "name": "sebastian/lines-of-code",
            "version": "1.0.3",
            "source": {
                "type": "git",
                "url": "https://github.com/sebastianbergmann/lines-of-code.git",
                "reference": "c1c2e997aa3146983ed888ad08b15470a2e22ecc"
            },
            "dist": {
                "type": "zip",
                "url": "https://api.github.com/repos/sebastianbergmann/lines-of-code/zipball/c1c2e997aa3146983ed888ad08b15470a2e22ecc",
                "reference": "c1c2e997aa3146983ed888ad08b15470a2e22ecc",
                "shasum": ""
            },
            "require": {
                "nikic/php-parser": "^4.6",
                "php": ">=7.3"
            },
            "require-dev": {
                "phpunit/phpunit": "^9.3"
            },
            "type": "library",
            "extra": {
                "branch-alias": {
                    "dev-master": "1.0-dev"
                }
            },
            "autoload": {
                "classmap": [
                    "src/"
                ]
            },
            "notification-url": "https://packagist.org/downloads/",
            "license": [
                "BSD-3-Clause"
            ],
            "authors": [
                {
                    "name": "Sebastian Bergmann",
                    "email": "sebastian@phpunit.de",
                    "role": "lead"
                }
            ],
            "description": "Library for counting the lines of code in PHP source code",
            "homepage": "https://github.com/sebastianbergmann/lines-of-code",
            "support": {
                "issues": "https://github.com/sebastianbergmann/lines-of-code/issues",
                "source": "https://github.com/sebastianbergmann/lines-of-code/tree/1.0.3"
            },
            "funding": [
                {
                    "url": "https://github.com/sebastianbergmann",
                    "type": "github"
                }
            ],
            "time": "2020-11-28T06:42:11+00:00"
        },
        {
            "name": "sebastian/object-enumerator",
            "version": "4.0.4",
            "source": {
                "type": "git",
                "url": "https://github.com/sebastianbergmann/object-enumerator.git",
                "reference": "5c9eeac41b290a3712d88851518825ad78f45c71"
            },
            "dist": {
                "type": "zip",
                "url": "https://api.github.com/repos/sebastianbergmann/object-enumerator/zipball/5c9eeac41b290a3712d88851518825ad78f45c71",
                "reference": "5c9eeac41b290a3712d88851518825ad78f45c71",
                "shasum": ""
            },
            "require": {
                "php": ">=7.3",
                "sebastian/object-reflector": "^2.0",
                "sebastian/recursion-context": "^4.0"
            },
            "require-dev": {
                "phpunit/phpunit": "^9.3"
            },
            "type": "library",
            "extra": {
                "branch-alias": {
                    "dev-master": "4.0-dev"
                }
            },
            "autoload": {
                "classmap": [
                    "src/"
                ]
            },
            "notification-url": "https://packagist.org/downloads/",
            "license": [
                "BSD-3-Clause"
            ],
            "authors": [
                {
                    "name": "Sebastian Bergmann",
                    "email": "sebastian@phpunit.de"
                }
            ],
            "description": "Traverses array structures and object graphs to enumerate all referenced objects",
            "homepage": "https://github.com/sebastianbergmann/object-enumerator/",
            "support": {
                "issues": "https://github.com/sebastianbergmann/object-enumerator/issues",
                "source": "https://github.com/sebastianbergmann/object-enumerator/tree/4.0.4"
            },
            "funding": [
                {
                    "url": "https://github.com/sebastianbergmann",
                    "type": "github"
                }
            ],
            "time": "2020-10-26T13:12:34+00:00"
        },
        {
            "name": "sebastian/object-reflector",
            "version": "2.0.4",
            "source": {
                "type": "git",
                "url": "https://github.com/sebastianbergmann/object-reflector.git",
                "reference": "b4f479ebdbf63ac605d183ece17d8d7fe49c15c7"
            },
            "dist": {
                "type": "zip",
                "url": "https://api.github.com/repos/sebastianbergmann/object-reflector/zipball/b4f479ebdbf63ac605d183ece17d8d7fe49c15c7",
                "reference": "b4f479ebdbf63ac605d183ece17d8d7fe49c15c7",
                "shasum": ""
            },
            "require": {
                "php": ">=7.3"
            },
            "require-dev": {
                "phpunit/phpunit": "^9.3"
            },
            "type": "library",
            "extra": {
                "branch-alias": {
                    "dev-master": "2.0-dev"
                }
            },
            "autoload": {
                "classmap": [
                    "src/"
                ]
            },
            "notification-url": "https://packagist.org/downloads/",
            "license": [
                "BSD-3-Clause"
            ],
            "authors": [
                {
                    "name": "Sebastian Bergmann",
                    "email": "sebastian@phpunit.de"
                }
            ],
            "description": "Allows reflection of object attributes, including inherited and non-public ones",
            "homepage": "https://github.com/sebastianbergmann/object-reflector/",
            "support": {
                "issues": "https://github.com/sebastianbergmann/object-reflector/issues",
                "source": "https://github.com/sebastianbergmann/object-reflector/tree/2.0.4"
            },
            "funding": [
                {
                    "url": "https://github.com/sebastianbergmann",
                    "type": "github"
                }
            ],
            "time": "2020-10-26T13:14:26+00:00"
        },
        {
            "name": "sebastian/recursion-context",
            "version": "4.0.4",
            "source": {
                "type": "git",
                "url": "https://github.com/sebastianbergmann/recursion-context.git",
                "reference": "cd9d8cf3c5804de4341c283ed787f099f5506172"
            },
            "dist": {
                "type": "zip",
                "url": "https://api.github.com/repos/sebastianbergmann/recursion-context/zipball/cd9d8cf3c5804de4341c283ed787f099f5506172",
                "reference": "cd9d8cf3c5804de4341c283ed787f099f5506172",
                "shasum": ""
            },
            "require": {
                "php": ">=7.3"
            },
            "require-dev": {
                "phpunit/phpunit": "^9.3"
            },
            "type": "library",
            "extra": {
                "branch-alias": {
                    "dev-master": "4.0-dev"
                }
            },
            "autoload": {
                "classmap": [
                    "src/"
                ]
            },
            "notification-url": "https://packagist.org/downloads/",
            "license": [
                "BSD-3-Clause"
            ],
            "authors": [
                {
                    "name": "Sebastian Bergmann",
                    "email": "sebastian@phpunit.de"
                },
                {
                    "name": "Jeff Welch",
                    "email": "whatthejeff@gmail.com"
                },
                {
                    "name": "Adam Harvey",
                    "email": "aharvey@php.net"
                }
            ],
            "description": "Provides functionality to recursively process PHP variables",
            "homepage": "http://www.github.com/sebastianbergmann/recursion-context",
            "support": {
                "issues": "https://github.com/sebastianbergmann/recursion-context/issues",
                "source": "https://github.com/sebastianbergmann/recursion-context/tree/4.0.4"
            },
            "funding": [
                {
                    "url": "https://github.com/sebastianbergmann",
                    "type": "github"
                }
            ],
            "time": "2020-10-26T13:17:30+00:00"
        },
        {
            "name": "sebastian/resource-operations",
            "version": "3.0.3",
            "source": {
                "type": "git",
                "url": "https://github.com/sebastianbergmann/resource-operations.git",
                "reference": "0f4443cb3a1d92ce809899753bc0d5d5a8dd19a8"
            },
            "dist": {
                "type": "zip",
                "url": "https://api.github.com/repos/sebastianbergmann/resource-operations/zipball/0f4443cb3a1d92ce809899753bc0d5d5a8dd19a8",
                "reference": "0f4443cb3a1d92ce809899753bc0d5d5a8dd19a8",
                "shasum": ""
            },
            "require": {
                "php": ">=7.3"
            },
            "require-dev": {
                "phpunit/phpunit": "^9.0"
            },
            "type": "library",
            "extra": {
                "branch-alias": {
                    "dev-master": "3.0-dev"
                }
            },
            "autoload": {
                "classmap": [
                    "src/"
                ]
            },
            "notification-url": "https://packagist.org/downloads/",
            "license": [
                "BSD-3-Clause"
            ],
            "authors": [
                {
                    "name": "Sebastian Bergmann",
                    "email": "sebastian@phpunit.de"
                }
            ],
            "description": "Provides a list of PHP built-in functions that operate on resources",
            "homepage": "https://www.github.com/sebastianbergmann/resource-operations",
            "support": {
                "issues": "https://github.com/sebastianbergmann/resource-operations/issues",
                "source": "https://github.com/sebastianbergmann/resource-operations/tree/3.0.3"
            },
            "funding": [
                {
                    "url": "https://github.com/sebastianbergmann",
                    "type": "github"
                }
            ],
            "time": "2020-09-28T06:45:17+00:00"
        },
        {
            "name": "sebastian/type",
            "version": "2.3.4",
            "source": {
                "type": "git",
                "url": "https://github.com/sebastianbergmann/type.git",
                "reference": "b8cd8a1c753c90bc1a0f5372170e3e489136f914"
            },
            "dist": {
                "type": "zip",
                "url": "https://api.github.com/repos/sebastianbergmann/type/zipball/b8cd8a1c753c90bc1a0f5372170e3e489136f914",
                "reference": "b8cd8a1c753c90bc1a0f5372170e3e489136f914",
                "shasum": ""
            },
            "require": {
                "php": ">=7.3"
            },
            "require-dev": {
                "phpunit/phpunit": "^9.3"
            },
            "type": "library",
            "extra": {
                "branch-alias": {
                    "dev-master": "2.3-dev"
                }
            },
            "autoload": {
                "classmap": [
                    "src/"
                ]
            },
            "notification-url": "https://packagist.org/downloads/",
            "license": [
                "BSD-3-Clause"
            ],
            "authors": [
                {
                    "name": "Sebastian Bergmann",
                    "email": "sebastian@phpunit.de",
                    "role": "lead"
                }
            ],
            "description": "Collection of value objects that represent the types of the PHP type system",
            "homepage": "https://github.com/sebastianbergmann/type",
            "support": {
                "issues": "https://github.com/sebastianbergmann/type/issues",
                "source": "https://github.com/sebastianbergmann/type/tree/2.3.4"
            },
            "funding": [
                {
                    "url": "https://github.com/sebastianbergmann",
                    "type": "github"
                }
            ],
            "time": "2021-06-15T12:49:02+00:00"
        },
        {
            "name": "sebastian/version",
            "version": "3.0.2",
            "source": {
                "type": "git",
                "url": "https://github.com/sebastianbergmann/version.git",
                "reference": "c6c1022351a901512170118436c764e473f6de8c"
            },
            "dist": {
                "type": "zip",
                "url": "https://api.github.com/repos/sebastianbergmann/version/zipball/c6c1022351a901512170118436c764e473f6de8c",
                "reference": "c6c1022351a901512170118436c764e473f6de8c",
                "shasum": ""
            },
            "require": {
                "php": ">=7.3"
            },
            "type": "library",
            "extra": {
                "branch-alias": {
                    "dev-master": "3.0-dev"
                }
            },
            "autoload": {
                "classmap": [
                    "src/"
                ]
            },
            "notification-url": "https://packagist.org/downloads/",
            "license": [
                "BSD-3-Clause"
            ],
            "authors": [
                {
                    "name": "Sebastian Bergmann",
                    "email": "sebastian@phpunit.de",
                    "role": "lead"
                }
            ],
            "description": "Library that helps with managing the version number of Git-hosted PHP projects",
            "homepage": "https://github.com/sebastianbergmann/version",
            "support": {
                "issues": "https://github.com/sebastianbergmann/version/issues",
                "source": "https://github.com/sebastianbergmann/version/tree/3.0.2"
            },
            "funding": [
                {
                    "url": "https://github.com/sebastianbergmann",
                    "type": "github"
                }
            ],
            "time": "2020-09-28T06:39:44+00:00"
        },
        {
            "name": "swoole/ide-helper",
            "version": "4.6.7",
            "source": {
                "type": "git",
                "url": "https://github.com/swoole/ide-helper.git",
                "reference": "0d1409b8274117addfe64d3ea412812a69807411"
            },
            "dist": {
                "type": "zip",
                "url": "https://api.github.com/repos/swoole/ide-helper/zipball/0d1409b8274117addfe64d3ea412812a69807411",
                "reference": "0d1409b8274117addfe64d3ea412812a69807411",
                "shasum": ""
            },
            "require-dev": {
                "guzzlehttp/guzzle": "~6.5.0",
                "laminas/laminas-code": "~3.4.0",
                "squizlabs/php_codesniffer": "~3.5.0",
                "symfony/filesystem": "~4.0"
            },
            "type": "library",
            "notification-url": "https://packagist.org/downloads/",
            "license": [
                "Apache-2.0"
            ],
            "authors": [
                {
                    "name": "Team Swoole",
                    "email": "team@swoole.com"
                }
            ],
            "description": "IDE help files for Swoole.",
            "support": {
                "issues": "https://github.com/swoole/ide-helper/issues",
                "source": "https://github.com/swoole/ide-helper/tree/4.6.7"
            },
            "funding": [
                {
                    "url": "https://gitee.com/swoole/swoole?donate=true",
                    "type": "custom"
                },
                {
                    "url": "https://github.com/swoole",
                    "type": "github"
                },
                {
                    "url": "https://opencollective.com/swoole-src",
                    "type": "open_collective"
                }
            ],
            "time": "2021-05-14T16:05:16+00:00"
        },
        {
            "name": "symfony/console",
<<<<<<< HEAD
            "version": "v5.3.4",
            "source": {
                "type": "git",
                "url": "https://github.com/symfony/console.git",
                "reference": "ebd610dacd40d75b6a12bf64b5ccd494fc7d6ab1"
            },
            "dist": {
                "type": "zip",
                "url": "https://api.github.com/repos/symfony/console/zipball/ebd610dacd40d75b6a12bf64b5ccd494fc7d6ab1",
                "reference": "ebd610dacd40d75b6a12bf64b5ccd494fc7d6ab1",
=======
            "version": "v5.3.6",
            "source": {
                "type": "git",
                "url": "https://github.com/symfony/console.git",
                "reference": "51b71afd6d2dc8f5063199357b9880cea8d8bfe2"
            },
            "dist": {
                "type": "zip",
                "url": "https://api.github.com/repos/symfony/console/zipball/51b71afd6d2dc8f5063199357b9880cea8d8bfe2",
                "reference": "51b71afd6d2dc8f5063199357b9880cea8d8bfe2",
>>>>>>> ec858cd7
                "shasum": ""
            },
            "require": {
                "php": ">=7.2.5",
                "symfony/deprecation-contracts": "^2.1",
                "symfony/polyfill-mbstring": "~1.0",
                "symfony/polyfill-php73": "^1.8",
                "symfony/polyfill-php80": "^1.16",
                "symfony/service-contracts": "^1.1|^2",
                "symfony/string": "^5.1"
            },
            "conflict": {
                "psr/log": ">=3",
                "symfony/dependency-injection": "<4.4",
                "symfony/dotenv": "<5.1",
                "symfony/event-dispatcher": "<4.4",
                "symfony/lock": "<4.4",
                "symfony/process": "<4.4"
            },
            "provide": {
                "psr/log-implementation": "1.0|2.0"
            },
            "require-dev": {
                "psr/log": "^1|^2",
                "symfony/config": "^4.4|^5.0",
                "symfony/dependency-injection": "^4.4|^5.0",
                "symfony/event-dispatcher": "^4.4|^5.0",
                "symfony/lock": "^4.4|^5.0",
                "symfony/process": "^4.4|^5.0",
                "symfony/var-dumper": "^4.4|^5.0"
            },
            "suggest": {
                "psr/log": "For using the console logger",
                "symfony/event-dispatcher": "",
                "symfony/lock": "",
                "symfony/process": ""
            },
            "type": "library",
            "autoload": {
                "psr-4": {
                    "Symfony\\Component\\Console\\": ""
                },
                "exclude-from-classmap": [
                    "/Tests/"
                ]
            },
            "notification-url": "https://packagist.org/downloads/",
            "license": [
                "MIT"
            ],
            "authors": [
                {
                    "name": "Fabien Potencier",
                    "email": "fabien@symfony.com"
                },
                {
                    "name": "Symfony Community",
                    "homepage": "https://symfony.com/contributors"
                }
            ],
            "description": "Eases the creation of beautiful and testable command line interfaces",
            "homepage": "https://symfony.com",
            "keywords": [
                "cli",
                "command line",
                "console",
                "terminal"
            ],
            "support": {
<<<<<<< HEAD
                "source": "https://github.com/symfony/console/tree/v5.3.4"
=======
                "source": "https://github.com/symfony/console/tree/v5.3.6"
>>>>>>> ec858cd7
            },
            "funding": [
                {
                    "url": "https://symfony.com/sponsor",
                    "type": "custom"
                },
                {
                    "url": "https://github.com/fabpot",
                    "type": "github"
                },
                {
                    "url": "https://tidelift.com/funding/github/packagist/symfony/symfony",
                    "type": "tidelift"
                }
            ],
<<<<<<< HEAD
            "time": "2021-07-26T16:33:26+00:00"
=======
            "time": "2021-07-27T19:10:22+00:00"
>>>>>>> ec858cd7
        },
        {
            "name": "symfony/deprecation-contracts",
            "version": "v2.4.0",
            "source": {
                "type": "git",
                "url": "https://github.com/symfony/deprecation-contracts.git",
                "reference": "5f38c8804a9e97d23e0c8d63341088cd8a22d627"
            },
            "dist": {
                "type": "zip",
                "url": "https://api.github.com/repos/symfony/deprecation-contracts/zipball/5f38c8804a9e97d23e0c8d63341088cd8a22d627",
                "reference": "5f38c8804a9e97d23e0c8d63341088cd8a22d627",
                "shasum": ""
            },
            "require": {
                "php": ">=7.1"
            },
            "type": "library",
            "extra": {
                "branch-alias": {
                    "dev-main": "2.4-dev"
                },
                "thanks": {
                    "name": "symfony/contracts",
                    "url": "https://github.com/symfony/contracts"
                }
            },
            "autoload": {
                "files": [
                    "function.php"
                ]
            },
            "notification-url": "https://packagist.org/downloads/",
            "license": [
                "MIT"
            ],
            "authors": [
                {
                    "name": "Nicolas Grekas",
                    "email": "p@tchwork.com"
                },
                {
                    "name": "Symfony Community",
                    "homepage": "https://symfony.com/contributors"
                }
            ],
            "description": "A generic function and convention to trigger deprecation notices",
            "homepage": "https://symfony.com",
            "support": {
                "source": "https://github.com/symfony/deprecation-contracts/tree/v2.4.0"
            },
            "funding": [
                {
                    "url": "https://symfony.com/sponsor",
                    "type": "custom"
                },
                {
                    "url": "https://github.com/fabpot",
                    "type": "github"
                },
                {
                    "url": "https://tidelift.com/funding/github/packagist/symfony/symfony",
                    "type": "tidelift"
                }
            ],
            "time": "2021-03-23T23:28:01+00:00"
        },
        {
            "name": "symfony/polyfill-intl-grapheme",
            "version": "v1.23.1",
            "source": {
                "type": "git",
                "url": "https://github.com/symfony/polyfill-intl-grapheme.git",
                "reference": "16880ba9c5ebe3642d1995ab866db29270b36535"
            },
            "dist": {
                "type": "zip",
                "url": "https://api.github.com/repos/symfony/polyfill-intl-grapheme/zipball/16880ba9c5ebe3642d1995ab866db29270b36535",
                "reference": "16880ba9c5ebe3642d1995ab866db29270b36535",
                "shasum": ""
            },
            "require": {
                "php": ">=7.1"
            },
            "suggest": {
                "ext-intl": "For best performance"
            },
            "type": "library",
            "extra": {
                "branch-alias": {
                    "dev-main": "1.23-dev"
                },
                "thanks": {
                    "name": "symfony/polyfill",
                    "url": "https://github.com/symfony/polyfill"
                }
            },
            "autoload": {
                "psr-4": {
                    "Symfony\\Polyfill\\Intl\\Grapheme\\": ""
                },
                "files": [
                    "bootstrap.php"
                ]
            },
            "notification-url": "https://packagist.org/downloads/",
            "license": [
                "MIT"
            ],
            "authors": [
                {
                    "name": "Nicolas Grekas",
                    "email": "p@tchwork.com"
                },
                {
                    "name": "Symfony Community",
                    "homepage": "https://symfony.com/contributors"
                }
            ],
            "description": "Symfony polyfill for intl's grapheme_* functions",
            "homepage": "https://symfony.com",
            "keywords": [
                "compatibility",
                "grapheme",
                "intl",
                "polyfill",
                "portable",
                "shim"
            ],
            "support": {
                "source": "https://github.com/symfony/polyfill-intl-grapheme/tree/v1.23.1"
            },
            "funding": [
                {
                    "url": "https://symfony.com/sponsor",
                    "type": "custom"
                },
                {
                    "url": "https://github.com/fabpot",
                    "type": "github"
                },
                {
                    "url": "https://tidelift.com/funding/github/packagist/symfony/symfony",
                    "type": "tidelift"
                }
            ],
            "time": "2021-05-27T12:26:48+00:00"
        },
        {
            "name": "symfony/polyfill-intl-normalizer",
            "version": "v1.23.0",
            "source": {
                "type": "git",
                "url": "https://github.com/symfony/polyfill-intl-normalizer.git",
                "reference": "8590a5f561694770bdcd3f9b5c69dde6945028e8"
            },
            "dist": {
                "type": "zip",
                "url": "https://api.github.com/repos/symfony/polyfill-intl-normalizer/zipball/8590a5f561694770bdcd3f9b5c69dde6945028e8",
                "reference": "8590a5f561694770bdcd3f9b5c69dde6945028e8",
                "shasum": ""
            },
            "require": {
                "php": ">=7.1"
            },
            "suggest": {
                "ext-intl": "For best performance"
            },
            "type": "library",
            "extra": {
                "branch-alias": {
                    "dev-main": "1.23-dev"
                },
                "thanks": {
                    "name": "symfony/polyfill",
                    "url": "https://github.com/symfony/polyfill"
                }
            },
            "autoload": {
                "psr-4": {
                    "Symfony\\Polyfill\\Intl\\Normalizer\\": ""
                },
                "files": [
                    "bootstrap.php"
                ],
                "classmap": [
                    "Resources/stubs"
                ]
            },
            "notification-url": "https://packagist.org/downloads/",
            "license": [
                "MIT"
            ],
            "authors": [
                {
                    "name": "Nicolas Grekas",
                    "email": "p@tchwork.com"
                },
                {
                    "name": "Symfony Community",
                    "homepage": "https://symfony.com/contributors"
                }
            ],
            "description": "Symfony polyfill for intl's Normalizer class and related functions",
            "homepage": "https://symfony.com",
            "keywords": [
                "compatibility",
                "intl",
                "normalizer",
                "polyfill",
                "portable",
                "shim"
            ],
            "support": {
                "source": "https://github.com/symfony/polyfill-intl-normalizer/tree/v1.23.0"
            },
            "funding": [
                {
                    "url": "https://symfony.com/sponsor",
                    "type": "custom"
                },
                {
                    "url": "https://github.com/fabpot",
                    "type": "github"
                },
                {
                    "url": "https://tidelift.com/funding/github/packagist/symfony/symfony",
                    "type": "tidelift"
                }
            ],
            "time": "2021-02-19T12:13:01+00:00"
        },
        {
            "name": "symfony/polyfill-mbstring",
            "version": "v1.23.1",
            "source": {
                "type": "git",
                "url": "https://github.com/symfony/polyfill-mbstring.git",
                "reference": "9174a3d80210dca8daa7f31fec659150bbeabfc6"
            },
            "dist": {
                "type": "zip",
                "url": "https://api.github.com/repos/symfony/polyfill-mbstring/zipball/9174a3d80210dca8daa7f31fec659150bbeabfc6",
                "reference": "9174a3d80210dca8daa7f31fec659150bbeabfc6",
                "shasum": ""
            },
            "require": {
                "php": ">=7.1"
            },
            "suggest": {
                "ext-mbstring": "For best performance"
            },
            "type": "library",
            "extra": {
                "branch-alias": {
                    "dev-main": "1.23-dev"
                },
                "thanks": {
                    "name": "symfony/polyfill",
                    "url": "https://github.com/symfony/polyfill"
                }
            },
            "autoload": {
                "psr-4": {
                    "Symfony\\Polyfill\\Mbstring\\": ""
                },
                "files": [
                    "bootstrap.php"
                ]
            },
            "notification-url": "https://packagist.org/downloads/",
            "license": [
                "MIT"
            ],
            "authors": [
                {
                    "name": "Nicolas Grekas",
                    "email": "p@tchwork.com"
                },
                {
                    "name": "Symfony Community",
                    "homepage": "https://symfony.com/contributors"
                }
            ],
            "description": "Symfony polyfill for the Mbstring extension",
            "homepage": "https://symfony.com",
            "keywords": [
                "compatibility",
                "mbstring",
                "polyfill",
                "portable",
                "shim"
            ],
            "support": {
                "source": "https://github.com/symfony/polyfill-mbstring/tree/v1.23.1"
            },
            "funding": [
                {
                    "url": "https://symfony.com/sponsor",
                    "type": "custom"
                },
                {
                    "url": "https://github.com/fabpot",
                    "type": "github"
                },
                {
                    "url": "https://tidelift.com/funding/github/packagist/symfony/symfony",
                    "type": "tidelift"
                }
            ],
            "time": "2021-05-27T12:26:48+00:00"
        },
        {
            "name": "symfony/polyfill-php73",
            "version": "v1.23.0",
            "source": {
                "type": "git",
                "url": "https://github.com/symfony/polyfill-php73.git",
                "reference": "fba8933c384d6476ab14fb7b8526e5287ca7e010"
            },
            "dist": {
                "type": "zip",
                "url": "https://api.github.com/repos/symfony/polyfill-php73/zipball/fba8933c384d6476ab14fb7b8526e5287ca7e010",
                "reference": "fba8933c384d6476ab14fb7b8526e5287ca7e010",
                "shasum": ""
            },
            "require": {
                "php": ">=7.1"
            },
            "type": "library",
            "extra": {
                "branch-alias": {
                    "dev-main": "1.23-dev"
                },
                "thanks": {
                    "name": "symfony/polyfill",
                    "url": "https://github.com/symfony/polyfill"
                }
            },
            "autoload": {
                "psr-4": {
                    "Symfony\\Polyfill\\Php73\\": ""
                },
                "files": [
                    "bootstrap.php"
                ],
                "classmap": [
                    "Resources/stubs"
                ]
            },
            "notification-url": "https://packagist.org/downloads/",
            "license": [
                "MIT"
            ],
            "authors": [
                {
                    "name": "Nicolas Grekas",
                    "email": "p@tchwork.com"
                },
                {
                    "name": "Symfony Community",
                    "homepage": "https://symfony.com/contributors"
                }
            ],
            "description": "Symfony polyfill backporting some PHP 7.3+ features to lower PHP versions",
            "homepage": "https://symfony.com",
            "keywords": [
                "compatibility",
                "polyfill",
                "portable",
                "shim"
            ],
            "support": {
                "source": "https://github.com/symfony/polyfill-php73/tree/v1.23.0"
            },
            "funding": [
                {
                    "url": "https://symfony.com/sponsor",
                    "type": "custom"
                },
                {
                    "url": "https://github.com/fabpot",
                    "type": "github"
                },
                {
                    "url": "https://tidelift.com/funding/github/packagist/symfony/symfony",
                    "type": "tidelift"
                }
            ],
            "time": "2021-02-19T12:13:01+00:00"
        },
        {
            "name": "symfony/service-contracts",
            "version": "v2.4.0",
            "source": {
                "type": "git",
                "url": "https://github.com/symfony/service-contracts.git",
                "reference": "f040a30e04b57fbcc9c6cbcf4dbaa96bd318b9bb"
            },
            "dist": {
                "type": "zip",
                "url": "https://api.github.com/repos/symfony/service-contracts/zipball/f040a30e04b57fbcc9c6cbcf4dbaa96bd318b9bb",
                "reference": "f040a30e04b57fbcc9c6cbcf4dbaa96bd318b9bb",
                "shasum": ""
            },
            "require": {
                "php": ">=7.2.5",
                "psr/container": "^1.1"
            },
            "suggest": {
                "symfony/service-implementation": ""
            },
            "type": "library",
            "extra": {
                "branch-alias": {
                    "dev-main": "2.4-dev"
                },
                "thanks": {
                    "name": "symfony/contracts",
                    "url": "https://github.com/symfony/contracts"
                }
            },
            "autoload": {
                "psr-4": {
                    "Symfony\\Contracts\\Service\\": ""
                }
            },
            "notification-url": "https://packagist.org/downloads/",
            "license": [
                "MIT"
            ],
            "authors": [
                {
                    "name": "Nicolas Grekas",
                    "email": "p@tchwork.com"
                },
                {
                    "name": "Symfony Community",
                    "homepage": "https://symfony.com/contributors"
                }
            ],
            "description": "Generic abstractions related to writing services",
            "homepage": "https://symfony.com",
            "keywords": [
                "abstractions",
                "contracts",
                "decoupling",
                "interfaces",
                "interoperability",
                "standards"
            ],
            "support": {
                "source": "https://github.com/symfony/service-contracts/tree/v2.4.0"
            },
            "funding": [
                {
                    "url": "https://symfony.com/sponsor",
                    "type": "custom"
                },
                {
                    "url": "https://github.com/fabpot",
                    "type": "github"
                },
                {
                    "url": "https://tidelift.com/funding/github/packagist/symfony/symfony",
                    "type": "tidelift"
                }
            ],
            "time": "2021-04-01T10:43:52+00:00"
        },
        {
            "name": "symfony/string",
            "version": "v5.3.3",
            "source": {
                "type": "git",
                "url": "https://github.com/symfony/string.git",
                "reference": "bd53358e3eccec6a670b5f33ab680d8dbe1d4ae1"
            },
            "dist": {
                "type": "zip",
                "url": "https://api.github.com/repos/symfony/string/zipball/bd53358e3eccec6a670b5f33ab680d8dbe1d4ae1",
                "reference": "bd53358e3eccec6a670b5f33ab680d8dbe1d4ae1",
                "shasum": ""
            },
            "require": {
                "php": ">=7.2.5",
                "symfony/polyfill-ctype": "~1.8",
                "symfony/polyfill-intl-grapheme": "~1.0",
                "symfony/polyfill-intl-normalizer": "~1.0",
                "symfony/polyfill-mbstring": "~1.0",
                "symfony/polyfill-php80": "~1.15"
            },
            "require-dev": {
                "symfony/error-handler": "^4.4|^5.0",
                "symfony/http-client": "^4.4|^5.0",
                "symfony/translation-contracts": "^1.1|^2",
                "symfony/var-exporter": "^4.4|^5.0"
            },
            "type": "library",
            "autoload": {
                "psr-4": {
                    "Symfony\\Component\\String\\": ""
                },
                "files": [
                    "Resources/functions.php"
                ],
                "exclude-from-classmap": [
                    "/Tests/"
                ]
            },
            "notification-url": "https://packagist.org/downloads/",
            "license": [
                "MIT"
            ],
            "authors": [
                {
                    "name": "Nicolas Grekas",
                    "email": "p@tchwork.com"
                },
                {
                    "name": "Symfony Community",
                    "homepage": "https://symfony.com/contributors"
                }
            ],
            "description": "Provides an object-oriented API to strings and deals with bytes, UTF-8 code points and grapheme clusters in a unified way",
            "homepage": "https://symfony.com",
            "keywords": [
                "grapheme",
                "i18n",
                "string",
                "unicode",
                "utf-8",
                "utf8"
            ],
            "support": {
                "source": "https://github.com/symfony/string/tree/v5.3.3"
            },
            "funding": [
                {
                    "url": "https://symfony.com/sponsor",
                    "type": "custom"
                },
                {
                    "url": "https://github.com/fabpot",
                    "type": "github"
                },
                {
                    "url": "https://tidelift.com/funding/github/packagist/symfony/symfony",
                    "type": "tidelift"
                }
            ],
            "time": "2021-06-27T11:44:38+00:00"
        },
        {
            "name": "theseer/tokenizer",
            "version": "1.2.1",
            "source": {
                "type": "git",
                "url": "https://github.com/theseer/tokenizer.git",
                "reference": "34a41e998c2183e22995f158c581e7b5e755ab9e"
            },
            "dist": {
                "type": "zip",
                "url": "https://api.github.com/repos/theseer/tokenizer/zipball/34a41e998c2183e22995f158c581e7b5e755ab9e",
                "reference": "34a41e998c2183e22995f158c581e7b5e755ab9e",
                "shasum": ""
            },
            "require": {
                "ext-dom": "*",
                "ext-tokenizer": "*",
                "ext-xmlwriter": "*",
                "php": "^7.2 || ^8.0"
            },
            "type": "library",
            "autoload": {
                "classmap": [
                    "src/"
                ]
            },
            "notification-url": "https://packagist.org/downloads/",
            "license": [
                "BSD-3-Clause"
            ],
            "authors": [
                {
                    "name": "Arne Blankerts",
                    "email": "arne@blankerts.de",
                    "role": "Developer"
                }
            ],
            "description": "A small library for converting tokenized PHP source code into XML and potentially other formats",
            "support": {
                "issues": "https://github.com/theseer/tokenizer/issues",
                "source": "https://github.com/theseer/tokenizer/tree/1.2.1"
            },
            "funding": [
                {
                    "url": "https://github.com/theseer",
                    "type": "github"
                }
            ],
            "time": "2021-07-28T10:34:58+00:00"
        },
        {
            "name": "twig/twig",
            "version": "v2.14.6",
            "source": {
                "type": "git",
                "url": "https://github.com/twigphp/Twig.git",
                "reference": "27e5cf2b05e3744accf39d4c68a3235d9966d260"
            },
            "dist": {
                "type": "zip",
                "url": "https://api.github.com/repos/twigphp/Twig/zipball/27e5cf2b05e3744accf39d4c68a3235d9966d260",
                "reference": "27e5cf2b05e3744accf39d4c68a3235d9966d260",
                "shasum": ""
            },
            "require": {
                "php": ">=7.2.5",
                "symfony/polyfill-ctype": "^1.8",
                "symfony/polyfill-mbstring": "^1.3"
            },
            "require-dev": {
                "psr/container": "^1.0",
                "symfony/phpunit-bridge": "^4.4.9|^5.0.9"
            },
            "type": "library",
            "extra": {
                "branch-alias": {
                    "dev-master": "2.14-dev"
                }
            },
            "autoload": {
                "psr-0": {
                    "Twig_": "lib/"
                },
                "psr-4": {
                    "Twig\\": "src/"
                }
            },
            "notification-url": "https://packagist.org/downloads/",
            "license": [
                "BSD-3-Clause"
            ],
            "authors": [
                {
                    "name": "Fabien Potencier",
                    "email": "fabien@symfony.com",
                    "homepage": "http://fabien.potencier.org",
                    "role": "Lead Developer"
                },
                {
                    "name": "Twig Team",
                    "role": "Contributors"
                },
                {
                    "name": "Armin Ronacher",
                    "email": "armin.ronacher@active-4.com",
                    "role": "Project Founder"
                }
            ],
            "description": "Twig, the flexible, fast, and secure template language for PHP",
            "homepage": "https://twig.symfony.com",
            "keywords": [
                "templating"
            ],
            "support": {
                "issues": "https://github.com/twigphp/Twig/issues",
                "source": "https://github.com/twigphp/Twig/tree/v2.14.6"
            },
            "funding": [
                {
                    "url": "https://github.com/fabpot",
                    "type": "github"
                },
                {
                    "url": "https://tidelift.com/funding/github/packagist/twig/twig",
                    "type": "tidelift"
                }
            ],
            "time": "2021-05-16T12:12:47+00:00"
        },
        {
            "name": "vimeo/psalm",
            "version": "4.7.2",
            "source": {
                "type": "git",
                "url": "https://github.com/vimeo/psalm.git",
                "reference": "83a0325c0a95c0ab531d6b90c877068b464377b5"
            },
            "dist": {
                "type": "zip",
                "url": "https://api.github.com/repos/vimeo/psalm/zipball/83a0325c0a95c0ab531d6b90c877068b464377b5",
                "reference": "83a0325c0a95c0ab531d6b90c877068b464377b5",
                "shasum": ""
            },
            "require": {
                "amphp/amp": "^2.4.2",
                "amphp/byte-stream": "^1.5",
                "composer/package-versions-deprecated": "^1.8.0",
                "composer/semver": "^1.4 || ^2.0 || ^3.0",
                "composer/xdebug-handler": "^1.1 || ^2.0",
                "dnoegel/php-xdg-base-dir": "^0.1.1",
                "ext-dom": "*",
                "ext-json": "*",
                "ext-libxml": "*",
                "ext-mbstring": "*",
                "ext-simplexml": "*",
                "ext-tokenizer": "*",
                "felixfbecker/advanced-json-rpc": "^3.0.3",
                "felixfbecker/language-server-protocol": "^1.5",
                "netresearch/jsonmapper": "^1.0 || ^2.0 || ^3.0 || ^4.0",
                "nikic/php-parser": "^4.10.1",
                "openlss/lib-array2xml": "^1.0",
                "php": "^7.1|^8",
                "sebastian/diff": "^3.0 || ^4.0",
                "symfony/console": "^3.4.17 || ^4.1.6 || ^5.0",
                "webmozart/path-util": "^2.3"
            },
            "provide": {
                "psalm/psalm": "self.version"
            },
            "require-dev": {
                "bamarni/composer-bin-plugin": "^1.2",
                "brianium/paratest": "^4.0||^6.0",
                "ext-curl": "*",
                "php-parallel-lint/php-parallel-lint": "^1.2",
                "phpdocumentor/reflection-docblock": "^5",
                "phpmyadmin/sql-parser": "5.1.0||dev-master",
                "phpspec/prophecy": ">=1.9.0",
                "phpunit/phpunit": "^9.0",
                "psalm/plugin-phpunit": "^0.13",
                "slevomat/coding-standard": "^6.3.11",
                "squizlabs/php_codesniffer": "^3.5",
                "symfony/process": "^4.3",
                "weirdan/phpunit-appveyor-reporter": "^1.0.0",
                "weirdan/prophecy-shim": "^1.0 || ^2.0"
            },
            "suggest": {
                "ext-igbinary": "^2.0.5"
            },
            "bin": [
                "psalm",
                "psalm-language-server",
                "psalm-plugin",
                "psalm-refactor",
                "psalter"
            ],
            "type": "library",
            "extra": {
                "branch-alias": {
                    "dev-master": "4.x-dev",
                    "dev-3.x": "3.x-dev",
                    "dev-2.x": "2.x-dev",
                    "dev-1.x": "1.x-dev"
                }
            },
            "autoload": {
                "psr-4": {
                    "Psalm\\": "src/Psalm/"
                },
                "files": [
                    "src/functions.php",
                    "src/spl_object_id.php"
                ]
            },
            "notification-url": "https://packagist.org/downloads/",
            "license": [
                "MIT"
            ],
            "authors": [
                {
                    "name": "Matthew Brown"
                }
            ],
            "description": "A static analysis tool for finding errors in PHP applications",
            "keywords": [
                "code",
                "inspection",
                "php"
            ],
            "support": {
                "issues": "https://github.com/vimeo/psalm/issues",
                "source": "https://github.com/vimeo/psalm/tree/4.7.2"
            },
            "time": "2021-05-01T20:56:25+00:00"
        },
        {
            "name": "webmozart/path-util",
            "version": "2.3.0",
            "source": {
                "type": "git",
                "url": "https://github.com/webmozart/path-util.git",
                "reference": "d939f7edc24c9a1bb9c0dee5cb05d8e859490725"
            },
            "dist": {
                "type": "zip",
                "url": "https://api.github.com/repos/webmozart/path-util/zipball/d939f7edc24c9a1bb9c0dee5cb05d8e859490725",
                "reference": "d939f7edc24c9a1bb9c0dee5cb05d8e859490725",
                "shasum": ""
            },
            "require": {
                "php": ">=5.3.3",
                "webmozart/assert": "~1.0"
            },
            "require-dev": {
                "phpunit/phpunit": "^4.6",
                "sebastian/version": "^1.0.1"
            },
            "type": "library",
            "extra": {
                "branch-alias": {
                    "dev-master": "2.3-dev"
                }
            },
            "autoload": {
                "psr-4": {
                    "Webmozart\\PathUtil\\": "src/"
                }
            },
            "notification-url": "https://packagist.org/downloads/",
            "license": [
                "MIT"
            ],
            "authors": [
                {
                    "name": "Bernhard Schussek",
                    "email": "bschussek@gmail.com"
                }
            ],
            "description": "A robust cross-platform utility for normalizing, comparing and modifying file paths.",
            "support": {
                "issues": "https://github.com/webmozart/path-util/issues",
                "source": "https://github.com/webmozart/path-util/tree/2.3.0"
            },
            "time": "2015-12-17T08:42:14+00:00"
        }
    ],
    "aliases": [
        {
            "package": "utopia-php/database",
            "version": "dev-feat-adjusted-query-validator",
            "alias": "0.10.0",
            "alias_normalized": "0.10.0.0"
        }
    ],
    "minimum-stability": "stable",
    "stability-flags": {
        "utopia-php/database": 20
    },
    "prefer-stable": false,
    "prefer-lowest": false,
    "platform": {
        "php": ">=8.0.0",
        "ext-curl": "*",
        "ext-imagick": "*",
        "ext-mbstring": "*",
        "ext-json": "*",
        "ext-yaml": "*",
        "ext-dom": "*",
        "ext-redis": "*",
        "ext-swoole": "*",
        "ext-pdo": "*",
        "ext-openssl": "*",
        "ext-zlib": "*",
        "ext-sockets": "*"
    },
    "platform-dev": [],
    "platform-overrides": {
        "php": "8.0"
    },
    "plugin-api-version": "2.1.0"
}<|MERGE_RESOLUTION|>--- conflicted
+++ resolved
@@ -355,16 +355,16 @@
         },
         {
             "name": "composer/package-versions-deprecated",
-            "version": "1.11.99.2",
+            "version": "1.11.99.3",
             "source": {
                 "type": "git",
                 "url": "https://github.com/composer/package-versions-deprecated.git",
-                "reference": "c6522afe5540d5fc46675043d3ed5a45a740b27c"
-            },
-            "dist": {
-                "type": "zip",
-                "url": "https://api.github.com/repos/composer/package-versions-deprecated/zipball/c6522afe5540d5fc46675043d3ed5a45a740b27c",
-                "reference": "c6522afe5540d5fc46675043d3ed5a45a740b27c",
+                "reference": "fff576ac850c045158a250e7e27666e146e78d18"
+            },
+            "dist": {
+                "type": "zip",
+                "url": "https://api.github.com/repos/composer/package-versions-deprecated/zipball/fff576ac850c045158a250e7e27666e146e78d18",
+                "reference": "fff576ac850c045158a250e7e27666e146e78d18",
                 "shasum": ""
             },
             "require": {
@@ -408,7 +408,7 @@
             "description": "Composer plugin that provides efficient querying for installed package versions (no runtime IO)",
             "support": {
                 "issues": "https://github.com/composer/package-versions-deprecated/issues",
-                "source": "https://github.com/composer/package-versions-deprecated/tree/1.11.99.2"
+                "source": "https://github.com/composer/package-versions-deprecated/tree/1.11.99.3"
             },
             "funding": [
                 {
@@ -424,7 +424,7 @@
                     "type": "tidelift"
                 }
             ],
-            "time": "2021-05-24T07:46:03+00:00"
+            "time": "2021-08-17T13:49:14+00:00"
         },
         {
             "name": "dragonmantank/cron-expression",
@@ -5313,29 +5313,16 @@
         },
         {
             "name": "symfony/console",
-<<<<<<< HEAD
-            "version": "v5.3.4",
+            "version": "v5.3.7",
             "source": {
                 "type": "git",
                 "url": "https://github.com/symfony/console.git",
-                "reference": "ebd610dacd40d75b6a12bf64b5ccd494fc7d6ab1"
-            },
-            "dist": {
-                "type": "zip",
-                "url": "https://api.github.com/repos/symfony/console/zipball/ebd610dacd40d75b6a12bf64b5ccd494fc7d6ab1",
-                "reference": "ebd610dacd40d75b6a12bf64b5ccd494fc7d6ab1",
-=======
-            "version": "v5.3.6",
-            "source": {
-                "type": "git",
-                "url": "https://github.com/symfony/console.git",
-                "reference": "51b71afd6d2dc8f5063199357b9880cea8d8bfe2"
-            },
-            "dist": {
-                "type": "zip",
-                "url": "https://api.github.com/repos/symfony/console/zipball/51b71afd6d2dc8f5063199357b9880cea8d8bfe2",
-                "reference": "51b71afd6d2dc8f5063199357b9880cea8d8bfe2",
->>>>>>> ec858cd7
+                "reference": "8b1008344647462ae6ec57559da166c2bfa5e16a"
+            },
+            "dist": {
+                "type": "zip",
+                "url": "https://api.github.com/repos/symfony/console/zipball/8b1008344647462ae6ec57559da166c2bfa5e16a",
+                "reference": "8b1008344647462ae6ec57559da166c2bfa5e16a",
                 "shasum": ""
             },
             "require": {
@@ -5405,11 +5392,7 @@
                 "terminal"
             ],
             "support": {
-<<<<<<< HEAD
-                "source": "https://github.com/symfony/console/tree/v5.3.4"
-=======
-                "source": "https://github.com/symfony/console/tree/v5.3.6"
->>>>>>> ec858cd7
+                "source": "https://github.com/symfony/console/tree/v5.3.7"
             },
             "funding": [
                 {
@@ -5425,11 +5408,7 @@
                     "type": "tidelift"
                 }
             ],
-<<<<<<< HEAD
-            "time": "2021-07-26T16:33:26+00:00"
-=======
-            "time": "2021-07-27T19:10:22+00:00"
->>>>>>> ec858cd7
+            "time": "2021-08-25T20:02:16+00:00"
         },
         {
             "name": "symfony/deprecation-contracts",
@@ -5903,16 +5882,16 @@
         },
         {
             "name": "symfony/string",
-            "version": "v5.3.3",
+            "version": "v5.3.7",
             "source": {
                 "type": "git",
                 "url": "https://github.com/symfony/string.git",
-                "reference": "bd53358e3eccec6a670b5f33ab680d8dbe1d4ae1"
-            },
-            "dist": {
-                "type": "zip",
-                "url": "https://api.github.com/repos/symfony/string/zipball/bd53358e3eccec6a670b5f33ab680d8dbe1d4ae1",
-                "reference": "bd53358e3eccec6a670b5f33ab680d8dbe1d4ae1",
+                "reference": "8d224396e28d30f81969f083a58763b8b9ceb0a5"
+            },
+            "dist": {
+                "type": "zip",
+                "url": "https://api.github.com/repos/symfony/string/zipball/8d224396e28d30f81969f083a58763b8b9ceb0a5",
+                "reference": "8d224396e28d30f81969f083a58763b8b9ceb0a5",
                 "shasum": ""
             },
             "require": {
@@ -5966,7 +5945,7 @@
                 "utf8"
             ],
             "support": {
-                "source": "https://github.com/symfony/string/tree/v5.3.3"
+                "source": "https://github.com/symfony/string/tree/v5.3.7"
             },
             "funding": [
                 {
@@ -5982,7 +5961,7 @@
                     "type": "tidelift"
                 }
             ],
-            "time": "2021-06-27T11:44:38+00:00"
+            "time": "2021-08-26T08:00:08+00:00"
         },
         {
             "name": "theseer/tokenizer",
