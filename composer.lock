--- conflicted
+++ resolved
@@ -4,11 +4,7 @@
         "Read more about it at https://getcomposer.org/doc/01-basic-usage.md#installing-dependencies",
         "This file is @generated automatically"
     ],
-<<<<<<< HEAD
-    "content-hash": "83427d18095b42c274d2bd6eb302e4aa",
-=======
-    "content-hash": "3c637b7058e55050f09ff2af72c11fdb",
->>>>>>> bda3afdf
+    "content-hash": "12d4da6b26d9f15f632cd681a837e026",
     "packages": [
         {
             "name": "adhocore/jwt",
@@ -2224,18 +2220,6 @@
         },
         {
             "name": "utopia-php/database",
-<<<<<<< HEAD
-            "version": "0.42.2",
-            "source": {
-                "type": "git",
-                "url": "https://github.com/utopia-php/database.git",
-                "reference": "bc5ceb30c85fb685b0b5704d2f74886d813ebd41"
-            },
-            "dist": {
-                "type": "zip",
-                "url": "https://api.github.com/repos/utopia-php/database/zipball/bc5ceb30c85fb685b0b5704d2f74886d813ebd41",
-                "reference": "bc5ceb30c85fb685b0b5704d2f74886d813ebd41",
-=======
             "version": "0.42.3",
             "source": {
                 "type": "git",
@@ -2246,7 +2230,6 @@
                 "type": "zip",
                 "url": "https://api.github.com/repos/utopia-php/database/zipball/ab0e2f8ad46884f69b354cd8ee84a1a75fee26d1",
                 "reference": "ab0e2f8ad46884f69b354cd8ee84a1a75fee26d1",
->>>>>>> bda3afdf
                 "shasum": ""
             },
             "require": {
@@ -2288,15 +2271,9 @@
             ],
             "support": {
                 "issues": "https://github.com/utopia-php/database/issues",
-<<<<<<< HEAD
-                "source": "https://github.com/utopia-php/database/tree/0.42.2"
-            },
-            "time": "2023-08-17T19:04:37+00:00"
-=======
                 "source": "https://github.com/utopia-php/database/tree/0.42.3"
             },
             "time": "2023-08-22T02:15:28+00:00"
->>>>>>> bda3afdf
         },
         {
             "name": "utopia-php/domains",
@@ -3251,16 +3228,16 @@
         },
         {
             "name": "utopia-php/vcs",
-            "version": "dev-feat-clone-commit-hash",
+            "version": "0.2.0",
             "source": {
                 "type": "git",
                 "url": "https://github.com/utopia-php/vcs.git",
-                "reference": "5ed5d1685b3b714d6f20f7922ab4f5f5188313ee"
-            },
-            "dist": {
-                "type": "zip",
-                "url": "https://api.github.com/repos/utopia-php/vcs/zipball/5ed5d1685b3b714d6f20f7922ab4f5f5188313ee",
-                "reference": "5ed5d1685b3b714d6f20f7922ab4f5f5188313ee",
+                "reference": "ec388e056fec8675b5fe1fc7a4f77e4dc3f328cf"
+            },
+            "dist": {
+                "type": "zip",
+                "url": "https://api.github.com/repos/utopia-php/vcs/zipball/ec388e056fec8675b5fe1fc7a4f77e4dc3f328cf",
+                "reference": "ec388e056fec8675b5fe1fc7a4f77e4dc3f328cf",
                 "shasum": ""
             },
             "require": {
@@ -3294,9 +3271,9 @@
             ],
             "support": {
                 "issues": "https://github.com/utopia-php/vcs/issues",
-                "source": "https://github.com/utopia-php/vcs/tree/feat-clone-commit-hash"
-            },
-            "time": "2023-08-21T09:02:54+00:00"
+                "source": "https://github.com/utopia-php/vcs/tree/0.2.0"
+            },
+            "time": "2023-08-21T10:59:48+00:00"
         },
         {
             "name": "utopia-php/websocket",
@@ -6093,18 +6070,9 @@
             "time": "2023-07-26T07:16:09+00:00"
         }
     ],
-    "aliases": [
-        {
-            "package": "utopia-php/vcs",
-            "version": "dev-feat-clone-commit-hash",
-            "alias": "0.1.99",
-            "alias_normalized": "0.1.99.0"
-        }
-    ],
+    "aliases": [],
     "minimum-stability": "stable",
-    "stability-flags": {
-        "utopia-php/vcs": 20
-    },
+    "stability-flags": [],
     "prefer-stable": false,
     "prefer-lowest": false,
     "platform": {
