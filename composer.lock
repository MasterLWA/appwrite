--- conflicted
+++ resolved
@@ -4,11 +4,7 @@
         "Read more about it at https://getcomposer.org/doc/01-basic-usage.md#installing-dependencies",
         "This file is @generated automatically"
     ],
-<<<<<<< HEAD
-    "content-hash": "d49875c416f7ee3ef27bbc3d5de26fe9",
-=======
     "content-hash": "355acc3f36af9b5a6aa619d7226ee740",
->>>>>>> 99fd943f
     "packages": [
         {
             "name": "adhocore/jwt",
@@ -2142,13 +2138,6 @@
         },
         {
             "name": "utopia-php/database",
-<<<<<<< HEAD
-            "version": "0.12.0",
-            "source": {
-                "type": "git",
-                "url": "https://github.com/utopia-php/database",
-                "reference": "102ee1d21fd55fc92dc7a07b60672a98ae49be26"
-=======
             "version": "0.12.1",
             "source": {
                 "type": "git",
@@ -2160,7 +2149,6 @@
                 "url": "https://api.github.com/repos/utopia-php/database/zipball/af512b7a00cc7c6e30fa03efbc5fd7e77a93e2df",
                 "reference": "af512b7a00cc7c6e30fa03efbc5fd7e77a93e2df",
                 "shasum": ""
->>>>>>> 99fd943f
             },
             "require": {
                 "ext-mongodb": "*",
@@ -2183,11 +2171,7 @@
                     "Utopia\\Database\\": "src/Database"
                 }
             },
-            "autoload-dev": {
-                "psr-4": {
-                    "Utopia\\Tests\\": "tests/Database"
-                }
-            },
+            "notification-url": "https://packagist.org/downloads/",
             "license": [
                 "MIT"
             ],
@@ -2209,15 +2193,11 @@
                 "upf",
                 "utopia"
             ],
-<<<<<<< HEAD
-            "time": "2021-11-24T14:53:22+00:00"
-=======
             "support": {
                 "issues": "https://github.com/utopia-php/database/issues",
                 "source": "https://github.com/utopia-php/database/tree/0.12.1"
             },
             "time": "2021-12-13T14:57:32+00:00"
->>>>>>> 99fd943f
         },
         {
             "name": "utopia-php/domains",
@@ -2278,11 +2258,6 @@
             "version": "0.19.3",
             "source": {
                 "type": "git",
-<<<<<<< HEAD
-                "url": "https://github.com/utopia-php/framework",
-                "reference": "cc7629b5f7a8f45912ec2e069b7f14e361e41c34"
-            },
-=======
                 "url": "https://github.com/utopia-php/framework.git",
                 "reference": "4c6c841d738cec458b73fec5aedd40fd43bd41a7"
             },
@@ -2292,7 +2267,6 @@
                 "reference": "4c6c841d738cec458b73fec5aedd40fd43bd41a7",
                 "shasum": ""
             },
->>>>>>> 99fd943f
             "require": {
                 "php": ">=8.0.0"
             },
@@ -2306,6 +2280,7 @@
                     "Utopia\\": "src/"
                 }
             },
+            "notification-url": "https://packagist.org/downloads/",
             "license": [
                 "MIT"
             ],
@@ -2321,15 +2296,11 @@
                 "php",
                 "upf"
             ],
-<<<<<<< HEAD
-            "time": "2021-11-25T16:11:40+00:00"
-=======
             "support": {
                 "issues": "https://github.com/utopia-php/framework/issues",
                 "source": "https://github.com/utopia-php/framework/tree/0.19.3"
             },
             "time": "2021-12-17T13:04:13+00:00"
->>>>>>> 99fd943f
         },
         {
             "name": "utopia-php/image",
@@ -2600,11 +2571,7 @@
             "source": {
                 "type": "git",
                 "url": "https://github.com/utopia-php/storage",
-<<<<<<< HEAD
-                "reference": "c47611b3a4a36c674c16e9720e86187452eb1cc2"
-=======
                 "reference": "6d82e34bac0b46b55ea781e0499bd1dfcff94160"
->>>>>>> 99fd943f
             },
             "require": {
                 "php": ">=8.0",
@@ -2642,22 +2609,6 @@
                 "upf",
                 "utopia"
             ],
-<<<<<<< HEAD
-            "time": "2021-12-09T07:34:55+00:00"
-        },
-        {
-            "name": "utopia-php/swoole",
-            "version": "0.3.1",
-            "source": {
-                "type": "git",
-                "url": "https://github.com/utopia-php/swoole.git",
-                "reference": "b564dacb13472845f06df158ae5382e8098dfd7a"
-            },
-            "dist": {
-                "type": "zip",
-                "url": "https://api.github.com/repos/utopia-php/swoole/zipball/b564dacb13472845f06df158ae5382e8098dfd7a",
-                "reference": "b564dacb13472845f06df158ae5382e8098dfd7a",
-=======
             "time": "2021-12-14T07:04:35+00:00"
         },
         {
@@ -2672,7 +2623,6 @@
                 "type": "zip",
                 "url": "https://api.github.com/repos/utopia-php/swoole/zipball/2b714eddf77cd5eda1889219c9656d7c0a63ce73",
                 "reference": "2b714eddf77cd5eda1889219c9656d7c0a63ce73",
->>>>>>> 99fd943f
                 "shasum": ""
             },
             "require": {
@@ -2713,15 +2663,9 @@
             ],
             "support": {
                 "issues": "https://github.com/utopia-php/swoole/issues",
-<<<<<<< HEAD
-                "source": "https://github.com/utopia-php/swoole/tree/0.3.1"
-            },
-            "time": "2021-07-27T09:28:10+00:00"
-=======
                 "source": "https://github.com/utopia-php/swoole/tree/0.3.2"
             },
             "time": "2021-12-13T15:37:41+00:00"
->>>>>>> 99fd943f
         },
         {
             "name": "utopia-php/system",
