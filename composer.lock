--- conflicted
+++ resolved
@@ -4,11 +4,7 @@
         "Read more about it at https://getcomposer.org/doc/01-basic-usage.md#installing-dependencies",
         "This file is @generated automatically"
     ],
-<<<<<<< HEAD
     "content-hash": "407185a7ffb14acda25f4a449cdb5ffb",
-=======
-    "content-hash": "370390f068a8308603f857c40984de72",
->>>>>>> 49fa978d
     "packages": [
         {
             "name": "adhocore/jwt",
@@ -4977,16 +4973,16 @@
         },
         {
             "name": "symfony/console",
-            "version": "v5.2.7",
+            "version": "v5.2.8",
             "source": {
                 "type": "git",
                 "url": "https://github.com/symfony/console.git",
-                "reference": "90374b8ed059325b49a29b55b3f8bb4062c87629"
-            },
-            "dist": {
-                "type": "zip",
-                "url": "https://api.github.com/repos/symfony/console/zipball/90374b8ed059325b49a29b55b3f8bb4062c87629",
-                "reference": "90374b8ed059325b49a29b55b3f8bb4062c87629",
+                "reference": "864568fdc0208b3eba3638b6000b69d2386e6768"
+            },
+            "dist": {
+                "type": "zip",
+                "url": "https://api.github.com/repos/symfony/console/zipball/864568fdc0208b3eba3638b6000b69d2386e6768",
+                "reference": "864568fdc0208b3eba3638b6000b69d2386e6768",
                 "shasum": ""
             },
             "require": {
@@ -5054,7 +5050,7 @@
                 "terminal"
             ],
             "support": {
-                "source": "https://github.com/symfony/console/tree/v5.2.7"
+                "source": "https://github.com/symfony/console/tree/v5.2.8"
             },
             "funding": [
                 {
@@ -5070,7 +5066,7 @@
                     "type": "tidelift"
                 }
             ],
-            "time": "2021-04-19T14:07:32+00:00"
+            "time": "2021-05-11T15:45:21+00:00"
         },
         {
             "name": "symfony/polyfill-intl-grapheme",
@@ -5560,16 +5556,16 @@
         },
         {
             "name": "symfony/string",
-            "version": "v5.2.6",
+            "version": "v5.2.8",
             "source": {
                 "type": "git",
                 "url": "https://github.com/symfony/string.git",
-                "reference": "ad0bd91bce2054103f5eaa18ebeba8d3bc2a0572"
-            },
-            "dist": {
-                "type": "zip",
-                "url": "https://api.github.com/repos/symfony/string/zipball/ad0bd91bce2054103f5eaa18ebeba8d3bc2a0572",
-                "reference": "ad0bd91bce2054103f5eaa18ebeba8d3bc2a0572",
+                "reference": "01b35eb64cac8467c3f94cd0ce2d0d376bb7d1db"
+            },
+            "dist": {
+                "type": "zip",
+                "url": "https://api.github.com/repos/symfony/string/zipball/01b35eb64cac8467c3f94cd0ce2d0d376bb7d1db",
+                "reference": "01b35eb64cac8467c3f94cd0ce2d0d376bb7d1db",
                 "shasum": ""
             },
             "require": {
@@ -5623,7 +5619,7 @@
                 "utf8"
             ],
             "support": {
-                "source": "https://github.com/symfony/string/tree/v5.2.6"
+                "source": "https://github.com/symfony/string/tree/v5.2.8"
             },
             "funding": [
                 {
@@ -5639,7 +5635,7 @@
                     "type": "tidelift"
                 }
             ],
-            "time": "2021-03-17T17:12:15+00:00"
+            "time": "2021-05-10T14:56:10+00:00"
         },
         {
             "name": "theseer/tokenizer",
@@ -5693,16 +5689,16 @@
         },
         {
             "name": "twig/twig",
-            "version": "v2.14.4",
+            "version": "v2.14.6",
             "source": {
                 "type": "git",
                 "url": "https://github.com/twigphp/Twig.git",
-                "reference": "0b4ba691fb99ec7952d25deb36c0a83061b93bbf"
-            },
-            "dist": {
-                "type": "zip",
-                "url": "https://api.github.com/repos/twigphp/Twig/zipball/0b4ba691fb99ec7952d25deb36c0a83061b93bbf",
-                "reference": "0b4ba691fb99ec7952d25deb36c0a83061b93bbf",
+                "reference": "27e5cf2b05e3744accf39d4c68a3235d9966d260"
+            },
+            "dist": {
+                "type": "zip",
+                "url": "https://api.github.com/repos/twigphp/Twig/zipball/27e5cf2b05e3744accf39d4c68a3235d9966d260",
+                "reference": "27e5cf2b05e3744accf39d4c68a3235d9966d260",
                 "shasum": ""
             },
             "require": {
@@ -5756,7 +5752,7 @@
             ],
             "support": {
                 "issues": "https://github.com/twigphp/Twig/issues",
-                "source": "https://github.com/twigphp/Twig/tree/v2.14.4"
+                "source": "https://github.com/twigphp/Twig/tree/v2.14.6"
             },
             "funding": [
                 {
@@ -5768,7 +5764,7 @@
                     "type": "tidelift"
                 }
             ],
-            "time": "2021-03-10T10:05:55+00:00"
+            "time": "2021-05-16T12:12:47+00:00"
         },
         {
             "name": "vimeo/psalm",
