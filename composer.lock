--- conflicted
+++ resolved
@@ -4,11 +4,7 @@
         "Read more about it at https://getcomposer.org/doc/01-basic-usage.md#installing-dependencies",
         "This file is @generated automatically"
     ],
-<<<<<<< HEAD
-    "content-hash": "cc038543866be5b4ec46415e4fe830d3",
-=======
-    "content-hash": "993486075710ab0cdbba6c33f0b09218",
->>>>>>> 4f80bb87
+    "content-hash": "bbe0a04899feee1909b5924a2131dbee",
     "packages": [
         {
             "name": "adhocore/jwt",
