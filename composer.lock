{
    "_readme": [
        "This file locks the dependencies of your project to a known state",
        "Read more about it at https://getcomposer.org/doc/01-basic-usage.md#installing-dependencies",
        "This file is @generated automatically"
    ],
<<<<<<< HEAD
    "content-hash": "5e016b74b013e85c65fba2e46e5dc98a",
=======
    "content-hash": "78be7780db881871009109a373b2fc35",
>>>>>>> 42e56632
    "packages": [
        {
            "name": "adhocore/jwt",
            "version": "1.1.2",
            "source": {
                "type": "git",
                "url": "https://github.com/adhocore/php-jwt.git",
                "reference": "6c434af7170090bb7a8880d2bc220a2254ba7899"
            },
            "dist": {
                "type": "zip",
                "url": "https://api.github.com/repos/adhocore/php-jwt/zipball/6c434af7170090bb7a8880d2bc220a2254ba7899",
                "reference": "6c434af7170090bb7a8880d2bc220a2254ba7899",
                "shasum": ""
            },
            "require": {
                "php": "^7.0 || ^8.0"
            },
            "require-dev": {
                "phpunit/phpunit": "^6.5 || ^7.5"
            },
            "type": "library",
            "autoload": {
                "psr-4": {
                    "Ahc\\Jwt\\": "src/"
                }
            },
            "notification-url": "https://packagist.org/downloads/",
            "license": [
                "MIT"
            ],
            "authors": [
                {
                    "name": "Jitendra Adhikari",
                    "email": "jiten.adhikary@gmail.com"
                }
            ],
            "description": "Ultra lightweight JSON web token (JWT) library for PHP5.5+.",
            "keywords": [
                "auth",
                "json-web-token",
                "jwt",
                "jwt-auth",
                "jwt-php",
                "token"
            ],
            "support": {
                "issues": "https://github.com/adhocore/php-jwt/issues",
                "source": "https://github.com/adhocore/php-jwt/tree/1.1.2"
            },
            "funding": [
                {
                    "url": "https://paypal.me/ji10",
                    "type": "custom"
                }
            ],
            "time": "2021-02-20T09:56:44+00:00"
        },
        {
            "name": "appwrite/php-clamav",
            "version": "1.1.0",
            "source": {
                "type": "git",
                "url": "https://github.com/appwrite/php-clamav.git",
                "reference": "61d00f24f9e7766fbba233e7b8d09c5475388073"
            },
            "dist": {
                "type": "zip",
                "url": "https://api.github.com/repos/appwrite/php-clamav/zipball/61d00f24f9e7766fbba233e7b8d09c5475388073",
                "reference": "61d00f24f9e7766fbba233e7b8d09c5475388073",
                "shasum": ""
            },
            "require": {
                "ext-sockets": "*",
                "php": ">=7.1"
            },
            "require-dev": {
                "phpunit/phpunit": "^7.0"
            },
            "type": "library",
            "autoload": {
                "psr-4": {
                    "Appwrite\\ClamAV\\": "src/ClamAV"
                }
            },
            "notification-url": "https://packagist.org/downloads/",
            "license": [
                "MIT"
            ],
            "authors": [
                {
                    "name": "Eldad Fux",
                    "email": "eldad@appwrite.io"
                }
            ],
            "description": "ClamAV network and pipe client for PHP",
            "keywords": [
                "anti virus",
                "appwrite",
                "clamav",
                "php"
            ],
            "support": {
                "issues": "https://github.com/appwrite/php-clamav/issues",
                "source": "https://github.com/appwrite/php-clamav/tree/1.1.0"
            },
            "time": "2020-10-02T05:23:46+00:00"
        },
        {
            "name": "appwrite/php-runtimes",
            "version": "0.9.0",
            "source": {
                "type": "git",
                "url": "https://github.com/appwrite/runtimes.git",
                "reference": "e8aa94aa42f45711e11cb1da401b442ecc2c32a4"
            },
            "require": {
                "php": ">=8.0",
                "utopia-php/system": "0.4.*"
            },
            "require-dev": {
                "phpunit/phpunit": "^9.3",
                "vimeo/psalm": "4.0.1"
            },
            "type": "library",
            "autoload": {
                "psr-4": {
                    "Appwrite\\Runtimes\\": "src/Runtimes"
                }
            },
            "license": [
                "BSD-3-Clause"
            ],
            "authors": [
                {
                    "name": "Eldad Fux",
                    "email": "eldad@appwrite.io"
                },
                {
                    "name": "Torsten Dittmann",
                    "email": "torsten@appwrite.io"
                }
            ],
            "description": "Appwrite repository for Cloud Function runtimes that contains the configurations and tests for all of the Appwrite runtime environments.",
            "keywords": [
                "appwrite",
                "php",
                "runtimes"
            ],
            "time": "2022-05-16T10:54:14+00:00"
        },
        {
            "name": "chillerlan/php-qrcode",
            "version": "4.3.3",
            "source": {
                "type": "git",
                "url": "https://github.com/chillerlan/php-qrcode.git",
                "reference": "6356b246948ac1025882b3f55e7c68ebd4515ae3"
            },
            "dist": {
                "type": "zip",
                "url": "https://api.github.com/repos/chillerlan/php-qrcode/zipball/6356b246948ac1025882b3f55e7c68ebd4515ae3",
                "reference": "6356b246948ac1025882b3f55e7c68ebd4515ae3",
                "shasum": ""
            },
            "require": {
                "chillerlan/php-settings-container": "^2.1",
                "ext-mbstring": "*",
                "php": "^7.4 || ^8.0"
            },
            "require-dev": {
                "phan/phan": "^5.3",
                "phpunit/phpunit": "^9.5",
                "setasign/fpdf": "^1.8.2"
            },
            "suggest": {
                "chillerlan/php-authenticator": "Yet another Google authenticator! Also creates URIs for mobile apps.",
                "setasign/fpdf": "Required to use the QR FPDF output."
            },
            "type": "library",
            "autoload": {
                "psr-4": {
                    "chillerlan\\QRCode\\": "src/"
                }
            },
            "notification-url": "https://packagist.org/downloads/",
            "license": [
                "MIT"
            ],
            "authors": [
                {
                    "name": "Kazuhiko Arase",
                    "homepage": "https://github.com/kazuhikoarase"
                },
                {
                    "name": "Smiley",
                    "email": "smiley@chillerlan.net",
                    "homepage": "https://github.com/codemasher"
                },
                {
                    "name": "Contributors",
                    "homepage": "https://github.com/chillerlan/php-qrcode/graphs/contributors"
                }
            ],
            "description": "A QR code generator. PHP 7.4+",
            "homepage": "https://github.com/chillerlan/php-qrcode",
            "keywords": [
                "phpqrcode",
                "qr",
                "qr code",
                "qrcode",
                "qrcode-generator"
            ],
            "support": {
                "issues": "https://github.com/chillerlan/php-qrcode/issues",
                "source": "https://github.com/chillerlan/php-qrcode/tree/4.3.3"
            },
            "funding": [
                {
                    "url": "https://www.paypal.com/donate?hosted_button_id=WLYUNAT9ZTJZ4",
                    "type": "custom"
                },
                {
                    "url": "https://ko-fi.com/codemasher",
                    "type": "ko_fi"
                }
            ],
            "time": "2021-11-25T22:38:09+00:00"
        },
        {
            "name": "chillerlan/php-settings-container",
            "version": "2.1.3",
            "source": {
                "type": "git",
                "url": "https://github.com/chillerlan/php-settings-container.git",
                "reference": "125dd573b45ffc7cabecf385986a356ba2c6f602"
            },
            "dist": {
                "type": "zip",
                "url": "https://api.github.com/repos/chillerlan/php-settings-container/zipball/125dd573b45ffc7cabecf385986a356ba2c6f602",
                "reference": "125dd573b45ffc7cabecf385986a356ba2c6f602",
                "shasum": ""
            },
            "require": {
                "ext-json": "*",
                "php": "^7.4 || ^8.0"
            },
            "require-dev": {
                "phan/phan": "^5.3",
                "phpunit/phpunit": "^9.5"
            },
            "type": "library",
            "autoload": {
                "psr-4": {
                    "chillerlan\\Settings\\": "src/"
                }
            },
            "notification-url": "https://packagist.org/downloads/",
            "license": [
                "MIT"
            ],
            "authors": [
                {
                    "name": "Smiley",
                    "email": "smiley@chillerlan.net",
                    "homepage": "https://github.com/codemasher"
                }
            ],
            "description": "A container class for immutable settings objects. Not a DI container. PHP 7.4+",
            "homepage": "https://github.com/chillerlan/php-settings-container",
            "keywords": [
                "PHP7",
                "Settings",
                "configuration",
                "container",
                "helper"
            ],
            "support": {
                "issues": "https://github.com/chillerlan/php-settings-container/issues",
                "source": "https://github.com/chillerlan/php-settings-container"
            },
            "funding": [
                {
                    "url": "https://www.paypal.com/donate?hosted_button_id=WLYUNAT9ZTJZ4",
                    "type": "custom"
                },
                {
                    "url": "https://ko-fi.com/codemasher",
                    "type": "ko_fi"
                }
            ],
            "time": "2022-03-09T13:18:58+00:00"
        },
        {
            "name": "colinmollenhour/credis",
            "version": "v1.13.0",
            "source": {
                "type": "git",
                "url": "https://github.com/colinmollenhour/credis.git",
                "reference": "afec8e58ec93d2291c127fa19709a048f28641e5"
            },
            "dist": {
                "type": "zip",
                "url": "https://api.github.com/repos/colinmollenhour/credis/zipball/afec8e58ec93d2291c127fa19709a048f28641e5",
                "reference": "afec8e58ec93d2291c127fa19709a048f28641e5",
                "shasum": ""
            },
            "require": {
                "php": ">=5.6.0"
            },
            "suggest": {
                "ext-redis": "Improved performance for communicating with redis"
            },
            "type": "library",
            "autoload": {
                "classmap": [
                    "Client.php",
                    "Cluster.php",
                    "Sentinel.php",
                    "Module.php"
                ]
            },
            "notification-url": "https://packagist.org/downloads/",
            "license": [
                "MIT"
            ],
            "authors": [
                {
                    "name": "Colin Mollenhour",
                    "email": "colin@mollenhour.com"
                }
            ],
            "description": "Credis is a lightweight interface to the Redis key-value store which wraps the phpredis library when available for better performance.",
            "homepage": "https://github.com/colinmollenhour/credis",
            "support": {
                "issues": "https://github.com/colinmollenhour/credis/issues",
                "source": "https://github.com/colinmollenhour/credis/tree/v1.13.0"
            },
            "time": "2022-04-07T14:57:22+00:00"
        },
        {
            "name": "composer/package-versions-deprecated",
            "version": "1.11.99.5",
            "source": {
                "type": "git",
                "url": "https://github.com/composer/package-versions-deprecated.git",
                "reference": "b4f54f74ef3453349c24a845d22392cd31e65f1d"
            },
            "dist": {
                "type": "zip",
                "url": "https://api.github.com/repos/composer/package-versions-deprecated/zipball/b4f54f74ef3453349c24a845d22392cd31e65f1d",
                "reference": "b4f54f74ef3453349c24a845d22392cd31e65f1d",
                "shasum": ""
            },
            "require": {
                "composer-plugin-api": "^1.1.0 || ^2.0",
                "php": "^7 || ^8"
            },
            "replace": {
                "ocramius/package-versions": "1.11.99"
            },
            "require-dev": {
                "composer/composer": "^1.9.3 || ^2.0@dev",
                "ext-zip": "^1.13",
                "phpunit/phpunit": "^6.5 || ^7"
            },
            "type": "composer-plugin",
            "extra": {
                "class": "PackageVersions\\Installer",
                "branch-alias": {
                    "dev-master": "1.x-dev"
                }
            },
            "autoload": {
                "psr-4": {
                    "PackageVersions\\": "src/PackageVersions"
                }
            },
            "notification-url": "https://packagist.org/downloads/",
            "license": [
                "MIT"
            ],
            "authors": [
                {
                    "name": "Marco Pivetta",
                    "email": "ocramius@gmail.com"
                },
                {
                    "name": "Jordi Boggiano",
                    "email": "j.boggiano@seld.be"
                }
            ],
            "description": "Composer plugin that provides efficient querying for installed package versions (no runtime IO)",
            "support": {
                "issues": "https://github.com/composer/package-versions-deprecated/issues",
                "source": "https://github.com/composer/package-versions-deprecated/tree/1.11.99.5"
            },
            "funding": [
                {
                    "url": "https://packagist.com",
                    "type": "custom"
                },
                {
                    "url": "https://github.com/composer",
                    "type": "github"
                },
                {
                    "url": "https://tidelift.com/funding/github/packagist/composer/composer",
                    "type": "tidelift"
                }
            ],
            "time": "2022-01-17T14:14:24+00:00"
        },
        {
            "name": "dragonmantank/cron-expression",
            "version": "v3.3.1",
            "source": {
                "type": "git",
                "url": "https://github.com/dragonmantank/cron-expression.git",
                "reference": "be85b3f05b46c39bbc0d95f6c071ddff669510fa"
            },
            "dist": {
                "type": "zip",
                "url": "https://api.github.com/repos/dragonmantank/cron-expression/zipball/be85b3f05b46c39bbc0d95f6c071ddff669510fa",
                "reference": "be85b3f05b46c39bbc0d95f6c071ddff669510fa",
                "shasum": ""
            },
            "require": {
                "php": "^7.2|^8.0",
                "webmozart/assert": "^1.0"
            },
            "replace": {
                "mtdowling/cron-expression": "^1.0"
            },
            "require-dev": {
                "phpstan/extension-installer": "^1.0",
                "phpstan/phpstan": "^1.0",
                "phpstan/phpstan-webmozart-assert": "^1.0",
                "phpunit/phpunit": "^7.0|^8.0|^9.0"
            },
            "type": "library",
            "autoload": {
                "psr-4": {
                    "Cron\\": "src/Cron/"
                }
            },
            "notification-url": "https://packagist.org/downloads/",
            "license": [
                "MIT"
            ],
            "authors": [
                {
                    "name": "Chris Tankersley",
                    "email": "chris@ctankersley.com",
                    "homepage": "https://github.com/dragonmantank"
                }
            ],
            "description": "CRON for PHP: Calculate the next or previous run date and determine if a CRON expression is due",
            "keywords": [
                "cron",
                "schedule"
            ],
            "support": {
                "issues": "https://github.com/dragonmantank/cron-expression/issues",
                "source": "https://github.com/dragonmantank/cron-expression/tree/v3.3.1"
            },
            "funding": [
                {
                    "url": "https://github.com/dragonmantank",
                    "type": "github"
                }
            ],
            "time": "2022-01-18T15:43:28+00:00"
        },
        {
            "name": "guzzlehttp/guzzle",
            "version": "7.4.2",
            "source": {
                "type": "git",
                "url": "https://github.com/guzzle/guzzle.git",
                "reference": "ac1ec1cd9b5624694c3a40be801d94137afb12b4"
            },
            "dist": {
                "type": "zip",
                "url": "https://api.github.com/repos/guzzle/guzzle/zipball/ac1ec1cd9b5624694c3a40be801d94137afb12b4",
                "reference": "ac1ec1cd9b5624694c3a40be801d94137afb12b4",
                "shasum": ""
            },
            "require": {
                "ext-json": "*",
                "guzzlehttp/promises": "^1.5",
                "guzzlehttp/psr7": "^1.8.3 || ^2.1",
                "php": "^7.2.5 || ^8.0",
                "psr/http-client": "^1.0",
                "symfony/deprecation-contracts": "^2.2 || ^3.0"
            },
            "provide": {
                "psr/http-client-implementation": "1.0"
            },
            "require-dev": {
                "bamarni/composer-bin-plugin": "^1.4.1",
                "ext-curl": "*",
                "php-http/client-integration-tests": "^3.0",
                "phpunit/phpunit": "^8.5.5 || ^9.3.5",
                "psr/log": "^1.1 || ^2.0 || ^3.0"
            },
            "suggest": {
                "ext-curl": "Required for CURL handler support",
                "ext-intl": "Required for Internationalized Domain Name (IDN) support",
                "psr/log": "Required for using the Log middleware"
            },
            "type": "library",
            "extra": {
                "branch-alias": {
                    "dev-master": "7.4-dev"
                }
            },
            "autoload": {
                "files": [
                    "src/functions_include.php"
                ],
                "psr-4": {
                    "GuzzleHttp\\": "src/"
                }
            },
            "notification-url": "https://packagist.org/downloads/",
            "license": [
                "MIT"
            ],
            "authors": [
                {
                    "name": "Graham Campbell",
                    "email": "hello@gjcampbell.co.uk",
                    "homepage": "https://github.com/GrahamCampbell"
                },
                {
                    "name": "Michael Dowling",
                    "email": "mtdowling@gmail.com",
                    "homepage": "https://github.com/mtdowling"
                },
                {
                    "name": "Jeremy Lindblom",
                    "email": "jeremeamia@gmail.com",
                    "homepage": "https://github.com/jeremeamia"
                },
                {
                    "name": "George Mponos",
                    "email": "gmponos@gmail.com",
                    "homepage": "https://github.com/gmponos"
                },
                {
                    "name": "Tobias Nyholm",
                    "email": "tobias.nyholm@gmail.com",
                    "homepage": "https://github.com/Nyholm"
                },
                {
                    "name": "Márk Sági-Kazár",
                    "email": "mark.sagikazar@gmail.com",
                    "homepage": "https://github.com/sagikazarmark"
                },
                {
                    "name": "Tobias Schultze",
                    "email": "webmaster@tubo-world.de",
                    "homepage": "https://github.com/Tobion"
                }
            ],
            "description": "Guzzle is a PHP HTTP client library",
            "keywords": [
                "client",
                "curl",
                "framework",
                "http",
                "http client",
                "psr-18",
                "psr-7",
                "rest",
                "web service"
            ],
            "support": {
                "issues": "https://github.com/guzzle/guzzle/issues",
                "source": "https://github.com/guzzle/guzzle/tree/7.4.2"
            },
            "funding": [
                {
                    "url": "https://github.com/GrahamCampbell",
                    "type": "github"
                },
                {
                    "url": "https://github.com/Nyholm",
                    "type": "github"
                },
                {
                    "url": "https://tidelift.com/funding/github/packagist/guzzlehttp/guzzle",
                    "type": "tidelift"
                }
            ],
            "time": "2022-03-20T14:16:28+00:00"
        },
        {
            "name": "guzzlehttp/promises",
            "version": "1.5.1",
            "source": {
                "type": "git",
                "url": "https://github.com/guzzle/promises.git",
                "reference": "fe752aedc9fd8fcca3fe7ad05d419d32998a06da"
            },
            "dist": {
                "type": "zip",
                "url": "https://api.github.com/repos/guzzle/promises/zipball/fe752aedc9fd8fcca3fe7ad05d419d32998a06da",
                "reference": "fe752aedc9fd8fcca3fe7ad05d419d32998a06da",
                "shasum": ""
            },
            "require": {
                "php": ">=5.5"
            },
            "require-dev": {
                "symfony/phpunit-bridge": "^4.4 || ^5.1"
            },
            "type": "library",
            "extra": {
                "branch-alias": {
                    "dev-master": "1.5-dev"
                }
            },
            "autoload": {
                "files": [
                    "src/functions_include.php"
                ],
                "psr-4": {
                    "GuzzleHttp\\Promise\\": "src/"
                }
            },
            "notification-url": "https://packagist.org/downloads/",
            "license": [
                "MIT"
            ],
            "authors": [
                {
                    "name": "Graham Campbell",
                    "email": "hello@gjcampbell.co.uk",
                    "homepage": "https://github.com/GrahamCampbell"
                },
                {
                    "name": "Michael Dowling",
                    "email": "mtdowling@gmail.com",
                    "homepage": "https://github.com/mtdowling"
                },
                {
                    "name": "Tobias Nyholm",
                    "email": "tobias.nyholm@gmail.com",
                    "homepage": "https://github.com/Nyholm"
                },
                {
                    "name": "Tobias Schultze",
                    "email": "webmaster@tubo-world.de",
                    "homepage": "https://github.com/Tobion"
                }
            ],
            "description": "Guzzle promises library",
            "keywords": [
                "promise"
            ],
            "support": {
                "issues": "https://github.com/guzzle/promises/issues",
                "source": "https://github.com/guzzle/promises/tree/1.5.1"
            },
            "funding": [
                {
                    "url": "https://github.com/GrahamCampbell",
                    "type": "github"
                },
                {
                    "url": "https://github.com/Nyholm",
                    "type": "github"
                },
                {
                    "url": "https://tidelift.com/funding/github/packagist/guzzlehttp/promises",
                    "type": "tidelift"
                }
            ],
            "time": "2021-10-22T20:56:57+00:00"
        },
        {
            "name": "guzzlehttp/psr7",
            "version": "2.2.1",
            "source": {
                "type": "git",
                "url": "https://github.com/guzzle/psr7.git",
                "reference": "c94a94f120803a18554c1805ef2e539f8285f9a2"
            },
            "dist": {
                "type": "zip",
                "url": "https://api.github.com/repos/guzzle/psr7/zipball/c94a94f120803a18554c1805ef2e539f8285f9a2",
                "reference": "c94a94f120803a18554c1805ef2e539f8285f9a2",
                "shasum": ""
            },
            "require": {
                "php": "^7.2.5 || ^8.0",
                "psr/http-factory": "^1.0",
                "psr/http-message": "^1.0",
                "ralouphie/getallheaders": "^3.0"
            },
            "provide": {
                "psr/http-factory-implementation": "1.0",
                "psr/http-message-implementation": "1.0"
            },
            "require-dev": {
                "bamarni/composer-bin-plugin": "^1.4.1",
                "http-interop/http-factory-tests": "^0.9",
                "phpunit/phpunit": "^8.5.8 || ^9.3.10"
            },
            "suggest": {
                "laminas/laminas-httphandlerrunner": "Emit PSR-7 responses"
            },
            "type": "library",
            "extra": {
                "branch-alias": {
                    "dev-master": "2.2-dev"
                }
            },
            "autoload": {
                "psr-4": {
                    "GuzzleHttp\\Psr7\\": "src/"
                }
            },
            "notification-url": "https://packagist.org/downloads/",
            "license": [
                "MIT"
            ],
            "authors": [
                {
                    "name": "Graham Campbell",
                    "email": "hello@gjcampbell.co.uk",
                    "homepage": "https://github.com/GrahamCampbell"
                },
                {
                    "name": "Michael Dowling",
                    "email": "mtdowling@gmail.com",
                    "homepage": "https://github.com/mtdowling"
                },
                {
                    "name": "George Mponos",
                    "email": "gmponos@gmail.com",
                    "homepage": "https://github.com/gmponos"
                },
                {
                    "name": "Tobias Nyholm",
                    "email": "tobias.nyholm@gmail.com",
                    "homepage": "https://github.com/Nyholm"
                },
                {
                    "name": "Márk Sági-Kazár",
                    "email": "mark.sagikazar@gmail.com",
                    "homepage": "https://github.com/sagikazarmark"
                },
                {
                    "name": "Tobias Schultze",
                    "email": "webmaster@tubo-world.de",
                    "homepage": "https://github.com/Tobion"
                },
                {
                    "name": "Márk Sági-Kazár",
                    "email": "mark.sagikazar@gmail.com",
                    "homepage": "https://sagikazarmark.hu"
                }
            ],
            "description": "PSR-7 message implementation that also provides common utility methods",
            "keywords": [
                "http",
                "message",
                "psr-7",
                "request",
                "response",
                "stream",
                "uri",
                "url"
            ],
            "support": {
                "issues": "https://github.com/guzzle/psr7/issues",
                "source": "https://github.com/guzzle/psr7/tree/2.2.1"
            },
            "funding": [
                {
                    "url": "https://github.com/GrahamCampbell",
                    "type": "github"
                },
                {
                    "url": "https://github.com/Nyholm",
                    "type": "github"
                },
                {
                    "url": "https://tidelift.com/funding/github/packagist/guzzlehttp/psr7",
                    "type": "tidelift"
                }
            ],
            "time": "2022-03-20T21:55:58+00:00"
        },
        {
            "name": "influxdb/influxdb-php",
            "version": "1.15.2",
            "source": {
                "type": "git",
                "url": "https://github.com/influxdata/influxdb-php.git",
                "reference": "d6e59f4f04ab9107574fda69c2cbe36671253d03"
            },
            "dist": {
                "type": "zip",
                "url": "https://api.github.com/repos/influxdata/influxdb-php/zipball/d6e59f4f04ab9107574fda69c2cbe36671253d03",
                "reference": "d6e59f4f04ab9107574fda69c2cbe36671253d03",
                "shasum": ""
            },
            "require": {
                "guzzlehttp/guzzle": "^6.0|^7.0",
                "php": "^5.5 || ^7.0 || ^8.0"
            },
            "require-dev": {
                "dms/phpunit-arraysubset-asserts": "^0.2.1",
                "phpunit/phpunit": "^9.5"
            },
            "suggest": {
                "ext-curl": "Curl extension, needed for Curl driver",
                "stefanotorresi/influxdb-php-async": "An asyncronous client for InfluxDB, implemented via ReactPHP."
            },
            "type": "library",
            "autoload": {
                "psr-4": {
                    "InfluxDB\\": "src/InfluxDB"
                }
            },
            "notification-url": "https://packagist.org/downloads/",
            "license": [
                "MIT"
            ],
            "authors": [
                {
                    "name": "Stephen Hoogendijk",
                    "email": "stephen@tca0.nl"
                },
                {
                    "name": "Daniel Martinez",
                    "email": "danimartcas@hotmail.com"
                },
                {
                    "name": "Gianluca Arbezzano",
                    "email": "gianarb92@gmail.com"
                }
            ],
            "description": "InfluxDB client library for PHP",
            "keywords": [
                "client",
                "influxdata",
                "influxdb",
                "influxdb class",
                "influxdb client",
                "influxdb library",
                "time series"
            ],
            "support": {
                "issues": "https://github.com/influxdata/influxdb-php/issues",
                "source": "https://github.com/influxdata/influxdb-php/tree/1.15.2"
            },
            "time": "2020-12-26T17:45:17+00:00"
        },
        {
            "name": "jean85/pretty-package-versions",
            "version": "1.6.0",
            "source": {
                "type": "git",
                "url": "https://github.com/Jean85/pretty-package-versions.git",
                "reference": "1e0104b46f045868f11942aea058cd7186d6c303"
            },
            "dist": {
                "type": "zip",
                "url": "https://api.github.com/repos/Jean85/pretty-package-versions/zipball/1e0104b46f045868f11942aea058cd7186d6c303",
                "reference": "1e0104b46f045868f11942aea058cd7186d6c303",
                "shasum": ""
            },
            "require": {
                "composer/package-versions-deprecated": "^1.8.0",
                "php": "^7.0|^8.0"
            },
            "require-dev": {
                "phpunit/phpunit": "^6.0|^8.5|^9.2"
            },
            "type": "library",
            "extra": {
                "branch-alias": {
                    "dev-master": "1.x-dev"
                }
            },
            "autoload": {
                "psr-4": {
                    "Jean85\\": "src/"
                }
            },
            "notification-url": "https://packagist.org/downloads/",
            "license": [
                "MIT"
            ],
            "authors": [
                {
                    "name": "Alessandro Lai",
                    "email": "alessandro.lai85@gmail.com"
                }
            ],
            "description": "A wrapper for ocramius/package-versions to get pretty versions strings",
            "keywords": [
                "composer",
                "package",
                "release",
                "versions"
            ],
            "support": {
                "issues": "https://github.com/Jean85/pretty-package-versions/issues",
                "source": "https://github.com/Jean85/pretty-package-versions/tree/1.6.0"
            },
            "time": "2021-02-04T16:20:16+00:00"
        },
        {
            "name": "matomo/device-detector",
            "version": "6.0.0",
            "source": {
                "type": "git",
                "url": "https://github.com/matomo-org/device-detector.git",
                "reference": "7fc2af3af62bd69e6e3404d561e371a83c112be9"
            },
            "dist": {
                "type": "zip",
                "url": "https://api.github.com/repos/matomo-org/device-detector/zipball/7fc2af3af62bd69e6e3404d561e371a83c112be9",
                "reference": "7fc2af3af62bd69e6e3404d561e371a83c112be9",
                "shasum": ""
            },
            "require": {
                "mustangostang/spyc": "*",
                "php": "^7.2|^8.0"
            },
            "replace": {
                "piwik/device-detector": "self.version"
            },
            "require-dev": {
                "matthiasmullie/scrapbook": "^1.4.7",
                "mayflower/mo4-coding-standard": "^v8.0.0",
                "phpstan/phpstan": "^0.12.52",
                "phpunit/phpunit": "^8.5.8",
                "psr/cache": "^1.0.1",
                "psr/simple-cache": "^1.0.1",
                "symfony/yaml": "^5.1.7"
            },
            "suggest": {
                "doctrine/cache": "Can directly be used for caching purpose",
                "ext-yaml": "Necessary for using the Pecl YAML parser"
            },
            "type": "library",
            "autoload": {
                "psr-4": {
                    "DeviceDetector\\": ""
                },
                "exclude-from-classmap": [
                    "Tests/"
                ]
            },
            "notification-url": "https://packagist.org/downloads/",
            "license": [
                "LGPL-3.0-or-later"
            ],
            "authors": [
                {
                    "name": "The Matomo Team",
                    "email": "hello@matomo.org",
                    "homepage": "https://matomo.org/team/"
                }
            ],
            "description": "The Universal Device Detection library, that parses User Agents and detects devices (desktop, tablet, mobile, tv, cars, console, etc.), clients (browsers, media players, mobile apps, feed readers, libraries, etc), operating systems, devices, brands and models.",
            "homepage": "https://matomo.org",
            "keywords": [
                "devicedetection",
                "parser",
                "useragent"
            ],
            "support": {
                "forum": "https://forum.matomo.org/",
                "issues": "https://github.com/matomo-org/device-detector/issues",
                "source": "https://github.com/matomo-org/matomo",
                "wiki": "https://dev.matomo.org/"
            },
            "time": "2022-04-11T09:58:17+00:00"
        },
        {
            "name": "mongodb/mongodb",
            "version": "1.8.0",
            "source": {
                "type": "git",
                "url": "https://github.com/mongodb/mongo-php-library.git",
                "reference": "953dbc19443aa9314c44b7217a16873347e6840d"
            },
            "dist": {
                "type": "zip",
                "url": "https://api.github.com/repos/mongodb/mongo-php-library/zipball/953dbc19443aa9314c44b7217a16873347e6840d",
                "reference": "953dbc19443aa9314c44b7217a16873347e6840d",
                "shasum": ""
            },
            "require": {
                "ext-hash": "*",
                "ext-json": "*",
                "ext-mongodb": "^1.8.1",
                "jean85/pretty-package-versions": "^1.2",
                "php": "^7.0 || ^8.0",
                "symfony/polyfill-php80": "^1.19"
            },
            "require-dev": {
                "squizlabs/php_codesniffer": "^3.5, <3.5.5",
                "symfony/phpunit-bridge": "5.x-dev"
            },
            "type": "library",
            "extra": {
                "branch-alias": {
                    "dev-master": "1.8.x-dev"
                }
            },
            "autoload": {
                "files": [
                    "src/functions.php"
                ],
                "psr-4": {
                    "MongoDB\\": "src/"
                }
            },
            "notification-url": "https://packagist.org/downloads/",
            "license": [
                "Apache-2.0"
            ],
            "authors": [
                {
                    "name": "Andreas Braun",
                    "email": "andreas.braun@mongodb.com"
                },
                {
                    "name": "Jeremy Mikola",
                    "email": "jmikola@gmail.com"
                }
            ],
            "description": "MongoDB driver library",
            "homepage": "https://jira.mongodb.org/browse/PHPLIB",
            "keywords": [
                "database",
                "driver",
                "mongodb",
                "persistence"
            ],
            "support": {
                "issues": "https://github.com/mongodb/mongo-php-library/issues",
                "source": "https://github.com/mongodb/mongo-php-library/tree/1.8.0"
            },
            "time": "2020-11-25T12:26:02+00:00"
        },
        {
            "name": "mustangostang/spyc",
            "version": "0.6.3",
            "source": {
                "type": "git",
                "url": "git@github.com:mustangostang/spyc.git",
                "reference": "4627c838b16550b666d15aeae1e5289dd5b77da0"
            },
            "dist": {
                "type": "zip",
                "url": "https://api.github.com/repos/mustangostang/spyc/zipball/4627c838b16550b666d15aeae1e5289dd5b77da0",
                "reference": "4627c838b16550b666d15aeae1e5289dd5b77da0",
                "shasum": ""
            },
            "require": {
                "php": ">=5.3.1"
            },
            "require-dev": {
                "phpunit/phpunit": "4.3.*@dev"
            },
            "type": "library",
            "extra": {
                "branch-alias": {
                    "dev-master": "0.5.x-dev"
                }
            },
            "autoload": {
                "files": [
                    "Spyc.php"
                ]
            },
            "notification-url": "https://packagist.org/downloads/",
            "license": [
                "MIT"
            ],
            "authors": [
                {
                    "name": "mustangostang",
                    "email": "vlad.andersen@gmail.com"
                }
            ],
            "description": "A simple YAML loader/dumper class for PHP",
            "homepage": "https://github.com/mustangostang/spyc/",
            "keywords": [
                "spyc",
                "yaml",
                "yml"
            ],
            "time": "2019-09-10T13:16:29+00:00"
        },
        {
            "name": "phpmailer/phpmailer",
            "version": "v6.6.0",
            "source": {
                "type": "git",
                "url": "https://github.com/PHPMailer/PHPMailer.git",
                "reference": "e43bac82edc26ca04b36143a48bde1c051cfd5b1"
            },
            "dist": {
                "type": "zip",
                "url": "https://api.github.com/repos/PHPMailer/PHPMailer/zipball/e43bac82edc26ca04b36143a48bde1c051cfd5b1",
                "reference": "e43bac82edc26ca04b36143a48bde1c051cfd5b1",
                "shasum": ""
            },
            "require": {
                "ext-ctype": "*",
                "ext-filter": "*",
                "ext-hash": "*",
                "php": ">=5.5.0"
            },
            "require-dev": {
                "dealerdirect/phpcodesniffer-composer-installer": "^0.7.0",
                "doctrine/annotations": "^1.2",
                "php-parallel-lint/php-console-highlighter": "^0.5.0",
                "php-parallel-lint/php-parallel-lint": "^1.3.1",
                "phpcompatibility/php-compatibility": "^9.3.5",
                "roave/security-advisories": "dev-latest",
                "squizlabs/php_codesniffer": "^3.6.2",
                "yoast/phpunit-polyfills": "^1.0.0"
            },
            "suggest": {
                "ext-mbstring": "Needed to send email in multibyte encoding charset or decode encoded addresses",
                "hayageek/oauth2-yahoo": "Needed for Yahoo XOAUTH2 authentication",
                "league/oauth2-google": "Needed for Google XOAUTH2 authentication",
                "psr/log": "For optional PSR-3 debug logging",
                "stevenmaguire/oauth2-microsoft": "Needed for Microsoft XOAUTH2 authentication",
                "symfony/polyfill-mbstring": "To support UTF-8 if the Mbstring PHP extension is not enabled (^1.2)"
            },
            "type": "library",
            "autoload": {
                "psr-4": {
                    "PHPMailer\\PHPMailer\\": "src/"
                }
            },
            "notification-url": "https://packagist.org/downloads/",
            "license": [
                "LGPL-2.1-only"
            ],
            "authors": [
                {
                    "name": "Marcus Bointon",
                    "email": "phpmailer@synchromedia.co.uk"
                },
                {
                    "name": "Jim Jagielski",
                    "email": "jimjag@gmail.com"
                },
                {
                    "name": "Andy Prevost",
                    "email": "codeworxtech@users.sourceforge.net"
                },
                {
                    "name": "Brent R. Matzelle"
                }
            ],
            "description": "PHPMailer is a full-featured email creation and transfer class for PHP",
            "support": {
                "issues": "https://github.com/PHPMailer/PHPMailer/issues",
                "source": "https://github.com/PHPMailer/PHPMailer/tree/v6.6.0"
            },
            "funding": [
                {
                    "url": "https://github.com/Synchro",
                    "type": "github"
                }
            ],
            "time": "2022-02-28T15:31:21+00:00"
        },
        {
            "name": "psr/http-client",
            "version": "1.0.1",
            "source": {
                "type": "git",
                "url": "https://github.com/php-fig/http-client.git",
                "reference": "2dfb5f6c5eff0e91e20e913f8c5452ed95b86621"
            },
            "dist": {
                "type": "zip",
                "url": "https://api.github.com/repos/php-fig/http-client/zipball/2dfb5f6c5eff0e91e20e913f8c5452ed95b86621",
                "reference": "2dfb5f6c5eff0e91e20e913f8c5452ed95b86621",
                "shasum": ""
            },
            "require": {
                "php": "^7.0 || ^8.0",
                "psr/http-message": "^1.0"
            },
            "type": "library",
            "extra": {
                "branch-alias": {
                    "dev-master": "1.0.x-dev"
                }
            },
            "autoload": {
                "psr-4": {
                    "Psr\\Http\\Client\\": "src/"
                }
            },
            "notification-url": "https://packagist.org/downloads/",
            "license": [
                "MIT"
            ],
            "authors": [
                {
                    "name": "PHP-FIG",
                    "homepage": "http://www.php-fig.org/"
                }
            ],
            "description": "Common interface for HTTP clients",
            "homepage": "https://github.com/php-fig/http-client",
            "keywords": [
                "http",
                "http-client",
                "psr",
                "psr-18"
            ],
            "support": {
                "source": "https://github.com/php-fig/http-client/tree/master"
            },
            "time": "2020-06-29T06:28:15+00:00"
        },
        {
            "name": "psr/http-factory",
            "version": "1.0.1",
            "source": {
                "type": "git",
                "url": "https://github.com/php-fig/http-factory.git",
                "reference": "12ac7fcd07e5b077433f5f2bee95b3a771bf61be"
            },
            "dist": {
                "type": "zip",
                "url": "https://api.github.com/repos/php-fig/http-factory/zipball/12ac7fcd07e5b077433f5f2bee95b3a771bf61be",
                "reference": "12ac7fcd07e5b077433f5f2bee95b3a771bf61be",
                "shasum": ""
            },
            "require": {
                "php": ">=7.0.0",
                "psr/http-message": "^1.0"
            },
            "type": "library",
            "extra": {
                "branch-alias": {
                    "dev-master": "1.0.x-dev"
                }
            },
            "autoload": {
                "psr-4": {
                    "Psr\\Http\\Message\\": "src/"
                }
            },
            "notification-url": "https://packagist.org/downloads/",
            "license": [
                "MIT"
            ],
            "authors": [
                {
                    "name": "PHP-FIG",
                    "homepage": "http://www.php-fig.org/"
                }
            ],
            "description": "Common interfaces for PSR-7 HTTP message factories",
            "keywords": [
                "factory",
                "http",
                "message",
                "psr",
                "psr-17",
                "psr-7",
                "request",
                "response"
            ],
            "support": {
                "source": "https://github.com/php-fig/http-factory/tree/master"
            },
            "time": "2019-04-30T12:38:16+00:00"
        },
        {
            "name": "psr/http-message",
            "version": "1.0.1",
            "source": {
                "type": "git",
                "url": "https://github.com/php-fig/http-message.git",
                "reference": "f6561bf28d520154e4b0ec72be95418abe6d9363"
            },
            "dist": {
                "type": "zip",
                "url": "https://api.github.com/repos/php-fig/http-message/zipball/f6561bf28d520154e4b0ec72be95418abe6d9363",
                "reference": "f6561bf28d520154e4b0ec72be95418abe6d9363",
                "shasum": ""
            },
            "require": {
                "php": ">=5.3.0"
            },
            "type": "library",
            "extra": {
                "branch-alias": {
                    "dev-master": "1.0.x-dev"
                }
            },
            "autoload": {
                "psr-4": {
                    "Psr\\Http\\Message\\": "src/"
                }
            },
            "notification-url": "https://packagist.org/downloads/",
            "license": [
                "MIT"
            ],
            "authors": [
                {
                    "name": "PHP-FIG",
                    "homepage": "http://www.php-fig.org/"
                }
            ],
            "description": "Common interface for HTTP messages",
            "homepage": "https://github.com/php-fig/http-message",
            "keywords": [
                "http",
                "http-message",
                "psr",
                "psr-7",
                "request",
                "response"
            ],
            "support": {
                "source": "https://github.com/php-fig/http-message/tree/master"
            },
            "time": "2016-08-06T14:39:51+00:00"
        },
        {
            "name": "psr/log",
            "version": "1.1.4",
            "source": {
                "type": "git",
                "url": "https://github.com/php-fig/log.git",
                "reference": "d49695b909c3b7628b6289db5479a1c204601f11"
            },
            "dist": {
                "type": "zip",
                "url": "https://api.github.com/repos/php-fig/log/zipball/d49695b909c3b7628b6289db5479a1c204601f11",
                "reference": "d49695b909c3b7628b6289db5479a1c204601f11",
                "shasum": ""
            },
            "require": {
                "php": ">=5.3.0"
            },
            "type": "library",
            "extra": {
                "branch-alias": {
                    "dev-master": "1.1.x-dev"
                }
            },
            "autoload": {
                "psr-4": {
                    "Psr\\Log\\": "Psr/Log/"
                }
            },
            "notification-url": "https://packagist.org/downloads/",
            "license": [
                "MIT"
            ],
            "authors": [
                {
                    "name": "PHP-FIG",
                    "homepage": "https://www.php-fig.org/"
                }
            ],
            "description": "Common interface for logging libraries",
            "homepage": "https://github.com/php-fig/log",
            "keywords": [
                "log",
                "psr",
                "psr-3"
            ],
            "support": {
                "source": "https://github.com/php-fig/log/tree/1.1.4"
            },
            "time": "2021-05-03T11:20:27+00:00"
        },
        {
            "name": "ralouphie/getallheaders",
            "version": "3.0.3",
            "source": {
                "type": "git",
                "url": "https://github.com/ralouphie/getallheaders.git",
                "reference": "120b605dfeb996808c31b6477290a714d356e822"
            },
            "dist": {
                "type": "zip",
                "url": "https://api.github.com/repos/ralouphie/getallheaders/zipball/120b605dfeb996808c31b6477290a714d356e822",
                "reference": "120b605dfeb996808c31b6477290a714d356e822",
                "shasum": ""
            },
            "require": {
                "php": ">=5.6"
            },
            "require-dev": {
                "php-coveralls/php-coveralls": "^2.1",
                "phpunit/phpunit": "^5 || ^6.5"
            },
            "type": "library",
            "autoload": {
                "files": [
                    "src/getallheaders.php"
                ]
            },
            "notification-url": "https://packagist.org/downloads/",
            "license": [
                "MIT"
            ],
            "authors": [
                {
                    "name": "Ralph Khattar",
                    "email": "ralph.khattar@gmail.com"
                }
            ],
            "description": "A polyfill for getallheaders.",
            "support": {
                "issues": "https://github.com/ralouphie/getallheaders/issues",
                "source": "https://github.com/ralouphie/getallheaders/tree/develop"
            },
            "time": "2019-03-08T08:55:37+00:00"
        },
        {
            "name": "resque/php-resque",
            "version": "v1.3.6",
            "source": {
                "type": "git",
                "url": "https://github.com/resque/php-resque.git",
                "reference": "fe41c04763699b1318d97ed14cc78583e9380161"
            },
            "dist": {
                "type": "zip",
                "url": "https://api.github.com/repos/resque/php-resque/zipball/fe41c04763699b1318d97ed14cc78583e9380161",
                "reference": "fe41c04763699b1318d97ed14cc78583e9380161",
                "shasum": ""
            },
            "require": {
                "colinmollenhour/credis": "~1.7",
                "php": ">=5.6.0",
                "psr/log": "~1.0"
            },
            "require-dev": {
                "phpunit/phpunit": "^5.7"
            },
            "suggest": {
                "ext-pcntl": "REQUIRED for forking processes on platforms that support it (so anything but Windows).",
                "ext-proctitle": "Allows php-resque to rename the title of UNIX processes to show the status of a worker.",
                "ext-redis": "Native PHP extension for Redis connectivity. Credis will automatically utilize when available."
            },
            "bin": [
                "bin/resque",
                "bin/resque-scheduler"
            ],
            "type": "library",
            "extra": {
                "branch-alias": {
                    "dev-master": "1.0-dev"
                }
            },
            "autoload": {
                "psr-0": {
                    "Resque": "lib",
                    "ResqueScheduler": "lib"
                }
            },
            "notification-url": "https://packagist.org/downloads/",
            "license": [
                "MIT"
            ],
            "authors": [
                {
                    "name": "Dan Hunsaker",
                    "email": "danhunsaker+resque@gmail.com",
                    "role": "Maintainer"
                },
                {
                    "name": "Rajib Ahmed",
                    "homepage": "https://github.com/rajibahmed",
                    "role": "Maintainer"
                },
                {
                    "name": "Steve Klabnik",
                    "email": "steve@steveklabnik.com",
                    "role": "Maintainer"
                },
                {
                    "name": "Chris Boulton",
                    "email": "chris@bigcommerce.com",
                    "role": "Creator"
                }
            ],
            "description": "Redis backed library for creating background jobs and processing them later. Based on resque for Ruby.",
            "homepage": "http://www.github.com/resque/php-resque/",
            "keywords": [
                "background",
                "job",
                "redis",
                "resque"
            ],
            "support": {
                "issues": "https://github.com/resque/php-resque/issues",
                "source": "https://github.com/resque/php-resque/tree/v1.3.6"
            },
            "time": "2020-04-16T16:39:50+00:00"
        },
        {
            "name": "slickdeals/statsd",
            "version": "3.1.0",
            "source": {
                "type": "git",
                "url": "https://github.com/Slickdeals/statsd-php.git",
                "reference": "225588a0a079e145359049f6e5e23eedb1b4c17f"
            },
            "dist": {
                "type": "zip",
                "url": "https://api.github.com/repos/Slickdeals/statsd-php/zipball/225588a0a079e145359049f6e5e23eedb1b4c17f",
                "reference": "225588a0a079e145359049f6e5e23eedb1b4c17f",
                "shasum": ""
            },
            "require": {
                "php": ">= 7.3 || ^8"
            },
            "replace": {
                "domnikl/statsd": "self.version"
            },
            "require-dev": {
                "friendsofphp/php-cs-fixer": "^3.0",
                "phpunit/phpunit": "^9",
                "vimeo/psalm": "^4.6"
            },
            "type": "library",
            "autoload": {
                "psr-4": {
                    "Domnikl\\Statsd\\": "src/"
                }
            },
            "notification-url": "https://packagist.org/downloads/",
            "license": [
                "MIT"
            ],
            "authors": [
                {
                    "name": "Dominik Liebler",
                    "email": "liebler.dominik@gmail.com"
                }
            ],
            "description": "a PHP client for statsd",
            "homepage": "https://github.com/Slickdeals/statsd-php",
            "keywords": [
                "Metrics",
                "monitoring",
                "statistics",
                "statsd",
                "udp"
            ],
            "support": {
                "issues": "https://github.com/Slickdeals/statsd-php/issues",
                "source": "https://github.com/Slickdeals/statsd-php/tree/3.1.0"
            },
            "time": "2021-06-04T20:33:46+00:00"
        },
        {
            "name": "symfony/deprecation-contracts",
            "version": "v3.0.1",
            "source": {
                "type": "git",
                "url": "https://github.com/symfony/deprecation-contracts.git",
                "reference": "26954b3d62a6c5fd0ea8a2a00c0353a14978d05c"
            },
            "dist": {
                "type": "zip",
                "url": "https://api.github.com/repos/symfony/deprecation-contracts/zipball/26954b3d62a6c5fd0ea8a2a00c0353a14978d05c",
                "reference": "26954b3d62a6c5fd0ea8a2a00c0353a14978d05c",
                "shasum": ""
            },
            "require": {
                "php": ">=8.0.2"
            },
            "type": "library",
            "extra": {
                "branch-alias": {
                    "dev-main": "3.0-dev"
                },
                "thanks": {
                    "name": "symfony/contracts",
                    "url": "https://github.com/symfony/contracts"
                }
            },
            "autoload": {
                "files": [
                    "function.php"
                ]
            },
            "notification-url": "https://packagist.org/downloads/",
            "license": [
                "MIT"
            ],
            "authors": [
                {
                    "name": "Nicolas Grekas",
                    "email": "p@tchwork.com"
                },
                {
                    "name": "Symfony Community",
                    "homepage": "https://symfony.com/contributors"
                }
            ],
            "description": "A generic function and convention to trigger deprecation notices",
            "homepage": "https://symfony.com",
            "support": {
                "source": "https://github.com/symfony/deprecation-contracts/tree/v3.0.1"
            },
            "funding": [
                {
                    "url": "https://symfony.com/sponsor",
                    "type": "custom"
                },
                {
                    "url": "https://github.com/fabpot",
                    "type": "github"
                },
                {
                    "url": "https://tidelift.com/funding/github/packagist/symfony/symfony",
                    "type": "tidelift"
                }
            ],
            "time": "2022-01-02T09:55:41+00:00"
        },
        {
            "name": "symfony/polyfill-ctype",
            "version": "v1.25.0",
            "source": {
                "type": "git",
                "url": "https://github.com/symfony/polyfill-ctype.git",
                "reference": "30885182c981ab175d4d034db0f6f469898070ab"
            },
            "dist": {
                "type": "zip",
                "url": "https://api.github.com/repos/symfony/polyfill-ctype/zipball/30885182c981ab175d4d034db0f6f469898070ab",
                "reference": "30885182c981ab175d4d034db0f6f469898070ab",
                "shasum": ""
            },
            "require": {
                "php": ">=7.1"
            },
            "provide": {
                "ext-ctype": "*"
            },
            "suggest": {
                "ext-ctype": "For best performance"
            },
            "type": "library",
            "extra": {
                "branch-alias": {
                    "dev-main": "1.23-dev"
                },
                "thanks": {
                    "name": "symfony/polyfill",
                    "url": "https://github.com/symfony/polyfill"
                }
            },
            "autoload": {
                "files": [
                    "bootstrap.php"
                ],
                "psr-4": {
                    "Symfony\\Polyfill\\Ctype\\": ""
                }
            },
            "notification-url": "https://packagist.org/downloads/",
            "license": [
                "MIT"
            ],
            "authors": [
                {
                    "name": "Gert de Pagter",
                    "email": "BackEndTea@gmail.com"
                },
                {
                    "name": "Symfony Community",
                    "homepage": "https://symfony.com/contributors"
                }
            ],
            "description": "Symfony polyfill for ctype functions",
            "homepage": "https://symfony.com",
            "keywords": [
                "compatibility",
                "ctype",
                "polyfill",
                "portable"
            ],
            "support": {
                "source": "https://github.com/symfony/polyfill-ctype/tree/v1.25.0"
            },
            "funding": [
                {
                    "url": "https://symfony.com/sponsor",
                    "type": "custom"
                },
                {
                    "url": "https://github.com/fabpot",
                    "type": "github"
                },
                {
                    "url": "https://tidelift.com/funding/github/packagist/symfony/symfony",
                    "type": "tidelift"
                }
            ],
            "time": "2021-10-20T20:35:02+00:00"
        },
        {
            "name": "symfony/polyfill-php80",
            "version": "v1.25.0",
            "source": {
                "type": "git",
                "url": "https://github.com/symfony/polyfill-php80.git",
                "reference": "4407588e0d3f1f52efb65fbe92babe41f37fe50c"
            },
            "dist": {
                "type": "zip",
                "url": "https://api.github.com/repos/symfony/polyfill-php80/zipball/4407588e0d3f1f52efb65fbe92babe41f37fe50c",
                "reference": "4407588e0d3f1f52efb65fbe92babe41f37fe50c",
                "shasum": ""
            },
            "require": {
                "php": ">=7.1"
            },
            "type": "library",
            "extra": {
                "branch-alias": {
                    "dev-main": "1.23-dev"
                },
                "thanks": {
                    "name": "symfony/polyfill",
                    "url": "https://github.com/symfony/polyfill"
                }
            },
            "autoload": {
                "files": [
                    "bootstrap.php"
                ],
                "psr-4": {
                    "Symfony\\Polyfill\\Php80\\": ""
                },
                "classmap": [
                    "Resources/stubs"
                ]
            },
            "notification-url": "https://packagist.org/downloads/",
            "license": [
                "MIT"
            ],
            "authors": [
                {
                    "name": "Ion Bazan",
                    "email": "ion.bazan@gmail.com"
                },
                {
                    "name": "Nicolas Grekas",
                    "email": "p@tchwork.com"
                },
                {
                    "name": "Symfony Community",
                    "homepage": "https://symfony.com/contributors"
                }
            ],
            "description": "Symfony polyfill backporting some PHP 8.0+ features to lower PHP versions",
            "homepage": "https://symfony.com",
            "keywords": [
                "compatibility",
                "polyfill",
                "portable",
                "shim"
            ],
            "support": {
                "source": "https://github.com/symfony/polyfill-php80/tree/v1.25.0"
            },
            "funding": [
                {
                    "url": "https://symfony.com/sponsor",
                    "type": "custom"
                },
                {
                    "url": "https://github.com/fabpot",
                    "type": "github"
                },
                {
                    "url": "https://tidelift.com/funding/github/packagist/symfony/symfony",
                    "type": "tidelift"
                }
            ],
            "time": "2022-03-04T08:16:47+00:00"
        },
        {
            "name": "utopia-php/abuse",
            "version": "0.7.0",
            "source": {
                "type": "git",
                "url": "https://github.com/utopia-php/abuse.git",
                "reference": "52fb20e39e2e9619948bc0a73b52e10caa71350d"
            },
            "dist": {
                "type": "zip",
                "url": "https://api.github.com/repos/utopia-php/abuse/zipball/52fb20e39e2e9619948bc0a73b52e10caa71350d",
                "reference": "52fb20e39e2e9619948bc0a73b52e10caa71350d",
                "shasum": ""
            },
            "require": {
                "ext-pdo": "*",
                "php": ">=8.0",
                "utopia-php/database": ">=0.11 <1.0"
            },
            "require-dev": {
                "phpunit/phpunit": "^9.4",
                "vimeo/psalm": "4.0.1"
            },
            "type": "library",
            "autoload": {
                "psr-4": {
                    "Utopia\\Abuse\\": "src/Abuse"
                }
            },
            "notification-url": "https://packagist.org/downloads/",
            "license": [
                "MIT"
            ],
            "authors": [
                {
                    "name": "Eldad Fux",
                    "email": "eldad@appwrite.io"
                }
            ],
            "description": "A simple abuse library to manage application usage limits",
            "keywords": [
                "Abuse",
                "framework",
                "php",
                "upf",
                "utopia"
            ],
            "support": {
                "issues": "https://github.com/utopia-php/abuse/issues",
                "source": "https://github.com/utopia-php/abuse/tree/0.7.0"
            },
            "time": "2021-12-27T13:06:45+00:00"
        },
        {
            "name": "utopia-php/analytics",
            "version": "0.2.0",
            "source": {
                "type": "git",
                "url": "https://github.com/utopia-php/analytics.git",
                "reference": "adfc2d057a7f6ab618a77c8a20ed3e35485ff416"
            },
            "dist": {
                "type": "zip",
                "url": "https://api.github.com/repos/utopia-php/analytics/zipball/adfc2d057a7f6ab618a77c8a20ed3e35485ff416",
                "reference": "adfc2d057a7f6ab618a77c8a20ed3e35485ff416",
                "shasum": ""
            },
            "require": {
                "php": ">=7.4"
            },
            "require-dev": {
                "phpunit/phpunit": "^9.3",
                "vimeo/psalm": "4.0.1"
            },
            "type": "library",
            "autoload": {
                "psr-4": {
                    "Utopia\\Analytics\\": "src/Analytics"
                }
            },
            "notification-url": "https://packagist.org/downloads/",
            "license": [
                "MIT"
            ],
            "authors": [
                {
                    "name": "Eldad Fux",
                    "email": "eldad@appwrite.io"
                },
                {
                    "name": "Torsten Dittmann",
                    "email": "torsten@appwrite.io"
                }
            ],
            "description": "A simple library to track events & users.",
            "keywords": [
                "analytics",
                "framework",
                "php",
                "upf",
                "utopia"
            ],
            "support": {
                "issues": "https://github.com/utopia-php/analytics/issues",
                "source": "https://github.com/utopia-php/analytics/tree/0.2.0"
            },
            "time": "2021-03-23T21:33:07+00:00"
        },
        {
            "name": "utopia-php/audit",
            "version": "0.8.0",
            "source": {
                "type": "git",
                "url": "https://github.com/utopia-php/audit.git",
                "reference": "b46dc42614a69437c45eb229249b6a6d000122c1"
            },
            "dist": {
                "type": "zip",
                "url": "https://api.github.com/repos/utopia-php/audit/zipball/b46dc42614a69437c45eb229249b6a6d000122c1",
                "reference": "b46dc42614a69437c45eb229249b6a6d000122c1",
                "shasum": ""
            },
            "require": {
                "ext-pdo": "*",
                "php": ">=8.0",
                "utopia-php/database": ">=0.11 <1.0"
            },
            "require-dev": {
                "phpunit/phpunit": "^9.3",
                "vimeo/psalm": "4.0.1"
            },
            "type": "library",
            "autoload": {
                "psr-4": {
                    "Utopia\\Audit\\": "src/Audit"
                }
            },
            "notification-url": "https://packagist.org/downloads/",
            "license": [
                "MIT"
            ],
            "authors": [
                {
                    "name": "Eldad Fux",
                    "email": "eldad@appwrite.io"
                }
            ],
            "description": "A simple audit library to manage application users logs",
            "keywords": [
                "Audit",
                "framework",
                "php",
                "upf",
                "utopia"
            ],
            "support": {
                "issues": "https://github.com/utopia-php/audit/issues",
                "source": "https://github.com/utopia-php/audit/tree/0.8.0"
            },
            "time": "2021-12-27T13:05:56+00:00"
        },
        {
            "name": "utopia-php/cache",
            "version": "0.6.0",
            "source": {
                "type": "git",
                "url": "https://github.com/utopia-php/cache.git",
                "reference": "8ea1353a4bbab617e23c865a7c97b60d8074aee3"
            },
            "dist": {
                "type": "zip",
                "url": "https://api.github.com/repos/utopia-php/cache/zipball/8ea1353a4bbab617e23c865a7c97b60d8074aee3",
                "reference": "8ea1353a4bbab617e23c865a7c97b60d8074aee3",
                "shasum": ""
            },
            "require": {
                "ext-json": "*",
                "ext-redis": "*",
                "php": ">=8.0"
            },
            "require-dev": {
                "phpunit/phpunit": "^9.3",
                "vimeo/psalm": "4.13.1"
            },
            "type": "library",
            "autoload": {
                "psr-4": {
                    "Utopia\\Cache\\": "src/Cache"
                }
            },
            "notification-url": "https://packagist.org/downloads/",
            "license": [
                "MIT"
            ],
            "authors": [
                {
                    "name": "Eldad Fux",
                    "email": "eldad@appwrite.io"
                }
            ],
            "description": "A simple cache library to manage application cache storing, loading and purging",
            "keywords": [
                "cache",
                "framework",
                "php",
                "upf",
                "utopia"
            ],
            "support": {
                "issues": "https://github.com/utopia-php/cache/issues",
                "source": "https://github.com/utopia-php/cache/tree/0.6.0"
            },
            "time": "2022-04-04T12:30:05+00:00"
        },
        {
            "name": "utopia-php/cli",
            "version": "0.12.0",
            "source": {
                "type": "git",
                "url": "https://github.com/utopia-php/cli.git",
                "reference": "6d164b752efeb1ca089e3a517bc274d8b383474b"
            },
            "dist": {
                "type": "zip",
                "url": "https://api.github.com/repos/utopia-php/cli/zipball/6d164b752efeb1ca089e3a517bc274d8b383474b",
                "reference": "6d164b752efeb1ca089e3a517bc274d8b383474b",
                "shasum": ""
            },
            "require": {
                "php": ">=7.4",
                "utopia-php/framework": "0.*.*"
            },
            "require-dev": {
                "phpunit/phpunit": "^9.3",
                "vimeo/psalm": "4.0.1"
            },
            "type": "library",
            "autoload": {
                "psr-4": {
                    "Utopia\\CLI\\": "src/CLI"
                }
            },
            "notification-url": "https://packagist.org/downloads/",
            "license": [
                "MIT"
            ],
            "authors": [
                {
                    "name": "Eldad Fux",
                    "email": "eldad@appwrite.io"
                }
            ],
            "description": "A simple CLI library to manage command line applications",
            "keywords": [
                "cli",
                "command line",
                "framework",
                "php",
                "upf",
                "utopia"
            ],
            "support": {
                "issues": "https://github.com/utopia-php/cli/issues",
                "source": "https://github.com/utopia-php/cli/tree/0.12.0"
            },
            "time": "2022-02-18T22:10:41+00:00"
        },
        {
            "name": "utopia-php/config",
            "version": "0.2.2",
            "source": {
                "type": "git",
                "url": "https://github.com/utopia-php/config.git",
                "reference": "a3d7bc0312d7150d5e04b1362dc34b2b136908cc"
            },
            "dist": {
                "type": "zip",
                "url": "https://api.github.com/repos/utopia-php/config/zipball/a3d7bc0312d7150d5e04b1362dc34b2b136908cc",
                "reference": "a3d7bc0312d7150d5e04b1362dc34b2b136908cc",
                "shasum": ""
            },
            "require": {
                "php": ">=7.3"
            },
            "require-dev": {
                "phpunit/phpunit": "^9.3",
                "vimeo/psalm": "4.0.1"
            },
            "type": "library",
            "autoload": {
                "psr-4": {
                    "Utopia\\Config\\": "src/Config"
                }
            },
            "notification-url": "https://packagist.org/downloads/",
            "license": [
                "MIT"
            ],
            "authors": [
                {
                    "name": "Eldad Fux",
                    "email": "eldad@appwrite.io"
                }
            ],
            "description": "A simple Config library to managing application config variables",
            "keywords": [
                "config",
                "framework",
                "php",
                "upf",
                "utopia"
            ],
            "support": {
                "issues": "https://github.com/utopia-php/config/issues",
                "source": "https://github.com/utopia-php/config/tree/0.2.2"
            },
            "time": "2020-10-24T09:49:09+00:00"
        },
        {
            "name": "utopia-php/database",
            "version": "0.17.1",
            "source": {
                "type": "git",
                "url": "https://github.com/utopia-php/database.git",
                "reference": "a4d001452b78b85335ffbd34176cd45d2b13c1ca"
            },
            "dist": {
                "type": "zip",
                "url": "https://api.github.com/repos/utopia-php/database/zipball/a4d001452b78b85335ffbd34176cd45d2b13c1ca",
                "reference": "a4d001452b78b85335ffbd34176cd45d2b13c1ca",
                "shasum": ""
            },
            "require": {
                "ext-mongodb": "*",
                "ext-pdo": "*",
                "ext-redis": "*",
                "mongodb/mongodb": "1.8.0",
                "php": ">=8.0",
                "utopia-php/cache": "0.6.*",
                "utopia-php/framework": "0.*.*"
            },
            "require-dev": {
                "fakerphp/faker": "^1.14",
                "phpunit/phpunit": "^9.4",
                "utopia-php/cli": "^0.11.0",
                "vimeo/psalm": "4.0.1"
            },
            "type": "library",
            "autoload": {
                "psr-4": {
                    "Utopia\\Database\\": "src/Database"
                }
            },
            "notification-url": "https://packagist.org/downloads/",
            "license": [
                "MIT"
            ],
            "authors": [
                {
                    "name": "Eldad Fux",
                    "email": "eldad@appwrite.io"
                },
                {
                    "name": "Brandon Leckemby",
                    "email": "brandon@appwrite.io"
                }
            ],
            "description": "A simple library to manage application persistency using multiple database adapters",
            "keywords": [
                "database",
                "framework",
                "php",
                "upf",
                "utopia"
            ],
            "support": {
                "issues": "https://github.com/utopia-php/database/issues",
                "source": "https://github.com/utopia-php/database/tree/0.17.1"
            },
            "time": "2022-05-16T09:11:44+00:00"
        },
        {
            "name": "utopia-php/domains",
            "version": "v1.1.0",
            "source": {
                "type": "git",
                "url": "https://github.com/utopia-php/domains.git",
                "reference": "1665e1d9932afa3be63b5c1e0dcfe01fe77d8e73"
            },
            "dist": {
                "type": "zip",
                "url": "https://api.github.com/repos/utopia-php/domains/zipball/1665e1d9932afa3be63b5c1e0dcfe01fe77d8e73",
                "reference": "1665e1d9932afa3be63b5c1e0dcfe01fe77d8e73",
                "shasum": ""
            },
            "require": {
                "php": ">=7.1"
            },
            "require-dev": {
                "phpunit/phpunit": "^7.0"
            },
            "type": "library",
            "autoload": {
                "psr-4": {
                    "Utopia\\Domains\\": "src/Domains"
                }
            },
            "notification-url": "https://packagist.org/downloads/",
            "license": [
                "MIT"
            ],
            "authors": [
                {
                    "name": "Eldad Fux",
                    "email": "eldad@appwrite.io"
                }
            ],
            "description": "Utopia Domains library is simple and lite library for parsing web domains. This library is aiming to be as simple and easy to learn and use.",
            "keywords": [
                "domains",
                "framework",
                "icann",
                "php",
                "public suffix",
                "tld",
                "tld extract",
                "upf",
                "utopia"
            ],
            "support": {
                "issues": "https://github.com/utopia-php/domains/issues",
                "source": "https://github.com/utopia-php/domains/tree/master"
            },
            "time": "2020-02-23T07:40:02+00:00"
        },
        {
            "name": "utopia-php/framework",
            "version": "0.19.21",
            "source": {
                "type": "git",
                "url": "https://github.com/utopia-php/framework.git",
                "reference": "3b7bd8e4acf84fd7d560ced8e0142221d302575d"
            },
            "dist": {
                "type": "zip",
                "url": "https://api.github.com/repos/utopia-php/framework/zipball/3b7bd8e4acf84fd7d560ced8e0142221d302575d",
                "reference": "3b7bd8e4acf84fd7d560ced8e0142221d302575d",
                "shasum": ""
            },
            "require": {
                "php": ">=8.0.0"
            },
            "require-dev": {
                "phpunit/phpunit": "^9.5.10",
                "vimeo/psalm": "4.13.1"
            },
            "type": "library",
            "autoload": {
                "psr-4": {
                    "Utopia\\": "src/"
                }
            },
            "notification-url": "https://packagist.org/downloads/",
            "license": [
                "MIT"
            ],
            "authors": [
                {
                    "name": "Eldad Fux",
                    "email": "eldad@appwrite.io"
                }
            ],
            "description": "A simple, light and advanced PHP framework",
            "keywords": [
                "framework",
                "php",
                "upf"
            ],
            "support": {
                "issues": "https://github.com/utopia-php/framework/issues",
                "source": "https://github.com/utopia-php/framework/tree/0.19.21"
            },
            "time": "2022-05-12T18:42:28+00:00"
        },
        {
            "name": "utopia-php/image",
            "version": "0.5.4",
            "source": {
                "type": "git",
                "url": "https://github.com/utopia-php/image.git",
                "reference": "ca5f436f9aa22dedaa6648f24f3687733808e336"
            },
            "dist": {
                "type": "zip",
                "url": "https://api.github.com/repos/utopia-php/image/zipball/ca5f436f9aa22dedaa6648f24f3687733808e336",
                "reference": "ca5f436f9aa22dedaa6648f24f3687733808e336",
                "shasum": ""
            },
            "require": {
                "ext-imagick": "*",
                "php": ">=8.0"
            },
            "require-dev": {
                "phpunit/phpunit": "^9.3",
                "vimeo/psalm": "4.13.1"
            },
            "type": "library",
            "autoload": {
                "psr-4": {
                    "Utopia\\Image\\": "src/Image"
                }
            },
            "notification-url": "https://packagist.org/downloads/",
            "license": [
                "MIT"
            ],
            "authors": [
                {
                    "name": "Eldad Fux",
                    "email": "eldad@appwrite.io"
                }
            ],
            "description": "A simple Image manipulation library",
            "keywords": [
                "framework",
                "image",
                "php",
                "upf",
                "utopia"
            ],
            "support": {
                "issues": "https://github.com/utopia-php/image/issues",
                "source": "https://github.com/utopia-php/image/tree/0.5.4"
            },
            "time": "2022-05-11T12:30:41+00:00"
        },
        {
            "name": "utopia-php/locale",
            "version": "0.4.0",
            "source": {
                "type": "git",
                "url": "https://github.com/utopia-php/locale.git",
                "reference": "c2d9358d0fe2f6b6ed5448369f9d1e430c615447"
            },
            "dist": {
                "type": "zip",
                "url": "https://api.github.com/repos/utopia-php/locale/zipball/c2d9358d0fe2f6b6ed5448369f9d1e430c615447",
                "reference": "c2d9358d0fe2f6b6ed5448369f9d1e430c615447",
                "shasum": ""
            },
            "require": {
                "php": ">=7.4"
            },
            "require-dev": {
                "phpunit/phpunit": "^9.3",
                "vimeo/psalm": "4.0.1"
            },
            "type": "library",
            "autoload": {
                "psr-4": {
                    "Utopia\\Locale\\": "src/Locale"
                }
            },
            "notification-url": "https://packagist.org/downloads/",
            "license": [
                "MIT"
            ],
            "authors": [
                {
                    "name": "Eldad Fux",
                    "email": "eldad@appwrite.io"
                }
            ],
            "description": "A simple locale library to manage application translations",
            "keywords": [
                "framework",
                "locale",
                "php",
                "upf",
                "utopia"
            ],
            "support": {
                "issues": "https://github.com/utopia-php/locale/issues",
                "source": "https://github.com/utopia-php/locale/tree/0.4.0"
            },
            "time": "2021-07-24T11:35:55+00:00"
        },
        {
            "name": "utopia-php/logger",
            "version": "0.3.0",
            "source": {
                "type": "git",
                "url": "https://github.com/utopia-php/logger.git",
                "reference": "079656cb5169ca9600861eda0b6819199e3d4a57"
            },
            "dist": {
                "type": "zip",
                "url": "https://api.github.com/repos/utopia-php/logger/zipball/079656cb5169ca9600861eda0b6819199e3d4a57",
                "reference": "079656cb5169ca9600861eda0b6819199e3d4a57",
                "shasum": ""
            },
            "require": {
                "php": ">=8.0"
            },
            "require-dev": {
                "phpunit/phpunit": "^9.3",
                "vimeo/psalm": "4.0.1"
            },
            "type": "library",
            "autoload": {
                "psr-4": {
                    "Utopia\\Logger\\": "src/Logger"
                }
            },
            "notification-url": "https://packagist.org/downloads/",
            "license": [
                "MIT"
            ],
            "authors": [
                {
                    "name": "Eldad Fux",
                    "email": "eldad@appwrite.io"
                },
                {
                    "name": "Matej Bačo",
                    "email": "matej@appwrite.io"
                },
                {
                    "name": "Christy Jacob",
                    "email": "christy@appwrite.io"
                }
            ],
            "description": "Utopia Logger library is simple and lite library for logging information, such as errors or warnings. This library is aiming to be as simple and easy to learn and use.",
            "keywords": [
                "appsignal",
                "errors",
                "framework",
                "logger",
                "logging",
                "logs",
                "php",
                "raygun",
                "sentry",
                "upf",
                "utopia",
                "warnings"
            ],
            "support": {
                "issues": "https://github.com/utopia-php/logger/issues",
                "source": "https://github.com/utopia-php/logger/tree/0.3.0"
            },
            "time": "2022-03-18T10:56:57+00:00"
        },
        {
            "name": "utopia-php/orchestration",
            "version": "0.4.1",
            "source": {
                "type": "git",
                "url": "https://github.com/utopia-php/orchestration.git",
                "reference": "67cf0ab15a096d274c093ea918aa4ace14ac7af7"
            },
            "dist": {
                "type": "zip",
                "url": "https://api.github.com/repos/utopia-php/orchestration/zipball/67cf0ab15a096d274c093ea918aa4ace14ac7af7",
                "reference": "67cf0ab15a096d274c093ea918aa4ace14ac7af7",
                "shasum": ""
            },
            "require": {
                "php": ">=8.0",
                "utopia-php/cli": "0.12.*"
            },
            "require-dev": {
                "phpunit/phpunit": "^9.3",
                "vimeo/psalm": "4.0.1"
            },
            "type": "library",
            "autoload": {
                "psr-4": {
                    "Utopia\\Orchestration\\": "src/Orchestration"
                }
            },
            "notification-url": "https://packagist.org/downloads/",
            "license": [
                "MIT"
            ],
            "authors": [
                {
                    "name": "Eldad Fux",
                    "email": "eldad@appwrite.io"
                }
            ],
            "description": "Lite & fast micro PHP abstraction library for container orchestration",
            "keywords": [
                "docker",
                "framework",
                "kubernetes",
                "orchestration",
                "php",
                "swarm",
                "upf",
                "utopia"
            ],
            "support": {
                "issues": "https://github.com/utopia-php/orchestration/issues",
                "source": "https://github.com/utopia-php/orchestration/tree/0.4.1"
            },
            "time": "2022-02-20T09:23:06+00:00"
        },
        {
            "name": "utopia-php/preloader",
            "version": "0.2.4",
            "source": {
                "type": "git",
                "url": "https://github.com/utopia-php/preloader.git",
                "reference": "65ef48392e72172f584b0baa2e224f9a1cebcce0"
            },
            "dist": {
                "type": "zip",
                "url": "https://api.github.com/repos/utopia-php/preloader/zipball/65ef48392e72172f584b0baa2e224f9a1cebcce0",
                "reference": "65ef48392e72172f584b0baa2e224f9a1cebcce0",
                "shasum": ""
            },
            "require": {
                "php": ">=7.1"
            },
            "require-dev": {
                "phpunit/phpunit": "^9.3",
                "vimeo/psalm": "4.0.1"
            },
            "type": "library",
            "autoload": {
                "psr-4": {
                    "Utopia\\Preloader\\": "src/Preloader"
                }
            },
            "notification-url": "https://packagist.org/downloads/",
            "license": [
                "MIT"
            ],
            "authors": [
                {
                    "name": "Eldad Fux",
                    "email": "team@appwrite.io"
                }
            ],
            "description": "Utopia Preloader library is simple and lite library for managing PHP preloading configuration",
            "keywords": [
                "framework",
                "php",
                "preload",
                "preloader",
                "preloading",
                "upf",
                "utopia"
            ],
            "support": {
                "issues": "https://github.com/utopia-php/preloader/issues",
                "source": "https://github.com/utopia-php/preloader/tree/0.2.4"
            },
            "time": "2020-10-24T07:04:59+00:00"
        },
        {
            "name": "utopia-php/registry",
            "version": "0.5.0",
            "source": {
                "type": "git",
                "url": "https://github.com/utopia-php/registry.git",
                "reference": "bedc4ed54527b2803e6dfdccc39449f98522b70d"
            },
            "dist": {
                "type": "zip",
                "url": "https://api.github.com/repos/utopia-php/registry/zipball/bedc4ed54527b2803e6dfdccc39449f98522b70d",
                "reference": "bedc4ed54527b2803e6dfdccc39449f98522b70d",
                "shasum": ""
            },
            "require": {
                "php": ">=7.4"
            },
            "require-dev": {
                "phpunit/phpunit": "^9.3",
                "vimeo/psalm": "4.0.1"
            },
            "type": "library",
            "autoload": {
                "psr-4": {
                    "Utopia\\Registry\\": "src/Registry"
                }
            },
            "notification-url": "https://packagist.org/downloads/",
            "license": [
                "MIT"
            ],
            "authors": [
                {
                    "name": "Eldad Fux",
                    "email": "eldad@appwrite.io"
                }
            ],
            "description": "A simple dependency management library for PHP",
            "keywords": [
                "dependency management",
                "di",
                "framework",
                "php",
                "upf",
                "utopia"
            ],
            "support": {
                "issues": "https://github.com/utopia-php/registry/issues",
                "source": "https://github.com/utopia-php/registry/tree/0.5.0"
            },
            "time": "2021-03-10T10:45:22+00:00"
        },
        {
            "name": "utopia-php/storage",
            "version": "0.9.0",
            "source": {
                "type": "git",
                "url": "https://github.com/utopia-php/storage.git",
                "reference": "c7912481a56e17cc86358fa8de57309de5e88ef7"
            },
            "dist": {
                "type": "zip",
                "url": "https://api.github.com/repos/utopia-php/storage/zipball/c7912481a56e17cc86358fa8de57309de5e88ef7",
                "reference": "c7912481a56e17cc86358fa8de57309de5e88ef7",
                "shasum": ""
            },
            "require": {
                "php": ">=8.0",
                "utopia-php/framework": "0.*.*"
            },
            "require-dev": {
                "phpunit/phpunit": "^9.3",
                "vimeo/psalm": "4.0.1"
            },
            "type": "library",
            "autoload": {
                "psr-4": {
                    "Utopia\\Storage\\": "src/Storage"
                }
            },
            "notification-url": "https://packagist.org/downloads/",
            "license": [
                "MIT"
            ],
            "authors": [
                {
                    "name": "Eldad Fux",
                    "email": "eldad@appwrite.io"
                }
            ],
            "description": "A simple Storage library to manage application storage",
            "keywords": [
                "framework",
                "php",
                "storage",
                "upf",
                "utopia"
            ],
            "support": {
                "issues": "https://github.com/utopia-php/storage/issues",
                "source": "https://github.com/utopia-php/storage/tree/0.9.0"
            },
            "time": "2022-05-19T11:05:45+00:00"
        },
        {
            "name": "utopia-php/swoole",
            "version": "0.3.3",
            "source": {
                "type": "git",
                "url": "https://github.com/utopia-php/swoole.git",
                "reference": "8312df69233b5dcd3992de88f131f238002749de"
            },
            "dist": {
                "type": "zip",
                "url": "https://api.github.com/repos/utopia-php/swoole/zipball/8312df69233b5dcd3992de88f131f238002749de",
                "reference": "8312df69233b5dcd3992de88f131f238002749de",
                "shasum": ""
            },
            "require": {
                "ext-swoole": "*",
                "php": ">=8.0",
                "utopia-php/framework": "0.*.*"
            },
            "require-dev": {
                "phpunit/phpunit": "^9.3",
                "swoole/ide-helper": "4.8.3",
                "vimeo/psalm": "4.15.0"
            },
            "type": "library",
            "autoload": {
                "psr-4": {
                    "Utopia\\Swoole\\": "src/Swoole"
                }
            },
            "notification-url": "https://packagist.org/downloads/",
            "license": [
                "MIT"
            ],
            "authors": [
                {
                    "name": "Eldad Fux",
                    "email": "team@appwrite.io"
                }
            ],
            "description": "An extension for Utopia Framework to work with PHP Swoole as a PHP FPM alternative",
            "keywords": [
                "framework",
                "http",
                "php",
                "server",
                "swoole",
                "upf",
                "utopia"
            ],
            "support": {
                "issues": "https://github.com/utopia-php/swoole/issues",
                "source": "https://github.com/utopia-php/swoole/tree/0.3.3"
            },
            "time": "2022-01-20T09:58:43+00:00"
        },
        {
            "name": "utopia-php/system",
            "version": "0.4.0",
            "source": {
                "type": "git",
                "url": "https://github.com/utopia-php/system.git",
                "reference": "67c92c66ce8f0cc925a00bca89f7a188bf9183c0"
            },
            "dist": {
                "type": "zip",
                "url": "https://api.github.com/repos/utopia-php/system/zipball/67c92c66ce8f0cc925a00bca89f7a188bf9183c0",
                "reference": "67c92c66ce8f0cc925a00bca89f7a188bf9183c0",
                "shasum": ""
            },
            "require": {
                "php": ">=7.4"
            },
            "require-dev": {
                "phpunit/phpunit": "^9.3",
                "vimeo/psalm": "4.0.1"
            },
            "type": "library",
            "autoload": {
                "psr-4": {
                    "Utopia\\System\\": "src/System"
                }
            },
            "notification-url": "https://packagist.org/downloads/",
            "license": [
                "MIT"
            ],
            "authors": [
                {
                    "name": "Eldad Fux",
                    "email": "eldad@appwrite.io"
                },
                {
                    "name": "Torsten Dittmann",
                    "email": "torsten@appwrite.io"
                }
            ],
            "description": "A simple library for obtaining information about the host's system.",
            "keywords": [
                "framework",
                "php",
                "system",
                "upf",
                "utopia"
            ],
            "support": {
                "issues": "https://github.com/utopia-php/system/issues",
                "source": "https://github.com/utopia-php/system/tree/0.4.0"
            },
            "time": "2021-02-04T14:14:49+00:00"
        },
        {
            "name": "utopia-php/websocket",
            "version": "0.1.0",
            "source": {
                "type": "git",
                "url": "https://github.com/utopia-php/websocket.git",
                "reference": "51fcb86171400d8aa40d76c54593481fd273dab5"
            },
            "dist": {
                "type": "zip",
                "url": "https://api.github.com/repos/utopia-php/websocket/zipball/51fcb86171400d8aa40d76c54593481fd273dab5",
                "reference": "51fcb86171400d8aa40d76c54593481fd273dab5",
                "shasum": ""
            },
            "require": {
                "php": ">=8.0"
            },
            "require-dev": {
                "phpunit/phpunit": "^9.5.5",
                "swoole/ide-helper": "4.6.6",
                "textalk/websocket": "1.5.2",
                "vimeo/psalm": "^4.8.1",
                "workerman/workerman": "^4.0"
            },
            "type": "library",
            "autoload": {
                "psr-4": {
                    "Utopia\\WebSocket\\": "src/WebSocket"
                }
            },
            "notification-url": "https://packagist.org/downloads/",
            "license": [
                "MIT"
            ],
            "authors": [
                {
                    "name": "Eldad Fux",
                    "email": "eldad@appwrite.io"
                },
                {
                    "name": "Torsten Dittmann",
                    "email": "torsten@appwrite.io"
                }
            ],
            "description": "A simple abstraction for WebSocket servers.",
            "keywords": [
                "framework",
                "php",
                "upf",
                "utopia",
                "websocket"
            ],
            "support": {
                "issues": "https://github.com/utopia-php/websocket/issues",
                "source": "https://github.com/utopia-php/websocket/tree/0.1.0"
            },
            "time": "2021-12-20T10:50:09+00:00"
        },
        {
            "name": "webmozart/assert",
            "version": "1.10.0",
            "source": {
                "type": "git",
                "url": "https://github.com/webmozarts/assert.git",
                "reference": "6964c76c7804814a842473e0c8fd15bab0f18e25"
            },
            "dist": {
                "type": "zip",
                "url": "https://api.github.com/repos/webmozarts/assert/zipball/6964c76c7804814a842473e0c8fd15bab0f18e25",
                "reference": "6964c76c7804814a842473e0c8fd15bab0f18e25",
                "shasum": ""
            },
            "require": {
                "php": "^7.2 || ^8.0",
                "symfony/polyfill-ctype": "^1.8"
            },
            "conflict": {
                "phpstan/phpstan": "<0.12.20",
                "vimeo/psalm": "<4.6.1 || 4.6.2"
            },
            "require-dev": {
                "phpunit/phpunit": "^8.5.13"
            },
            "type": "library",
            "extra": {
                "branch-alias": {
                    "dev-master": "1.10-dev"
                }
            },
            "autoload": {
                "psr-4": {
                    "Webmozart\\Assert\\": "src/"
                }
            },
            "notification-url": "https://packagist.org/downloads/",
            "license": [
                "MIT"
            ],
            "authors": [
                {
                    "name": "Bernhard Schussek",
                    "email": "bschussek@gmail.com"
                }
            ],
            "description": "Assertions to validate method input/output with nice error messages.",
            "keywords": [
                "assert",
                "check",
                "validate"
            ],
            "support": {
                "issues": "https://github.com/webmozarts/assert/issues",
                "source": "https://github.com/webmozarts/assert/tree/1.10.0"
            },
            "time": "2021-03-09T10:59:23+00:00"
        }
    ],
    "packages-dev": [
        {
            "name": "amphp/amp",
            "version": "v2.6.2",
            "source": {
                "type": "git",
                "url": "https://github.com/amphp/amp.git",
                "reference": "9d5100cebffa729aaffecd3ad25dc5aeea4f13bb"
            },
            "dist": {
                "type": "zip",
                "url": "https://api.github.com/repos/amphp/amp/zipball/9d5100cebffa729aaffecd3ad25dc5aeea4f13bb",
                "reference": "9d5100cebffa729aaffecd3ad25dc5aeea4f13bb",
                "shasum": ""
            },
            "require": {
                "php": ">=7.1"
            },
            "require-dev": {
                "amphp/php-cs-fixer-config": "dev-master",
                "amphp/phpunit-util": "^1",
                "ext-json": "*",
                "jetbrains/phpstorm-stubs": "^2019.3",
                "phpunit/phpunit": "^7 | ^8 | ^9",
                "psalm/phar": "^3.11@dev",
                "react/promise": "^2"
            },
            "type": "library",
            "extra": {
                "branch-alias": {
                    "dev-master": "2.x-dev"
                }
            },
            "autoload": {
                "files": [
                    "lib/functions.php",
                    "lib/Internal/functions.php"
                ],
                "psr-4": {
                    "Amp\\": "lib"
                }
            },
            "notification-url": "https://packagist.org/downloads/",
            "license": [
                "MIT"
            ],
            "authors": [
                {
                    "name": "Daniel Lowrey",
                    "email": "rdlowrey@php.net"
                },
                {
                    "name": "Aaron Piotrowski",
                    "email": "aaron@trowski.com"
                },
                {
                    "name": "Bob Weinand",
                    "email": "bobwei9@hotmail.com"
                },
                {
                    "name": "Niklas Keller",
                    "email": "me@kelunik.com"
                }
            ],
            "description": "A non-blocking concurrency framework for PHP applications.",
            "homepage": "https://amphp.org/amp",
            "keywords": [
                "async",
                "asynchronous",
                "awaitable",
                "concurrency",
                "event",
                "event-loop",
                "future",
                "non-blocking",
                "promise"
            ],
            "support": {
                "irc": "irc://irc.freenode.org/amphp",
                "issues": "https://github.com/amphp/amp/issues",
                "source": "https://github.com/amphp/amp/tree/v2.6.2"
            },
            "funding": [
                {
                    "url": "https://github.com/amphp",
                    "type": "github"
                }
            ],
            "time": "2022-02-20T17:52:18+00:00"
        },
        {
            "name": "amphp/byte-stream",
            "version": "v1.8.1",
            "source": {
                "type": "git",
                "url": "https://github.com/amphp/byte-stream.git",
                "reference": "acbd8002b3536485c997c4e019206b3f10ca15bd"
            },
            "dist": {
                "type": "zip",
                "url": "https://api.github.com/repos/amphp/byte-stream/zipball/acbd8002b3536485c997c4e019206b3f10ca15bd",
                "reference": "acbd8002b3536485c997c4e019206b3f10ca15bd",
                "shasum": ""
            },
            "require": {
                "amphp/amp": "^2",
                "php": ">=7.1"
            },
            "require-dev": {
                "amphp/php-cs-fixer-config": "dev-master",
                "amphp/phpunit-util": "^1.4",
                "friendsofphp/php-cs-fixer": "^2.3",
                "jetbrains/phpstorm-stubs": "^2019.3",
                "phpunit/phpunit": "^6 || ^7 || ^8",
                "psalm/phar": "^3.11.4"
            },
            "type": "library",
            "extra": {
                "branch-alias": {
                    "dev-master": "1.x-dev"
                }
            },
            "autoload": {
                "files": [
                    "lib/functions.php"
                ],
                "psr-4": {
                    "Amp\\ByteStream\\": "lib"
                }
            },
            "notification-url": "https://packagist.org/downloads/",
            "license": [
                "MIT"
            ],
            "authors": [
                {
                    "name": "Aaron Piotrowski",
                    "email": "aaron@trowski.com"
                },
                {
                    "name": "Niklas Keller",
                    "email": "me@kelunik.com"
                }
            ],
            "description": "A stream abstraction to make working with non-blocking I/O simple.",
            "homepage": "http://amphp.org/byte-stream",
            "keywords": [
                "amp",
                "amphp",
                "async",
                "io",
                "non-blocking",
                "stream"
            ],
            "support": {
                "irc": "irc://irc.freenode.org/amphp",
                "issues": "https://github.com/amphp/byte-stream/issues",
                "source": "https://github.com/amphp/byte-stream/tree/v1.8.1"
            },
            "funding": [
                {
                    "url": "https://github.com/amphp",
                    "type": "github"
                }
            ],
            "time": "2021-03-30T17:13:30+00:00"
        },
        {
            "name": "appwrite/sdk-generator",
            "version": "0.18.8",
            "source": {
                "type": "git",
                "url": "https://github.com/appwrite/sdk-generator.git",
                "reference": "8ba45dfb74ff6062f96c0e4d10d7c4fae94768b1"
            },
            "dist": {
                "type": "zip",
                "url": "https://api.github.com/repos/appwrite/sdk-generator/zipball/8ba45dfb74ff6062f96c0e4d10d7c4fae94768b1",
                "reference": "8ba45dfb74ff6062f96c0e4d10d7c4fae94768b1",
                "shasum": ""
            },
            "require": {
                "ext-curl": "*",
                "ext-json": "*",
                "ext-mbstring": "*",
                "matthiasmullie/minify": "^1.3",
                "php": ">=7.0.0",
                "twig/twig": "^3.3"
            },
            "require-dev": {
                "brianium/paratest": "^6.4",
                "phpunit/phpunit": "^9.5.13"
            },
            "type": "library",
            "autoload": {
                "psr-4": {
                    "Appwrite\\SDK\\": "src/SDK",
                    "Appwrite\\Spec\\": "src/Spec"
                }
            },
            "notification-url": "https://packagist.org/downloads/",
            "license": [
                "MIT"
            ],
            "authors": [
                {
                    "name": "Eldad Fux",
                    "email": "eldad@appwrite.io"
                }
            ],
            "description": "Appwrite PHP library for generating API SDKs for multiple programming languages and platforms",
            "support": {
                "issues": "https://github.com/appwrite/sdk-generator/issues",
                "source": "https://github.com/appwrite/sdk-generator/tree/0.18.8"
            },
            "time": "2022-05-19T10:34:06+00:00"
        },
        {
            "name": "composer/pcre",
            "version": "1.0.1",
            "source": {
                "type": "git",
                "url": "https://github.com/composer/pcre.git",
                "reference": "67a32d7d6f9f560b726ab25a061b38ff3a80c560"
            },
            "dist": {
                "type": "zip",
                "url": "https://api.github.com/repos/composer/pcre/zipball/67a32d7d6f9f560b726ab25a061b38ff3a80c560",
                "reference": "67a32d7d6f9f560b726ab25a061b38ff3a80c560",
                "shasum": ""
            },
            "require": {
                "php": "^5.3.2 || ^7.0 || ^8.0"
            },
            "require-dev": {
                "phpstan/phpstan": "^1.3",
                "phpstan/phpstan-strict-rules": "^1.1",
                "symfony/phpunit-bridge": "^4.2 || ^5"
            },
            "type": "library",
            "extra": {
                "branch-alias": {
                    "dev-main": "1.x-dev"
                }
            },
            "autoload": {
                "psr-4": {
                    "Composer\\Pcre\\": "src"
                }
            },
            "notification-url": "https://packagist.org/downloads/",
            "license": [
                "MIT"
            ],
            "authors": [
                {
                    "name": "Jordi Boggiano",
                    "email": "j.boggiano@seld.be",
                    "homepage": "http://seld.be"
                }
            ],
            "description": "PCRE wrapping library that offers type-safe preg_* replacements.",
            "keywords": [
                "PCRE",
                "preg",
                "regex",
                "regular expression"
            ],
            "support": {
                "issues": "https://github.com/composer/pcre/issues",
                "source": "https://github.com/composer/pcre/tree/1.0.1"
            },
            "funding": [
                {
                    "url": "https://packagist.com",
                    "type": "custom"
                },
                {
                    "url": "https://github.com/composer",
                    "type": "github"
                },
                {
                    "url": "https://tidelift.com/funding/github/packagist/composer/composer",
                    "type": "tidelift"
                }
            ],
            "time": "2022-01-21T20:24:37+00:00"
        },
        {
            "name": "composer/semver",
            "version": "3.3.2",
            "source": {
                "type": "git",
                "url": "https://github.com/composer/semver.git",
                "reference": "3953f23262f2bff1919fc82183ad9acb13ff62c9"
            },
            "dist": {
                "type": "zip",
                "url": "https://api.github.com/repos/composer/semver/zipball/3953f23262f2bff1919fc82183ad9acb13ff62c9",
                "reference": "3953f23262f2bff1919fc82183ad9acb13ff62c9",
                "shasum": ""
            },
            "require": {
                "php": "^5.3.2 || ^7.0 || ^8.0"
            },
            "require-dev": {
                "phpstan/phpstan": "^1.4",
                "symfony/phpunit-bridge": "^4.2 || ^5"
            },
            "type": "library",
            "extra": {
                "branch-alias": {
                    "dev-main": "3.x-dev"
                }
            },
            "autoload": {
                "psr-4": {
                    "Composer\\Semver\\": "src"
                }
            },
            "notification-url": "https://packagist.org/downloads/",
            "license": [
                "MIT"
            ],
            "authors": [
                {
                    "name": "Nils Adermann",
                    "email": "naderman@naderman.de",
                    "homepage": "http://www.naderman.de"
                },
                {
                    "name": "Jordi Boggiano",
                    "email": "j.boggiano@seld.be",
                    "homepage": "http://seld.be"
                },
                {
                    "name": "Rob Bast",
                    "email": "rob.bast@gmail.com",
                    "homepage": "http://robbast.nl"
                }
            ],
            "description": "Semver library that offers utilities, version constraint parsing and validation.",
            "keywords": [
                "semantic",
                "semver",
                "validation",
                "versioning"
            ],
            "support": {
                "irc": "irc://irc.freenode.org/composer",
                "issues": "https://github.com/composer/semver/issues",
                "source": "https://github.com/composer/semver/tree/3.3.2"
            },
            "funding": [
                {
                    "url": "https://packagist.com",
                    "type": "custom"
                },
                {
                    "url": "https://github.com/composer",
                    "type": "github"
                },
                {
                    "url": "https://tidelift.com/funding/github/packagist/composer/composer",
                    "type": "tidelift"
                }
            ],
            "time": "2022-04-01T19:23:25+00:00"
        },
        {
            "name": "composer/xdebug-handler",
            "version": "2.0.5",
            "source": {
                "type": "git",
                "url": "https://github.com/composer/xdebug-handler.git",
                "reference": "9e36aeed4616366d2b690bdce11f71e9178c579a"
            },
            "dist": {
                "type": "zip",
                "url": "https://api.github.com/repos/composer/xdebug-handler/zipball/9e36aeed4616366d2b690bdce11f71e9178c579a",
                "reference": "9e36aeed4616366d2b690bdce11f71e9178c579a",
                "shasum": ""
            },
            "require": {
                "composer/pcre": "^1",
                "php": "^5.3.2 || ^7.0 || ^8.0",
                "psr/log": "^1 || ^2 || ^3"
            },
            "require-dev": {
                "phpstan/phpstan": "^1.0",
                "phpstan/phpstan-strict-rules": "^1.1",
                "symfony/phpunit-bridge": "^4.2 || ^5.0 || ^6.0"
            },
            "type": "library",
            "autoload": {
                "psr-4": {
                    "Composer\\XdebugHandler\\": "src"
                }
            },
            "notification-url": "https://packagist.org/downloads/",
            "license": [
                "MIT"
            ],
            "authors": [
                {
                    "name": "John Stevenson",
                    "email": "john-stevenson@blueyonder.co.uk"
                }
            ],
            "description": "Restarts a process without Xdebug.",
            "keywords": [
                "Xdebug",
                "performance"
            ],
            "support": {
                "irc": "irc://irc.freenode.org/composer",
                "issues": "https://github.com/composer/xdebug-handler/issues",
                "source": "https://github.com/composer/xdebug-handler/tree/2.0.5"
            },
            "funding": [
                {
                    "url": "https://packagist.com",
                    "type": "custom"
                },
                {
                    "url": "https://github.com/composer",
                    "type": "github"
                },
                {
                    "url": "https://tidelift.com/funding/github/packagist/composer/composer",
                    "type": "tidelift"
                }
            ],
            "time": "2022-02-24T20:20:32+00:00"
        },
        {
            "name": "dnoegel/php-xdg-base-dir",
            "version": "v0.1.1",
            "source": {
                "type": "git",
                "url": "https://github.com/dnoegel/php-xdg-base-dir.git",
                "reference": "8f8a6e48c5ecb0f991c2fdcf5f154a47d85f9ffd"
            },
            "dist": {
                "type": "zip",
                "url": "https://api.github.com/repos/dnoegel/php-xdg-base-dir/zipball/8f8a6e48c5ecb0f991c2fdcf5f154a47d85f9ffd",
                "reference": "8f8a6e48c5ecb0f991c2fdcf5f154a47d85f9ffd",
                "shasum": ""
            },
            "require": {
                "php": ">=5.3.2"
            },
            "require-dev": {
                "phpunit/phpunit": "~7.0|~6.0|~5.0|~4.8.35"
            },
            "type": "library",
            "autoload": {
                "psr-4": {
                    "XdgBaseDir\\": "src/"
                }
            },
            "notification-url": "https://packagist.org/downloads/",
            "license": [
                "MIT"
            ],
            "description": "implementation of xdg base directory specification for php",
            "support": {
                "issues": "https://github.com/dnoegel/php-xdg-base-dir/issues",
                "source": "https://github.com/dnoegel/php-xdg-base-dir/tree/v0.1.1"
            },
            "time": "2019-12-04T15:06:13+00:00"
        },
        {
            "name": "doctrine/instantiator",
            "version": "1.4.1",
            "source": {
                "type": "git",
                "url": "https://github.com/doctrine/instantiator.git",
                "reference": "10dcfce151b967d20fde1b34ae6640712c3891bc"
            },
            "dist": {
                "type": "zip",
                "url": "https://api.github.com/repos/doctrine/instantiator/zipball/10dcfce151b967d20fde1b34ae6640712c3891bc",
                "reference": "10dcfce151b967d20fde1b34ae6640712c3891bc",
                "shasum": ""
            },
            "require": {
                "php": "^7.1 || ^8.0"
            },
            "require-dev": {
                "doctrine/coding-standard": "^9",
                "ext-pdo": "*",
                "ext-phar": "*",
                "phpbench/phpbench": "^0.16 || ^1",
                "phpstan/phpstan": "^1.4",
                "phpstan/phpstan-phpunit": "^1",
                "phpunit/phpunit": "^7.5 || ^8.5 || ^9.5",
                "vimeo/psalm": "^4.22"
            },
            "type": "library",
            "autoload": {
                "psr-4": {
                    "Doctrine\\Instantiator\\": "src/Doctrine/Instantiator/"
                }
            },
            "notification-url": "https://packagist.org/downloads/",
            "license": [
                "MIT"
            ],
            "authors": [
                {
                    "name": "Marco Pivetta",
                    "email": "ocramius@gmail.com",
                    "homepage": "https://ocramius.github.io/"
                }
            ],
            "description": "A small, lightweight utility to instantiate objects in PHP without invoking their constructors",
            "homepage": "https://www.doctrine-project.org/projects/instantiator.html",
            "keywords": [
                "constructor",
                "instantiate"
            ],
            "support": {
                "issues": "https://github.com/doctrine/instantiator/issues",
                "source": "https://github.com/doctrine/instantiator/tree/1.4.1"
            },
            "funding": [
                {
                    "url": "https://www.doctrine-project.org/sponsorship.html",
                    "type": "custom"
                },
                {
                    "url": "https://www.patreon.com/phpdoctrine",
                    "type": "patreon"
                },
                {
                    "url": "https://tidelift.com/funding/github/packagist/doctrine%2Finstantiator",
                    "type": "tidelift"
                }
            ],
            "time": "2022-03-03T08:28:38+00:00"
        },
        {
            "name": "felixfbecker/advanced-json-rpc",
            "version": "v3.2.1",
            "source": {
                "type": "git",
                "url": "https://github.com/felixfbecker/php-advanced-json-rpc.git",
                "reference": "b5f37dbff9a8ad360ca341f3240dc1c168b45447"
            },
            "dist": {
                "type": "zip",
                "url": "https://api.github.com/repos/felixfbecker/php-advanced-json-rpc/zipball/b5f37dbff9a8ad360ca341f3240dc1c168b45447",
                "reference": "b5f37dbff9a8ad360ca341f3240dc1c168b45447",
                "shasum": ""
            },
            "require": {
                "netresearch/jsonmapper": "^1.0 || ^2.0 || ^3.0 || ^4.0",
                "php": "^7.1 || ^8.0",
                "phpdocumentor/reflection-docblock": "^4.3.4 || ^5.0.0"
            },
            "require-dev": {
                "phpunit/phpunit": "^7.0 || ^8.0"
            },
            "type": "library",
            "autoload": {
                "psr-4": {
                    "AdvancedJsonRpc\\": "lib/"
                }
            },
            "notification-url": "https://packagist.org/downloads/",
            "license": [
                "ISC"
            ],
            "authors": [
                {
                    "name": "Felix Becker",
                    "email": "felix.b@outlook.com"
                }
            ],
            "description": "A more advanced JSONRPC implementation",
            "support": {
                "issues": "https://github.com/felixfbecker/php-advanced-json-rpc/issues",
                "source": "https://github.com/felixfbecker/php-advanced-json-rpc/tree/v3.2.1"
            },
            "time": "2021-06-11T22:34:44+00:00"
        },
        {
            "name": "felixfbecker/language-server-protocol",
            "version": "v1.5.2",
            "source": {
                "type": "git",
                "url": "https://github.com/felixfbecker/php-language-server-protocol.git",
                "reference": "6e82196ffd7c62f7794d778ca52b69feec9f2842"
            },
            "dist": {
                "type": "zip",
                "url": "https://api.github.com/repos/felixfbecker/php-language-server-protocol/zipball/6e82196ffd7c62f7794d778ca52b69feec9f2842",
                "reference": "6e82196ffd7c62f7794d778ca52b69feec9f2842",
                "shasum": ""
            },
            "require": {
                "php": ">=7.1"
            },
            "require-dev": {
                "phpstan/phpstan": "*",
                "squizlabs/php_codesniffer": "^3.1",
                "vimeo/psalm": "^4.0"
            },
            "type": "library",
            "extra": {
                "branch-alias": {
                    "dev-master": "1.x-dev"
                }
            },
            "autoload": {
                "psr-4": {
                    "LanguageServerProtocol\\": "src/"
                }
            },
            "notification-url": "https://packagist.org/downloads/",
            "license": [
                "ISC"
            ],
            "authors": [
                {
                    "name": "Felix Becker",
                    "email": "felix.b@outlook.com"
                }
            ],
            "description": "PHP classes for the Language Server Protocol",
            "keywords": [
                "language",
                "microsoft",
                "php",
                "server"
            ],
            "support": {
                "issues": "https://github.com/felixfbecker/php-language-server-protocol/issues",
                "source": "https://github.com/felixfbecker/php-language-server-protocol/tree/v1.5.2"
            },
            "time": "2022-03-02T22:36:06+00:00"
        },
        {
            "name": "matthiasmullie/minify",
            "version": "1.3.68",
            "source": {
                "type": "git",
                "url": "https://github.com/matthiasmullie/minify.git",
                "reference": "c00fb02f71b2ef0a5f53fe18c5a8b9aa30f48297"
            },
            "dist": {
                "type": "zip",
                "url": "https://api.github.com/repos/matthiasmullie/minify/zipball/c00fb02f71b2ef0a5f53fe18c5a8b9aa30f48297",
                "reference": "c00fb02f71b2ef0a5f53fe18c5a8b9aa30f48297",
                "shasum": ""
            },
            "require": {
                "ext-pcre": "*",
                "matthiasmullie/path-converter": "~1.1",
                "php": ">=5.3.0"
            },
            "require-dev": {
                "friendsofphp/php-cs-fixer": "~2.0",
                "matthiasmullie/scrapbook": "dev-master",
                "phpunit/phpunit": ">=4.8"
            },
            "suggest": {
                "psr/cache-implementation": "Cache implementation to use with Minify::cache"
            },
            "bin": [
                "bin/minifycss",
                "bin/minifyjs"
            ],
            "type": "library",
            "autoload": {
                "psr-4": {
                    "MatthiasMullie\\Minify\\": "src/"
                }
            },
            "notification-url": "https://packagist.org/downloads/",
            "license": [
                "MIT"
            ],
            "authors": [
                {
                    "name": "Matthias Mullie",
                    "email": "minify@mullie.eu",
                    "homepage": "http://www.mullie.eu",
                    "role": "Developer"
                }
            ],
            "description": "CSS & JavaScript minifier, in PHP. Removes whitespace, strips comments, combines files (incl. @import statements and small assets in CSS files), and optimizes/shortens a few common programming patterns.",
            "homepage": "http://www.minifier.org",
            "keywords": [
                "JS",
                "css",
                "javascript",
                "minifier",
                "minify"
            ],
            "support": {
                "issues": "https://github.com/matthiasmullie/minify/issues",
                "source": "https://github.com/matthiasmullie/minify/tree/1.3.68"
            },
            "funding": [
                {
                    "url": "https://github.com/matthiasmullie",
                    "type": "github"
                }
            ],
            "time": "2022-04-19T08:28:56+00:00"
        },
        {
            "name": "matthiasmullie/path-converter",
            "version": "1.1.3",
            "source": {
                "type": "git",
                "url": "https://github.com/matthiasmullie/path-converter.git",
                "reference": "e7d13b2c7e2f2268e1424aaed02085518afa02d9"
            },
            "dist": {
                "type": "zip",
                "url": "https://api.github.com/repos/matthiasmullie/path-converter/zipball/e7d13b2c7e2f2268e1424aaed02085518afa02d9",
                "reference": "e7d13b2c7e2f2268e1424aaed02085518afa02d9",
                "shasum": ""
            },
            "require": {
                "ext-pcre": "*",
                "php": ">=5.3.0"
            },
            "require-dev": {
                "phpunit/phpunit": "~4.8"
            },
            "type": "library",
            "autoload": {
                "psr-4": {
                    "MatthiasMullie\\PathConverter\\": "src/"
                }
            },
            "notification-url": "https://packagist.org/downloads/",
            "license": [
                "MIT"
            ],
            "authors": [
                {
                    "name": "Matthias Mullie",
                    "email": "pathconverter@mullie.eu",
                    "homepage": "http://www.mullie.eu",
                    "role": "Developer"
                }
            ],
            "description": "Relative path converter",
            "homepage": "http://github.com/matthiasmullie/path-converter",
            "keywords": [
                "converter",
                "path",
                "paths",
                "relative"
            ],
            "support": {
                "issues": "https://github.com/matthiasmullie/path-converter/issues",
                "source": "https://github.com/matthiasmullie/path-converter/tree/1.1.3"
            },
            "time": "2019-02-05T23:41:09+00:00"
        },
        {
            "name": "myclabs/deep-copy",
            "version": "1.11.0",
            "source": {
                "type": "git",
                "url": "https://github.com/myclabs/DeepCopy.git",
                "reference": "14daed4296fae74d9e3201d2c4925d1acb7aa614"
            },
            "dist": {
                "type": "zip",
                "url": "https://api.github.com/repos/myclabs/DeepCopy/zipball/14daed4296fae74d9e3201d2c4925d1acb7aa614",
                "reference": "14daed4296fae74d9e3201d2c4925d1acb7aa614",
                "shasum": ""
            },
            "require": {
                "php": "^7.1 || ^8.0"
            },
            "conflict": {
                "doctrine/collections": "<1.6.8",
                "doctrine/common": "<2.13.3 || >=3,<3.2.2"
            },
            "require-dev": {
                "doctrine/collections": "^1.6.8",
                "doctrine/common": "^2.13.3 || ^3.2.2",
                "phpunit/phpunit": "^7.5.20 || ^8.5.23 || ^9.5.13"
            },
            "type": "library",
            "autoload": {
                "files": [
                    "src/DeepCopy/deep_copy.php"
                ],
                "psr-4": {
                    "DeepCopy\\": "src/DeepCopy/"
                }
            },
            "notification-url": "https://packagist.org/downloads/",
            "license": [
                "MIT"
            ],
            "description": "Create deep copies (clones) of your objects",
            "keywords": [
                "clone",
                "copy",
                "duplicate",
                "object",
                "object graph"
            ],
            "support": {
                "issues": "https://github.com/myclabs/DeepCopy/issues",
                "source": "https://github.com/myclabs/DeepCopy/tree/1.11.0"
            },
            "funding": [
                {
                    "url": "https://tidelift.com/funding/github/packagist/myclabs/deep-copy",
                    "type": "tidelift"
                }
            ],
            "time": "2022-03-03T13:19:32+00:00"
        },
        {
            "name": "netresearch/jsonmapper",
            "version": "v4.0.0",
            "source": {
                "type": "git",
                "url": "https://github.com/cweiske/jsonmapper.git",
                "reference": "8bbc021a8edb2e4a7ea2f8ad4fa9ec9dce2fcb8d"
            },
            "dist": {
                "type": "zip",
                "url": "https://api.github.com/repos/cweiske/jsonmapper/zipball/8bbc021a8edb2e4a7ea2f8ad4fa9ec9dce2fcb8d",
                "reference": "8bbc021a8edb2e4a7ea2f8ad4fa9ec9dce2fcb8d",
                "shasum": ""
            },
            "require": {
                "ext-json": "*",
                "ext-pcre": "*",
                "ext-reflection": "*",
                "ext-spl": "*",
                "php": ">=7.1"
            },
            "require-dev": {
                "phpunit/phpunit": "~7.5 || ~8.0 || ~9.0",
                "squizlabs/php_codesniffer": "~3.5"
            },
            "type": "library",
            "autoload": {
                "psr-0": {
                    "JsonMapper": "src/"
                }
            },
            "notification-url": "https://packagist.org/downloads/",
            "license": [
                "OSL-3.0"
            ],
            "authors": [
                {
                    "name": "Christian Weiske",
                    "email": "cweiske@cweiske.de",
                    "homepage": "http://github.com/cweiske/jsonmapper/",
                    "role": "Developer"
                }
            ],
            "description": "Map nested JSON structures onto PHP classes",
            "support": {
                "email": "cweiske@cweiske.de",
                "issues": "https://github.com/cweiske/jsonmapper/issues",
                "source": "https://github.com/cweiske/jsonmapper/tree/v4.0.0"
            },
            "time": "2020-12-01T19:48:11+00:00"
        },
        {
            "name": "nikic/php-parser",
            "version": "v4.13.2",
            "source": {
                "type": "git",
                "url": "https://github.com/nikic/PHP-Parser.git",
                "reference": "210577fe3cf7badcc5814d99455df46564f3c077"
            },
            "dist": {
                "type": "zip",
                "url": "https://api.github.com/repos/nikic/PHP-Parser/zipball/210577fe3cf7badcc5814d99455df46564f3c077",
                "reference": "210577fe3cf7badcc5814d99455df46564f3c077",
                "shasum": ""
            },
            "require": {
                "ext-tokenizer": "*",
                "php": ">=7.0"
            },
            "require-dev": {
                "ircmaxell/php-yacc": "^0.0.7",
                "phpunit/phpunit": "^6.5 || ^7.0 || ^8.0 || ^9.0"
            },
            "bin": [
                "bin/php-parse"
            ],
            "type": "library",
            "extra": {
                "branch-alias": {
                    "dev-master": "4.9-dev"
                }
            },
            "autoload": {
                "psr-4": {
                    "PhpParser\\": "lib/PhpParser"
                }
            },
            "notification-url": "https://packagist.org/downloads/",
            "license": [
                "BSD-3-Clause"
            ],
            "authors": [
                {
                    "name": "Nikita Popov"
                }
            ],
            "description": "A PHP parser written in PHP",
            "keywords": [
                "parser",
                "php"
            ],
            "support": {
                "issues": "https://github.com/nikic/PHP-Parser/issues",
                "source": "https://github.com/nikic/PHP-Parser/tree/v4.13.2"
            },
            "time": "2021-11-30T19:35:32+00:00"
        },
        {
            "name": "openlss/lib-array2xml",
            "version": "1.0.0",
            "source": {
                "type": "git",
                "url": "https://github.com/nullivex/lib-array2xml.git",
                "reference": "a91f18a8dfc69ffabe5f9b068bc39bb202c81d90"
            },
            "dist": {
                "type": "zip",
                "url": "https://api.github.com/repos/nullivex/lib-array2xml/zipball/a91f18a8dfc69ffabe5f9b068bc39bb202c81d90",
                "reference": "a91f18a8dfc69ffabe5f9b068bc39bb202c81d90",
                "shasum": ""
            },
            "require": {
                "php": ">=5.3.2"
            },
            "type": "library",
            "autoload": {
                "psr-0": {
                    "LSS": ""
                }
            },
            "notification-url": "https://packagist.org/downloads/",
            "license": [
                "Apache-2.0"
            ],
            "authors": [
                {
                    "name": "Bryan Tong",
                    "email": "bryan@nullivex.com",
                    "homepage": "https://www.nullivex.com"
                },
                {
                    "name": "Tony Butler",
                    "email": "spudz76@gmail.com",
                    "homepage": "https://www.nullivex.com"
                }
            ],
            "description": "Array2XML conversion library credit to lalit.org",
            "homepage": "https://www.nullivex.com",
            "keywords": [
                "array",
                "array conversion",
                "xml",
                "xml conversion"
            ],
            "support": {
                "issues": "https://github.com/nullivex/lib-array2xml/issues",
                "source": "https://github.com/nullivex/lib-array2xml/tree/master"
            },
            "time": "2019-03-29T20:06:56+00:00"
        },
        {
            "name": "phar-io/manifest",
            "version": "2.0.3",
            "source": {
                "type": "git",
                "url": "https://github.com/phar-io/manifest.git",
                "reference": "97803eca37d319dfa7826cc2437fc020857acb53"
            },
            "dist": {
                "type": "zip",
                "url": "https://api.github.com/repos/phar-io/manifest/zipball/97803eca37d319dfa7826cc2437fc020857acb53",
                "reference": "97803eca37d319dfa7826cc2437fc020857acb53",
                "shasum": ""
            },
            "require": {
                "ext-dom": "*",
                "ext-phar": "*",
                "ext-xmlwriter": "*",
                "phar-io/version": "^3.0.1",
                "php": "^7.2 || ^8.0"
            },
            "type": "library",
            "extra": {
                "branch-alias": {
                    "dev-master": "2.0.x-dev"
                }
            },
            "autoload": {
                "classmap": [
                    "src/"
                ]
            },
            "notification-url": "https://packagist.org/downloads/",
            "license": [
                "BSD-3-Clause"
            ],
            "authors": [
                {
                    "name": "Arne Blankerts",
                    "email": "arne@blankerts.de",
                    "role": "Developer"
                },
                {
                    "name": "Sebastian Heuer",
                    "email": "sebastian@phpeople.de",
                    "role": "Developer"
                },
                {
                    "name": "Sebastian Bergmann",
                    "email": "sebastian@phpunit.de",
                    "role": "Developer"
                }
            ],
            "description": "Component for reading phar.io manifest information from a PHP Archive (PHAR)",
            "support": {
                "issues": "https://github.com/phar-io/manifest/issues",
                "source": "https://github.com/phar-io/manifest/tree/2.0.3"
            },
            "time": "2021-07-20T11:28:43+00:00"
        },
        {
            "name": "phar-io/version",
            "version": "3.2.1",
            "source": {
                "type": "git",
                "url": "https://github.com/phar-io/version.git",
                "reference": "4f7fd7836c6f332bb2933569e566a0d6c4cbed74"
            },
            "dist": {
                "type": "zip",
                "url": "https://api.github.com/repos/phar-io/version/zipball/4f7fd7836c6f332bb2933569e566a0d6c4cbed74",
                "reference": "4f7fd7836c6f332bb2933569e566a0d6c4cbed74",
                "shasum": ""
            },
            "require": {
                "php": "^7.2 || ^8.0"
            },
            "type": "library",
            "autoload": {
                "classmap": [
                    "src/"
                ]
            },
            "notification-url": "https://packagist.org/downloads/",
            "license": [
                "BSD-3-Clause"
            ],
            "authors": [
                {
                    "name": "Arne Blankerts",
                    "email": "arne@blankerts.de",
                    "role": "Developer"
                },
                {
                    "name": "Sebastian Heuer",
                    "email": "sebastian@phpeople.de",
                    "role": "Developer"
                },
                {
                    "name": "Sebastian Bergmann",
                    "email": "sebastian@phpunit.de",
                    "role": "Developer"
                }
            ],
            "description": "Library for handling version information and constraints",
            "support": {
                "issues": "https://github.com/phar-io/version/issues",
                "source": "https://github.com/phar-io/version/tree/3.2.1"
            },
            "time": "2022-02-21T01:04:05+00:00"
        },
        {
            "name": "phpdocumentor/reflection-common",
            "version": "2.2.0",
            "source": {
                "type": "git",
                "url": "https://github.com/phpDocumentor/ReflectionCommon.git",
                "reference": "1d01c49d4ed62f25aa84a747ad35d5a16924662b"
            },
            "dist": {
                "type": "zip",
                "url": "https://api.github.com/repos/phpDocumentor/ReflectionCommon/zipball/1d01c49d4ed62f25aa84a747ad35d5a16924662b",
                "reference": "1d01c49d4ed62f25aa84a747ad35d5a16924662b",
                "shasum": ""
            },
            "require": {
                "php": "^7.2 || ^8.0"
            },
            "type": "library",
            "extra": {
                "branch-alias": {
                    "dev-2.x": "2.x-dev"
                }
            },
            "autoload": {
                "psr-4": {
                    "phpDocumentor\\Reflection\\": "src/"
                }
            },
            "notification-url": "https://packagist.org/downloads/",
            "license": [
                "MIT"
            ],
            "authors": [
                {
                    "name": "Jaap van Otterdijk",
                    "email": "opensource@ijaap.nl"
                }
            ],
            "description": "Common reflection classes used by phpdocumentor to reflect the code structure",
            "homepage": "http://www.phpdoc.org",
            "keywords": [
                "FQSEN",
                "phpDocumentor",
                "phpdoc",
                "reflection",
                "static analysis"
            ],
            "support": {
                "issues": "https://github.com/phpDocumentor/ReflectionCommon/issues",
                "source": "https://github.com/phpDocumentor/ReflectionCommon/tree/2.x"
            },
            "time": "2020-06-27T09:03:43+00:00"
        },
        {
            "name": "phpdocumentor/reflection-docblock",
            "version": "5.3.0",
            "source": {
                "type": "git",
                "url": "https://github.com/phpDocumentor/ReflectionDocBlock.git",
                "reference": "622548b623e81ca6d78b721c5e029f4ce664f170"
            },
            "dist": {
                "type": "zip",
                "url": "https://api.github.com/repos/phpDocumentor/ReflectionDocBlock/zipball/622548b623e81ca6d78b721c5e029f4ce664f170",
                "reference": "622548b623e81ca6d78b721c5e029f4ce664f170",
                "shasum": ""
            },
            "require": {
                "ext-filter": "*",
                "php": "^7.2 || ^8.0",
                "phpdocumentor/reflection-common": "^2.2",
                "phpdocumentor/type-resolver": "^1.3",
                "webmozart/assert": "^1.9.1"
            },
            "require-dev": {
                "mockery/mockery": "~1.3.2",
                "psalm/phar": "^4.8"
            },
            "type": "library",
            "extra": {
                "branch-alias": {
                    "dev-master": "5.x-dev"
                }
            },
            "autoload": {
                "psr-4": {
                    "phpDocumentor\\Reflection\\": "src"
                }
            },
            "notification-url": "https://packagist.org/downloads/",
            "license": [
                "MIT"
            ],
            "authors": [
                {
                    "name": "Mike van Riel",
                    "email": "me@mikevanriel.com"
                },
                {
                    "name": "Jaap van Otterdijk",
                    "email": "account@ijaap.nl"
                }
            ],
            "description": "With this component, a library can provide support for annotations via DocBlocks or otherwise retrieve information that is embedded in a DocBlock.",
            "support": {
                "issues": "https://github.com/phpDocumentor/ReflectionDocBlock/issues",
                "source": "https://github.com/phpDocumentor/ReflectionDocBlock/tree/5.3.0"
            },
            "time": "2021-10-19T17:43:47+00:00"
        },
        {
            "name": "phpdocumentor/type-resolver",
            "version": "1.6.1",
            "source": {
                "type": "git",
                "url": "https://github.com/phpDocumentor/TypeResolver.git",
                "reference": "77a32518733312af16a44300404e945338981de3"
            },
            "dist": {
                "type": "zip",
                "url": "https://api.github.com/repos/phpDocumentor/TypeResolver/zipball/77a32518733312af16a44300404e945338981de3",
                "reference": "77a32518733312af16a44300404e945338981de3",
                "shasum": ""
            },
            "require": {
                "php": "^7.2 || ^8.0",
                "phpdocumentor/reflection-common": "^2.0"
            },
            "require-dev": {
                "ext-tokenizer": "*",
                "psalm/phar": "^4.8"
            },
            "type": "library",
            "extra": {
                "branch-alias": {
                    "dev-1.x": "1.x-dev"
                }
            },
            "autoload": {
                "psr-4": {
                    "phpDocumentor\\Reflection\\": "src"
                }
            },
            "notification-url": "https://packagist.org/downloads/",
            "license": [
                "MIT"
            ],
            "authors": [
                {
                    "name": "Mike van Riel",
                    "email": "me@mikevanriel.com"
                }
            ],
            "description": "A PSR-5 based resolver of Class names, Types and Structural Element Names",
            "support": {
                "issues": "https://github.com/phpDocumentor/TypeResolver/issues",
                "source": "https://github.com/phpDocumentor/TypeResolver/tree/1.6.1"
            },
            "time": "2022-03-15T21:29:03+00:00"
        },
        {
            "name": "phpspec/prophecy",
            "version": "v1.15.0",
            "source": {
                "type": "git",
                "url": "https://github.com/phpspec/prophecy.git",
                "reference": "bbcd7380b0ebf3961ee21409db7b38bc31d69a13"
            },
            "dist": {
                "type": "zip",
                "url": "https://api.github.com/repos/phpspec/prophecy/zipball/bbcd7380b0ebf3961ee21409db7b38bc31d69a13",
                "reference": "bbcd7380b0ebf3961ee21409db7b38bc31d69a13",
                "shasum": ""
            },
            "require": {
                "doctrine/instantiator": "^1.2",
                "php": "^7.2 || ~8.0, <8.2",
                "phpdocumentor/reflection-docblock": "^5.2",
                "sebastian/comparator": "^3.0 || ^4.0",
                "sebastian/recursion-context": "^3.0 || ^4.0"
            },
            "require-dev": {
                "phpspec/phpspec": "^6.0 || ^7.0",
                "phpunit/phpunit": "^8.0 || ^9.0"
            },
            "type": "library",
            "extra": {
                "branch-alias": {
                    "dev-master": "1.x-dev"
                }
            },
            "autoload": {
                "psr-4": {
                    "Prophecy\\": "src/Prophecy"
                }
            },
            "notification-url": "https://packagist.org/downloads/",
            "license": [
                "MIT"
            ],
            "authors": [
                {
                    "name": "Konstantin Kudryashov",
                    "email": "ever.zet@gmail.com",
                    "homepage": "http://everzet.com"
                },
                {
                    "name": "Marcello Duarte",
                    "email": "marcello.duarte@gmail.com"
                }
            ],
            "description": "Highly opinionated mocking framework for PHP 5.3+",
            "homepage": "https://github.com/phpspec/prophecy",
            "keywords": [
                "Double",
                "Dummy",
                "fake",
                "mock",
                "spy",
                "stub"
            ],
            "support": {
                "issues": "https://github.com/phpspec/prophecy/issues",
                "source": "https://github.com/phpspec/prophecy/tree/v1.15.0"
            },
            "time": "2021-12-08T12:19:24+00:00"
        },
        {
            "name": "phpunit/php-code-coverage",
            "version": "9.2.15",
            "source": {
                "type": "git",
                "url": "https://github.com/sebastianbergmann/php-code-coverage.git",
                "reference": "2e9da11878c4202f97915c1cb4bb1ca318a63f5f"
            },
            "dist": {
                "type": "zip",
                "url": "https://api.github.com/repos/sebastianbergmann/php-code-coverage/zipball/2e9da11878c4202f97915c1cb4bb1ca318a63f5f",
                "reference": "2e9da11878c4202f97915c1cb4bb1ca318a63f5f",
                "shasum": ""
            },
            "require": {
                "ext-dom": "*",
                "ext-libxml": "*",
                "ext-xmlwriter": "*",
                "nikic/php-parser": "^4.13.0",
                "php": ">=7.3",
                "phpunit/php-file-iterator": "^3.0.3",
                "phpunit/php-text-template": "^2.0.2",
                "sebastian/code-unit-reverse-lookup": "^2.0.2",
                "sebastian/complexity": "^2.0",
                "sebastian/environment": "^5.1.2",
                "sebastian/lines-of-code": "^1.0.3",
                "sebastian/version": "^3.0.1",
                "theseer/tokenizer": "^1.2.0"
            },
            "require-dev": {
                "phpunit/phpunit": "^9.3"
            },
            "suggest": {
                "ext-pcov": "*",
                "ext-xdebug": "*"
            },
            "type": "library",
            "extra": {
                "branch-alias": {
                    "dev-master": "9.2-dev"
                }
            },
            "autoload": {
                "classmap": [
                    "src/"
                ]
            },
            "notification-url": "https://packagist.org/downloads/",
            "license": [
                "BSD-3-Clause"
            ],
            "authors": [
                {
                    "name": "Sebastian Bergmann",
                    "email": "sebastian@phpunit.de",
                    "role": "lead"
                }
            ],
            "description": "Library that provides collection, processing, and rendering functionality for PHP code coverage information.",
            "homepage": "https://github.com/sebastianbergmann/php-code-coverage",
            "keywords": [
                "coverage",
                "testing",
                "xunit"
            ],
            "support": {
                "issues": "https://github.com/sebastianbergmann/php-code-coverage/issues",
                "source": "https://github.com/sebastianbergmann/php-code-coverage/tree/9.2.15"
            },
            "funding": [
                {
                    "url": "https://github.com/sebastianbergmann",
                    "type": "github"
                }
            ],
            "time": "2022-03-07T09:28:20+00:00"
        },
        {
            "name": "phpunit/php-file-iterator",
            "version": "3.0.6",
            "source": {
                "type": "git",
                "url": "https://github.com/sebastianbergmann/php-file-iterator.git",
                "reference": "cf1c2e7c203ac650e352f4cc675a7021e7d1b3cf"
            },
            "dist": {
                "type": "zip",
                "url": "https://api.github.com/repos/sebastianbergmann/php-file-iterator/zipball/cf1c2e7c203ac650e352f4cc675a7021e7d1b3cf",
                "reference": "cf1c2e7c203ac650e352f4cc675a7021e7d1b3cf",
                "shasum": ""
            },
            "require": {
                "php": ">=7.3"
            },
            "require-dev": {
                "phpunit/phpunit": "^9.3"
            },
            "type": "library",
            "extra": {
                "branch-alias": {
                    "dev-master": "3.0-dev"
                }
            },
            "autoload": {
                "classmap": [
                    "src/"
                ]
            },
            "notification-url": "https://packagist.org/downloads/",
            "license": [
                "BSD-3-Clause"
            ],
            "authors": [
                {
                    "name": "Sebastian Bergmann",
                    "email": "sebastian@phpunit.de",
                    "role": "lead"
                }
            ],
            "description": "FilterIterator implementation that filters files based on a list of suffixes.",
            "homepage": "https://github.com/sebastianbergmann/php-file-iterator/",
            "keywords": [
                "filesystem",
                "iterator"
            ],
            "support": {
                "issues": "https://github.com/sebastianbergmann/php-file-iterator/issues",
                "source": "https://github.com/sebastianbergmann/php-file-iterator/tree/3.0.6"
            },
            "funding": [
                {
                    "url": "https://github.com/sebastianbergmann",
                    "type": "github"
                }
            ],
            "time": "2021-12-02T12:48:52+00:00"
        },
        {
            "name": "phpunit/php-invoker",
            "version": "3.1.1",
            "source": {
                "type": "git",
                "url": "https://github.com/sebastianbergmann/php-invoker.git",
                "reference": "5a10147d0aaf65b58940a0b72f71c9ac0423cc67"
            },
            "dist": {
                "type": "zip",
                "url": "https://api.github.com/repos/sebastianbergmann/php-invoker/zipball/5a10147d0aaf65b58940a0b72f71c9ac0423cc67",
                "reference": "5a10147d0aaf65b58940a0b72f71c9ac0423cc67",
                "shasum": ""
            },
            "require": {
                "php": ">=7.3"
            },
            "require-dev": {
                "ext-pcntl": "*",
                "phpunit/phpunit": "^9.3"
            },
            "suggest": {
                "ext-pcntl": "*"
            },
            "type": "library",
            "extra": {
                "branch-alias": {
                    "dev-master": "3.1-dev"
                }
            },
            "autoload": {
                "classmap": [
                    "src/"
                ]
            },
            "notification-url": "https://packagist.org/downloads/",
            "license": [
                "BSD-3-Clause"
            ],
            "authors": [
                {
                    "name": "Sebastian Bergmann",
                    "email": "sebastian@phpunit.de",
                    "role": "lead"
                }
            ],
            "description": "Invoke callables with a timeout",
            "homepage": "https://github.com/sebastianbergmann/php-invoker/",
            "keywords": [
                "process"
            ],
            "support": {
                "issues": "https://github.com/sebastianbergmann/php-invoker/issues",
                "source": "https://github.com/sebastianbergmann/php-invoker/tree/3.1.1"
            },
            "funding": [
                {
                    "url": "https://github.com/sebastianbergmann",
                    "type": "github"
                }
            ],
            "time": "2020-09-28T05:58:55+00:00"
        },
        {
            "name": "phpunit/php-text-template",
            "version": "2.0.4",
            "source": {
                "type": "git",
                "url": "https://github.com/sebastianbergmann/php-text-template.git",
                "reference": "5da5f67fc95621df9ff4c4e5a84d6a8a2acf7c28"
            },
            "dist": {
                "type": "zip",
                "url": "https://api.github.com/repos/sebastianbergmann/php-text-template/zipball/5da5f67fc95621df9ff4c4e5a84d6a8a2acf7c28",
                "reference": "5da5f67fc95621df9ff4c4e5a84d6a8a2acf7c28",
                "shasum": ""
            },
            "require": {
                "php": ">=7.3"
            },
            "require-dev": {
                "phpunit/phpunit": "^9.3"
            },
            "type": "library",
            "extra": {
                "branch-alias": {
                    "dev-master": "2.0-dev"
                }
            },
            "autoload": {
                "classmap": [
                    "src/"
                ]
            },
            "notification-url": "https://packagist.org/downloads/",
            "license": [
                "BSD-3-Clause"
            ],
            "authors": [
                {
                    "name": "Sebastian Bergmann",
                    "email": "sebastian@phpunit.de",
                    "role": "lead"
                }
            ],
            "description": "Simple template engine.",
            "homepage": "https://github.com/sebastianbergmann/php-text-template/",
            "keywords": [
                "template"
            ],
            "support": {
                "issues": "https://github.com/sebastianbergmann/php-text-template/issues",
                "source": "https://github.com/sebastianbergmann/php-text-template/tree/2.0.4"
            },
            "funding": [
                {
                    "url": "https://github.com/sebastianbergmann",
                    "type": "github"
                }
            ],
            "time": "2020-10-26T05:33:50+00:00"
        },
        {
            "name": "phpunit/php-timer",
            "version": "5.0.3",
            "source": {
                "type": "git",
                "url": "https://github.com/sebastianbergmann/php-timer.git",
                "reference": "5a63ce20ed1b5bf577850e2c4e87f4aa902afbd2"
            },
            "dist": {
                "type": "zip",
                "url": "https://api.github.com/repos/sebastianbergmann/php-timer/zipball/5a63ce20ed1b5bf577850e2c4e87f4aa902afbd2",
                "reference": "5a63ce20ed1b5bf577850e2c4e87f4aa902afbd2",
                "shasum": ""
            },
            "require": {
                "php": ">=7.3"
            },
            "require-dev": {
                "phpunit/phpunit": "^9.3"
            },
            "type": "library",
            "extra": {
                "branch-alias": {
                    "dev-master": "5.0-dev"
                }
            },
            "autoload": {
                "classmap": [
                    "src/"
                ]
            },
            "notification-url": "https://packagist.org/downloads/",
            "license": [
                "BSD-3-Clause"
            ],
            "authors": [
                {
                    "name": "Sebastian Bergmann",
                    "email": "sebastian@phpunit.de",
                    "role": "lead"
                }
            ],
            "description": "Utility class for timing",
            "homepage": "https://github.com/sebastianbergmann/php-timer/",
            "keywords": [
                "timer"
            ],
            "support": {
                "issues": "https://github.com/sebastianbergmann/php-timer/issues",
                "source": "https://github.com/sebastianbergmann/php-timer/tree/5.0.3"
            },
            "funding": [
                {
                    "url": "https://github.com/sebastianbergmann",
                    "type": "github"
                }
            ],
            "time": "2020-10-26T13:16:10+00:00"
        },
        {
            "name": "phpunit/phpunit",
            "version": "9.5.20",
            "source": {
                "type": "git",
                "url": "https://github.com/sebastianbergmann/phpunit.git",
                "reference": "12bc8879fb65aef2138b26fc633cb1e3620cffba"
            },
            "dist": {
                "type": "zip",
                "url": "https://api.github.com/repos/sebastianbergmann/phpunit/zipball/12bc8879fb65aef2138b26fc633cb1e3620cffba",
                "reference": "12bc8879fb65aef2138b26fc633cb1e3620cffba",
                "shasum": ""
            },
            "require": {
                "doctrine/instantiator": "^1.3.1",
                "ext-dom": "*",
                "ext-json": "*",
                "ext-libxml": "*",
                "ext-mbstring": "*",
                "ext-xml": "*",
                "ext-xmlwriter": "*",
                "myclabs/deep-copy": "^1.10.1",
                "phar-io/manifest": "^2.0.3",
                "phar-io/version": "^3.0.2",
                "php": ">=7.3",
                "phpspec/prophecy": "^1.12.1",
                "phpunit/php-code-coverage": "^9.2.13",
                "phpunit/php-file-iterator": "^3.0.5",
                "phpunit/php-invoker": "^3.1.1",
                "phpunit/php-text-template": "^2.0.3",
                "phpunit/php-timer": "^5.0.2",
                "sebastian/cli-parser": "^1.0.1",
                "sebastian/code-unit": "^1.0.6",
                "sebastian/comparator": "^4.0.5",
                "sebastian/diff": "^4.0.3",
                "sebastian/environment": "^5.1.3",
                "sebastian/exporter": "^4.0.3",
                "sebastian/global-state": "^5.0.1",
                "sebastian/object-enumerator": "^4.0.3",
                "sebastian/resource-operations": "^3.0.3",
                "sebastian/type": "^3.0",
                "sebastian/version": "^3.0.2"
            },
            "require-dev": {
                "ext-pdo": "*",
                "phpspec/prophecy-phpunit": "^2.0.1"
            },
            "suggest": {
                "ext-soap": "*",
                "ext-xdebug": "*"
            },
            "bin": [
                "phpunit"
            ],
            "type": "library",
            "extra": {
                "branch-alias": {
                    "dev-master": "9.5-dev"
                }
            },
            "autoload": {
                "files": [
                    "src/Framework/Assert/Functions.php"
                ],
                "classmap": [
                    "src/"
                ]
            },
            "notification-url": "https://packagist.org/downloads/",
            "license": [
                "BSD-3-Clause"
            ],
            "authors": [
                {
                    "name": "Sebastian Bergmann",
                    "email": "sebastian@phpunit.de",
                    "role": "lead"
                }
            ],
            "description": "The PHP Unit Testing framework.",
            "homepage": "https://phpunit.de/",
            "keywords": [
                "phpunit",
                "testing",
                "xunit"
            ],
            "support": {
                "issues": "https://github.com/sebastianbergmann/phpunit/issues",
                "source": "https://github.com/sebastianbergmann/phpunit/tree/9.5.20"
            },
            "funding": [
                {
                    "url": "https://phpunit.de/sponsors.html",
                    "type": "custom"
                },
                {
                    "url": "https://github.com/sebastianbergmann",
                    "type": "github"
                }
            ],
            "time": "2022-04-01T12:37:26+00:00"
        },
        {
            "name": "psr/container",
            "version": "2.0.2",
            "source": {
                "type": "git",
                "url": "https://github.com/php-fig/container.git",
                "reference": "c71ecc56dfe541dbd90c5360474fbc405f8d5963"
            },
            "dist": {
                "type": "zip",
                "url": "https://api.github.com/repos/php-fig/container/zipball/c71ecc56dfe541dbd90c5360474fbc405f8d5963",
                "reference": "c71ecc56dfe541dbd90c5360474fbc405f8d5963",
                "shasum": ""
            },
            "require": {
                "php": ">=7.4.0"
            },
            "type": "library",
            "extra": {
                "branch-alias": {
                    "dev-master": "2.0.x-dev"
                }
            },
            "autoload": {
                "psr-4": {
                    "Psr\\Container\\": "src/"
                }
            },
            "notification-url": "https://packagist.org/downloads/",
            "license": [
                "MIT"
            ],
            "authors": [
                {
                    "name": "PHP-FIG",
                    "homepage": "https://www.php-fig.org/"
                }
            ],
            "description": "Common Container Interface (PHP FIG PSR-11)",
            "homepage": "https://github.com/php-fig/container",
            "keywords": [
                "PSR-11",
                "container",
                "container-interface",
                "container-interop",
                "psr"
            ],
            "support": {
                "issues": "https://github.com/php-fig/container/issues",
                "source": "https://github.com/php-fig/container/tree/2.0.2"
            },
            "time": "2021-11-05T16:47:00+00:00"
        },
        {
            "name": "sebastian/cli-parser",
            "version": "1.0.1",
            "source": {
                "type": "git",
                "url": "https://github.com/sebastianbergmann/cli-parser.git",
                "reference": "442e7c7e687e42adc03470c7b668bc4b2402c0b2"
            },
            "dist": {
                "type": "zip",
                "url": "https://api.github.com/repos/sebastianbergmann/cli-parser/zipball/442e7c7e687e42adc03470c7b668bc4b2402c0b2",
                "reference": "442e7c7e687e42adc03470c7b668bc4b2402c0b2",
                "shasum": ""
            },
            "require": {
                "php": ">=7.3"
            },
            "require-dev": {
                "phpunit/phpunit": "^9.3"
            },
            "type": "library",
            "extra": {
                "branch-alias": {
                    "dev-master": "1.0-dev"
                }
            },
            "autoload": {
                "classmap": [
                    "src/"
                ]
            },
            "notification-url": "https://packagist.org/downloads/",
            "license": [
                "BSD-3-Clause"
            ],
            "authors": [
                {
                    "name": "Sebastian Bergmann",
                    "email": "sebastian@phpunit.de",
                    "role": "lead"
                }
            ],
            "description": "Library for parsing CLI options",
            "homepage": "https://github.com/sebastianbergmann/cli-parser",
            "support": {
                "issues": "https://github.com/sebastianbergmann/cli-parser/issues",
                "source": "https://github.com/sebastianbergmann/cli-parser/tree/1.0.1"
            },
            "funding": [
                {
                    "url": "https://github.com/sebastianbergmann",
                    "type": "github"
                }
            ],
            "time": "2020-09-28T06:08:49+00:00"
        },
        {
            "name": "sebastian/code-unit",
            "version": "1.0.8",
            "source": {
                "type": "git",
                "url": "https://github.com/sebastianbergmann/code-unit.git",
                "reference": "1fc9f64c0927627ef78ba436c9b17d967e68e120"
            },
            "dist": {
                "type": "zip",
                "url": "https://api.github.com/repos/sebastianbergmann/code-unit/zipball/1fc9f64c0927627ef78ba436c9b17d967e68e120",
                "reference": "1fc9f64c0927627ef78ba436c9b17d967e68e120",
                "shasum": ""
            },
            "require": {
                "php": ">=7.3"
            },
            "require-dev": {
                "phpunit/phpunit": "^9.3"
            },
            "type": "library",
            "extra": {
                "branch-alias": {
                    "dev-master": "1.0-dev"
                }
            },
            "autoload": {
                "classmap": [
                    "src/"
                ]
            },
            "notification-url": "https://packagist.org/downloads/",
            "license": [
                "BSD-3-Clause"
            ],
            "authors": [
                {
                    "name": "Sebastian Bergmann",
                    "email": "sebastian@phpunit.de",
                    "role": "lead"
                }
            ],
            "description": "Collection of value objects that represent the PHP code units",
            "homepage": "https://github.com/sebastianbergmann/code-unit",
            "support": {
                "issues": "https://github.com/sebastianbergmann/code-unit/issues",
                "source": "https://github.com/sebastianbergmann/code-unit/tree/1.0.8"
            },
            "funding": [
                {
                    "url": "https://github.com/sebastianbergmann",
                    "type": "github"
                }
            ],
            "time": "2020-10-26T13:08:54+00:00"
        },
        {
            "name": "sebastian/code-unit-reverse-lookup",
            "version": "2.0.3",
            "source": {
                "type": "git",
                "url": "https://github.com/sebastianbergmann/code-unit-reverse-lookup.git",
                "reference": "ac91f01ccec49fb77bdc6fd1e548bc70f7faa3e5"
            },
            "dist": {
                "type": "zip",
                "url": "https://api.github.com/repos/sebastianbergmann/code-unit-reverse-lookup/zipball/ac91f01ccec49fb77bdc6fd1e548bc70f7faa3e5",
                "reference": "ac91f01ccec49fb77bdc6fd1e548bc70f7faa3e5",
                "shasum": ""
            },
            "require": {
                "php": ">=7.3"
            },
            "require-dev": {
                "phpunit/phpunit": "^9.3"
            },
            "type": "library",
            "extra": {
                "branch-alias": {
                    "dev-master": "2.0-dev"
                }
            },
            "autoload": {
                "classmap": [
                    "src/"
                ]
            },
            "notification-url": "https://packagist.org/downloads/",
            "license": [
                "BSD-3-Clause"
            ],
            "authors": [
                {
                    "name": "Sebastian Bergmann",
                    "email": "sebastian@phpunit.de"
                }
            ],
            "description": "Looks up which function or method a line of code belongs to",
            "homepage": "https://github.com/sebastianbergmann/code-unit-reverse-lookup/",
            "support": {
                "issues": "https://github.com/sebastianbergmann/code-unit-reverse-lookup/issues",
                "source": "https://github.com/sebastianbergmann/code-unit-reverse-lookup/tree/2.0.3"
            },
            "funding": [
                {
                    "url": "https://github.com/sebastianbergmann",
                    "type": "github"
                }
            ],
            "time": "2020-09-28T05:30:19+00:00"
        },
        {
            "name": "sebastian/comparator",
            "version": "4.0.6",
            "source": {
                "type": "git",
                "url": "https://github.com/sebastianbergmann/comparator.git",
                "reference": "55f4261989e546dc112258c7a75935a81a7ce382"
            },
            "dist": {
                "type": "zip",
                "url": "https://api.github.com/repos/sebastianbergmann/comparator/zipball/55f4261989e546dc112258c7a75935a81a7ce382",
                "reference": "55f4261989e546dc112258c7a75935a81a7ce382",
                "shasum": ""
            },
            "require": {
                "php": ">=7.3",
                "sebastian/diff": "^4.0",
                "sebastian/exporter": "^4.0"
            },
            "require-dev": {
                "phpunit/phpunit": "^9.3"
            },
            "type": "library",
            "extra": {
                "branch-alias": {
                    "dev-master": "4.0-dev"
                }
            },
            "autoload": {
                "classmap": [
                    "src/"
                ]
            },
            "notification-url": "https://packagist.org/downloads/",
            "license": [
                "BSD-3-Clause"
            ],
            "authors": [
                {
                    "name": "Sebastian Bergmann",
                    "email": "sebastian@phpunit.de"
                },
                {
                    "name": "Jeff Welch",
                    "email": "whatthejeff@gmail.com"
                },
                {
                    "name": "Volker Dusch",
                    "email": "github@wallbash.com"
                },
                {
                    "name": "Bernhard Schussek",
                    "email": "bschussek@2bepublished.at"
                }
            ],
            "description": "Provides the functionality to compare PHP values for equality",
            "homepage": "https://github.com/sebastianbergmann/comparator",
            "keywords": [
                "comparator",
                "compare",
                "equality"
            ],
            "support": {
                "issues": "https://github.com/sebastianbergmann/comparator/issues",
                "source": "https://github.com/sebastianbergmann/comparator/tree/4.0.6"
            },
            "funding": [
                {
                    "url": "https://github.com/sebastianbergmann",
                    "type": "github"
                }
            ],
            "time": "2020-10-26T15:49:45+00:00"
        },
        {
            "name": "sebastian/complexity",
            "version": "2.0.2",
            "source": {
                "type": "git",
                "url": "https://github.com/sebastianbergmann/complexity.git",
                "reference": "739b35e53379900cc9ac327b2147867b8b6efd88"
            },
            "dist": {
                "type": "zip",
                "url": "https://api.github.com/repos/sebastianbergmann/complexity/zipball/739b35e53379900cc9ac327b2147867b8b6efd88",
                "reference": "739b35e53379900cc9ac327b2147867b8b6efd88",
                "shasum": ""
            },
            "require": {
                "nikic/php-parser": "^4.7",
                "php": ">=7.3"
            },
            "require-dev": {
                "phpunit/phpunit": "^9.3"
            },
            "type": "library",
            "extra": {
                "branch-alias": {
                    "dev-master": "2.0-dev"
                }
            },
            "autoload": {
                "classmap": [
                    "src/"
                ]
            },
            "notification-url": "https://packagist.org/downloads/",
            "license": [
                "BSD-3-Clause"
            ],
            "authors": [
                {
                    "name": "Sebastian Bergmann",
                    "email": "sebastian@phpunit.de",
                    "role": "lead"
                }
            ],
            "description": "Library for calculating the complexity of PHP code units",
            "homepage": "https://github.com/sebastianbergmann/complexity",
            "support": {
                "issues": "https://github.com/sebastianbergmann/complexity/issues",
                "source": "https://github.com/sebastianbergmann/complexity/tree/2.0.2"
            },
            "funding": [
                {
                    "url": "https://github.com/sebastianbergmann",
                    "type": "github"
                }
            ],
            "time": "2020-10-26T15:52:27+00:00"
        },
        {
            "name": "sebastian/diff",
            "version": "4.0.4",
            "source": {
                "type": "git",
                "url": "https://github.com/sebastianbergmann/diff.git",
                "reference": "3461e3fccc7cfdfc2720be910d3bd73c69be590d"
            },
            "dist": {
                "type": "zip",
                "url": "https://api.github.com/repos/sebastianbergmann/diff/zipball/3461e3fccc7cfdfc2720be910d3bd73c69be590d",
                "reference": "3461e3fccc7cfdfc2720be910d3bd73c69be590d",
                "shasum": ""
            },
            "require": {
                "php": ">=7.3"
            },
            "require-dev": {
                "phpunit/phpunit": "^9.3",
                "symfony/process": "^4.2 || ^5"
            },
            "type": "library",
            "extra": {
                "branch-alias": {
                    "dev-master": "4.0-dev"
                }
            },
            "autoload": {
                "classmap": [
                    "src/"
                ]
            },
            "notification-url": "https://packagist.org/downloads/",
            "license": [
                "BSD-3-Clause"
            ],
            "authors": [
                {
                    "name": "Sebastian Bergmann",
                    "email": "sebastian@phpunit.de"
                },
                {
                    "name": "Kore Nordmann",
                    "email": "mail@kore-nordmann.de"
                }
            ],
            "description": "Diff implementation",
            "homepage": "https://github.com/sebastianbergmann/diff",
            "keywords": [
                "diff",
                "udiff",
                "unidiff",
                "unified diff"
            ],
            "support": {
                "issues": "https://github.com/sebastianbergmann/diff/issues",
                "source": "https://github.com/sebastianbergmann/diff/tree/4.0.4"
            },
            "funding": [
                {
                    "url": "https://github.com/sebastianbergmann",
                    "type": "github"
                }
            ],
            "time": "2020-10-26T13:10:38+00:00"
        },
        {
            "name": "sebastian/environment",
            "version": "5.1.4",
            "source": {
                "type": "git",
                "url": "https://github.com/sebastianbergmann/environment.git",
                "reference": "1b5dff7bb151a4db11d49d90e5408e4e938270f7"
            },
            "dist": {
                "type": "zip",
                "url": "https://api.github.com/repos/sebastianbergmann/environment/zipball/1b5dff7bb151a4db11d49d90e5408e4e938270f7",
                "reference": "1b5dff7bb151a4db11d49d90e5408e4e938270f7",
                "shasum": ""
            },
            "require": {
                "php": ">=7.3"
            },
            "require-dev": {
                "phpunit/phpunit": "^9.3"
            },
            "suggest": {
                "ext-posix": "*"
            },
            "type": "library",
            "extra": {
                "branch-alias": {
                    "dev-master": "5.1-dev"
                }
            },
            "autoload": {
                "classmap": [
                    "src/"
                ]
            },
            "notification-url": "https://packagist.org/downloads/",
            "license": [
                "BSD-3-Clause"
            ],
            "authors": [
                {
                    "name": "Sebastian Bergmann",
                    "email": "sebastian@phpunit.de"
                }
            ],
            "description": "Provides functionality to handle HHVM/PHP environments",
            "homepage": "http://www.github.com/sebastianbergmann/environment",
            "keywords": [
                "Xdebug",
                "environment",
                "hhvm"
            ],
            "support": {
                "issues": "https://github.com/sebastianbergmann/environment/issues",
                "source": "https://github.com/sebastianbergmann/environment/tree/5.1.4"
            },
            "funding": [
                {
                    "url": "https://github.com/sebastianbergmann",
                    "type": "github"
                }
            ],
            "time": "2022-04-03T09:37:03+00:00"
        },
        {
            "name": "sebastian/exporter",
            "version": "4.0.4",
            "source": {
                "type": "git",
                "url": "https://github.com/sebastianbergmann/exporter.git",
                "reference": "65e8b7db476c5dd267e65eea9cab77584d3cfff9"
            },
            "dist": {
                "type": "zip",
                "url": "https://api.github.com/repos/sebastianbergmann/exporter/zipball/65e8b7db476c5dd267e65eea9cab77584d3cfff9",
                "reference": "65e8b7db476c5dd267e65eea9cab77584d3cfff9",
                "shasum": ""
            },
            "require": {
                "php": ">=7.3",
                "sebastian/recursion-context": "^4.0"
            },
            "require-dev": {
                "ext-mbstring": "*",
                "phpunit/phpunit": "^9.3"
            },
            "type": "library",
            "extra": {
                "branch-alias": {
                    "dev-master": "4.0-dev"
                }
            },
            "autoload": {
                "classmap": [
                    "src/"
                ]
            },
            "notification-url": "https://packagist.org/downloads/",
            "license": [
                "BSD-3-Clause"
            ],
            "authors": [
                {
                    "name": "Sebastian Bergmann",
                    "email": "sebastian@phpunit.de"
                },
                {
                    "name": "Jeff Welch",
                    "email": "whatthejeff@gmail.com"
                },
                {
                    "name": "Volker Dusch",
                    "email": "github@wallbash.com"
                },
                {
                    "name": "Adam Harvey",
                    "email": "aharvey@php.net"
                },
                {
                    "name": "Bernhard Schussek",
                    "email": "bschussek@gmail.com"
                }
            ],
            "description": "Provides the functionality to export PHP variables for visualization",
            "homepage": "https://www.github.com/sebastianbergmann/exporter",
            "keywords": [
                "export",
                "exporter"
            ],
            "support": {
                "issues": "https://github.com/sebastianbergmann/exporter/issues",
                "source": "https://github.com/sebastianbergmann/exporter/tree/4.0.4"
            },
            "funding": [
                {
                    "url": "https://github.com/sebastianbergmann",
                    "type": "github"
                }
            ],
            "time": "2021-11-11T14:18:36+00:00"
        },
        {
            "name": "sebastian/global-state",
            "version": "5.0.5",
            "source": {
                "type": "git",
                "url": "https://github.com/sebastianbergmann/global-state.git",
                "reference": "0ca8db5a5fc9c8646244e629625ac486fa286bf2"
            },
            "dist": {
                "type": "zip",
                "url": "https://api.github.com/repos/sebastianbergmann/global-state/zipball/0ca8db5a5fc9c8646244e629625ac486fa286bf2",
                "reference": "0ca8db5a5fc9c8646244e629625ac486fa286bf2",
                "shasum": ""
            },
            "require": {
                "php": ">=7.3",
                "sebastian/object-reflector": "^2.0",
                "sebastian/recursion-context": "^4.0"
            },
            "require-dev": {
                "ext-dom": "*",
                "phpunit/phpunit": "^9.3"
            },
            "suggest": {
                "ext-uopz": "*"
            },
            "type": "library",
            "extra": {
                "branch-alias": {
                    "dev-master": "5.0-dev"
                }
            },
            "autoload": {
                "classmap": [
                    "src/"
                ]
            },
            "notification-url": "https://packagist.org/downloads/",
            "license": [
                "BSD-3-Clause"
            ],
            "authors": [
                {
                    "name": "Sebastian Bergmann",
                    "email": "sebastian@phpunit.de"
                }
            ],
            "description": "Snapshotting of global state",
            "homepage": "http://www.github.com/sebastianbergmann/global-state",
            "keywords": [
                "global state"
            ],
            "support": {
                "issues": "https://github.com/sebastianbergmann/global-state/issues",
                "source": "https://github.com/sebastianbergmann/global-state/tree/5.0.5"
            },
            "funding": [
                {
                    "url": "https://github.com/sebastianbergmann",
                    "type": "github"
                }
            ],
            "time": "2022-02-14T08:28:10+00:00"
        },
        {
            "name": "sebastian/lines-of-code",
            "version": "1.0.3",
            "source": {
                "type": "git",
                "url": "https://github.com/sebastianbergmann/lines-of-code.git",
                "reference": "c1c2e997aa3146983ed888ad08b15470a2e22ecc"
            },
            "dist": {
                "type": "zip",
                "url": "https://api.github.com/repos/sebastianbergmann/lines-of-code/zipball/c1c2e997aa3146983ed888ad08b15470a2e22ecc",
                "reference": "c1c2e997aa3146983ed888ad08b15470a2e22ecc",
                "shasum": ""
            },
            "require": {
                "nikic/php-parser": "^4.6",
                "php": ">=7.3"
            },
            "require-dev": {
                "phpunit/phpunit": "^9.3"
            },
            "type": "library",
            "extra": {
                "branch-alias": {
                    "dev-master": "1.0-dev"
                }
            },
            "autoload": {
                "classmap": [
                    "src/"
                ]
            },
            "notification-url": "https://packagist.org/downloads/",
            "license": [
                "BSD-3-Clause"
            ],
            "authors": [
                {
                    "name": "Sebastian Bergmann",
                    "email": "sebastian@phpunit.de",
                    "role": "lead"
                }
            ],
            "description": "Library for counting the lines of code in PHP source code",
            "homepage": "https://github.com/sebastianbergmann/lines-of-code",
            "support": {
                "issues": "https://github.com/sebastianbergmann/lines-of-code/issues",
                "source": "https://github.com/sebastianbergmann/lines-of-code/tree/1.0.3"
            },
            "funding": [
                {
                    "url": "https://github.com/sebastianbergmann",
                    "type": "github"
                }
            ],
            "time": "2020-11-28T06:42:11+00:00"
        },
        {
            "name": "sebastian/object-enumerator",
            "version": "4.0.4",
            "source": {
                "type": "git",
                "url": "https://github.com/sebastianbergmann/object-enumerator.git",
                "reference": "5c9eeac41b290a3712d88851518825ad78f45c71"
            },
            "dist": {
                "type": "zip",
                "url": "https://api.github.com/repos/sebastianbergmann/object-enumerator/zipball/5c9eeac41b290a3712d88851518825ad78f45c71",
                "reference": "5c9eeac41b290a3712d88851518825ad78f45c71",
                "shasum": ""
            },
            "require": {
                "php": ">=7.3",
                "sebastian/object-reflector": "^2.0",
                "sebastian/recursion-context": "^4.0"
            },
            "require-dev": {
                "phpunit/phpunit": "^9.3"
            },
            "type": "library",
            "extra": {
                "branch-alias": {
                    "dev-master": "4.0-dev"
                }
            },
            "autoload": {
                "classmap": [
                    "src/"
                ]
            },
            "notification-url": "https://packagist.org/downloads/",
            "license": [
                "BSD-3-Clause"
            ],
            "authors": [
                {
                    "name": "Sebastian Bergmann",
                    "email": "sebastian@phpunit.de"
                }
            ],
            "description": "Traverses array structures and object graphs to enumerate all referenced objects",
            "homepage": "https://github.com/sebastianbergmann/object-enumerator/",
            "support": {
                "issues": "https://github.com/sebastianbergmann/object-enumerator/issues",
                "source": "https://github.com/sebastianbergmann/object-enumerator/tree/4.0.4"
            },
            "funding": [
                {
                    "url": "https://github.com/sebastianbergmann",
                    "type": "github"
                }
            ],
            "time": "2020-10-26T13:12:34+00:00"
        },
        {
            "name": "sebastian/object-reflector",
            "version": "2.0.4",
            "source": {
                "type": "git",
                "url": "https://github.com/sebastianbergmann/object-reflector.git",
                "reference": "b4f479ebdbf63ac605d183ece17d8d7fe49c15c7"
            },
            "dist": {
                "type": "zip",
                "url": "https://api.github.com/repos/sebastianbergmann/object-reflector/zipball/b4f479ebdbf63ac605d183ece17d8d7fe49c15c7",
                "reference": "b4f479ebdbf63ac605d183ece17d8d7fe49c15c7",
                "shasum": ""
            },
            "require": {
                "php": ">=7.3"
            },
            "require-dev": {
                "phpunit/phpunit": "^9.3"
            },
            "type": "library",
            "extra": {
                "branch-alias": {
                    "dev-master": "2.0-dev"
                }
            },
            "autoload": {
                "classmap": [
                    "src/"
                ]
            },
            "notification-url": "https://packagist.org/downloads/",
            "license": [
                "BSD-3-Clause"
            ],
            "authors": [
                {
                    "name": "Sebastian Bergmann",
                    "email": "sebastian@phpunit.de"
                }
            ],
            "description": "Allows reflection of object attributes, including inherited and non-public ones",
            "homepage": "https://github.com/sebastianbergmann/object-reflector/",
            "support": {
                "issues": "https://github.com/sebastianbergmann/object-reflector/issues",
                "source": "https://github.com/sebastianbergmann/object-reflector/tree/2.0.4"
            },
            "funding": [
                {
                    "url": "https://github.com/sebastianbergmann",
                    "type": "github"
                }
            ],
            "time": "2020-10-26T13:14:26+00:00"
        },
        {
            "name": "sebastian/recursion-context",
            "version": "4.0.4",
            "source": {
                "type": "git",
                "url": "https://github.com/sebastianbergmann/recursion-context.git",
                "reference": "cd9d8cf3c5804de4341c283ed787f099f5506172"
            },
            "dist": {
                "type": "zip",
                "url": "https://api.github.com/repos/sebastianbergmann/recursion-context/zipball/cd9d8cf3c5804de4341c283ed787f099f5506172",
                "reference": "cd9d8cf3c5804de4341c283ed787f099f5506172",
                "shasum": ""
            },
            "require": {
                "php": ">=7.3"
            },
            "require-dev": {
                "phpunit/phpunit": "^9.3"
            },
            "type": "library",
            "extra": {
                "branch-alias": {
                    "dev-master": "4.0-dev"
                }
            },
            "autoload": {
                "classmap": [
                    "src/"
                ]
            },
            "notification-url": "https://packagist.org/downloads/",
            "license": [
                "BSD-3-Clause"
            ],
            "authors": [
                {
                    "name": "Sebastian Bergmann",
                    "email": "sebastian@phpunit.de"
                },
                {
                    "name": "Jeff Welch",
                    "email": "whatthejeff@gmail.com"
                },
                {
                    "name": "Adam Harvey",
                    "email": "aharvey@php.net"
                }
            ],
            "description": "Provides functionality to recursively process PHP variables",
            "homepage": "http://www.github.com/sebastianbergmann/recursion-context",
            "support": {
                "issues": "https://github.com/sebastianbergmann/recursion-context/issues",
                "source": "https://github.com/sebastianbergmann/recursion-context/tree/4.0.4"
            },
            "funding": [
                {
                    "url": "https://github.com/sebastianbergmann",
                    "type": "github"
                }
            ],
            "time": "2020-10-26T13:17:30+00:00"
        },
        {
            "name": "sebastian/resource-operations",
            "version": "3.0.3",
            "source": {
                "type": "git",
                "url": "https://github.com/sebastianbergmann/resource-operations.git",
                "reference": "0f4443cb3a1d92ce809899753bc0d5d5a8dd19a8"
            },
            "dist": {
                "type": "zip",
                "url": "https://api.github.com/repos/sebastianbergmann/resource-operations/zipball/0f4443cb3a1d92ce809899753bc0d5d5a8dd19a8",
                "reference": "0f4443cb3a1d92ce809899753bc0d5d5a8dd19a8",
                "shasum": ""
            },
            "require": {
                "php": ">=7.3"
            },
            "require-dev": {
                "phpunit/phpunit": "^9.0"
            },
            "type": "library",
            "extra": {
                "branch-alias": {
                    "dev-master": "3.0-dev"
                }
            },
            "autoload": {
                "classmap": [
                    "src/"
                ]
            },
            "notification-url": "https://packagist.org/downloads/",
            "license": [
                "BSD-3-Clause"
            ],
            "authors": [
                {
                    "name": "Sebastian Bergmann",
                    "email": "sebastian@phpunit.de"
                }
            ],
            "description": "Provides a list of PHP built-in functions that operate on resources",
            "homepage": "https://www.github.com/sebastianbergmann/resource-operations",
            "support": {
                "issues": "https://github.com/sebastianbergmann/resource-operations/issues",
                "source": "https://github.com/sebastianbergmann/resource-operations/tree/3.0.3"
            },
            "funding": [
                {
                    "url": "https://github.com/sebastianbergmann",
                    "type": "github"
                }
            ],
            "time": "2020-09-28T06:45:17+00:00"
        },
        {
            "name": "sebastian/type",
            "version": "3.0.0",
            "source": {
                "type": "git",
                "url": "https://github.com/sebastianbergmann/type.git",
                "reference": "b233b84bc4465aff7b57cf1c4bc75c86d00d6dad"
            },
            "dist": {
                "type": "zip",
                "url": "https://api.github.com/repos/sebastianbergmann/type/zipball/b233b84bc4465aff7b57cf1c4bc75c86d00d6dad",
                "reference": "b233b84bc4465aff7b57cf1c4bc75c86d00d6dad",
                "shasum": ""
            },
            "require": {
                "php": ">=7.3"
            },
            "require-dev": {
                "phpunit/phpunit": "^9.5"
            },
            "type": "library",
            "extra": {
                "branch-alias": {
                    "dev-master": "3.0-dev"
                }
            },
            "autoload": {
                "classmap": [
                    "src/"
                ]
            },
            "notification-url": "https://packagist.org/downloads/",
            "license": [
                "BSD-3-Clause"
            ],
            "authors": [
                {
                    "name": "Sebastian Bergmann",
                    "email": "sebastian@phpunit.de",
                    "role": "lead"
                }
            ],
            "description": "Collection of value objects that represent the types of the PHP type system",
            "homepage": "https://github.com/sebastianbergmann/type",
            "support": {
                "issues": "https://github.com/sebastianbergmann/type/issues",
                "source": "https://github.com/sebastianbergmann/type/tree/3.0.0"
            },
            "funding": [
                {
                    "url": "https://github.com/sebastianbergmann",
                    "type": "github"
                }
            ],
            "time": "2022-03-15T09:54:48+00:00"
        },
        {
            "name": "sebastian/version",
            "version": "3.0.2",
            "source": {
                "type": "git",
                "url": "https://github.com/sebastianbergmann/version.git",
                "reference": "c6c1022351a901512170118436c764e473f6de8c"
            },
            "dist": {
                "type": "zip",
                "url": "https://api.github.com/repos/sebastianbergmann/version/zipball/c6c1022351a901512170118436c764e473f6de8c",
                "reference": "c6c1022351a901512170118436c764e473f6de8c",
                "shasum": ""
            },
            "require": {
                "php": ">=7.3"
            },
            "type": "library",
            "extra": {
                "branch-alias": {
                    "dev-master": "3.0-dev"
                }
            },
            "autoload": {
                "classmap": [
                    "src/"
                ]
            },
            "notification-url": "https://packagist.org/downloads/",
            "license": [
                "BSD-3-Clause"
            ],
            "authors": [
                {
                    "name": "Sebastian Bergmann",
                    "email": "sebastian@phpunit.de",
                    "role": "lead"
                }
            ],
            "description": "Library that helps with managing the version number of Git-hosted PHP projects",
            "homepage": "https://github.com/sebastianbergmann/version",
            "support": {
                "issues": "https://github.com/sebastianbergmann/version/issues",
                "source": "https://github.com/sebastianbergmann/version/tree/3.0.2"
            },
            "funding": [
                {
                    "url": "https://github.com/sebastianbergmann",
                    "type": "github"
                }
            ],
            "time": "2020-09-28T06:39:44+00:00"
        },
        {
            "name": "swoole/ide-helper",
            "version": "4.8.9",
            "source": {
                "type": "git",
                "url": "https://github.com/swoole/ide-helper.git",
                "reference": "8f82ba3b6af04a5bccb97c1654af992d1ee8b0fe"
            },
            "dist": {
                "type": "zip",
                "url": "https://api.github.com/repos/swoole/ide-helper/zipball/8f82ba3b6af04a5bccb97c1654af992d1ee8b0fe",
                "reference": "8f82ba3b6af04a5bccb97c1654af992d1ee8b0fe",
                "shasum": ""
            },
            "type": "library",
            "notification-url": "https://packagist.org/downloads/",
            "license": [
                "Apache-2.0"
            ],
            "authors": [
                {
                    "name": "Team Swoole",
                    "email": "team@swoole.com"
                }
            ],
            "description": "IDE help files for Swoole.",
            "support": {
                "issues": "https://github.com/swoole/ide-helper/issues",
                "source": "https://github.com/swoole/ide-helper/tree/4.8.9"
            },
            "funding": [
                {
                    "url": "https://gitee.com/swoole/swoole?donate=true",
                    "type": "custom"
                },
                {
                    "url": "https://github.com/swoole",
                    "type": "github"
                }
            ],
            "time": "2022-04-18T20:38:04+00:00"
        },
        {
            "name": "symfony/console",
            "version": "v6.0.8",
            "source": {
                "type": "git",
                "url": "https://github.com/symfony/console.git",
                "reference": "0d00aa289215353aa8746a31d101f8e60826285c"
            },
            "dist": {
                "type": "zip",
                "url": "https://api.github.com/repos/symfony/console/zipball/0d00aa289215353aa8746a31d101f8e60826285c",
                "reference": "0d00aa289215353aa8746a31d101f8e60826285c",
                "shasum": ""
            },
            "require": {
                "php": ">=8.0.2",
                "symfony/polyfill-mbstring": "~1.0",
                "symfony/service-contracts": "^1.1|^2|^3",
                "symfony/string": "^5.4|^6.0"
            },
            "conflict": {
                "symfony/dependency-injection": "<5.4",
                "symfony/dotenv": "<5.4",
                "symfony/event-dispatcher": "<5.4",
                "symfony/lock": "<5.4",
                "symfony/process": "<5.4"
            },
            "provide": {
                "psr/log-implementation": "1.0|2.0|3.0"
            },
            "require-dev": {
                "psr/log": "^1|^2|^3",
                "symfony/config": "^5.4|^6.0",
                "symfony/dependency-injection": "^5.4|^6.0",
                "symfony/event-dispatcher": "^5.4|^6.0",
                "symfony/lock": "^5.4|^6.0",
                "symfony/process": "^5.4|^6.0",
                "symfony/var-dumper": "^5.4|^6.0"
            },
            "suggest": {
                "psr/log": "For using the console logger",
                "symfony/event-dispatcher": "",
                "symfony/lock": "",
                "symfony/process": ""
            },
            "type": "library",
            "autoload": {
                "psr-4": {
                    "Symfony\\Component\\Console\\": ""
                },
                "exclude-from-classmap": [
                    "/Tests/"
                ]
            },
            "notification-url": "https://packagist.org/downloads/",
            "license": [
                "MIT"
            ],
            "authors": [
                {
                    "name": "Fabien Potencier",
                    "email": "fabien@symfony.com"
                },
                {
                    "name": "Symfony Community",
                    "homepage": "https://symfony.com/contributors"
                }
            ],
            "description": "Eases the creation of beautiful and testable command line interfaces",
            "homepage": "https://symfony.com",
            "keywords": [
                "cli",
                "command line",
                "console",
                "terminal"
            ],
            "support": {
                "source": "https://github.com/symfony/console/tree/v6.0.8"
            },
            "funding": [
                {
                    "url": "https://symfony.com/sponsor",
                    "type": "custom"
                },
                {
                    "url": "https://github.com/fabpot",
                    "type": "github"
                },
                {
                    "url": "https://tidelift.com/funding/github/packagist/symfony/symfony",
                    "type": "tidelift"
                }
            ],
            "time": "2022-04-20T15:01:42+00:00"
        },
        {
            "name": "symfony/polyfill-intl-grapheme",
            "version": "v1.25.0",
            "source": {
                "type": "git",
                "url": "https://github.com/symfony/polyfill-intl-grapheme.git",
                "reference": "81b86b50cf841a64252b439e738e97f4a34e2783"
            },
            "dist": {
                "type": "zip",
                "url": "https://api.github.com/repos/symfony/polyfill-intl-grapheme/zipball/81b86b50cf841a64252b439e738e97f4a34e2783",
                "reference": "81b86b50cf841a64252b439e738e97f4a34e2783",
                "shasum": ""
            },
            "require": {
                "php": ">=7.1"
            },
            "suggest": {
                "ext-intl": "For best performance"
            },
            "type": "library",
            "extra": {
                "branch-alias": {
                    "dev-main": "1.23-dev"
                },
                "thanks": {
                    "name": "symfony/polyfill",
                    "url": "https://github.com/symfony/polyfill"
                }
            },
            "autoload": {
                "files": [
                    "bootstrap.php"
                ],
                "psr-4": {
                    "Symfony\\Polyfill\\Intl\\Grapheme\\": ""
                }
            },
            "notification-url": "https://packagist.org/downloads/",
            "license": [
                "MIT"
            ],
            "authors": [
                {
                    "name": "Nicolas Grekas",
                    "email": "p@tchwork.com"
                },
                {
                    "name": "Symfony Community",
                    "homepage": "https://symfony.com/contributors"
                }
            ],
            "description": "Symfony polyfill for intl's grapheme_* functions",
            "homepage": "https://symfony.com",
            "keywords": [
                "compatibility",
                "grapheme",
                "intl",
                "polyfill",
                "portable",
                "shim"
            ],
            "support": {
                "source": "https://github.com/symfony/polyfill-intl-grapheme/tree/v1.25.0"
            },
            "funding": [
                {
                    "url": "https://symfony.com/sponsor",
                    "type": "custom"
                },
                {
                    "url": "https://github.com/fabpot",
                    "type": "github"
                },
                {
                    "url": "https://tidelift.com/funding/github/packagist/symfony/symfony",
                    "type": "tidelift"
                }
            ],
            "time": "2021-11-23T21:10:46+00:00"
        },
        {
            "name": "symfony/polyfill-intl-normalizer",
            "version": "v1.25.0",
            "source": {
                "type": "git",
                "url": "https://github.com/symfony/polyfill-intl-normalizer.git",
                "reference": "8590a5f561694770bdcd3f9b5c69dde6945028e8"
            },
            "dist": {
                "type": "zip",
                "url": "https://api.github.com/repos/symfony/polyfill-intl-normalizer/zipball/8590a5f561694770bdcd3f9b5c69dde6945028e8",
                "reference": "8590a5f561694770bdcd3f9b5c69dde6945028e8",
                "shasum": ""
            },
            "require": {
                "php": ">=7.1"
            },
            "suggest": {
                "ext-intl": "For best performance"
            },
            "type": "library",
            "extra": {
                "branch-alias": {
                    "dev-main": "1.23-dev"
                },
                "thanks": {
                    "name": "symfony/polyfill",
                    "url": "https://github.com/symfony/polyfill"
                }
            },
            "autoload": {
                "files": [
                    "bootstrap.php"
                ],
                "psr-4": {
                    "Symfony\\Polyfill\\Intl\\Normalizer\\": ""
                },
                "classmap": [
                    "Resources/stubs"
                ]
            },
            "notification-url": "https://packagist.org/downloads/",
            "license": [
                "MIT"
            ],
            "authors": [
                {
                    "name": "Nicolas Grekas",
                    "email": "p@tchwork.com"
                },
                {
                    "name": "Symfony Community",
                    "homepage": "https://symfony.com/contributors"
                }
            ],
            "description": "Symfony polyfill for intl's Normalizer class and related functions",
            "homepage": "https://symfony.com",
            "keywords": [
                "compatibility",
                "intl",
                "normalizer",
                "polyfill",
                "portable",
                "shim"
            ],
            "support": {
                "source": "https://github.com/symfony/polyfill-intl-normalizer/tree/v1.25.0"
            },
            "funding": [
                {
                    "url": "https://symfony.com/sponsor",
                    "type": "custom"
                },
                {
                    "url": "https://github.com/fabpot",
                    "type": "github"
                },
                {
                    "url": "https://tidelift.com/funding/github/packagist/symfony/symfony",
                    "type": "tidelift"
                }
            ],
            "time": "2021-02-19T12:13:01+00:00"
        },
        {
            "name": "symfony/polyfill-mbstring",
            "version": "v1.25.0",
            "source": {
                "type": "git",
                "url": "https://github.com/symfony/polyfill-mbstring.git",
                "reference": "0abb51d2f102e00a4eefcf46ba7fec406d245825"
            },
            "dist": {
                "type": "zip",
                "url": "https://api.github.com/repos/symfony/polyfill-mbstring/zipball/0abb51d2f102e00a4eefcf46ba7fec406d245825",
                "reference": "0abb51d2f102e00a4eefcf46ba7fec406d245825",
                "shasum": ""
            },
            "require": {
                "php": ">=7.1"
            },
            "provide": {
                "ext-mbstring": "*"
            },
            "suggest": {
                "ext-mbstring": "For best performance"
            },
            "type": "library",
            "extra": {
                "branch-alias": {
                    "dev-main": "1.23-dev"
                },
                "thanks": {
                    "name": "symfony/polyfill",
                    "url": "https://github.com/symfony/polyfill"
                }
            },
            "autoload": {
                "files": [
                    "bootstrap.php"
                ],
                "psr-4": {
                    "Symfony\\Polyfill\\Mbstring\\": ""
                }
            },
            "notification-url": "https://packagist.org/downloads/",
            "license": [
                "MIT"
            ],
            "authors": [
                {
                    "name": "Nicolas Grekas",
                    "email": "p@tchwork.com"
                },
                {
                    "name": "Symfony Community",
                    "homepage": "https://symfony.com/contributors"
                }
            ],
            "description": "Symfony polyfill for the Mbstring extension",
            "homepage": "https://symfony.com",
            "keywords": [
                "compatibility",
                "mbstring",
                "polyfill",
                "portable",
                "shim"
            ],
            "support": {
                "source": "https://github.com/symfony/polyfill-mbstring/tree/v1.25.0"
            },
            "funding": [
                {
                    "url": "https://symfony.com/sponsor",
                    "type": "custom"
                },
                {
                    "url": "https://github.com/fabpot",
                    "type": "github"
                },
                {
                    "url": "https://tidelift.com/funding/github/packagist/symfony/symfony",
                    "type": "tidelift"
                }
            ],
            "time": "2021-11-30T18:21:41+00:00"
        },
        {
            "name": "symfony/service-contracts",
            "version": "v3.0.1",
            "source": {
                "type": "git",
                "url": "https://github.com/symfony/service-contracts.git",
                "reference": "e517458f278c2131ca9f262f8fbaf01410f2c65c"
            },
            "dist": {
                "type": "zip",
                "url": "https://api.github.com/repos/symfony/service-contracts/zipball/e517458f278c2131ca9f262f8fbaf01410f2c65c",
                "reference": "e517458f278c2131ca9f262f8fbaf01410f2c65c",
                "shasum": ""
            },
            "require": {
                "php": ">=8.0.2",
                "psr/container": "^2.0"
            },
            "conflict": {
                "ext-psr": "<1.1|>=2"
            },
            "suggest": {
                "symfony/service-implementation": ""
            },
            "type": "library",
            "extra": {
                "branch-alias": {
                    "dev-main": "3.0-dev"
                },
                "thanks": {
                    "name": "symfony/contracts",
                    "url": "https://github.com/symfony/contracts"
                }
            },
            "autoload": {
                "psr-4": {
                    "Symfony\\Contracts\\Service\\": ""
                }
            },
            "notification-url": "https://packagist.org/downloads/",
            "license": [
                "MIT"
            ],
            "authors": [
                {
                    "name": "Nicolas Grekas",
                    "email": "p@tchwork.com"
                },
                {
                    "name": "Symfony Community",
                    "homepage": "https://symfony.com/contributors"
                }
            ],
            "description": "Generic abstractions related to writing services",
            "homepage": "https://symfony.com",
            "keywords": [
                "abstractions",
                "contracts",
                "decoupling",
                "interfaces",
                "interoperability",
                "standards"
            ],
            "support": {
                "source": "https://github.com/symfony/service-contracts/tree/v3.0.1"
            },
            "funding": [
                {
                    "url": "https://symfony.com/sponsor",
                    "type": "custom"
                },
                {
                    "url": "https://github.com/fabpot",
                    "type": "github"
                },
                {
                    "url": "https://tidelift.com/funding/github/packagist/symfony/symfony",
                    "type": "tidelift"
                }
            ],
            "time": "2022-03-13T20:10:05+00:00"
        },
        {
            "name": "symfony/string",
            "version": "v6.0.8",
            "source": {
                "type": "git",
                "url": "https://github.com/symfony/string.git",
                "reference": "ac0aa5c2282e0de624c175b68d13f2c8f2e2649d"
            },
            "dist": {
                "type": "zip",
                "url": "https://api.github.com/repos/symfony/string/zipball/ac0aa5c2282e0de624c175b68d13f2c8f2e2649d",
                "reference": "ac0aa5c2282e0de624c175b68d13f2c8f2e2649d",
                "shasum": ""
            },
            "require": {
                "php": ">=8.0.2",
                "symfony/polyfill-ctype": "~1.8",
                "symfony/polyfill-intl-grapheme": "~1.0",
                "symfony/polyfill-intl-normalizer": "~1.0",
                "symfony/polyfill-mbstring": "~1.0"
            },
            "conflict": {
                "symfony/translation-contracts": "<2.0"
            },
            "require-dev": {
                "symfony/error-handler": "^5.4|^6.0",
                "symfony/http-client": "^5.4|^6.0",
                "symfony/translation-contracts": "^2.0|^3.0",
                "symfony/var-exporter": "^5.4|^6.0"
            },
            "type": "library",
            "autoload": {
                "files": [
                    "Resources/functions.php"
                ],
                "psr-4": {
                    "Symfony\\Component\\String\\": ""
                },
                "exclude-from-classmap": [
                    "/Tests/"
                ]
            },
            "notification-url": "https://packagist.org/downloads/",
            "license": [
                "MIT"
            ],
            "authors": [
                {
                    "name": "Nicolas Grekas",
                    "email": "p@tchwork.com"
                },
                {
                    "name": "Symfony Community",
                    "homepage": "https://symfony.com/contributors"
                }
            ],
            "description": "Provides an object-oriented API to strings and deals with bytes, UTF-8 code points and grapheme clusters in a unified way",
            "homepage": "https://symfony.com",
            "keywords": [
                "grapheme",
                "i18n",
                "string",
                "unicode",
                "utf-8",
                "utf8"
            ],
            "support": {
                "source": "https://github.com/symfony/string/tree/v6.0.8"
            },
            "funding": [
                {
                    "url": "https://symfony.com/sponsor",
                    "type": "custom"
                },
                {
                    "url": "https://github.com/fabpot",
                    "type": "github"
                },
                {
                    "url": "https://tidelift.com/funding/github/packagist/symfony/symfony",
                    "type": "tidelift"
                }
            ],
            "time": "2022-04-22T08:18:02+00:00"
        },
        {
            "name": "textalk/websocket",
            "version": "1.5.7",
            "source": {
                "type": "git",
                "url": "https://github.com/Textalk/websocket-php.git",
                "reference": "1712325e99b6bf869ccbf9bf41ab749e7328ea46"
            },
            "dist": {
                "type": "zip",
                "url": "https://api.github.com/repos/Textalk/websocket-php/zipball/1712325e99b6bf869ccbf9bf41ab749e7328ea46",
                "reference": "1712325e99b6bf869ccbf9bf41ab749e7328ea46",
                "shasum": ""
            },
            "require": {
                "php": "^7.2 | ^8.0",
                "psr/log": "^1 | ^2 | ^3"
            },
            "require-dev": {
                "php-coveralls/php-coveralls": "^2.0",
                "phpunit/phpunit": "^8.0|^9.0",
                "squizlabs/php_codesniffer": "^3.5"
            },
            "type": "library",
            "autoload": {
                "psr-4": {
                    "WebSocket\\": "lib"
                }
            },
            "notification-url": "https://packagist.org/downloads/",
            "license": [
                "ISC"
            ],
            "authors": [
                {
                    "name": "Fredrik Liljegren"
                },
                {
                    "name": "Sören Jensen",
                    "email": "soren@abicart.se"
                }
            ],
            "description": "WebSocket client and server",
            "support": {
                "issues": "https://github.com/Textalk/websocket-php/issues",
                "source": "https://github.com/Textalk/websocket-php/tree/1.5.7"
            },
            "time": "2022-03-29T09:46:59+00:00"
        },
        {
            "name": "theseer/tokenizer",
            "version": "1.2.1",
            "source": {
                "type": "git",
                "url": "https://github.com/theseer/tokenizer.git",
                "reference": "34a41e998c2183e22995f158c581e7b5e755ab9e"
            },
            "dist": {
                "type": "zip",
                "url": "https://api.github.com/repos/theseer/tokenizer/zipball/34a41e998c2183e22995f158c581e7b5e755ab9e",
                "reference": "34a41e998c2183e22995f158c581e7b5e755ab9e",
                "shasum": ""
            },
            "require": {
                "ext-dom": "*",
                "ext-tokenizer": "*",
                "ext-xmlwriter": "*",
                "php": "^7.2 || ^8.0"
            },
            "type": "library",
            "autoload": {
                "classmap": [
                    "src/"
                ]
            },
            "notification-url": "https://packagist.org/downloads/",
            "license": [
                "BSD-3-Clause"
            ],
            "authors": [
                {
                    "name": "Arne Blankerts",
                    "email": "arne@blankerts.de",
                    "role": "Developer"
                }
            ],
            "description": "A small library for converting tokenized PHP source code into XML and potentially other formats",
            "support": {
                "issues": "https://github.com/theseer/tokenizer/issues",
                "source": "https://github.com/theseer/tokenizer/tree/1.2.1"
            },
            "funding": [
                {
                    "url": "https://github.com/theseer",
                    "type": "github"
                }
            ],
            "time": "2021-07-28T10:34:58+00:00"
        },
        {
            "name": "twig/twig",
            "version": "v3.4.1",
            "source": {
                "type": "git",
                "url": "https://github.com/twigphp/Twig.git",
                "reference": "e939eae92386b69b49cfa4599dd9bead6bf4a342"
            },
            "dist": {
                "type": "zip",
                "url": "https://api.github.com/repos/twigphp/Twig/zipball/e939eae92386b69b49cfa4599dd9bead6bf4a342",
                "reference": "e939eae92386b69b49cfa4599dd9bead6bf4a342",
                "shasum": ""
            },
            "require": {
                "php": ">=7.2.5",
                "symfony/polyfill-ctype": "^1.8",
                "symfony/polyfill-mbstring": "^1.3"
            },
            "require-dev": {
                "psr/container": "^1.0",
                "symfony/phpunit-bridge": "^4.4.9|^5.0.9|^6.0"
            },
            "type": "library",
            "extra": {
                "branch-alias": {
                    "dev-master": "3.4-dev"
                }
            },
            "autoload": {
                "psr-4": {
                    "Twig\\": "src/"
                }
            },
            "notification-url": "https://packagist.org/downloads/",
            "license": [
                "BSD-3-Clause"
            ],
            "authors": [
                {
                    "name": "Fabien Potencier",
                    "email": "fabien@symfony.com",
                    "homepage": "http://fabien.potencier.org",
                    "role": "Lead Developer"
                },
                {
                    "name": "Twig Team",
                    "role": "Contributors"
                },
                {
                    "name": "Armin Ronacher",
                    "email": "armin.ronacher@active-4.com",
                    "role": "Project Founder"
                }
            ],
            "description": "Twig, the flexible, fast, and secure template language for PHP",
            "homepage": "https://twig.symfony.com",
            "keywords": [
                "templating"
            ],
            "support": {
                "issues": "https://github.com/twigphp/Twig/issues",
                "source": "https://github.com/twigphp/Twig/tree/v3.4.1"
            },
            "funding": [
                {
                    "url": "https://github.com/fabpot",
                    "type": "github"
                },
                {
                    "url": "https://tidelift.com/funding/github/packagist/twig/twig",
                    "type": "tidelift"
                }
            ],
            "time": "2022-05-17T05:48:52+00:00"
        },
        {
            "name": "vimeo/psalm",
            "version": "4.13.1",
            "source": {
                "type": "git",
                "url": "https://github.com/vimeo/psalm.git",
                "reference": "5cf660f63b548ccd4a56f62d916ee4d6028e01a3"
            },
            "dist": {
                "type": "zip",
                "url": "https://api.github.com/repos/vimeo/psalm/zipball/5cf660f63b548ccd4a56f62d916ee4d6028e01a3",
                "reference": "5cf660f63b548ccd4a56f62d916ee4d6028e01a3",
                "shasum": ""
            },
            "require": {
                "amphp/amp": "^2.4.2",
                "amphp/byte-stream": "^1.5",
                "composer/package-versions-deprecated": "^1.8.0",
                "composer/semver": "^1.4 || ^2.0 || ^3.0",
                "composer/xdebug-handler": "^1.1 || ^2.0",
                "dnoegel/php-xdg-base-dir": "^0.1.1",
                "ext-ctype": "*",
                "ext-dom": "*",
                "ext-json": "*",
                "ext-libxml": "*",
                "ext-mbstring": "*",
                "ext-simplexml": "*",
                "ext-tokenizer": "*",
                "felixfbecker/advanced-json-rpc": "^3.0.3",
                "felixfbecker/language-server-protocol": "^1.5",
                "netresearch/jsonmapper": "^1.0 || ^2.0 || ^3.0 || ^4.0",
                "nikic/php-parser": "^4.13",
                "openlss/lib-array2xml": "^1.0",
                "php": "^7.1|^8",
                "sebastian/diff": "^3.0 || ^4.0",
                "symfony/console": "^3.4.17 || ^4.1.6 || ^5.0 || ^6.0",
                "webmozart/path-util": "^2.3"
            },
            "provide": {
                "psalm/psalm": "self.version"
            },
            "require-dev": {
                "bamarni/composer-bin-plugin": "^1.2",
                "brianium/paratest": "^4.0||^6.0",
                "ext-curl": "*",
                "php-parallel-lint/php-parallel-lint": "^1.2",
                "phpdocumentor/reflection-docblock": "^5",
                "phpmyadmin/sql-parser": "5.1.0||dev-master",
                "phpspec/prophecy": ">=1.9.0",
                "phpunit/phpunit": "^9.0",
                "psalm/plugin-phpunit": "^0.16",
                "slevomat/coding-standard": "^7.0",
                "squizlabs/php_codesniffer": "^3.5",
                "symfony/process": "^4.3 || ^5.0 || ^6.0",
                "weirdan/prophecy-shim": "^1.0 || ^2.0"
            },
            "suggest": {
                "ext-curl": "In order to send data to shepherd",
                "ext-igbinary": "^2.0.5 is required, used to serialize caching data"
            },
            "bin": [
                "psalm",
                "psalm-language-server",
                "psalm-plugin",
                "psalm-refactor",
                "psalter"
            ],
            "type": "library",
            "extra": {
                "branch-alias": {
                    "dev-master": "4.x-dev",
                    "dev-3.x": "3.x-dev",
                    "dev-2.x": "2.x-dev",
                    "dev-1.x": "1.x-dev"
                }
            },
            "autoload": {
                "files": [
                    "src/functions.php",
                    "src/spl_object_id.php"
                ],
                "psr-4": {
                    "Psalm\\": "src/Psalm/"
                }
            },
            "notification-url": "https://packagist.org/downloads/",
            "license": [
                "MIT"
            ],
            "authors": [
                {
                    "name": "Matthew Brown"
                }
            ],
            "description": "A static analysis tool for finding errors in PHP applications",
            "keywords": [
                "code",
                "inspection",
                "php"
            ],
            "support": {
                "issues": "https://github.com/vimeo/psalm/issues",
                "source": "https://github.com/vimeo/psalm/tree/4.13.1"
            },
            "time": "2021-11-23T23:52:49+00:00"
        },
        {
            "name": "webmozart/path-util",
            "version": "2.3.0",
            "source": {
                "type": "git",
                "url": "https://github.com/webmozart/path-util.git",
                "reference": "d939f7edc24c9a1bb9c0dee5cb05d8e859490725"
            },
            "dist": {
                "type": "zip",
                "url": "https://api.github.com/repos/webmozart/path-util/zipball/d939f7edc24c9a1bb9c0dee5cb05d8e859490725",
                "reference": "d939f7edc24c9a1bb9c0dee5cb05d8e859490725",
                "shasum": ""
            },
            "require": {
                "php": ">=5.3.3",
                "webmozart/assert": "~1.0"
            },
            "require-dev": {
                "phpunit/phpunit": "^4.6",
                "sebastian/version": "^1.0.1"
            },
            "type": "library",
            "extra": {
                "branch-alias": {
                    "dev-master": "2.3-dev"
                }
            },
            "autoload": {
                "psr-4": {
                    "Webmozart\\PathUtil\\": "src/"
                }
            },
            "notification-url": "https://packagist.org/downloads/",
            "license": [
                "MIT"
            ],
            "authors": [
                {
                    "name": "Bernhard Schussek",
                    "email": "bschussek@gmail.com"
                }
            ],
            "description": "A robust cross-platform utility for normalizing, comparing and modifying file paths.",
            "support": {
                "issues": "https://github.com/webmozart/path-util/issues",
                "source": "https://github.com/webmozart/path-util/tree/2.3.0"
            },
            "abandoned": "symfony/filesystem",
            "time": "2015-12-17T08:42:14+00:00"
        }
    ],
    "aliases": [],
    "minimum-stability": "stable",
    "stability-flags": [],
    "prefer-stable": false,
    "prefer-lowest": false,
    "platform": {
        "php": ">=8.0.0",
        "ext-curl": "*",
        "ext-imagick": "*",
        "ext-mbstring": "*",
        "ext-json": "*",
        "ext-yaml": "*",
        "ext-dom": "*",
        "ext-redis": "*",
        "ext-swoole": "*",
        "ext-pdo": "*",
        "ext-openssl": "*",
        "ext-zlib": "*",
        "ext-sockets": "*"
    },
    "platform-dev": [],
    "platform-overrides": {
        "php": "8.0"
    },
    "plugin-api-version": "2.3.0"
}<|MERGE_RESOLUTION|>--- conflicted
+++ resolved
@@ -4,11 +4,7 @@
         "Read more about it at https://getcomposer.org/doc/01-basic-usage.md#installing-dependencies",
         "This file is @generated automatically"
     ],
-<<<<<<< HEAD
-    "content-hash": "5e016b74b013e85c65fba2e46e5dc98a",
-=======
-    "content-hash": "78be7780db881871009109a373b2fc35",
->>>>>>> 42e56632
+    "content-hash": "6764d068d2f6aa5e9eb8befd84c0c2c9",
     "packages": [
         {
             "name": "adhocore/jwt",
