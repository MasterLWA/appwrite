--- conflicted
+++ resolved
@@ -4,11 +4,7 @@
         "Read more about it at https://getcomposer.org/doc/01-basic-usage.md#installing-dependencies",
         "This file is @generated automatically"
     ],
-<<<<<<< HEAD
-    "content-hash": "f2faa670abaa356f9b14e4f1c3542b33",
-=======
     "content-hash": "bf3e2ed6ee8e49ab74af97b368b89a63",
->>>>>>> 05318b31
     "packages": [
         {
             "name": "adhocore/jwt",
@@ -2360,67 +2356,6 @@
                 "source": "https://github.com/utopia-php/preloader/tree/0.2.4"
             },
             "time": "2020-10-24T07:04:59+00:00"
-        },
-        {
-            "name": "utopia-php/queue",
-            "version": "0.4.1",
-            "source": {
-                "type": "git",
-                "url": "https://github.com/utopia-php/queue.git",
-                "reference": "0b69ede484a04c567cbb202f592d8e5e3cd2433e"
-            },
-            "dist": {
-                "type": "zip",
-                "url": "https://api.github.com/repos/utopia-php/queue/zipball/0b69ede484a04c567cbb202f592d8e5e3cd2433e",
-                "reference": "0b69ede484a04c567cbb202f592d8e5e3cd2433e",
-                "shasum": ""
-            },
-            "require": {
-                "php": ">=8.0",
-                "utopia-php/cli": "0.14.*",
-                "utopia-php/framework": "0.*.*"
-            },
-            "require-dev": {
-                "laravel/pint": "^0.2.3",
-                "phpstan/phpstan": "^1.8",
-                "phpunit/phpunit": "^9.5.5",
-                "swoole/ide-helper": "4.8.8",
-                "workerman/workerman": "^4.0"
-            },
-            "suggest": {
-                "ext-swoole": "Needed to support Swoole.",
-                "workerman/workerman": "Needed to support Workerman."
-            },
-            "type": "library",
-            "autoload": {
-                "psr-4": {
-                    "Utopia\\Queue\\": "src/Queue"
-                }
-            },
-            "notification-url": "https://packagist.org/downloads/",
-            "license": [
-                "MIT"
-            ],
-            "authors": [
-                {
-                    "name": "Torsten Dittmann",
-                    "email": "torsten@appwrite.io"
-                }
-            ],
-            "description": "A powerful task queue.",
-            "keywords": [
-                "Tasks",
-                "framework",
-                "php",
-                "queue",
-                "upf",
-                "utopia"
-            ],
-            "support": {
-                "issues": "https://github.com/utopia-php/queue/issues",
-                "source": "https://github.com/utopia-php/queue/tree/0.4.1"
-            },
-            "time": "2022-11-15T16:56:37+00:00"
         },
         {
             "name": "utopia-php/registry",
