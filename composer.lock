{
    "_readme": [
        "This file locks the dependencies of your project to a known state",
        "Read more about it at https://getcomposer.org/doc/01-basic-usage.md#installing-dependencies",
        "This file is @generated automatically"
    ],
<<<<<<< HEAD
    "content-hash": "544f25cc93cdc39a8e705f44c7bbd0a7",
=======
    "content-hash": "5da41c79568fd0847c9e22ba8827ea41",
>>>>>>> 7698b17b
    "packages": [
        {
            "name": "adhocore/jwt",
            "version": "1.1.2",
            "source": {
                "type": "git",
                "url": "https://github.com/adhocore/php-jwt.git",
                "reference": "6c434af7170090bb7a8880d2bc220a2254ba7899"
            },
            "dist": {
                "type": "zip",
                "url": "https://api.github.com/repos/adhocore/php-jwt/zipball/6c434af7170090bb7a8880d2bc220a2254ba7899",
                "reference": "6c434af7170090bb7a8880d2bc220a2254ba7899",
                "shasum": ""
            },
            "require": {
                "php": "^7.0 || ^8.0"
            },
            "require-dev": {
                "phpunit/phpunit": "^6.5 || ^7.5"
            },
            "type": "library",
            "autoload": {
                "psr-4": {
                    "Ahc\\Jwt\\": "src/"
                }
            },
            "notification-url": "https://packagist.org/downloads/",
            "license": [
                "MIT"
            ],
            "authors": [
                {
                    "name": "Jitendra Adhikari",
                    "email": "jiten.adhikary@gmail.com"
                }
            ],
            "description": "Ultra lightweight JSON web token (JWT) library for PHP5.5+.",
            "keywords": [
                "auth",
                "json-web-token",
                "jwt",
                "jwt-auth",
                "jwt-php",
                "token"
            ],
            "support": {
                "issues": "https://github.com/adhocore/php-jwt/issues",
                "source": "https://github.com/adhocore/php-jwt/tree/1.1.2"
            },
            "funding": [
                {
                    "url": "https://paypal.me/ji10",
                    "type": "custom"
                }
            ],
            "time": "2021-02-20T09:56:44+00:00"
        },
        {
            "name": "appwrite/php-clamav",
            "version": "v1.0.1",
            "source": {
                "type": "git",
                "url": "https://github.com/appwrite/php-clamav.git",
                "reference": "4c13abddfc89d59395da0bd75c18a8eeadc2a542"
            },
            "dist": {
                "type": "zip",
                "url": "https://api.github.com/repos/appwrite/php-clamav/zipball/4c13abddfc89d59395da0bd75c18a8eeadc2a542",
                "reference": "4c13abddfc89d59395da0bd75c18a8eeadc2a542",
                "shasum": ""
            },
            "require": {
                "php": ">=7.1"
            },
            "require-dev": {
                "phpunit/phpunit": "^7.0"
            },
            "type": "library",
            "autoload": {
                "psr-4": {
                    "Appwrite\\ClamAV\\": "src/ClamAV"
                }
            },
            "notification-url": "https://packagist.org/downloads/",
            "license": [
                "MIT"
            ],
            "authors": [
                {
                    "name": "Eldad Fux",
                    "email": "eldad@appwrite.io"
                }
            ],
            "description": "ClamAV network and pipe client for PHP",
            "keywords": [
                "anti virus",
                "appwrite",
                "clamav",
                "php"
            ],
            "support": {
                "issues": "https://github.com/appwrite/php-clamav/issues",
                "source": "https://github.com/appwrite/php-clamav/tree/master"
            },
            "time": "2020-02-29T11:35:01+00:00"
        },
        {
            "name": "chillerlan/php-qrcode",
            "version": "4.3.0",
            "source": {
                "type": "git",
                "url": "https://github.com/chillerlan/php-qrcode.git",
                "reference": "4968063fb3baeedb658293f89f9673fbf2499a3e"
            },
            "dist": {
                "type": "zip",
                "url": "https://api.github.com/repos/chillerlan/php-qrcode/zipball/4968063fb3baeedb658293f89f9673fbf2499a3e",
                "reference": "4968063fb3baeedb658293f89f9673fbf2499a3e",
                "shasum": ""
            },
            "require": {
                "chillerlan/php-settings-container": "^2.1",
                "ext-mbstring": "*",
                "php": "^7.4 || ^8.0"
            },
            "require-dev": {
                "phan/phan": "^3.2.2",
                "phpunit/phpunit": "^9.4",
                "setasign/fpdf": "^1.8.2"
            },
            "suggest": {
                "chillerlan/php-authenticator": "Yet another Google authenticator! Also creates URIs for mobile apps.",
                "setasign/fpdf": "Required to use the QR FPDF output."
            },
            "type": "library",
            "autoload": {
                "psr-4": {
                    "chillerlan\\QRCode\\": "src/"
                }
            },
            "notification-url": "https://packagist.org/downloads/",
            "license": [
                "MIT"
            ],
            "authors": [
                {
                    "name": "Kazuhiko Arase",
                    "homepage": "https://github.com/kazuhikoarase"
                },
                {
                    "name": "Smiley",
                    "email": "smiley@chillerlan.net",
                    "homepage": "https://github.com/codemasher"
                },
                {
                    "name": "Contributors",
                    "homepage": "https://github.com/chillerlan/php-qrcode/graphs/contributors"
                }
            ],
            "description": "A QR code generator. PHP 7.4+",
            "homepage": "https://github.com/chillerlan/php-qrcode",
            "keywords": [
                "phpqrcode",
                "qr",
                "qr code",
                "qrcode",
                "qrcode-generator"
            ],
            "support": {
                "issues": "https://github.com/chillerlan/php-qrcode/issues",
                "source": "https://github.com/chillerlan/php-qrcode/tree/4.3.0"
            },
            "funding": [
                {
                    "url": "https://www.paypal.com/donate?hosted_button_id=WLYUNAT9ZTJZ4",
                    "type": "custom"
                },
                {
                    "url": "https://ko-fi.com/codemasher",
                    "type": "ko_fi"
                }
            ],
            "time": "2020-11-18T20:49:20+00:00"
        },
        {
            "name": "chillerlan/php-settings-container",
            "version": "2.1.1",
            "source": {
                "type": "git",
                "url": "https://github.com/chillerlan/php-settings-container.git",
                "reference": "98ccc1b31b31a53bcb563465c4961879b2b93096"
            },
            "dist": {
                "type": "zip",
                "url": "https://api.github.com/repos/chillerlan/php-settings-container/zipball/98ccc1b31b31a53bcb563465c4961879b2b93096",
                "reference": "98ccc1b31b31a53bcb563465c4961879b2b93096",
                "shasum": ""
            },
            "require": {
                "ext-json": "*",
                "php": "^7.4 || ^8.0"
            },
            "require-dev": {
                "phan/phan": "^4.0",
                "phpunit/phpunit": "^9.5"
            },
            "type": "library",
            "autoload": {
                "psr-4": {
                    "chillerlan\\Settings\\": "src/"
                }
            },
            "notification-url": "https://packagist.org/downloads/",
            "license": [
                "MIT"
            ],
            "authors": [
                {
                    "name": "Smiley",
                    "email": "smiley@chillerlan.net",
                    "homepage": "https://github.com/codemasher"
                }
            ],
            "description": "A container class for immutable settings objects. Not a DI container. PHP 7.4+",
            "homepage": "https://github.com/chillerlan/php-settings-container",
            "keywords": [
                "PHP7",
                "Settings",
                "container",
                "helper"
            ],
            "support": {
                "issues": "https://github.com/chillerlan/php-settings-container/issues",
                "source": "https://github.com/chillerlan/php-settings-container"
            },
            "funding": [
                {
                    "url": "https://www.paypal.com/donate?hosted_button_id=WLYUNAT9ZTJZ4",
                    "type": "custom"
                },
                {
                    "url": "https://ko-fi.com/codemasher",
                    "type": "ko_fi"
                }
            ],
            "time": "2021-01-06T15:57:03+00:00"
        },
        {
            "name": "colinmollenhour/credis",
            "version": "v1.12.1",
            "source": {
                "type": "git",
                "url": "https://github.com/colinmollenhour/credis.git",
                "reference": "c27faa11724229986335c23f4b6d0f1d8d6547fb"
            },
            "dist": {
                "type": "zip",
                "url": "https://api.github.com/repos/colinmollenhour/credis/zipball/c27faa11724229986335c23f4b6d0f1d8d6547fb",
                "reference": "c27faa11724229986335c23f4b6d0f1d8d6547fb",
                "shasum": ""
            },
            "require": {
                "php": ">=5.4.0"
            },
            "type": "library",
            "autoload": {
                "classmap": [
                    "Client.php",
                    "Cluster.php",
                    "Sentinel.php",
                    "Module.php"
                ]
            },
            "notification-url": "https://packagist.org/downloads/",
            "license": [
                "MIT"
            ],
            "authors": [
                {
                    "name": "Colin Mollenhour",
                    "email": "colin@mollenhour.com"
                }
            ],
            "description": "Credis is a lightweight interface to the Redis key-value store which wraps the phpredis library when available for better performance.",
            "homepage": "https://github.com/colinmollenhour/credis",
            "support": {
                "issues": "https://github.com/colinmollenhour/credis/issues",
                "source": "https://github.com/colinmollenhour/credis/tree/v1.12.1"
            },
            "time": "2020-11-06T16:09:14+00:00"
        },
        {
            "name": "dragonmantank/cron-expression",
            "version": "v3.1.0",
            "source": {
                "type": "git",
                "url": "https://github.com/dragonmantank/cron-expression.git",
                "reference": "7a8c6e56ab3ffcc538d05e8155bb42269abf1a0c"
            },
            "dist": {
                "type": "zip",
                "url": "https://api.github.com/repos/dragonmantank/cron-expression/zipball/7a8c6e56ab3ffcc538d05e8155bb42269abf1a0c",
                "reference": "7a8c6e56ab3ffcc538d05e8155bb42269abf1a0c",
                "shasum": ""
            },
            "require": {
                "php": "^7.2|^8.0",
                "webmozart/assert": "^1.7.0"
            },
            "replace": {
                "mtdowling/cron-expression": "^1.0"
            },
            "require-dev": {
                "phpstan/extension-installer": "^1.0",
                "phpstan/phpstan": "^0.12",
                "phpstan/phpstan-webmozart-assert": "^0.12.7",
                "phpunit/phpunit": "^7.0|^8.0|^9.0"
            },
            "type": "library",
            "autoload": {
                "psr-4": {
                    "Cron\\": "src/Cron/"
                }
            },
            "notification-url": "https://packagist.org/downloads/",
            "license": [
                "MIT"
            ],
            "authors": [
                {
                    "name": "Chris Tankersley",
                    "email": "chris@ctankersley.com",
                    "homepage": "https://github.com/dragonmantank"
                }
            ],
            "description": "CRON for PHP: Calculate the next or previous run date and determine if a CRON expression is due",
            "keywords": [
                "cron",
                "schedule"
            ],
            "support": {
                "issues": "https://github.com/dragonmantank/cron-expression/issues",
                "source": "https://github.com/dragonmantank/cron-expression/tree/v3.1.0"
            },
            "funding": [
                {
                    "url": "https://github.com/dragonmantank",
                    "type": "github"
                }
            ],
            "time": "2020-11-24T19:55:57+00:00"
        },
        {
            "name": "guzzlehttp/guzzle",
            "version": "dev-master",
            "source": {
                "type": "git",
                "url": "https://github.com/guzzle/guzzle.git",
                "reference": "de6f1e58e735754b888649495ed4cb9ae3b19589"
            },
            "dist": {
                "type": "zip",
                "url": "https://api.github.com/repos/guzzle/guzzle/zipball/de6f1e58e735754b888649495ed4cb9ae3b19589",
                "reference": "de6f1e58e735754b888649495ed4cb9ae3b19589",
                "shasum": ""
            },
            "require": {
                "ext-json": "*",
                "guzzlehttp/promises": "^1.4",
                "guzzlehttp/psr7": "^1.7 || ^2.0",
                "php": "^7.2.5 || ^8.0",
                "psr/http-client": "^1.0"
            },
            "provide": {
                "psr/http-client-implementation": "1.0"
            },
            "require-dev": {
                "bamarni/composer-bin-plugin": "^1.4.1",
                "ext-curl": "*",
                "php-http/client-integration-tests": "^3.0",
                "phpunit/phpunit": "^8.5.5 || ^9.3.5",
                "psr/log": "^1.1"
            },
            "suggest": {
                "ext-curl": "Required for CURL handler support",
                "ext-intl": "Required for Internationalized Domain Name (IDN) support",
                "psr/log": "Required for using the Log middleware"
            },
            "default-branch": true,
            "type": "library",
            "extra": {
                "branch-alias": {
                    "dev-master": "7.4-dev"
                }
            },
            "autoload": {
                "psr-4": {
                    "GuzzleHttp\\": "src/"
                },
                "files": [
                    "src/functions_include.php"
                ]
            },
            "notification-url": "https://packagist.org/downloads/",
            "license": [
                "MIT"
            ],
            "authors": [
                {
                    "name": "Michael Dowling",
                    "email": "mtdowling@gmail.com",
                    "homepage": "https://github.com/mtdowling"
                },
                {
                    "name": "Márk Sági-Kazár",
                    "email": "mark.sagikazar@gmail.com",
                    "homepage": "https://sagikazarmark.hu"
                }
            ],
            "description": "Guzzle is a PHP HTTP client library",
            "homepage": "http://guzzlephp.org/",
            "keywords": [
                "client",
                "curl",
                "framework",
                "http",
                "http client",
                "psr-18",
                "psr-7",
                "rest",
                "web service"
            ],
            "support": {
                "issues": "https://github.com/guzzle/guzzle/issues",
                "source": "https://github.com/guzzle/guzzle/tree/master"
            },
            "funding": [
                {
                    "url": "https://github.com/GrahamCampbell",
                    "type": "github"
                },
                {
                    "url": "https://github.com/Nyholm",
                    "type": "github"
                },
                {
                    "url": "https://github.com/alexeyshockov",
                    "type": "github"
                },
                {
                    "url": "https://github.com/gmponos",
                    "type": "github"
                }
            ],
            "time": "2021-03-23T14:07:59+00:00"
        },
        {
            "name": "guzzlehttp/promises",
            "version": "dev-master",
            "source": {
                "type": "git",
                "url": "https://github.com/guzzle/promises.git",
                "reference": "8e7d04f1f6450fef59366c399cfad4b9383aa30d"
            },
            "dist": {
                "type": "zip",
                "url": "https://api.github.com/repos/guzzle/promises/zipball/8e7d04f1f6450fef59366c399cfad4b9383aa30d",
                "reference": "8e7d04f1f6450fef59366c399cfad4b9383aa30d",
                "shasum": ""
            },
            "require": {
                "php": ">=5.5"
            },
            "require-dev": {
                "symfony/phpunit-bridge": "^4.4 || ^5.1"
            },
            "default-branch": true,
            "type": "library",
            "extra": {
                "branch-alias": {
                    "dev-master": "1.4-dev"
                }
            },
            "autoload": {
                "psr-4": {
                    "GuzzleHttp\\Promise\\": "src/"
                },
                "files": [
                    "src/functions_include.php"
                ]
            },
            "notification-url": "https://packagist.org/downloads/",
            "license": [
                "MIT"
            ],
            "authors": [
                {
                    "name": "Michael Dowling",
                    "email": "mtdowling@gmail.com",
                    "homepage": "https://github.com/mtdowling"
                }
            ],
            "description": "Guzzle promises library",
            "keywords": [
                "promise"
            ],
            "support": {
                "issues": "https://github.com/guzzle/promises/issues",
                "source": "https://github.com/guzzle/promises/tree/1.4.1"
            },
            "time": "2021-03-07T09:25:29+00:00"
        },
        {
            "name": "guzzlehttp/psr7",
            "version": "dev-master",
            "source": {
                "type": "git",
                "url": "https://github.com/guzzle/psr7.git",
                "reference": "c0dcda9f54d145bd4d062a6d15f54931a67732f9"
            },
            "dist": {
                "type": "zip",
                "url": "https://api.github.com/repos/guzzle/psr7/zipball/c0dcda9f54d145bd4d062a6d15f54931a67732f9",
                "reference": "c0dcda9f54d145bd4d062a6d15f54931a67732f9",
                "shasum": ""
            },
            "require": {
                "php": "^7.2.5 || ^8.0",
                "psr/http-factory": "^1.0",
                "psr/http-message": "^1.0",
                "ralouphie/getallheaders": "^3.0"
            },
            "provide": {
                "psr/http-factory-implementation": "1.0",
                "psr/http-message-implementation": "1.0"
            },
            "require-dev": {
                "bamarni/composer-bin-plugin": "^1.4.1",
                "http-interop/http-factory-tests": "^0.9",
                "phpunit/phpunit": "^8.5.8 || ^9.3.10"
            },
            "suggest": {
                "laminas/laminas-httphandlerrunner": "Emit PSR-7 responses"
            },
            "default-branch": true,
            "type": "library",
            "extra": {
                "branch-alias": {
                    "dev-master": "2.0-dev"
                }
            },
            "autoload": {
                "psr-4": {
                    "GuzzleHttp\\Psr7\\": "src/"
                }
            },
            "notification-url": "https://packagist.org/downloads/",
            "license": [
                "MIT"
            ],
            "authors": [
                {
                    "name": "Michael Dowling",
                    "email": "mtdowling@gmail.com",
                    "homepage": "https://github.com/mtdowling"
                },
                {
                    "name": "Tobias Schultze",
                    "homepage": "https://github.com/Tobion"
                },
                {
                    "name": "Márk Sági-Kazár",
                    "email": "mark.sagikazar@gmail.com",
                    "homepage": "https://sagikazarmark.hu"
                }
            ],
            "description": "PSR-7 message implementation that also provides common utility methods",
            "keywords": [
                "http",
                "message",
                "psr-7",
                "request",
                "response",
                "stream",
                "uri",
                "url"
            ],
            "support": {
                "issues": "https://github.com/guzzle/psr7/issues",
                "source": "https://github.com/guzzle/psr7/tree/2.0.0-beta1"
            },
            "time": "2021-03-21T17:21:36+00:00"
        },
        {
            "name": "influxdb/influxdb-php",
            "version": "1.15.2",
            "source": {
                "type": "git",
                "url": "https://github.com/influxdata/influxdb-php.git",
                "reference": "d6e59f4f04ab9107574fda69c2cbe36671253d03"
            },
            "dist": {
                "type": "zip",
                "url": "https://api.github.com/repos/influxdata/influxdb-php/zipball/d6e59f4f04ab9107574fda69c2cbe36671253d03",
                "reference": "d6e59f4f04ab9107574fda69c2cbe36671253d03",
                "shasum": ""
            },
            "require": {
                "guzzlehttp/guzzle": "^6.0|^7.0",
                "php": "^5.5 || ^7.0 || ^8.0"
            },
            "require-dev": {
                "dms/phpunit-arraysubset-asserts": "^0.2.1",
                "phpunit/phpunit": "^9.5"
            },
            "suggest": {
                "ext-curl": "Curl extension, needed for Curl driver",
                "stefanotorresi/influxdb-php-async": "An asyncronous client for InfluxDB, implemented via ReactPHP."
            },
            "type": "library",
            "autoload": {
                "psr-4": {
                    "InfluxDB\\": "src/InfluxDB"
                }
            },
            "notification-url": "https://packagist.org/downloads/",
            "license": [
                "MIT"
            ],
            "authors": [
                {
                    "name": "Stephen Hoogendijk",
                    "email": "stephen@tca0.nl"
                },
                {
                    "name": "Daniel Martinez",
                    "email": "danimartcas@hotmail.com"
                },
                {
                    "name": "Gianluca Arbezzano",
                    "email": "gianarb92@gmail.com"
                }
            ],
            "description": "InfluxDB client library for PHP",
            "keywords": [
                "client",
                "influxdata",
                "influxdb",
                "influxdb class",
                "influxdb client",
                "influxdb library",
                "time series"
            ],
            "support": {
                "issues": "https://github.com/influxdata/influxdb-php/issues",
                "source": "https://github.com/influxdata/influxdb-php/tree/1.15.2"
            },
            "time": "2020-12-26T17:45:17+00:00"
        },
        {
            "name": "matomo/device-detector",
            "version": "4.1.0",
            "source": {
                "type": "git",
                "url": "https://github.com/matomo-org/device-detector.git",
                "reference": "6b3facc35e7a465bc4223fddfa5fa88c5b327554"
            },
            "dist": {
                "type": "zip",
                "url": "https://api.github.com/repos/matomo-org/device-detector/zipball/6b3facc35e7a465bc4223fddfa5fa88c5b327554",
                "reference": "6b3facc35e7a465bc4223fddfa5fa88c5b327554",
                "shasum": ""
            },
            "require": {
                "mustangostang/spyc": "*",
                "php": ">=7.2"
            },
            "replace": {
                "piwik/device-detector": "self.version"
            },
            "require-dev": {
                "matthiasmullie/scrapbook": "^1.4.7",
                "mayflower/mo4-coding-standard": "dev-master#275cb9d",
                "phpstan/phpstan": "^0.12.52",
                "phpunit/phpunit": "^8.5.8",
                "psr/cache": "^1.0.1",
                "psr/simple-cache": "^1.0.1",
                "symfony/yaml": "^5.1.7"
            },
            "suggest": {
                "doctrine/cache": "Can directly be used for caching purpose",
                "ext-yaml": "Necessary for using the Pecl YAML parser"
            },
            "type": "library",
            "autoload": {
                "psr-4": {
                    "DeviceDetector\\": ""
                },
                "exclude-from-classmap": [
                    "Tests/"
                ]
            },
            "notification-url": "https://packagist.org/downloads/",
            "license": [
                "LGPL-3.0-or-later"
            ],
            "authors": [
                {
                    "name": "The Matomo Team",
                    "email": "hello@matomo.org",
                    "homepage": "https://matomo.org/team/"
                }
            ],
            "description": "The Universal Device Detection library, that parses User Agents and detects devices (desktop, tablet, mobile, tv, cars, console, etc.), clients (browsers, media players, mobile apps, feed readers, libraries, etc), operating systems, devices, brands and models.",
            "homepage": "https://matomo.org",
            "keywords": [
                "devicedetection",
                "parser",
                "useragent"
            ],
            "support": {
                "forum": "http://forum.matomo.org/",
                "issues": "https://github.com/matomo-org/device-detector/issues",
                "source": "https://github.com/matomo-org/piwik",
                "wiki": "https://dev.matomo.org/"
            },
            "time": "2021-01-08T14:14:55+00:00"
        },
        {
            "name": "mustangostang/spyc",
            "version": "0.6.3",
            "source": {
                "type": "git",
                "url": "git@github.com:mustangostang/spyc.git",
                "reference": "4627c838b16550b666d15aeae1e5289dd5b77da0"
            },
            "dist": {
                "type": "zip",
                "url": "https://api.github.com/repos/mustangostang/spyc/zipball/4627c838b16550b666d15aeae1e5289dd5b77da0",
                "reference": "4627c838b16550b666d15aeae1e5289dd5b77da0",
                "shasum": ""
            },
            "require": {
                "php": ">=5.3.1"
            },
            "require-dev": {
                "phpunit/phpunit": "4.3.*@dev"
            },
            "type": "library",
            "extra": {
                "branch-alias": {
                    "dev-master": "0.5.x-dev"
                }
            },
            "autoload": {
                "files": [
                    "Spyc.php"
                ]
            },
            "notification-url": "https://packagist.org/downloads/",
            "license": [
                "MIT"
            ],
            "authors": [
                {
                    "name": "mustangostang",
                    "email": "vlad.andersen@gmail.com"
                }
            ],
            "description": "A simple YAML loader/dumper class for PHP",
            "homepage": "https://github.com/mustangostang/spyc/",
            "keywords": [
                "spyc",
                "yaml",
                "yml"
            ],
            "time": "2019-09-10T13:16:29+00:00"
        },
        {
            "name": "phpmailer/phpmailer",
            "version": "v6.3.0",
            "source": {
                "type": "git",
                "url": "https://github.com/PHPMailer/PHPMailer.git",
                "reference": "4a08cf4cdd2c38d12ee2b9fa69e5d235f37a6dcb"
            },
            "dist": {
                "type": "zip",
                "url": "https://api.github.com/repos/PHPMailer/PHPMailer/zipball/4a08cf4cdd2c38d12ee2b9fa69e5d235f37a6dcb",
                "reference": "4a08cf4cdd2c38d12ee2b9fa69e5d235f37a6dcb",
                "shasum": ""
            },
            "require": {
                "ext-ctype": "*",
                "ext-filter": "*",
                "ext-hash": "*",
                "php": ">=5.5.0"
            },
            "require-dev": {
                "dealerdirect/phpcodesniffer-composer-installer": "^0.7.0",
                "doctrine/annotations": "^1.2",
                "phpcompatibility/php-compatibility": "^9.3.5",
                "roave/security-advisories": "dev-latest",
                "squizlabs/php_codesniffer": "^3.5.6",
                "yoast/phpunit-polyfills": "^0.2.0"
            },
            "suggest": {
                "ext-mbstring": "Needed to send email in multibyte encoding charset",
                "hayageek/oauth2-yahoo": "Needed for Yahoo XOAUTH2 authentication",
                "league/oauth2-google": "Needed for Google XOAUTH2 authentication",
                "psr/log": "For optional PSR-3 debug logging",
                "stevenmaguire/oauth2-microsoft": "Needed for Microsoft XOAUTH2 authentication",
                "symfony/polyfill-mbstring": "To support UTF-8 if the Mbstring PHP extension is not enabled (^1.2)"
            },
            "type": "library",
            "autoload": {
                "psr-4": {
                    "PHPMailer\\PHPMailer\\": "src/"
                }
            },
            "notification-url": "https://packagist.org/downloads/",
            "license": [
                "LGPL-2.1-only"
            ],
            "authors": [
                {
                    "name": "Marcus Bointon",
                    "email": "phpmailer@synchromedia.co.uk"
                },
                {
                    "name": "Jim Jagielski",
                    "email": "jimjag@gmail.com"
                },
                {
                    "name": "Andy Prevost",
                    "email": "codeworxtech@users.sourceforge.net"
                },
                {
                    "name": "Brent R. Matzelle"
                }
            ],
            "description": "PHPMailer is a full-featured email creation and transfer class for PHP",
            "support": {
                "issues": "https://github.com/PHPMailer/PHPMailer/issues",
                "source": "https://github.com/PHPMailer/PHPMailer/tree/v6.3.0"
            },
            "funding": [
                {
                    "url": "https://github.com/Synchro",
                    "type": "github"
                }
            ],
            "time": "2021-02-19T15:28:08+00:00"
        },
        {
            "name": "psr/http-client",
            "version": "dev-master",
            "source": {
                "type": "git",
                "url": "https://github.com/php-fig/http-client.git",
                "reference": "22b2ef5687f43679481615605d7a15c557ce85b1"
            },
            "dist": {
                "type": "zip",
                "url": "https://api.github.com/repos/php-fig/http-client/zipball/22b2ef5687f43679481615605d7a15c557ce85b1",
                "reference": "22b2ef5687f43679481615605d7a15c557ce85b1",
                "shasum": ""
            },
            "require": {
                "php": "^7.0 || ^8.0",
                "psr/http-message": "^1.0"
            },
            "default-branch": true,
            "type": "library",
            "extra": {
                "branch-alias": {
                    "dev-master": "1.0.x-dev"
                }
            },
            "autoload": {
                "psr-4": {
                    "Psr\\Http\\Client\\": "src/"
                }
            },
            "notification-url": "https://packagist.org/downloads/",
            "license": [
                "MIT"
            ],
            "authors": [
                {
                    "name": "PHP-FIG",
                    "homepage": "https://www.php-fig.org/"
                }
            ],
            "description": "Common interface for HTTP clients",
            "homepage": "https://github.com/php-fig/http-client",
            "keywords": [
                "http",
                "http-client",
                "psr",
                "psr-18"
            ],
            "support": {
                "source": "https://github.com/php-fig/http-client/tree/master"
            },
            "time": "2020-09-19T09:12:31+00:00"
        },
        {
            "name": "psr/http-factory",
            "version": "dev-master",
            "source": {
                "type": "git",
                "url": "https://github.com/php-fig/http-factory.git",
                "reference": "36fa03d50ff82abcae81860bdaf4ed9a1510c7cd"
            },
            "dist": {
                "type": "zip",
                "url": "https://api.github.com/repos/php-fig/http-factory/zipball/36fa03d50ff82abcae81860bdaf4ed9a1510c7cd",
                "reference": "36fa03d50ff82abcae81860bdaf4ed9a1510c7cd",
                "shasum": ""
            },
            "require": {
                "php": ">=7.0.0",
                "psr/http-message": "^1.0"
            },
            "default-branch": true,
            "type": "library",
            "extra": {
                "branch-alias": {
                    "dev-master": "1.0.x-dev"
                }
            },
            "autoload": {
                "psr-4": {
                    "Psr\\Http\\Message\\": "src/"
                }
            },
            "notification-url": "https://packagist.org/downloads/",
            "license": [
                "MIT"
            ],
            "authors": [
                {
                    "name": "PHP-FIG",
                    "homepage": "https://www.php-fig.org/"
                }
            ],
            "description": "Common interfaces for PSR-7 HTTP message factories",
            "keywords": [
                "factory",
                "http",
                "message",
                "psr",
                "psr-17",
                "psr-7",
                "request",
                "response"
            ],
            "support": {
                "source": "https://github.com/php-fig/http-factory/tree/master"
            },
            "time": "2020-09-17T16:52:55+00:00"
        },
        {
            "name": "psr/http-message",
            "version": "dev-master",
            "source": {
                "type": "git",
                "url": "https://github.com/php-fig/http-message.git",
                "reference": "efd67d1dc14a7ef4fc4e518e7dee91c271d524e4"
            },
            "dist": {
                "type": "zip",
                "url": "https://api.github.com/repos/php-fig/http-message/zipball/efd67d1dc14a7ef4fc4e518e7dee91c271d524e4",
                "reference": "efd67d1dc14a7ef4fc4e518e7dee91c271d524e4",
                "shasum": ""
            },
            "require": {
                "php": ">=5.3.0"
            },
            "default-branch": true,
            "type": "library",
            "extra": {
                "branch-alias": {
                    "dev-master": "1.0.x-dev"
                }
            },
            "autoload": {
                "psr-4": {
                    "Psr\\Http\\Message\\": "src/"
                }
            },
            "notification-url": "https://packagist.org/downloads/",
            "license": [
                "MIT"
            ],
            "authors": [
                {
                    "name": "PHP-FIG",
                    "homepage": "http://www.php-fig.org/"
                }
            ],
            "description": "Common interface for HTTP messages",
            "homepage": "https://github.com/php-fig/http-message",
            "keywords": [
                "http",
                "http-message",
                "psr",
                "psr-7",
                "request",
                "response"
            ],
            "support": {
                "source": "https://github.com/php-fig/http-message/tree/master"
            },
            "time": "2019-08-29T13:16:46+00:00"
        },
        {
            "name": "psr/log",
            "version": "dev-master",
            "source": {
                "type": "git",
                "url": "https://github.com/php-fig/log.git",
                "reference": "a18c1e692e02b84abbafe4856c3cd7cc6903908c"
            },
            "dist": {
                "type": "zip",
                "url": "https://api.github.com/repos/php-fig/log/zipball/a18c1e692e02b84abbafe4856c3cd7cc6903908c",
                "reference": "a18c1e692e02b84abbafe4856c3cd7cc6903908c",
                "shasum": ""
            },
            "require": {
                "php": ">=5.3.0"
            },
            "default-branch": true,
            "type": "library",
            "extra": {
                "branch-alias": {
                    "dev-master": "1.1.x-dev"
                }
            },
            "autoload": {
                "psr-4": {
                    "Psr\\Log\\": "Psr/Log/"
                }
            },
            "notification-url": "https://packagist.org/downloads/",
            "license": [
                "MIT"
            ],
            "authors": [
                {
                    "name": "PHP-FIG",
                    "homepage": "https://www.php-fig.org/"
                }
            ],
            "description": "Common interface for logging libraries",
            "homepage": "https://github.com/php-fig/log",
            "keywords": [
                "log",
                "psr",
                "psr-3"
            ],
            "support": {
                "source": "https://github.com/php-fig/log/tree/master"
            },
            "time": "2021-03-02T15:02:34+00:00"
        },
        {
            "name": "ralouphie/getallheaders",
            "version": "3.0.3",
            "source": {
                "type": "git",
                "url": "https://github.com/ralouphie/getallheaders.git",
                "reference": "120b605dfeb996808c31b6477290a714d356e822"
            },
            "dist": {
                "type": "zip",
                "url": "https://api.github.com/repos/ralouphie/getallheaders/zipball/120b605dfeb996808c31b6477290a714d356e822",
                "reference": "120b605dfeb996808c31b6477290a714d356e822",
                "shasum": ""
            },
            "require": {
                "php": ">=5.6"
            },
            "require-dev": {
                "php-coveralls/php-coveralls": "^2.1",
                "phpunit/phpunit": "^5 || ^6.5"
            },
            "type": "library",
            "autoload": {
                "files": [
                    "src/getallheaders.php"
                ]
            },
            "notification-url": "https://packagist.org/downloads/",
            "license": [
                "MIT"
            ],
            "authors": [
                {
                    "name": "Ralph Khattar",
                    "email": "ralph.khattar@gmail.com"
                }
            ],
            "description": "A polyfill for getallheaders.",
            "support": {
                "issues": "https://github.com/ralouphie/getallheaders/issues",
                "source": "https://github.com/ralouphie/getallheaders/tree/develop"
            },
            "time": "2019-03-08T08:55:37+00:00"
        },
        {
            "name": "resque/php-resque",
            "version": "v1.3.6",
            "source": {
                "type": "git",
                "url": "https://github.com/resque/php-resque.git",
                "reference": "fe41c04763699b1318d97ed14cc78583e9380161"
            },
            "dist": {
                "type": "zip",
                "url": "https://api.github.com/repos/resque/php-resque/zipball/fe41c04763699b1318d97ed14cc78583e9380161",
                "reference": "fe41c04763699b1318d97ed14cc78583e9380161",
                "shasum": ""
            },
            "require": {
                "colinmollenhour/credis": "~1.7",
                "php": ">=5.6.0",
                "psr/log": "~1.0"
            },
            "require-dev": {
                "phpunit/phpunit": "^5.7"
            },
            "suggest": {
                "ext-pcntl": "REQUIRED for forking processes on platforms that support it (so anything but Windows).",
                "ext-proctitle": "Allows php-resque to rename the title of UNIX processes to show the status of a worker.",
                "ext-redis": "Native PHP extension for Redis connectivity. Credis will automatically utilize when available."
            },
            "bin": [
                "bin/resque",
                "bin/resque-scheduler"
            ],
            "type": "library",
            "extra": {
                "branch-alias": {
                    "dev-master": "1.0-dev"
                }
            },
            "autoload": {
                "psr-0": {
                    "Resque": "lib",
                    "ResqueScheduler": "lib"
                }
            },
            "notification-url": "https://packagist.org/downloads/",
            "license": [
                "MIT"
            ],
            "authors": [
                {
                    "name": "Dan Hunsaker",
                    "email": "danhunsaker+resque@gmail.com",
                    "role": "Maintainer"
                },
                {
                    "name": "Rajib Ahmed",
                    "homepage": "https://github.com/rajibahmed",
                    "role": "Maintainer"
                },
                {
                    "name": "Steve Klabnik",
                    "email": "steve@steveklabnik.com",
                    "role": "Maintainer"
                },
                {
                    "name": "Chris Boulton",
                    "email": "chris@bigcommerce.com",
                    "role": "Creator"
                }
            ],
            "description": "Redis backed library for creating background jobs and processing them later. Based on resque for Ruby.",
            "homepage": "http://www.github.com/resque/php-resque/",
            "keywords": [
                "background",
                "job",
                "redis",
                "resque"
            ],
            "support": {
                "issues": "https://github.com/resque/php-resque/issues",
                "source": "https://github.com/resque/php-resque/tree/v1.3.6"
            },
            "time": "2020-04-16T16:39:50+00:00"
        },
        {
            "name": "slickdeals/statsd",
            "version": "3.0.2",
            "source": {
                "type": "git",
                "url": "https://github.com/Slickdeals/statsd-php.git",
                "reference": "393c6565efbfb23c8296ae3099a62fb6366c6ce3"
            },
            "dist": {
                "type": "zip",
                "url": "https://api.github.com/repos/Slickdeals/statsd-php/zipball/393c6565efbfb23c8296ae3099a62fb6366c6ce3",
                "reference": "393c6565efbfb23c8296ae3099a62fb6366c6ce3",
                "shasum": ""
            },
            "require": {
                "php": ">= 7.2"
            },
            "require-dev": {
                "flyeralarm/php-code-validator": "^2.2",
                "phpunit/phpunit": "~8.0",
                "vimeo/psalm": "^3.4"
            },
            "type": "library",
            "autoload": {
                "psr-4": {
                    "Domnikl\\Statsd\\": "src/",
                    "Domnikl\\Test\\Statsd\\": "tests/unit"
                }
            },
            "notification-url": "https://packagist.org/downloads/",
            "license": [
                "MIT"
            ],
            "authors": [
                {
                    "name": "Dominik Liebler",
                    "email": "liebler.dominik@gmail.com"
                }
            ],
            "description": "a PHP client for statsd",
            "homepage": "https://domnikl.github.com/statsd-php",
            "keywords": [
                "Metrics",
                "monitoring",
                "statistics",
                "statsd",
                "udp"
            ],
            "support": {
                "source": "https://github.com/Slickdeals/statsd-php/tree/3.0.2"
            },
            "time": "2020-01-03T14:24:58+00:00"
        },
        {
            "name": "symfony/polyfill-ctype",
            "version": "dev-main",
            "source": {
                "type": "git",
                "url": "https://github.com/symfony/polyfill-ctype.git",
                "reference": "c6c942b1ac76c82448322025e084cadc56048b4e"
            },
            "dist": {
                "type": "zip",
                "url": "https://api.github.com/repos/symfony/polyfill-ctype/zipball/c6c942b1ac76c82448322025e084cadc56048b4e",
                "reference": "c6c942b1ac76c82448322025e084cadc56048b4e",
                "shasum": ""
            },
            "require": {
                "php": ">=7.1"
            },
            "suggest": {
                "ext-ctype": "For best performance"
            },
            "default-branch": true,
            "type": "library",
            "extra": {
                "branch-alias": {
                    "dev-main": "1.22-dev"
                },
                "thanks": {
                    "name": "symfony/polyfill",
                    "url": "https://github.com/symfony/polyfill"
                }
            },
            "autoload": {
                "psr-4": {
                    "Symfony\\Polyfill\\Ctype\\": ""
                },
                "files": [
                    "bootstrap.php"
                ]
            },
            "notification-url": "https://packagist.org/downloads/",
            "license": [
                "MIT"
            ],
            "authors": [
                {
                    "name": "Gert de Pagter",
                    "email": "BackEndTea@gmail.com"
                },
                {
                    "name": "Symfony Community",
                    "homepage": "https://symfony.com/contributors"
                }
            ],
            "description": "Symfony polyfill for ctype functions",
            "homepage": "https://symfony.com",
            "keywords": [
                "compatibility",
                "ctype",
                "polyfill",
                "portable"
            ],
            "support": {
                "source": "https://github.com/symfony/polyfill-ctype/tree/v1.22.1"
            },
            "funding": [
                {
                    "url": "https://symfony.com/sponsor",
                    "type": "custom"
                },
                {
                    "url": "https://github.com/fabpot",
                    "type": "github"
                },
                {
                    "url": "https://tidelift.com/funding/github/packagist/symfony/symfony",
                    "type": "tidelift"
                }
            ],
            "time": "2021-01-07T16:49:33+00:00"
        },
        {
            "name": "utopia-php/abuse",
            "version": "0.4.0",
            "source": {
                "type": "git",
                "url": "https://github.com/utopia-php/abuse.git",
                "reference": "2b8cc40a67c045c137b44d1a11326f494acf50a4"
            },
            "dist": {
                "type": "zip",
                "url": "https://api.github.com/repos/utopia-php/abuse/zipball/2b8cc40a67c045c137b44d1a11326f494acf50a4",
                "reference": "2b8cc40a67c045c137b44d1a11326f494acf50a4",
                "shasum": ""
            },
            "require": {
                "ext-pdo": "*",
                "php": ">=7.4"
            },
            "require-dev": {
                "phpunit/phpunit": "^9.4",
                "vimeo/psalm": "4.0.1"
            },
            "type": "library",
            "autoload": {
                "psr-4": {
                    "Utopia\\Abuse\\": "src/Abuse"
                }
            },
            "notification-url": "https://packagist.org/downloads/",
            "license": [
                "MIT"
            ],
            "authors": [
                {
                    "name": "Eldad Fux",
                    "email": "eldad@appwrite.io"
                }
            ],
            "description": "A simple abuse library to manage application usage limits",
            "keywords": [
                "Abuse",
                "framework",
                "php",
                "upf",
                "utopia"
            ],
            "support": {
                "issues": "https://github.com/utopia-php/abuse/issues",
                "source": "https://github.com/utopia-php/abuse/tree/0.4.0"
            },
            "time": "2021-03-17T20:21:24+00:00"
        },
        {
            "name": "utopia-php/analytics",
            "version": "0.2.0",
            "source": {
                "type": "git",
                "url": "https://github.com/utopia-php/analytics.git",
                "reference": "adfc2d057a7f6ab618a77c8a20ed3e35485ff416"
            },
            "dist": {
                "type": "zip",
                "url": "https://api.github.com/repos/utopia-php/analytics/zipball/adfc2d057a7f6ab618a77c8a20ed3e35485ff416",
                "reference": "adfc2d057a7f6ab618a77c8a20ed3e35485ff416",
                "shasum": ""
            },
            "require": {
                "php": ">=7.4"
            },
            "require-dev": {
                "phpunit/phpunit": "^9.3",
                "vimeo/psalm": "4.0.1"
            },
            "type": "library",
            "autoload": {
                "psr-4": {
                    "Utopia\\Analytics\\": "src/Analytics"
                }
            },
            "notification-url": "https://packagist.org/downloads/",
            "license": [
                "MIT"
            ],
            "authors": [
                {
                    "name": "Eldad Fux",
                    "email": "eldad@appwrite.io"
                },
                {
                    "name": "Torsten Dittmann",
                    "email": "torsten@appwrite.io"
                }
            ],
            "description": "A simple library to track events & users.",
            "keywords": [
                "analytics",
                "framework",
                "php",
                "upf",
                "utopia"
            ],
            "support": {
                "issues": "https://github.com/utopia-php/analytics/issues",
                "source": "https://github.com/utopia-php/analytics/tree/0.2.0"
            },
            "time": "2021-03-23T21:33:07+00:00"
        },
        {
            "name": "utopia-php/audit",
            "version": "0.5.1",
            "source": {
                "type": "git",
                "url": "https://github.com/utopia-php/audit.git",
                "reference": "154a850170a58667a15e4b65fbabb6cd0b709dd9"
            },
            "dist": {
                "type": "zip",
                "url": "https://api.github.com/repos/utopia-php/audit/zipball/154a850170a58667a15e4b65fbabb6cd0b709dd9",
                "reference": "154a850170a58667a15e4b65fbabb6cd0b709dd9",
                "shasum": ""
            },
            "require": {
                "ext-pdo": "*",
                "php": ">=7.1"
            },
            "require-dev": {
                "phpunit/phpunit": "^9.3",
                "vimeo/psalm": "4.0.1"
            },
            "type": "library",
            "autoload": {
                "psr-4": {
                    "Utopia\\Audit\\": "src/Audit"
                }
            },
            "notification-url": "https://packagist.org/downloads/",
            "license": [
                "MIT"
            ],
            "authors": [
                {
                    "name": "Eldad Fux",
                    "email": "eldad@appwrite.io"
                }
            ],
            "description": "A simple audit library to manage application users logs",
            "keywords": [
                "Audit",
                "framework",
                "php",
                "upf",
                "utopia"
            ],
            "support": {
                "issues": "https://github.com/utopia-php/audit/issues",
                "source": "https://github.com/utopia-php/audit/tree/0.5.1"
            },
            "time": "2020-12-21T17:28:53+00:00"
        },
        {
            "name": "utopia-php/cache",
            "version": "0.2.3",
            "source": {
                "type": "git",
                "url": "https://github.com/utopia-php/cache.git",
                "reference": "a44b904127f88fa64673e402e5c0732ff6687d47"
            },
            "dist": {
                "type": "zip",
                "url": "https://api.github.com/repos/utopia-php/cache/zipball/a44b904127f88fa64673e402e5c0732ff6687d47",
                "reference": "a44b904127f88fa64673e402e5c0732ff6687d47",
                "shasum": ""
            },
            "require": {
                "ext-json": "*",
                "php": ">=7.3"
            },
            "require-dev": {
                "phpunit/phpunit": "^9.3",
                "vimeo/psalm": "4.0.1"
            },
            "type": "library",
            "autoload": {
                "psr-4": {
                    "Utopia\\Cache\\": "src/Cache"
                }
            },
            "notification-url": "https://packagist.org/downloads/",
            "license": [
                "MIT"
            ],
            "authors": [
                {
                    "name": "Eldad Fux",
                    "email": "eldad@appwrite.io"
                }
            ],
            "description": "A simple cache library to manage application cache storing, loading and purging",
            "keywords": [
                "cache",
                "framework",
                "php",
                "upf",
                "utopia"
            ],
            "support": {
                "issues": "https://github.com/utopia-php/cache/issues",
                "source": "https://github.com/utopia-php/cache/tree/0.2.3"
            },
            "time": "2020-10-24T10:11:01+00:00"
        },
        {
            "name": "utopia-php/cli",
            "version": "0.10.0",
            "source": {
                "type": "git",
                "url": "https://github.com/utopia-php/cli.git",
                "reference": "69ae40187fb4b68ef14f0224a68d9cc016b83634"
            },
            "dist": {
                "type": "zip",
                "url": "https://api.github.com/repos/utopia-php/cli/zipball/69ae40187fb4b68ef14f0224a68d9cc016b83634",
                "reference": "69ae40187fb4b68ef14f0224a68d9cc016b83634",
                "shasum": ""
            },
            "require": {
                "php": ">=7.4",
                "utopia-php/framework": "0.*.*"
            },
            "require-dev": {
                "phpunit/phpunit": "^9.3",
                "vimeo/psalm": "4.0.1"
            },
            "type": "library",
            "autoload": {
                "psr-4": {
                    "Utopia\\CLI\\": "src/CLI"
                }
            },
            "notification-url": "https://packagist.org/downloads/",
            "license": [
                "MIT"
            ],
            "authors": [
                {
                    "name": "Eldad Fux",
                    "email": "eldad@appwrite.io"
                }
            ],
            "description": "A simple CLI library to manage command line applications",
            "keywords": [
                "cli",
                "command line",
                "framework",
                "php",
                "upf",
                "utopia"
            ],
            "support": {
                "issues": "https://github.com/utopia-php/cli/issues",
                "source": "https://github.com/utopia-php/cli/tree/0.10.0"
            },
            "time": "2021-01-26T16:35:15+00:00"
        },
        {
            "name": "utopia-php/config",
            "version": "0.2.2",
            "source": {
                "type": "git",
                "url": "https://github.com/utopia-php/config.git",
                "reference": "a3d7bc0312d7150d5e04b1362dc34b2b136908cc"
            },
            "dist": {
                "type": "zip",
                "url": "https://api.github.com/repos/utopia-php/config/zipball/a3d7bc0312d7150d5e04b1362dc34b2b136908cc",
                "reference": "a3d7bc0312d7150d5e04b1362dc34b2b136908cc",
                "shasum": ""
            },
            "require": {
                "php": ">=7.3"
            },
            "require-dev": {
                "phpunit/phpunit": "^9.3",
                "vimeo/psalm": "4.0.1"
            },
            "type": "library",
            "autoload": {
                "psr-4": {
                    "Utopia\\Config\\": "src/Config"
                }
            },
            "notification-url": "https://packagist.org/downloads/",
            "license": [
                "MIT"
            ],
            "authors": [
                {
                    "name": "Eldad Fux",
                    "email": "eldad@appwrite.io"
                }
            ],
            "description": "A simple Config library to managing application config variables",
            "keywords": [
                "config",
                "framework",
                "php",
                "upf",
                "utopia"
            ],
            "support": {
                "issues": "https://github.com/utopia-php/config/issues",
                "source": "https://github.com/utopia-php/config/tree/0.2.2"
            },
            "time": "2020-10-24T09:49:09+00:00"
        },
        {
            "name": "utopia-php/domains",
            "version": "0.2.3",
            "source": {
                "type": "git",
                "url": "https://github.com/utopia-php/domains.git",
                "reference": "6c9b3706b0df4e0150a1f9062321ff114270a643"
            },
            "dist": {
                "type": "zip",
                "url": "https://api.github.com/repos/utopia-php/domains/zipball/6c9b3706b0df4e0150a1f9062321ff114270a643",
                "reference": "6c9b3706b0df4e0150a1f9062321ff114270a643",
                "shasum": ""
            },
            "require": {
                "php": ">=7.1"
            },
            "require-dev": {
                "phpunit/phpunit": "^9.3",
                "vimeo/psalm": "4.0.1"
            },
            "type": "library",
            "autoload": {
                "psr-4": {
                    "Utopia\\Domains\\": "src/Domains"
                }
            },
            "notification-url": "https://packagist.org/downloads/",
            "license": [
                "MIT"
            ],
            "authors": [
                {
                    "name": "Eldad Fux",
                    "email": "eldad@appwrite.io"
                }
            ],
            "description": "Utopia Domains library is simple and lite library for parsing web domains. This library is aiming to be as simple and easy to learn and use.",
            "keywords": [
                "domains",
                "framework",
                "icann",
                "php",
                "public suffix",
                "tld",
                "tld extract",
                "upf",
                "utopia"
            ],
            "support": {
                "issues": "https://github.com/utopia-php/domains/issues",
                "source": "https://github.com/utopia-php/domains/tree/0.2.3"
            },
            "time": "2020-10-23T09:59:51+00:00"
        },
        {
            "name": "utopia-php/framework",
            "version": "0.14.0",
            "source": {
                "type": "git",
                "url": "https://github.com/utopia-php/framework.git",
                "reference": "92d4a36f3b0e22393a31877c5317c96e01760339"
            },
            "dist": {
                "type": "zip",
                "url": "https://api.github.com/repos/utopia-php/framework/zipball/92d4a36f3b0e22393a31877c5317c96e01760339",
                "reference": "92d4a36f3b0e22393a31877c5317c96e01760339",
                "shasum": ""
            },
            "require": {
                "php": ">=7.3.0"
            },
            "require-dev": {
                "phpunit/phpunit": "^9.4",
                "vimeo/psalm": "4.0.1"
            },
            "type": "library",
            "autoload": {
                "psr-4": {
                    "Utopia\\": "src/"
                }
            },
            "notification-url": "https://packagist.org/downloads/",
            "license": [
                "MIT"
            ],
            "authors": [
                {
                    "name": "Eldad Fux",
                    "email": "eldad@appwrite.io"
                }
            ],
            "description": "A simple, light and advanced PHP framework",
            "keywords": [
                "framework",
                "php",
                "upf"
            ],
            "support": {
                "issues": "https://github.com/utopia-php/framework/issues",
                "source": "https://github.com/utopia-php/framework/tree/0.14.0"
            },
            "time": "2021-04-15T21:01:44+00:00"
        },
        {
            "name": "utopia-php/image",
            "version": "0.1.0",
            "source": {
                "type": "git",
                "url": "https://github.com/utopia-php/image.git",
                "reference": "66e38db211b1d6fe93de09d82606641e0f996e42"
            },
            "dist": {
                "type": "zip",
                "url": "https://api.github.com/repos/utopia-php/image/zipball/66e38db211b1d6fe93de09d82606641e0f996e42",
                "reference": "66e38db211b1d6fe93de09d82606641e0f996e42",
                "shasum": ""
            },
            "require": {
                "chillerlan/php-qrcode": "4.3.0",
                "ext-imagick": "*",
                "php": ">=7.4"
            },
            "require-dev": {
                "phpunit/phpunit": "^9.3",
                "vimeo/psalm": "4.0.1"
            },
            "type": "library",
            "autoload": {
                "psr-4": {
                    "Utopia\\Image\\": "src/Image"
                }
            },
            "notification-url": "https://packagist.org/downloads/",
            "license": [
                "MIT"
            ],
            "authors": [
                {
                    "name": "Eldad Fux",
                    "email": "eldad@appwrite.io"
                }
            ],
            "description": "A simple Image manipulation library",
            "keywords": [
                "framework",
                "image",
                "php",
                "upf",
                "utopia"
            ],
            "support": {
                "issues": "https://github.com/utopia-php/image/issues",
                "source": "https://github.com/utopia-php/image/tree/0.1.0"
            },
            "time": "2021-02-19T05:09:46+00:00"
        },
        {
            "name": "utopia-php/locale",
            "version": "0.3.3",
            "source": {
                "type": "git",
                "url": "https://github.com/utopia-php/locale.git",
                "reference": "5b5b22aab786d6e66eb3b9d546b7e606deae68e4"
            },
            "dist": {
                "type": "zip",
                "url": "https://api.github.com/repos/utopia-php/locale/zipball/5b5b22aab786d6e66eb3b9d546b7e606deae68e4",
                "reference": "5b5b22aab786d6e66eb3b9d546b7e606deae68e4",
                "shasum": ""
            },
            "require": {
                "php": ">=7.1"
            },
            "require-dev": {
                "phpunit/phpunit": "^9.3",
                "vimeo/psalm": "4.0.1"
            },
            "type": "library",
            "autoload": {
                "psr-4": {
                    "Utopia\\Locale\\": "src/Locale"
                }
            },
            "notification-url": "https://packagist.org/downloads/",
            "license": [
                "MIT"
            ],
            "authors": [
                {
                    "name": "Eldad Fux",
                    "email": "eldad@appwrite.io"
                }
            ],
            "description": "A simple locale library to manage application translations",
            "keywords": [
                "framework",
                "locale",
                "php",
                "upf",
                "utopia"
            ],
            "support": {
                "issues": "https://github.com/utopia-php/locale/issues",
                "source": "https://github.com/utopia-php/locale/tree/0.3.3"
            },
            "time": "2020-10-24T08:12:55+00:00"
        },
        {
            "name": "utopia-php/preloader",
            "version": "0.2.4",
            "source": {
                "type": "git",
                "url": "https://github.com/utopia-php/preloader.git",
                "reference": "65ef48392e72172f584b0baa2e224f9a1cebcce0"
            },
            "dist": {
                "type": "zip",
                "url": "https://api.github.com/repos/utopia-php/preloader/zipball/65ef48392e72172f584b0baa2e224f9a1cebcce0",
                "reference": "65ef48392e72172f584b0baa2e224f9a1cebcce0",
                "shasum": ""
            },
            "require": {
                "php": ">=7.1"
            },
            "require-dev": {
                "phpunit/phpunit": "^9.3",
                "vimeo/psalm": "4.0.1"
            },
            "type": "library",
            "autoload": {
                "psr-4": {
                    "Utopia\\Preloader\\": "src/Preloader"
                }
            },
            "notification-url": "https://packagist.org/downloads/",
            "license": [
                "MIT"
            ],
            "authors": [
                {
                    "name": "Eldad Fux",
                    "email": "team@appwrite.io"
                }
            ],
            "description": "Utopia Preloader library is simple and lite library for managing PHP preloading configuration",
            "keywords": [
                "framework",
                "php",
                "preload",
                "preloader",
                "preloading",
                "upf",
                "utopia"
            ],
            "support": {
                "issues": "https://github.com/utopia-php/preloader/issues",
                "source": "https://github.com/utopia-php/preloader/tree/0.2.4"
            },
            "time": "2020-10-24T07:04:59+00:00"
        },
        {
            "name": "utopia-php/registry",
            "version": "0.2.4",
            "source": {
                "type": "git",
                "url": "https://github.com/utopia-php/registry.git",
                "reference": "428a94f1a36147e7b7221e778c01e1be08db2893"
            },
            "dist": {
                "type": "zip",
                "url": "https://api.github.com/repos/utopia-php/registry/zipball/428a94f1a36147e7b7221e778c01e1be08db2893",
                "reference": "428a94f1a36147e7b7221e778c01e1be08db2893",
                "shasum": ""
            },
            "require": {
                "php": ">=7.3"
            },
            "require-dev": {
                "phpunit/phpunit": "^9.3",
                "vimeo/psalm": "4.0.1"
            },
            "type": "library",
            "autoload": {
                "psr-4": {
                    "Utopia\\Registry\\": "src/Registry"
                }
            },
            "notification-url": "https://packagist.org/downloads/",
            "license": [
                "MIT"
            ],
            "authors": [
                {
                    "name": "Eldad Fux",
                    "email": "eldad@appwrite.io"
                }
            ],
            "description": "A simple dependency management library for PHP",
            "keywords": [
                "dependency management",
                "di",
                "framework",
                "php",
                "upf",
                "utopia"
            ],
            "support": {
                "issues": "https://github.com/utopia-php/registry/issues",
                "source": "https://github.com/utopia-php/registry/tree/0.2.4"
            },
            "time": "2020-10-24T08:51:37+00:00"
        },
        {
            "name": "utopia-php/storage",
            "version": "0.5.0",
            "source": {
                "type": "git",
                "url": "https://github.com/utopia-php/storage.git",
                "reference": "92ae20c7a2ac329f573a58a82dc245134cc63408"
            },
            "dist": {
                "type": "zip",
                "url": "https://api.github.com/repos/utopia-php/storage/zipball/92ae20c7a2ac329f573a58a82dc245134cc63408",
                "reference": "92ae20c7a2ac329f573a58a82dc245134cc63408",
                "shasum": ""
            },
            "require": {
                "php": ">=7.4",
                "utopia-php/framework": "0.*.*"
            },
            "require-dev": {
                "phpunit/phpunit": "^9.3",
                "vimeo/psalm": "4.0.1"
            },
            "type": "library",
            "autoload": {
                "psr-4": {
                    "Utopia\\Storage\\": "src/Storage"
                }
            },
            "notification-url": "https://packagist.org/downloads/",
            "license": [
                "MIT"
            ],
            "authors": [
                {
                    "name": "Eldad Fux",
                    "email": "eldad@appwrite.io"
                }
            ],
            "description": "A simple Storage library to manage application storage",
            "keywords": [
                "framework",
                "php",
                "storage",
                "upf",
                "utopia"
            ],
            "support": {
                "issues": "https://github.com/utopia-php/storage/issues",
                "source": "https://github.com/utopia-php/storage/tree/0.5.0"
            },
            "time": "2021-04-15T16:43:12+00:00"
        },
        {
            "name": "utopia-php/swoole",
            "version": "0.2.3",
            "source": {
                "type": "git",
                "url": "https://github.com/utopia-php/swoole.git",
                "reference": "45c42aae7e7d3f9f82bf194c2cfa5499b674aefe"
            },
            "dist": {
                "type": "zip",
                "url": "https://api.github.com/repos/utopia-php/swoole/zipball/45c42aae7e7d3f9f82bf194c2cfa5499b674aefe",
                "reference": "45c42aae7e7d3f9f82bf194c2cfa5499b674aefe",
                "shasum": ""
            },
            "require": {
                "ext-swoole": "*",
                "php": ">=7.4",
                "utopia-php/framework": "0.*.*"
            },
            "require-dev": {
                "phpunit/phpunit": "^9.3",
                "swoole/ide-helper": "4.5.5",
                "vimeo/psalm": "4.0.1"
            },
            "type": "library",
            "autoload": {
                "psr-4": {
                    "Utopia\\Swoole\\": "src/Swoole"
                }
            },
            "notification-url": "https://packagist.org/downloads/",
            "license": [
                "MIT"
            ],
            "authors": [
                {
                    "name": "Eldad Fux",
                    "email": "team@appwrite.io"
                }
            ],
            "description": "An extension for Utopia Framework to work with PHP Swoole as a PHP FPM alternative",
            "keywords": [
                "framework",
                "http",
                "php",
                "server",
                "swoole",
                "upf",
                "utopia"
            ],
            "support": {
                "issues": "https://github.com/utopia-php/swoole/issues",
                "source": "https://github.com/utopia-php/swoole/tree/0.2.3"
            },
            "time": "2021-03-22T22:39:24+00:00"
        },
        {
            "name": "utopia-php/system",
            "version": "0.4.0",
            "source": {
                "type": "git",
                "url": "https://github.com/utopia-php/system.git",
                "reference": "67c92c66ce8f0cc925a00bca89f7a188bf9183c0"
            },
            "dist": {
                "type": "zip",
                "url": "https://api.github.com/repos/utopia-php/system/zipball/67c92c66ce8f0cc925a00bca89f7a188bf9183c0",
                "reference": "67c92c66ce8f0cc925a00bca89f7a188bf9183c0",
                "shasum": ""
            },
            "require": {
                "php": ">=7.4"
            },
            "require-dev": {
                "phpunit/phpunit": "^9.3",
                "vimeo/psalm": "4.0.1"
            },
            "type": "library",
            "autoload": {
                "psr-4": {
                    "Utopia\\System\\": "src/System"
                }
            },
            "notification-url": "https://packagist.org/downloads/",
            "license": [
                "MIT"
            ],
            "authors": [
                {
                    "name": "Eldad Fux",
                    "email": "eldad@appwrite.io"
                },
                {
                    "name": "Torsten Dittmann",
                    "email": "torsten@appwrite.io"
                }
            ],
            "description": "A simple library for obtaining information about the host's system.",
            "keywords": [
                "framework",
                "php",
                "system",
                "upf",
                "utopia"
            ],
            "support": {
                "issues": "https://github.com/utopia-php/system/issues",
                "source": "https://github.com/utopia-php/system/tree/0.4.0"
            },
            "time": "2021-02-04T14:14:49+00:00"
        },
        {
            "name": "webmozart/assert",
            "version": "1.9.1",
            "source": {
                "type": "git",
                "url": "https://github.com/webmozarts/assert.git",
                "reference": "bafc69caeb4d49c39fd0779086c03a3738cbb389"
            },
            "dist": {
                "type": "zip",
                "url": "https://api.github.com/repos/webmozarts/assert/zipball/bafc69caeb4d49c39fd0779086c03a3738cbb389",
                "reference": "bafc69caeb4d49c39fd0779086c03a3738cbb389",
                "shasum": ""
            },
            "require": {
                "php": "^5.3.3 || ^7.0 || ^8.0",
                "symfony/polyfill-ctype": "^1.8"
            },
            "conflict": {
                "phpstan/phpstan": "<0.12.20",
                "vimeo/psalm": "<3.9.1"
            },
            "require-dev": {
                "phpunit/phpunit": "^4.8.36 || ^7.5.13"
            },
            "type": "library",
            "autoload": {
                "psr-4": {
                    "Webmozart\\Assert\\": "src/"
                }
            },
            "notification-url": "https://packagist.org/downloads/",
            "license": [
                "MIT"
            ],
            "authors": [
                {
                    "name": "Bernhard Schussek",
                    "email": "bschussek@gmail.com"
                }
            ],
            "description": "Assertions to validate method input/output with nice error messages.",
            "keywords": [
                "assert",
                "check",
                "validate"
            ],
            "support": {
                "issues": "https://github.com/webmozarts/assert/issues",
                "source": "https://github.com/webmozarts/assert/tree/1.9.1"
            },
            "time": "2020-07-08T17:02:28+00:00"
        }
    ],
    "packages-dev": [
        {
            "name": "amphp/amp",
            "version": "dev-master",
            "source": {
                "type": "git",
                "url": "https://github.com/amphp/amp.git",
                "reference": "7d4bbc6e0b47c6bb39b6cce1a4b5942e0c5125fb"
            },
            "dist": {
                "type": "zip",
                "url": "https://api.github.com/repos/amphp/amp/zipball/7d4bbc6e0b47c6bb39b6cce1a4b5942e0c5125fb",
                "reference": "7d4bbc6e0b47c6bb39b6cce1a4b5942e0c5125fb",
                "shasum": ""
            },
            "require": {
                "php": ">=7.1"
            },
            "require-dev": {
                "amphp/php-cs-fixer-config": "dev-master",
                "amphp/phpunit-util": "^1",
                "ext-json": "*",
                "jetbrains/phpstorm-stubs": "^2019.3",
                "phpunit/phpunit": "^7 | ^8 | ^9",
                "psalm/phar": "^3.11@dev",
                "react/promise": "^2"
            },
            "default-branch": true,
            "type": "library",
            "extra": {
                "branch-alias": {
                    "dev-master": "2.x-dev"
                }
            },
            "autoload": {
                "psr-4": {
                    "Amp\\": "lib"
                },
                "files": [
                    "lib/functions.php",
                    "lib/Internal/functions.php"
                ]
            },
            "notification-url": "https://packagist.org/downloads/",
            "license": [
                "MIT"
            ],
            "authors": [
                {
                    "name": "Daniel Lowrey",
                    "email": "rdlowrey@php.net"
                },
                {
                    "name": "Aaron Piotrowski",
                    "email": "aaron@trowski.com"
                },
                {
                    "name": "Bob Weinand",
                    "email": "bobwei9@hotmail.com"
                },
                {
                    "name": "Niklas Keller",
                    "email": "me@kelunik.com"
                }
            ],
            "description": "A non-blocking concurrency framework for PHP applications.",
            "homepage": "http://amphp.org/amp",
            "keywords": [
                "async",
                "asynchronous",
                "awaitable",
                "concurrency",
                "event",
                "event-loop",
                "future",
                "non-blocking",
                "promise"
            ],
            "support": {
                "irc": "irc://irc.freenode.org/amphp",
                "issues": "https://github.com/amphp/amp/issues",
                "source": "https://github.com/amphp/amp/tree/master"
            },
            "funding": [
                {
                    "url": "https://github.com/amphp",
                    "type": "github"
                }
            ],
            "time": "2021-01-13T19:16:50+00:00"
        },
        {
            "name": "amphp/byte-stream",
            "version": "dev-master",
            "source": {
                "type": "git",
                "url": "https://github.com/amphp/byte-stream.git",
                "reference": "7a64a9ad336fc5e1e70b1c1fc1e9618a7027332e"
            },
            "dist": {
                "type": "zip",
                "url": "https://api.github.com/repos/amphp/byte-stream/zipball/7a64a9ad336fc5e1e70b1c1fc1e9618a7027332e",
                "reference": "7a64a9ad336fc5e1e70b1c1fc1e9618a7027332e",
                "shasum": ""
            },
            "require": {
                "amphp/amp": "^2",
                "php": ">=7.1"
            },
            "require-dev": {
                "amphp/php-cs-fixer-config": "dev-master",
                "amphp/phpunit-util": "^1.4",
                "friendsofphp/php-cs-fixer": "^2.3",
                "jetbrains/phpstorm-stubs": "^2019.3",
                "phpunit/phpunit": "^6 || ^7 || ^8",
                "psalm/phar": "^3.11.4"
            },
            "default-branch": true,
            "type": "library",
            "extra": {
                "branch-alias": {
                    "dev-master": "1.x-dev"
                }
            },
            "autoload": {
                "psr-4": {
                    "Amp\\ByteStream\\": "lib"
                },
                "files": [
                    "lib/functions.php"
                ]
            },
            "notification-url": "https://packagist.org/downloads/",
            "license": [
                "MIT"
            ],
            "authors": [
                {
                    "name": "Aaron Piotrowski",
                    "email": "aaron@trowski.com"
                },
                {
                    "name": "Niklas Keller",
                    "email": "me@kelunik.com"
                }
            ],
            "description": "A stream abstraction to make working with non-blocking I/O simple.",
            "homepage": "http://amphp.org/byte-stream",
            "keywords": [
                "amp",
                "amphp",
                "async",
                "io",
                "non-blocking",
                "stream"
            ],
            "support": {
                "irc": "irc://irc.freenode.org/amphp",
                "issues": "https://github.com/amphp/byte-stream/issues",
                "source": "https://github.com/amphp/byte-stream/tree/master"
            },
            "funding": [
                {
                    "url": "https://github.com/amphp",
                    "type": "github"
                }
            ],
            "time": "2021-04-05T20:23:22+00:00"
        },
        {
            "name": "appwrite/sdk-generator",
            "version": "0.8.1",
            "source": {
                "type": "git",
                "url": "https://github.com/appwrite/sdk-generator",
                "reference": "3c4cbf30ef5cb6bd9ae4be37eff5ac821a1edda8"
            },
            "require": {
                "ext-curl": "*",
                "ext-json": "*",
                "ext-mbstring": "*",
                "matthiasmullie/minify": "^1.3",
                "php": ">=7.0.0",
                "twig/twig": "^2.14"
            },
            "require-dev": {
                "phpunit/phpunit": "^7.0"
            },
            "type": "library",
            "autoload": {
                "psr-4": {
                    "Appwrite\\SDK\\": "src/SDK",
                    "Appwrite\\Spec\\": "src/Spec"
                }
            },
            "license": [
                "MIT"
            ],
            "authors": [
                {
                    "name": "Eldad Fux",
                    "email": "eldad@appwrite.io"
                }
            ],
            "description": "Appwrite PHP library for generating API SDKs for multiple programming languages and platforms",
            "time": "2021-04-10T16:11:31+00:00"
        },
        {
            "name": "composer/package-versions-deprecated",
            "version": "dev-master",
            "source": {
                "type": "git",
                "url": "https://github.com/composer/package-versions-deprecated.git",
                "reference": "f921205948ab93bb19f86327c793a81edb62f236"
            },
            "dist": {
                "type": "zip",
                "url": "https://api.github.com/repos/composer/package-versions-deprecated/zipball/f921205948ab93bb19f86327c793a81edb62f236",
                "reference": "f921205948ab93bb19f86327c793a81edb62f236",
                "shasum": ""
            },
            "require": {
                "composer-plugin-api": "^1.1.0 || ^2.0",
                "php": "^7 || ^8"
            },
            "replace": {
                "ocramius/package-versions": "1.11.99"
            },
            "require-dev": {
                "composer/composer": "^1.9.3 || ^2.0@dev",
                "ext-zip": "^1.13",
                "phpunit/phpunit": "^6.5 || ^7"
            },
            "default-branch": true,
            "type": "composer-plugin",
            "extra": {
                "class": "PackageVersions\\Installer",
                "branch-alias": {
                    "dev-master": "1.x-dev"
                }
            },
            "autoload": {
                "psr-4": {
                    "PackageVersions\\": "src/PackageVersions"
                }
            },
            "notification-url": "https://packagist.org/downloads/",
            "license": [
                "MIT"
            ],
            "authors": [
                {
                    "name": "Marco Pivetta",
                    "email": "ocramius@gmail.com"
                },
                {
                    "name": "Jordi Boggiano",
                    "email": "j.boggiano@seld.be"
                }
            ],
            "description": "Composer plugin that provides efficient querying for installed package versions (no runtime IO)",
            "support": {
                "issues": "https://github.com/composer/package-versions-deprecated/issues",
                "source": "https://github.com/composer/package-versions-deprecated/tree/master"
            },
            "funding": [
                {
                    "url": "https://packagist.com",
                    "type": "custom"
                },
                {
                    "url": "https://github.com/composer",
                    "type": "github"
                },
                {
                    "url": "https://tidelift.com/funding/github/packagist/composer/composer",
                    "type": "tidelift"
                }
            ],
            "time": "2020-12-27T20:11:05+00:00"
        },
        {
            "name": "composer/semver",
            "version": "dev-main",
            "source": {
                "type": "git",
                "url": "https://github.com/composer/semver.git",
                "reference": "dd61cb4efbd0cff1700b217faf24ce596af4fc4e"
            },
            "dist": {
                "type": "zip",
                "url": "https://api.github.com/repos/composer/semver/zipball/dd61cb4efbd0cff1700b217faf24ce596af4fc4e",
                "reference": "dd61cb4efbd0cff1700b217faf24ce596af4fc4e",
                "shasum": ""
            },
            "require": {
                "php": "^5.3.2 || ^7.0 || ^8.0"
            },
            "require-dev": {
                "phpstan/phpstan": "^0.12.54",
                "symfony/phpunit-bridge": "^4.2 || ^5"
            },
            "default-branch": true,
            "type": "library",
            "extra": {
                "branch-alias": {
                    "dev-main": "3.x-dev"
                }
            },
            "autoload": {
                "psr-4": {
                    "Composer\\Semver\\": "src"
                }
            },
            "notification-url": "https://packagist.org/downloads/",
            "license": [
                "MIT"
            ],
            "authors": [
                {
                    "name": "Nils Adermann",
                    "email": "naderman@naderman.de",
                    "homepage": "http://www.naderman.de"
                },
                {
                    "name": "Jordi Boggiano",
                    "email": "j.boggiano@seld.be",
                    "homepage": "http://seld.be"
                },
                {
                    "name": "Rob Bast",
                    "email": "rob.bast@gmail.com",
                    "homepage": "http://robbast.nl"
                }
            ],
            "description": "Semver library that offers utilities, version constraint parsing and validation.",
            "keywords": [
                "semantic",
                "semver",
                "validation",
                "versioning"
            ],
            "support": {
                "irc": "irc://irc.freenode.org/composer",
                "issues": "https://github.com/composer/semver/issues",
                "source": "https://github.com/composer/semver/tree/main"
            },
            "funding": [
                {
                    "url": "https://packagist.com",
                    "type": "custom"
                },
                {
                    "url": "https://github.com/composer",
                    "type": "github"
                },
                {
                    "url": "https://tidelift.com/funding/github/packagist/composer/composer",
                    "type": "tidelift"
                }
            ],
            "time": "2020-12-10T07:55:43+00:00"
        },
        {
            "name": "composer/xdebug-handler",
            "version": "1.4.x-dev",
            "source": {
                "type": "git",
                "url": "https://github.com/composer/xdebug-handler.git",
                "reference": "f27e06cd9675801df441b3656569b328e04aa37c"
            },
            "dist": {
                "type": "zip",
                "url": "https://api.github.com/repos/composer/xdebug-handler/zipball/f27e06cd9675801df441b3656569b328e04aa37c",
                "reference": "f27e06cd9675801df441b3656569b328e04aa37c",
                "shasum": ""
            },
            "require": {
                "php": "^5.3.2 || ^7.0 || ^8.0",
                "psr/log": "^1.0"
            },
            "require-dev": {
                "phpstan/phpstan": "^0.12.55",
                "symfony/phpunit-bridge": "^4.2 || ^5"
            },
            "type": "library",
            "autoload": {
                "psr-4": {
                    "Composer\\XdebugHandler\\": "src"
                }
            },
            "notification-url": "https://packagist.org/downloads/",
            "license": [
                "MIT"
            ],
            "authors": [
                {
                    "name": "John Stevenson",
                    "email": "john-stevenson@blueyonder.co.uk"
                }
            ],
            "description": "Restarts a process without Xdebug.",
            "keywords": [
                "Xdebug",
                "performance"
            ],
            "support": {
                "irc": "irc://irc.freenode.org/composer",
                "issues": "https://github.com/composer/xdebug-handler/issues",
                "source": "https://github.com/composer/xdebug-handler/tree/1.4.6"
            },
            "funding": [
                {
                    "url": "https://packagist.com",
                    "type": "custom"
                },
                {
                    "url": "https://github.com/composer",
                    "type": "github"
                },
                {
                    "url": "https://tidelift.com/funding/github/packagist/composer/composer",
                    "type": "tidelift"
                }
            ],
            "time": "2021-03-25T17:01:18+00:00"
        },
        {
            "name": "dnoegel/php-xdg-base-dir",
            "version": "v0.1.1",
            "source": {
                "type": "git",
                "url": "https://github.com/dnoegel/php-xdg-base-dir.git",
                "reference": "8f8a6e48c5ecb0f991c2fdcf5f154a47d85f9ffd"
            },
            "dist": {
                "type": "zip",
                "url": "https://api.github.com/repos/dnoegel/php-xdg-base-dir/zipball/8f8a6e48c5ecb0f991c2fdcf5f154a47d85f9ffd",
                "reference": "8f8a6e48c5ecb0f991c2fdcf5f154a47d85f9ffd",
                "shasum": ""
            },
            "require": {
                "php": ">=5.3.2"
            },
            "require-dev": {
                "phpunit/phpunit": "~7.0|~6.0|~5.0|~4.8.35"
            },
            "type": "library",
            "autoload": {
                "psr-4": {
                    "XdgBaseDir\\": "src/"
                }
            },
            "notification-url": "https://packagist.org/downloads/",
            "license": [
                "MIT"
            ],
            "description": "implementation of xdg base directory specification for php",
            "support": {
                "issues": "https://github.com/dnoegel/php-xdg-base-dir/issues",
                "source": "https://github.com/dnoegel/php-xdg-base-dir/tree/v0.1.1"
            },
            "time": "2019-12-04T15:06:13+00:00"
        },
        {
            "name": "doctrine/instantiator",
            "version": "1.5.x-dev",
            "source": {
                "type": "git",
                "url": "https://github.com/doctrine/instantiator.git",
                "reference": "6410c4b8352cb64218641457cef64997e6b784fb"
            },
            "dist": {
                "type": "zip",
                "url": "https://api.github.com/repos/doctrine/instantiator/zipball/6410c4b8352cb64218641457cef64997e6b784fb",
                "reference": "6410c4b8352cb64218641457cef64997e6b784fb",
                "shasum": ""
            },
            "require": {
                "php": "^7.1 || ^8.0"
            },
            "require-dev": {
                "doctrine/coding-standard": "^8.0",
                "ext-pdo": "*",
                "ext-phar": "*",
                "phpbench/phpbench": "^0.13 || 1.0.0-alpha2",
                "phpstan/phpstan": "^0.12",
                "phpstan/phpstan-phpunit": "^0.12",
                "phpunit/phpunit": "^7.0 || ^8.0 || ^9.0"
            },
            "type": "library",
            "autoload": {
                "psr-4": {
                    "Doctrine\\Instantiator\\": "src/Doctrine/Instantiator/"
                }
            },
            "notification-url": "https://packagist.org/downloads/",
            "license": [
                "MIT"
            ],
            "authors": [
                {
                    "name": "Marco Pivetta",
                    "email": "ocramius@gmail.com",
                    "homepage": "https://ocramius.github.io/"
                }
            ],
            "description": "A small, lightweight utility to instantiate objects in PHP without invoking their constructors",
            "homepage": "https://www.doctrine-project.org/projects/instantiator.html",
            "keywords": [
                "constructor",
                "instantiate"
            ],
            "support": {
                "issues": "https://github.com/doctrine/instantiator/issues",
                "source": "https://github.com/doctrine/instantiator/tree/1.4.x"
            },
            "funding": [
                {
                    "url": "https://www.doctrine-project.org/sponsorship.html",
                    "type": "custom"
                },
                {
                    "url": "https://www.patreon.com/phpdoctrine",
                    "type": "patreon"
                },
                {
                    "url": "https://tidelift.com/funding/github/packagist/doctrine%2Finstantiator",
                    "type": "tidelift"
                }
            ],
            "time": "2020-11-10T19:05:51+00:00"
        },
        {
            "name": "felixfbecker/advanced-json-rpc",
            "version": "v3.2.0",
            "source": {
                "type": "git",
                "url": "https://github.com/felixfbecker/php-advanced-json-rpc.git",
                "reference": "06f0b06043c7438959dbdeed8bb3f699a19be22e"
            },
            "dist": {
                "type": "zip",
                "url": "https://api.github.com/repos/felixfbecker/php-advanced-json-rpc/zipball/06f0b06043c7438959dbdeed8bb3f699a19be22e",
                "reference": "06f0b06043c7438959dbdeed8bb3f699a19be22e",
                "shasum": ""
            },
            "require": {
                "netresearch/jsonmapper": "^1.0 || ^2.0",
                "php": "^7.1 || ^8.0",
                "phpdocumentor/reflection-docblock": "^4.3.4 || ^5.0.0"
            },
            "require-dev": {
                "phpunit/phpunit": "^7.0 || ^8.0"
            },
            "type": "library",
            "autoload": {
                "psr-4": {
                    "AdvancedJsonRpc\\": "lib/"
                }
            },
            "notification-url": "https://packagist.org/downloads/",
            "license": [
                "ISC"
            ],
            "authors": [
                {
                    "name": "Felix Becker",
                    "email": "felix.b@outlook.com"
                }
            ],
            "description": "A more advanced JSONRPC implementation",
            "support": {
                "issues": "https://github.com/felixfbecker/php-advanced-json-rpc/issues",
                "source": "https://github.com/felixfbecker/php-advanced-json-rpc/tree/v3.2.0"
            },
            "time": "2021-01-10T17:48:47+00:00"
        },
        {
            "name": "felixfbecker/language-server-protocol",
            "version": "dev-master",
            "source": {
                "type": "git",
                "url": "https://github.com/felixfbecker/php-language-server-protocol.git",
                "reference": "9d846d1f5cf101deee7a61c8ba7caa0a975cd730"
            },
            "dist": {
                "type": "zip",
                "url": "https://api.github.com/repos/felixfbecker/php-language-server-protocol/zipball/9d846d1f5cf101deee7a61c8ba7caa0a975cd730",
                "reference": "9d846d1f5cf101deee7a61c8ba7caa0a975cd730",
                "shasum": ""
            },
            "require": {
                "php": ">=7.1"
            },
            "require-dev": {
                "phpstan/phpstan": "*",
                "squizlabs/php_codesniffer": "^3.1",
                "vimeo/psalm": "^4.0"
            },
            "default-branch": true,
            "type": "library",
            "extra": {
                "branch-alias": {
                    "dev-master": "1.x-dev"
                }
            },
            "autoload": {
                "psr-4": {
                    "LanguageServerProtocol\\": "src/"
                }
            },
            "notification-url": "https://packagist.org/downloads/",
            "license": [
                "ISC"
            ],
            "authors": [
                {
                    "name": "Felix Becker",
                    "email": "felix.b@outlook.com"
                }
            ],
            "description": "PHP classes for the Language Server Protocol",
            "keywords": [
                "language",
                "microsoft",
                "php",
                "server"
            ],
            "support": {
                "issues": "https://github.com/felixfbecker/php-language-server-protocol/issues",
                "source": "https://github.com/felixfbecker/php-language-server-protocol/tree/1.5.1"
            },
            "time": "2021-02-22T14:02:09+00:00"
        },
        {
            "name": "matthiasmullie/minify",
            "version": "1.3.66",
            "source": {
                "type": "git",
                "url": "https://github.com/matthiasmullie/minify.git",
                "reference": "45fd3b0f1dfa2c965857c6d4a470bea52adc31a6"
            },
            "dist": {
                "type": "zip",
                "url": "https://api.github.com/repos/matthiasmullie/minify/zipball/45fd3b0f1dfa2c965857c6d4a470bea52adc31a6",
                "reference": "45fd3b0f1dfa2c965857c6d4a470bea52adc31a6",
                "shasum": ""
            },
            "require": {
                "ext-pcre": "*",
                "matthiasmullie/path-converter": "~1.1",
                "php": ">=5.3.0"
            },
            "require-dev": {
                "friendsofphp/php-cs-fixer": "~2.0",
                "matthiasmullie/scrapbook": "dev-master",
                "phpunit/phpunit": ">=4.8"
            },
            "suggest": {
                "psr/cache-implementation": "Cache implementation to use with Minify::cache"
            },
            "bin": [
                "bin/minifycss",
                "bin/minifyjs"
            ],
            "type": "library",
            "autoload": {
                "psr-4": {
                    "MatthiasMullie\\Minify\\": "src/"
                }
            },
            "notification-url": "https://packagist.org/downloads/",
            "license": [
                "MIT"
            ],
            "authors": [
                {
                    "name": "Matthias Mullie",
                    "email": "minify@mullie.eu",
                    "homepage": "http://www.mullie.eu",
                    "role": "Developer"
                }
            ],
            "description": "CSS & JavaScript minifier, in PHP. Removes whitespace, strips comments, combines files (incl. @import statements and small assets in CSS files), and optimizes/shortens a few common programming patterns.",
            "homepage": "http://www.minifier.org",
            "keywords": [
                "JS",
                "css",
                "javascript",
                "minifier",
                "minify"
            ],
            "support": {
                "issues": "https://github.com/matthiasmullie/minify/issues",
                "source": "https://github.com/matthiasmullie/minify/tree/1.3.66"
            },
            "funding": [
                {
                    "url": "https://github.com/[user1",
                    "type": "github"
                },
                {
                    "url": "https://github.com/matthiasmullie] # Replace with up to 4 GitHub Sponsors-enabled usernames e.g.",
                    "type": "github"
                },
                {
                    "url": "https://github.com/user2",
                    "type": "github"
                }
            ],
            "time": "2021-01-06T15:18:10+00:00"
        },
        {
            "name": "matthiasmullie/path-converter",
            "version": "1.1.3",
            "source": {
                "type": "git",
                "url": "https://github.com/matthiasmullie/path-converter.git",
                "reference": "e7d13b2c7e2f2268e1424aaed02085518afa02d9"
            },
            "dist": {
                "type": "zip",
                "url": "https://api.github.com/repos/matthiasmullie/path-converter/zipball/e7d13b2c7e2f2268e1424aaed02085518afa02d9",
                "reference": "e7d13b2c7e2f2268e1424aaed02085518afa02d9",
                "shasum": ""
            },
            "require": {
                "ext-pcre": "*",
                "php": ">=5.3.0"
            },
            "require-dev": {
                "phpunit/phpunit": "~4.8"
            },
            "type": "library",
            "autoload": {
                "psr-4": {
                    "MatthiasMullie\\PathConverter\\": "src/"
                }
            },
            "notification-url": "https://packagist.org/downloads/",
            "license": [
                "MIT"
            ],
            "authors": [
                {
                    "name": "Matthias Mullie",
                    "email": "pathconverter@mullie.eu",
                    "homepage": "http://www.mullie.eu",
                    "role": "Developer"
                }
            ],
            "description": "Relative path converter",
            "homepage": "http://github.com/matthiasmullie/path-converter",
            "keywords": [
                "converter",
                "path",
                "paths",
                "relative"
            ],
            "support": {
                "issues": "https://github.com/matthiasmullie/path-converter/issues",
                "source": "https://github.com/matthiasmullie/path-converter/tree/1.1.3"
            },
            "time": "2019-02-05T23:41:09+00:00"
        },
        {
            "name": "myclabs/deep-copy",
            "version": "1.x-dev",
            "source": {
                "type": "git",
                "url": "https://github.com/myclabs/DeepCopy.git",
                "reference": "776f831124e9c62e1a2c601ecc52e776d8bb7220"
            },
            "dist": {
                "type": "zip",
                "url": "https://api.github.com/repos/myclabs/DeepCopy/zipball/776f831124e9c62e1a2c601ecc52e776d8bb7220",
                "reference": "776f831124e9c62e1a2c601ecc52e776d8bb7220",
                "shasum": ""
            },
            "require": {
                "php": "^7.1 || ^8.0"
            },
            "replace": {
                "myclabs/deep-copy": "self.version"
            },
            "require-dev": {
                "doctrine/collections": "^1.0",
                "doctrine/common": "^2.6",
                "phpunit/phpunit": "^7.1"
            },
            "default-branch": true,
            "type": "library",
            "autoload": {
                "psr-4": {
                    "DeepCopy\\": "src/DeepCopy/"
                },
                "files": [
                    "src/DeepCopy/deep_copy.php"
                ]
            },
            "notification-url": "https://packagist.org/downloads/",
            "license": [
                "MIT"
            ],
            "description": "Create deep copies (clones) of your objects",
            "keywords": [
                "clone",
                "copy",
                "duplicate",
                "object",
                "object graph"
            ],
            "support": {
                "issues": "https://github.com/myclabs/DeepCopy/issues",
                "source": "https://github.com/myclabs/DeepCopy/tree/1.10.2"
            },
            "funding": [
                {
                    "url": "https://tidelift.com/funding/github/packagist/myclabs/deep-copy",
                    "type": "tidelift"
                }
            ],
            "time": "2020-11-13T09:40:50+00:00"
        },
        {
            "name": "netresearch/jsonmapper",
            "version": "v2.1.0",
            "source": {
                "type": "git",
                "url": "https://github.com/cweiske/jsonmapper.git",
                "reference": "e0f1e33a71587aca81be5cffbb9746510e1fe04e"
            },
            "dist": {
                "type": "zip",
                "url": "https://api.github.com/repos/cweiske/jsonmapper/zipball/e0f1e33a71587aca81be5cffbb9746510e1fe04e",
                "reference": "e0f1e33a71587aca81be5cffbb9746510e1fe04e",
                "shasum": ""
            },
            "require": {
                "ext-json": "*",
                "ext-pcre": "*",
                "ext-reflection": "*",
                "ext-spl": "*",
                "php": ">=5.6"
            },
            "require-dev": {
                "phpunit/phpunit": "~4.8.35 || ~5.7 || ~6.4 || ~7.0",
                "squizlabs/php_codesniffer": "~3.5"
            },
            "type": "library",
            "autoload": {
                "psr-0": {
                    "JsonMapper": "src/"
                }
            },
            "notification-url": "https://packagist.org/downloads/",
            "license": [
                "OSL-3.0"
            ],
            "authors": [
                {
                    "name": "Christian Weiske",
                    "email": "cweiske@cweiske.de",
                    "homepage": "http://github.com/cweiske/jsonmapper/",
                    "role": "Developer"
                }
            ],
            "description": "Map nested JSON structures onto PHP classes",
            "support": {
                "email": "cweiske@cweiske.de",
                "issues": "https://github.com/cweiske/jsonmapper/issues",
                "source": "https://github.com/cweiske/jsonmapper/tree/master"
            },
            "time": "2020-04-16T18:48:43+00:00"
        },
        {
            "name": "nikic/php-parser",
            "version": "v4.10.4",
            "source": {
                "type": "git",
                "url": "https://github.com/nikic/PHP-Parser.git",
                "reference": "c6d052fc58cb876152f89f532b95a8d7907e7f0e"
            },
            "dist": {
                "type": "zip",
                "url": "https://api.github.com/repos/nikic/PHP-Parser/zipball/c6d052fc58cb876152f89f532b95a8d7907e7f0e",
                "reference": "c6d052fc58cb876152f89f532b95a8d7907e7f0e",
                "shasum": ""
            },
            "require": {
                "ext-tokenizer": "*",
                "php": ">=7.0"
            },
            "require-dev": {
                "ircmaxell/php-yacc": "^0.0.7",
                "phpunit/phpunit": "^6.5 || ^7.0 || ^8.0 || ^9.0"
            },
            "bin": [
                "bin/php-parse"
            ],
            "type": "library",
            "extra": {
                "branch-alias": {
                    "dev-master": "4.9-dev"
                }
            },
            "autoload": {
                "psr-4": {
                    "PhpParser\\": "lib/PhpParser"
                }
            },
            "notification-url": "https://packagist.org/downloads/",
            "license": [
                "BSD-3-Clause"
            ],
            "authors": [
                {
                    "name": "Nikita Popov"
                }
            ],
            "description": "A PHP parser written in PHP",
            "keywords": [
                "parser",
                "php"
            ],
            "support": {
                "issues": "https://github.com/nikic/PHP-Parser/issues",
                "source": "https://github.com/nikic/PHP-Parser/tree/v4.10.4"
            },
            "time": "2020-12-20T10:01:03+00:00"
        },
        {
            "name": "openlss/lib-array2xml",
            "version": "1.0.0",
            "source": {
                "type": "git",
                "url": "https://github.com/nullivex/lib-array2xml.git",
                "reference": "a91f18a8dfc69ffabe5f9b068bc39bb202c81d90"
            },
            "dist": {
                "type": "zip",
                "url": "https://api.github.com/repos/nullivex/lib-array2xml/zipball/a91f18a8dfc69ffabe5f9b068bc39bb202c81d90",
                "reference": "a91f18a8dfc69ffabe5f9b068bc39bb202c81d90",
                "shasum": ""
            },
            "require": {
                "php": ">=5.3.2"
            },
            "type": "library",
            "autoload": {
                "psr-0": {
                    "LSS": ""
                }
            },
            "notification-url": "https://packagist.org/downloads/",
            "license": [
                "Apache-2.0"
            ],
            "authors": [
                {
                    "name": "Bryan Tong",
                    "email": "bryan@nullivex.com",
                    "homepage": "https://www.nullivex.com"
                },
                {
                    "name": "Tony Butler",
                    "email": "spudz76@gmail.com",
                    "homepage": "https://www.nullivex.com"
                }
            ],
            "description": "Array2XML conversion library credit to lalit.org",
            "homepage": "https://www.nullivex.com",
            "keywords": [
                "array",
                "array conversion",
                "xml",
                "xml conversion"
            ],
            "support": {
                "issues": "https://github.com/nullivex/lib-array2xml/issues",
                "source": "https://github.com/nullivex/lib-array2xml/tree/master"
            },
            "time": "2019-03-29T20:06:56+00:00"
        },
        {
            "name": "phar-io/manifest",
            "version": "dev-master",
            "source": {
                "type": "git",
                "url": "https://github.com/phar-io/manifest.git",
                "reference": "85265efd3af7ba3ca4b2a2c34dbfc5788dd29133"
            },
            "dist": {
                "type": "zip",
                "url": "https://api.github.com/repos/phar-io/manifest/zipball/85265efd3af7ba3ca4b2a2c34dbfc5788dd29133",
                "reference": "85265efd3af7ba3ca4b2a2c34dbfc5788dd29133",
                "shasum": ""
            },
            "require": {
                "ext-dom": "*",
                "ext-phar": "*",
                "ext-xmlwriter": "*",
                "phar-io/version": "^3.0.1",
                "php": "^7.2 || ^8.0"
            },
            "default-branch": true,
            "type": "library",
            "extra": {
                "branch-alias": {
                    "dev-master": "2.0.x-dev"
                }
            },
            "autoload": {
                "classmap": [
                    "src/"
                ]
            },
            "notification-url": "https://packagist.org/downloads/",
            "license": [
                "BSD-3-Clause"
            ],
            "authors": [
                {
                    "name": "Arne Blankerts",
                    "email": "arne@blankerts.de",
                    "role": "Developer"
                },
                {
                    "name": "Sebastian Heuer",
                    "email": "sebastian@phpeople.de",
                    "role": "Developer"
                },
                {
                    "name": "Sebastian Bergmann",
                    "email": "sebastian@phpunit.de",
                    "role": "Developer"
                }
            ],
            "description": "Component for reading phar.io manifest information from a PHP Archive (PHAR)",
            "support": {
                "issues": "https://github.com/phar-io/manifest/issues",
                "source": "https://github.com/phar-io/manifest/tree/2.0.1"
            },
            "time": "2020-06-27T14:33:11+00:00"
        },
        {
            "name": "phar-io/version",
            "version": "3.1.0",
            "source": {
                "type": "git",
                "url": "https://github.com/phar-io/version.git",
                "reference": "bae7c545bef187884426f042434e561ab1ddb182"
            },
            "dist": {
                "type": "zip",
                "url": "https://api.github.com/repos/phar-io/version/zipball/bae7c545bef187884426f042434e561ab1ddb182",
                "reference": "bae7c545bef187884426f042434e561ab1ddb182",
                "shasum": ""
            },
            "require": {
                "php": "^7.2 || ^8.0"
            },
            "type": "library",
            "autoload": {
                "classmap": [
                    "src/"
                ]
            },
            "notification-url": "https://packagist.org/downloads/",
            "license": [
                "BSD-3-Clause"
            ],
            "authors": [
                {
                    "name": "Arne Blankerts",
                    "email": "arne@blankerts.de",
                    "role": "Developer"
                },
                {
                    "name": "Sebastian Heuer",
                    "email": "sebastian@phpeople.de",
                    "role": "Developer"
                },
                {
                    "name": "Sebastian Bergmann",
                    "email": "sebastian@phpunit.de",
                    "role": "Developer"
                }
            ],
            "description": "Library for handling version information and constraints",
            "support": {
                "issues": "https://github.com/phar-io/version/issues",
                "source": "https://github.com/phar-io/version/tree/3.1.0"
            },
            "time": "2021-02-23T14:00:09+00:00"
        },
        {
            "name": "phpdocumentor/reflection-common",
            "version": "dev-master",
            "source": {
                "type": "git",
                "url": "https://github.com/phpDocumentor/ReflectionCommon.git",
                "reference": "cf8df60735d98fd18070b7cab0019ba0831e219c"
            },
            "dist": {
                "type": "zip",
                "url": "https://api.github.com/repos/phpDocumentor/ReflectionCommon/zipball/cf8df60735d98fd18070b7cab0019ba0831e219c",
                "reference": "cf8df60735d98fd18070b7cab0019ba0831e219c",
                "shasum": ""
            },
            "require": {
                "php": ">=7.1"
            },
            "default-branch": true,
            "type": "library",
            "extra": {
                "branch-alias": {
                    "dev-master": "2.x-dev"
                }
            },
            "autoload": {
                "psr-4": {
                    "phpDocumentor\\Reflection\\": "src/"
                }
            },
            "notification-url": "https://packagist.org/downloads/",
            "license": [
                "MIT"
            ],
            "authors": [
                {
                    "name": "Jaap van Otterdijk",
                    "email": "opensource@ijaap.nl"
                }
            ],
            "description": "Common reflection classes used by phpdocumentor to reflect the code structure",
            "homepage": "http://www.phpdoc.org",
            "keywords": [
                "FQSEN",
                "phpDocumentor",
                "phpdoc",
                "reflection",
                "static analysis"
            ],
            "support": {
                "issues": "https://github.com/phpDocumentor/ReflectionCommon/issues",
                "source": "https://github.com/phpDocumentor/ReflectionCommon/tree/master"
            },
            "time": "2020-06-19T17:42:03+00:00"
        },
        {
            "name": "phpdocumentor/reflection-docblock",
            "version": "dev-master",
            "source": {
                "type": "git",
                "url": "https://github.com/phpDocumentor/ReflectionDocBlock.git",
                "reference": "f8d350d8514ff60b5993dd0121c62299480c989c"
            },
            "dist": {
                "type": "zip",
                "url": "https://api.github.com/repos/phpDocumentor/ReflectionDocBlock/zipball/f8d350d8514ff60b5993dd0121c62299480c989c",
                "reference": "f8d350d8514ff60b5993dd0121c62299480c989c",
                "shasum": ""
            },
            "require": {
                "ext-filter": "*",
                "php": "^7.2 || ^8.0",
                "phpdocumentor/reflection-common": "^2.2",
                "phpdocumentor/type-resolver": "^1.3",
                "webmozart/assert": "^1.9.1"
            },
            "require-dev": {
                "mockery/mockery": "~1.3.2"
            },
            "default-branch": true,
            "type": "library",
            "extra": {
                "branch-alias": {
                    "dev-master": "5.x-dev"
                }
            },
            "autoload": {
                "psr-4": {
                    "phpDocumentor\\Reflection\\": "src"
                }
            },
            "notification-url": "https://packagist.org/downloads/",
            "license": [
                "MIT"
            ],
            "authors": [
                {
                    "name": "Mike van Riel",
                    "email": "me@mikevanriel.com"
                },
                {
                    "name": "Jaap van Otterdijk",
                    "email": "account@ijaap.nl"
                }
            ],
            "description": "With this component, a library can provide support for annotations via DocBlocks or otherwise retrieve information that is embedded in a DocBlock.",
            "support": {
                "issues": "https://github.com/phpDocumentor/ReflectionDocBlock/issues",
                "source": "https://github.com/phpDocumentor/ReflectionDocBlock/tree/master"
            },
            "time": "2021-03-07T11:12:25+00:00"
        },
        {
            "name": "phpdocumentor/type-resolver",
            "version": "1.x-dev",
            "source": {
                "type": "git",
                "url": "https://github.com/phpDocumentor/TypeResolver.git",
                "reference": "6759f2268deb9f329812679e9dcb2d0083b2a30b"
            },
            "dist": {
                "type": "zip",
                "url": "https://api.github.com/repos/phpDocumentor/TypeResolver/zipball/6759f2268deb9f329812679e9dcb2d0083b2a30b",
                "reference": "6759f2268deb9f329812679e9dcb2d0083b2a30b",
                "shasum": ""
            },
            "require": {
                "php": "^7.2 || ^8.0",
                "phpdocumentor/reflection-common": "^2.0"
            },
            "require-dev": {
                "ext-tokenizer": "*"
            },
            "default-branch": true,
            "type": "library",
            "extra": {
                "branch-alias": {
                    "dev-1.x": "1.x-dev"
                }
            },
            "autoload": {
                "psr-4": {
                    "phpDocumentor\\Reflection\\": "src"
                }
            },
            "notification-url": "https://packagist.org/downloads/",
            "license": [
                "MIT"
            ],
            "authors": [
                {
                    "name": "Mike van Riel",
                    "email": "me@mikevanriel.com"
                }
            ],
            "description": "A PSR-5 based resolver of Class names, Types and Structural Element Names",
            "support": {
                "issues": "https://github.com/phpDocumentor/TypeResolver/issues",
                "source": "https://github.com/phpDocumentor/TypeResolver/tree/1.x"
            },
            "time": "2021-02-02T21:09:27+00:00"
        },
        {
            "name": "phpspec/prophecy",
            "version": "1.13.0",
            "source": {
                "type": "git",
                "url": "https://github.com/phpspec/prophecy.git",
                "reference": "be1996ed8adc35c3fd795488a653f4b518be70ea"
            },
            "dist": {
                "type": "zip",
                "url": "https://api.github.com/repos/phpspec/prophecy/zipball/be1996ed8adc35c3fd795488a653f4b518be70ea",
                "reference": "be1996ed8adc35c3fd795488a653f4b518be70ea",
                "shasum": ""
            },
            "require": {
                "doctrine/instantiator": "^1.2",
                "php": "^7.2 || ~8.0, <8.1",
                "phpdocumentor/reflection-docblock": "^5.2",
                "sebastian/comparator": "^3.0 || ^4.0",
                "sebastian/recursion-context": "^3.0 || ^4.0"
            },
            "require-dev": {
                "phpspec/phpspec": "^6.0",
                "phpunit/phpunit": "^8.0 || ^9.0"
            },
            "type": "library",
            "extra": {
                "branch-alias": {
                    "dev-master": "1.11.x-dev"
                }
            },
            "autoload": {
                "psr-4": {
                    "Prophecy\\": "src/Prophecy"
                }
            },
            "notification-url": "https://packagist.org/downloads/",
            "license": [
                "MIT"
            ],
            "authors": [
                {
                    "name": "Konstantin Kudryashov",
                    "email": "ever.zet@gmail.com",
                    "homepage": "http://everzet.com"
                },
                {
                    "name": "Marcello Duarte",
                    "email": "marcello.duarte@gmail.com"
                }
            ],
            "description": "Highly opinionated mocking framework for PHP 5.3+",
            "homepage": "https://github.com/phpspec/prophecy",
            "keywords": [
                "Double",
                "Dummy",
                "fake",
                "mock",
                "spy",
                "stub"
            ],
            "support": {
                "issues": "https://github.com/phpspec/prophecy/issues",
                "source": "https://github.com/phpspec/prophecy/tree/1.13.0"
            },
            "time": "2021-03-17T13:42:18+00:00"
        },
        {
            "name": "phpunit/php-code-coverage",
            "version": "9.2.x-dev",
            "source": {
                "type": "git",
                "url": "https://github.com/sebastianbergmann/php-code-coverage.git",
                "reference": "f6293e1b30a2354e8428e004689671b83871edde"
            },
            "dist": {
                "type": "zip",
                "url": "https://api.github.com/repos/sebastianbergmann/php-code-coverage/zipball/f6293e1b30a2354e8428e004689671b83871edde",
                "reference": "f6293e1b30a2354e8428e004689671b83871edde",
                "shasum": ""
            },
            "require": {
                "ext-dom": "*",
                "ext-libxml": "*",
                "ext-xmlwriter": "*",
                "nikic/php-parser": "^4.10.2",
                "php": ">=7.3",
                "phpunit/php-file-iterator": "^3.0.3",
                "phpunit/php-text-template": "^2.0.2",
                "sebastian/code-unit-reverse-lookup": "^2.0.2",
                "sebastian/complexity": "^2.0",
                "sebastian/environment": "^5.1.2",
                "sebastian/lines-of-code": "^1.0.3",
                "sebastian/version": "^3.0.1",
                "theseer/tokenizer": "^1.2.0"
            },
            "require-dev": {
                "phpunit/phpunit": "^9.3"
            },
            "suggest": {
                "ext-pcov": "*",
                "ext-xdebug": "*"
            },
            "type": "library",
            "extra": {
                "branch-alias": {
                    "dev-master": "9.2-dev"
                }
            },
            "autoload": {
                "classmap": [
                    "src/"
                ]
            },
            "notification-url": "https://packagist.org/downloads/",
            "license": [
                "BSD-3-Clause"
            ],
            "authors": [
                {
                    "name": "Sebastian Bergmann",
                    "email": "sebastian@phpunit.de",
                    "role": "lead"
                }
            ],
            "description": "Library that provides collection, processing, and rendering functionality for PHP code coverage information.",
            "homepage": "https://github.com/sebastianbergmann/php-code-coverage",
            "keywords": [
                "coverage",
                "testing",
                "xunit"
            ],
            "support": {
                "issues": "https://github.com/sebastianbergmann/php-code-coverage/issues",
                "source": "https://github.com/sebastianbergmann/php-code-coverage/tree/9.2.6"
            },
            "funding": [
                {
                    "url": "https://github.com/sebastianbergmann",
                    "type": "github"
                }
            ],
            "time": "2021-03-28T07:26:59+00:00"
        },
        {
            "name": "phpunit/php-file-iterator",
            "version": "dev-master",
            "source": {
                "type": "git",
                "url": "https://github.com/sebastianbergmann/php-file-iterator.git",
                "reference": "97eb187efc3560da69c5b501235cd3eb1ebfec86"
            },
            "dist": {
                "type": "zip",
                "url": "https://api.github.com/repos/sebastianbergmann/php-file-iterator/zipball/97eb187efc3560da69c5b501235cd3eb1ebfec86",
                "reference": "97eb187efc3560da69c5b501235cd3eb1ebfec86",
                "shasum": ""
            },
            "require": {
                "php": ">=7.3"
            },
            "require-dev": {
                "phpunit/phpunit": "^9.3"
            },
            "default-branch": true,
            "type": "library",
            "extra": {
                "branch-alias": {
                    "dev-master": "3.0-dev"
                }
            },
            "autoload": {
                "classmap": [
                    "src/"
                ]
            },
            "notification-url": "https://packagist.org/downloads/",
            "license": [
                "BSD-3-Clause"
            ],
            "authors": [
                {
                    "name": "Sebastian Bergmann",
                    "email": "sebastian@phpunit.de",
                    "role": "lead"
                }
            ],
            "description": "FilterIterator implementation that filters files based on a list of suffixes.",
            "homepage": "https://github.com/sebastianbergmann/php-file-iterator/",
            "keywords": [
                "filesystem",
                "iterator"
            ],
            "support": {
                "issues": "https://github.com/sebastianbergmann/php-file-iterator/issues",
                "source": "https://github.com/sebastianbergmann/php-file-iterator/tree/master"
            },
            "funding": [
                {
                    "url": "https://github.com/sebastianbergmann",
                    "type": "github"
                }
            ],
            "time": "2021-04-02T08:22:03+00:00"
        },
        {
            "name": "phpunit/php-invoker",
            "version": "dev-master",
            "source": {
                "type": "git",
                "url": "https://github.com/sebastianbergmann/php-invoker.git",
                "reference": "de89b92643f75d97135fd0f895d4369630952c95"
            },
            "dist": {
                "type": "zip",
                "url": "https://api.github.com/repos/sebastianbergmann/php-invoker/zipball/de89b92643f75d97135fd0f895d4369630952c95",
                "reference": "de89b92643f75d97135fd0f895d4369630952c95",
                "shasum": ""
            },
            "require": {
                "php": ">=7.3"
            },
            "require-dev": {
                "ext-pcntl": "*",
                "phpunit/phpunit": "^9.3"
            },
            "suggest": {
                "ext-pcntl": "*"
            },
            "default-branch": true,
            "type": "library",
            "extra": {
                "branch-alias": {
                    "dev-master": "3.1-dev"
                }
            },
            "autoload": {
                "classmap": [
                    "src/"
                ]
            },
            "notification-url": "https://packagist.org/downloads/",
            "license": [
                "BSD-3-Clause"
            ],
            "authors": [
                {
                    "name": "Sebastian Bergmann",
                    "email": "sebastian@phpunit.de",
                    "role": "lead"
                }
            ],
            "description": "Invoke callables with a timeout",
            "homepage": "https://github.com/sebastianbergmann/php-invoker/",
            "keywords": [
                "process"
            ],
            "support": {
                "issues": "https://github.com/sebastianbergmann/php-invoker/issues",
                "source": "https://github.com/sebastianbergmann/php-invoker/tree/master"
            },
            "funding": [
                {
                    "url": "https://github.com/sebastianbergmann",
                    "type": "github"
                }
            ],
            "time": "2021-04-02T08:22:12+00:00"
        },
        {
            "name": "phpunit/php-text-template",
            "version": "dev-master",
            "source": {
                "type": "git",
                "url": "https://github.com/sebastianbergmann/php-text-template.git",
                "reference": "f46a87d94ad351b46c836f6cdda98795e8a6c979"
            },
            "dist": {
                "type": "zip",
                "url": "https://api.github.com/repos/sebastianbergmann/php-text-template/zipball/f46a87d94ad351b46c836f6cdda98795e8a6c979",
                "reference": "f46a87d94ad351b46c836f6cdda98795e8a6c979",
                "shasum": ""
            },
            "require": {
                "php": ">=7.3"
            },
            "require-dev": {
                "phpunit/phpunit": "^9.3"
            },
            "default-branch": true,
            "type": "library",
            "extra": {
                "branch-alias": {
                    "dev-master": "2.0-dev"
                }
            },
            "autoload": {
                "classmap": [
                    "src/"
                ]
            },
            "notification-url": "https://packagist.org/downloads/",
            "license": [
                "BSD-3-Clause"
            ],
            "authors": [
                {
                    "name": "Sebastian Bergmann",
                    "email": "sebastian@phpunit.de",
                    "role": "lead"
                }
            ],
            "description": "Simple template engine.",
            "homepage": "https://github.com/sebastianbergmann/php-text-template/",
            "keywords": [
                "template"
            ],
            "support": {
                "issues": "https://github.com/sebastianbergmann/php-text-template/issues",
                "source": "https://github.com/sebastianbergmann/php-text-template/tree/master"
            },
            "funding": [
                {
                    "url": "https://github.com/sebastianbergmann",
                    "type": "github"
                }
            ],
            "time": "2021-04-02T08:22:46+00:00"
        },
        {
            "name": "phpunit/php-timer",
            "version": "dev-master",
            "source": {
                "type": "git",
                "url": "https://github.com/sebastianbergmann/php-timer.git",
                "reference": "bd80d581ad411a5a4b7e613541a7f4cd09cf0da9"
            },
            "dist": {
                "type": "zip",
                "url": "https://api.github.com/repos/sebastianbergmann/php-timer/zipball/bd80d581ad411a5a4b7e613541a7f4cd09cf0da9",
                "reference": "bd80d581ad411a5a4b7e613541a7f4cd09cf0da9",
                "shasum": ""
            },
            "require": {
                "php": ">=7.3"
            },
            "require-dev": {
                "phpunit/phpunit": "^9.3"
            },
            "default-branch": true,
            "type": "library",
            "extra": {
                "branch-alias": {
                    "dev-master": "5.0-dev"
                }
            },
            "autoload": {
                "classmap": [
                    "src/"
                ]
            },
            "notification-url": "https://packagist.org/downloads/",
            "license": [
                "BSD-3-Clause"
            ],
            "authors": [
                {
                    "name": "Sebastian Bergmann",
                    "email": "sebastian@phpunit.de",
                    "role": "lead"
                }
            ],
            "description": "Utility class for timing",
            "homepage": "https://github.com/sebastianbergmann/php-timer/",
            "keywords": [
                "timer"
            ],
            "support": {
                "issues": "https://github.com/sebastianbergmann/php-timer/issues",
                "source": "https://github.com/sebastianbergmann/php-timer/tree/master"
            },
            "funding": [
                {
                    "url": "https://github.com/sebastianbergmann",
                    "type": "github"
                }
            ],
            "time": "2021-04-02T08:22:20+00:00"
        },
        {
            "name": "phpunit/phpunit",
            "version": "9.4.2",
            "source": {
                "type": "git",
                "url": "https://github.com/sebastianbergmann/phpunit.git",
                "reference": "3866b2eeeed21b1b099c4bc0b7a1690ac6fd5baa"
            },
            "dist": {
                "type": "zip",
                "url": "https://api.github.com/repos/sebastianbergmann/phpunit/zipball/3866b2eeeed21b1b099c4bc0b7a1690ac6fd5baa",
                "reference": "3866b2eeeed21b1b099c4bc0b7a1690ac6fd5baa",
                "shasum": ""
            },
            "require": {
                "doctrine/instantiator": "^1.3.1",
                "ext-dom": "*",
                "ext-json": "*",
                "ext-libxml": "*",
                "ext-mbstring": "*",
                "ext-xml": "*",
                "ext-xmlwriter": "*",
                "myclabs/deep-copy": "^1.10.1",
                "phar-io/manifest": "^2.0.1",
                "phar-io/version": "^3.0.2",
                "php": ">=7.3",
                "phpspec/prophecy": "^1.12.1",
                "phpunit/php-code-coverage": "^9.2",
                "phpunit/php-file-iterator": "^3.0.5",
                "phpunit/php-invoker": "^3.1.1",
                "phpunit/php-text-template": "^2.0.3",
                "phpunit/php-timer": "^5.0.2",
                "sebastian/cli-parser": "^1.0.1",
                "sebastian/code-unit": "^1.0.6",
                "sebastian/comparator": "^4.0.5",
                "sebastian/diff": "^4.0.3",
                "sebastian/environment": "^5.1.3",
                "sebastian/exporter": "^4.0.3",
                "sebastian/global-state": "^5.0.1",
                "sebastian/object-enumerator": "^4.0.3",
                "sebastian/resource-operations": "^3.0.3",
                "sebastian/type": "^2.3",
                "sebastian/version": "^3.0.2"
            },
            "require-dev": {
                "ext-pdo": "*",
                "phpspec/prophecy-phpunit": "^2.0.1"
            },
            "suggest": {
                "ext-soap": "*",
                "ext-xdebug": "*"
            },
            "bin": [
                "phpunit"
            ],
            "type": "library",
            "extra": {
                "branch-alias": {
                    "dev-master": "9.4-dev"
                }
            },
            "autoload": {
                "classmap": [
                    "src/"
                ],
                "files": [
                    "src/Framework/Assert/Functions.php"
                ]
            },
            "notification-url": "https://packagist.org/downloads/",
            "license": [
                "BSD-3-Clause"
            ],
            "authors": [
                {
                    "name": "Sebastian Bergmann",
                    "email": "sebastian@phpunit.de",
                    "role": "lead"
                }
            ],
            "description": "The PHP Unit Testing framework.",
            "homepage": "https://phpunit.de/",
            "keywords": [
                "phpunit",
                "testing",
                "xunit"
            ],
            "support": {
                "issues": "https://github.com/sebastianbergmann/phpunit/issues",
                "source": "https://github.com/sebastianbergmann/phpunit/tree/9.4.2"
            },
            "funding": [
                {
                    "url": "https://phpunit.de/donate.html",
                    "type": "custom"
                },
                {
                    "url": "https://github.com/sebastianbergmann",
                    "type": "github"
                }
            ],
            "time": "2020-10-19T09:23:29+00:00"
        },
        {
            "name": "psr/container",
            "version": "1.1.x-dev",
            "source": {
                "type": "git",
                "url": "https://github.com/php-fig/container.git",
                "reference": "8622567409010282b7aeebe4bb841fe98b58dcaf"
            },
            "dist": {
                "type": "zip",
                "url": "https://api.github.com/repos/php-fig/container/zipball/8622567409010282b7aeebe4bb841fe98b58dcaf",
                "reference": "8622567409010282b7aeebe4bb841fe98b58dcaf",
                "shasum": ""
            },
            "require": {
                "php": ">=7.2.0"
            },
            "type": "library",
            "autoload": {
                "psr-4": {
                    "Psr\\Container\\": "src/"
                }
            },
            "notification-url": "https://packagist.org/downloads/",
            "license": [
                "MIT"
            ],
            "authors": [
                {
                    "name": "PHP-FIG",
                    "homepage": "https://www.php-fig.org/"
                }
            ],
            "description": "Common Container Interface (PHP FIG PSR-11)",
            "homepage": "https://github.com/php-fig/container",
            "keywords": [
                "PSR-11",
                "container",
                "container-interface",
                "container-interop",
                "psr"
            ],
            "support": {
                "issues": "https://github.com/php-fig/container/issues",
                "source": "https://github.com/php-fig/container/tree/1.1.x"
            },
            "time": "2021-03-05T17:36:06+00:00"
        },
        {
            "name": "sebastian/cli-parser",
            "version": "dev-master",
            "source": {
                "type": "git",
                "url": "https://github.com/sebastianbergmann/cli-parser.git",
                "reference": "e59dfbeeaf6ccdff168c537427cbc9f7fed6b160"
            },
            "dist": {
                "type": "zip",
                "url": "https://api.github.com/repos/sebastianbergmann/cli-parser/zipball/e59dfbeeaf6ccdff168c537427cbc9f7fed6b160",
                "reference": "e59dfbeeaf6ccdff168c537427cbc9f7fed6b160",
                "shasum": ""
            },
            "require": {
                "php": ">=7.3"
            },
            "require-dev": {
                "phpunit/phpunit": "^9.3"
            },
            "default-branch": true,
            "type": "library",
            "extra": {
                "branch-alias": {
                    "dev-master": "1.0-dev"
                }
            },
            "autoload": {
                "classmap": [
                    "src/"
                ]
            },
            "notification-url": "https://packagist.org/downloads/",
            "license": [
                "BSD-3-Clause"
            ],
            "authors": [
                {
                    "name": "Sebastian Bergmann",
                    "email": "sebastian@phpunit.de",
                    "role": "lead"
                }
            ],
            "description": "Library for parsing CLI options",
            "homepage": "https://github.com/sebastianbergmann/cli-parser",
            "support": {
                "issues": "https://github.com/sebastianbergmann/cli-parser/issues",
                "source": "https://github.com/sebastianbergmann/cli-parser/tree/master"
            },
            "funding": [
                {
                    "url": "https://github.com/sebastianbergmann",
                    "type": "github"
                }
            ],
            "time": "2021-04-02T08:23:11+00:00"
        },
        {
            "name": "sebastian/code-unit",
            "version": "1.0.8",
            "source": {
                "type": "git",
                "url": "https://github.com/sebastianbergmann/code-unit.git",
                "reference": "1fc9f64c0927627ef78ba436c9b17d967e68e120"
            },
            "dist": {
                "type": "zip",
                "url": "https://api.github.com/repos/sebastianbergmann/code-unit/zipball/1fc9f64c0927627ef78ba436c9b17d967e68e120",
                "reference": "1fc9f64c0927627ef78ba436c9b17d967e68e120",
                "shasum": ""
            },
            "require": {
                "php": ">=7.3"
            },
            "require-dev": {
                "phpunit/phpunit": "^9.3"
            },
            "type": "library",
            "extra": {
                "branch-alias": {
                    "dev-master": "1.0-dev"
                }
            },
            "autoload": {
                "classmap": [
                    "src/"
                ]
            },
            "notification-url": "https://packagist.org/downloads/",
            "license": [
                "BSD-3-Clause"
            ],
            "authors": [
                {
                    "name": "Sebastian Bergmann",
                    "email": "sebastian@phpunit.de",
                    "role": "lead"
                }
            ],
            "description": "Collection of value objects that represent the PHP code units",
            "homepage": "https://github.com/sebastianbergmann/code-unit",
            "support": {
                "issues": "https://github.com/sebastianbergmann/code-unit/issues",
                "source": "https://github.com/sebastianbergmann/code-unit/tree/1.0.8"
            },
            "funding": [
                {
                    "url": "https://github.com/sebastianbergmann",
                    "type": "github"
                }
            ],
            "time": "2020-10-26T13:08:54+00:00"
        },
        {
            "name": "sebastian/code-unit-reverse-lookup",
            "version": "dev-master",
            "source": {
                "type": "git",
                "url": "https://github.com/sebastianbergmann/code-unit-reverse-lookup.git",
                "reference": "f7ee1d817bdd8a8bdfb76b11fa851204132ef6d9"
            },
            "dist": {
                "type": "zip",
                "url": "https://api.github.com/repos/sebastianbergmann/code-unit-reverse-lookup/zipball/f7ee1d817bdd8a8bdfb76b11fa851204132ef6d9",
                "reference": "f7ee1d817bdd8a8bdfb76b11fa851204132ef6d9",
                "shasum": ""
            },
            "require": {
                "php": ">=7.3"
            },
            "require-dev": {
                "phpunit/phpunit": "^9.3"
            },
            "default-branch": true,
            "type": "library",
            "extra": {
                "branch-alias": {
                    "dev-master": "2.0-dev"
                }
            },
            "autoload": {
                "classmap": [
                    "src/"
                ]
            },
            "notification-url": "https://packagist.org/downloads/",
            "license": [
                "BSD-3-Clause"
            ],
            "authors": [
                {
                    "name": "Sebastian Bergmann",
                    "email": "sebastian@phpunit.de"
                }
            ],
            "description": "Looks up which function or method a line of code belongs to",
            "homepage": "https://github.com/sebastianbergmann/code-unit-reverse-lookup/",
            "support": {
                "issues": "https://github.com/sebastianbergmann/code-unit-reverse-lookup/issues",
                "source": "https://github.com/sebastianbergmann/code-unit-reverse-lookup/tree/master"
            },
            "funding": [
                {
                    "url": "https://github.com/sebastianbergmann",
                    "type": "github"
                }
            ],
            "time": "2021-04-02T08:20:56+00:00"
        },
        {
            "name": "sebastian/comparator",
            "version": "dev-master",
            "source": {
                "type": "git",
                "url": "https://github.com/sebastianbergmann/comparator.git",
                "reference": "604de433dd3e1467ded9a92414b3561a812554c5"
            },
            "dist": {
                "type": "zip",
                "url": "https://api.github.com/repos/sebastianbergmann/comparator/zipball/604de433dd3e1467ded9a92414b3561a812554c5",
                "reference": "604de433dd3e1467ded9a92414b3561a812554c5",
                "shasum": ""
            },
            "require": {
                "php": ">=7.3",
                "sebastian/diff": "^4.0",
                "sebastian/exporter": "^4.0"
            },
            "require-dev": {
                "phpunit/phpunit": "^9.3"
            },
            "default-branch": true,
            "type": "library",
            "extra": {
                "branch-alias": {
                    "dev-master": "4.0-dev"
                }
            },
            "autoload": {
                "classmap": [
                    "src/"
                ]
            },
            "notification-url": "https://packagist.org/downloads/",
            "license": [
                "BSD-3-Clause"
            ],
            "authors": [
                {
                    "name": "Sebastian Bergmann",
                    "email": "sebastian@phpunit.de"
                },
                {
                    "name": "Jeff Welch",
                    "email": "whatthejeff@gmail.com"
                },
                {
                    "name": "Volker Dusch",
                    "email": "github@wallbash.com"
                },
                {
                    "name": "Bernhard Schussek",
                    "email": "bschussek@2bepublished.at"
                }
            ],
            "description": "Provides the functionality to compare PHP values for equality",
            "homepage": "https://github.com/sebastianbergmann/comparator",
            "keywords": [
                "comparator",
                "compare",
                "equality"
            ],
            "support": {
                "issues": "https://github.com/sebastianbergmann/comparator/issues",
                "source": "https://github.com/sebastianbergmann/comparator/tree/master"
            },
            "funding": [
                {
                    "url": "https://github.com/sebastianbergmann",
                    "type": "github"
                }
            ],
            "time": "2021-04-02T08:21:05+00:00"
        },
        {
            "name": "sebastian/complexity",
            "version": "2.0.2",
            "source": {
                "type": "git",
                "url": "https://github.com/sebastianbergmann/complexity.git",
                "reference": "739b35e53379900cc9ac327b2147867b8b6efd88"
            },
            "dist": {
                "type": "zip",
                "url": "https://api.github.com/repos/sebastianbergmann/complexity/zipball/739b35e53379900cc9ac327b2147867b8b6efd88",
                "reference": "739b35e53379900cc9ac327b2147867b8b6efd88",
                "shasum": ""
            },
            "require": {
                "nikic/php-parser": "^4.7",
                "php": ">=7.3"
            },
            "require-dev": {
                "phpunit/phpunit": "^9.3"
            },
            "type": "library",
            "extra": {
                "branch-alias": {
                    "dev-master": "2.0-dev"
                }
            },
            "autoload": {
                "classmap": [
                    "src/"
                ]
            },
            "notification-url": "https://packagist.org/downloads/",
            "license": [
                "BSD-3-Clause"
            ],
            "authors": [
                {
                    "name": "Sebastian Bergmann",
                    "email": "sebastian@phpunit.de",
                    "role": "lead"
                }
            ],
            "description": "Library for calculating the complexity of PHP code units",
            "homepage": "https://github.com/sebastianbergmann/complexity",
            "support": {
                "issues": "https://github.com/sebastianbergmann/complexity/issues",
                "source": "https://github.com/sebastianbergmann/complexity/tree/2.0.2"
            },
            "funding": [
                {
                    "url": "https://github.com/sebastianbergmann",
                    "type": "github"
                }
            ],
            "time": "2020-10-26T15:52:27+00:00"
        },
        {
            "name": "sebastian/diff",
            "version": "dev-master",
            "source": {
                "type": "git",
                "url": "https://github.com/sebastianbergmann/diff.git",
                "reference": "3fa178cf5772d7a09bcfe01bfb7acc13edcf8aec"
            },
            "dist": {
                "type": "zip",
                "url": "https://api.github.com/repos/sebastianbergmann/diff/zipball/3fa178cf5772d7a09bcfe01bfb7acc13edcf8aec",
                "reference": "3fa178cf5772d7a09bcfe01bfb7acc13edcf8aec",
                "shasum": ""
            },
            "require": {
                "php": ">=7.3"
            },
            "require-dev": {
                "phpunit/phpunit": "^9.3",
                "symfony/process": "^4.2 || ^5"
            },
            "default-branch": true,
            "type": "library",
            "extra": {
                "branch-alias": {
                    "dev-master": "4.0-dev"
                }
            },
            "autoload": {
                "classmap": [
                    "src/"
                ]
            },
            "notification-url": "https://packagist.org/downloads/",
            "license": [
                "BSD-3-Clause"
            ],
            "authors": [
                {
                    "name": "Sebastian Bergmann",
                    "email": "sebastian@phpunit.de"
                },
                {
                    "name": "Kore Nordmann",
                    "email": "mail@kore-nordmann.de"
                }
            ],
            "description": "Diff implementation",
            "homepage": "https://github.com/sebastianbergmann/diff",
            "keywords": [
                "diff",
                "udiff",
                "unidiff",
                "unified diff"
            ],
            "support": {
                "issues": "https://github.com/sebastianbergmann/diff/issues",
                "source": "https://github.com/sebastianbergmann/diff/tree/master"
            },
            "funding": [
                {
                    "url": "https://github.com/sebastianbergmann",
                    "type": "github"
                }
            ],
            "time": "2021-04-02T08:21:13+00:00"
        },
        {
            "name": "sebastian/environment",
            "version": "dev-master",
            "source": {
                "type": "git",
                "url": "https://github.com/sebastianbergmann/environment.git",
                "reference": "1fe23c75ca20a9cfe5ef8af473c726f9ef7e9465"
            },
            "dist": {
                "type": "zip",
                "url": "https://api.github.com/repos/sebastianbergmann/environment/zipball/1fe23c75ca20a9cfe5ef8af473c726f9ef7e9465",
                "reference": "1fe23c75ca20a9cfe5ef8af473c726f9ef7e9465",
                "shasum": ""
            },
            "require": {
                "php": ">=7.3"
            },
            "require-dev": {
                "phpunit/phpunit": "^9.3"
            },
            "suggest": {
                "ext-posix": "*"
            },
            "default-branch": true,
            "type": "library",
            "extra": {
                "branch-alias": {
                    "dev-master": "5.1-dev"
                }
            },
            "autoload": {
                "classmap": [
                    "src/"
                ]
            },
            "notification-url": "https://packagist.org/downloads/",
            "license": [
                "BSD-3-Clause"
            ],
            "authors": [
                {
                    "name": "Sebastian Bergmann",
                    "email": "sebastian@phpunit.de"
                }
            ],
            "description": "Provides functionality to handle HHVM/PHP environments",
            "homepage": "http://www.github.com/sebastianbergmann/environment",
            "keywords": [
                "Xdebug",
                "environment",
                "hhvm"
            ],
            "support": {
                "issues": "https://github.com/sebastianbergmann/environment/issues",
                "source": "https://github.com/sebastianbergmann/environment/tree/master"
            },
            "funding": [
                {
                    "url": "https://github.com/sebastianbergmann",
                    "type": "github"
                }
            ],
            "time": "2021-04-02T08:21:21+00:00"
        },
        {
            "name": "sebastian/exporter",
            "version": "dev-master",
            "source": {
                "type": "git",
                "url": "https://github.com/sebastianbergmann/exporter.git",
                "reference": "31abe95278f9b406051b4a26faf2677fbcc01755"
            },
            "dist": {
                "type": "zip",
                "url": "https://api.github.com/repos/sebastianbergmann/exporter/zipball/31abe95278f9b406051b4a26faf2677fbcc01755",
                "reference": "31abe95278f9b406051b4a26faf2677fbcc01755",
                "shasum": ""
            },
            "require": {
                "php": ">=7.3",
                "sebastian/recursion-context": "^4.0"
            },
            "require-dev": {
                "ext-mbstring": "*",
                "phpunit/phpunit": "^9.3"
            },
            "default-branch": true,
            "type": "library",
            "extra": {
                "branch-alias": {
                    "dev-master": "4.0-dev"
                }
            },
            "autoload": {
                "classmap": [
                    "src/"
                ]
            },
            "notification-url": "https://packagist.org/downloads/",
            "license": [
                "BSD-3-Clause"
            ],
            "authors": [
                {
                    "name": "Sebastian Bergmann",
                    "email": "sebastian@phpunit.de"
                },
                {
                    "name": "Jeff Welch",
                    "email": "whatthejeff@gmail.com"
                },
                {
                    "name": "Volker Dusch",
                    "email": "github@wallbash.com"
                },
                {
                    "name": "Adam Harvey",
                    "email": "aharvey@php.net"
                },
                {
                    "name": "Bernhard Schussek",
                    "email": "bschussek@gmail.com"
                }
            ],
            "description": "Provides the functionality to export PHP variables for visualization",
            "homepage": "http://www.github.com/sebastianbergmann/exporter",
            "keywords": [
                "export",
                "exporter"
            ],
            "support": {
                "issues": "https://github.com/sebastianbergmann/exporter/issues",
                "source": "https://github.com/sebastianbergmann/exporter/tree/master"
            },
            "funding": [
                {
                    "url": "https://github.com/sebastianbergmann",
                    "type": "github"
                }
            ],
            "time": "2021-04-02T08:21:30+00:00"
        },
        {
            "name": "sebastian/global-state",
            "version": "dev-master",
            "source": {
                "type": "git",
                "url": "https://github.com/sebastianbergmann/global-state.git",
                "reference": "8684de2d84cd6a819f5e22a1292cd3b2e1f26487"
            },
            "dist": {
                "type": "zip",
                "url": "https://api.github.com/repos/sebastianbergmann/global-state/zipball/8684de2d84cd6a819f5e22a1292cd3b2e1f26487",
                "reference": "8684de2d84cd6a819f5e22a1292cd3b2e1f26487",
                "shasum": ""
            },
            "require": {
                "php": ">=7.3",
                "sebastian/object-reflector": "^2.0",
                "sebastian/recursion-context": "^4.0"
            },
            "require-dev": {
                "ext-dom": "*",
                "phpunit/phpunit": "^9.3"
            },
            "suggest": {
                "ext-uopz": "*"
            },
            "default-branch": true,
            "type": "library",
            "extra": {
                "branch-alias": {
                    "dev-master": "5.0-dev"
                }
            },
            "autoload": {
                "classmap": [
                    "src/"
                ]
            },
            "notification-url": "https://packagist.org/downloads/",
            "license": [
                "BSD-3-Clause"
            ],
            "authors": [
                {
                    "name": "Sebastian Bergmann",
                    "email": "sebastian@phpunit.de"
                }
            ],
            "description": "Snapshotting of global state",
            "homepage": "http://www.github.com/sebastianbergmann/global-state",
            "keywords": [
                "global state"
            ],
            "support": {
                "issues": "https://github.com/sebastianbergmann/global-state/issues",
                "source": "https://github.com/sebastianbergmann/global-state/tree/master"
            },
            "funding": [
                {
                    "url": "https://github.com/sebastianbergmann",
                    "type": "github"
                }
            ],
            "time": "2021-04-02T08:21:38+00:00"
        },
        {
            "name": "sebastian/lines-of-code",
            "version": "1.0.3",
            "source": {
                "type": "git",
                "url": "https://github.com/sebastianbergmann/lines-of-code.git",
                "reference": "c1c2e997aa3146983ed888ad08b15470a2e22ecc"
            },
            "dist": {
                "type": "zip",
                "url": "https://api.github.com/repos/sebastianbergmann/lines-of-code/zipball/c1c2e997aa3146983ed888ad08b15470a2e22ecc",
                "reference": "c1c2e997aa3146983ed888ad08b15470a2e22ecc",
                "shasum": ""
            },
            "require": {
                "nikic/php-parser": "^4.6",
                "php": ">=7.3"
            },
            "require-dev": {
                "phpunit/phpunit": "^9.3"
            },
            "type": "library",
            "extra": {
                "branch-alias": {
                    "dev-master": "1.0-dev"
                }
            },
            "autoload": {
                "classmap": [
                    "src/"
                ]
            },
            "notification-url": "https://packagist.org/downloads/",
            "license": [
                "BSD-3-Clause"
            ],
            "authors": [
                {
                    "name": "Sebastian Bergmann",
                    "email": "sebastian@phpunit.de",
                    "role": "lead"
                }
            ],
            "description": "Library for counting the lines of code in PHP source code",
            "homepage": "https://github.com/sebastianbergmann/lines-of-code",
            "support": {
                "issues": "https://github.com/sebastianbergmann/lines-of-code/issues",
                "source": "https://github.com/sebastianbergmann/lines-of-code/tree/1.0.3"
            },
            "funding": [
                {
                    "url": "https://github.com/sebastianbergmann",
                    "type": "github"
                }
            ],
            "time": "2020-11-28T06:42:11+00:00"
        },
        {
            "name": "sebastian/object-enumerator",
            "version": "dev-master",
            "source": {
                "type": "git",
                "url": "https://github.com/sebastianbergmann/object-enumerator.git",
                "reference": "b331fc5975a2225e6b93c7e6cd9fce0a57f0fddc"
            },
            "dist": {
                "type": "zip",
                "url": "https://api.github.com/repos/sebastianbergmann/object-enumerator/zipball/b331fc5975a2225e6b93c7e6cd9fce0a57f0fddc",
                "reference": "b331fc5975a2225e6b93c7e6cd9fce0a57f0fddc",
                "shasum": ""
            },
            "require": {
                "php": ">=7.3",
                "sebastian/object-reflector": "^2.0",
                "sebastian/recursion-context": "^4.0"
            },
            "require-dev": {
                "phpunit/phpunit": "^9.3"
            },
            "default-branch": true,
            "type": "library",
            "extra": {
                "branch-alias": {
                    "dev-master": "4.0-dev"
                }
            },
            "autoload": {
                "classmap": [
                    "src/"
                ]
            },
            "notification-url": "https://packagist.org/downloads/",
            "license": [
                "BSD-3-Clause"
            ],
            "authors": [
                {
                    "name": "Sebastian Bergmann",
                    "email": "sebastian@phpunit.de"
                }
            ],
            "description": "Traverses array structures and object graphs to enumerate all referenced objects",
            "homepage": "https://github.com/sebastianbergmann/object-enumerator/",
            "support": {
                "issues": "https://github.com/sebastianbergmann/object-enumerator/issues",
                "source": "https://github.com/sebastianbergmann/object-enumerator/tree/master"
            },
            "funding": [
                {
                    "url": "https://github.com/sebastianbergmann",
                    "type": "github"
                }
            ],
            "time": "2021-04-02T08:21:47+00:00"
        },
        {
            "name": "sebastian/object-reflector",
            "version": "dev-master",
            "source": {
                "type": "git",
                "url": "https://github.com/sebastianbergmann/object-reflector.git",
                "reference": "297a334e3ae78670a7633e36569d7362bb7397bf"
            },
            "dist": {
                "type": "zip",
                "url": "https://api.github.com/repos/sebastianbergmann/object-reflector/zipball/297a334e3ae78670a7633e36569d7362bb7397bf",
                "reference": "297a334e3ae78670a7633e36569d7362bb7397bf",
                "shasum": ""
            },
            "require": {
                "php": ">=7.3"
            },
            "require-dev": {
                "phpunit/phpunit": "^9.3"
            },
            "default-branch": true,
            "type": "library",
            "extra": {
                "branch-alias": {
                    "dev-master": "2.0-dev"
                }
            },
            "autoload": {
                "classmap": [
                    "src/"
                ]
            },
            "notification-url": "https://packagist.org/downloads/",
            "license": [
                "BSD-3-Clause"
            ],
            "authors": [
                {
                    "name": "Sebastian Bergmann",
                    "email": "sebastian@phpunit.de"
                }
            ],
            "description": "Allows reflection of object attributes, including inherited and non-public ones",
            "homepage": "https://github.com/sebastianbergmann/object-reflector/",
            "support": {
                "issues": "https://github.com/sebastianbergmann/object-reflector/issues",
                "source": "https://github.com/sebastianbergmann/object-reflector/tree/master"
            },
            "funding": [
                {
                    "url": "https://github.com/sebastianbergmann",
                    "type": "github"
                }
            ],
            "time": "2021-04-02T08:21:54+00:00"
        },
        {
            "name": "sebastian/recursion-context",
            "version": "dev-master",
            "source": {
                "type": "git",
                "url": "https://github.com/sebastianbergmann/recursion-context.git",
                "reference": "78526ace5bac7c10048020f0317c58fd310a14ec"
            },
            "dist": {
                "type": "zip",
                "url": "https://api.github.com/repos/sebastianbergmann/recursion-context/zipball/78526ace5bac7c10048020f0317c58fd310a14ec",
                "reference": "78526ace5bac7c10048020f0317c58fd310a14ec",
                "shasum": ""
            },
            "require": {
                "php": ">=7.3"
            },
            "require-dev": {
                "phpunit/phpunit": "^9.3"
            },
            "default-branch": true,
            "type": "library",
            "extra": {
                "branch-alias": {
                    "dev-master": "4.0-dev"
                }
            },
            "autoload": {
                "classmap": [
                    "src/"
                ]
            },
            "notification-url": "https://packagist.org/downloads/",
            "license": [
                "BSD-3-Clause"
            ],
            "authors": [
                {
                    "name": "Sebastian Bergmann",
                    "email": "sebastian@phpunit.de"
                },
                {
                    "name": "Jeff Welch",
                    "email": "whatthejeff@gmail.com"
                },
                {
                    "name": "Adam Harvey",
                    "email": "aharvey@php.net"
                }
            ],
            "description": "Provides functionality to recursively process PHP variables",
            "homepage": "http://www.github.com/sebastianbergmann/recursion-context",
            "support": {
                "issues": "https://github.com/sebastianbergmann/recursion-context/issues",
                "source": "https://github.com/sebastianbergmann/recursion-context/tree/master"
            },
            "funding": [
                {
                    "url": "https://github.com/sebastianbergmann",
                    "type": "github"
                }
            ],
            "time": "2021-04-02T08:22:30+00:00"
        },
        {
            "name": "sebastian/resource-operations",
            "version": "dev-master",
            "source": {
                "type": "git",
                "url": "https://github.com/sebastianbergmann/resource-operations.git",
                "reference": "0f4443cb3a1d92ce809899753bc0d5d5a8dd19a8"
            },
            "dist": {
                "type": "zip",
                "url": "https://api.github.com/repos/sebastianbergmann/resource-operations/zipball/0f4443cb3a1d92ce809899753bc0d5d5a8dd19a8",
                "reference": "0f4443cb3a1d92ce809899753bc0d5d5a8dd19a8",
                "shasum": ""
            },
            "require": {
                "php": ">=7.3"
            },
            "require-dev": {
                "phpunit/phpunit": "^9.0"
            },
            "default-branch": true,
            "type": "library",
            "extra": {
                "branch-alias": {
                    "dev-master": "3.0-dev"
                }
            },
            "autoload": {
                "classmap": [
                    "src/"
                ]
            },
            "notification-url": "https://packagist.org/downloads/",
            "license": [
                "BSD-3-Clause"
            ],
            "authors": [
                {
                    "name": "Sebastian Bergmann",
                    "email": "sebastian@phpunit.de"
                }
            ],
            "description": "Provides a list of PHP built-in functions that operate on resources",
            "homepage": "https://www.github.com/sebastianbergmann/resource-operations",
            "support": {
                "issues": "https://github.com/sebastianbergmann/resource-operations/issues",
                "source": "https://github.com/sebastianbergmann/resource-operations/tree/3.0.3"
            },
            "funding": [
                {
                    "url": "https://github.com/sebastianbergmann",
                    "type": "github"
                }
            ],
            "time": "2020-09-28T06:45:17+00:00"
        },
        {
            "name": "sebastian/type",
            "version": "dev-master",
            "source": {
                "type": "git",
                "url": "https://github.com/sebastianbergmann/type.git",
                "reference": "17fc98bb3c75a02a1a99ffdd022e84ac6d22bd51"
            },
            "dist": {
                "type": "zip",
                "url": "https://api.github.com/repos/sebastianbergmann/type/zipball/17fc98bb3c75a02a1a99ffdd022e84ac6d22bd51",
                "reference": "17fc98bb3c75a02a1a99ffdd022e84ac6d22bd51",
                "shasum": ""
            },
            "require": {
                "php": ">=7.3"
            },
            "require-dev": {
                "phpunit/phpunit": "^9.3"
            },
            "default-branch": true,
            "type": "library",
            "extra": {
                "branch-alias": {
                    "dev-master": "2.3-dev"
                }
            },
            "autoload": {
                "classmap": [
                    "src/"
                ]
            },
            "notification-url": "https://packagist.org/downloads/",
            "license": [
                "BSD-3-Clause"
            ],
            "authors": [
                {
                    "name": "Sebastian Bergmann",
                    "email": "sebastian@phpunit.de",
                    "role": "lead"
                }
            ],
            "description": "Collection of value objects that represent the types of the PHP type system",
            "homepage": "https://github.com/sebastianbergmann/type",
            "support": {
                "issues": "https://github.com/sebastianbergmann/type/issues",
                "source": "https://github.com/sebastianbergmann/type/tree/master"
            },
            "funding": [
                {
                    "url": "https://github.com/sebastianbergmann",
                    "type": "github"
                }
            ],
            "time": "2021-04-02T08:36:52+00:00"
        },
        {
            "name": "sebastian/version",
            "version": "3.0.2",
            "source": {
                "type": "git",
                "url": "https://github.com/sebastianbergmann/version.git",
                "reference": "c6c1022351a901512170118436c764e473f6de8c"
            },
            "dist": {
                "type": "zip",
                "url": "https://api.github.com/repos/sebastianbergmann/version/zipball/c6c1022351a901512170118436c764e473f6de8c",
                "reference": "c6c1022351a901512170118436c764e473f6de8c",
                "shasum": ""
            },
            "require": {
                "php": ">=7.3"
            },
            "type": "library",
            "extra": {
                "branch-alias": {
                    "dev-master": "3.0-dev"
                }
            },
            "autoload": {
                "classmap": [
                    "src/"
                ]
            },
            "notification-url": "https://packagist.org/downloads/",
            "license": [
                "BSD-3-Clause"
            ],
            "authors": [
                {
                    "name": "Sebastian Bergmann",
                    "email": "sebastian@phpunit.de",
                    "role": "lead"
                }
            ],
            "description": "Library that helps with managing the version number of Git-hosted PHP projects",
            "homepage": "https://github.com/sebastianbergmann/version",
            "support": {
                "issues": "https://github.com/sebastianbergmann/version/issues",
                "source": "https://github.com/sebastianbergmann/version/tree/3.0.2"
            },
            "funding": [
                {
                    "url": "https://github.com/sebastianbergmann",
                    "type": "github"
                }
            ],
            "time": "2020-09-28T06:39:44+00:00"
        },
        {
            "name": "swoole/ide-helper",
            "version": "4.5.5",
            "source": {
                "type": "git",
                "url": "https://github.com/swoole/ide-helper.git",
                "reference": "aefd9d15e00cf14b89a5ed87cfa3bd79c9889028"
            },
            "dist": {
                "type": "zip",
                "url": "https://api.github.com/repos/swoole/ide-helper/zipball/aefd9d15e00cf14b89a5ed87cfa3bd79c9889028",
                "reference": "aefd9d15e00cf14b89a5ed87cfa3bd79c9889028",
                "shasum": ""
            },
            "require-dev": {
                "guzzlehttp/guzzle": "~6.5.0",
                "laminas/laminas-code": "~3.4.0",
                "squizlabs/php_codesniffer": "~3.5.0",
                "symfony/filesystem": "~4.0"
            },
            "type": "library",
            "notification-url": "https://packagist.org/downloads/",
            "license": [
                "Apache-2.0"
            ],
            "authors": [
                {
                    "name": "Team Swoole",
                    "email": "team@swoole.com"
                }
            ],
            "description": "IDE help files for Swoole.",
            "support": {
                "issues": "https://github.com/swoole/ide-helper/issues",
                "source": "https://github.com/swoole/ide-helper/tree/4.5.5"
            },
            "time": "2020-10-14T18:05:12+00:00"
        },
        {
            "name": "symfony/console",
            "version": "5.x-dev",
            "source": {
                "type": "git",
                "url": "https://github.com/symfony/console.git",
                "reference": "9a90698d4624b85a578007a00312338d3adecaf8"
            },
            "dist": {
                "type": "zip",
                "url": "https://api.github.com/repos/symfony/console/zipball/9a90698d4624b85a578007a00312338d3adecaf8",
                "reference": "9a90698d4624b85a578007a00312338d3adecaf8",
                "shasum": ""
            },
            "require": {
                "php": ">=7.2.5",
                "symfony/deprecation-contracts": "^2.1",
                "symfony/polyfill-mbstring": "~1.0",
                "symfony/polyfill-php73": "^1.8",
                "symfony/polyfill-php80": "^1.15",
                "symfony/service-contracts": "^1.1|^2",
                "symfony/string": "^5.1"
            },
            "conflict": {
                "symfony/dependency-injection": "<4.4",
                "symfony/dotenv": "<5.1",
                "symfony/event-dispatcher": "<4.4",
                "symfony/lock": "<4.4",
                "symfony/process": "<4.4"
            },
            "provide": {
                "psr/log-implementation": "1.0"
            },
            "require-dev": {
                "psr/log": "~1.0",
                "symfony/config": "^4.4|^5.0",
                "symfony/dependency-injection": "^4.4|^5.0",
                "symfony/event-dispatcher": "^4.4|^5.0",
                "symfony/lock": "^4.4|^5.0",
                "symfony/process": "^4.4|^5.0",
                "symfony/var-dumper": "^4.4|^5.0"
            },
            "suggest": {
                "psr/log": "For using the console logger",
                "symfony/event-dispatcher": "",
                "symfony/lock": "",
                "symfony/process": ""
            },
            "default-branch": true,
            "type": "library",
            "autoload": {
                "psr-4": {
                    "Symfony\\Component\\Console\\": ""
                },
                "exclude-from-classmap": [
                    "/Tests/"
                ]
            },
            "notification-url": "https://packagist.org/downloads/",
            "license": [
                "MIT"
            ],
            "authors": [
                {
                    "name": "Fabien Potencier",
                    "email": "fabien@symfony.com"
                },
                {
                    "name": "Symfony Community",
                    "homepage": "https://symfony.com/contributors"
                }
            ],
            "description": "Eases the creation of beautiful and testable command line interfaces",
            "homepage": "https://symfony.com",
            "keywords": [
                "cli",
                "command line",
                "console",
                "terminal"
            ],
            "support": {
                "source": "https://github.com/symfony/console/tree/5.x"
            },
            "funding": [
                {
                    "url": "https://symfony.com/sponsor",
                    "type": "custom"
                },
                {
                    "url": "https://github.com/fabpot",
                    "type": "github"
                },
                {
                    "url": "https://tidelift.com/funding/github/packagist/symfony/symfony",
                    "type": "tidelift"
                }
            ],
            "time": "2021-04-09T09:54:19+00:00"
        },
        {
            "name": "symfony/deprecation-contracts",
            "version": "dev-main",
            "source": {
                "type": "git",
                "url": "https://github.com/symfony/deprecation-contracts.git",
                "reference": "5f38c8804a9e97d23e0c8d63341088cd8a22d627"
            },
            "dist": {
                "type": "zip",
                "url": "https://api.github.com/repos/symfony/deprecation-contracts/zipball/5f38c8804a9e97d23e0c8d63341088cd8a22d627",
                "reference": "5f38c8804a9e97d23e0c8d63341088cd8a22d627",
                "shasum": ""
            },
            "require": {
                "php": ">=7.1"
            },
            "default-branch": true,
            "type": "library",
            "extra": {
                "branch-alias": {
                    "dev-main": "2.4-dev"
                },
                "thanks": {
                    "name": "symfony/contracts",
                    "url": "https://github.com/symfony/contracts"
                }
            },
            "autoload": {
                "files": [
                    "function.php"
                ]
            },
            "notification-url": "https://packagist.org/downloads/",
            "license": [
                "MIT"
            ],
            "authors": [
                {
                    "name": "Nicolas Grekas",
                    "email": "p@tchwork.com"
                },
                {
                    "name": "Symfony Community",
                    "homepage": "https://symfony.com/contributors"
                }
            ],
            "description": "A generic function and convention to trigger deprecation notices",
            "homepage": "https://symfony.com",
            "support": {
                "source": "https://github.com/symfony/deprecation-contracts/tree/main"
            },
            "funding": [
                {
                    "url": "https://symfony.com/sponsor",
                    "type": "custom"
                },
                {
                    "url": "https://github.com/fabpot",
                    "type": "github"
                },
                {
                    "url": "https://tidelift.com/funding/github/packagist/symfony/symfony",
                    "type": "tidelift"
                }
            ],
            "time": "2021-03-23T23:28:01+00:00"
        },
        {
            "name": "symfony/polyfill-intl-grapheme",
            "version": "dev-main",
            "source": {
                "type": "git",
                "url": "https://github.com/symfony/polyfill-intl-grapheme.git",
                "reference": "5601e09b69f26c1828b13b6bb87cb07cddba3170"
            },
            "dist": {
                "type": "zip",
                "url": "https://api.github.com/repos/symfony/polyfill-intl-grapheme/zipball/5601e09b69f26c1828b13b6bb87cb07cddba3170",
                "reference": "5601e09b69f26c1828b13b6bb87cb07cddba3170",
                "shasum": ""
            },
            "require": {
                "php": ">=7.1"
            },
            "suggest": {
                "ext-intl": "For best performance"
            },
            "default-branch": true,
            "type": "library",
            "extra": {
                "branch-alias": {
                    "dev-main": "1.22-dev"
                },
                "thanks": {
                    "name": "symfony/polyfill",
                    "url": "https://github.com/symfony/polyfill"
                }
            },
            "autoload": {
                "psr-4": {
                    "Symfony\\Polyfill\\Intl\\Grapheme\\": ""
                },
                "files": [
                    "bootstrap.php"
                ]
            },
            "notification-url": "https://packagist.org/downloads/",
            "license": [
                "MIT"
            ],
            "authors": [
                {
                    "name": "Nicolas Grekas",
                    "email": "p@tchwork.com"
                },
                {
                    "name": "Symfony Community",
                    "homepage": "https://symfony.com/contributors"
                }
            ],
            "description": "Symfony polyfill for intl's grapheme_* functions",
            "homepage": "https://symfony.com",
            "keywords": [
                "compatibility",
                "grapheme",
                "intl",
                "polyfill",
                "portable",
                "shim"
            ],
            "support": {
                "source": "https://github.com/symfony/polyfill-intl-grapheme/tree/v1.22.1"
            },
            "funding": [
                {
                    "url": "https://symfony.com/sponsor",
                    "type": "custom"
                },
                {
                    "url": "https://github.com/fabpot",
                    "type": "github"
                },
                {
                    "url": "https://tidelift.com/funding/github/packagist/symfony/symfony",
                    "type": "tidelift"
                }
            ],
            "time": "2021-01-22T09:19:47+00:00"
        },
        {
            "name": "symfony/polyfill-intl-normalizer",
            "version": "dev-main",
            "source": {
                "type": "git",
                "url": "https://github.com/symfony/polyfill-intl-normalizer.git",
                "reference": "43a0283138253ed1d48d352ab6d0bdb3f809f248"
            },
            "dist": {
                "type": "zip",
                "url": "https://api.github.com/repos/symfony/polyfill-intl-normalizer/zipball/43a0283138253ed1d48d352ab6d0bdb3f809f248",
                "reference": "43a0283138253ed1d48d352ab6d0bdb3f809f248",
                "shasum": ""
            },
            "require": {
                "php": ">=7.1"
            },
            "suggest": {
                "ext-intl": "For best performance"
            },
            "default-branch": true,
            "type": "library",
            "extra": {
                "branch-alias": {
                    "dev-main": "1.22-dev"
                },
                "thanks": {
                    "name": "symfony/polyfill",
                    "url": "https://github.com/symfony/polyfill"
                }
            },
            "autoload": {
                "psr-4": {
                    "Symfony\\Polyfill\\Intl\\Normalizer\\": ""
                },
                "files": [
                    "bootstrap.php"
                ],
                "classmap": [
                    "Resources/stubs"
                ]
            },
            "notification-url": "https://packagist.org/downloads/",
            "license": [
                "MIT"
            ],
            "authors": [
                {
                    "name": "Nicolas Grekas",
                    "email": "p@tchwork.com"
                },
                {
                    "name": "Symfony Community",
                    "homepage": "https://symfony.com/contributors"
                }
            ],
            "description": "Symfony polyfill for intl's Normalizer class and related functions",
            "homepage": "https://symfony.com",
            "keywords": [
                "compatibility",
                "intl",
                "normalizer",
                "polyfill",
                "portable",
                "shim"
            ],
            "support": {
                "source": "https://github.com/symfony/polyfill-intl-normalizer/tree/v1.22.1"
            },
            "funding": [
                {
                    "url": "https://symfony.com/sponsor",
                    "type": "custom"
                },
                {
                    "url": "https://github.com/fabpot",
                    "type": "github"
                },
                {
                    "url": "https://tidelift.com/funding/github/packagist/symfony/symfony",
                    "type": "tidelift"
                }
            ],
            "time": "2021-01-22T09:19:47+00:00"
        },
        {
            "name": "symfony/polyfill-mbstring",
            "version": "dev-main",
            "source": {
                "type": "git",
                "url": "https://github.com/symfony/polyfill-mbstring.git",
                "reference": "5232de97ee3b75b0360528dae24e73db49566ab1"
            },
            "dist": {
                "type": "zip",
                "url": "https://api.github.com/repos/symfony/polyfill-mbstring/zipball/5232de97ee3b75b0360528dae24e73db49566ab1",
                "reference": "5232de97ee3b75b0360528dae24e73db49566ab1",
                "shasum": ""
            },
            "require": {
                "php": ">=7.1"
            },
            "suggest": {
                "ext-mbstring": "For best performance"
            },
            "default-branch": true,
            "type": "library",
            "extra": {
                "branch-alias": {
                    "dev-main": "1.22-dev"
                },
                "thanks": {
                    "name": "symfony/polyfill",
                    "url": "https://github.com/symfony/polyfill"
                }
            },
            "autoload": {
                "psr-4": {
                    "Symfony\\Polyfill\\Mbstring\\": ""
                },
                "files": [
                    "bootstrap.php"
                ]
            },
            "notification-url": "https://packagist.org/downloads/",
            "license": [
                "MIT"
            ],
            "authors": [
                {
                    "name": "Nicolas Grekas",
                    "email": "p@tchwork.com"
                },
                {
                    "name": "Symfony Community",
                    "homepage": "https://symfony.com/contributors"
                }
            ],
            "description": "Symfony polyfill for the Mbstring extension",
            "homepage": "https://symfony.com",
            "keywords": [
                "compatibility",
                "mbstring",
                "polyfill",
                "portable",
                "shim"
            ],
            "support": {
                "source": "https://github.com/symfony/polyfill-mbstring/tree/v1.22.1"
            },
            "funding": [
                {
                    "url": "https://symfony.com/sponsor",
                    "type": "custom"
                },
                {
                    "url": "https://github.com/fabpot",
                    "type": "github"
                },
                {
                    "url": "https://tidelift.com/funding/github/packagist/symfony/symfony",
                    "type": "tidelift"
                }
            ],
            "time": "2021-01-22T09:19:47+00:00"
        },
        {
            "name": "symfony/polyfill-php73",
            "version": "dev-main",
            "source": {
                "type": "git",
                "url": "https://github.com/symfony/polyfill-php73.git",
                "reference": "a678b42e92f86eca04b7fa4c0f6f19d097fb69e2"
            },
            "dist": {
                "type": "zip",
                "url": "https://api.github.com/repos/symfony/polyfill-php73/zipball/a678b42e92f86eca04b7fa4c0f6f19d097fb69e2",
                "reference": "a678b42e92f86eca04b7fa4c0f6f19d097fb69e2",
                "shasum": ""
            },
            "require": {
                "php": ">=7.1"
            },
            "default-branch": true,
            "type": "library",
            "extra": {
                "branch-alias": {
                    "dev-main": "1.22-dev"
                },
                "thanks": {
                    "name": "symfony/polyfill",
                    "url": "https://github.com/symfony/polyfill"
                }
            },
            "autoload": {
                "psr-4": {
                    "Symfony\\Polyfill\\Php73\\": ""
                },
                "files": [
                    "bootstrap.php"
                ],
                "classmap": [
                    "Resources/stubs"
                ]
            },
            "notification-url": "https://packagist.org/downloads/",
            "license": [
                "MIT"
            ],
            "authors": [
                {
                    "name": "Nicolas Grekas",
                    "email": "p@tchwork.com"
                },
                {
                    "name": "Symfony Community",
                    "homepage": "https://symfony.com/contributors"
                }
            ],
            "description": "Symfony polyfill backporting some PHP 7.3+ features to lower PHP versions",
            "homepage": "https://symfony.com",
            "keywords": [
                "compatibility",
                "polyfill",
                "portable",
                "shim"
            ],
            "support": {
                "source": "https://github.com/symfony/polyfill-php73/tree/v1.22.1"
            },
            "funding": [
                {
                    "url": "https://symfony.com/sponsor",
                    "type": "custom"
                },
                {
                    "url": "https://github.com/fabpot",
                    "type": "github"
                },
                {
                    "url": "https://tidelift.com/funding/github/packagist/symfony/symfony",
                    "type": "tidelift"
                }
            ],
            "time": "2021-01-07T16:49:33+00:00"
        },
        {
            "name": "symfony/polyfill-php80",
            "version": "dev-main",
            "source": {
                "type": "git",
                "url": "https://github.com/symfony/polyfill-php80.git",
                "reference": "dc3063ba22c2a1fd2f45ed856374d79114998f91"
            },
            "dist": {
                "type": "zip",
                "url": "https://api.github.com/repos/symfony/polyfill-php80/zipball/dc3063ba22c2a1fd2f45ed856374d79114998f91",
                "reference": "dc3063ba22c2a1fd2f45ed856374d79114998f91",
                "shasum": ""
            },
            "require": {
                "php": ">=7.1"
            },
            "default-branch": true,
            "type": "library",
            "extra": {
                "branch-alias": {
                    "dev-main": "1.22-dev"
                },
                "thanks": {
                    "name": "symfony/polyfill",
                    "url": "https://github.com/symfony/polyfill"
                }
            },
            "autoload": {
                "psr-4": {
                    "Symfony\\Polyfill\\Php80\\": ""
                },
                "files": [
                    "bootstrap.php"
                ],
                "classmap": [
                    "Resources/stubs"
                ]
            },
            "notification-url": "https://packagist.org/downloads/",
            "license": [
                "MIT"
            ],
            "authors": [
                {
                    "name": "Ion Bazan",
                    "email": "ion.bazan@gmail.com"
                },
                {
                    "name": "Nicolas Grekas",
                    "email": "p@tchwork.com"
                },
                {
                    "name": "Symfony Community",
                    "homepage": "https://symfony.com/contributors"
                }
            ],
            "description": "Symfony polyfill backporting some PHP 8.0+ features to lower PHP versions",
            "homepage": "https://symfony.com",
            "keywords": [
                "compatibility",
                "polyfill",
                "portable",
                "shim"
            ],
            "support": {
                "source": "https://github.com/symfony/polyfill-php80/tree/v1.22.1"
            },
            "funding": [
                {
                    "url": "https://symfony.com/sponsor",
                    "type": "custom"
                },
                {
                    "url": "https://github.com/fabpot",
                    "type": "github"
                },
                {
                    "url": "https://tidelift.com/funding/github/packagist/symfony/symfony",
                    "type": "tidelift"
                }
            ],
            "time": "2021-01-07T16:49:33+00:00"
        },
        {
            "name": "symfony/service-contracts",
            "version": "dev-main",
            "source": {
                "type": "git",
                "url": "https://github.com/symfony/service-contracts.git",
                "reference": "f040a30e04b57fbcc9c6cbcf4dbaa96bd318b9bb"
            },
            "dist": {
                "type": "zip",
                "url": "https://api.github.com/repos/symfony/service-contracts/zipball/f040a30e04b57fbcc9c6cbcf4dbaa96bd318b9bb",
                "reference": "f040a30e04b57fbcc9c6cbcf4dbaa96bd318b9bb",
                "shasum": ""
            },
            "require": {
                "php": ">=7.2.5",
                "psr/container": "^1.1"
            },
            "suggest": {
                "symfony/service-implementation": ""
            },
            "default-branch": true,
            "type": "library",
            "extra": {
                "branch-alias": {
                    "dev-main": "2.4-dev"
                },
                "thanks": {
                    "name": "symfony/contracts",
                    "url": "https://github.com/symfony/contracts"
                }
            },
            "autoload": {
                "psr-4": {
                    "Symfony\\Contracts\\Service\\": ""
                }
            },
            "notification-url": "https://packagist.org/downloads/",
            "license": [
                "MIT"
            ],
            "authors": [
                {
                    "name": "Nicolas Grekas",
                    "email": "p@tchwork.com"
                },
                {
                    "name": "Symfony Community",
                    "homepage": "https://symfony.com/contributors"
                }
            ],
            "description": "Generic abstractions related to writing services",
            "homepage": "https://symfony.com",
            "keywords": [
                "abstractions",
                "contracts",
                "decoupling",
                "interfaces",
                "interoperability",
                "standards"
            ],
            "support": {
                "source": "https://github.com/symfony/service-contracts/tree/main"
            },
            "funding": [
                {
                    "url": "https://symfony.com/sponsor",
                    "type": "custom"
                },
                {
                    "url": "https://github.com/fabpot",
                    "type": "github"
                },
                {
                    "url": "https://tidelift.com/funding/github/packagist/symfony/symfony",
                    "type": "tidelift"
                }
            ],
            "time": "2021-04-01T10:43:52+00:00"
        },
        {
            "name": "symfony/string",
            "version": "5.x-dev",
            "source": {
                "type": "git",
                "url": "https://github.com/symfony/string.git",
                "reference": "01454c66c88a6bb4449dcdeb913e463e075f331b"
            },
            "dist": {
                "type": "zip",
                "url": "https://api.github.com/repos/symfony/string/zipball/01454c66c88a6bb4449dcdeb913e463e075f331b",
                "reference": "01454c66c88a6bb4449dcdeb913e463e075f331b",
                "shasum": ""
            },
            "require": {
                "php": ">=7.2.5",
                "symfony/polyfill-ctype": "~1.8",
                "symfony/polyfill-intl-grapheme": "~1.0",
                "symfony/polyfill-intl-normalizer": "~1.0",
                "symfony/polyfill-mbstring": "~1.0",
                "symfony/polyfill-php80": "~1.15"
            },
            "require-dev": {
                "symfony/error-handler": "^4.4|^5.0",
                "symfony/http-client": "^4.4|^5.0",
                "symfony/translation-contracts": "^1.1|^2",
                "symfony/var-exporter": "^4.4|^5.0"
            },
            "default-branch": true,
            "type": "library",
            "autoload": {
                "psr-4": {
                    "Symfony\\Component\\String\\": ""
                },
                "files": [
                    "Resources/functions.php"
                ],
                "exclude-from-classmap": [
                    "/Tests/"
                ]
            },
            "notification-url": "https://packagist.org/downloads/",
            "license": [
                "MIT"
            ],
            "authors": [
                {
                    "name": "Nicolas Grekas",
                    "email": "p@tchwork.com"
                },
                {
                    "name": "Symfony Community",
                    "homepage": "https://symfony.com/contributors"
                }
            ],
            "description": "Provides an object-oriented API to strings and deals with bytes, UTF-8 code points and grapheme clusters in a unified way",
            "homepage": "https://symfony.com",
            "keywords": [
                "grapheme",
                "i18n",
                "string",
                "unicode",
                "utf-8",
                "utf8"
            ],
            "support": {
                "source": "https://github.com/symfony/string/tree/5.x"
            },
            "funding": [
                {
                    "url": "https://symfony.com/sponsor",
                    "type": "custom"
                },
                {
                    "url": "https://github.com/fabpot",
                    "type": "github"
                },
                {
                    "url": "https://tidelift.com/funding/github/packagist/symfony/symfony",
                    "type": "tidelift"
                }
            ],
            "time": "2021-03-17T17:12:23+00:00"
        },
        {
            "name": "theseer/tokenizer",
            "version": "1.2.0",
            "source": {
                "type": "git",
                "url": "https://github.com/theseer/tokenizer.git",
                "reference": "75a63c33a8577608444246075ea0af0d052e452a"
            },
            "dist": {
                "type": "zip",
                "url": "https://api.github.com/repos/theseer/tokenizer/zipball/75a63c33a8577608444246075ea0af0d052e452a",
                "reference": "75a63c33a8577608444246075ea0af0d052e452a",
                "shasum": ""
            },
            "require": {
                "ext-dom": "*",
                "ext-tokenizer": "*",
                "ext-xmlwriter": "*",
                "php": "^7.2 || ^8.0"
            },
            "type": "library",
            "autoload": {
                "classmap": [
                    "src/"
                ]
            },
            "notification-url": "https://packagist.org/downloads/",
            "license": [
                "BSD-3-Clause"
            ],
            "authors": [
                {
                    "name": "Arne Blankerts",
                    "email": "arne@blankerts.de",
                    "role": "Developer"
                }
            ],
            "description": "A small library for converting tokenized PHP source code into XML and potentially other formats",
            "support": {
                "issues": "https://github.com/theseer/tokenizer/issues",
                "source": "https://github.com/theseer/tokenizer/tree/master"
            },
            "funding": [
                {
                    "url": "https://github.com/theseer",
                    "type": "github"
                }
            ],
            "time": "2020-07-12T23:59:07+00:00"
        },
        {
            "name": "twig/twig",
            "version": "2.x-dev",
            "source": {
                "type": "git",
                "url": "https://github.com/twigphp/Twig.git",
                "reference": "f7250c6ea6b6cdd724e25ce7c56e2a60006203cb"
            },
            "dist": {
                "type": "zip",
                "url": "https://api.github.com/repos/twigphp/Twig/zipball/f7250c6ea6b6cdd724e25ce7c56e2a60006203cb",
                "reference": "f7250c6ea6b6cdd724e25ce7c56e2a60006203cb",
                "shasum": ""
            },
            "require": {
                "php": ">=7.2.5",
                "symfony/polyfill-ctype": "^1.8",
                "symfony/polyfill-mbstring": "^1.3"
            },
            "require-dev": {
                "psr/container": "^1.0",
                "symfony/phpunit-bridge": "^4.4.9|^5.0.9"
            },
            "type": "library",
            "extra": {
                "branch-alias": {
                    "dev-master": "2.14-dev"
                }
            },
            "autoload": {
                "psr-0": {
                    "Twig_": "lib/"
                },
                "psr-4": {
                    "Twig\\": "src/"
                }
            },
            "notification-url": "https://packagist.org/downloads/",
            "license": [
                "BSD-3-Clause"
            ],
            "authors": [
                {
                    "name": "Fabien Potencier",
                    "email": "fabien@symfony.com",
                    "homepage": "http://fabien.potencier.org",
                    "role": "Lead Developer"
                },
                {
                    "name": "Twig Team",
                    "role": "Contributors"
                },
                {
                    "name": "Armin Ronacher",
                    "email": "armin.ronacher@active-4.com",
                    "role": "Project Founder"
                }
            ],
            "description": "Twig, the flexible, fast, and secure template language for PHP",
            "homepage": "https://twig.symfony.com",
            "keywords": [
                "templating"
            ],
            "support": {
                "issues": "https://github.com/twigphp/Twig/issues",
                "source": "https://github.com/twigphp/Twig/tree/2.x"
            },
            "funding": [
                {
                    "url": "https://github.com/fabpot",
                    "type": "github"
                },
                {
                    "url": "https://tidelift.com/funding/github/packagist/twig/twig",
                    "type": "tidelift"
                }
            ],
            "time": "2021-04-10T08:17:25+00:00"
        },
        {
            "name": "vimeo/psalm",
            "version": "4.1.1",
            "source": {
                "type": "git",
                "url": "https://github.com/vimeo/psalm.git",
                "reference": "16bfbd9224698bd738c665f33039fade2a1a3977"
            },
            "dist": {
                "type": "zip",
                "url": "https://api.github.com/repos/vimeo/psalm/zipball/16bfbd9224698bd738c665f33039fade2a1a3977",
                "reference": "16bfbd9224698bd738c665f33039fade2a1a3977",
                "shasum": ""
            },
            "require": {
                "amphp/amp": "^2.1",
                "amphp/byte-stream": "^1.5",
                "composer/package-versions-deprecated": "^1.8.0",
                "composer/semver": "^1.4 || ^2.0 || ^3.0",
                "composer/xdebug-handler": "^1.1",
                "dnoegel/php-xdg-base-dir": "^0.1.1",
                "ext-dom": "*",
                "ext-json": "*",
                "ext-libxml": "*",
                "ext-mbstring": "*",
                "ext-simplexml": "*",
                "ext-tokenizer": "*",
                "felixfbecker/advanced-json-rpc": "^3.0.3",
                "felixfbecker/language-server-protocol": "^1.4",
                "netresearch/jsonmapper": "^1.0 || ^2.0 || ^3.0",
                "nikic/php-parser": "^4.10.1",
                "openlss/lib-array2xml": "^1.0",
                "php": "^7.1|^8",
                "sebastian/diff": "^3.0 || ^4.0",
                "symfony/console": "^3.4.17 || ^4.1.6 || ^5.0",
                "webmozart/path-util": "^2.3"
            },
            "provide": {
                "psalm/psalm": "self.version"
            },
            "require-dev": {
                "amphp/amp": "^2.4.2",
                "bamarni/composer-bin-plugin": "^1.2",
                "brianium/paratest": "^4.0.0",
                "ext-curl": "*",
                "php": "^7.3|^8",
                "phpdocumentor/reflection-docblock": "^5",
                "phpmyadmin/sql-parser": "5.1.0",
                "phpspec/prophecy": ">=1.9.0",
                "phpunit/phpunit": "^9.0",
                "psalm/plugin-phpunit": "^0.13",
                "slevomat/coding-standard": "^5.0",
                "squizlabs/php_codesniffer": "^3.5",
                "symfony/process": "^4.3",
                "weirdan/prophecy-shim": "^1.0 || ^2.0"
            },
            "suggest": {
                "ext-igbinary": "^2.0.5"
            },
            "bin": [
                "psalm",
                "psalm-language-server",
                "psalm-plugin",
                "psalm-refactor",
                "psalter"
            ],
            "type": "library",
            "extra": {
                "branch-alias": {
                    "dev-master": "4.x-dev",
                    "dev-3.x": "3.x-dev",
                    "dev-2.x": "2.x-dev",
                    "dev-1.x": "1.x-dev"
                }
            },
            "autoload": {
                "psr-4": {
                    "Psalm\\": "src/Psalm/"
                },
                "files": [
                    "src/functions.php",
                    "src/spl_object_id.php"
                ]
            },
            "notification-url": "https://packagist.org/downloads/",
            "license": [
                "MIT"
            ],
            "authors": [
                {
                    "name": "Matthew Brown"
                }
            ],
            "description": "A static analysis tool for finding errors in PHP applications",
            "keywords": [
                "code",
                "inspection",
                "php"
            ],
            "support": {
                "issues": "https://github.com/vimeo/psalm/issues",
                "source": "https://github.com/vimeo/psalm/tree/4.1.1"
            },
            "time": "2020-11-02T05:54:12+00:00"
        },
        {
            "name": "webmozart/path-util",
            "version": "dev-master",
            "source": {
                "type": "git",
                "url": "https://github.com/webmozart/path-util.git",
                "reference": "95a8f7ad150c2a3773ff3c3d04f557a24c99cfd2"
            },
            "dist": {
                "type": "zip",
                "url": "https://api.github.com/repos/webmozart/path-util/zipball/95a8f7ad150c2a3773ff3c3d04f557a24c99cfd2",
                "reference": "95a8f7ad150c2a3773ff3c3d04f557a24c99cfd2",
                "shasum": ""
            },
            "require": {
                "php": "^5.3.3|^7.0",
                "webmozart/assert": "~1.0"
            },
            "require-dev": {
                "phpunit/phpunit": "^4.6",
                "sebastian/version": "^1.0.1"
            },
            "default-branch": true,
            "type": "library",
            "extra": {
                "branch-alias": {
                    "dev-master": "2.3-dev"
                }
            },
            "autoload": {
                "psr-4": {
                    "Webmozart\\PathUtil\\": "src/"
                }
            },
            "notification-url": "https://packagist.org/downloads/",
            "license": [
                "MIT"
            ],
            "authors": [
                {
                    "name": "Bernhard Schussek",
                    "email": "bschussek@gmail.com"
                }
            ],
            "description": "A robust cross-platform utility for normalizing, comparing and modifying file paths.",
            "support": {
                "issues": "https://github.com/webmozart/path-util/issues",
                "source": "https://github.com/webmozart/path-util/tree/master"
            },
            "time": "2016-08-15T15:31:42+00:00"
        }
    ],
    "aliases": [],
    "minimum-stability": "dev",
    "stability-flags": [],
    "prefer-stable": false,
    "prefer-lowest": false,
    "platform": {
        "php": ">=7.4.0",
        "ext-curl": "*",
        "ext-imagick": "*",
        "ext-mbstring": "*",
        "ext-json": "*",
        "ext-yaml": "*",
        "ext-dom": "*",
        "ext-redis": "*",
        "ext-swoole": "*",
        "ext-pdo": "*",
        "ext-openssl": "*",
        "ext-zlib": "*",
        "ext-sockets": "*"
    },
    "platform-dev": [],
    "platform-overrides": {
        "php": "7.4"
    },
    "plugin-api-version": "2.0.0"
}<|MERGE_RESOLUTION|>--- conflicted
+++ resolved
@@ -4,11 +4,7 @@
         "Read more about it at https://getcomposer.org/doc/01-basic-usage.md#installing-dependencies",
         "This file is @generated automatically"
     ],
-<<<<<<< HEAD
-    "content-hash": "544f25cc93cdc39a8e705f44c7bbd0a7",
-=======
     "content-hash": "5da41c79568fd0847c9e22ba8827ea41",
->>>>>>> 7698b17b
     "packages": [
         {
             "name": "adhocore/jwt",
