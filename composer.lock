{
    "_readme": [
        "This file locks the dependencies of your project to a known state",
        "Read more about it at https://getcomposer.org/doc/01-basic-usage.md#installing-dependencies",
        "This file is @generated automatically"
    ],
<<<<<<< HEAD
    "content-hash": "752202a2c5b455c2fb2623b7c1fe2f75",
=======
    "content-hash": "71d2e3bdd2ee9ed2bd4c8ae2e62ea1a2",
>>>>>>> 9ed39a9d
    "packages": [
        {
            "name": "adhocore/jwt",
            "version": "1.1.2",
            "source": {
                "type": "git",
                "url": "https://github.com/adhocore/php-jwt.git",
                "reference": "6c434af7170090bb7a8880d2bc220a2254ba7899"
            },
            "dist": {
                "type": "zip",
                "url": "https://api.github.com/repos/adhocore/php-jwt/zipball/6c434af7170090bb7a8880d2bc220a2254ba7899",
                "reference": "6c434af7170090bb7a8880d2bc220a2254ba7899",
                "shasum": ""
            },
            "require": {
                "php": "^7.0 || ^8.0"
            },
            "require-dev": {
                "phpunit/phpunit": "^6.5 || ^7.5"
            },
            "type": "library",
            "autoload": {
                "psr-4": {
                    "Ahc\\Jwt\\": "src/"
                }
            },
            "notification-url": "https://packagist.org/downloads/",
            "license": [
                "MIT"
            ],
            "authors": [
                {
                    "name": "Jitendra Adhikari",
                    "email": "jiten.adhikary@gmail.com"
                }
            ],
            "description": "Ultra lightweight JSON web token (JWT) library for PHP5.5+.",
            "keywords": [
                "auth",
                "json-web-token",
                "jwt",
                "jwt-auth",
                "jwt-php",
                "token"
            ],
            "support": {
                "issues": "https://github.com/adhocore/php-jwt/issues",
                "source": "https://github.com/adhocore/php-jwt/tree/1.1.2"
            },
            "funding": [
                {
                    "url": "https://paypal.me/ji10",
                    "type": "custom"
                }
            ],
            "time": "2021-02-20T09:56:44+00:00"
        },
        {
            "name": "appwrite/php-clamav",
            "version": "1.1.0",
            "source": {
                "type": "git",
                "url": "https://github.com/appwrite/php-clamav.git",
                "reference": "61d00f24f9e7766fbba233e7b8d09c5475388073"
            },
            "dist": {
                "type": "zip",
                "url": "https://api.github.com/repos/appwrite/php-clamav/zipball/61d00f24f9e7766fbba233e7b8d09c5475388073",
                "reference": "61d00f24f9e7766fbba233e7b8d09c5475388073",
                "shasum": ""
            },
            "require": {
                "ext-sockets": "*",
                "php": ">=7.1"
            },
            "require-dev": {
                "phpunit/phpunit": "^7.0"
            },
            "type": "library",
            "autoload": {
                "psr-4": {
                    "Appwrite\\ClamAV\\": "src/ClamAV"
                }
            },
            "notification-url": "https://packagist.org/downloads/",
            "license": [
                "MIT"
            ],
            "authors": [
                {
                    "name": "Eldad Fux",
                    "email": "eldad@appwrite.io"
                }
            ],
            "description": "ClamAV network and pipe client for PHP",
            "keywords": [
                "anti virus",
                "appwrite",
                "clamav",
                "php"
            ],
            "support": {
                "issues": "https://github.com/appwrite/php-clamav/issues",
                "source": "https://github.com/appwrite/php-clamav/tree/1.1.0"
            },
            "time": "2020-10-02T05:23:46+00:00"
        },
        {
            "name": "appwrite/php-runtimes",
            "version": "0.6.2",
            "source": {
                "type": "git",
                "url": "https://github.com/appwrite/php-runtimes.git",
                "reference": "33e087933f4353b1b3aad8d00e32ef82af18a292"
            },
            "dist": {
                "type": "zip",
                "url": "https://api.github.com/repos/appwrite/php-runtimes/zipball/33e087933f4353b1b3aad8d00e32ef82af18a292",
                "reference": "33e087933f4353b1b3aad8d00e32ef82af18a292",
                "shasum": ""
            },
            "require": {
                "php": ">=8.0",
                "utopia-php/system": "0.4.*"
            },
            "require-dev": {
                "phpunit/phpunit": "^9.3",
                "utopia-php/cli": "0.11.*",
                "vimeo/psalm": "4.0.1"
            },
            "type": "library",
            "autoload": {
                "psr-4": {
                    "Appwrite\\Runtimes\\": "src/Runtimes"
                }
            },
            "notification-url": "https://packagist.org/downloads/",
            "license": [
                "BSD-3-Clause"
            ],
            "authors": [
                {
                    "name": "Eldad Fux",
                    "email": "eldad@appwrite.io"
                },
                {
                    "name": "Torsten Dittmann",
                    "email": "torsten@appwrite.io"
                }
            ],
            "description": "Appwrite repository for Cloud Function runtimes that contains the configurations and tests for all of the Appwrite runtime environments.",
            "keywords": [
                "appwrite",
                "php",
                "runtimes"
            ],
            "support": {
                "issues": "https://github.com/appwrite/php-runtimes/issues",
                "source": "https://github.com/appwrite/php-runtimes/tree/0.6.2"
            },
            "time": "2021-12-31T07:16:48+00:00"
        },
        {
            "name": "chillerlan/php-qrcode",
            "version": "4.3.2",
            "source": {
                "type": "git",
                "url": "https://github.com/chillerlan/php-qrcode.git",
                "reference": "b625396e0752d79747a55205ae7e191eeb459dcd"
            },
            "dist": {
                "type": "zip",
                "url": "https://api.github.com/repos/chillerlan/php-qrcode/zipball/b625396e0752d79747a55205ae7e191eeb459dcd",
                "reference": "b625396e0752d79747a55205ae7e191eeb459dcd",
                "shasum": ""
            },
            "require": {
                "chillerlan/php-settings-container": "^2.1",
                "ext-mbstring": "*",
                "php": "^7.4 || ^8.0"
            },
            "require-dev": {
                "phan/phan": "^5.3",
                "phpunit/phpunit": "^9.5",
                "setasign/fpdf": "^1.8.2"
            },
            "suggest": {
                "chillerlan/php-authenticator": "Yet another Google authenticator! Also creates URIs for mobile apps.",
                "setasign/fpdf": "Required to use the QR FPDF output."
            },
            "type": "library",
            "autoload": {
                "psr-4": {
                    "chillerlan\\QRCode\\": "src/"
                }
            },
            "notification-url": "https://packagist.org/downloads/",
            "license": [
                "MIT"
            ],
            "authors": [
                {
                    "name": "Kazuhiko Arase",
                    "homepage": "https://github.com/kazuhikoarase"
                },
                {
                    "name": "Smiley",
                    "email": "smiley@chillerlan.net",
                    "homepage": "https://github.com/codemasher"
                },
                {
                    "name": "Contributors",
                    "homepage": "https://github.com/chillerlan/php-qrcode/graphs/contributors"
                }
            ],
            "description": "A QR code generator. PHP 7.4+",
            "homepage": "https://github.com/chillerlan/php-qrcode",
            "keywords": [
                "phpqrcode",
                "qr",
                "qr code",
                "qrcode",
                "qrcode-generator"
            ],
            "support": {
                "issues": "https://github.com/chillerlan/php-qrcode/issues",
                "source": "https://github.com/chillerlan/php-qrcode/tree/4.3.2"
            },
            "funding": [
                {
                    "url": "https://www.paypal.com/donate?hosted_button_id=WLYUNAT9ZTJZ4",
                    "type": "custom"
                },
                {
                    "url": "https://ko-fi.com/codemasher",
                    "type": "ko_fi"
                }
            ],
            "time": "2021-11-18T08:46:03+00:00"
        },
        {
            "name": "chillerlan/php-settings-container",
            "version": "2.1.2",
            "source": {
                "type": "git",
                "url": "https://github.com/chillerlan/php-settings-container.git",
                "reference": "ec834493a88682dd69652a1eeaf462789ed0c5f5"
            },
            "dist": {
                "type": "zip",
                "url": "https://api.github.com/repos/chillerlan/php-settings-container/zipball/ec834493a88682dd69652a1eeaf462789ed0c5f5",
                "reference": "ec834493a88682dd69652a1eeaf462789ed0c5f5",
                "shasum": ""
            },
            "require": {
                "ext-json": "*",
                "php": "^7.4 || ^8.0"
            },
            "require-dev": {
                "phan/phan": "^4.0",
                "phpunit/phpunit": "^9.5"
            },
            "type": "library",
            "autoload": {
                "psr-4": {
                    "chillerlan\\Settings\\": "src/"
                }
            },
            "notification-url": "https://packagist.org/downloads/",
            "license": [
                "MIT"
            ],
            "authors": [
                {
                    "name": "Smiley",
                    "email": "smiley@chillerlan.net",
                    "homepage": "https://github.com/codemasher"
                }
            ],
            "description": "A container class for immutable settings objects. Not a DI container. PHP 7.4+",
            "homepage": "https://github.com/chillerlan/php-settings-container",
            "keywords": [
                "PHP7",
                "Settings",
                "container",
                "helper"
            ],
            "support": {
                "issues": "https://github.com/chillerlan/php-settings-container/issues",
                "source": "https://github.com/chillerlan/php-settings-container"
            },
            "funding": [
                {
                    "url": "https://www.paypal.com/donate?hosted_button_id=WLYUNAT9ZTJZ4",
                    "type": "custom"
                },
                {
                    "url": "https://ko-fi.com/codemasher",
                    "type": "ko_fi"
                }
            ],
            "time": "2021-09-06T15:17:01+00:00"
        },
        {
            "name": "colinmollenhour/credis",
            "version": "v1.12.1",
            "source": {
                "type": "git",
                "url": "https://github.com/colinmollenhour/credis.git",
                "reference": "c27faa11724229986335c23f4b6d0f1d8d6547fb"
            },
            "dist": {
                "type": "zip",
                "url": "https://api.github.com/repos/colinmollenhour/credis/zipball/c27faa11724229986335c23f4b6d0f1d8d6547fb",
                "reference": "c27faa11724229986335c23f4b6d0f1d8d6547fb",
                "shasum": ""
            },
            "require": {
                "php": ">=5.4.0"
            },
            "type": "library",
            "autoload": {
                "classmap": [
                    "Client.php",
                    "Cluster.php",
                    "Sentinel.php",
                    "Module.php"
                ]
            },
            "notification-url": "https://packagist.org/downloads/",
            "license": [
                "MIT"
            ],
            "authors": [
                {
                    "name": "Colin Mollenhour",
                    "email": "colin@mollenhour.com"
                }
            ],
            "description": "Credis is a lightweight interface to the Redis key-value store which wraps the phpredis library when available for better performance.",
            "homepage": "https://github.com/colinmollenhour/credis",
            "support": {
                "issues": "https://github.com/colinmollenhour/credis/issues",
                "source": "https://github.com/colinmollenhour/credis/tree/v1.12.1"
            },
            "time": "2020-11-06T16:09:14+00:00"
        },
        {
            "name": "composer/package-versions-deprecated",
            "version": "1.11.99.5",
            "source": {
                "type": "git",
                "url": "https://github.com/composer/package-versions-deprecated.git",
                "reference": "b4f54f74ef3453349c24a845d22392cd31e65f1d"
            },
            "dist": {
                "type": "zip",
                "url": "https://api.github.com/repos/composer/package-versions-deprecated/zipball/b4f54f74ef3453349c24a845d22392cd31e65f1d",
                "reference": "b4f54f74ef3453349c24a845d22392cd31e65f1d",
                "shasum": ""
            },
            "require": {
                "composer-plugin-api": "^1.1.0 || ^2.0",
                "php": "^7 || ^8"
            },
            "replace": {
                "ocramius/package-versions": "1.11.99"
            },
            "require-dev": {
                "composer/composer": "^1.9.3 || ^2.0@dev",
                "ext-zip": "^1.13",
                "phpunit/phpunit": "^6.5 || ^7"
            },
            "type": "composer-plugin",
            "extra": {
                "class": "PackageVersions\\Installer",
                "branch-alias": {
                    "dev-master": "1.x-dev"
                }
            },
            "autoload": {
                "psr-4": {
                    "PackageVersions\\": "src/PackageVersions"
                }
            },
            "notification-url": "https://packagist.org/downloads/",
            "license": [
                "MIT"
            ],
            "authors": [
                {
                    "name": "Marco Pivetta",
                    "email": "ocramius@gmail.com"
                },
                {
                    "name": "Jordi Boggiano",
                    "email": "j.boggiano@seld.be"
                }
            ],
            "description": "Composer plugin that provides efficient querying for installed package versions (no runtime IO)",
            "support": {
                "issues": "https://github.com/composer/package-versions-deprecated/issues",
                "source": "https://github.com/composer/package-versions-deprecated/tree/1.11.99.5"
            },
            "funding": [
                {
                    "url": "https://packagist.com",
                    "type": "custom"
                },
                {
                    "url": "https://github.com/composer",
                    "type": "github"
                },
                {
                    "url": "https://tidelift.com/funding/github/packagist/composer/composer",
                    "type": "tidelift"
                }
            ],
            "time": "2022-01-17T14:14:24+00:00"
        },
        {
            "name": "dragonmantank/cron-expression",
            "version": "v3.1.0",
            "source": {
                "type": "git",
                "url": "https://github.com/dragonmantank/cron-expression.git",
                "reference": "7a8c6e56ab3ffcc538d05e8155bb42269abf1a0c"
            },
            "dist": {
                "type": "zip",
                "url": "https://api.github.com/repos/dragonmantank/cron-expression/zipball/7a8c6e56ab3ffcc538d05e8155bb42269abf1a0c",
                "reference": "7a8c6e56ab3ffcc538d05e8155bb42269abf1a0c",
                "shasum": ""
            },
            "require": {
                "php": "^7.2|^8.0",
                "webmozart/assert": "^1.7.0"
            },
            "replace": {
                "mtdowling/cron-expression": "^1.0"
            },
            "require-dev": {
                "phpstan/extension-installer": "^1.0",
                "phpstan/phpstan": "^0.12",
                "phpstan/phpstan-webmozart-assert": "^0.12.7",
                "phpunit/phpunit": "^7.0|^8.0|^9.0"
            },
            "type": "library",
            "autoload": {
                "psr-4": {
                    "Cron\\": "src/Cron/"
                }
            },
            "notification-url": "https://packagist.org/downloads/",
            "license": [
                "MIT"
            ],
            "authors": [
                {
                    "name": "Chris Tankersley",
                    "email": "chris@ctankersley.com",
                    "homepage": "https://github.com/dragonmantank"
                }
            ],
            "description": "CRON for PHP: Calculate the next or previous run date and determine if a CRON expression is due",
            "keywords": [
                "cron",
                "schedule"
            ],
            "support": {
                "issues": "https://github.com/dragonmantank/cron-expression/issues",
                "source": "https://github.com/dragonmantank/cron-expression/tree/v3.1.0"
            },
            "funding": [
                {
                    "url": "https://github.com/dragonmantank",
                    "type": "github"
                }
            ],
            "time": "2020-11-24T19:55:57+00:00"
        },
        {
            "name": "guzzlehttp/guzzle",
            "version": "7.4.1",
            "source": {
                "type": "git",
                "url": "https://github.com/guzzle/guzzle.git",
                "reference": "ee0a041b1760e6a53d2a39c8c34115adc2af2c79"
            },
            "dist": {
                "type": "zip",
                "url": "https://api.github.com/repos/guzzle/guzzle/zipball/ee0a041b1760e6a53d2a39c8c34115adc2af2c79",
                "reference": "ee0a041b1760e6a53d2a39c8c34115adc2af2c79",
                "shasum": ""
            },
            "require": {
                "ext-json": "*",
                "guzzlehttp/promises": "^1.5",
                "guzzlehttp/psr7": "^1.8.3 || ^2.1",
                "php": "^7.2.5 || ^8.0",
                "psr/http-client": "^1.0",
                "symfony/deprecation-contracts": "^2.2 || ^3.0"
            },
            "provide": {
                "psr/http-client-implementation": "1.0"
            },
            "require-dev": {
                "bamarni/composer-bin-plugin": "^1.4.1",
                "ext-curl": "*",
                "php-http/client-integration-tests": "^3.0",
                "phpunit/phpunit": "^8.5.5 || ^9.3.5",
                "psr/log": "^1.1 || ^2.0 || ^3.0"
            },
            "suggest": {
                "ext-curl": "Required for CURL handler support",
                "ext-intl": "Required for Internationalized Domain Name (IDN) support",
                "psr/log": "Required for using the Log middleware"
            },
            "type": "library",
            "extra": {
                "branch-alias": {
                    "dev-master": "7.4-dev"
                }
            },
            "autoload": {
                "files": [
                    "src/functions_include.php"
                ],
                "psr-4": {
                    "GuzzleHttp\\": "src/"
                }
            },
            "notification-url": "https://packagist.org/downloads/",
            "license": [
                "MIT"
            ],
            "authors": [
                {
                    "name": "Graham Campbell",
                    "email": "hello@gjcampbell.co.uk",
                    "homepage": "https://github.com/GrahamCampbell"
                },
                {
                    "name": "Michael Dowling",
                    "email": "mtdowling@gmail.com",
                    "homepage": "https://github.com/mtdowling"
                },
                {
                    "name": "Jeremy Lindblom",
                    "email": "jeremeamia@gmail.com",
                    "homepage": "https://github.com/jeremeamia"
                },
                {
                    "name": "George Mponos",
                    "email": "gmponos@gmail.com",
                    "homepage": "https://github.com/gmponos"
                },
                {
                    "name": "Tobias Nyholm",
                    "email": "tobias.nyholm@gmail.com",
                    "homepage": "https://github.com/Nyholm"
                },
                {
                    "name": "Márk Sági-Kazár",
                    "email": "mark.sagikazar@gmail.com",
                    "homepage": "https://github.com/sagikazarmark"
                },
                {
                    "name": "Tobias Schultze",
                    "email": "webmaster@tubo-world.de",
                    "homepage": "https://github.com/Tobion"
                }
            ],
            "description": "Guzzle is a PHP HTTP client library",
            "keywords": [
                "client",
                "curl",
                "framework",
                "http",
                "http client",
                "psr-18",
                "psr-7",
                "rest",
                "web service"
            ],
            "support": {
                "issues": "https://github.com/guzzle/guzzle/issues",
                "source": "https://github.com/guzzle/guzzle/tree/7.4.1"
            },
            "funding": [
                {
                    "url": "https://github.com/GrahamCampbell",
                    "type": "github"
                },
                {
                    "url": "https://github.com/Nyholm",
                    "type": "github"
                },
                {
                    "url": "https://tidelift.com/funding/github/packagist/guzzlehttp/guzzle",
                    "type": "tidelift"
                }
            ],
            "time": "2021-12-06T18:43:05+00:00"
        },
        {
            "name": "guzzlehttp/promises",
            "version": "1.5.1",
            "source": {
                "type": "git",
                "url": "https://github.com/guzzle/promises.git",
                "reference": "fe752aedc9fd8fcca3fe7ad05d419d32998a06da"
            },
            "dist": {
                "type": "zip",
                "url": "https://api.github.com/repos/guzzle/promises/zipball/fe752aedc9fd8fcca3fe7ad05d419d32998a06da",
                "reference": "fe752aedc9fd8fcca3fe7ad05d419d32998a06da",
                "shasum": ""
            },
            "require": {
                "php": ">=5.5"
            },
            "require-dev": {
                "symfony/phpunit-bridge": "^4.4 || ^5.1"
            },
            "type": "library",
            "extra": {
                "branch-alias": {
                    "dev-master": "1.5-dev"
                }
            },
            "autoload": {
                "psr-4": {
                    "GuzzleHttp\\Promise\\": "src/"
                },
                "files": [
                    "src/functions_include.php"
                ]
            },
            "notification-url": "https://packagist.org/downloads/",
            "license": [
                "MIT"
            ],
            "authors": [
                {
                    "name": "Graham Campbell",
                    "email": "hello@gjcampbell.co.uk",
                    "homepage": "https://github.com/GrahamCampbell"
                },
                {
                    "name": "Michael Dowling",
                    "email": "mtdowling@gmail.com",
                    "homepage": "https://github.com/mtdowling"
                },
                {
                    "name": "Tobias Nyholm",
                    "email": "tobias.nyholm@gmail.com",
                    "homepage": "https://github.com/Nyholm"
                },
                {
                    "name": "Tobias Schultze",
                    "email": "webmaster@tubo-world.de",
                    "homepage": "https://github.com/Tobion"
                }
            ],
            "description": "Guzzle promises library",
            "keywords": [
                "promise"
            ],
            "support": {
                "issues": "https://github.com/guzzle/promises/issues",
                "source": "https://github.com/guzzle/promises/tree/1.5.1"
            },
            "funding": [
                {
                    "url": "https://github.com/GrahamCampbell",
                    "type": "github"
                },
                {
                    "url": "https://github.com/Nyholm",
                    "type": "github"
                },
                {
                    "url": "https://tidelift.com/funding/github/packagist/guzzlehttp/promises",
                    "type": "tidelift"
                }
            ],
            "time": "2021-10-22T20:56:57+00:00"
        },
        {
            "name": "guzzlehttp/psr7",
            "version": "2.1.0",
            "source": {
                "type": "git",
                "url": "https://github.com/guzzle/psr7.git",
                "reference": "089edd38f5b8abba6cb01567c2a8aaa47cec4c72"
            },
            "dist": {
                "type": "zip",
                "url": "https://api.github.com/repos/guzzle/psr7/zipball/089edd38f5b8abba6cb01567c2a8aaa47cec4c72",
                "reference": "089edd38f5b8abba6cb01567c2a8aaa47cec4c72",
                "shasum": ""
            },
            "require": {
                "php": "^7.2.5 || ^8.0",
                "psr/http-factory": "^1.0",
                "psr/http-message": "^1.0",
                "ralouphie/getallheaders": "^3.0"
            },
            "provide": {
                "psr/http-factory-implementation": "1.0",
                "psr/http-message-implementation": "1.0"
            },
            "require-dev": {
                "bamarni/composer-bin-plugin": "^1.4.1",
                "http-interop/http-factory-tests": "^0.9",
                "phpunit/phpunit": "^8.5.8 || ^9.3.10"
            },
            "suggest": {
                "laminas/laminas-httphandlerrunner": "Emit PSR-7 responses"
            },
            "type": "library",
            "extra": {
                "branch-alias": {
                    "dev-master": "2.1-dev"
                }
            },
            "autoload": {
                "psr-4": {
                    "GuzzleHttp\\Psr7\\": "src/"
                }
            },
            "notification-url": "https://packagist.org/downloads/",
            "license": [
                "MIT"
            ],
            "authors": [
                {
                    "name": "Graham Campbell",
                    "email": "hello@gjcampbell.co.uk",
                    "homepage": "https://github.com/GrahamCampbell"
                },
                {
                    "name": "Michael Dowling",
                    "email": "mtdowling@gmail.com",
                    "homepage": "https://github.com/mtdowling"
                },
                {
                    "name": "George Mponos",
                    "email": "gmponos@gmail.com",
                    "homepage": "https://github.com/gmponos"
                },
                {
                    "name": "Tobias Nyholm",
                    "email": "tobias.nyholm@gmail.com",
                    "homepage": "https://github.com/Nyholm"
                },
                {
                    "name": "Márk Sági-Kazár",
                    "email": "mark.sagikazar@gmail.com",
                    "homepage": "https://github.com/sagikazarmark"
                },
                {
                    "name": "Tobias Schultze",
                    "email": "webmaster@tubo-world.de",
                    "homepage": "https://github.com/Tobion"
                },
                {
                    "name": "Márk Sági-Kazár",
                    "email": "mark.sagikazar@gmail.com",
                    "homepage": "https://sagikazarmark.hu"
                }
            ],
            "description": "PSR-7 message implementation that also provides common utility methods",
            "keywords": [
                "http",
                "message",
                "psr-7",
                "request",
                "response",
                "stream",
                "uri",
                "url"
            ],
            "support": {
                "issues": "https://github.com/guzzle/psr7/issues",
                "source": "https://github.com/guzzle/psr7/tree/2.1.0"
            },
            "funding": [
                {
                    "url": "https://github.com/GrahamCampbell",
                    "type": "github"
                },
                {
                    "url": "https://github.com/Nyholm",
                    "type": "github"
                },
                {
                    "url": "https://tidelift.com/funding/github/packagist/guzzlehttp/psr7",
                    "type": "tidelift"
                }
            ],
            "time": "2021-10-06T17:43:30+00:00"
        },
        {
            "name": "influxdb/influxdb-php",
            "version": "1.15.2",
            "source": {
                "type": "git",
                "url": "https://github.com/influxdata/influxdb-php.git",
                "reference": "d6e59f4f04ab9107574fda69c2cbe36671253d03"
            },
            "dist": {
                "type": "zip",
                "url": "https://api.github.com/repos/influxdata/influxdb-php/zipball/d6e59f4f04ab9107574fda69c2cbe36671253d03",
                "reference": "d6e59f4f04ab9107574fda69c2cbe36671253d03",
                "shasum": ""
            },
            "require": {
                "guzzlehttp/guzzle": "^6.0|^7.0",
                "php": "^5.5 || ^7.0 || ^8.0"
            },
            "require-dev": {
                "dms/phpunit-arraysubset-asserts": "^0.2.1",
                "phpunit/phpunit": "^9.5"
            },
            "suggest": {
                "ext-curl": "Curl extension, needed for Curl driver",
                "stefanotorresi/influxdb-php-async": "An asyncronous client for InfluxDB, implemented via ReactPHP."
            },
            "type": "library",
            "autoload": {
                "psr-4": {
                    "InfluxDB\\": "src/InfluxDB"
                }
            },
            "notification-url": "https://packagist.org/downloads/",
            "license": [
                "MIT"
            ],
            "authors": [
                {
                    "name": "Stephen Hoogendijk",
                    "email": "stephen@tca0.nl"
                },
                {
                    "name": "Daniel Martinez",
                    "email": "danimartcas@hotmail.com"
                },
                {
                    "name": "Gianluca Arbezzano",
                    "email": "gianarb92@gmail.com"
                }
            ],
            "description": "InfluxDB client library for PHP",
            "keywords": [
                "client",
                "influxdata",
                "influxdb",
                "influxdb class",
                "influxdb client",
                "influxdb library",
                "time series"
            ],
            "support": {
                "issues": "https://github.com/influxdata/influxdb-php/issues",
                "source": "https://github.com/influxdata/influxdb-php/tree/1.15.2"
            },
            "time": "2020-12-26T17:45:17+00:00"
        },
        {
            "name": "jean85/pretty-package-versions",
            "version": "1.6.0",
            "source": {
                "type": "git",
                "url": "https://github.com/Jean85/pretty-package-versions.git",
                "reference": "1e0104b46f045868f11942aea058cd7186d6c303"
            },
            "dist": {
                "type": "zip",
                "url": "https://api.github.com/repos/Jean85/pretty-package-versions/zipball/1e0104b46f045868f11942aea058cd7186d6c303",
                "reference": "1e0104b46f045868f11942aea058cd7186d6c303",
                "shasum": ""
            },
            "require": {
                "composer/package-versions-deprecated": "^1.8.0",
                "php": "^7.0|^8.0"
            },
            "require-dev": {
                "phpunit/phpunit": "^6.0|^8.5|^9.2"
            },
            "type": "library",
            "extra": {
                "branch-alias": {
                    "dev-master": "1.x-dev"
                }
            },
            "autoload": {
                "psr-4": {
                    "Jean85\\": "src/"
                }
            },
            "notification-url": "https://packagist.org/downloads/",
            "license": [
                "MIT"
            ],
            "authors": [
                {
                    "name": "Alessandro Lai",
                    "email": "alessandro.lai85@gmail.com"
                }
            ],
            "description": "A wrapper for ocramius/package-versions to get pretty versions strings",
            "keywords": [
                "composer",
                "package",
                "release",
                "versions"
            ],
            "support": {
                "issues": "https://github.com/Jean85/pretty-package-versions/issues",
                "source": "https://github.com/Jean85/pretty-package-versions/tree/1.6.0"
            },
            "time": "2021-02-04T16:20:16+00:00"
        },
        {
            "name": "matomo/device-detector",
            "version": "5.0.1",
            "source": {
                "type": "git",
                "url": "https://github.com/matomo-org/device-detector.git",
                "reference": "ebd8a07e4b69088c0e34f29ec72dc162c34c9264"
            },
            "dist": {
                "type": "zip",
                "url": "https://api.github.com/repos/matomo-org/device-detector/zipball/ebd8a07e4b69088c0e34f29ec72dc162c34c9264",
                "reference": "ebd8a07e4b69088c0e34f29ec72dc162c34c9264",
                "shasum": ""
            },
            "require": {
                "mustangostang/spyc": "*",
                "php": "^7.2|^8.0"
            },
            "replace": {
                "piwik/device-detector": "self.version"
            },
            "require-dev": {
                "matthiasmullie/scrapbook": "^1.4.7",
                "mayflower/mo4-coding-standard": "dev-master#275cb9d",
                "phpstan/phpstan": "^0.12.52",
                "phpunit/phpunit": "^8.5.8",
                "psr/cache": "^1.0.1",
                "psr/simple-cache": "^1.0.1",
                "symfony/yaml": "^5.1.7"
            },
            "suggest": {
                "doctrine/cache": "Can directly be used for caching purpose",
                "ext-yaml": "Necessary for using the Pecl YAML parser"
            },
            "type": "library",
            "autoload": {
                "psr-4": {
                    "DeviceDetector\\": ""
                },
                "exclude-from-classmap": [
                    "Tests/"
                ]
            },
            "notification-url": "https://packagist.org/downloads/",
            "license": [
                "LGPL-3.0-or-later"
            ],
            "authors": [
                {
                    "name": "The Matomo Team",
                    "email": "hello@matomo.org",
                    "homepage": "https://matomo.org/team/"
                }
            ],
            "description": "The Universal Device Detection library, that parses User Agents and detects devices (desktop, tablet, mobile, tv, cars, console, etc.), clients (browsers, media players, mobile apps, feed readers, libraries, etc), operating systems, devices, brands and models.",
            "homepage": "https://matomo.org",
            "keywords": [
                "devicedetection",
                "parser",
                "useragent"
            ],
            "support": {
                "forum": "https://forum.matomo.org/",
                "issues": "https://github.com/matomo-org/device-detector/issues",
                "source": "https://github.com/matomo-org/matomo",
                "wiki": "https://dev.matomo.org/"
            },
            "time": "2021-12-07T11:40:16+00:00"
        },
        {
            "name": "mongodb/mongodb",
            "version": "1.8.0",
            "source": {
                "type": "git",
                "url": "https://github.com/mongodb/mongo-php-library.git",
                "reference": "953dbc19443aa9314c44b7217a16873347e6840d"
            },
            "dist": {
                "type": "zip",
                "url": "https://api.github.com/repos/mongodb/mongo-php-library/zipball/953dbc19443aa9314c44b7217a16873347e6840d",
                "reference": "953dbc19443aa9314c44b7217a16873347e6840d",
                "shasum": ""
            },
            "require": {
                "ext-hash": "*",
                "ext-json": "*",
                "ext-mongodb": "^1.8.1",
                "jean85/pretty-package-versions": "^1.2",
                "php": "^7.0 || ^8.0",
                "symfony/polyfill-php80": "^1.19"
            },
            "require-dev": {
                "squizlabs/php_codesniffer": "^3.5, <3.5.5",
                "symfony/phpunit-bridge": "5.x-dev"
            },
            "type": "library",
            "extra": {
                "branch-alias": {
                    "dev-master": "1.8.x-dev"
                }
            },
            "autoload": {
                "files": [
                    "src/functions.php"
                ],
                "psr-4": {
                    "MongoDB\\": "src/"
                }
            },
            "notification-url": "https://packagist.org/downloads/",
            "license": [
                "Apache-2.0"
            ],
            "authors": [
                {
                    "name": "Andreas Braun",
                    "email": "andreas.braun@mongodb.com"
                },
                {
                    "name": "Jeremy Mikola",
                    "email": "jmikola@gmail.com"
                }
            ],
            "description": "MongoDB driver library",
            "homepage": "https://jira.mongodb.org/browse/PHPLIB",
            "keywords": [
                "database",
                "driver",
                "mongodb",
                "persistence"
            ],
            "support": {
                "issues": "https://github.com/mongodb/mongo-php-library/issues",
                "source": "https://github.com/mongodb/mongo-php-library/tree/1.8.0"
            },
            "time": "2020-11-25T12:26:02+00:00"
        },
        {
            "name": "mustangostang/spyc",
            "version": "0.6.3",
            "source": {
                "type": "git",
                "url": "git@github.com:mustangostang/spyc.git",
                "reference": "4627c838b16550b666d15aeae1e5289dd5b77da0"
            },
            "dist": {
                "type": "zip",
                "url": "https://api.github.com/repos/mustangostang/spyc/zipball/4627c838b16550b666d15aeae1e5289dd5b77da0",
                "reference": "4627c838b16550b666d15aeae1e5289dd5b77da0",
                "shasum": ""
            },
            "require": {
                "php": ">=5.3.1"
            },
            "require-dev": {
                "phpunit/phpunit": "4.3.*@dev"
            },
            "type": "library",
            "extra": {
                "branch-alias": {
                    "dev-master": "0.5.x-dev"
                }
            },
            "autoload": {
                "files": [
                    "Spyc.php"
                ]
            },
            "notification-url": "https://packagist.org/downloads/",
            "license": [
                "MIT"
            ],
            "authors": [
                {
                    "name": "mustangostang",
                    "email": "vlad.andersen@gmail.com"
                }
            ],
            "description": "A simple YAML loader/dumper class for PHP",
            "homepage": "https://github.com/mustangostang/spyc/",
            "keywords": [
                "spyc",
                "yaml",
                "yml"
            ],
            "time": "2019-09-10T13:16:29+00:00"
        },
        {
            "name": "phpmailer/phpmailer",
            "version": "v6.5.3",
            "source": {
                "type": "git",
                "url": "https://github.com/PHPMailer/PHPMailer.git",
                "reference": "baeb7cde6b60b1286912690ab0693c7789a31e71"
            },
            "dist": {
                "type": "zip",
                "url": "https://api.github.com/repos/PHPMailer/PHPMailer/zipball/baeb7cde6b60b1286912690ab0693c7789a31e71",
                "reference": "baeb7cde6b60b1286912690ab0693c7789a31e71",
                "shasum": ""
            },
            "require": {
                "ext-ctype": "*",
                "ext-filter": "*",
                "ext-hash": "*",
                "php": ">=5.5.0"
            },
            "require-dev": {
                "dealerdirect/phpcodesniffer-composer-installer": "^0.7.0",
                "doctrine/annotations": "^1.2",
                "php-parallel-lint/php-console-highlighter": "^0.5.0",
                "php-parallel-lint/php-parallel-lint": "^1.3",
                "phpcompatibility/php-compatibility": "^9.3.5",
                "roave/security-advisories": "dev-latest",
                "squizlabs/php_codesniffer": "^3.6.0",
                "yoast/phpunit-polyfills": "^1.0.0"
            },
            "suggest": {
                "ext-mbstring": "Needed to send email in multibyte encoding charset or decode encoded addresses",
                "hayageek/oauth2-yahoo": "Needed for Yahoo XOAUTH2 authentication",
                "league/oauth2-google": "Needed for Google XOAUTH2 authentication",
                "psr/log": "For optional PSR-3 debug logging",
                "stevenmaguire/oauth2-microsoft": "Needed for Microsoft XOAUTH2 authentication",
                "symfony/polyfill-mbstring": "To support UTF-8 if the Mbstring PHP extension is not enabled (^1.2)"
            },
            "type": "library",
            "autoload": {
                "psr-4": {
                    "PHPMailer\\PHPMailer\\": "src/"
                }
            },
            "notification-url": "https://packagist.org/downloads/",
            "license": [
                "LGPL-2.1-only"
            ],
            "authors": [
                {
                    "name": "Marcus Bointon",
                    "email": "phpmailer@synchromedia.co.uk"
                },
                {
                    "name": "Jim Jagielski",
                    "email": "jimjag@gmail.com"
                },
                {
                    "name": "Andy Prevost",
                    "email": "codeworxtech@users.sourceforge.net"
                },
                {
                    "name": "Brent R. Matzelle"
                }
            ],
            "description": "PHPMailer is a full-featured email creation and transfer class for PHP",
            "support": {
                "issues": "https://github.com/PHPMailer/PHPMailer/issues",
                "source": "https://github.com/PHPMailer/PHPMailer/tree/v6.5.3"
            },
            "funding": [
                {
                    "url": "https://github.com/Synchro",
                    "type": "github"
                }
            ],
            "time": "2021-11-25T16:34:11+00:00"
        },
        {
            "name": "psr/http-client",
            "version": "1.0.1",
            "source": {
                "type": "git",
                "url": "https://github.com/php-fig/http-client.git",
                "reference": "2dfb5f6c5eff0e91e20e913f8c5452ed95b86621"
            },
            "dist": {
                "type": "zip",
                "url": "https://api.github.com/repos/php-fig/http-client/zipball/2dfb5f6c5eff0e91e20e913f8c5452ed95b86621",
                "reference": "2dfb5f6c5eff0e91e20e913f8c5452ed95b86621",
                "shasum": ""
            },
            "require": {
                "php": "^7.0 || ^8.0",
                "psr/http-message": "^1.0"
            },
            "type": "library",
            "extra": {
                "branch-alias": {
                    "dev-master": "1.0.x-dev"
                }
            },
            "autoload": {
                "psr-4": {
                    "Psr\\Http\\Client\\": "src/"
                }
            },
            "notification-url": "https://packagist.org/downloads/",
            "license": [
                "MIT"
            ],
            "authors": [
                {
                    "name": "PHP-FIG",
                    "homepage": "http://www.php-fig.org/"
                }
            ],
            "description": "Common interface for HTTP clients",
            "homepage": "https://github.com/php-fig/http-client",
            "keywords": [
                "http",
                "http-client",
                "psr",
                "psr-18"
            ],
            "support": {
                "source": "https://github.com/php-fig/http-client/tree/master"
            },
            "time": "2020-06-29T06:28:15+00:00"
        },
        {
            "name": "psr/http-factory",
            "version": "1.0.1",
            "source": {
                "type": "git",
                "url": "https://github.com/php-fig/http-factory.git",
                "reference": "12ac7fcd07e5b077433f5f2bee95b3a771bf61be"
            },
            "dist": {
                "type": "zip",
                "url": "https://api.github.com/repos/php-fig/http-factory/zipball/12ac7fcd07e5b077433f5f2bee95b3a771bf61be",
                "reference": "12ac7fcd07e5b077433f5f2bee95b3a771bf61be",
                "shasum": ""
            },
            "require": {
                "php": ">=7.0.0",
                "psr/http-message": "^1.0"
            },
            "type": "library",
            "extra": {
                "branch-alias": {
                    "dev-master": "1.0.x-dev"
                }
            },
            "autoload": {
                "psr-4": {
                    "Psr\\Http\\Message\\": "src/"
                }
            },
            "notification-url": "https://packagist.org/downloads/",
            "license": [
                "MIT"
            ],
            "authors": [
                {
                    "name": "PHP-FIG",
                    "homepage": "http://www.php-fig.org/"
                }
            ],
            "description": "Common interfaces for PSR-7 HTTP message factories",
            "keywords": [
                "factory",
                "http",
                "message",
                "psr",
                "psr-17",
                "psr-7",
                "request",
                "response"
            ],
            "support": {
                "source": "https://github.com/php-fig/http-factory/tree/master"
            },
            "time": "2019-04-30T12:38:16+00:00"
        },
        {
            "name": "psr/http-message",
            "version": "1.0.1",
            "source": {
                "type": "git",
                "url": "https://github.com/php-fig/http-message.git",
                "reference": "f6561bf28d520154e4b0ec72be95418abe6d9363"
            },
            "dist": {
                "type": "zip",
                "url": "https://api.github.com/repos/php-fig/http-message/zipball/f6561bf28d520154e4b0ec72be95418abe6d9363",
                "reference": "f6561bf28d520154e4b0ec72be95418abe6d9363",
                "shasum": ""
            },
            "require": {
                "php": ">=5.3.0"
            },
            "type": "library",
            "extra": {
                "branch-alias": {
                    "dev-master": "1.0.x-dev"
                }
            },
            "autoload": {
                "psr-4": {
                    "Psr\\Http\\Message\\": "src/"
                }
            },
            "notification-url": "https://packagist.org/downloads/",
            "license": [
                "MIT"
            ],
            "authors": [
                {
                    "name": "PHP-FIG",
                    "homepage": "http://www.php-fig.org/"
                }
            ],
            "description": "Common interface for HTTP messages",
            "homepage": "https://github.com/php-fig/http-message",
            "keywords": [
                "http",
                "http-message",
                "psr",
                "psr-7",
                "request",
                "response"
            ],
            "support": {
                "source": "https://github.com/php-fig/http-message/tree/master"
            },
            "time": "2016-08-06T14:39:51+00:00"
        },
        {
            "name": "psr/log",
            "version": "1.1.4",
            "source": {
                "type": "git",
                "url": "https://github.com/php-fig/log.git",
                "reference": "d49695b909c3b7628b6289db5479a1c204601f11"
            },
            "dist": {
                "type": "zip",
                "url": "https://api.github.com/repos/php-fig/log/zipball/d49695b909c3b7628b6289db5479a1c204601f11",
                "reference": "d49695b909c3b7628b6289db5479a1c204601f11",
                "shasum": ""
            },
            "require": {
                "php": ">=5.3.0"
            },
            "type": "library",
            "extra": {
                "branch-alias": {
                    "dev-master": "1.1.x-dev"
                }
            },
            "autoload": {
                "psr-4": {
                    "Psr\\Log\\": "Psr/Log/"
                }
            },
            "notification-url": "https://packagist.org/downloads/",
            "license": [
                "MIT"
            ],
            "authors": [
                {
                    "name": "PHP-FIG",
                    "homepage": "https://www.php-fig.org/"
                }
            ],
            "description": "Common interface for logging libraries",
            "homepage": "https://github.com/php-fig/log",
            "keywords": [
                "log",
                "psr",
                "psr-3"
            ],
            "support": {
                "source": "https://github.com/php-fig/log/tree/1.1.4"
            },
            "time": "2021-05-03T11:20:27+00:00"
        },
        {
            "name": "ralouphie/getallheaders",
            "version": "3.0.3",
            "source": {
                "type": "git",
                "url": "https://github.com/ralouphie/getallheaders.git",
                "reference": "120b605dfeb996808c31b6477290a714d356e822"
            },
            "dist": {
                "type": "zip",
                "url": "https://api.github.com/repos/ralouphie/getallheaders/zipball/120b605dfeb996808c31b6477290a714d356e822",
                "reference": "120b605dfeb996808c31b6477290a714d356e822",
                "shasum": ""
            },
            "require": {
                "php": ">=5.6"
            },
            "require-dev": {
                "php-coveralls/php-coveralls": "^2.1",
                "phpunit/phpunit": "^5 || ^6.5"
            },
            "type": "library",
            "autoload": {
                "files": [
                    "src/getallheaders.php"
                ]
            },
            "notification-url": "https://packagist.org/downloads/",
            "license": [
                "MIT"
            ],
            "authors": [
                {
                    "name": "Ralph Khattar",
                    "email": "ralph.khattar@gmail.com"
                }
            ],
            "description": "A polyfill for getallheaders.",
            "support": {
                "issues": "https://github.com/ralouphie/getallheaders/issues",
                "source": "https://github.com/ralouphie/getallheaders/tree/develop"
            },
            "time": "2019-03-08T08:55:37+00:00"
        },
        {
            "name": "resque/php-resque",
            "version": "v1.3.6",
            "source": {
                "type": "git",
                "url": "https://github.com/resque/php-resque.git",
                "reference": "fe41c04763699b1318d97ed14cc78583e9380161"
            },
            "dist": {
                "type": "zip",
                "url": "https://api.github.com/repos/resque/php-resque/zipball/fe41c04763699b1318d97ed14cc78583e9380161",
                "reference": "fe41c04763699b1318d97ed14cc78583e9380161",
                "shasum": ""
            },
            "require": {
                "colinmollenhour/credis": "~1.7",
                "php": ">=5.6.0",
                "psr/log": "~1.0"
            },
            "require-dev": {
                "phpunit/phpunit": "^5.7"
            },
            "suggest": {
                "ext-pcntl": "REQUIRED for forking processes on platforms that support it (so anything but Windows).",
                "ext-proctitle": "Allows php-resque to rename the title of UNIX processes to show the status of a worker.",
                "ext-redis": "Native PHP extension for Redis connectivity. Credis will automatically utilize when available."
            },
            "bin": [
                "bin/resque",
                "bin/resque-scheduler"
            ],
            "type": "library",
            "extra": {
                "branch-alias": {
                    "dev-master": "1.0-dev"
                }
            },
            "autoload": {
                "psr-0": {
                    "Resque": "lib",
                    "ResqueScheduler": "lib"
                }
            },
            "notification-url": "https://packagist.org/downloads/",
            "license": [
                "MIT"
            ],
            "authors": [
                {
                    "name": "Dan Hunsaker",
                    "email": "danhunsaker+resque@gmail.com",
                    "role": "Maintainer"
                },
                {
                    "name": "Rajib Ahmed",
                    "homepage": "https://github.com/rajibahmed",
                    "role": "Maintainer"
                },
                {
                    "name": "Steve Klabnik",
                    "email": "steve@steveklabnik.com",
                    "role": "Maintainer"
                },
                {
                    "name": "Chris Boulton",
                    "email": "chris@bigcommerce.com",
                    "role": "Creator"
                }
            ],
            "description": "Redis backed library for creating background jobs and processing them later. Based on resque for Ruby.",
            "homepage": "http://www.github.com/resque/php-resque/",
            "keywords": [
                "background",
                "job",
                "redis",
                "resque"
            ],
            "support": {
                "issues": "https://github.com/resque/php-resque/issues",
                "source": "https://github.com/resque/php-resque/tree/v1.3.6"
            },
            "time": "2020-04-16T16:39:50+00:00"
        },
        {
            "name": "slickdeals/statsd",
            "version": "3.1.0",
            "source": {
                "type": "git",
                "url": "https://github.com/Slickdeals/statsd-php.git",
                "reference": "225588a0a079e145359049f6e5e23eedb1b4c17f"
            },
            "dist": {
                "type": "zip",
                "url": "https://api.github.com/repos/Slickdeals/statsd-php/zipball/225588a0a079e145359049f6e5e23eedb1b4c17f",
                "reference": "225588a0a079e145359049f6e5e23eedb1b4c17f",
                "shasum": ""
            },
            "require": {
                "php": ">= 7.3 || ^8"
            },
            "replace": {
                "domnikl/statsd": "self.version"
            },
            "require-dev": {
                "friendsofphp/php-cs-fixer": "^3.0",
                "phpunit/phpunit": "^9",
                "vimeo/psalm": "^4.6"
            },
            "type": "library",
            "autoload": {
                "psr-4": {
                    "Domnikl\\Statsd\\": "src/"
                }
            },
            "notification-url": "https://packagist.org/downloads/",
            "license": [
                "MIT"
            ],
            "authors": [
                {
                    "name": "Dominik Liebler",
                    "email": "liebler.dominik@gmail.com"
                }
            ],
            "description": "a PHP client for statsd",
            "homepage": "https://github.com/Slickdeals/statsd-php",
            "keywords": [
                "Metrics",
                "monitoring",
                "statistics",
                "statsd",
                "udp"
            ],
            "support": {
                "issues": "https://github.com/Slickdeals/statsd-php/issues",
                "source": "https://github.com/Slickdeals/statsd-php/tree/3.1.0"
            },
            "time": "2021-06-04T20:33:46+00:00"
        },
        {
            "name": "symfony/deprecation-contracts",
            "version": "v3.0.0",
            "source": {
                "type": "git",
                "url": "https://github.com/symfony/deprecation-contracts.git",
                "reference": "c726b64c1ccfe2896cb7df2e1331c357ad1c8ced"
            },
            "dist": {
                "type": "zip",
                "url": "https://api.github.com/repos/symfony/deprecation-contracts/zipball/c726b64c1ccfe2896cb7df2e1331c357ad1c8ced",
                "reference": "c726b64c1ccfe2896cb7df2e1331c357ad1c8ced",
                "shasum": ""
            },
            "require": {
                "php": ">=8.0.2"
            },
            "type": "library",
            "extra": {
                "branch-alias": {
                    "dev-main": "3.0-dev"
                },
                "thanks": {
                    "name": "symfony/contracts",
                    "url": "https://github.com/symfony/contracts"
                }
            },
            "autoload": {
                "files": [
                    "function.php"
                ]
            },
            "notification-url": "https://packagist.org/downloads/",
            "license": [
                "MIT"
            ],
            "authors": [
                {
                    "name": "Nicolas Grekas",
                    "email": "p@tchwork.com"
                },
                {
                    "name": "Symfony Community",
                    "homepage": "https://symfony.com/contributors"
                }
            ],
            "description": "A generic function and convention to trigger deprecation notices",
            "homepage": "https://symfony.com",
            "support": {
                "source": "https://github.com/symfony/deprecation-contracts/tree/v3.0.0"
            },
            "funding": [
                {
                    "url": "https://symfony.com/sponsor",
                    "type": "custom"
                },
                {
                    "url": "https://github.com/fabpot",
                    "type": "github"
                },
                {
                    "url": "https://tidelift.com/funding/github/packagist/symfony/symfony",
                    "type": "tidelift"
                }
            ],
            "time": "2021-11-01T23:48:49+00:00"
        },
        {
            "name": "symfony/polyfill-ctype",
            "version": "v1.24.0",
            "source": {
                "type": "git",
                "url": "https://github.com/symfony/polyfill-ctype.git",
                "reference": "30885182c981ab175d4d034db0f6f469898070ab"
            },
            "dist": {
                "type": "zip",
                "url": "https://api.github.com/repos/symfony/polyfill-ctype/zipball/30885182c981ab175d4d034db0f6f469898070ab",
                "reference": "30885182c981ab175d4d034db0f6f469898070ab",
                "shasum": ""
            },
            "require": {
                "php": ">=7.1"
            },
            "provide": {
                "ext-ctype": "*"
            },
            "suggest": {
                "ext-ctype": "For best performance"
            },
            "type": "library",
            "extra": {
                "branch-alias": {
                    "dev-main": "1.23-dev"
                },
                "thanks": {
                    "name": "symfony/polyfill",
                    "url": "https://github.com/symfony/polyfill"
                }
            },
            "autoload": {
                "psr-4": {
                    "Symfony\\Polyfill\\Ctype\\": ""
                },
                "files": [
                    "bootstrap.php"
                ]
            },
            "notification-url": "https://packagist.org/downloads/",
            "license": [
                "MIT"
            ],
            "authors": [
                {
                    "name": "Gert de Pagter",
                    "email": "BackEndTea@gmail.com"
                },
                {
                    "name": "Symfony Community",
                    "homepage": "https://symfony.com/contributors"
                }
            ],
            "description": "Symfony polyfill for ctype functions",
            "homepage": "https://symfony.com",
            "keywords": [
                "compatibility",
                "ctype",
                "polyfill",
                "portable"
            ],
            "support": {
                "source": "https://github.com/symfony/polyfill-ctype/tree/v1.24.0"
            },
            "funding": [
                {
                    "url": "https://symfony.com/sponsor",
                    "type": "custom"
                },
                {
                    "url": "https://github.com/fabpot",
                    "type": "github"
                },
                {
                    "url": "https://tidelift.com/funding/github/packagist/symfony/symfony",
                    "type": "tidelift"
                }
            ],
            "time": "2021-10-20T20:35:02+00:00"
        },
        {
            "name": "symfony/polyfill-php80",
            "version": "v1.24.0",
            "source": {
                "type": "git",
                "url": "https://github.com/symfony/polyfill-php80.git",
                "reference": "57b712b08eddb97c762a8caa32c84e037892d2e9"
            },
            "dist": {
                "type": "zip",
                "url": "https://api.github.com/repos/symfony/polyfill-php80/zipball/57b712b08eddb97c762a8caa32c84e037892d2e9",
                "reference": "57b712b08eddb97c762a8caa32c84e037892d2e9",
                "shasum": ""
            },
            "require": {
                "php": ">=7.1"
            },
            "type": "library",
            "extra": {
                "branch-alias": {
                    "dev-main": "1.23-dev"
                },
                "thanks": {
                    "name": "symfony/polyfill",
                    "url": "https://github.com/symfony/polyfill"
                }
            },
            "autoload": {
                "files": [
                    "bootstrap.php"
                ],
                "psr-4": {
                    "Symfony\\Polyfill\\Php80\\": ""
                },
                "classmap": [
                    "Resources/stubs"
                ]
            },
            "notification-url": "https://packagist.org/downloads/",
            "license": [
                "MIT"
            ],
            "authors": [
                {
                    "name": "Ion Bazan",
                    "email": "ion.bazan@gmail.com"
                },
                {
                    "name": "Nicolas Grekas",
                    "email": "p@tchwork.com"
                },
                {
                    "name": "Symfony Community",
                    "homepage": "https://symfony.com/contributors"
                }
            ],
            "description": "Symfony polyfill backporting some PHP 8.0+ features to lower PHP versions",
            "homepage": "https://symfony.com",
            "keywords": [
                "compatibility",
                "polyfill",
                "portable",
                "shim"
            ],
            "support": {
                "source": "https://github.com/symfony/polyfill-php80/tree/v1.24.0"
            },
            "funding": [
                {
                    "url": "https://symfony.com/sponsor",
                    "type": "custom"
                },
                {
                    "url": "https://github.com/fabpot",
                    "type": "github"
                },
                {
                    "url": "https://tidelift.com/funding/github/packagist/symfony/symfony",
                    "type": "tidelift"
                }
            ],
            "time": "2021-09-13T13:58:33+00:00"
        },
        {
            "name": "utopia-php/abuse",
            "version": "0.7.0",
            "source": {
                "type": "git",
                "url": "https://github.com/utopia-php/abuse.git",
                "reference": "52fb20e39e2e9619948bc0a73b52e10caa71350d"
            },
            "dist": {
                "type": "zip",
                "url": "https://api.github.com/repos/utopia-php/abuse/zipball/52fb20e39e2e9619948bc0a73b52e10caa71350d",
                "reference": "52fb20e39e2e9619948bc0a73b52e10caa71350d",
                "shasum": ""
            },
            "require": {
                "ext-pdo": "*",
                "php": ">=8.0",
                "utopia-php/database": ">=0.11 <1.0"
            },
            "require-dev": {
                "phpunit/phpunit": "^9.4",
                "vimeo/psalm": "4.0.1"
            },
            "type": "library",
            "autoload": {
                "psr-4": {
                    "Utopia\\Abuse\\": "src/Abuse"
                }
            },
            "notification-url": "https://packagist.org/downloads/",
            "license": [
                "MIT"
            ],
            "authors": [
                {
                    "name": "Eldad Fux",
                    "email": "eldad@appwrite.io"
                }
            ],
            "description": "A simple abuse library to manage application usage limits",
            "keywords": [
                "Abuse",
                "framework",
                "php",
                "upf",
                "utopia"
            ],
            "support": {
                "issues": "https://github.com/utopia-php/abuse/issues",
                "source": "https://github.com/utopia-php/abuse/tree/0.7.0"
            },
            "time": "2021-12-27T13:06:45+00:00"
        },
        {
            "name": "utopia-php/analytics",
            "version": "0.2.0",
            "source": {
                "type": "git",
                "url": "https://github.com/utopia-php/analytics.git",
                "reference": "adfc2d057a7f6ab618a77c8a20ed3e35485ff416"
            },
            "dist": {
                "type": "zip",
                "url": "https://api.github.com/repos/utopia-php/analytics/zipball/adfc2d057a7f6ab618a77c8a20ed3e35485ff416",
                "reference": "adfc2d057a7f6ab618a77c8a20ed3e35485ff416",
                "shasum": ""
            },
            "require": {
                "php": ">=7.4"
            },
            "require-dev": {
                "phpunit/phpunit": "^9.3",
                "vimeo/psalm": "4.0.1"
            },
            "type": "library",
            "autoload": {
                "psr-4": {
                    "Utopia\\Analytics\\": "src/Analytics"
                }
            },
            "notification-url": "https://packagist.org/downloads/",
            "license": [
                "MIT"
            ],
            "authors": [
                {
                    "name": "Eldad Fux",
                    "email": "eldad@appwrite.io"
                },
                {
                    "name": "Torsten Dittmann",
                    "email": "torsten@appwrite.io"
                }
            ],
            "description": "A simple library to track events & users.",
            "keywords": [
                "analytics",
                "framework",
                "php",
                "upf",
                "utopia"
            ],
            "support": {
                "issues": "https://github.com/utopia-php/analytics/issues",
                "source": "https://github.com/utopia-php/analytics/tree/0.2.0"
            },
            "time": "2021-03-23T21:33:07+00:00"
        },
        {
            "name": "utopia-php/audit",
            "version": "0.8.0",
            "source": {
                "type": "git",
                "url": "https://github.com/utopia-php/audit.git",
                "reference": "b46dc42614a69437c45eb229249b6a6d000122c1"
            },
            "dist": {
                "type": "zip",
                "url": "https://api.github.com/repos/utopia-php/audit/zipball/b46dc42614a69437c45eb229249b6a6d000122c1",
                "reference": "b46dc42614a69437c45eb229249b6a6d000122c1",
                "shasum": ""
            },
            "require": {
                "ext-pdo": "*",
                "php": ">=8.0",
                "utopia-php/database": ">=0.11 <1.0"
            },
            "require-dev": {
                "phpunit/phpunit": "^9.3",
                "vimeo/psalm": "4.0.1"
            },
            "type": "library",
            "autoload": {
                "psr-4": {
                    "Utopia\\Audit\\": "src/Audit"
                }
            },
            "notification-url": "https://packagist.org/downloads/",
            "license": [
                "MIT"
            ],
            "authors": [
                {
                    "name": "Eldad Fux",
                    "email": "eldad@appwrite.io"
                }
            ],
            "description": "A simple audit library to manage application users logs",
            "keywords": [
                "Audit",
                "framework",
                "php",
                "upf",
                "utopia"
            ],
            "support": {
                "issues": "https://github.com/utopia-php/audit/issues",
                "source": "https://github.com/utopia-php/audit/tree/0.8.0"
            },
            "time": "2021-12-27T13:05:56+00:00"
        },
        {
            "name": "utopia-php/cache",
            "version": "0.4.2",
            "source": {
                "type": "git",
                "url": "https://github.com/utopia-php/cache.git",
                "reference": "7334c5b182c6ccf66b21ca61808d7c6c899e2bcb"
            },
            "dist": {
                "type": "zip",
                "url": "https://api.github.com/repos/utopia-php/cache/zipball/7334c5b182c6ccf66b21ca61808d7c6c899e2bcb",
                "reference": "7334c5b182c6ccf66b21ca61808d7c6c899e2bcb",
                "shasum": ""
            },
            "require": {
                "ext-json": "*",
                "ext-redis": "*",
                "php": ">=7.4"
            },
            "require-dev": {
                "phpunit/phpunit": "^9.3",
                "vimeo/psalm": "4.13.1"
            },
            "type": "library",
            "autoload": {
                "psr-4": {
                    "Utopia\\Cache\\": "src/Cache"
                }
            },
            "notification-url": "https://packagist.org/downloads/",
            "license": [
                "MIT"
            ],
            "authors": [
                {
                    "name": "Eldad Fux",
                    "email": "eldad@appwrite.io"
                }
            ],
            "description": "A simple cache library to manage application cache storing, loading and purging",
            "keywords": [
                "cache",
                "framework",
                "php",
                "upf",
                "utopia"
            ],
            "support": {
                "issues": "https://github.com/utopia-php/cache/issues",
                "source": "https://github.com/utopia-php/cache/tree/0.4.2"
            },
            "time": "2021-11-25T16:41:35+00:00"
        },
        {
            "name": "utopia-php/cli",
            "version": "0.12.0",
            "source": {
                "type": "git",
                "url": "https://github.com/utopia-php/cli.git",
                "reference": "6d164b752efeb1ca089e3a517bc274d8b383474b"
            },
            "dist": {
                "type": "zip",
                "url": "https://api.github.com/repos/utopia-php/cli/zipball/6d164b752efeb1ca089e3a517bc274d8b383474b",
                "reference": "6d164b752efeb1ca089e3a517bc274d8b383474b",
                "shasum": ""
            },
            "require": {
                "php": ">=7.4",
                "utopia-php/framework": "0.*.*"
            },
            "require-dev": {
                "phpunit/phpunit": "^9.3",
                "vimeo/psalm": "4.0.1"
            },
            "type": "library",
            "autoload": {
                "psr-4": {
                    "Utopia\\CLI\\": "src/CLI"
                }
            },
            "notification-url": "https://packagist.org/downloads/",
            "license": [
                "MIT"
            ],
            "authors": [
                {
                    "name": "Eldad Fux",
                    "email": "eldad@appwrite.io"
                }
            ],
            "description": "A simple CLI library to manage command line applications",
            "keywords": [
                "cli",
                "command line",
                "framework",
                "php",
                "upf",
                "utopia"
            ],
            "support": {
                "issues": "https://github.com/utopia-php/cli/issues",
                "source": "https://github.com/utopia-php/cli/tree/0.12.0"
            },
            "time": "2022-02-18T22:10:41+00:00"
        },
        {
            "name": "utopia-php/config",
            "version": "0.2.2",
            "source": {
                "type": "git",
                "url": "https://github.com/utopia-php/config.git",
                "reference": "a3d7bc0312d7150d5e04b1362dc34b2b136908cc"
            },
            "dist": {
                "type": "zip",
                "url": "https://api.github.com/repos/utopia-php/config/zipball/a3d7bc0312d7150d5e04b1362dc34b2b136908cc",
                "reference": "a3d7bc0312d7150d5e04b1362dc34b2b136908cc",
                "shasum": ""
            },
            "require": {
                "php": ">=7.3"
            },
            "require-dev": {
                "phpunit/phpunit": "^9.3",
                "vimeo/psalm": "4.0.1"
            },
            "type": "library",
            "autoload": {
                "psr-4": {
                    "Utopia\\Config\\": "src/Config"
                }
            },
            "notification-url": "https://packagist.org/downloads/",
            "license": [
                "MIT"
            ],
            "authors": [
                {
                    "name": "Eldad Fux",
                    "email": "eldad@appwrite.io"
                }
            ],
            "description": "A simple Config library to managing application config variables",
            "keywords": [
                "config",
                "framework",
                "php",
                "upf",
                "utopia"
            ],
            "support": {
                "issues": "https://github.com/utopia-php/config/issues",
                "source": "https://github.com/utopia-php/config/tree/0.2.2"
            },
            "time": "2020-10-24T09:49:09+00:00"
        },
        {
            "name": "utopia-php/database",
            "version": "0.14.1",
            "source": {
                "type": "git",
                "url": "https://github.com/utopia-php/database.git",
                "reference": "ecc143f2cfe16b23675407035c6b5375ba263285"
            },
            "dist": {
                "type": "zip",
                "url": "https://api.github.com/repos/utopia-php/database/zipball/ecc143f2cfe16b23675407035c6b5375ba263285",
                "reference": "ecc143f2cfe16b23675407035c6b5375ba263285",
                "shasum": ""
            },
            "require": {
                "ext-mongodb": "*",
                "ext-pdo": "*",
                "ext-redis": "*",
                "mongodb/mongodb": "1.8.0",
                "php": ">=8.0",
                "utopia-php/cache": "0.4.*",
                "utopia-php/framework": "0.*.*"
            },
            "require-dev": {
                "fakerphp/faker": "^1.14",
                "phpunit/phpunit": "^9.4",
                "utopia-php/cli": "^0.11.0",
                "vimeo/psalm": "4.0.1"
            },
            "type": "library",
            "autoload": {
                "psr-4": {
                    "Utopia\\Database\\": "src/Database"
                }
            },
            "notification-url": "https://packagist.org/downloads/",
            "license": [
                "MIT"
            ],
            "authors": [
                {
                    "name": "Eldad Fux",
                    "email": "eldad@appwrite.io"
                },
                {
                    "name": "Brandon Leckemby",
                    "email": "brandon@appwrite.io"
                }
            ],
            "description": "A simple library to manage application persistency using multiple database adapters",
            "keywords": [
                "database",
                "framework",
                "php",
                "upf",
                "utopia"
            ],
            "support": {
                "issues": "https://github.com/utopia-php/database/issues",
                "source": "https://github.com/utopia-php/database/tree/0.14.1"
            },
            "time": "2022-01-25T13:01:20+00:00"
        },
        {
            "name": "utopia-php/domains",
            "version": "v1.1.0",
            "source": {
                "type": "git",
                "url": "https://github.com/utopia-php/domains.git",
                "reference": "1665e1d9932afa3be63b5c1e0dcfe01fe77d8e73"
            },
            "dist": {
                "type": "zip",
                "url": "https://api.github.com/repos/utopia-php/domains/zipball/1665e1d9932afa3be63b5c1e0dcfe01fe77d8e73",
                "reference": "1665e1d9932afa3be63b5c1e0dcfe01fe77d8e73",
                "shasum": ""
            },
            "require": {
                "php": ">=7.1"
            },
            "require-dev": {
                "phpunit/phpunit": "^7.0"
            },
            "type": "library",
            "autoload": {
                "psr-4": {
                    "Utopia\\Domains\\": "src/Domains"
                }
            },
            "notification-url": "https://packagist.org/downloads/",
            "license": [
                "MIT"
            ],
            "authors": [
                {
                    "name": "Eldad Fux",
                    "email": "eldad@appwrite.io"
                }
            ],
            "description": "Utopia Domains library is simple and lite library for parsing web domains. This library is aiming to be as simple and easy to learn and use.",
            "keywords": [
                "domains",
                "framework",
                "icann",
                "php",
                "public suffix",
                "tld",
                "tld extract",
                "upf",
                "utopia"
            ],
            "support": {
                "issues": "https://github.com/utopia-php/domains/issues",
                "source": "https://github.com/utopia-php/domains/tree/master"
            },
            "time": "2020-02-23T07:40:02+00:00"
        },
        {
            "name": "utopia-php/framework",
            "version": "0.19.7",
            "source": {
                "type": "git",
                "url": "https://github.com/utopia-php/framework.git",
                "reference": "f17afe77a21873b9be18ebc05283813468b4283a"
            },
            "dist": {
                "type": "zip",
                "url": "https://api.github.com/repos/utopia-php/framework/zipball/f17afe77a21873b9be18ebc05283813468b4283a",
                "reference": "f17afe77a21873b9be18ebc05283813468b4283a",
                "shasum": ""
            },
            "require": {
                "php": ">=8.0.0"
            },
            "require-dev": {
                "phpunit/phpunit": "^9.5.10",
                "vimeo/psalm": "4.13.1"
            },
            "type": "library",
            "autoload": {
                "psr-4": {
                    "Utopia\\": "src/"
                }
            },
            "notification-url": "https://packagist.org/downloads/",
            "license": [
                "MIT"
            ],
            "authors": [
                {
                    "name": "Eldad Fux",
                    "email": "eldad@appwrite.io"
                }
            ],
            "description": "A simple, light and advanced PHP framework",
            "keywords": [
                "framework",
                "php",
                "upf"
            ],
            "support": {
                "issues": "https://github.com/utopia-php/framework/issues",
                "source": "https://github.com/utopia-php/framework/tree/0.19.7"
            },
            "time": "2022-02-18T00:04:49+00:00"
        },
        {
            "name": "utopia-php/image",
            "version": "0.5.3",
            "source": {
                "type": "git",
                "url": "https://github.com/utopia-php/image.git",
                "reference": "4a8429b62dcf56562b038d6712375f75166f0c02"
            },
            "dist": {
                "type": "zip",
                "url": "https://api.github.com/repos/utopia-php/image/zipball/4a8429b62dcf56562b038d6712375f75166f0c02",
                "reference": "4a8429b62dcf56562b038d6712375f75166f0c02",
                "shasum": ""
            },
            "require": {
                "ext-imagick": "*",
                "php": ">=7.4"
            },
            "require-dev": {
                "phpunit/phpunit": "^9.3",
                "vimeo/psalm": "4.0.1"
            },
            "type": "library",
            "autoload": {
                "psr-4": {
                    "Utopia\\Image\\": "src/Image"
                }
            },
            "notification-url": "https://packagist.org/downloads/",
            "license": [
                "MIT"
            ],
            "authors": [
                {
                    "name": "Eldad Fux",
                    "email": "eldad@appwrite.io"
                }
            ],
            "description": "A simple Image manipulation library",
            "keywords": [
                "framework",
                "image",
                "php",
                "upf",
                "utopia"
            ],
            "support": {
                "issues": "https://github.com/utopia-php/image/issues",
                "source": "https://github.com/utopia-php/image/tree/0.5.3"
            },
            "time": "2021-11-02T05:47:16+00:00"
        },
        {
            "name": "utopia-php/locale",
            "version": "0.4.0",
            "source": {
                "type": "git",
                "url": "https://github.com/utopia-php/locale.git",
                "reference": "c2d9358d0fe2f6b6ed5448369f9d1e430c615447"
            },
            "dist": {
                "type": "zip",
                "url": "https://api.github.com/repos/utopia-php/locale/zipball/c2d9358d0fe2f6b6ed5448369f9d1e430c615447",
                "reference": "c2d9358d0fe2f6b6ed5448369f9d1e430c615447",
                "shasum": ""
            },
            "require": {
                "php": ">=7.4"
            },
            "require-dev": {
                "phpunit/phpunit": "^9.3",
                "vimeo/psalm": "4.0.1"
            },
            "type": "library",
            "autoload": {
                "psr-4": {
                    "Utopia\\Locale\\": "src/Locale"
                }
            },
            "notification-url": "https://packagist.org/downloads/",
            "license": [
                "MIT"
            ],
            "authors": [
                {
                    "name": "Eldad Fux",
                    "email": "eldad@appwrite.io"
                }
            ],
            "description": "A simple locale library to manage application translations",
            "keywords": [
                "framework",
                "locale",
                "php",
                "upf",
                "utopia"
            ],
            "support": {
                "issues": "https://github.com/utopia-php/locale/issues",
                "source": "https://github.com/utopia-php/locale/tree/0.4.0"
            },
            "time": "2021-07-24T11:35:55+00:00"
        },
        {
            "name": "utopia-php/logger",
            "version": "0.1.0",
            "source": {
                "type": "git",
                "url": "https://github.com/utopia-php/logger.git",
                "reference": "a7d626e349e8736e46d4d75f5ba686b40e73c097"
            },
            "dist": {
                "type": "zip",
                "url": "https://api.github.com/repos/utopia-php/logger/zipball/a7d626e349e8736e46d4d75f5ba686b40e73c097",
                "reference": "a7d626e349e8736e46d4d75f5ba686b40e73c097",
                "shasum": ""
            },
            "require": {
                "php": ">=8.0"
            },
            "require-dev": {
                "phpunit/phpunit": "^9.3",
                "vimeo/psalm": "4.0.1"
            },
            "type": "library",
            "autoload": {
                "psr-4": {
                    "Utopia\\Logger\\": "src/Logger"
                }
            },
            "notification-url": "https://packagist.org/downloads/",
            "license": [
                "MIT"
            ],
            "authors": [
                {
                    "name": "Eldad Fux",
                    "email": "eldad@appwrite.io"
                },
                {
                    "name": "Matej Bačo",
                    "email": "matej@appwrite.io"
                },
                {
                    "name": "Christy Jacob",
                    "email": "christy@appwrite.io"
                }
            ],
            "description": "Utopia Logger library is simple and lite library for logging information, such as errors or warnings. This library is aiming to be as simple and easy to learn and use.",
            "keywords": [
                "appsignal",
                "errors",
                "framework",
                "logger",
                "logging",
                "logs",
                "php",
                "raygun",
                "sentry",
                "upf",
                "utopia",
                "warnings"
            ],
            "support": {
                "issues": "https://github.com/utopia-php/logger/issues",
                "source": "https://github.com/utopia-php/logger/tree/0.1.0"
            },
            "time": "2021-12-20T06:57:26+00:00"
        },
        {
            "name": "utopia-php/orchestration",
            "version": "0.4.1",
            "source": {
                "type": "git",
                "url": "https://github.com/utopia-php/orchestration.git",
                "reference": "67cf0ab15a096d274c093ea918aa4ace14ac7af7"
            },
            "dist": {
                "type": "zip",
                "url": "https://api.github.com/repos/utopia-php/orchestration/zipball/67cf0ab15a096d274c093ea918aa4ace14ac7af7",
                "reference": "67cf0ab15a096d274c093ea918aa4ace14ac7af7",
                "shasum": ""
            },
            "require": {
                "php": ">=8.0",
                "utopia-php/cli": "0.12.*"
            },
            "require-dev": {
                "phpunit/phpunit": "^9.3",
                "vimeo/psalm": "4.0.1"
            },
            "type": "library",
            "autoload": {
                "psr-4": {
                    "Utopia\\Orchestration\\": "src/Orchestration"
                }
            },
            "notification-url": "https://packagist.org/downloads/",
            "license": [
                "MIT"
            ],
            "authors": [
                {
                    "name": "Eldad Fux",
                    "email": "eldad@appwrite.io"
                }
            ],
            "description": "Lite & fast micro PHP abstraction library for container orchestration",
            "keywords": [
                "docker",
                "framework",
                "kubernetes",
                "orchestration",
                "php",
                "swarm",
                "upf",
                "utopia"
            ],
            "support": {
                "issues": "https://github.com/utopia-php/orchestration/issues",
                "source": "https://github.com/utopia-php/orchestration/tree/0.4.1"
            },
            "time": "2022-02-20T09:23:06+00:00"
        },
        {
            "name": "utopia-php/preloader",
            "version": "0.2.4",
            "source": {
                "type": "git",
                "url": "https://github.com/utopia-php/preloader.git",
                "reference": "65ef48392e72172f584b0baa2e224f9a1cebcce0"
            },
            "dist": {
                "type": "zip",
                "url": "https://api.github.com/repos/utopia-php/preloader/zipball/65ef48392e72172f584b0baa2e224f9a1cebcce0",
                "reference": "65ef48392e72172f584b0baa2e224f9a1cebcce0",
                "shasum": ""
            },
            "require": {
                "php": ">=7.1"
            },
            "require-dev": {
                "phpunit/phpunit": "^9.3",
                "vimeo/psalm": "4.0.1"
            },
            "type": "library",
            "autoload": {
                "psr-4": {
                    "Utopia\\Preloader\\": "src/Preloader"
                }
            },
            "notification-url": "https://packagist.org/downloads/",
            "license": [
                "MIT"
            ],
            "authors": [
                {
                    "name": "Eldad Fux",
                    "email": "team@appwrite.io"
                }
            ],
            "description": "Utopia Preloader library is simple and lite library for managing PHP preloading configuration",
            "keywords": [
                "framework",
                "php",
                "preload",
                "preloader",
                "preloading",
                "upf",
                "utopia"
            ],
            "support": {
                "issues": "https://github.com/utopia-php/preloader/issues",
                "source": "https://github.com/utopia-php/preloader/tree/0.2.4"
            },
            "time": "2020-10-24T07:04:59+00:00"
        },
        {
            "name": "utopia-php/registry",
            "version": "0.5.0",
            "source": {
                "type": "git",
                "url": "https://github.com/utopia-php/registry.git",
                "reference": "bedc4ed54527b2803e6dfdccc39449f98522b70d"
            },
            "dist": {
                "type": "zip",
                "url": "https://api.github.com/repos/utopia-php/registry/zipball/bedc4ed54527b2803e6dfdccc39449f98522b70d",
                "reference": "bedc4ed54527b2803e6dfdccc39449f98522b70d",
                "shasum": ""
            },
            "require": {
                "php": ">=7.4"
            },
            "require-dev": {
                "phpunit/phpunit": "^9.3",
                "vimeo/psalm": "4.0.1"
            },
            "type": "library",
            "autoload": {
                "psr-4": {
                    "Utopia\\Registry\\": "src/Registry"
                }
            },
            "notification-url": "https://packagist.org/downloads/",
            "license": [
                "MIT"
            ],
            "authors": [
                {
                    "name": "Eldad Fux",
                    "email": "eldad@appwrite.io"
                }
            ],
            "description": "A simple dependency management library for PHP",
            "keywords": [
                "dependency management",
                "di",
                "framework",
                "php",
                "upf",
                "utopia"
            ],
            "support": {
                "issues": "https://github.com/utopia-php/registry/issues",
                "source": "https://github.com/utopia-php/registry/tree/0.5.0"
            },
            "time": "2021-03-10T10:45:22+00:00"
        },
        {
            "name": "utopia-php/storage",
            "version": "0.7.1",
            "source": {
                "type": "git",
                "url": "https://github.com/utopia-php/storage.git",
                "reference": "1921d5da3d155c1e03b26f8f6184dba3a69cd5e4"
            },
            "dist": {
                "type": "zip",
                "url": "https://api.github.com/repos/utopia-php/storage/zipball/1921d5da3d155c1e03b26f8f6184dba3a69cd5e4",
                "reference": "1921d5da3d155c1e03b26f8f6184dba3a69cd5e4",
                "shasum": ""
            },
            "require": {
                "php": ">=8.0",
                "utopia-php/framework": "0.*.*"
            },
            "require-dev": {
                "phpunit/phpunit": "^9.3",
                "vimeo/psalm": "4.0.1"
            },
            "type": "library",
            "autoload": {
                "psr-4": {
                    "Utopia\\Storage\\": "src/Storage"
                }
            },
            "notification-url": "https://packagist.org/downloads/",
            "license": [
                "MIT"
            ],
            "authors": [
                {
                    "name": "Eldad Fux",
                    "email": "eldad@appwrite.io"
                }
            ],
            "description": "A simple Storage library to manage application storage",
            "keywords": [
                "framework",
                "php",
                "storage",
                "upf",
                "utopia"
            ],
            "support": {
                "issues": "https://github.com/utopia-php/storage/issues",
                "source": "https://github.com/utopia-php/storage/tree/0.7.1"
            },
            "time": "2022-02-20T13:27:43+00:00"
        },
        {
            "name": "utopia-php/swoole",
            "version": "0.3.3",
            "source": {
                "type": "git",
                "url": "https://github.com/utopia-php/swoole.git",
                "reference": "8312df69233b5dcd3992de88f131f238002749de"
            },
            "dist": {
                "type": "zip",
                "url": "https://api.github.com/repos/utopia-php/swoole/zipball/8312df69233b5dcd3992de88f131f238002749de",
                "reference": "8312df69233b5dcd3992de88f131f238002749de",
                "shasum": ""
            },
            "require": {
                "ext-swoole": "*",
                "php": ">=8.0",
                "utopia-php/framework": "0.*.*"
            },
            "require-dev": {
                "phpunit/phpunit": "^9.3",
                "swoole/ide-helper": "4.8.3",
                "vimeo/psalm": "4.15.0"
            },
            "type": "library",
            "autoload": {
                "psr-4": {
                    "Utopia\\Swoole\\": "src/Swoole"
                }
            },
            "notification-url": "https://packagist.org/downloads/",
            "license": [
                "MIT"
            ],
            "authors": [
                {
                    "name": "Eldad Fux",
                    "email": "team@appwrite.io"
                }
            ],
            "description": "An extension for Utopia Framework to work with PHP Swoole as a PHP FPM alternative",
            "keywords": [
                "framework",
                "http",
                "php",
                "server",
                "swoole",
                "upf",
                "utopia"
            ],
            "support": {
                "issues": "https://github.com/utopia-php/swoole/issues",
                "source": "https://github.com/utopia-php/swoole/tree/0.3.3"
            },
            "time": "2022-01-20T09:58:43+00:00"
        },
        {
            "name": "utopia-php/system",
            "version": "0.4.0",
            "source": {
                "type": "git",
                "url": "https://github.com/utopia-php/system.git",
                "reference": "67c92c66ce8f0cc925a00bca89f7a188bf9183c0"
            },
            "dist": {
                "type": "zip",
                "url": "https://api.github.com/repos/utopia-php/system/zipball/67c92c66ce8f0cc925a00bca89f7a188bf9183c0",
                "reference": "67c92c66ce8f0cc925a00bca89f7a188bf9183c0",
                "shasum": ""
            },
            "require": {
                "php": ">=7.4"
            },
            "require-dev": {
                "phpunit/phpunit": "^9.3",
                "vimeo/psalm": "4.0.1"
            },
            "type": "library",
            "autoload": {
                "psr-4": {
                    "Utopia\\System\\": "src/System"
                }
            },
            "notification-url": "https://packagist.org/downloads/",
            "license": [
                "MIT"
            ],
            "authors": [
                {
                    "name": "Eldad Fux",
                    "email": "eldad@appwrite.io"
                },
                {
                    "name": "Torsten Dittmann",
                    "email": "torsten@appwrite.io"
                }
            ],
            "description": "A simple library for obtaining information about the host's system.",
            "keywords": [
                "framework",
                "php",
                "system",
                "upf",
                "utopia"
            ],
            "support": {
                "issues": "https://github.com/utopia-php/system/issues",
                "source": "https://github.com/utopia-php/system/tree/0.4.0"
            },
            "time": "2021-02-04T14:14:49+00:00"
        },
        {
            "name": "utopia-php/websocket",
            "version": "0.1.0",
            "source": {
                "type": "git",
                "url": "https://github.com/utopia-php/websocket.git",
                "reference": "51fcb86171400d8aa40d76c54593481fd273dab5"
            },
            "dist": {
                "type": "zip",
                "url": "https://api.github.com/repos/utopia-php/websocket/zipball/51fcb86171400d8aa40d76c54593481fd273dab5",
                "reference": "51fcb86171400d8aa40d76c54593481fd273dab5",
                "shasum": ""
            },
            "require": {
                "php": ">=8.0"
            },
            "require-dev": {
                "phpunit/phpunit": "^9.5.5",
                "swoole/ide-helper": "4.6.6",
                "textalk/websocket": "1.5.2",
                "vimeo/psalm": "^4.8.1",
                "workerman/workerman": "^4.0"
            },
            "type": "library",
            "autoload": {
                "psr-4": {
                    "Utopia\\WebSocket\\": "src/WebSocket"
                }
            },
            "notification-url": "https://packagist.org/downloads/",
            "license": [
                "MIT"
            ],
            "authors": [
                {
                    "name": "Eldad Fux",
                    "email": "eldad@appwrite.io"
                },
                {
                    "name": "Torsten Dittmann",
                    "email": "torsten@appwrite.io"
                }
            ],
            "description": "A simple abstraction for WebSocket servers.",
            "keywords": [
                "framework",
                "php",
                "upf",
                "utopia",
                "websocket"
            ],
            "support": {
                "issues": "https://github.com/utopia-php/websocket/issues",
                "source": "https://github.com/utopia-php/websocket/tree/0.1.0"
            },
            "time": "2021-12-20T10:50:09+00:00"
        },
        {
            "name": "webmozart/assert",
            "version": "1.10.0",
            "source": {
                "type": "git",
                "url": "https://github.com/webmozarts/assert.git",
                "reference": "6964c76c7804814a842473e0c8fd15bab0f18e25"
            },
            "dist": {
                "type": "zip",
                "url": "https://api.github.com/repos/webmozarts/assert/zipball/6964c76c7804814a842473e0c8fd15bab0f18e25",
                "reference": "6964c76c7804814a842473e0c8fd15bab0f18e25",
                "shasum": ""
            },
            "require": {
                "php": "^7.2 || ^8.0",
                "symfony/polyfill-ctype": "^1.8"
            },
            "conflict": {
                "phpstan/phpstan": "<0.12.20",
                "vimeo/psalm": "<4.6.1 || 4.6.2"
            },
            "require-dev": {
                "phpunit/phpunit": "^8.5.13"
            },
            "type": "library",
            "extra": {
                "branch-alias": {
                    "dev-master": "1.10-dev"
                }
            },
            "autoload": {
                "psr-4": {
                    "Webmozart\\Assert\\": "src/"
                }
            },
            "notification-url": "https://packagist.org/downloads/",
            "license": [
                "MIT"
            ],
            "authors": [
                {
                    "name": "Bernhard Schussek",
                    "email": "bschussek@gmail.com"
                }
            ],
            "description": "Assertions to validate method input/output with nice error messages.",
            "keywords": [
                "assert",
                "check",
                "validate"
            ],
            "support": {
                "issues": "https://github.com/webmozarts/assert/issues",
                "source": "https://github.com/webmozarts/assert/tree/1.10.0"
            },
            "time": "2021-03-09T10:59:23+00:00"
        }
    ],
    "packages-dev": [
        {
            "name": "amphp/amp",
            "version": "v2.6.2",
            "source": {
                "type": "git",
                "url": "https://github.com/amphp/amp.git",
                "reference": "9d5100cebffa729aaffecd3ad25dc5aeea4f13bb"
            },
            "dist": {
                "type": "zip",
                "url": "https://api.github.com/repos/amphp/amp/zipball/9d5100cebffa729aaffecd3ad25dc5aeea4f13bb",
                "reference": "9d5100cebffa729aaffecd3ad25dc5aeea4f13bb",
                "shasum": ""
            },
            "require": {
                "php": ">=7.1"
            },
            "require-dev": {
                "amphp/php-cs-fixer-config": "dev-master",
                "amphp/phpunit-util": "^1",
                "ext-json": "*",
                "jetbrains/phpstorm-stubs": "^2019.3",
                "phpunit/phpunit": "^7 | ^8 | ^9",
                "psalm/phar": "^3.11@dev",
                "react/promise": "^2"
            },
            "type": "library",
            "extra": {
                "branch-alias": {
                    "dev-master": "2.x-dev"
                }
            },
            "autoload": {
                "files": [
                    "lib/functions.php",
                    "lib/Internal/functions.php"
                ],
                "psr-4": {
                    "Amp\\": "lib"
                }
            },
            "notification-url": "https://packagist.org/downloads/",
            "license": [
                "MIT"
            ],
            "authors": [
                {
                    "name": "Daniel Lowrey",
                    "email": "rdlowrey@php.net"
                },
                {
                    "name": "Aaron Piotrowski",
                    "email": "aaron@trowski.com"
                },
                {
                    "name": "Bob Weinand",
                    "email": "bobwei9@hotmail.com"
                },
                {
                    "name": "Niklas Keller",
                    "email": "me@kelunik.com"
                }
            ],
            "description": "A non-blocking concurrency framework for PHP applications.",
            "homepage": "https://amphp.org/amp",
            "keywords": [
                "async",
                "asynchronous",
                "awaitable",
                "concurrency",
                "event",
                "event-loop",
                "future",
                "non-blocking",
                "promise"
            ],
            "support": {
                "irc": "irc://irc.freenode.org/amphp",
                "issues": "https://github.com/amphp/amp/issues",
                "source": "https://github.com/amphp/amp/tree/v2.6.2"
            },
            "funding": [
                {
                    "url": "https://github.com/amphp",
                    "type": "github"
                }
            ],
            "time": "2022-02-20T17:52:18+00:00"
        },
        {
            "name": "amphp/byte-stream",
            "version": "v1.8.1",
            "source": {
                "type": "git",
                "url": "https://github.com/amphp/byte-stream.git",
                "reference": "acbd8002b3536485c997c4e019206b3f10ca15bd"
            },
            "dist": {
                "type": "zip",
                "url": "https://api.github.com/repos/amphp/byte-stream/zipball/acbd8002b3536485c997c4e019206b3f10ca15bd",
                "reference": "acbd8002b3536485c997c4e019206b3f10ca15bd",
                "shasum": ""
            },
            "require": {
                "amphp/amp": "^2",
                "php": ">=7.1"
            },
            "require-dev": {
                "amphp/php-cs-fixer-config": "dev-master",
                "amphp/phpunit-util": "^1.4",
                "friendsofphp/php-cs-fixer": "^2.3",
                "jetbrains/phpstorm-stubs": "^2019.3",
                "phpunit/phpunit": "^6 || ^7 || ^8",
                "psalm/phar": "^3.11.4"
            },
            "type": "library",
            "extra": {
                "branch-alias": {
                    "dev-master": "1.x-dev"
                }
            },
            "autoload": {
                "files": [
                    "lib/functions.php"
                ],
                "psr-4": {
                    "Amp\\ByteStream\\": "lib"
                }
            },
            "notification-url": "https://packagist.org/downloads/",
            "license": [
                "MIT"
            ],
            "authors": [
                {
                    "name": "Aaron Piotrowski",
                    "email": "aaron@trowski.com"
                },
                {
                    "name": "Niklas Keller",
                    "email": "me@kelunik.com"
                }
            ],
            "description": "A stream abstraction to make working with non-blocking I/O simple.",
            "homepage": "http://amphp.org/byte-stream",
            "keywords": [
                "amp",
                "amphp",
                "async",
                "io",
                "non-blocking",
                "stream"
            ],
            "support": {
                "irc": "irc://irc.freenode.org/amphp",
                "issues": "https://github.com/amphp/byte-stream/issues",
                "source": "https://github.com/amphp/byte-stream/tree/v1.8.1"
            },
            "funding": [
                {
                    "url": "https://github.com/amphp",
                    "type": "github"
                }
            ],
            "time": "2021-03-30T17:13:30+00:00"
        },
        {
            "name": "appwrite/sdk-generator",
            "version": "dev-feat-preps-for-0.13",
            "source": {
                "type": "git",
                "url": "https://github.com/appwrite/sdk-generator",
<<<<<<< HEAD
                "reference": "b977fcf357a267f41299539ac9095aa7bbcc2600"
=======
                "reference": "86a8e495b14c6f112de71fa6c500d36dcded8e95"
>>>>>>> 9ed39a9d
            },
            "require": {
                "ext-curl": "*",
                "ext-json": "*",
                "ext-mbstring": "*",
                "matthiasmullie/minify": "^1.3",
                "php": ">=7.0.0",
                "twig/twig": "^3.3"
            },
            "require-dev": {
                "phpunit/phpunit": "^9.5.13"
            },
            "type": "library",
            "autoload": {
                "psr-4": {
                    "Appwrite\\SDK\\": "src/SDK",
                    "Appwrite\\Spec\\": "src/Spec"
                }
            },
            "autoload-dev": {
                "psr-4": {
                    "Tests\\": "tests"
                }
            },
            "license": [
                "MIT"
            ],
            "authors": [
                {
                    "name": "Eldad Fux",
                    "email": "eldad@appwrite.io"
                }
            ],
            "description": "Appwrite PHP library for generating API SDKs for multiple programming languages and platforms",
<<<<<<< HEAD
            "time": "2022-02-15T11:09:40+00:00"
=======
            "time": "2022-02-22T06:42:40+00:00"
>>>>>>> 9ed39a9d
        },
        {
            "name": "composer/pcre",
            "version": "1.0.1",
            "source": {
                "type": "git",
                "url": "https://github.com/composer/pcre.git",
                "reference": "67a32d7d6f9f560b726ab25a061b38ff3a80c560"
            },
            "dist": {
                "type": "zip",
                "url": "https://api.github.com/repos/composer/pcre/zipball/67a32d7d6f9f560b726ab25a061b38ff3a80c560",
                "reference": "67a32d7d6f9f560b726ab25a061b38ff3a80c560",
                "shasum": ""
            },
            "require": {
                "php": "^5.3.2 || ^7.0 || ^8.0"
            },
            "require-dev": {
                "phpstan/phpstan": "^1.3",
                "phpstan/phpstan-strict-rules": "^1.1",
                "symfony/phpunit-bridge": "^4.2 || ^5"
            },
            "type": "library",
            "extra": {
                "branch-alias": {
                    "dev-main": "1.x-dev"
                }
            },
            "autoload": {
                "psr-4": {
                    "Composer\\Pcre\\": "src"
                }
            },
            "notification-url": "https://packagist.org/downloads/",
            "license": [
                "MIT"
            ],
            "authors": [
                {
                    "name": "Jordi Boggiano",
                    "email": "j.boggiano@seld.be",
                    "homepage": "http://seld.be"
                }
            ],
            "description": "PCRE wrapping library that offers type-safe preg_* replacements.",
            "keywords": [
                "PCRE",
                "preg",
                "regex",
                "regular expression"
            ],
            "support": {
                "issues": "https://github.com/composer/pcre/issues",
                "source": "https://github.com/composer/pcre/tree/1.0.1"
            },
            "funding": [
                {
                    "url": "https://packagist.com",
                    "type": "custom"
                },
                {
                    "url": "https://github.com/composer",
                    "type": "github"
                },
                {
                    "url": "https://tidelift.com/funding/github/packagist/composer/composer",
                    "type": "tidelift"
                }
            ],
            "time": "2022-01-21T20:24:37+00:00"
        },
        {
            "name": "composer/semver",
            "version": "3.2.9",
            "source": {
                "type": "git",
                "url": "https://github.com/composer/semver.git",
                "reference": "a951f614bd64dcd26137bc9b7b2637ddcfc57649"
            },
            "dist": {
                "type": "zip",
                "url": "https://api.github.com/repos/composer/semver/zipball/a951f614bd64dcd26137bc9b7b2637ddcfc57649",
                "reference": "a951f614bd64dcd26137bc9b7b2637ddcfc57649",
                "shasum": ""
            },
            "require": {
                "php": "^5.3.2 || ^7.0 || ^8.0"
            },
            "require-dev": {
                "phpstan/phpstan": "^1.4",
                "symfony/phpunit-bridge": "^4.2 || ^5"
            },
            "type": "library",
            "extra": {
                "branch-alias": {
                    "dev-main": "3.x-dev"
                }
            },
            "autoload": {
                "psr-4": {
                    "Composer\\Semver\\": "src"
                }
            },
            "notification-url": "https://packagist.org/downloads/",
            "license": [
                "MIT"
            ],
            "authors": [
                {
                    "name": "Nils Adermann",
                    "email": "naderman@naderman.de",
                    "homepage": "http://www.naderman.de"
                },
                {
                    "name": "Jordi Boggiano",
                    "email": "j.boggiano@seld.be",
                    "homepage": "http://seld.be"
                },
                {
                    "name": "Rob Bast",
                    "email": "rob.bast@gmail.com",
                    "homepage": "http://robbast.nl"
                }
            ],
            "description": "Semver library that offers utilities, version constraint parsing and validation.",
            "keywords": [
                "semantic",
                "semver",
                "validation",
                "versioning"
            ],
            "support": {
                "irc": "irc://irc.freenode.org/composer",
                "issues": "https://github.com/composer/semver/issues",
                "source": "https://github.com/composer/semver/tree/3.2.9"
            },
            "funding": [
                {
                    "url": "https://packagist.com",
                    "type": "custom"
                },
                {
                    "url": "https://github.com/composer",
                    "type": "github"
                },
                {
                    "url": "https://tidelift.com/funding/github/packagist/composer/composer",
                    "type": "tidelift"
                }
            ],
            "time": "2022-02-04T13:58:43+00:00"
        },
        {
            "name": "composer/xdebug-handler",
            "version": "2.0.4",
            "source": {
                "type": "git",
                "url": "https://github.com/composer/xdebug-handler.git",
                "reference": "0c1a3925ec58a4ec98e992b9c7d171e9e184be0a"
            },
            "dist": {
                "type": "zip",
                "url": "https://api.github.com/repos/composer/xdebug-handler/zipball/0c1a3925ec58a4ec98e992b9c7d171e9e184be0a",
                "reference": "0c1a3925ec58a4ec98e992b9c7d171e9e184be0a",
                "shasum": ""
            },
            "require": {
                "composer/pcre": "^1",
                "php": "^5.3.2 || ^7.0 || ^8.0",
                "psr/log": "^1 || ^2 || ^3"
            },
            "require-dev": {
                "phpstan/phpstan": "^1.0",
                "phpstan/phpstan-strict-rules": "^1.1",
                "symfony/phpunit-bridge": "^4.2 || ^5.0 || ^6.0"
            },
            "type": "library",
            "autoload": {
                "psr-4": {
                    "Composer\\XdebugHandler\\": "src"
                }
            },
            "notification-url": "https://packagist.org/downloads/",
            "license": [
                "MIT"
            ],
            "authors": [
                {
                    "name": "John Stevenson",
                    "email": "john-stevenson@blueyonder.co.uk"
                }
            ],
            "description": "Restarts a process without Xdebug.",
            "keywords": [
                "Xdebug",
                "performance"
            ],
            "support": {
                "irc": "irc://irc.freenode.org/composer",
                "issues": "https://github.com/composer/xdebug-handler/issues",
                "source": "https://github.com/composer/xdebug-handler/tree/2.0.4"
            },
            "funding": [
                {
                    "url": "https://packagist.com",
                    "type": "custom"
                },
                {
                    "url": "https://github.com/composer",
                    "type": "github"
                },
                {
                    "url": "https://tidelift.com/funding/github/packagist/composer/composer",
                    "type": "tidelift"
                }
            ],
            "time": "2022-01-04T17:06:45+00:00"
        },
        {
            "name": "dnoegel/php-xdg-base-dir",
            "version": "v0.1.1",
            "source": {
                "type": "git",
                "url": "https://github.com/dnoegel/php-xdg-base-dir.git",
                "reference": "8f8a6e48c5ecb0f991c2fdcf5f154a47d85f9ffd"
            },
            "dist": {
                "type": "zip",
                "url": "https://api.github.com/repos/dnoegel/php-xdg-base-dir/zipball/8f8a6e48c5ecb0f991c2fdcf5f154a47d85f9ffd",
                "reference": "8f8a6e48c5ecb0f991c2fdcf5f154a47d85f9ffd",
                "shasum": ""
            },
            "require": {
                "php": ">=5.3.2"
            },
            "require-dev": {
                "phpunit/phpunit": "~7.0|~6.0|~5.0|~4.8.35"
            },
            "type": "library",
            "autoload": {
                "psr-4": {
                    "XdgBaseDir\\": "src/"
                }
            },
            "notification-url": "https://packagist.org/downloads/",
            "license": [
                "MIT"
            ],
            "description": "implementation of xdg base directory specification for php",
            "support": {
                "issues": "https://github.com/dnoegel/php-xdg-base-dir/issues",
                "source": "https://github.com/dnoegel/php-xdg-base-dir/tree/v0.1.1"
            },
            "time": "2019-12-04T15:06:13+00:00"
        },
        {
            "name": "doctrine/instantiator",
            "version": "1.4.0",
            "source": {
                "type": "git",
                "url": "https://github.com/doctrine/instantiator.git",
                "reference": "d56bf6102915de5702778fe20f2de3b2fe570b5b"
            },
            "dist": {
                "type": "zip",
                "url": "https://api.github.com/repos/doctrine/instantiator/zipball/d56bf6102915de5702778fe20f2de3b2fe570b5b",
                "reference": "d56bf6102915de5702778fe20f2de3b2fe570b5b",
                "shasum": ""
            },
            "require": {
                "php": "^7.1 || ^8.0"
            },
            "require-dev": {
                "doctrine/coding-standard": "^8.0",
                "ext-pdo": "*",
                "ext-phar": "*",
                "phpbench/phpbench": "^0.13 || 1.0.0-alpha2",
                "phpstan/phpstan": "^0.12",
                "phpstan/phpstan-phpunit": "^0.12",
                "phpunit/phpunit": "^7.0 || ^8.0 || ^9.0"
            },
            "type": "library",
            "autoload": {
                "psr-4": {
                    "Doctrine\\Instantiator\\": "src/Doctrine/Instantiator/"
                }
            },
            "notification-url": "https://packagist.org/downloads/",
            "license": [
                "MIT"
            ],
            "authors": [
                {
                    "name": "Marco Pivetta",
                    "email": "ocramius@gmail.com",
                    "homepage": "https://ocramius.github.io/"
                }
            ],
            "description": "A small, lightweight utility to instantiate objects in PHP without invoking their constructors",
            "homepage": "https://www.doctrine-project.org/projects/instantiator.html",
            "keywords": [
                "constructor",
                "instantiate"
            ],
            "support": {
                "issues": "https://github.com/doctrine/instantiator/issues",
                "source": "https://github.com/doctrine/instantiator/tree/1.4.0"
            },
            "funding": [
                {
                    "url": "https://www.doctrine-project.org/sponsorship.html",
                    "type": "custom"
                },
                {
                    "url": "https://www.patreon.com/phpdoctrine",
                    "type": "patreon"
                },
                {
                    "url": "https://tidelift.com/funding/github/packagist/doctrine%2Finstantiator",
                    "type": "tidelift"
                }
            ],
            "time": "2020-11-10T18:47:58+00:00"
        },
        {
            "name": "felixfbecker/advanced-json-rpc",
            "version": "v3.2.1",
            "source": {
                "type": "git",
                "url": "https://github.com/felixfbecker/php-advanced-json-rpc.git",
                "reference": "b5f37dbff9a8ad360ca341f3240dc1c168b45447"
            },
            "dist": {
                "type": "zip",
                "url": "https://api.github.com/repos/felixfbecker/php-advanced-json-rpc/zipball/b5f37dbff9a8ad360ca341f3240dc1c168b45447",
                "reference": "b5f37dbff9a8ad360ca341f3240dc1c168b45447",
                "shasum": ""
            },
            "require": {
                "netresearch/jsonmapper": "^1.0 || ^2.0 || ^3.0 || ^4.0",
                "php": "^7.1 || ^8.0",
                "phpdocumentor/reflection-docblock": "^4.3.4 || ^5.0.0"
            },
            "require-dev": {
                "phpunit/phpunit": "^7.0 || ^8.0"
            },
            "type": "library",
            "autoload": {
                "psr-4": {
                    "AdvancedJsonRpc\\": "lib/"
                }
            },
            "notification-url": "https://packagist.org/downloads/",
            "license": [
                "ISC"
            ],
            "authors": [
                {
                    "name": "Felix Becker",
                    "email": "felix.b@outlook.com"
                }
            ],
            "description": "A more advanced JSONRPC implementation",
            "support": {
                "issues": "https://github.com/felixfbecker/php-advanced-json-rpc/issues",
                "source": "https://github.com/felixfbecker/php-advanced-json-rpc/tree/v3.2.1"
            },
            "time": "2021-06-11T22:34:44+00:00"
        },
        {
            "name": "felixfbecker/language-server-protocol",
            "version": "1.5.1",
            "source": {
                "type": "git",
                "url": "https://github.com/felixfbecker/php-language-server-protocol.git",
                "reference": "9d846d1f5cf101deee7a61c8ba7caa0a975cd730"
            },
            "dist": {
                "type": "zip",
                "url": "https://api.github.com/repos/felixfbecker/php-language-server-protocol/zipball/9d846d1f5cf101deee7a61c8ba7caa0a975cd730",
                "reference": "9d846d1f5cf101deee7a61c8ba7caa0a975cd730",
                "shasum": ""
            },
            "require": {
                "php": ">=7.1"
            },
            "require-dev": {
                "phpstan/phpstan": "*",
                "squizlabs/php_codesniffer": "^3.1",
                "vimeo/psalm": "^4.0"
            },
            "type": "library",
            "extra": {
                "branch-alias": {
                    "dev-master": "1.x-dev"
                }
            },
            "autoload": {
                "psr-4": {
                    "LanguageServerProtocol\\": "src/"
                }
            },
            "notification-url": "https://packagist.org/downloads/",
            "license": [
                "ISC"
            ],
            "authors": [
                {
                    "name": "Felix Becker",
                    "email": "felix.b@outlook.com"
                }
            ],
            "description": "PHP classes for the Language Server Protocol",
            "keywords": [
                "language",
                "microsoft",
                "php",
                "server"
            ],
            "support": {
                "issues": "https://github.com/felixfbecker/php-language-server-protocol/issues",
                "source": "https://github.com/felixfbecker/php-language-server-protocol/tree/1.5.1"
            },
            "time": "2021-02-22T14:02:09+00:00"
        },
        {
            "name": "matthiasmullie/minify",
            "version": "1.3.66",
            "source": {
                "type": "git",
                "url": "https://github.com/matthiasmullie/minify.git",
                "reference": "45fd3b0f1dfa2c965857c6d4a470bea52adc31a6"
            },
            "dist": {
                "type": "zip",
                "url": "https://api.github.com/repos/matthiasmullie/minify/zipball/45fd3b0f1dfa2c965857c6d4a470bea52adc31a6",
                "reference": "45fd3b0f1dfa2c965857c6d4a470bea52adc31a6",
                "shasum": ""
            },
            "require": {
                "ext-pcre": "*",
                "matthiasmullie/path-converter": "~1.1",
                "php": ">=5.3.0"
            },
            "require-dev": {
                "friendsofphp/php-cs-fixer": "~2.0",
                "matthiasmullie/scrapbook": "dev-master",
                "phpunit/phpunit": ">=4.8"
            },
            "suggest": {
                "psr/cache-implementation": "Cache implementation to use with Minify::cache"
            },
            "bin": [
                "bin/minifycss",
                "bin/minifyjs"
            ],
            "type": "library",
            "autoload": {
                "psr-4": {
                    "MatthiasMullie\\Minify\\": "src/"
                }
            },
            "notification-url": "https://packagist.org/downloads/",
            "license": [
                "MIT"
            ],
            "authors": [
                {
                    "name": "Matthias Mullie",
                    "email": "minify@mullie.eu",
                    "homepage": "http://www.mullie.eu",
                    "role": "Developer"
                }
            ],
            "description": "CSS & JavaScript minifier, in PHP. Removes whitespace, strips comments, combines files (incl. @import statements and small assets in CSS files), and optimizes/shortens a few common programming patterns.",
            "homepage": "http://www.minifier.org",
            "keywords": [
                "JS",
                "css",
                "javascript",
                "minifier",
                "minify"
            ],
            "support": {
                "issues": "https://github.com/matthiasmullie/minify/issues",
                "source": "https://github.com/matthiasmullie/minify/tree/1.3.66"
            },
            "funding": [
                {
                    "url": "https://github.com/[user1",
                    "type": "github"
                },
                {
                    "url": "https://github.com/matthiasmullie] # Replace with up to 4 GitHub Sponsors-enabled usernames e.g.",
                    "type": "github"
                },
                {
                    "url": "https://github.com/user2",
                    "type": "github"
                }
            ],
            "time": "2021-01-06T15:18:10+00:00"
        },
        {
            "name": "matthiasmullie/path-converter",
            "version": "1.1.3",
            "source": {
                "type": "git",
                "url": "https://github.com/matthiasmullie/path-converter.git",
                "reference": "e7d13b2c7e2f2268e1424aaed02085518afa02d9"
            },
            "dist": {
                "type": "zip",
                "url": "https://api.github.com/repos/matthiasmullie/path-converter/zipball/e7d13b2c7e2f2268e1424aaed02085518afa02d9",
                "reference": "e7d13b2c7e2f2268e1424aaed02085518afa02d9",
                "shasum": ""
            },
            "require": {
                "ext-pcre": "*",
                "php": ">=5.3.0"
            },
            "require-dev": {
                "phpunit/phpunit": "~4.8"
            },
            "type": "library",
            "autoload": {
                "psr-4": {
                    "MatthiasMullie\\PathConverter\\": "src/"
                }
            },
            "notification-url": "https://packagist.org/downloads/",
            "license": [
                "MIT"
            ],
            "authors": [
                {
                    "name": "Matthias Mullie",
                    "email": "pathconverter@mullie.eu",
                    "homepage": "http://www.mullie.eu",
                    "role": "Developer"
                }
            ],
            "description": "Relative path converter",
            "homepage": "http://github.com/matthiasmullie/path-converter",
            "keywords": [
                "converter",
                "path",
                "paths",
                "relative"
            ],
            "support": {
                "issues": "https://github.com/matthiasmullie/path-converter/issues",
                "source": "https://github.com/matthiasmullie/path-converter/tree/1.1.3"
            },
            "time": "2019-02-05T23:41:09+00:00"
        },
        {
            "name": "myclabs/deep-copy",
            "version": "1.10.2",
            "source": {
                "type": "git",
                "url": "https://github.com/myclabs/DeepCopy.git",
                "reference": "776f831124e9c62e1a2c601ecc52e776d8bb7220"
            },
            "dist": {
                "type": "zip",
                "url": "https://api.github.com/repos/myclabs/DeepCopy/zipball/776f831124e9c62e1a2c601ecc52e776d8bb7220",
                "reference": "776f831124e9c62e1a2c601ecc52e776d8bb7220",
                "shasum": ""
            },
            "require": {
                "php": "^7.1 || ^8.0"
            },
            "require-dev": {
                "doctrine/collections": "^1.0",
                "doctrine/common": "^2.6",
                "phpunit/phpunit": "^7.1"
            },
            "type": "library",
            "autoload": {
                "files": [
                    "src/DeepCopy/deep_copy.php"
                ],
                "psr-4": {
                    "DeepCopy\\": "src/DeepCopy/"
                }
            },
            "notification-url": "https://packagist.org/downloads/",
            "license": [
                "MIT"
            ],
            "description": "Create deep copies (clones) of your objects",
            "keywords": [
                "clone",
                "copy",
                "duplicate",
                "object",
                "object graph"
            ],
            "support": {
                "issues": "https://github.com/myclabs/DeepCopy/issues",
                "source": "https://github.com/myclabs/DeepCopy/tree/1.10.2"
            },
            "funding": [
                {
                    "url": "https://tidelift.com/funding/github/packagist/myclabs/deep-copy",
                    "type": "tidelift"
                }
            ],
            "time": "2020-11-13T09:40:50+00:00"
        },
        {
            "name": "netresearch/jsonmapper",
            "version": "v4.0.0",
            "source": {
                "type": "git",
                "url": "https://github.com/cweiske/jsonmapper.git",
                "reference": "8bbc021a8edb2e4a7ea2f8ad4fa9ec9dce2fcb8d"
            },
            "dist": {
                "type": "zip",
                "url": "https://api.github.com/repos/cweiske/jsonmapper/zipball/8bbc021a8edb2e4a7ea2f8ad4fa9ec9dce2fcb8d",
                "reference": "8bbc021a8edb2e4a7ea2f8ad4fa9ec9dce2fcb8d",
                "shasum": ""
            },
            "require": {
                "ext-json": "*",
                "ext-pcre": "*",
                "ext-reflection": "*",
                "ext-spl": "*",
                "php": ">=7.1"
            },
            "require-dev": {
                "phpunit/phpunit": "~7.5 || ~8.0 || ~9.0",
                "squizlabs/php_codesniffer": "~3.5"
            },
            "type": "library",
            "autoload": {
                "psr-0": {
                    "JsonMapper": "src/"
                }
            },
            "notification-url": "https://packagist.org/downloads/",
            "license": [
                "OSL-3.0"
            ],
            "authors": [
                {
                    "name": "Christian Weiske",
                    "email": "cweiske@cweiske.de",
                    "homepage": "http://github.com/cweiske/jsonmapper/",
                    "role": "Developer"
                }
            ],
            "description": "Map nested JSON structures onto PHP classes",
            "support": {
                "email": "cweiske@cweiske.de",
                "issues": "https://github.com/cweiske/jsonmapper/issues",
                "source": "https://github.com/cweiske/jsonmapper/tree/v4.0.0"
            },
            "time": "2020-12-01T19:48:11+00:00"
        },
        {
            "name": "nikic/php-parser",
            "version": "v4.13.2",
            "source": {
                "type": "git",
                "url": "https://github.com/nikic/PHP-Parser.git",
                "reference": "210577fe3cf7badcc5814d99455df46564f3c077"
            },
            "dist": {
                "type": "zip",
                "url": "https://api.github.com/repos/nikic/PHP-Parser/zipball/210577fe3cf7badcc5814d99455df46564f3c077",
                "reference": "210577fe3cf7badcc5814d99455df46564f3c077",
                "shasum": ""
            },
            "require": {
                "ext-tokenizer": "*",
                "php": ">=7.0"
            },
            "require-dev": {
                "ircmaxell/php-yacc": "^0.0.7",
                "phpunit/phpunit": "^6.5 || ^7.0 || ^8.0 || ^9.0"
            },
            "bin": [
                "bin/php-parse"
            ],
            "type": "library",
            "extra": {
                "branch-alias": {
                    "dev-master": "4.9-dev"
                }
            },
            "autoload": {
                "psr-4": {
                    "PhpParser\\": "lib/PhpParser"
                }
            },
            "notification-url": "https://packagist.org/downloads/",
            "license": [
                "BSD-3-Clause"
            ],
            "authors": [
                {
                    "name": "Nikita Popov"
                }
            ],
            "description": "A PHP parser written in PHP",
            "keywords": [
                "parser",
                "php"
            ],
            "support": {
                "issues": "https://github.com/nikic/PHP-Parser/issues",
                "source": "https://github.com/nikic/PHP-Parser/tree/v4.13.2"
            },
            "time": "2021-11-30T19:35:32+00:00"
        },
        {
            "name": "openlss/lib-array2xml",
            "version": "1.0.0",
            "source": {
                "type": "git",
                "url": "https://github.com/nullivex/lib-array2xml.git",
                "reference": "a91f18a8dfc69ffabe5f9b068bc39bb202c81d90"
            },
            "dist": {
                "type": "zip",
                "url": "https://api.github.com/repos/nullivex/lib-array2xml/zipball/a91f18a8dfc69ffabe5f9b068bc39bb202c81d90",
                "reference": "a91f18a8dfc69ffabe5f9b068bc39bb202c81d90",
                "shasum": ""
            },
            "require": {
                "php": ">=5.3.2"
            },
            "type": "library",
            "autoload": {
                "psr-0": {
                    "LSS": ""
                }
            },
            "notification-url": "https://packagist.org/downloads/",
            "license": [
                "Apache-2.0"
            ],
            "authors": [
                {
                    "name": "Bryan Tong",
                    "email": "bryan@nullivex.com",
                    "homepage": "https://www.nullivex.com"
                },
                {
                    "name": "Tony Butler",
                    "email": "spudz76@gmail.com",
                    "homepage": "https://www.nullivex.com"
                }
            ],
            "description": "Array2XML conversion library credit to lalit.org",
            "homepage": "https://www.nullivex.com",
            "keywords": [
                "array",
                "array conversion",
                "xml",
                "xml conversion"
            ],
            "support": {
                "issues": "https://github.com/nullivex/lib-array2xml/issues",
                "source": "https://github.com/nullivex/lib-array2xml/tree/master"
            },
            "time": "2019-03-29T20:06:56+00:00"
        },
        {
            "name": "phar-io/manifest",
            "version": "2.0.3",
            "source": {
                "type": "git",
                "url": "https://github.com/phar-io/manifest.git",
                "reference": "97803eca37d319dfa7826cc2437fc020857acb53"
            },
            "dist": {
                "type": "zip",
                "url": "https://api.github.com/repos/phar-io/manifest/zipball/97803eca37d319dfa7826cc2437fc020857acb53",
                "reference": "97803eca37d319dfa7826cc2437fc020857acb53",
                "shasum": ""
            },
            "require": {
                "ext-dom": "*",
                "ext-phar": "*",
                "ext-xmlwriter": "*",
                "phar-io/version": "^3.0.1",
                "php": "^7.2 || ^8.0"
            },
            "type": "library",
            "extra": {
                "branch-alias": {
                    "dev-master": "2.0.x-dev"
                }
            },
            "autoload": {
                "classmap": [
                    "src/"
                ]
            },
            "notification-url": "https://packagist.org/downloads/",
            "license": [
                "BSD-3-Clause"
            ],
            "authors": [
                {
                    "name": "Arne Blankerts",
                    "email": "arne@blankerts.de",
                    "role": "Developer"
                },
                {
                    "name": "Sebastian Heuer",
                    "email": "sebastian@phpeople.de",
                    "role": "Developer"
                },
                {
                    "name": "Sebastian Bergmann",
                    "email": "sebastian@phpunit.de",
                    "role": "Developer"
                }
            ],
            "description": "Component for reading phar.io manifest information from a PHP Archive (PHAR)",
            "support": {
                "issues": "https://github.com/phar-io/manifest/issues",
                "source": "https://github.com/phar-io/manifest/tree/2.0.3"
            },
            "time": "2021-07-20T11:28:43+00:00"
        },
        {
            "name": "phar-io/version",
<<<<<<< HEAD
            "version": "3.2.0",
            "source": {
                "type": "git",
                "url": "https://github.com/phar-io/version.git",
                "reference": "c494dccd6802fd111a62ea5a474b33c0fd3dc76b"
            },
            "dist": {
                "type": "zip",
                "url": "https://api.github.com/repos/phar-io/version/zipball/c494dccd6802fd111a62ea5a474b33c0fd3dc76b",
                "reference": "c494dccd6802fd111a62ea5a474b33c0fd3dc76b",
=======
            "version": "3.2.1",
            "source": {
                "type": "git",
                "url": "https://github.com/phar-io/version.git",
                "reference": "4f7fd7836c6f332bb2933569e566a0d6c4cbed74"
            },
            "dist": {
                "type": "zip",
                "url": "https://api.github.com/repos/phar-io/version/zipball/4f7fd7836c6f332bb2933569e566a0d6c4cbed74",
                "reference": "4f7fd7836c6f332bb2933569e566a0d6c4cbed74",
>>>>>>> 9ed39a9d
                "shasum": ""
            },
            "require": {
                "php": "^7.2 || ^8.0"
            },
            "type": "library",
            "autoload": {
                "classmap": [
                    "src/"
                ]
            },
            "notification-url": "https://packagist.org/downloads/",
            "license": [
                "BSD-3-Clause"
            ],
            "authors": [
                {
                    "name": "Arne Blankerts",
                    "email": "arne@blankerts.de",
                    "role": "Developer"
                },
                {
                    "name": "Sebastian Heuer",
                    "email": "sebastian@phpeople.de",
                    "role": "Developer"
                },
                {
                    "name": "Sebastian Bergmann",
                    "email": "sebastian@phpunit.de",
                    "role": "Developer"
                }
            ],
            "description": "Library for handling version information and constraints",
            "support": {
                "issues": "https://github.com/phar-io/version/issues",
<<<<<<< HEAD
                "source": "https://github.com/phar-io/version/tree/3.2.0"
            },
            "time": "2022-02-20T23:23:05+00:00"
=======
                "source": "https://github.com/phar-io/version/tree/3.2.1"
            },
            "time": "2022-02-21T01:04:05+00:00"
>>>>>>> 9ed39a9d
        },
        {
            "name": "phpdocumentor/reflection-common",
            "version": "2.2.0",
            "source": {
                "type": "git",
                "url": "https://github.com/phpDocumentor/ReflectionCommon.git",
                "reference": "1d01c49d4ed62f25aa84a747ad35d5a16924662b"
            },
            "dist": {
                "type": "zip",
                "url": "https://api.github.com/repos/phpDocumentor/ReflectionCommon/zipball/1d01c49d4ed62f25aa84a747ad35d5a16924662b",
                "reference": "1d01c49d4ed62f25aa84a747ad35d5a16924662b",
                "shasum": ""
            },
            "require": {
                "php": "^7.2 || ^8.0"
            },
            "type": "library",
            "extra": {
                "branch-alias": {
                    "dev-2.x": "2.x-dev"
                }
            },
            "autoload": {
                "psr-4": {
                    "phpDocumentor\\Reflection\\": "src/"
                }
            },
            "notification-url": "https://packagist.org/downloads/",
            "license": [
                "MIT"
            ],
            "authors": [
                {
                    "name": "Jaap van Otterdijk",
                    "email": "opensource@ijaap.nl"
                }
            ],
            "description": "Common reflection classes used by phpdocumentor to reflect the code structure",
            "homepage": "http://www.phpdoc.org",
            "keywords": [
                "FQSEN",
                "phpDocumentor",
                "phpdoc",
                "reflection",
                "static analysis"
            ],
            "support": {
                "issues": "https://github.com/phpDocumentor/ReflectionCommon/issues",
                "source": "https://github.com/phpDocumentor/ReflectionCommon/tree/2.x"
            },
            "time": "2020-06-27T09:03:43+00:00"
        },
        {
            "name": "phpdocumentor/reflection-docblock",
            "version": "5.3.0",
            "source": {
                "type": "git",
                "url": "https://github.com/phpDocumentor/ReflectionDocBlock.git",
                "reference": "622548b623e81ca6d78b721c5e029f4ce664f170"
            },
            "dist": {
                "type": "zip",
                "url": "https://api.github.com/repos/phpDocumentor/ReflectionDocBlock/zipball/622548b623e81ca6d78b721c5e029f4ce664f170",
                "reference": "622548b623e81ca6d78b721c5e029f4ce664f170",
                "shasum": ""
            },
            "require": {
                "ext-filter": "*",
                "php": "^7.2 || ^8.0",
                "phpdocumentor/reflection-common": "^2.2",
                "phpdocumentor/type-resolver": "^1.3",
                "webmozart/assert": "^1.9.1"
            },
            "require-dev": {
                "mockery/mockery": "~1.3.2",
                "psalm/phar": "^4.8"
            },
            "type": "library",
            "extra": {
                "branch-alias": {
                    "dev-master": "5.x-dev"
                }
            },
            "autoload": {
                "psr-4": {
                    "phpDocumentor\\Reflection\\": "src"
                }
            },
            "notification-url": "https://packagist.org/downloads/",
            "license": [
                "MIT"
            ],
            "authors": [
                {
                    "name": "Mike van Riel",
                    "email": "me@mikevanriel.com"
                },
                {
                    "name": "Jaap van Otterdijk",
                    "email": "account@ijaap.nl"
                }
            ],
            "description": "With this component, a library can provide support for annotations via DocBlocks or otherwise retrieve information that is embedded in a DocBlock.",
            "support": {
                "issues": "https://github.com/phpDocumentor/ReflectionDocBlock/issues",
                "source": "https://github.com/phpDocumentor/ReflectionDocBlock/tree/5.3.0"
            },
            "time": "2021-10-19T17:43:47+00:00"
        },
        {
            "name": "phpdocumentor/type-resolver",
            "version": "1.6.0",
            "source": {
                "type": "git",
                "url": "https://github.com/phpDocumentor/TypeResolver.git",
                "reference": "93ebd0014cab80c4ea9f5e297ea48672f1b87706"
            },
            "dist": {
                "type": "zip",
                "url": "https://api.github.com/repos/phpDocumentor/TypeResolver/zipball/93ebd0014cab80c4ea9f5e297ea48672f1b87706",
                "reference": "93ebd0014cab80c4ea9f5e297ea48672f1b87706",
                "shasum": ""
            },
            "require": {
                "php": "^7.2 || ^8.0",
                "phpdocumentor/reflection-common": "^2.0"
            },
            "require-dev": {
                "ext-tokenizer": "*",
                "psalm/phar": "^4.8"
            },
            "type": "library",
            "extra": {
                "branch-alias": {
                    "dev-1.x": "1.x-dev"
                }
            },
            "autoload": {
                "psr-4": {
                    "phpDocumentor\\Reflection\\": "src"
                }
            },
            "notification-url": "https://packagist.org/downloads/",
            "license": [
                "MIT"
            ],
            "authors": [
                {
                    "name": "Mike van Riel",
                    "email": "me@mikevanriel.com"
                }
            ],
            "description": "A PSR-5 based resolver of Class names, Types and Structural Element Names",
            "support": {
                "issues": "https://github.com/phpDocumentor/TypeResolver/issues",
                "source": "https://github.com/phpDocumentor/TypeResolver/tree/1.6.0"
            },
            "time": "2022-01-04T19:58:01+00:00"
        },
        {
            "name": "phpspec/prophecy",
            "version": "v1.15.0",
            "source": {
                "type": "git",
                "url": "https://github.com/phpspec/prophecy.git",
                "reference": "bbcd7380b0ebf3961ee21409db7b38bc31d69a13"
            },
            "dist": {
                "type": "zip",
                "url": "https://api.github.com/repos/phpspec/prophecy/zipball/bbcd7380b0ebf3961ee21409db7b38bc31d69a13",
                "reference": "bbcd7380b0ebf3961ee21409db7b38bc31d69a13",
                "shasum": ""
            },
            "require": {
                "doctrine/instantiator": "^1.2",
                "php": "^7.2 || ~8.0, <8.2",
                "phpdocumentor/reflection-docblock": "^5.2",
                "sebastian/comparator": "^3.0 || ^4.0",
                "sebastian/recursion-context": "^3.0 || ^4.0"
            },
            "require-dev": {
                "phpspec/phpspec": "^6.0 || ^7.0",
                "phpunit/phpunit": "^8.0 || ^9.0"
            },
            "type": "library",
            "extra": {
                "branch-alias": {
                    "dev-master": "1.x-dev"
                }
            },
            "autoload": {
                "psr-4": {
                    "Prophecy\\": "src/Prophecy"
                }
            },
            "notification-url": "https://packagist.org/downloads/",
            "license": [
                "MIT"
            ],
            "authors": [
                {
                    "name": "Konstantin Kudryashov",
                    "email": "ever.zet@gmail.com",
                    "homepage": "http://everzet.com"
                },
                {
                    "name": "Marcello Duarte",
                    "email": "marcello.duarte@gmail.com"
                }
            ],
            "description": "Highly opinionated mocking framework for PHP 5.3+",
            "homepage": "https://github.com/phpspec/prophecy",
            "keywords": [
                "Double",
                "Dummy",
                "fake",
                "mock",
                "spy",
                "stub"
            ],
            "support": {
                "issues": "https://github.com/phpspec/prophecy/issues",
                "source": "https://github.com/phpspec/prophecy/tree/v1.15.0"
            },
            "time": "2021-12-08T12:19:24+00:00"
        },
        {
            "name": "phpunit/php-code-coverage",
            "version": "9.2.11",
            "source": {
                "type": "git",
                "url": "https://github.com/sebastianbergmann/php-code-coverage.git",
                "reference": "665a1ac0a763c51afc30d6d130dac0813092b17f"
            },
            "dist": {
                "type": "zip",
                "url": "https://api.github.com/repos/sebastianbergmann/php-code-coverage/zipball/665a1ac0a763c51afc30d6d130dac0813092b17f",
                "reference": "665a1ac0a763c51afc30d6d130dac0813092b17f",
                "shasum": ""
            },
            "require": {
                "ext-dom": "*",
                "ext-libxml": "*",
                "ext-xmlwriter": "*",
                "nikic/php-parser": "^4.13.0",
                "php": ">=7.3",
                "phpunit/php-file-iterator": "^3.0.3",
                "phpunit/php-text-template": "^2.0.2",
                "sebastian/code-unit-reverse-lookup": "^2.0.2",
                "sebastian/complexity": "^2.0",
                "sebastian/environment": "^5.1.2",
                "sebastian/lines-of-code": "^1.0.3",
                "sebastian/version": "^3.0.1",
                "theseer/tokenizer": "^1.2.0"
            },
            "require-dev": {
                "phpunit/phpunit": "^9.3"
            },
            "suggest": {
                "ext-pcov": "*",
                "ext-xdebug": "*"
            },
            "type": "library",
            "extra": {
                "branch-alias": {
                    "dev-master": "9.2-dev"
                }
            },
            "autoload": {
                "classmap": [
                    "src/"
                ]
            },
            "notification-url": "https://packagist.org/downloads/",
            "license": [
                "BSD-3-Clause"
            ],
            "authors": [
                {
                    "name": "Sebastian Bergmann",
                    "email": "sebastian@phpunit.de",
                    "role": "lead"
                }
            ],
            "description": "Library that provides collection, processing, and rendering functionality for PHP code coverage information.",
            "homepage": "https://github.com/sebastianbergmann/php-code-coverage",
            "keywords": [
                "coverage",
                "testing",
                "xunit"
            ],
            "support": {
                "issues": "https://github.com/sebastianbergmann/php-code-coverage/issues",
                "source": "https://github.com/sebastianbergmann/php-code-coverage/tree/9.2.11"
            },
            "funding": [
                {
                    "url": "https://github.com/sebastianbergmann",
                    "type": "github"
                }
            ],
            "time": "2022-02-18T12:46:09+00:00"
        },
        {
            "name": "phpunit/php-file-iterator",
            "version": "3.0.6",
            "source": {
                "type": "git",
                "url": "https://github.com/sebastianbergmann/php-file-iterator.git",
                "reference": "cf1c2e7c203ac650e352f4cc675a7021e7d1b3cf"
            },
            "dist": {
                "type": "zip",
                "url": "https://api.github.com/repos/sebastianbergmann/php-file-iterator/zipball/cf1c2e7c203ac650e352f4cc675a7021e7d1b3cf",
                "reference": "cf1c2e7c203ac650e352f4cc675a7021e7d1b3cf",
                "shasum": ""
            },
            "require": {
                "php": ">=7.3"
            },
            "require-dev": {
                "phpunit/phpunit": "^9.3"
            },
            "type": "library",
            "extra": {
                "branch-alias": {
                    "dev-master": "3.0-dev"
                }
            },
            "autoload": {
                "classmap": [
                    "src/"
                ]
            },
            "notification-url": "https://packagist.org/downloads/",
            "license": [
                "BSD-3-Clause"
            ],
            "authors": [
                {
                    "name": "Sebastian Bergmann",
                    "email": "sebastian@phpunit.de",
                    "role": "lead"
                }
            ],
            "description": "FilterIterator implementation that filters files based on a list of suffixes.",
            "homepage": "https://github.com/sebastianbergmann/php-file-iterator/",
            "keywords": [
                "filesystem",
                "iterator"
            ],
            "support": {
                "issues": "https://github.com/sebastianbergmann/php-file-iterator/issues",
                "source": "https://github.com/sebastianbergmann/php-file-iterator/tree/3.0.6"
            },
            "funding": [
                {
                    "url": "https://github.com/sebastianbergmann",
                    "type": "github"
                }
            ],
            "time": "2021-12-02T12:48:52+00:00"
        },
        {
            "name": "phpunit/php-invoker",
            "version": "3.1.1",
            "source": {
                "type": "git",
                "url": "https://github.com/sebastianbergmann/php-invoker.git",
                "reference": "5a10147d0aaf65b58940a0b72f71c9ac0423cc67"
            },
            "dist": {
                "type": "zip",
                "url": "https://api.github.com/repos/sebastianbergmann/php-invoker/zipball/5a10147d0aaf65b58940a0b72f71c9ac0423cc67",
                "reference": "5a10147d0aaf65b58940a0b72f71c9ac0423cc67",
                "shasum": ""
            },
            "require": {
                "php": ">=7.3"
            },
            "require-dev": {
                "ext-pcntl": "*",
                "phpunit/phpunit": "^9.3"
            },
            "suggest": {
                "ext-pcntl": "*"
            },
            "type": "library",
            "extra": {
                "branch-alias": {
                    "dev-master": "3.1-dev"
                }
            },
            "autoload": {
                "classmap": [
                    "src/"
                ]
            },
            "notification-url": "https://packagist.org/downloads/",
            "license": [
                "BSD-3-Clause"
            ],
            "authors": [
                {
                    "name": "Sebastian Bergmann",
                    "email": "sebastian@phpunit.de",
                    "role": "lead"
                }
            ],
            "description": "Invoke callables with a timeout",
            "homepage": "https://github.com/sebastianbergmann/php-invoker/",
            "keywords": [
                "process"
            ],
            "support": {
                "issues": "https://github.com/sebastianbergmann/php-invoker/issues",
                "source": "https://github.com/sebastianbergmann/php-invoker/tree/3.1.1"
            },
            "funding": [
                {
                    "url": "https://github.com/sebastianbergmann",
                    "type": "github"
                }
            ],
            "time": "2020-09-28T05:58:55+00:00"
        },
        {
            "name": "phpunit/php-text-template",
            "version": "2.0.4",
            "source": {
                "type": "git",
                "url": "https://github.com/sebastianbergmann/php-text-template.git",
                "reference": "5da5f67fc95621df9ff4c4e5a84d6a8a2acf7c28"
            },
            "dist": {
                "type": "zip",
                "url": "https://api.github.com/repos/sebastianbergmann/php-text-template/zipball/5da5f67fc95621df9ff4c4e5a84d6a8a2acf7c28",
                "reference": "5da5f67fc95621df9ff4c4e5a84d6a8a2acf7c28",
                "shasum": ""
            },
            "require": {
                "php": ">=7.3"
            },
            "require-dev": {
                "phpunit/phpunit": "^9.3"
            },
            "type": "library",
            "extra": {
                "branch-alias": {
                    "dev-master": "2.0-dev"
                }
            },
            "autoload": {
                "classmap": [
                    "src/"
                ]
            },
            "notification-url": "https://packagist.org/downloads/",
            "license": [
                "BSD-3-Clause"
            ],
            "authors": [
                {
                    "name": "Sebastian Bergmann",
                    "email": "sebastian@phpunit.de",
                    "role": "lead"
                }
            ],
            "description": "Simple template engine.",
            "homepage": "https://github.com/sebastianbergmann/php-text-template/",
            "keywords": [
                "template"
            ],
            "support": {
                "issues": "https://github.com/sebastianbergmann/php-text-template/issues",
                "source": "https://github.com/sebastianbergmann/php-text-template/tree/2.0.4"
            },
            "funding": [
                {
                    "url": "https://github.com/sebastianbergmann",
                    "type": "github"
                }
            ],
            "time": "2020-10-26T05:33:50+00:00"
        },
        {
            "name": "phpunit/php-timer",
            "version": "5.0.3",
            "source": {
                "type": "git",
                "url": "https://github.com/sebastianbergmann/php-timer.git",
                "reference": "5a63ce20ed1b5bf577850e2c4e87f4aa902afbd2"
            },
            "dist": {
                "type": "zip",
                "url": "https://api.github.com/repos/sebastianbergmann/php-timer/zipball/5a63ce20ed1b5bf577850e2c4e87f4aa902afbd2",
                "reference": "5a63ce20ed1b5bf577850e2c4e87f4aa902afbd2",
                "shasum": ""
            },
            "require": {
                "php": ">=7.3"
            },
            "require-dev": {
                "phpunit/phpunit": "^9.3"
            },
            "type": "library",
            "extra": {
                "branch-alias": {
                    "dev-master": "5.0-dev"
                }
            },
            "autoload": {
                "classmap": [
                    "src/"
                ]
            },
            "notification-url": "https://packagist.org/downloads/",
            "license": [
                "BSD-3-Clause"
            ],
            "authors": [
                {
                    "name": "Sebastian Bergmann",
                    "email": "sebastian@phpunit.de",
                    "role": "lead"
                }
            ],
            "description": "Utility class for timing",
            "homepage": "https://github.com/sebastianbergmann/php-timer/",
            "keywords": [
                "timer"
            ],
            "support": {
                "issues": "https://github.com/sebastianbergmann/php-timer/issues",
                "source": "https://github.com/sebastianbergmann/php-timer/tree/5.0.3"
            },
            "funding": [
                {
                    "url": "https://github.com/sebastianbergmann",
                    "type": "github"
                }
            ],
            "time": "2020-10-26T13:16:10+00:00"
        },
        {
            "name": "phpunit/phpunit",
            "version": "9.5.10",
            "source": {
                "type": "git",
                "url": "https://github.com/sebastianbergmann/phpunit.git",
                "reference": "c814a05837f2edb0d1471d6e3f4ab3501ca3899a"
            },
            "dist": {
                "type": "zip",
                "url": "https://api.github.com/repos/sebastianbergmann/phpunit/zipball/c814a05837f2edb0d1471d6e3f4ab3501ca3899a",
                "reference": "c814a05837f2edb0d1471d6e3f4ab3501ca3899a",
                "shasum": ""
            },
            "require": {
                "doctrine/instantiator": "^1.3.1",
                "ext-dom": "*",
                "ext-json": "*",
                "ext-libxml": "*",
                "ext-mbstring": "*",
                "ext-xml": "*",
                "ext-xmlwriter": "*",
                "myclabs/deep-copy": "^1.10.1",
                "phar-io/manifest": "^2.0.3",
                "phar-io/version": "^3.0.2",
                "php": ">=7.3",
                "phpspec/prophecy": "^1.12.1",
                "phpunit/php-code-coverage": "^9.2.7",
                "phpunit/php-file-iterator": "^3.0.5",
                "phpunit/php-invoker": "^3.1.1",
                "phpunit/php-text-template": "^2.0.3",
                "phpunit/php-timer": "^5.0.2",
                "sebastian/cli-parser": "^1.0.1",
                "sebastian/code-unit": "^1.0.6",
                "sebastian/comparator": "^4.0.5",
                "sebastian/diff": "^4.0.3",
                "sebastian/environment": "^5.1.3",
                "sebastian/exporter": "^4.0.3",
                "sebastian/global-state": "^5.0.1",
                "sebastian/object-enumerator": "^4.0.3",
                "sebastian/resource-operations": "^3.0.3",
                "sebastian/type": "^2.3.4",
                "sebastian/version": "^3.0.2"
            },
            "require-dev": {
                "ext-pdo": "*",
                "phpspec/prophecy-phpunit": "^2.0.1"
            },
            "suggest": {
                "ext-soap": "*",
                "ext-xdebug": "*"
            },
            "bin": [
                "phpunit"
            ],
            "type": "library",
            "extra": {
                "branch-alias": {
                    "dev-master": "9.5-dev"
                }
            },
            "autoload": {
                "files": [
                    "src/Framework/Assert/Functions.php"
                ],
                "classmap": [
                    "src/"
                ]
            },
            "notification-url": "https://packagist.org/downloads/",
            "license": [
                "BSD-3-Clause"
            ],
            "authors": [
                {
                    "name": "Sebastian Bergmann",
                    "email": "sebastian@phpunit.de",
                    "role": "lead"
                }
            ],
            "description": "The PHP Unit Testing framework.",
            "homepage": "https://phpunit.de/",
            "keywords": [
                "phpunit",
                "testing",
                "xunit"
            ],
            "support": {
                "issues": "https://github.com/sebastianbergmann/phpunit/issues",
                "source": "https://github.com/sebastianbergmann/phpunit/tree/9.5.10"
            },
            "funding": [
                {
                    "url": "https://phpunit.de/donate.html",
                    "type": "custom"
                },
                {
                    "url": "https://github.com/sebastianbergmann",
                    "type": "github"
                }
            ],
            "time": "2021-09-25T07:38:51+00:00"
        },
        {
            "name": "psr/container",
            "version": "2.0.2",
            "source": {
                "type": "git",
                "url": "https://github.com/php-fig/container.git",
                "reference": "c71ecc56dfe541dbd90c5360474fbc405f8d5963"
            },
            "dist": {
                "type": "zip",
                "url": "https://api.github.com/repos/php-fig/container/zipball/c71ecc56dfe541dbd90c5360474fbc405f8d5963",
                "reference": "c71ecc56dfe541dbd90c5360474fbc405f8d5963",
                "shasum": ""
            },
            "require": {
                "php": ">=7.4.0"
            },
            "type": "library",
            "extra": {
                "branch-alias": {
                    "dev-master": "2.0.x-dev"
                }
            },
            "autoload": {
                "psr-4": {
                    "Psr\\Container\\": "src/"
                }
            },
            "notification-url": "https://packagist.org/downloads/",
            "license": [
                "MIT"
            ],
            "authors": [
                {
                    "name": "PHP-FIG",
                    "homepage": "https://www.php-fig.org/"
                }
            ],
            "description": "Common Container Interface (PHP FIG PSR-11)",
            "homepage": "https://github.com/php-fig/container",
            "keywords": [
                "PSR-11",
                "container",
                "container-interface",
                "container-interop",
                "psr"
            ],
            "support": {
                "issues": "https://github.com/php-fig/container/issues",
                "source": "https://github.com/php-fig/container/tree/2.0.2"
            },
            "time": "2021-11-05T16:47:00+00:00"
        },
        {
            "name": "sebastian/cli-parser",
            "version": "1.0.1",
            "source": {
                "type": "git",
                "url": "https://github.com/sebastianbergmann/cli-parser.git",
                "reference": "442e7c7e687e42adc03470c7b668bc4b2402c0b2"
            },
            "dist": {
                "type": "zip",
                "url": "https://api.github.com/repos/sebastianbergmann/cli-parser/zipball/442e7c7e687e42adc03470c7b668bc4b2402c0b2",
                "reference": "442e7c7e687e42adc03470c7b668bc4b2402c0b2",
                "shasum": ""
            },
            "require": {
                "php": ">=7.3"
            },
            "require-dev": {
                "phpunit/phpunit": "^9.3"
            },
            "type": "library",
            "extra": {
                "branch-alias": {
                    "dev-master": "1.0-dev"
                }
            },
            "autoload": {
                "classmap": [
                    "src/"
                ]
            },
            "notification-url": "https://packagist.org/downloads/",
            "license": [
                "BSD-3-Clause"
            ],
            "authors": [
                {
                    "name": "Sebastian Bergmann",
                    "email": "sebastian@phpunit.de",
                    "role": "lead"
                }
            ],
            "description": "Library for parsing CLI options",
            "homepage": "https://github.com/sebastianbergmann/cli-parser",
            "support": {
                "issues": "https://github.com/sebastianbergmann/cli-parser/issues",
                "source": "https://github.com/sebastianbergmann/cli-parser/tree/1.0.1"
            },
            "funding": [
                {
                    "url": "https://github.com/sebastianbergmann",
                    "type": "github"
                }
            ],
            "time": "2020-09-28T06:08:49+00:00"
        },
        {
            "name": "sebastian/code-unit",
            "version": "1.0.8",
            "source": {
                "type": "git",
                "url": "https://github.com/sebastianbergmann/code-unit.git",
                "reference": "1fc9f64c0927627ef78ba436c9b17d967e68e120"
            },
            "dist": {
                "type": "zip",
                "url": "https://api.github.com/repos/sebastianbergmann/code-unit/zipball/1fc9f64c0927627ef78ba436c9b17d967e68e120",
                "reference": "1fc9f64c0927627ef78ba436c9b17d967e68e120",
                "shasum": ""
            },
            "require": {
                "php": ">=7.3"
            },
            "require-dev": {
                "phpunit/phpunit": "^9.3"
            },
            "type": "library",
            "extra": {
                "branch-alias": {
                    "dev-master": "1.0-dev"
                }
            },
            "autoload": {
                "classmap": [
                    "src/"
                ]
            },
            "notification-url": "https://packagist.org/downloads/",
            "license": [
                "BSD-3-Clause"
            ],
            "authors": [
                {
                    "name": "Sebastian Bergmann",
                    "email": "sebastian@phpunit.de",
                    "role": "lead"
                }
            ],
            "description": "Collection of value objects that represent the PHP code units",
            "homepage": "https://github.com/sebastianbergmann/code-unit",
            "support": {
                "issues": "https://github.com/sebastianbergmann/code-unit/issues",
                "source": "https://github.com/sebastianbergmann/code-unit/tree/1.0.8"
            },
            "funding": [
                {
                    "url": "https://github.com/sebastianbergmann",
                    "type": "github"
                }
            ],
            "time": "2020-10-26T13:08:54+00:00"
        },
        {
            "name": "sebastian/code-unit-reverse-lookup",
            "version": "2.0.3",
            "source": {
                "type": "git",
                "url": "https://github.com/sebastianbergmann/code-unit-reverse-lookup.git",
                "reference": "ac91f01ccec49fb77bdc6fd1e548bc70f7faa3e5"
            },
            "dist": {
                "type": "zip",
                "url": "https://api.github.com/repos/sebastianbergmann/code-unit-reverse-lookup/zipball/ac91f01ccec49fb77bdc6fd1e548bc70f7faa3e5",
                "reference": "ac91f01ccec49fb77bdc6fd1e548bc70f7faa3e5",
                "shasum": ""
            },
            "require": {
                "php": ">=7.3"
            },
            "require-dev": {
                "phpunit/phpunit": "^9.3"
            },
            "type": "library",
            "extra": {
                "branch-alias": {
                    "dev-master": "2.0-dev"
                }
            },
            "autoload": {
                "classmap": [
                    "src/"
                ]
            },
            "notification-url": "https://packagist.org/downloads/",
            "license": [
                "BSD-3-Clause"
            ],
            "authors": [
                {
                    "name": "Sebastian Bergmann",
                    "email": "sebastian@phpunit.de"
                }
            ],
            "description": "Looks up which function or method a line of code belongs to",
            "homepage": "https://github.com/sebastianbergmann/code-unit-reverse-lookup/",
            "support": {
                "issues": "https://github.com/sebastianbergmann/code-unit-reverse-lookup/issues",
                "source": "https://github.com/sebastianbergmann/code-unit-reverse-lookup/tree/2.0.3"
            },
            "funding": [
                {
                    "url": "https://github.com/sebastianbergmann",
                    "type": "github"
                }
            ],
            "time": "2020-09-28T05:30:19+00:00"
        },
        {
            "name": "sebastian/comparator",
            "version": "4.0.6",
            "source": {
                "type": "git",
                "url": "https://github.com/sebastianbergmann/comparator.git",
                "reference": "55f4261989e546dc112258c7a75935a81a7ce382"
            },
            "dist": {
                "type": "zip",
                "url": "https://api.github.com/repos/sebastianbergmann/comparator/zipball/55f4261989e546dc112258c7a75935a81a7ce382",
                "reference": "55f4261989e546dc112258c7a75935a81a7ce382",
                "shasum": ""
            },
            "require": {
                "php": ">=7.3",
                "sebastian/diff": "^4.0",
                "sebastian/exporter": "^4.0"
            },
            "require-dev": {
                "phpunit/phpunit": "^9.3"
            },
            "type": "library",
            "extra": {
                "branch-alias": {
                    "dev-master": "4.0-dev"
                }
            },
            "autoload": {
                "classmap": [
                    "src/"
                ]
            },
            "notification-url": "https://packagist.org/downloads/",
            "license": [
                "BSD-3-Clause"
            ],
            "authors": [
                {
                    "name": "Sebastian Bergmann",
                    "email": "sebastian@phpunit.de"
                },
                {
                    "name": "Jeff Welch",
                    "email": "whatthejeff@gmail.com"
                },
                {
                    "name": "Volker Dusch",
                    "email": "github@wallbash.com"
                },
                {
                    "name": "Bernhard Schussek",
                    "email": "bschussek@2bepublished.at"
                }
            ],
            "description": "Provides the functionality to compare PHP values for equality",
            "homepage": "https://github.com/sebastianbergmann/comparator",
            "keywords": [
                "comparator",
                "compare",
                "equality"
            ],
            "support": {
                "issues": "https://github.com/sebastianbergmann/comparator/issues",
                "source": "https://github.com/sebastianbergmann/comparator/tree/4.0.6"
            },
            "funding": [
                {
                    "url": "https://github.com/sebastianbergmann",
                    "type": "github"
                }
            ],
            "time": "2020-10-26T15:49:45+00:00"
        },
        {
            "name": "sebastian/complexity",
            "version": "2.0.2",
            "source": {
                "type": "git",
                "url": "https://github.com/sebastianbergmann/complexity.git",
                "reference": "739b35e53379900cc9ac327b2147867b8b6efd88"
            },
            "dist": {
                "type": "zip",
                "url": "https://api.github.com/repos/sebastianbergmann/complexity/zipball/739b35e53379900cc9ac327b2147867b8b6efd88",
                "reference": "739b35e53379900cc9ac327b2147867b8b6efd88",
                "shasum": ""
            },
            "require": {
                "nikic/php-parser": "^4.7",
                "php": ">=7.3"
            },
            "require-dev": {
                "phpunit/phpunit": "^9.3"
            },
            "type": "library",
            "extra": {
                "branch-alias": {
                    "dev-master": "2.0-dev"
                }
            },
            "autoload": {
                "classmap": [
                    "src/"
                ]
            },
            "notification-url": "https://packagist.org/downloads/",
            "license": [
                "BSD-3-Clause"
            ],
            "authors": [
                {
                    "name": "Sebastian Bergmann",
                    "email": "sebastian@phpunit.de",
                    "role": "lead"
                }
            ],
            "description": "Library for calculating the complexity of PHP code units",
            "homepage": "https://github.com/sebastianbergmann/complexity",
            "support": {
                "issues": "https://github.com/sebastianbergmann/complexity/issues",
                "source": "https://github.com/sebastianbergmann/complexity/tree/2.0.2"
            },
            "funding": [
                {
                    "url": "https://github.com/sebastianbergmann",
                    "type": "github"
                }
            ],
            "time": "2020-10-26T15:52:27+00:00"
        },
        {
            "name": "sebastian/diff",
            "version": "4.0.4",
            "source": {
                "type": "git",
                "url": "https://github.com/sebastianbergmann/diff.git",
                "reference": "3461e3fccc7cfdfc2720be910d3bd73c69be590d"
            },
            "dist": {
                "type": "zip",
                "url": "https://api.github.com/repos/sebastianbergmann/diff/zipball/3461e3fccc7cfdfc2720be910d3bd73c69be590d",
                "reference": "3461e3fccc7cfdfc2720be910d3bd73c69be590d",
                "shasum": ""
            },
            "require": {
                "php": ">=7.3"
            },
            "require-dev": {
                "phpunit/phpunit": "^9.3",
                "symfony/process": "^4.2 || ^5"
            },
            "type": "library",
            "extra": {
                "branch-alias": {
                    "dev-master": "4.0-dev"
                }
            },
            "autoload": {
                "classmap": [
                    "src/"
                ]
            },
            "notification-url": "https://packagist.org/downloads/",
            "license": [
                "BSD-3-Clause"
            ],
            "authors": [
                {
                    "name": "Sebastian Bergmann",
                    "email": "sebastian@phpunit.de"
                },
                {
                    "name": "Kore Nordmann",
                    "email": "mail@kore-nordmann.de"
                }
            ],
            "description": "Diff implementation",
            "homepage": "https://github.com/sebastianbergmann/diff",
            "keywords": [
                "diff",
                "udiff",
                "unidiff",
                "unified diff"
            ],
            "support": {
                "issues": "https://github.com/sebastianbergmann/diff/issues",
                "source": "https://github.com/sebastianbergmann/diff/tree/4.0.4"
            },
            "funding": [
                {
                    "url": "https://github.com/sebastianbergmann",
                    "type": "github"
                }
            ],
            "time": "2020-10-26T13:10:38+00:00"
        },
        {
            "name": "sebastian/environment",
            "version": "5.1.3",
            "source": {
                "type": "git",
                "url": "https://github.com/sebastianbergmann/environment.git",
                "reference": "388b6ced16caa751030f6a69e588299fa09200ac"
            },
            "dist": {
                "type": "zip",
                "url": "https://api.github.com/repos/sebastianbergmann/environment/zipball/388b6ced16caa751030f6a69e588299fa09200ac",
                "reference": "388b6ced16caa751030f6a69e588299fa09200ac",
                "shasum": ""
            },
            "require": {
                "php": ">=7.3"
            },
            "require-dev": {
                "phpunit/phpunit": "^9.3"
            },
            "suggest": {
                "ext-posix": "*"
            },
            "type": "library",
            "extra": {
                "branch-alias": {
                    "dev-master": "5.1-dev"
                }
            },
            "autoload": {
                "classmap": [
                    "src/"
                ]
            },
            "notification-url": "https://packagist.org/downloads/",
            "license": [
                "BSD-3-Clause"
            ],
            "authors": [
                {
                    "name": "Sebastian Bergmann",
                    "email": "sebastian@phpunit.de"
                }
            ],
            "description": "Provides functionality to handle HHVM/PHP environments",
            "homepage": "http://www.github.com/sebastianbergmann/environment",
            "keywords": [
                "Xdebug",
                "environment",
                "hhvm"
            ],
            "support": {
                "issues": "https://github.com/sebastianbergmann/environment/issues",
                "source": "https://github.com/sebastianbergmann/environment/tree/5.1.3"
            },
            "funding": [
                {
                    "url": "https://github.com/sebastianbergmann",
                    "type": "github"
                }
            ],
            "time": "2020-09-28T05:52:38+00:00"
        },
        {
            "name": "sebastian/exporter",
            "version": "4.0.4",
            "source": {
                "type": "git",
                "url": "https://github.com/sebastianbergmann/exporter.git",
                "reference": "65e8b7db476c5dd267e65eea9cab77584d3cfff9"
            },
            "dist": {
                "type": "zip",
                "url": "https://api.github.com/repos/sebastianbergmann/exporter/zipball/65e8b7db476c5dd267e65eea9cab77584d3cfff9",
                "reference": "65e8b7db476c5dd267e65eea9cab77584d3cfff9",
                "shasum": ""
            },
            "require": {
                "php": ">=7.3",
                "sebastian/recursion-context": "^4.0"
            },
            "require-dev": {
                "ext-mbstring": "*",
                "phpunit/phpunit": "^9.3"
            },
            "type": "library",
            "extra": {
                "branch-alias": {
                    "dev-master": "4.0-dev"
                }
            },
            "autoload": {
                "classmap": [
                    "src/"
                ]
            },
            "notification-url": "https://packagist.org/downloads/",
            "license": [
                "BSD-3-Clause"
            ],
            "authors": [
                {
                    "name": "Sebastian Bergmann",
                    "email": "sebastian@phpunit.de"
                },
                {
                    "name": "Jeff Welch",
                    "email": "whatthejeff@gmail.com"
                },
                {
                    "name": "Volker Dusch",
                    "email": "github@wallbash.com"
                },
                {
                    "name": "Adam Harvey",
                    "email": "aharvey@php.net"
                },
                {
                    "name": "Bernhard Schussek",
                    "email": "bschussek@gmail.com"
                }
            ],
            "description": "Provides the functionality to export PHP variables for visualization",
            "homepage": "https://www.github.com/sebastianbergmann/exporter",
            "keywords": [
                "export",
                "exporter"
            ],
            "support": {
                "issues": "https://github.com/sebastianbergmann/exporter/issues",
                "source": "https://github.com/sebastianbergmann/exporter/tree/4.0.4"
            },
            "funding": [
                {
                    "url": "https://github.com/sebastianbergmann",
                    "type": "github"
                }
            ],
            "time": "2021-11-11T14:18:36+00:00"
        },
        {
            "name": "sebastian/global-state",
            "version": "5.0.5",
            "source": {
                "type": "git",
                "url": "https://github.com/sebastianbergmann/global-state.git",
                "reference": "0ca8db5a5fc9c8646244e629625ac486fa286bf2"
            },
            "dist": {
                "type": "zip",
                "url": "https://api.github.com/repos/sebastianbergmann/global-state/zipball/0ca8db5a5fc9c8646244e629625ac486fa286bf2",
                "reference": "0ca8db5a5fc9c8646244e629625ac486fa286bf2",
                "shasum": ""
            },
            "require": {
                "php": ">=7.3",
                "sebastian/object-reflector": "^2.0",
                "sebastian/recursion-context": "^4.0"
            },
            "require-dev": {
                "ext-dom": "*",
                "phpunit/phpunit": "^9.3"
            },
            "suggest": {
                "ext-uopz": "*"
            },
            "type": "library",
            "extra": {
                "branch-alias": {
                    "dev-master": "5.0-dev"
                }
            },
            "autoload": {
                "classmap": [
                    "src/"
                ]
            },
            "notification-url": "https://packagist.org/downloads/",
            "license": [
                "BSD-3-Clause"
            ],
            "authors": [
                {
                    "name": "Sebastian Bergmann",
                    "email": "sebastian@phpunit.de"
                }
            ],
            "description": "Snapshotting of global state",
            "homepage": "http://www.github.com/sebastianbergmann/global-state",
            "keywords": [
                "global state"
            ],
            "support": {
                "issues": "https://github.com/sebastianbergmann/global-state/issues",
                "source": "https://github.com/sebastianbergmann/global-state/tree/5.0.5"
            },
            "funding": [
                {
                    "url": "https://github.com/sebastianbergmann",
                    "type": "github"
                }
            ],
            "time": "2022-02-14T08:28:10+00:00"
        },
        {
            "name": "sebastian/lines-of-code",
            "version": "1.0.3",
            "source": {
                "type": "git",
                "url": "https://github.com/sebastianbergmann/lines-of-code.git",
                "reference": "c1c2e997aa3146983ed888ad08b15470a2e22ecc"
            },
            "dist": {
                "type": "zip",
                "url": "https://api.github.com/repos/sebastianbergmann/lines-of-code/zipball/c1c2e997aa3146983ed888ad08b15470a2e22ecc",
                "reference": "c1c2e997aa3146983ed888ad08b15470a2e22ecc",
                "shasum": ""
            },
            "require": {
                "nikic/php-parser": "^4.6",
                "php": ">=7.3"
            },
            "require-dev": {
                "phpunit/phpunit": "^9.3"
            },
            "type": "library",
            "extra": {
                "branch-alias": {
                    "dev-master": "1.0-dev"
                }
            },
            "autoload": {
                "classmap": [
                    "src/"
                ]
            },
            "notification-url": "https://packagist.org/downloads/",
            "license": [
                "BSD-3-Clause"
            ],
            "authors": [
                {
                    "name": "Sebastian Bergmann",
                    "email": "sebastian@phpunit.de",
                    "role": "lead"
                }
            ],
            "description": "Library for counting the lines of code in PHP source code",
            "homepage": "https://github.com/sebastianbergmann/lines-of-code",
            "support": {
                "issues": "https://github.com/sebastianbergmann/lines-of-code/issues",
                "source": "https://github.com/sebastianbergmann/lines-of-code/tree/1.0.3"
            },
            "funding": [
                {
                    "url": "https://github.com/sebastianbergmann",
                    "type": "github"
                }
            ],
            "time": "2020-11-28T06:42:11+00:00"
        },
        {
            "name": "sebastian/object-enumerator",
            "version": "4.0.4",
            "source": {
                "type": "git",
                "url": "https://github.com/sebastianbergmann/object-enumerator.git",
                "reference": "5c9eeac41b290a3712d88851518825ad78f45c71"
            },
            "dist": {
                "type": "zip",
                "url": "https://api.github.com/repos/sebastianbergmann/object-enumerator/zipball/5c9eeac41b290a3712d88851518825ad78f45c71",
                "reference": "5c9eeac41b290a3712d88851518825ad78f45c71",
                "shasum": ""
            },
            "require": {
                "php": ">=7.3",
                "sebastian/object-reflector": "^2.0",
                "sebastian/recursion-context": "^4.0"
            },
            "require-dev": {
                "phpunit/phpunit": "^9.3"
            },
            "type": "library",
            "extra": {
                "branch-alias": {
                    "dev-master": "4.0-dev"
                }
            },
            "autoload": {
                "classmap": [
                    "src/"
                ]
            },
            "notification-url": "https://packagist.org/downloads/",
            "license": [
                "BSD-3-Clause"
            ],
            "authors": [
                {
                    "name": "Sebastian Bergmann",
                    "email": "sebastian@phpunit.de"
                }
            ],
            "description": "Traverses array structures and object graphs to enumerate all referenced objects",
            "homepage": "https://github.com/sebastianbergmann/object-enumerator/",
            "support": {
                "issues": "https://github.com/sebastianbergmann/object-enumerator/issues",
                "source": "https://github.com/sebastianbergmann/object-enumerator/tree/4.0.4"
            },
            "funding": [
                {
                    "url": "https://github.com/sebastianbergmann",
                    "type": "github"
                }
            ],
            "time": "2020-10-26T13:12:34+00:00"
        },
        {
            "name": "sebastian/object-reflector",
            "version": "2.0.4",
            "source": {
                "type": "git",
                "url": "https://github.com/sebastianbergmann/object-reflector.git",
                "reference": "b4f479ebdbf63ac605d183ece17d8d7fe49c15c7"
            },
            "dist": {
                "type": "zip",
                "url": "https://api.github.com/repos/sebastianbergmann/object-reflector/zipball/b4f479ebdbf63ac605d183ece17d8d7fe49c15c7",
                "reference": "b4f479ebdbf63ac605d183ece17d8d7fe49c15c7",
                "shasum": ""
            },
            "require": {
                "php": ">=7.3"
            },
            "require-dev": {
                "phpunit/phpunit": "^9.3"
            },
            "type": "library",
            "extra": {
                "branch-alias": {
                    "dev-master": "2.0-dev"
                }
            },
            "autoload": {
                "classmap": [
                    "src/"
                ]
            },
            "notification-url": "https://packagist.org/downloads/",
            "license": [
                "BSD-3-Clause"
            ],
            "authors": [
                {
                    "name": "Sebastian Bergmann",
                    "email": "sebastian@phpunit.de"
                }
            ],
            "description": "Allows reflection of object attributes, including inherited and non-public ones",
            "homepage": "https://github.com/sebastianbergmann/object-reflector/",
            "support": {
                "issues": "https://github.com/sebastianbergmann/object-reflector/issues",
                "source": "https://github.com/sebastianbergmann/object-reflector/tree/2.0.4"
            },
            "funding": [
                {
                    "url": "https://github.com/sebastianbergmann",
                    "type": "github"
                }
            ],
            "time": "2020-10-26T13:14:26+00:00"
        },
        {
            "name": "sebastian/recursion-context",
            "version": "4.0.4",
            "source": {
                "type": "git",
                "url": "https://github.com/sebastianbergmann/recursion-context.git",
                "reference": "cd9d8cf3c5804de4341c283ed787f099f5506172"
            },
            "dist": {
                "type": "zip",
                "url": "https://api.github.com/repos/sebastianbergmann/recursion-context/zipball/cd9d8cf3c5804de4341c283ed787f099f5506172",
                "reference": "cd9d8cf3c5804de4341c283ed787f099f5506172",
                "shasum": ""
            },
            "require": {
                "php": ">=7.3"
            },
            "require-dev": {
                "phpunit/phpunit": "^9.3"
            },
            "type": "library",
            "extra": {
                "branch-alias": {
                    "dev-master": "4.0-dev"
                }
            },
            "autoload": {
                "classmap": [
                    "src/"
                ]
            },
            "notification-url": "https://packagist.org/downloads/",
            "license": [
                "BSD-3-Clause"
            ],
            "authors": [
                {
                    "name": "Sebastian Bergmann",
                    "email": "sebastian@phpunit.de"
                },
                {
                    "name": "Jeff Welch",
                    "email": "whatthejeff@gmail.com"
                },
                {
                    "name": "Adam Harvey",
                    "email": "aharvey@php.net"
                }
            ],
            "description": "Provides functionality to recursively process PHP variables",
            "homepage": "http://www.github.com/sebastianbergmann/recursion-context",
            "support": {
                "issues": "https://github.com/sebastianbergmann/recursion-context/issues",
                "source": "https://github.com/sebastianbergmann/recursion-context/tree/4.0.4"
            },
            "funding": [
                {
                    "url": "https://github.com/sebastianbergmann",
                    "type": "github"
                }
            ],
            "time": "2020-10-26T13:17:30+00:00"
        },
        {
            "name": "sebastian/resource-operations",
            "version": "3.0.3",
            "source": {
                "type": "git",
                "url": "https://github.com/sebastianbergmann/resource-operations.git",
                "reference": "0f4443cb3a1d92ce809899753bc0d5d5a8dd19a8"
            },
            "dist": {
                "type": "zip",
                "url": "https://api.github.com/repos/sebastianbergmann/resource-operations/zipball/0f4443cb3a1d92ce809899753bc0d5d5a8dd19a8",
                "reference": "0f4443cb3a1d92ce809899753bc0d5d5a8dd19a8",
                "shasum": ""
            },
            "require": {
                "php": ">=7.3"
            },
            "require-dev": {
                "phpunit/phpunit": "^9.0"
            },
            "type": "library",
            "extra": {
                "branch-alias": {
                    "dev-master": "3.0-dev"
                }
            },
            "autoload": {
                "classmap": [
                    "src/"
                ]
            },
            "notification-url": "https://packagist.org/downloads/",
            "license": [
                "BSD-3-Clause"
            ],
            "authors": [
                {
                    "name": "Sebastian Bergmann",
                    "email": "sebastian@phpunit.de"
                }
            ],
            "description": "Provides a list of PHP built-in functions that operate on resources",
            "homepage": "https://www.github.com/sebastianbergmann/resource-operations",
            "support": {
                "issues": "https://github.com/sebastianbergmann/resource-operations/issues",
                "source": "https://github.com/sebastianbergmann/resource-operations/tree/3.0.3"
            },
            "funding": [
                {
                    "url": "https://github.com/sebastianbergmann",
                    "type": "github"
                }
            ],
            "time": "2020-09-28T06:45:17+00:00"
        },
        {
            "name": "sebastian/type",
            "version": "2.3.4",
            "source": {
                "type": "git",
                "url": "https://github.com/sebastianbergmann/type.git",
                "reference": "b8cd8a1c753c90bc1a0f5372170e3e489136f914"
            },
            "dist": {
                "type": "zip",
                "url": "https://api.github.com/repos/sebastianbergmann/type/zipball/b8cd8a1c753c90bc1a0f5372170e3e489136f914",
                "reference": "b8cd8a1c753c90bc1a0f5372170e3e489136f914",
                "shasum": ""
            },
            "require": {
                "php": ">=7.3"
            },
            "require-dev": {
                "phpunit/phpunit": "^9.3"
            },
            "type": "library",
            "extra": {
                "branch-alias": {
                    "dev-master": "2.3-dev"
                }
            },
            "autoload": {
                "classmap": [
                    "src/"
                ]
            },
            "notification-url": "https://packagist.org/downloads/",
            "license": [
                "BSD-3-Clause"
            ],
            "authors": [
                {
                    "name": "Sebastian Bergmann",
                    "email": "sebastian@phpunit.de",
                    "role": "lead"
                }
            ],
            "description": "Collection of value objects that represent the types of the PHP type system",
            "homepage": "https://github.com/sebastianbergmann/type",
            "support": {
                "issues": "https://github.com/sebastianbergmann/type/issues",
                "source": "https://github.com/sebastianbergmann/type/tree/2.3.4"
            },
            "funding": [
                {
                    "url": "https://github.com/sebastianbergmann",
                    "type": "github"
                }
            ],
            "time": "2021-06-15T12:49:02+00:00"
        },
        {
            "name": "sebastian/version",
            "version": "3.0.2",
            "source": {
                "type": "git",
                "url": "https://github.com/sebastianbergmann/version.git",
                "reference": "c6c1022351a901512170118436c764e473f6de8c"
            },
            "dist": {
                "type": "zip",
                "url": "https://api.github.com/repos/sebastianbergmann/version/zipball/c6c1022351a901512170118436c764e473f6de8c",
                "reference": "c6c1022351a901512170118436c764e473f6de8c",
                "shasum": ""
            },
            "require": {
                "php": ">=7.3"
            },
            "type": "library",
            "extra": {
                "branch-alias": {
                    "dev-master": "3.0-dev"
                }
            },
            "autoload": {
                "classmap": [
                    "src/"
                ]
            },
            "notification-url": "https://packagist.org/downloads/",
            "license": [
                "BSD-3-Clause"
            ],
            "authors": [
                {
                    "name": "Sebastian Bergmann",
                    "email": "sebastian@phpunit.de",
                    "role": "lead"
                }
            ],
            "description": "Library that helps with managing the version number of Git-hosted PHP projects",
            "homepage": "https://github.com/sebastianbergmann/version",
            "support": {
                "issues": "https://github.com/sebastianbergmann/version/issues",
                "source": "https://github.com/sebastianbergmann/version/tree/3.0.2"
            },
            "funding": [
                {
                    "url": "https://github.com/sebastianbergmann",
                    "type": "github"
                }
            ],
            "time": "2020-09-28T06:39:44+00:00"
        },
        {
            "name": "swoole/ide-helper",
            "version": "4.8.3",
            "source": {
                "type": "git",
                "url": "https://github.com/swoole/ide-helper.git",
                "reference": "3ac4971814273889933b871e03b2a6b340e58f79"
            },
            "dist": {
                "type": "zip",
                "url": "https://api.github.com/repos/swoole/ide-helper/zipball/3ac4971814273889933b871e03b2a6b340e58f79",
                "reference": "3ac4971814273889933b871e03b2a6b340e58f79",
                "shasum": ""
            },
            "type": "library",
            "notification-url": "https://packagist.org/downloads/",
            "license": [
                "Apache-2.0"
            ],
            "authors": [
                {
                    "name": "Team Swoole",
                    "email": "team@swoole.com"
                }
            ],
            "description": "IDE help files for Swoole.",
            "support": {
                "issues": "https://github.com/swoole/ide-helper/issues",
                "source": "https://github.com/swoole/ide-helper/tree/4.8.3"
            },
            "funding": [
                {
                    "url": "https://gitee.com/swoole/swoole?donate=true",
                    "type": "custom"
                },
                {
                    "url": "https://github.com/swoole",
                    "type": "github"
                }
            ],
            "time": "2021-12-01T08:11:40+00:00"
        },
        {
            "name": "symfony/console",
            "version": "v6.0.3",
            "source": {
                "type": "git",
                "url": "https://github.com/symfony/console.git",
                "reference": "22e8efd019c3270c4f79376234a3f8752cd25490"
            },
            "dist": {
                "type": "zip",
                "url": "https://api.github.com/repos/symfony/console/zipball/22e8efd019c3270c4f79376234a3f8752cd25490",
                "reference": "22e8efd019c3270c4f79376234a3f8752cd25490",
                "shasum": ""
            },
            "require": {
                "php": ">=8.0.2",
                "symfony/polyfill-mbstring": "~1.0",
                "symfony/service-contracts": "^1.1|^2|^3",
                "symfony/string": "^5.4|^6.0"
            },
            "conflict": {
                "symfony/dependency-injection": "<5.4",
                "symfony/dotenv": "<5.4",
                "symfony/event-dispatcher": "<5.4",
                "symfony/lock": "<5.4",
                "symfony/process": "<5.4"
            },
            "provide": {
                "psr/log-implementation": "1.0|2.0|3.0"
            },
            "require-dev": {
                "psr/log": "^1|^2|^3",
                "symfony/config": "^5.4|^6.0",
                "symfony/dependency-injection": "^5.4|^6.0",
                "symfony/event-dispatcher": "^5.4|^6.0",
                "symfony/lock": "^5.4|^6.0",
                "symfony/process": "^5.4|^6.0",
                "symfony/var-dumper": "^5.4|^6.0"
            },
            "suggest": {
                "psr/log": "For using the console logger",
                "symfony/event-dispatcher": "",
                "symfony/lock": "",
                "symfony/process": ""
            },
            "type": "library",
            "autoload": {
                "psr-4": {
                    "Symfony\\Component\\Console\\": ""
                },
                "exclude-from-classmap": [
                    "/Tests/"
                ]
            },
            "notification-url": "https://packagist.org/downloads/",
            "license": [
                "MIT"
            ],
            "authors": [
                {
                    "name": "Fabien Potencier",
                    "email": "fabien@symfony.com"
                },
                {
                    "name": "Symfony Community",
                    "homepage": "https://symfony.com/contributors"
                }
            ],
            "description": "Eases the creation of beautiful and testable command line interfaces",
            "homepage": "https://symfony.com",
            "keywords": [
                "cli",
                "command line",
                "console",
                "terminal"
            ],
            "support": {
                "source": "https://github.com/symfony/console/tree/v6.0.3"
            },
            "funding": [
                {
                    "url": "https://symfony.com/sponsor",
                    "type": "custom"
                },
                {
                    "url": "https://github.com/fabpot",
                    "type": "github"
                },
                {
                    "url": "https://tidelift.com/funding/github/packagist/symfony/symfony",
                    "type": "tidelift"
                }
            ],
            "time": "2022-01-26T17:23:29+00:00"
        },
        {
            "name": "symfony/polyfill-intl-grapheme",
            "version": "v1.24.0",
            "source": {
                "type": "git",
                "url": "https://github.com/symfony/polyfill-intl-grapheme.git",
                "reference": "81b86b50cf841a64252b439e738e97f4a34e2783"
            },
            "dist": {
                "type": "zip",
                "url": "https://api.github.com/repos/symfony/polyfill-intl-grapheme/zipball/81b86b50cf841a64252b439e738e97f4a34e2783",
                "reference": "81b86b50cf841a64252b439e738e97f4a34e2783",
                "shasum": ""
            },
            "require": {
                "php": ">=7.1"
            },
            "suggest": {
                "ext-intl": "For best performance"
            },
            "type": "library",
            "extra": {
                "branch-alias": {
                    "dev-main": "1.23-dev"
                },
                "thanks": {
                    "name": "symfony/polyfill",
                    "url": "https://github.com/symfony/polyfill"
                }
            },
            "autoload": {
                "files": [
                    "bootstrap.php"
                ],
                "psr-4": {
                    "Symfony\\Polyfill\\Intl\\Grapheme\\": ""
                }
            },
            "notification-url": "https://packagist.org/downloads/",
            "license": [
                "MIT"
            ],
            "authors": [
                {
                    "name": "Nicolas Grekas",
                    "email": "p@tchwork.com"
                },
                {
                    "name": "Symfony Community",
                    "homepage": "https://symfony.com/contributors"
                }
            ],
            "description": "Symfony polyfill for intl's grapheme_* functions",
            "homepage": "https://symfony.com",
            "keywords": [
                "compatibility",
                "grapheme",
                "intl",
                "polyfill",
                "portable",
                "shim"
            ],
            "support": {
                "source": "https://github.com/symfony/polyfill-intl-grapheme/tree/v1.24.0"
            },
            "funding": [
                {
                    "url": "https://symfony.com/sponsor",
                    "type": "custom"
                },
                {
                    "url": "https://github.com/fabpot",
                    "type": "github"
                },
                {
                    "url": "https://tidelift.com/funding/github/packagist/symfony/symfony",
                    "type": "tidelift"
                }
            ],
            "time": "2021-11-23T21:10:46+00:00"
        },
        {
            "name": "symfony/polyfill-intl-normalizer",
            "version": "v1.24.0",
            "source": {
                "type": "git",
                "url": "https://github.com/symfony/polyfill-intl-normalizer.git",
                "reference": "8590a5f561694770bdcd3f9b5c69dde6945028e8"
            },
            "dist": {
                "type": "zip",
                "url": "https://api.github.com/repos/symfony/polyfill-intl-normalizer/zipball/8590a5f561694770bdcd3f9b5c69dde6945028e8",
                "reference": "8590a5f561694770bdcd3f9b5c69dde6945028e8",
                "shasum": ""
            },
            "require": {
                "php": ">=7.1"
            },
            "suggest": {
                "ext-intl": "For best performance"
            },
            "type": "library",
            "extra": {
                "branch-alias": {
                    "dev-main": "1.23-dev"
                },
                "thanks": {
                    "name": "symfony/polyfill",
                    "url": "https://github.com/symfony/polyfill"
                }
            },
            "autoload": {
                "files": [
                    "bootstrap.php"
                ],
                "psr-4": {
                    "Symfony\\Polyfill\\Intl\\Normalizer\\": ""
                },
                "classmap": [
                    "Resources/stubs"
                ]
            },
            "notification-url": "https://packagist.org/downloads/",
            "license": [
                "MIT"
            ],
            "authors": [
                {
                    "name": "Nicolas Grekas",
                    "email": "p@tchwork.com"
                },
                {
                    "name": "Symfony Community",
                    "homepage": "https://symfony.com/contributors"
                }
            ],
            "description": "Symfony polyfill for intl's Normalizer class and related functions",
            "homepage": "https://symfony.com",
            "keywords": [
                "compatibility",
                "intl",
                "normalizer",
                "polyfill",
                "portable",
                "shim"
            ],
            "support": {
                "source": "https://github.com/symfony/polyfill-intl-normalizer/tree/v1.24.0"
            },
            "funding": [
                {
                    "url": "https://symfony.com/sponsor",
                    "type": "custom"
                },
                {
                    "url": "https://github.com/fabpot",
                    "type": "github"
                },
                {
                    "url": "https://tidelift.com/funding/github/packagist/symfony/symfony",
                    "type": "tidelift"
                }
            ],
            "time": "2021-02-19T12:13:01+00:00"
        },
        {
            "name": "symfony/polyfill-mbstring",
            "version": "v1.24.0",
            "source": {
                "type": "git",
                "url": "https://github.com/symfony/polyfill-mbstring.git",
                "reference": "0abb51d2f102e00a4eefcf46ba7fec406d245825"
            },
            "dist": {
                "type": "zip",
                "url": "https://api.github.com/repos/symfony/polyfill-mbstring/zipball/0abb51d2f102e00a4eefcf46ba7fec406d245825",
                "reference": "0abb51d2f102e00a4eefcf46ba7fec406d245825",
                "shasum": ""
            },
            "require": {
                "php": ">=7.1"
            },
            "provide": {
                "ext-mbstring": "*"
            },
            "suggest": {
                "ext-mbstring": "For best performance"
            },
            "type": "library",
            "extra": {
                "branch-alias": {
                    "dev-main": "1.23-dev"
                },
                "thanks": {
                    "name": "symfony/polyfill",
                    "url": "https://github.com/symfony/polyfill"
                }
            },
            "autoload": {
                "files": [
                    "bootstrap.php"
                ],
                "psr-4": {
                    "Symfony\\Polyfill\\Mbstring\\": ""
                }
            },
            "notification-url": "https://packagist.org/downloads/",
            "license": [
                "MIT"
            ],
            "authors": [
                {
                    "name": "Nicolas Grekas",
                    "email": "p@tchwork.com"
                },
                {
                    "name": "Symfony Community",
                    "homepage": "https://symfony.com/contributors"
                }
            ],
            "description": "Symfony polyfill for the Mbstring extension",
            "homepage": "https://symfony.com",
            "keywords": [
                "compatibility",
                "mbstring",
                "polyfill",
                "portable",
                "shim"
            ],
            "support": {
                "source": "https://github.com/symfony/polyfill-mbstring/tree/v1.24.0"
            },
            "funding": [
                {
                    "url": "https://symfony.com/sponsor",
                    "type": "custom"
                },
                {
                    "url": "https://github.com/fabpot",
                    "type": "github"
                },
                {
                    "url": "https://tidelift.com/funding/github/packagist/symfony/symfony",
                    "type": "tidelift"
                }
            ],
            "time": "2021-11-30T18:21:41+00:00"
        },
        {
            "name": "symfony/service-contracts",
            "version": "v3.0.0",
            "source": {
                "type": "git",
                "url": "https://github.com/symfony/service-contracts.git",
                "reference": "36715ebf9fb9db73db0cb24263c79077c6fe8603"
            },
            "dist": {
                "type": "zip",
                "url": "https://api.github.com/repos/symfony/service-contracts/zipball/36715ebf9fb9db73db0cb24263c79077c6fe8603",
                "reference": "36715ebf9fb9db73db0cb24263c79077c6fe8603",
                "shasum": ""
            },
            "require": {
                "php": ">=8.0.2",
                "psr/container": "^2.0"
            },
            "conflict": {
                "ext-psr": "<1.1|>=2"
            },
            "suggest": {
                "symfony/service-implementation": ""
            },
            "type": "library",
            "extra": {
                "branch-alias": {
                    "dev-main": "3.0-dev"
                },
                "thanks": {
                    "name": "symfony/contracts",
                    "url": "https://github.com/symfony/contracts"
                }
            },
            "autoload": {
                "psr-4": {
                    "Symfony\\Contracts\\Service\\": ""
                }
            },
            "notification-url": "https://packagist.org/downloads/",
            "license": [
                "MIT"
            ],
            "authors": [
                {
                    "name": "Nicolas Grekas",
                    "email": "p@tchwork.com"
                },
                {
                    "name": "Symfony Community",
                    "homepage": "https://symfony.com/contributors"
                }
            ],
            "description": "Generic abstractions related to writing services",
            "homepage": "https://symfony.com",
            "keywords": [
                "abstractions",
                "contracts",
                "decoupling",
                "interfaces",
                "interoperability",
                "standards"
            ],
            "support": {
                "source": "https://github.com/symfony/service-contracts/tree/v3.0.0"
            },
            "funding": [
                {
                    "url": "https://symfony.com/sponsor",
                    "type": "custom"
                },
                {
                    "url": "https://github.com/fabpot",
                    "type": "github"
                },
                {
                    "url": "https://tidelift.com/funding/github/packagist/symfony/symfony",
                    "type": "tidelift"
                }
            ],
            "time": "2021-11-04T17:53:12+00:00"
        },
        {
            "name": "symfony/string",
            "version": "v6.0.3",
            "source": {
                "type": "git",
                "url": "https://github.com/symfony/string.git",
                "reference": "522144f0c4c004c80d56fa47e40e17028e2eefc2"
            },
            "dist": {
                "type": "zip",
                "url": "https://api.github.com/repos/symfony/string/zipball/522144f0c4c004c80d56fa47e40e17028e2eefc2",
                "reference": "522144f0c4c004c80d56fa47e40e17028e2eefc2",
                "shasum": ""
            },
            "require": {
                "php": ">=8.0.2",
                "symfony/polyfill-ctype": "~1.8",
                "symfony/polyfill-intl-grapheme": "~1.0",
                "symfony/polyfill-intl-normalizer": "~1.0",
                "symfony/polyfill-mbstring": "~1.0"
            },
            "conflict": {
                "symfony/translation-contracts": "<2.0"
            },
            "require-dev": {
                "symfony/error-handler": "^5.4|^6.0",
                "symfony/http-client": "^5.4|^6.0",
                "symfony/translation-contracts": "^2.0|^3.0",
                "symfony/var-exporter": "^5.4|^6.0"
            },
            "type": "library",
            "autoload": {
                "psr-4": {
                    "Symfony\\Component\\String\\": ""
                },
                "files": [
                    "Resources/functions.php"
                ],
                "exclude-from-classmap": [
                    "/Tests/"
                ]
            },
            "notification-url": "https://packagist.org/downloads/",
            "license": [
                "MIT"
            ],
            "authors": [
                {
                    "name": "Nicolas Grekas",
                    "email": "p@tchwork.com"
                },
                {
                    "name": "Symfony Community",
                    "homepage": "https://symfony.com/contributors"
                }
            ],
            "description": "Provides an object-oriented API to strings and deals with bytes, UTF-8 code points and grapheme clusters in a unified way",
            "homepage": "https://symfony.com",
            "keywords": [
                "grapheme",
                "i18n",
                "string",
                "unicode",
                "utf-8",
                "utf8"
            ],
            "support": {
                "source": "https://github.com/symfony/string/tree/v6.0.3"
            },
            "funding": [
                {
                    "url": "https://symfony.com/sponsor",
                    "type": "custom"
                },
                {
                    "url": "https://github.com/fabpot",
                    "type": "github"
                },
                {
                    "url": "https://tidelift.com/funding/github/packagist/symfony/symfony",
                    "type": "tidelift"
                }
            ],
            "time": "2022-01-02T09:55:41+00:00"
        },
        {
            "name": "textalk/websocket",
            "version": "1.5.5",
            "source": {
                "type": "git",
                "url": "https://github.com/Textalk/websocket-php.git",
                "reference": "846542f82658132cd36acb7a7e8ce0f03960c295"
            },
            "dist": {
                "type": "zip",
                "url": "https://api.github.com/repos/Textalk/websocket-php/zipball/846542f82658132cd36acb7a7e8ce0f03960c295",
                "reference": "846542f82658132cd36acb7a7e8ce0f03960c295",
                "shasum": ""
            },
            "require": {
                "php": "^7.2 | ^8.0",
                "psr/log": "^1 | ^2 | ^3"
            },
            "require-dev": {
                "php-coveralls/php-coveralls": "^2.0",
                "phpunit/phpunit": "^8.0|^9.0",
                "squizlabs/php_codesniffer": "^3.5"
            },
            "type": "library",
            "autoload": {
                "psr-4": {
                    "WebSocket\\": "lib"
                }
            },
            "notification-url": "https://packagist.org/downloads/",
            "license": [
                "ISC"
            ],
            "authors": [
                {
                    "name": "Fredrik Liljegren"
                },
                {
                    "name": "Sören Jensen",
                    "email": "soren@abicart.se"
                }
            ],
            "description": "WebSocket client and server",
            "support": {
                "issues": "https://github.com/Textalk/websocket-php/issues",
                "source": "https://github.com/Textalk/websocket-php/tree/1.5.5"
            },
            "time": "2021-08-07T10:21:40+00:00"
        },
        {
            "name": "theseer/tokenizer",
            "version": "1.2.1",
            "source": {
                "type": "git",
                "url": "https://github.com/theseer/tokenizer.git",
                "reference": "34a41e998c2183e22995f158c581e7b5e755ab9e"
            },
            "dist": {
                "type": "zip",
                "url": "https://api.github.com/repos/theseer/tokenizer/zipball/34a41e998c2183e22995f158c581e7b5e755ab9e",
                "reference": "34a41e998c2183e22995f158c581e7b5e755ab9e",
                "shasum": ""
            },
            "require": {
                "ext-dom": "*",
                "ext-tokenizer": "*",
                "ext-xmlwriter": "*",
                "php": "^7.2 || ^8.0"
            },
            "type": "library",
            "autoload": {
                "classmap": [
                    "src/"
                ]
            },
            "notification-url": "https://packagist.org/downloads/",
            "license": [
                "BSD-3-Clause"
            ],
            "authors": [
                {
                    "name": "Arne Blankerts",
                    "email": "arne@blankerts.de",
                    "role": "Developer"
                }
            ],
            "description": "A small library for converting tokenized PHP source code into XML and potentially other formats",
            "support": {
                "issues": "https://github.com/theseer/tokenizer/issues",
                "source": "https://github.com/theseer/tokenizer/tree/1.2.1"
            },
            "funding": [
                {
                    "url": "https://github.com/theseer",
                    "type": "github"
                }
            ],
            "time": "2021-07-28T10:34:58+00:00"
        },
        {
            "name": "twig/twig",
            "version": "v3.3.8",
            "source": {
                "type": "git",
                "url": "https://github.com/twigphp/Twig.git",
                "reference": "972d8604a92b7054828b539f2febb0211dd5945c"
            },
            "dist": {
                "type": "zip",
                "url": "https://api.github.com/repos/twigphp/Twig/zipball/972d8604a92b7054828b539f2febb0211dd5945c",
                "reference": "972d8604a92b7054828b539f2febb0211dd5945c",
                "shasum": ""
            },
            "require": {
                "php": ">=7.2.5",
                "symfony/polyfill-ctype": "^1.8",
                "symfony/polyfill-mbstring": "^1.3"
            },
            "require-dev": {
                "psr/container": "^1.0",
                "symfony/phpunit-bridge": "^4.4.9|^5.0.9|^6.0"
            },
            "type": "library",
            "extra": {
                "branch-alias": {
                    "dev-master": "3.3-dev"
                }
            },
            "autoload": {
                "psr-4": {
                    "Twig\\": "src/"
                }
            },
            "notification-url": "https://packagist.org/downloads/",
            "license": [
                "BSD-3-Clause"
            ],
            "authors": [
                {
                    "name": "Fabien Potencier",
                    "email": "fabien@symfony.com",
                    "homepage": "http://fabien.potencier.org",
                    "role": "Lead Developer"
                },
                {
                    "name": "Twig Team",
                    "role": "Contributors"
                },
                {
                    "name": "Armin Ronacher",
                    "email": "armin.ronacher@active-4.com",
                    "role": "Project Founder"
                }
            ],
            "description": "Twig, the flexible, fast, and secure template language for PHP",
            "homepage": "https://twig.symfony.com",
            "keywords": [
                "templating"
            ],
            "support": {
                "issues": "https://github.com/twigphp/Twig/issues",
                "source": "https://github.com/twigphp/Twig/tree/v3.3.8"
            },
            "funding": [
                {
                    "url": "https://github.com/fabpot",
                    "type": "github"
                },
                {
                    "url": "https://tidelift.com/funding/github/packagist/twig/twig",
                    "type": "tidelift"
                }
            ],
            "time": "2022-02-04T06:59:48+00:00"
        },
        {
            "name": "vimeo/psalm",
            "version": "4.13.1",
            "source": {
                "type": "git",
                "url": "https://github.com/vimeo/psalm.git",
                "reference": "5cf660f63b548ccd4a56f62d916ee4d6028e01a3"
            },
            "dist": {
                "type": "zip",
                "url": "https://api.github.com/repos/vimeo/psalm/zipball/5cf660f63b548ccd4a56f62d916ee4d6028e01a3",
                "reference": "5cf660f63b548ccd4a56f62d916ee4d6028e01a3",
                "shasum": ""
            },
            "require": {
                "amphp/amp": "^2.4.2",
                "amphp/byte-stream": "^1.5",
                "composer/package-versions-deprecated": "^1.8.0",
                "composer/semver": "^1.4 || ^2.0 || ^3.0",
                "composer/xdebug-handler": "^1.1 || ^2.0",
                "dnoegel/php-xdg-base-dir": "^0.1.1",
                "ext-ctype": "*",
                "ext-dom": "*",
                "ext-json": "*",
                "ext-libxml": "*",
                "ext-mbstring": "*",
                "ext-simplexml": "*",
                "ext-tokenizer": "*",
                "felixfbecker/advanced-json-rpc": "^3.0.3",
                "felixfbecker/language-server-protocol": "^1.5",
                "netresearch/jsonmapper": "^1.0 || ^2.0 || ^3.0 || ^4.0",
                "nikic/php-parser": "^4.13",
                "openlss/lib-array2xml": "^1.0",
                "php": "^7.1|^8",
                "sebastian/diff": "^3.0 || ^4.0",
                "symfony/console": "^3.4.17 || ^4.1.6 || ^5.0 || ^6.0",
                "webmozart/path-util": "^2.3"
            },
            "provide": {
                "psalm/psalm": "self.version"
            },
            "require-dev": {
                "bamarni/composer-bin-plugin": "^1.2",
                "brianium/paratest": "^4.0||^6.0",
                "ext-curl": "*",
                "php-parallel-lint/php-parallel-lint": "^1.2",
                "phpdocumentor/reflection-docblock": "^5",
                "phpmyadmin/sql-parser": "5.1.0||dev-master",
                "phpspec/prophecy": ">=1.9.0",
                "phpunit/phpunit": "^9.0",
                "psalm/plugin-phpunit": "^0.16",
                "slevomat/coding-standard": "^7.0",
                "squizlabs/php_codesniffer": "^3.5",
                "symfony/process": "^4.3 || ^5.0 || ^6.0",
                "weirdan/prophecy-shim": "^1.0 || ^2.0"
            },
            "suggest": {
                "ext-curl": "In order to send data to shepherd",
                "ext-igbinary": "^2.0.5 is required, used to serialize caching data"
            },
            "bin": [
                "psalm",
                "psalm-language-server",
                "psalm-plugin",
                "psalm-refactor",
                "psalter"
            ],
            "type": "library",
            "extra": {
                "branch-alias": {
                    "dev-master": "4.x-dev",
                    "dev-3.x": "3.x-dev",
                    "dev-2.x": "2.x-dev",
                    "dev-1.x": "1.x-dev"
                }
            },
            "autoload": {
                "files": [
                    "src/functions.php",
                    "src/spl_object_id.php"
                ],
                "psr-4": {
                    "Psalm\\": "src/Psalm/"
                }
            },
            "notification-url": "https://packagist.org/downloads/",
            "license": [
                "MIT"
            ],
            "authors": [
                {
                    "name": "Matthew Brown"
                }
            ],
            "description": "A static analysis tool for finding errors in PHP applications",
            "keywords": [
                "code",
                "inspection",
                "php"
            ],
            "support": {
                "issues": "https://github.com/vimeo/psalm/issues",
                "source": "https://github.com/vimeo/psalm/tree/4.13.1"
            },
            "time": "2021-11-23T23:52:49+00:00"
        },
        {
            "name": "webmozart/path-util",
            "version": "2.3.0",
            "source": {
                "type": "git",
                "url": "https://github.com/webmozart/path-util.git",
                "reference": "d939f7edc24c9a1bb9c0dee5cb05d8e859490725"
            },
            "dist": {
                "type": "zip",
                "url": "https://api.github.com/repos/webmozart/path-util/zipball/d939f7edc24c9a1bb9c0dee5cb05d8e859490725",
                "reference": "d939f7edc24c9a1bb9c0dee5cb05d8e859490725",
                "shasum": ""
            },
            "require": {
                "php": ">=5.3.3",
                "webmozart/assert": "~1.0"
            },
            "require-dev": {
                "phpunit/phpunit": "^4.6",
                "sebastian/version": "^1.0.1"
            },
            "type": "library",
            "extra": {
                "branch-alias": {
                    "dev-master": "2.3-dev"
                }
            },
            "autoload": {
                "psr-4": {
                    "Webmozart\\PathUtil\\": "src/"
                }
            },
            "notification-url": "https://packagist.org/downloads/",
            "license": [
                "MIT"
            ],
            "authors": [
                {
                    "name": "Bernhard Schussek",
                    "email": "bschussek@gmail.com"
                }
            ],
            "description": "A robust cross-platform utility for normalizing, comparing and modifying file paths.",
            "support": {
                "issues": "https://github.com/webmozart/path-util/issues",
                "source": "https://github.com/webmozart/path-util/tree/2.3.0"
            },
            "abandoned": "symfony/filesystem",
            "time": "2015-12-17T08:42:14+00:00"
        }
    ],
    "aliases": [],
    "minimum-stability": "stable",
    "stability-flags": {
        "appwrite/sdk-generator": 20
    },
    "prefer-stable": false,
    "prefer-lowest": false,
    "platform": {
        "php": ">=8.0.0",
        "ext-curl": "*",
        "ext-imagick": "*",
        "ext-mbstring": "*",
        "ext-json": "*",
        "ext-yaml": "*",
        "ext-dom": "*",
        "ext-redis": "*",
        "ext-swoole": "*",
        "ext-pdo": "*",
        "ext-openssl": "*",
        "ext-zlib": "*",
        "ext-sockets": "*"
    },
    "platform-dev": [],
    "platform-overrides": {
        "php": "8.0"
    },
    "plugin-api-version": "2.2.0"
}<|MERGE_RESOLUTION|>--- conflicted
+++ resolved
@@ -4,11 +4,7 @@
         "Read more about it at https://getcomposer.org/doc/01-basic-usage.md#installing-dependencies",
         "This file is @generated automatically"
     ],
-<<<<<<< HEAD
-    "content-hash": "752202a2c5b455c2fb2623b7c1fe2f75",
-=======
     "content-hash": "71d2e3bdd2ee9ed2bd4c8ae2e62ea1a2",
->>>>>>> 9ed39a9d
     "packages": [
         {
             "name": "adhocore/jwt",
@@ -3091,11 +3087,7 @@
             "source": {
                 "type": "git",
                 "url": "https://github.com/appwrite/sdk-generator",
-<<<<<<< HEAD
-                "reference": "b977fcf357a267f41299539ac9095aa7bbcc2600"
-=======
                 "reference": "86a8e495b14c6f112de71fa6c500d36dcded8e95"
->>>>>>> 9ed39a9d
             },
             "require": {
                 "ext-curl": "*",
@@ -3130,11 +3122,7 @@
                 }
             ],
             "description": "Appwrite PHP library for generating API SDKs for multiple programming languages and platforms",
-<<<<<<< HEAD
-            "time": "2022-02-15T11:09:40+00:00"
-=======
             "time": "2022-02-22T06:42:40+00:00"
->>>>>>> 9ed39a9d
         },
         {
             "name": "composer/pcre",
@@ -3969,18 +3957,6 @@
         },
         {
             "name": "phar-io/version",
-<<<<<<< HEAD
-            "version": "3.2.0",
-            "source": {
-                "type": "git",
-                "url": "https://github.com/phar-io/version.git",
-                "reference": "c494dccd6802fd111a62ea5a474b33c0fd3dc76b"
-            },
-            "dist": {
-                "type": "zip",
-                "url": "https://api.github.com/repos/phar-io/version/zipball/c494dccd6802fd111a62ea5a474b33c0fd3dc76b",
-                "reference": "c494dccd6802fd111a62ea5a474b33c0fd3dc76b",
-=======
             "version": "3.2.1",
             "source": {
                 "type": "git",
@@ -3991,7 +3967,6 @@
                 "type": "zip",
                 "url": "https://api.github.com/repos/phar-io/version/zipball/4f7fd7836c6f332bb2933569e566a0d6c4cbed74",
                 "reference": "4f7fd7836c6f332bb2933569e566a0d6c4cbed74",
->>>>>>> 9ed39a9d
                 "shasum": ""
             },
             "require": {
@@ -4027,15 +4002,9 @@
             "description": "Library for handling version information and constraints",
             "support": {
                 "issues": "https://github.com/phar-io/version/issues",
-<<<<<<< HEAD
-                "source": "https://github.com/phar-io/version/tree/3.2.0"
-            },
-            "time": "2022-02-20T23:23:05+00:00"
-=======
                 "source": "https://github.com/phar-io/version/tree/3.2.1"
             },
             "time": "2022-02-21T01:04:05+00:00"
->>>>>>> 9ed39a9d
         },
         {
             "name": "phpdocumentor/reflection-common",
