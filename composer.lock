--- conflicted
+++ resolved
@@ -4,11 +4,7 @@
         "Read more about it at https://getcomposer.org/doc/01-basic-usage.md#installing-dependencies",
         "This file is @generated automatically"
     ],
-<<<<<<< HEAD
-    "content-hash": "14172d7cbfa5a5b7353d3f8b24e44b81",
-=======
-    "content-hash": "ea49a8cc41d837be81393c1457051bcb",
->>>>>>> 48ad89ac
+    "content-hash": "17c1c46d283e4745df9915d082c22078",
     "packages": [
         {
             "name": "adhocore/jwt",
@@ -2083,18 +2079,6 @@
         },
         {
             "name": "utopia-php/framework",
-<<<<<<< HEAD
-            "version": "0.15.1",
-            "source": {
-                "type": "git",
-                "url": "https://github.com/utopia-php/framework.git",
-                "reference": "658c0f590b7a4a221f02cbe4e08afc1357df9216"
-            },
-            "dist": {
-                "type": "zip",
-                "url": "https://api.github.com/repos/utopia-php/framework/zipball/658c0f590b7a4a221f02cbe4e08afc1357df9216",
-                "reference": "658c0f590b7a4a221f02cbe4e08afc1357df9216",
-=======
             "version": "0.16.1",
             "source": {
                 "type": "git",
@@ -2105,7 +2089,6 @@
                 "type": "zip",
                 "url": "https://api.github.com/repos/utopia-php/framework/zipball/e7440b91077ccf2f4f3908fde4f31d177f8ea692",
                 "reference": "e7440b91077ccf2f4f3908fde4f31d177f8ea692",
->>>>>>> 48ad89ac
                 "shasum": ""
             },
             "require": {
@@ -2139,15 +2122,9 @@
             ],
             "support": {
                 "issues": "https://github.com/utopia-php/framework/issues",
-<<<<<<< HEAD
-                "source": "https://github.com/utopia-php/framework/tree/0.15.1"
-            },
-            "time": "2021-07-10T10:28:30+00:00"
-=======
                 "source": "https://github.com/utopia-php/framework/tree/0.16.1"
             },
             "time": "2021-07-18T10:59:00+00:00"
->>>>>>> 48ad89ac
         },
         {
             "name": "utopia-php/image",
@@ -6281,5 +6258,5 @@
     "platform-overrides": {
         "php": "8.0"
     },
-    "plugin-api-version": "2.0.0"
+    "plugin-api-version": "2.1.0"
 }