--- conflicted
+++ resolved
@@ -6320,18 +6320,6 @@
         },
         {
             "name": "twig/twig",
-<<<<<<< HEAD
-            "version": "v3.4.0",
-            "source": {
-                "type": "git",
-                "url": "https://github.com/twigphp/Twig.git",
-                "reference": "ed19f4bf9d19c4ef920b5d8243910bd32e85b9ba"
-            },
-            "dist": {
-                "type": "zip",
-                "url": "https://api.github.com/repos/twigphp/Twig/zipball/ed19f4bf9d19c4ef920b5d8243910bd32e85b9ba",
-                "reference": "ed19f4bf9d19c4ef920b5d8243910bd32e85b9ba",
-=======
             "version": "v3.4.1",
             "source": {
                 "type": "git",
@@ -6342,7 +6330,6 @@
                 "type": "zip",
                 "url": "https://api.github.com/repos/twigphp/Twig/zipball/e939eae92386b69b49cfa4599dd9bead6bf4a342",
                 "reference": "e939eae92386b69b49cfa4599dd9bead6bf4a342",
->>>>>>> 81ae56a6
                 "shasum": ""
             },
             "require": {
@@ -6393,11 +6380,7 @@
             ],
             "support": {
                 "issues": "https://github.com/twigphp/Twig/issues",
-<<<<<<< HEAD
-                "source": "https://github.com/twigphp/Twig/tree/v3.4.0"
-=======
                 "source": "https://github.com/twigphp/Twig/tree/v3.4.1"
->>>>>>> 81ae56a6
             },
             "funding": [
                 {
@@ -6409,11 +6392,7 @@
                     "type": "tidelift"
                 }
             ],
-<<<<<<< HEAD
-            "time": "2022-05-15T06:25:28+00:00"
-=======
             "time": "2022-05-17T05:48:52+00:00"
->>>>>>> 81ae56a6
         },
         {
             "name": "vimeo/psalm",
