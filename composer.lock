--- conflicted
+++ resolved
@@ -4,11 +4,7 @@
         "Read more about it at https://getcomposer.org/doc/01-basic-usage.md#installing-dependencies",
         "This file is @generated automatically"
     ],
-<<<<<<< HEAD
-    "content-hash": "c8549a16dab956d72520257c8dc71157",
-=======
-    "content-hash": "ac80cafdd8c2c6deaec3dfe628084655",
->>>>>>> bfc594b5
+    "content-hash": "9627cdaf9a987a86cecaf7961f477e42",
     "packages": [
         {
             "name": "adhocore/jwt",
@@ -2517,10 +2513,6 @@
             "support": {
                 "issues": "https://github.com/utopia-php/messaging/issues",
                 "source": "https://github.com/utopia-php/messaging/tree/0.1.1"
-<<<<<<< HEAD
-            },
-            "time": "2023-02-07T05:42:46+00:00"
-=======
             },
             "time": "2023-02-07T05:42:46+00:00"
         },
@@ -2583,7 +2575,6 @@
                 "source": "https://github.com/utopia-php/mongo/tree/0.0.2"
             },
             "time": "2022-11-08T11:58:46+00:00"
->>>>>>> bfc594b5
         },
         {
             "name": "utopia-php/orchestration",
