{
    "_readme": [
        "This file locks the dependencies of your project to a known state",
        "Read more about it at https://getcomposer.org/doc/01-basic-usage.md#installing-dependencies",
        "This file is @generated automatically"
    ],
<<<<<<< HEAD
    "content-hash": "2b47762c56fd4622b111787819f22a9f",
=======
    "content-hash": "442d6d8b6c76ef7ae5ea26e500af6479",
>>>>>>> 70935fe7
    "packages": [
        {
            "name": "adhocore/jwt",
            "version": "1.1.2",
            "source": {
                "type": "git",
                "url": "https://github.com/adhocore/php-jwt.git",
                "reference": "6c434af7170090bb7a8880d2bc220a2254ba7899"
            },
            "dist": {
                "type": "zip",
                "url": "https://api.github.com/repos/adhocore/php-jwt/zipball/6c434af7170090bb7a8880d2bc220a2254ba7899",
                "reference": "6c434af7170090bb7a8880d2bc220a2254ba7899",
                "shasum": ""
            },
            "require": {
                "php": "^7.0 || ^8.0"
            },
            "require-dev": {
                "phpunit/phpunit": "^6.5 || ^7.5"
            },
            "type": "library",
            "autoload": {
                "psr-4": {
                    "Ahc\\Jwt\\": "src/"
                }
            },
            "notification-url": "https://packagist.org/downloads/",
            "license": [
                "MIT"
            ],
            "authors": [
                {
                    "name": "Jitendra Adhikari",
                    "email": "jiten.adhikary@gmail.com"
                }
            ],
            "description": "Ultra lightweight JSON web token (JWT) library for PHP5.5+.",
            "keywords": [
                "auth",
                "json-web-token",
                "jwt",
                "jwt-auth",
                "jwt-php",
                "token"
            ],
            "support": {
                "issues": "https://github.com/adhocore/php-jwt/issues",
                "source": "https://github.com/adhocore/php-jwt/tree/1.1.2"
            },
            "funding": [
                {
                    "url": "https://paypal.me/ji10",
                    "type": "custom"
                }
            ],
            "time": "2021-02-20T09:56:44+00:00"
        },
        {
            "name": "appwrite/php-clamav",
            "version": "v1.0.1",
            "source": {
                "type": "git",
                "url": "https://github.com/appwrite/php-clamav.git",
                "reference": "4c13abddfc89d59395da0bd75c18a8eeadc2a542"
            },
            "dist": {
                "type": "zip",
                "url": "https://api.github.com/repos/appwrite/php-clamav/zipball/4c13abddfc89d59395da0bd75c18a8eeadc2a542",
                "reference": "4c13abddfc89d59395da0bd75c18a8eeadc2a542",
                "shasum": ""
            },
            "require": {
                "php": ">=7.1"
            },
            "require-dev": {
                "phpunit/phpunit": "^7.0"
            },
            "type": "library",
            "autoload": {
                "psr-4": {
                    "Appwrite\\ClamAV\\": "src/ClamAV"
                }
            },
            "notification-url": "https://packagist.org/downloads/",
            "license": [
                "MIT"
            ],
            "authors": [
                {
                    "name": "Eldad Fux",
                    "email": "eldad@appwrite.io"
                }
            ],
            "description": "ClamAV network and pipe client for PHP",
            "keywords": [
                "anti virus",
                "appwrite",
                "clamav",
                "php"
            ],
            "support": {
                "issues": "https://github.com/appwrite/php-clamav/issues",
                "source": "https://github.com/appwrite/php-clamav/tree/master"
            },
            "time": "2020-02-29T11:35:01+00:00"
        },
        {
            "name": "chillerlan/php-qrcode",
            "version": "4.3.0",
            "source": {
                "type": "git",
                "url": "https://github.com/chillerlan/php-qrcode.git",
                "reference": "4968063fb3baeedb658293f89f9673fbf2499a3e"
            },
            "dist": {
                "type": "zip",
                "url": "https://api.github.com/repos/chillerlan/php-qrcode/zipball/4968063fb3baeedb658293f89f9673fbf2499a3e",
                "reference": "4968063fb3baeedb658293f89f9673fbf2499a3e",
                "shasum": ""
            },
            "require": {
                "chillerlan/php-settings-container": "^2.1",
                "ext-mbstring": "*",
                "php": "^7.4 || ^8.0"
            },
            "require-dev": {
                "phan/phan": "^3.2.2",
                "phpunit/phpunit": "^9.4",
                "setasign/fpdf": "^1.8.2"
            },
            "suggest": {
                "chillerlan/php-authenticator": "Yet another Google authenticator! Also creates URIs for mobile apps.",
                "setasign/fpdf": "Required to use the QR FPDF output."
            },
            "type": "library",
            "autoload": {
                "psr-4": {
                    "chillerlan\\QRCode\\": "src/"
                }
            },
            "notification-url": "https://packagist.org/downloads/",
            "license": [
                "MIT"
            ],
            "authors": [
                {
                    "name": "Kazuhiko Arase",
                    "homepage": "https://github.com/kazuhikoarase"
                },
                {
                    "name": "Smiley",
                    "email": "smiley@chillerlan.net",
                    "homepage": "https://github.com/codemasher"
                },
                {
                    "name": "Contributors",
                    "homepage": "https://github.com/chillerlan/php-qrcode/graphs/contributors"
                }
            ],
            "description": "A QR code generator. PHP 7.4+",
            "homepage": "https://github.com/chillerlan/php-qrcode",
            "keywords": [
                "phpqrcode",
                "qr",
                "qr code",
                "qrcode",
                "qrcode-generator"
            ],
            "support": {
                "issues": "https://github.com/chillerlan/php-qrcode/issues",
                "source": "https://github.com/chillerlan/php-qrcode/tree/4.3.0"
            },
            "funding": [
                {
                    "url": "https://www.paypal.com/donate?hosted_button_id=WLYUNAT9ZTJZ4",
                    "type": "custom"
                },
                {
                    "url": "https://ko-fi.com/codemasher",
                    "type": "ko_fi"
                }
            ],
            "time": "2020-11-18T20:49:20+00:00"
        },
        {
            "name": "chillerlan/php-settings-container",
            "version": "2.1.1",
            "source": {
                "type": "git",
                "url": "https://github.com/chillerlan/php-settings-container.git",
                "reference": "98ccc1b31b31a53bcb563465c4961879b2b93096"
            },
            "dist": {
                "type": "zip",
                "url": "https://api.github.com/repos/chillerlan/php-settings-container/zipball/98ccc1b31b31a53bcb563465c4961879b2b93096",
                "reference": "98ccc1b31b31a53bcb563465c4961879b2b93096",
                "shasum": ""
            },
            "require": {
                "ext-json": "*",
                "php": "^7.4 || ^8.0"
            },
            "require-dev": {
                "phan/phan": "^4.0",
                "phpunit/phpunit": "^9.5"
            },
            "type": "library",
            "autoload": {
                "psr-4": {
                    "chillerlan\\Settings\\": "src/"
                }
            },
            "notification-url": "https://packagist.org/downloads/",
            "license": [
                "MIT"
            ],
            "authors": [
                {
                    "name": "Smiley",
                    "email": "smiley@chillerlan.net",
                    "homepage": "https://github.com/codemasher"
                }
            ],
            "description": "A container class for immutable settings objects. Not a DI container. PHP 7.4+",
            "homepage": "https://github.com/chillerlan/php-settings-container",
            "keywords": [
                "PHP7",
                "Settings",
                "container",
                "helper"
            ],
            "support": {
                "issues": "https://github.com/chillerlan/php-settings-container/issues",
                "source": "https://github.com/chillerlan/php-settings-container"
            },
            "funding": [
                {
                    "url": "https://www.paypal.com/donate?hosted_button_id=WLYUNAT9ZTJZ4",
                    "type": "custom"
                },
                {
                    "url": "https://ko-fi.com/codemasher",
                    "type": "ko_fi"
                }
            ],
            "time": "2021-01-06T15:57:03+00:00"
        },
        {
            "name": "colinmollenhour/credis",
            "version": "v1.12.1",
            "source": {
                "type": "git",
                "url": "https://github.com/colinmollenhour/credis.git",
                "reference": "c27faa11724229986335c23f4b6d0f1d8d6547fb"
            },
            "dist": {
                "type": "zip",
                "url": "https://api.github.com/repos/colinmollenhour/credis/zipball/c27faa11724229986335c23f4b6d0f1d8d6547fb",
                "reference": "c27faa11724229986335c23f4b6d0f1d8d6547fb",
                "shasum": ""
            },
            "require": {
                "php": ">=5.4.0"
            },
            "type": "library",
            "autoload": {
                "classmap": [
                    "Client.php",
                    "Cluster.php",
                    "Sentinel.php",
                    "Module.php"
                ]
            },
            "notification-url": "https://packagist.org/downloads/",
            "license": [
                "MIT"
            ],
            "authors": [
                {
                    "name": "Colin Mollenhour",
                    "email": "colin@mollenhour.com"
                }
            ],
            "description": "Credis is a lightweight interface to the Redis key-value store which wraps the phpredis library when available for better performance.",
            "homepage": "https://github.com/colinmollenhour/credis",
            "support": {
                "issues": "https://github.com/colinmollenhour/credis/issues",
                "source": "https://github.com/colinmollenhour/credis/tree/v1.12.1"
            },
            "time": "2020-11-06T16:09:14+00:00"
        },
        {
            "name": "dragonmantank/cron-expression",
            "version": "v3.1.0",
            "source": {
                "type": "git",
                "url": "https://github.com/dragonmantank/cron-expression.git",
                "reference": "7a8c6e56ab3ffcc538d05e8155bb42269abf1a0c"
            },
            "dist": {
                "type": "zip",
                "url": "https://api.github.com/repos/dragonmantank/cron-expression/zipball/7a8c6e56ab3ffcc538d05e8155bb42269abf1a0c",
                "reference": "7a8c6e56ab3ffcc538d05e8155bb42269abf1a0c",
                "shasum": ""
            },
            "require": {
                "php": "^7.2|^8.0",
                "webmozart/assert": "^1.7.0"
            },
            "replace": {
                "mtdowling/cron-expression": "^1.0"
            },
            "require-dev": {
                "phpstan/extension-installer": "^1.0",
                "phpstan/phpstan": "^0.12",
                "phpstan/phpstan-webmozart-assert": "^0.12.7",
                "phpunit/phpunit": "^7.0|^8.0|^9.0"
            },
            "type": "library",
            "autoload": {
                "psr-4": {
                    "Cron\\": "src/Cron/"
                }
            },
            "notification-url": "https://packagist.org/downloads/",
            "license": [
                "MIT"
            ],
            "authors": [
                {
                    "name": "Chris Tankersley",
                    "email": "chris@ctankersley.com",
                    "homepage": "https://github.com/dragonmantank"
                }
            ],
            "description": "CRON for PHP: Calculate the next or previous run date and determine if a CRON expression is due",
            "keywords": [
                "cron",
                "schedule"
            ],
            "support": {
                "issues": "https://github.com/dragonmantank/cron-expression/issues",
                "source": "https://github.com/dragonmantank/cron-expression/tree/v3.1.0"
            },
            "funding": [
                {
                    "url": "https://github.com/dragonmantank",
                    "type": "github"
                }
            ],
            "time": "2020-11-24T19:55:57+00:00"
        },
        {
            "name": "guzzlehttp/guzzle",
            "version": "7.2.0",
            "source": {
                "type": "git",
                "url": "https://github.com/guzzle/guzzle.git",
                "reference": "0aa74dfb41ae110835923ef10a9d803a22d50e79"
            },
            "dist": {
                "type": "zip",
                "url": "https://api.github.com/repos/guzzle/guzzle/zipball/0aa74dfb41ae110835923ef10a9d803a22d50e79",
                "reference": "0aa74dfb41ae110835923ef10a9d803a22d50e79",
                "shasum": ""
            },
            "require": {
                "ext-json": "*",
                "guzzlehttp/promises": "^1.4",
                "guzzlehttp/psr7": "^1.7",
                "php": "^7.2.5 || ^8.0",
                "psr/http-client": "^1.0"
            },
            "provide": {
                "psr/http-client-implementation": "1.0"
            },
            "require-dev": {
                "ext-curl": "*",
                "php-http/client-integration-tests": "^3.0",
                "phpunit/phpunit": "^8.5.5 || ^9.3.5",
                "psr/log": "^1.1"
            },
            "suggest": {
                "ext-curl": "Required for CURL handler support",
                "ext-intl": "Required for Internationalized Domain Name (IDN) support",
                "psr/log": "Required for using the Log middleware"
            },
            "type": "library",
            "extra": {
                "branch-alias": {
                    "dev-master": "7.1-dev"
                }
            },
            "autoload": {
                "psr-4": {
                    "GuzzleHttp\\": "src/"
                },
                "files": [
                    "src/functions_include.php"
                ]
            },
            "notification-url": "https://packagist.org/downloads/",
            "license": [
                "MIT"
            ],
            "authors": [
                {
                    "name": "Michael Dowling",
                    "email": "mtdowling@gmail.com",
                    "homepage": "https://github.com/mtdowling"
                },
                {
                    "name": "Márk Sági-Kazár",
                    "email": "mark.sagikazar@gmail.com",
                    "homepage": "https://sagikazarmark.hu"
                }
            ],
            "description": "Guzzle is a PHP HTTP client library",
            "homepage": "http://guzzlephp.org/",
            "keywords": [
                "client",
                "curl",
                "framework",
                "http",
                "http client",
                "psr-18",
                "psr-7",
                "rest",
                "web service"
            ],
            "support": {
                "issues": "https://github.com/guzzle/guzzle/issues",
                "source": "https://github.com/guzzle/guzzle/tree/7.2.0"
            },
            "funding": [
                {
                    "url": "https://github.com/GrahamCampbell",
                    "type": "github"
                },
                {
                    "url": "https://github.com/Nyholm",
                    "type": "github"
                },
                {
                    "url": "https://github.com/alexeyshockov",
                    "type": "github"
                },
                {
                    "url": "https://github.com/gmponos",
                    "type": "github"
                }
            ],
            "time": "2020-10-10T11:47:56+00:00"
        },
        {
            "name": "guzzlehttp/promises",
            "version": "dev-master",
            "source": {
                "type": "git",
                "url": "https://github.com/guzzle/promises.git",
                "reference": "8e7d04f1f6450fef59366c399cfad4b9383aa30d"
            },
            "dist": {
                "type": "zip",
                "url": "https://api.github.com/repos/guzzle/promises/zipball/8e7d04f1f6450fef59366c399cfad4b9383aa30d",
                "reference": "8e7d04f1f6450fef59366c399cfad4b9383aa30d",
                "shasum": ""
            },
            "require": {
                "php": ">=5.5"
            },
            "require-dev": {
                "symfony/phpunit-bridge": "^4.4 || ^5.1"
            },
            "default-branch": true,
            "type": "library",
            "extra": {
                "branch-alias": {
                    "dev-master": "1.4-dev"
                }
            },
            "autoload": {
                "psr-4": {
                    "GuzzleHttp\\Promise\\": "src/"
                },
                "files": [
                    "src/functions_include.php"
                ]
            },
            "notification-url": "https://packagist.org/downloads/",
            "license": [
                "MIT"
            ],
            "authors": [
                {
                    "name": "Michael Dowling",
                    "email": "mtdowling@gmail.com",
                    "homepage": "https://github.com/mtdowling"
                }
            ],
            "description": "Guzzle promises library",
            "keywords": [
                "promise"
            ],
            "support": {
                "issues": "https://github.com/guzzle/promises/issues",
                "source": "https://github.com/guzzle/promises/tree/1.4.1"
            },
            "time": "2021-03-07T09:25:29+00:00"
        },
        {
            "name": "guzzlehttp/psr7",
            "version": "1.x-dev",
            "source": {
                "type": "git",
                "url": "https://github.com/guzzle/psr7.git",
                "reference": "d7fe0a0eabc266c3dcf2f20aa12121044ff196a4"
            },
            "dist": {
                "type": "zip",
                "url": "https://api.github.com/repos/guzzle/psr7/zipball/d7fe0a0eabc266c3dcf2f20aa12121044ff196a4",
                "reference": "d7fe0a0eabc266c3dcf2f20aa12121044ff196a4",
                "shasum": ""
            },
            "require": {
                "php": ">=5.4.0",
                "psr/http-message": "~1.0",
                "ralouphie/getallheaders": "^2.0.5 || ^3.0.0"
            },
            "provide": {
                "psr/http-message-implementation": "1.0"
            },
            "require-dev": {
                "ext-zlib": "*",
                "phpunit/phpunit": "~4.8.36 || ^5.7.27 || ^6.5.14 || ^7.5.20 || ^8.5.8 || ^9.3.10"
            },
            "suggest": {
                "laminas/laminas-httphandlerrunner": "Emit PSR-7 responses"
            },
            "type": "library",
            "extra": {
                "branch-alias": {
                    "dev-master": "1.7-dev"
                }
            },
            "autoload": {
                "psr-4": {
                    "GuzzleHttp\\Psr7\\": "src/"
                },
                "files": [
                    "src/functions_include.php"
                ]
            },
            "notification-url": "https://packagist.org/downloads/",
            "license": [
                "MIT"
            ],
            "authors": [
                {
                    "name": "Michael Dowling",
                    "email": "mtdowling@gmail.com",
                    "homepage": "https://github.com/mtdowling"
                },
                {
                    "name": "Tobias Schultze",
                    "homepage": "https://github.com/Tobion"
                }
            ],
            "description": "PSR-7 message implementation that also provides common utility methods",
            "keywords": [
                "http",
                "message",
                "psr-7",
                "request",
                "response",
                "stream",
                "uri",
                "url"
            ],
            "support": {
                "issues": "https://github.com/guzzle/psr7/issues",
                "source": "https://github.com/guzzle/psr7/tree/1.x"
            },
            "time": "2021-03-09T14:42:40+00:00"
        },
        {
            "name": "influxdb/influxdb-php",
            "version": "1.15.2",
            "source": {
                "type": "git",
                "url": "https://github.com/influxdata/influxdb-php.git",
                "reference": "d6e59f4f04ab9107574fda69c2cbe36671253d03"
            },
            "dist": {
                "type": "zip",
                "url": "https://api.github.com/repos/influxdata/influxdb-php/zipball/d6e59f4f04ab9107574fda69c2cbe36671253d03",
                "reference": "d6e59f4f04ab9107574fda69c2cbe36671253d03",
                "shasum": ""
            },
            "require": {
                "guzzlehttp/guzzle": "^6.0|^7.0",
                "php": "^5.5 || ^7.0 || ^8.0"
            },
            "require-dev": {
                "dms/phpunit-arraysubset-asserts": "^0.2.1",
                "phpunit/phpunit": "^9.5"
            },
            "suggest": {
                "ext-curl": "Curl extension, needed for Curl driver",
                "stefanotorresi/influxdb-php-async": "An asyncronous client for InfluxDB, implemented via ReactPHP."
            },
            "type": "library",
            "autoload": {
                "psr-4": {
                    "InfluxDB\\": "src/InfluxDB"
                }
            },
            "notification-url": "https://packagist.org/downloads/",
            "license": [
                "MIT"
            ],
            "authors": [
                {
                    "name": "Stephen Hoogendijk",
                    "email": "stephen@tca0.nl"
                },
                {
                    "name": "Daniel Martinez",
                    "email": "danimartcas@hotmail.com"
                },
                {
                    "name": "Gianluca Arbezzano",
                    "email": "gianarb92@gmail.com"
                }
            ],
            "description": "InfluxDB client library for PHP",
            "keywords": [
                "client",
                "influxdata",
                "influxdb",
                "influxdb class",
                "influxdb client",
                "influxdb library",
                "time series"
            ],
            "support": {
                "issues": "https://github.com/influxdata/influxdb-php/issues",
                "source": "https://github.com/influxdata/influxdb-php/tree/1.15.2"
            },
            "time": "2020-12-26T17:45:17+00:00"
        },
        {
            "name": "matomo/device-detector",
            "version": "4.1.0",
            "source": {
                "type": "git",
                "url": "https://github.com/matomo-org/device-detector.git",
                "reference": "6b3facc35e7a465bc4223fddfa5fa88c5b327554"
            },
            "dist": {
                "type": "zip",
                "url": "https://api.github.com/repos/matomo-org/device-detector/zipball/6b3facc35e7a465bc4223fddfa5fa88c5b327554",
                "reference": "6b3facc35e7a465bc4223fddfa5fa88c5b327554",
                "shasum": ""
            },
            "require": {
                "mustangostang/spyc": "*",
                "php": ">=7.2"
            },
            "replace": {
                "piwik/device-detector": "self.version"
            },
            "require-dev": {
                "matthiasmullie/scrapbook": "^1.4.7",
                "mayflower/mo4-coding-standard": "dev-master#275cb9d",
                "phpstan/phpstan": "^0.12.52",
                "phpunit/phpunit": "^8.5.8",
                "psr/cache": "^1.0.1",
                "psr/simple-cache": "^1.0.1",
                "symfony/yaml": "^5.1.7"
            },
            "suggest": {
                "doctrine/cache": "Can directly be used for caching purpose",
                "ext-yaml": "Necessary for using the Pecl YAML parser"
            },
            "type": "library",
            "autoload": {
                "psr-4": {
                    "DeviceDetector\\": ""
                },
                "exclude-from-classmap": [
                    "Tests/"
                ]
            },
            "notification-url": "https://packagist.org/downloads/",
            "license": [
                "LGPL-3.0-or-later"
            ],
            "authors": [
                {
                    "name": "The Matomo Team",
                    "email": "hello@matomo.org",
                    "homepage": "https://matomo.org/team/"
                }
            ],
            "description": "The Universal Device Detection library, that parses User Agents and detects devices (desktop, tablet, mobile, tv, cars, console, etc.), clients (browsers, media players, mobile apps, feed readers, libraries, etc), operating systems, devices, brands and models.",
            "homepage": "https://matomo.org",
            "keywords": [
                "devicedetection",
                "parser",
                "useragent"
            ],
            "support": {
                "forum": "http://forum.matomo.org/",
                "issues": "https://github.com/matomo-org/device-detector/issues",
                "source": "https://github.com/matomo-org/piwik",
                "wiki": "https://dev.matomo.org/"
            },
            "time": "2021-01-08T14:14:55+00:00"
        },
        {
            "name": "mustangostang/spyc",
            "version": "0.6.3",
            "source": {
                "type": "git",
                "url": "git@github.com:mustangostang/spyc.git",
                "reference": "4627c838b16550b666d15aeae1e5289dd5b77da0"
            },
            "dist": {
                "type": "zip",
                "url": "https://api.github.com/repos/mustangostang/spyc/zipball/4627c838b16550b666d15aeae1e5289dd5b77da0",
                "reference": "4627c838b16550b666d15aeae1e5289dd5b77da0",
                "shasum": ""
            },
            "require": {
                "php": ">=5.3.1"
            },
            "require-dev": {
                "phpunit/phpunit": "4.3.*@dev"
            },
            "type": "library",
            "extra": {
                "branch-alias": {
                    "dev-master": "0.5.x-dev"
                }
            },
            "autoload": {
                "files": [
                    "Spyc.php"
                ]
            },
            "notification-url": "https://packagist.org/downloads/",
            "license": [
                "MIT"
            ],
            "authors": [
                {
                    "name": "mustangostang",
                    "email": "vlad.andersen@gmail.com"
                }
            ],
            "description": "A simple YAML loader/dumper class for PHP",
            "homepage": "https://github.com/mustangostang/spyc/",
            "keywords": [
                "spyc",
                "yaml",
                "yml"
            ],
            "time": "2019-09-10T13:16:29+00:00"
        },
        {
            "name": "phpmailer/phpmailer",
            "version": "v6.3.0",
            "source": {
                "type": "git",
                "url": "https://github.com/PHPMailer/PHPMailer.git",
                "reference": "4a08cf4cdd2c38d12ee2b9fa69e5d235f37a6dcb"
            },
            "dist": {
                "type": "zip",
                "url": "https://api.github.com/repos/PHPMailer/PHPMailer/zipball/4a08cf4cdd2c38d12ee2b9fa69e5d235f37a6dcb",
                "reference": "4a08cf4cdd2c38d12ee2b9fa69e5d235f37a6dcb",
                "shasum": ""
            },
            "require": {
                "ext-ctype": "*",
                "ext-filter": "*",
                "ext-hash": "*",
                "php": ">=5.5.0"
            },
            "require-dev": {
                "dealerdirect/phpcodesniffer-composer-installer": "^0.7.0",
                "doctrine/annotations": "^1.2",
                "phpcompatibility/php-compatibility": "^9.3.5",
                "roave/security-advisories": "dev-latest",
                "squizlabs/php_codesniffer": "^3.5.6",
                "yoast/phpunit-polyfills": "^0.2.0"
            },
            "suggest": {
                "ext-mbstring": "Needed to send email in multibyte encoding charset",
                "hayageek/oauth2-yahoo": "Needed for Yahoo XOAUTH2 authentication",
                "league/oauth2-google": "Needed for Google XOAUTH2 authentication",
                "psr/log": "For optional PSR-3 debug logging",
                "stevenmaguire/oauth2-microsoft": "Needed for Microsoft XOAUTH2 authentication",
                "symfony/polyfill-mbstring": "To support UTF-8 if the Mbstring PHP extension is not enabled (^1.2)"
            },
            "type": "library",
            "autoload": {
                "psr-4": {
                    "PHPMailer\\PHPMailer\\": "src/"
                }
            },
            "notification-url": "https://packagist.org/downloads/",
            "license": [
                "LGPL-2.1-only"
            ],
            "authors": [
                {
                    "name": "Marcus Bointon",
                    "email": "phpmailer@synchromedia.co.uk"
                },
                {
                    "name": "Jim Jagielski",
                    "email": "jimjag@gmail.com"
                },
                {
                    "name": "Andy Prevost",
                    "email": "codeworxtech@users.sourceforge.net"
                },
                {
                    "name": "Brent R. Matzelle"
                }
            ],
            "description": "PHPMailer is a full-featured email creation and transfer class for PHP",
            "support": {
                "issues": "https://github.com/PHPMailer/PHPMailer/issues",
                "source": "https://github.com/PHPMailer/PHPMailer/tree/v6.3.0"
            },
            "funding": [
                {
                    "url": "https://github.com/Synchro",
                    "type": "github"
                }
            ],
            "time": "2021-02-19T15:28:08+00:00"
        },
        {
            "name": "psr/http-client",
            "version": "dev-master",
            "source": {
                "type": "git",
                "url": "https://github.com/php-fig/http-client.git",
                "reference": "22b2ef5687f43679481615605d7a15c557ce85b1"
            },
            "dist": {
                "type": "zip",
                "url": "https://api.github.com/repos/php-fig/http-client/zipball/22b2ef5687f43679481615605d7a15c557ce85b1",
                "reference": "22b2ef5687f43679481615605d7a15c557ce85b1",
                "shasum": ""
            },
            "require": {
                "php": "^7.0 || ^8.0",
                "psr/http-message": "^1.0"
            },
            "default-branch": true,
            "type": "library",
            "extra": {
                "branch-alias": {
                    "dev-master": "1.0.x-dev"
                }
            },
            "autoload": {
                "psr-4": {
                    "Psr\\Http\\Client\\": "src/"
                }
            },
            "notification-url": "https://packagist.org/downloads/",
            "license": [
                "MIT"
            ],
            "authors": [
                {
                    "name": "PHP-FIG",
                    "homepage": "https://www.php-fig.org/"
                }
            ],
            "description": "Common interface for HTTP clients",
            "homepage": "https://github.com/php-fig/http-client",
            "keywords": [
                "http",
                "http-client",
                "psr",
                "psr-18"
            ],
            "support": {
                "source": "https://github.com/php-fig/http-client/tree/master"
            },
            "time": "2020-09-19T09:12:31+00:00"
        },
        {
            "name": "psr/http-message",
            "version": "dev-master",
            "source": {
                "type": "git",
                "url": "https://github.com/php-fig/http-message.git",
                "reference": "efd67d1dc14a7ef4fc4e518e7dee91c271d524e4"
            },
            "dist": {
                "type": "zip",
                "url": "https://api.github.com/repos/php-fig/http-message/zipball/efd67d1dc14a7ef4fc4e518e7dee91c271d524e4",
                "reference": "efd67d1dc14a7ef4fc4e518e7dee91c271d524e4",
                "shasum": ""
            },
            "require": {
                "php": ">=5.3.0"
            },
            "default-branch": true,
            "type": "library",
            "extra": {
                "branch-alias": {
                    "dev-master": "1.0.x-dev"
                }
            },
            "autoload": {
                "psr-4": {
                    "Psr\\Http\\Message\\": "src/"
                }
            },
            "notification-url": "https://packagist.org/downloads/",
            "license": [
                "MIT"
            ],
            "authors": [
                {
                    "name": "PHP-FIG",
                    "homepage": "http://www.php-fig.org/"
                }
            ],
            "description": "Common interface for HTTP messages",
            "homepage": "https://github.com/php-fig/http-message",
            "keywords": [
                "http",
                "http-message",
                "psr",
                "psr-7",
                "request",
                "response"
            ],
            "support": {
                "source": "https://github.com/php-fig/http-message/tree/master"
            },
            "time": "2019-08-29T13:16:46+00:00"
        },
        {
            "name": "psr/log",
            "version": "dev-master",
            "source": {
                "type": "git",
                "url": "https://github.com/php-fig/log.git",
                "reference": "a18c1e692e02b84abbafe4856c3cd7cc6903908c"
            },
            "dist": {
                "type": "zip",
                "url": "https://api.github.com/repos/php-fig/log/zipball/a18c1e692e02b84abbafe4856c3cd7cc6903908c",
                "reference": "a18c1e692e02b84abbafe4856c3cd7cc6903908c",
                "shasum": ""
            },
            "require": {
                "php": ">=5.3.0"
            },
            "default-branch": true,
            "type": "library",
            "extra": {
                "branch-alias": {
                    "dev-master": "1.1.x-dev"
                }
            },
            "autoload": {
                "psr-4": {
                    "Psr\\Log\\": "Psr/Log/"
                }
            },
            "notification-url": "https://packagist.org/downloads/",
            "license": [
                "MIT"
            ],
            "authors": [
                {
                    "name": "PHP-FIG",
                    "homepage": "https://www.php-fig.org/"
                }
            ],
            "description": "Common interface for logging libraries",
            "homepage": "https://github.com/php-fig/log",
            "keywords": [
                "log",
                "psr",
                "psr-3"
            ],
            "support": {
                "source": "https://github.com/php-fig/log/tree/master"
            },
            "time": "2021-03-02T15:02:34+00:00"
        },
        {
            "name": "ralouphie/getallheaders",
            "version": "3.0.3",
            "source": {
                "type": "git",
                "url": "https://github.com/ralouphie/getallheaders.git",
                "reference": "120b605dfeb996808c31b6477290a714d356e822"
            },
            "dist": {
                "type": "zip",
                "url": "https://api.github.com/repos/ralouphie/getallheaders/zipball/120b605dfeb996808c31b6477290a714d356e822",
                "reference": "120b605dfeb996808c31b6477290a714d356e822",
                "shasum": ""
            },
            "require": {
                "php": ">=5.6"
            },
            "require-dev": {
                "php-coveralls/php-coveralls": "^2.1",
                "phpunit/phpunit": "^5 || ^6.5"
            },
            "type": "library",
            "autoload": {
                "files": [
                    "src/getallheaders.php"
                ]
            },
            "notification-url": "https://packagist.org/downloads/",
            "license": [
                "MIT"
            ],
            "authors": [
                {
                    "name": "Ralph Khattar",
                    "email": "ralph.khattar@gmail.com"
                }
            ],
            "description": "A polyfill for getallheaders.",
            "support": {
                "issues": "https://github.com/ralouphie/getallheaders/issues",
                "source": "https://github.com/ralouphie/getallheaders/tree/develop"
            },
            "time": "2019-03-08T08:55:37+00:00"
        },
        {
            "name": "resque/php-resque",
            "version": "v1.3.6",
            "source": {
                "type": "git",
                "url": "https://github.com/resque/php-resque.git",
                "reference": "fe41c04763699b1318d97ed14cc78583e9380161"
            },
            "dist": {
                "type": "zip",
                "url": "https://api.github.com/repos/resque/php-resque/zipball/fe41c04763699b1318d97ed14cc78583e9380161",
                "reference": "fe41c04763699b1318d97ed14cc78583e9380161",
                "shasum": ""
            },
            "require": {
                "colinmollenhour/credis": "~1.7",
                "php": ">=5.6.0",
                "psr/log": "~1.0"
            },
            "require-dev": {
                "phpunit/phpunit": "^5.7"
            },
            "suggest": {
                "ext-pcntl": "REQUIRED for forking processes on platforms that support it (so anything but Windows).",
                "ext-proctitle": "Allows php-resque to rename the title of UNIX processes to show the status of a worker.",
                "ext-redis": "Native PHP extension for Redis connectivity. Credis will automatically utilize when available."
            },
            "bin": [
                "bin/resque",
                "bin/resque-scheduler"
            ],
            "type": "library",
            "extra": {
                "branch-alias": {
                    "dev-master": "1.0-dev"
                }
            },
            "autoload": {
                "psr-0": {
                    "Resque": "lib",
                    "ResqueScheduler": "lib"
                }
            },
            "notification-url": "https://packagist.org/downloads/",
            "license": [
                "MIT"
            ],
            "authors": [
                {
                    "name": "Dan Hunsaker",
                    "email": "danhunsaker+resque@gmail.com",
                    "role": "Maintainer"
                },
                {
                    "name": "Rajib Ahmed",
                    "homepage": "https://github.com/rajibahmed",
                    "role": "Maintainer"
                },
                {
                    "name": "Steve Klabnik",
                    "email": "steve@steveklabnik.com",
                    "role": "Maintainer"
                },
                {
                    "name": "Chris Boulton",
                    "email": "chris@bigcommerce.com",
                    "role": "Creator"
                }
            ],
            "description": "Redis backed library for creating background jobs and processing them later. Based on resque for Ruby.",
            "homepage": "http://www.github.com/resque/php-resque/",
            "keywords": [
                "background",
                "job",
                "redis",
                "resque"
            ],
            "support": {
                "issues": "https://github.com/resque/php-resque/issues",
                "source": "https://github.com/resque/php-resque/tree/v1.3.6"
            },
            "time": "2020-04-16T16:39:50+00:00"
        },
        {
            "name": "slickdeals/statsd",
            "version": "3.0.2",
            "source": {
                "type": "git",
                "url": "https://github.com/Slickdeals/statsd-php.git",
                "reference": "393c6565efbfb23c8296ae3099a62fb6366c6ce3"
            },
            "dist": {
                "type": "zip",
                "url": "https://api.github.com/repos/Slickdeals/statsd-php/zipball/393c6565efbfb23c8296ae3099a62fb6366c6ce3",
                "reference": "393c6565efbfb23c8296ae3099a62fb6366c6ce3",
                "shasum": ""
            },
            "require": {
                "php": ">= 7.2"
            },
            "require-dev": {
                "flyeralarm/php-code-validator": "^2.2",
                "phpunit/phpunit": "~8.0",
                "vimeo/psalm": "^3.4"
            },
            "type": "library",
            "autoload": {
                "psr-4": {
                    "Domnikl\\Statsd\\": "src/",
                    "Domnikl\\Test\\Statsd\\": "tests/unit"
                }
            },
            "notification-url": "https://packagist.org/downloads/",
            "license": [
                "MIT"
            ],
            "authors": [
                {
                    "name": "Dominik Liebler",
                    "email": "liebler.dominik@gmail.com"
                }
            ],
            "description": "a PHP client for statsd",
            "homepage": "https://domnikl.github.com/statsd-php",
            "keywords": [
                "Metrics",
                "monitoring",
                "statistics",
                "statsd",
                "udp"
            ],
            "support": {
                "source": "https://github.com/Slickdeals/statsd-php/tree/3.0.2"
            },
            "time": "2020-01-03T14:24:58+00:00"
        },
        {
            "name": "symfony/polyfill-ctype",
            "version": "dev-main",
            "source": {
                "type": "git",
                "url": "https://github.com/symfony/polyfill-ctype.git",
                "reference": "c6c942b1ac76c82448322025e084cadc56048b4e"
            },
            "dist": {
                "type": "zip",
                "url": "https://api.github.com/repos/symfony/polyfill-ctype/zipball/c6c942b1ac76c82448322025e084cadc56048b4e",
                "reference": "c6c942b1ac76c82448322025e084cadc56048b4e",
                "shasum": ""
            },
            "require": {
                "php": ">=7.1"
            },
            "suggest": {
                "ext-ctype": "For best performance"
            },
            "default-branch": true,
            "type": "library",
            "extra": {
                "branch-alias": {
                    "dev-main": "1.22-dev"
                },
                "thanks": {
                    "name": "symfony/polyfill",
                    "url": "https://github.com/symfony/polyfill"
                }
            },
            "autoload": {
                "psr-4": {
                    "Symfony\\Polyfill\\Ctype\\": ""
                },
                "files": [
                    "bootstrap.php"
                ]
            },
            "notification-url": "https://packagist.org/downloads/",
            "license": [
                "MIT"
            ],
            "authors": [
                {
                    "name": "Gert de Pagter",
                    "email": "BackEndTea@gmail.com"
                },
                {
                    "name": "Symfony Community",
                    "homepage": "https://symfony.com/contributors"
                }
            ],
            "description": "Symfony polyfill for ctype functions",
            "homepage": "https://symfony.com",
            "keywords": [
                "compatibility",
                "ctype",
                "polyfill",
                "portable"
            ],
            "support": {
                "source": "https://github.com/symfony/polyfill-ctype/tree/v1.22.1"
            },
            "funding": [
                {
                    "url": "https://symfony.com/sponsor",
                    "type": "custom"
                },
                {
                    "url": "https://github.com/fabpot",
                    "type": "github"
                },
                {
                    "url": "https://tidelift.com/funding/github/packagist/symfony/symfony",
                    "type": "tidelift"
                }
            ],
            "time": "2021-01-07T16:49:33+00:00"
        },
        {
            "name": "utopia-php/abuse",
            "version": "0.3.1",
            "source": {
                "type": "git",
                "url": "https://github.com/utopia-php/abuse.git",
                "reference": "23c2eb533bca8f3ef5548ae265398fa7d4d39a1c"
            },
            "dist": {
                "type": "zip",
                "url": "https://api.github.com/repos/utopia-php/abuse/zipball/23c2eb533bca8f3ef5548ae265398fa7d4d39a1c",
                "reference": "23c2eb533bca8f3ef5548ae265398fa7d4d39a1c",
                "shasum": ""
            },
            "require": {
                "ext-pdo": "*",
                "php": ">=7.1"
            },
            "require-dev": {
                "phpunit/phpunit": "^9.4",
                "vimeo/psalm": "4.0.1"
            },
            "type": "library",
            "autoload": {
                "psr-4": {
                    "Utopia\\Abuse\\": "src/Abuse"
                }
            },
            "notification-url": "https://packagist.org/downloads/",
            "license": [
                "MIT"
            ],
            "authors": [
                {
                    "name": "Eldad Fux",
                    "email": "eldad@appwrite.io"
                }
            ],
            "description": "A simple abuse library to manage application usage limits",
            "keywords": [
                "Abuse",
                "framework",
                "php",
                "upf",
                "utopia"
            ],
            "support": {
                "issues": "https://github.com/utopia-php/abuse/issues",
                "source": "https://github.com/utopia-php/abuse/tree/0.3.1"
            },
            "time": "2020-12-21T17:28:03+00:00"
        },
        {
            "name": "utopia-php/analytics",
            "version": "0.1.0",
            "source": {
                "type": "git",
                "url": "https://github.com/utopia-php/analytics.git",
                "reference": "a1f2a1672a927bef8cd4d9b47e5cfbc856a3c72f"
            },
            "dist": {
                "type": "zip",
                "url": "https://api.github.com/repos/utopia-php/analytics/zipball/a1f2a1672a927bef8cd4d9b47e5cfbc856a3c72f",
                "reference": "a1f2a1672a927bef8cd4d9b47e5cfbc856a3c72f",
                "shasum": ""
            },
            "require": {
                "php": ">=7.4"
            },
            "require-dev": {
                "phpunit/phpunit": "^9.3",
                "vimeo/psalm": "4.0.1"
            },
            "type": "library",
            "autoload": {
                "psr-4": {
                    "Utopia\\Analytics\\": "src/Analytics"
                }
            },
            "notification-url": "https://packagist.org/downloads/",
            "license": [
                "MIT"
            ],
            "authors": [
                {
                    "name": "Eldad Fux",
                    "email": "eldad@appwrite.io"
                },
                {
                    "name": "Torsten Dittmann",
                    "email": "torsten@appwrite.io"
                }
            ],
            "description": "A simple library to track events & users.",
            "keywords": [
                "analytics",
                "framework",
                "php",
                "upf",
                "utopia"
            ],
            "support": {
                "issues": "https://github.com/utopia-php/analytics/issues",
                "source": "https://github.com/utopia-php/analytics/tree/0.1.0"
            },
            "time": "2021-02-03T17:07:09+00:00"
        },
        {
            "name": "utopia-php/audit",
            "version": "0.5.1",
            "source": {
                "type": "git",
                "url": "https://github.com/utopia-php/audit.git",
                "reference": "154a850170a58667a15e4b65fbabb6cd0b709dd9"
            },
            "dist": {
                "type": "zip",
                "url": "https://api.github.com/repos/utopia-php/audit/zipball/154a850170a58667a15e4b65fbabb6cd0b709dd9",
                "reference": "154a850170a58667a15e4b65fbabb6cd0b709dd9",
                "shasum": ""
            },
            "require": {
                "ext-pdo": "*",
                "php": ">=7.1"
            },
            "require-dev": {
                "phpunit/phpunit": "^9.3",
                "vimeo/psalm": "4.0.1"
            },
            "type": "library",
            "autoload": {
                "psr-4": {
                    "Utopia\\Audit\\": "src/Audit"
                }
            },
            "notification-url": "https://packagist.org/downloads/",
            "license": [
                "MIT"
            ],
            "authors": [
                {
                    "name": "Eldad Fux",
                    "email": "eldad@appwrite.io"
                }
            ],
            "description": "A simple audit library to manage application users logs",
            "keywords": [
                "Audit",
                "framework",
                "php",
                "upf",
                "utopia"
            ],
            "support": {
                "issues": "https://github.com/utopia-php/audit/issues",
                "source": "https://github.com/utopia-php/audit/tree/0.5.1"
            },
            "time": "2020-12-21T17:28:53+00:00"
        },
        {
            "name": "utopia-php/cache",
            "version": "0.2.3",
            "source": {
                "type": "git",
                "url": "https://github.com/utopia-php/cache.git",
                "reference": "a44b904127f88fa64673e402e5c0732ff6687d47"
            },
            "dist": {
                "type": "zip",
                "url": "https://api.github.com/repos/utopia-php/cache/zipball/a44b904127f88fa64673e402e5c0732ff6687d47",
                "reference": "a44b904127f88fa64673e402e5c0732ff6687d47",
                "shasum": ""
            },
            "require": {
                "ext-json": "*",
                "php": ">=7.3"
            },
            "require-dev": {
                "phpunit/phpunit": "^9.3",
                "vimeo/psalm": "4.0.1"
            },
            "type": "library",
            "autoload": {
                "psr-4": {
                    "Utopia\\Cache\\": "src/Cache"
                }
            },
            "notification-url": "https://packagist.org/downloads/",
            "license": [
                "MIT"
            ],
            "authors": [
                {
                    "name": "Eldad Fux",
                    "email": "eldad@appwrite.io"
                }
            ],
            "description": "A simple cache library to manage application cache storing, loading and purging",
            "keywords": [
                "cache",
                "framework",
                "php",
                "upf",
                "utopia"
            ],
            "support": {
                "issues": "https://github.com/utopia-php/cache/issues",
                "source": "https://github.com/utopia-php/cache/tree/0.2.3"
            },
            "time": "2020-10-24T10:11:01+00:00"
        },
        {
            "name": "utopia-php/cli",
            "version": "0.10.0",
            "source": {
                "type": "git",
                "url": "https://github.com/utopia-php/cli.git",
                "reference": "69ae40187fb4b68ef14f0224a68d9cc016b83634"
            },
            "dist": {
                "type": "zip",
                "url": "https://api.github.com/repos/utopia-php/cli/zipball/69ae40187fb4b68ef14f0224a68d9cc016b83634",
                "reference": "69ae40187fb4b68ef14f0224a68d9cc016b83634",
                "shasum": ""
            },
            "require": {
                "php": ">=7.4",
                "utopia-php/framework": "0.*.*"
            },
            "require-dev": {
                "phpunit/phpunit": "^9.3",
                "vimeo/psalm": "4.0.1"
            },
            "type": "library",
            "autoload": {
                "psr-4": {
                    "Utopia\\CLI\\": "src/CLI"
                }
            },
            "notification-url": "https://packagist.org/downloads/",
            "license": [
                "MIT"
            ],
            "authors": [
                {
                    "name": "Eldad Fux",
                    "email": "eldad@appwrite.io"
                }
            ],
            "description": "A simple CLI library to manage command line applications",
            "keywords": [
                "cli",
                "command line",
                "framework",
                "php",
                "upf",
                "utopia"
            ],
            "support": {
                "issues": "https://github.com/utopia-php/cli/issues",
                "source": "https://github.com/utopia-php/cli/tree/0.10.0"
            },
            "time": "2021-01-26T16:35:15+00:00"
        },
        {
            "name": "utopia-php/config",
            "version": "0.2.2",
            "source": {
                "type": "git",
                "url": "https://github.com/utopia-php/config.git",
                "reference": "a3d7bc0312d7150d5e04b1362dc34b2b136908cc"
            },
            "dist": {
                "type": "zip",
                "url": "https://api.github.com/repos/utopia-php/config/zipball/a3d7bc0312d7150d5e04b1362dc34b2b136908cc",
                "reference": "a3d7bc0312d7150d5e04b1362dc34b2b136908cc",
                "shasum": ""
            },
            "require": {
                "php": ">=7.3"
            },
            "require-dev": {
                "phpunit/phpunit": "^9.3",
                "vimeo/psalm": "4.0.1"
            },
            "type": "library",
            "autoload": {
                "psr-4": {
                    "Utopia\\Config\\": "src/Config"
                }
            },
            "notification-url": "https://packagist.org/downloads/",
            "license": [
                "MIT"
            ],
            "authors": [
                {
                    "name": "Eldad Fux",
                    "email": "eldad@appwrite.io"
                }
            ],
            "description": "A simple Config library to managing application config variables",
            "keywords": [
                "config",
                "framework",
                "php",
                "upf",
                "utopia"
            ],
            "support": {
                "issues": "https://github.com/utopia-php/config/issues",
                "source": "https://github.com/utopia-php/config/tree/0.2.2"
            },
            "time": "2020-10-24T09:49:09+00:00"
        },
        {
            "name": "utopia-php/domains",
            "version": "0.2.3",
            "source": {
                "type": "git",
                "url": "https://github.com/utopia-php/domains.git",
                "reference": "6c9b3706b0df4e0150a1f9062321ff114270a643"
            },
            "dist": {
                "type": "zip",
                "url": "https://api.github.com/repos/utopia-php/domains/zipball/6c9b3706b0df4e0150a1f9062321ff114270a643",
                "reference": "6c9b3706b0df4e0150a1f9062321ff114270a643",
                "shasum": ""
            },
            "require": {
                "php": ">=7.1"
            },
            "require-dev": {
                "phpunit/phpunit": "^9.3",
                "vimeo/psalm": "4.0.1"
            },
            "type": "library",
            "autoload": {
                "psr-4": {
                    "Utopia\\Domains\\": "src/Domains"
                }
            },
            "notification-url": "https://packagist.org/downloads/",
            "license": [
                "MIT"
            ],
            "authors": [
                {
                    "name": "Eldad Fux",
                    "email": "eldad@appwrite.io"
                }
            ],
            "description": "Utopia Domains library is simple and lite library for parsing web domains. This library is aiming to be as simple and easy to learn and use.",
            "keywords": [
                "domains",
                "framework",
                "icann",
                "php",
                "public suffix",
                "tld",
                "tld extract",
                "upf",
                "utopia"
            ],
            "support": {
                "issues": "https://github.com/utopia-php/domains/issues",
                "source": "https://github.com/utopia-php/domains/tree/0.2.3"
            },
            "time": "2020-10-23T09:59:51+00:00"
        },
        {
            "name": "utopia-php/framework",
            "version": "0.10.0",
            "source": {
                "type": "git",
                "url": "https://github.com/utopia-php/framework.git",
                "reference": "65909bdb24ef6b6c6751abfdea90caf96bbc6c50"
            },
            "dist": {
                "type": "zip",
                "url": "https://api.github.com/repos/utopia-php/framework/zipball/65909bdb24ef6b6c6751abfdea90caf96bbc6c50",
                "reference": "65909bdb24ef6b6c6751abfdea90caf96bbc6c50",
                "shasum": ""
            },
            "require": {
                "php": ">=7.3.0"
            },
            "require-dev": {
                "phpunit/phpunit": "^9.4",
                "vimeo/psalm": "4.0.1"
            },
            "type": "library",
            "autoload": {
                "psr-4": {
                    "Utopia\\": "src/"
                }
            },
            "notification-url": "https://packagist.org/downloads/",
            "license": [
                "MIT"
            ],
            "authors": [
                {
                    "name": "Eldad Fux",
                    "email": "eldad@appwrite.io"
                }
            ],
            "description": "A simple, light and advanced PHP framework",
            "keywords": [
                "framework",
                "php",
                "upf"
            ],
            "support": {
                "issues": "https://github.com/utopia-php/framework/issues",
                "source": "https://github.com/utopia-php/framework/tree/0.10.0"
            },
            "time": "2020-12-26T12:02:39+00:00"
        },
        {
            "name": "utopia-php/image",
            "version": "0.1.0",
            "source": {
                "type": "git",
                "url": "https://github.com/utopia-php/image.git",
                "reference": "66e38db211b1d6fe93de09d82606641e0f996e42"
            },
            "dist": {
                "type": "zip",
                "url": "https://api.github.com/repos/utopia-php/image/zipball/66e38db211b1d6fe93de09d82606641e0f996e42",
                "reference": "66e38db211b1d6fe93de09d82606641e0f996e42",
                "shasum": ""
            },
            "require": {
                "chillerlan/php-qrcode": "4.3.0",
                "ext-imagick": "*",
                "php": ">=7.4"
            },
            "require-dev": {
                "phpunit/phpunit": "^9.3",
                "vimeo/psalm": "4.0.1"
            },
            "type": "library",
            "autoload": {
                "psr-4": {
                    "Utopia\\Image\\": "src/Image"
                }
            },
            "notification-url": "https://packagist.org/downloads/",
            "license": [
                "MIT"
            ],
            "authors": [
                {
                    "name": "Eldad Fux",
                    "email": "eldad@appwrite.io"
                }
            ],
            "description": "A simple Image manipulation library",
            "keywords": [
                "framework",
                "image",
                "php",
                "upf",
                "utopia"
            ],
            "support": {
                "issues": "https://github.com/utopia-php/image/issues",
                "source": "https://github.com/utopia-php/image/tree/0.1.0"
            },
            "time": "2021-02-19T05:09:46+00:00"
        },
        {
            "name": "utopia-php/locale",
            "version": "0.3.3",
            "source": {
                "type": "git",
                "url": "https://github.com/utopia-php/locale.git",
                "reference": "5b5b22aab786d6e66eb3b9d546b7e606deae68e4"
            },
            "dist": {
                "type": "zip",
                "url": "https://api.github.com/repos/utopia-php/locale/zipball/5b5b22aab786d6e66eb3b9d546b7e606deae68e4",
                "reference": "5b5b22aab786d6e66eb3b9d546b7e606deae68e4",
                "shasum": ""
            },
            "require": {
                "php": ">=7.1"
            },
            "require-dev": {
                "phpunit/phpunit": "^9.3",
                "vimeo/psalm": "4.0.1"
            },
            "type": "library",
            "autoload": {
                "psr-4": {
                    "Utopia\\Locale\\": "src/Locale"
                }
            },
            "notification-url": "https://packagist.org/downloads/",
            "license": [
                "MIT"
            ],
            "authors": [
                {
                    "name": "Eldad Fux",
                    "email": "eldad@appwrite.io"
                }
            ],
            "description": "A simple locale library to manage application translations",
            "keywords": [
                "framework",
                "locale",
                "php",
                "upf",
                "utopia"
            ],
            "support": {
                "issues": "https://github.com/utopia-php/locale/issues",
                "source": "https://github.com/utopia-php/locale/tree/0.3.3"
            },
            "time": "2020-10-24T08:12:55+00:00"
        },
        {
            "name": "utopia-php/preloader",
            "version": "0.2.4",
            "source": {
                "type": "git",
                "url": "https://github.com/utopia-php/preloader.git",
                "reference": "65ef48392e72172f584b0baa2e224f9a1cebcce0"
            },
            "dist": {
                "type": "zip",
                "url": "https://api.github.com/repos/utopia-php/preloader/zipball/65ef48392e72172f584b0baa2e224f9a1cebcce0",
                "reference": "65ef48392e72172f584b0baa2e224f9a1cebcce0",
                "shasum": ""
            },
            "require": {
                "php": ">=7.1"
            },
            "require-dev": {
                "phpunit/phpunit": "^9.3",
                "vimeo/psalm": "4.0.1"
            },
            "type": "library",
            "autoload": {
                "psr-4": {
                    "Utopia\\Preloader\\": "src/Preloader"
                }
            },
            "notification-url": "https://packagist.org/downloads/",
            "license": [
                "MIT"
            ],
            "authors": [
                {
                    "name": "Eldad Fux",
                    "email": "team@appwrite.io"
                }
            ],
            "description": "Utopia Preloader library is simple and lite library for managing PHP preloading configuration",
            "keywords": [
                "framework",
                "php",
                "preload",
                "preloader",
                "preloading",
                "upf",
                "utopia"
            ],
            "support": {
                "issues": "https://github.com/utopia-php/preloader/issues",
                "source": "https://github.com/utopia-php/preloader/tree/0.2.4"
            },
            "time": "2020-10-24T07:04:59+00:00"
        },
        {
            "name": "utopia-php/registry",
            "version": "0.2.4",
            "source": {
                "type": "git",
                "url": "https://github.com/utopia-php/registry.git",
                "reference": "428a94f1a36147e7b7221e778c01e1be08db2893"
            },
            "dist": {
                "type": "zip",
                "url": "https://api.github.com/repos/utopia-php/registry/zipball/428a94f1a36147e7b7221e778c01e1be08db2893",
                "reference": "428a94f1a36147e7b7221e778c01e1be08db2893",
                "shasum": ""
            },
            "require": {
                "php": ">=7.3"
            },
            "require-dev": {
                "phpunit/phpunit": "^9.3",
                "vimeo/psalm": "4.0.1"
            },
            "type": "library",
            "autoload": {
                "psr-4": {
                    "Utopia\\Registry\\": "src/Registry"
                }
            },
            "notification-url": "https://packagist.org/downloads/",
            "license": [
                "MIT"
            ],
            "authors": [
                {
                    "name": "Eldad Fux",
                    "email": "eldad@appwrite.io"
                }
            ],
            "description": "A simple dependency management library for PHP",
            "keywords": [
                "dependency management",
                "di",
                "framework",
                "php",
                "upf",
                "utopia"
            ],
            "support": {
                "issues": "https://github.com/utopia-php/registry/issues",
                "source": "https://github.com/utopia-php/registry/tree/0.2.4"
            },
            "time": "2020-10-24T08:51:37+00:00"
        },
        {
            "name": "utopia-php/storage",
            "version": "0.4.3",
            "source": {
                "type": "git",
                "url": "https://github.com/utopia-php/storage.git",
                "reference": "9db3ab713a6d392c3c2c799aeea751f6c8dc2ff7"
            },
            "dist": {
                "type": "zip",
                "url": "https://api.github.com/repos/utopia-php/storage/zipball/9db3ab713a6d392c3c2c799aeea751f6c8dc2ff7",
                "reference": "9db3ab713a6d392c3c2c799aeea751f6c8dc2ff7",
                "shasum": ""
            },
            "require": {
                "php": ">=7.4",
                "utopia-php/framework": "0.*.*"
            },
            "require-dev": {
                "phpunit/phpunit": "^9.3",
                "vimeo/psalm": "4.0.1"
            },
            "type": "library",
            "autoload": {
                "psr-4": {
                    "Utopia\\Storage\\": "src/Storage"
                }
            },
            "notification-url": "https://packagist.org/downloads/",
            "license": [
                "MIT"
            ],
            "authors": [
                {
                    "name": "Eldad Fux",
                    "email": "eldad@appwrite.io"
                }
            ],
            "description": "A simple Storage library to manage application storage",
            "keywords": [
                "framework",
                "php",
                "storage",
                "upf",
                "utopia"
            ],
            "support": {
                "issues": "https://github.com/utopia-php/storage/issues",
                "source": "https://github.com/utopia-php/storage/tree/0.4.3"
            },
            "time": "2021-03-02T20:25:02+00:00"
        },
        {
            "name": "utopia-php/swoole",
            "version": "0.2.1",
            "source": {
                "type": "git",
                "url": "https://github.com/utopia-php/swoole.git",
                "reference": "63168a82037f371516a199d75da101c8caa3edc1"
            },
            "dist": {
                "type": "zip",
                "url": "https://api.github.com/repos/utopia-php/swoole/zipball/63168a82037f371516a199d75da101c8caa3edc1",
                "reference": "63168a82037f371516a199d75da101c8caa3edc1",
                "shasum": ""
            },
            "require": {
                "ext-swoole": "*",
                "php": ">=7.4",
                "utopia-php/framework": "0.*.*"
            },
            "require-dev": {
                "phpunit/phpunit": "^9.3",
                "swoole/ide-helper": "4.5.5",
                "vimeo/psalm": "4.0.1"
            },
            "type": "library",
            "autoload": {
                "psr-4": {
                    "Utopia\\Swoole\\": "src/Swoole"
                }
            },
            "notification-url": "https://packagist.org/downloads/",
            "license": [
                "MIT"
            ],
            "authors": [
                {
                    "name": "Eldad Fux",
                    "email": "team@appwrite.io"
                }
            ],
            "description": "An extension for Utopia Framework to work with PHP Swoole as a PHP FPM alternative",
            "keywords": [
                "framework",
                "http",
                "php",
                "server",
                "swoole",
                "upf",
                "utopia"
            ],
            "support": {
                "issues": "https://github.com/utopia-php/swoole/issues",
                "source": "https://github.com/utopia-php/swoole/tree/0.2.1"
            },
            "time": "2021-02-10T06:20:43+00:00"
        },
        {
            "name": "utopia-php/system",
            "version": "0.4.0",
            "source": {
                "type": "git",
                "url": "https://github.com/utopia-php/system.git",
                "reference": "67c92c66ce8f0cc925a00bca89f7a188bf9183c0"
            },
            "dist": {
                "type": "zip",
                "url": "https://api.github.com/repos/utopia-php/system/zipball/67c92c66ce8f0cc925a00bca89f7a188bf9183c0",
                "reference": "67c92c66ce8f0cc925a00bca89f7a188bf9183c0",
                "shasum": ""
            },
            "require": {
                "php": ">=7.4"
            },
            "require-dev": {
                "phpunit/phpunit": "^9.3",
                "vimeo/psalm": "4.0.1"
            },
            "type": "library",
            "autoload": {
                "psr-4": {
                    "Utopia\\System\\": "src/System"
                }
            },
            "notification-url": "https://packagist.org/downloads/",
            "license": [
                "MIT"
            ],
            "authors": [
                {
                    "name": "Eldad Fux",
                    "email": "eldad@appwrite.io"
                },
                {
                    "name": "Torsten Dittmann",
                    "email": "torsten@appwrite.io"
                }
            ],
            "description": "A simple library for obtaining information about the host's system.",
            "keywords": [
                "framework",
                "php",
                "system",
                "upf",
                "utopia"
            ],
            "support": {
                "issues": "https://github.com/utopia-php/system/issues",
                "source": "https://github.com/utopia-php/system/tree/0.4.0"
            },
            "time": "2021-02-04T14:14:49+00:00"
        },
        {
            "name": "webmozart/assert",
            "version": "dev-master",
            "source": {
                "type": "git",
                "url": "https://github.com/webmozarts/assert.git",
                "reference": "4631e2c7d2d7132adac9fd84d4c1a98c10a6e049"
            },
            "dist": {
                "type": "zip",
                "url": "https://api.github.com/repos/webmozarts/assert/zipball/4631e2c7d2d7132adac9fd84d4c1a98c10a6e049",
                "reference": "4631e2c7d2d7132adac9fd84d4c1a98c10a6e049",
                "shasum": ""
            },
            "require": {
                "php": "^7.2 || ^8.0",
                "symfony/polyfill-ctype": "^1.8"
            },
            "conflict": {
                "phpstan/phpstan": "<0.12.20",
                "vimeo/psalm": "<3.9.1"
            },
            "require-dev": {
                "phpunit/phpunit": "^8.5.13"
            },
            "default-branch": true,
            "type": "library",
            "extra": {
                "branch-alias": {
                    "dev-master": "1.10-dev"
                }
            },
            "autoload": {
                "psr-4": {
                    "Webmozart\\Assert\\": "src/"
                }
            },
            "notification-url": "https://packagist.org/downloads/",
            "license": [
                "MIT"
            ],
            "authors": [
                {
                    "name": "Bernhard Schussek",
                    "email": "bschussek@gmail.com"
                }
            ],
            "description": "Assertions to validate method input/output with nice error messages.",
            "keywords": [
                "assert",
                "check",
                "validate"
            ],
            "support": {
                "issues": "https://github.com/webmozarts/assert/issues",
                "source": "https://github.com/webmozarts/assert/tree/master"
            },
            "time": "2021-02-28T20:01:57+00:00"
        }
    ],
    "packages-dev": [
        {
            "name": "amphp/amp",
            "version": "dev-master",
            "source": {
                "type": "git",
                "url": "https://github.com/amphp/amp.git",
                "reference": "7d4bbc6e0b47c6bb39b6cce1a4b5942e0c5125fb"
            },
            "dist": {
                "type": "zip",
                "url": "https://api.github.com/repos/amphp/amp/zipball/7d4bbc6e0b47c6bb39b6cce1a4b5942e0c5125fb",
                "reference": "7d4bbc6e0b47c6bb39b6cce1a4b5942e0c5125fb",
                "shasum": ""
            },
            "require": {
                "php": ">=7.1"
            },
            "require-dev": {
                "amphp/php-cs-fixer-config": "dev-master",
                "amphp/phpunit-util": "^1",
                "ext-json": "*",
                "jetbrains/phpstorm-stubs": "^2019.3",
                "phpunit/phpunit": "^7 | ^8 | ^9",
                "psalm/phar": "^3.11@dev",
                "react/promise": "^2"
            },
            "default-branch": true,
            "type": "library",
            "extra": {
                "branch-alias": {
                    "dev-master": "2.x-dev"
                }
            },
            "autoload": {
                "psr-4": {
                    "Amp\\": "lib"
                },
                "files": [
                    "lib/functions.php",
                    "lib/Internal/functions.php"
                ]
            },
            "notification-url": "https://packagist.org/downloads/",
            "license": [
                "MIT"
            ],
            "authors": [
                {
                    "name": "Daniel Lowrey",
                    "email": "rdlowrey@php.net"
                },
                {
                    "name": "Aaron Piotrowski",
                    "email": "aaron@trowski.com"
                },
                {
                    "name": "Bob Weinand",
                    "email": "bobwei9@hotmail.com"
                },
                {
                    "name": "Niklas Keller",
                    "email": "me@kelunik.com"
                }
            ],
            "description": "A non-blocking concurrency framework for PHP applications.",
            "homepage": "http://amphp.org/amp",
            "keywords": [
                "async",
                "asynchronous",
                "awaitable",
                "concurrency",
                "event",
                "event-loop",
                "future",
                "non-blocking",
                "promise"
            ],
            "support": {
                "irc": "irc://irc.freenode.org/amphp",
                "issues": "https://github.com/amphp/amp/issues",
                "source": "https://github.com/amphp/amp/tree/master"
            },
            "funding": [
                {
                    "url": "https://github.com/amphp",
                    "type": "github"
                }
            ],
            "time": "2021-01-13T19:16:50+00:00"
        },
        {
            "name": "amphp/byte-stream",
            "version": "dev-master",
            "source": {
                "type": "git",
                "url": "https://github.com/amphp/byte-stream.git",
                "reference": "f813a658f0446192c5e17f96727070ee9342b93a"
            },
            "dist": {
                "type": "zip",
                "url": "https://api.github.com/repos/amphp/byte-stream/zipball/f813a658f0446192c5e17f96727070ee9342b93a",
                "reference": "f813a658f0446192c5e17f96727070ee9342b93a",
                "shasum": ""
            },
            "require": {
                "amphp/amp": "^2",
                "php": ">=7.1"
            },
            "require-dev": {
                "amphp/php-cs-fixer-config": "dev-master",
                "amphp/phpunit-util": "^1.4",
                "friendsofphp/php-cs-fixer": "^2.3",
                "jetbrains/phpstorm-stubs": "^2019.3",
                "phpunit/phpunit": "^6 || ^7 || ^8",
                "psalm/phar": "^3.11.4"
            },
            "default-branch": true,
            "type": "library",
            "extra": {
                "branch-alias": {
                    "dev-master": "1.x-dev"
                }
            },
            "autoload": {
                "psr-4": {
                    "Amp\\ByteStream\\": "lib"
                },
                "files": [
                    "lib/functions.php"
                ]
            },
            "notification-url": "https://packagist.org/downloads/",
            "license": [
                "MIT"
            ],
            "authors": [
                {
                    "name": "Aaron Piotrowski",
                    "email": "aaron@trowski.com"
                },
                {
                    "name": "Niklas Keller",
                    "email": "me@kelunik.com"
                }
            ],
            "description": "A stream abstraction to make working with non-blocking I/O simple.",
            "homepage": "http://amphp.org/byte-stream",
            "keywords": [
                "amp",
                "amphp",
                "async",
                "io",
                "non-blocking",
                "stream"
            ],
            "support": {
                "irc": "irc://irc.freenode.org/amphp",
                "issues": "https://github.com/amphp/byte-stream/issues",
                "source": "https://github.com/amphp/byte-stream/tree/master"
            },
            "funding": [
                {
                    "url": "https://github.com/amphp",
                    "type": "github"
                }
            ],
            "time": "2020-08-30T19:23:04+00:00"
        },
        {
            "name": "appwrite/sdk-generator",
            "version": "0.6.3",
            "source": {
                "type": "git",
                "url": "https://github.com/appwrite/sdk-generator",
                "reference": "583248c57c5bcbd9c74f8312cc7fc3ab6cda51a3"
            },
            "require": {
                "ext-curl": "*",
                "ext-json": "*",
                "ext-mbstring": "*",
                "matthiasmullie/minify": "^1.3",
                "php": ">=7.0.0",
                "twig/twig": "^2.12"
            },
            "require-dev": {
                "phpunit/phpunit": "^7.0"
            },
            "type": "library",
            "autoload": {
                "psr-4": {
                    "Appwrite\\SDK\\": "src/SDK",
                    "Appwrite\\Spec\\": "src/Spec"
                }
            },
            "license": [
                "MIT"
            ],
            "authors": [
                {
                    "name": "Eldad Fux",
                    "email": "eldad@appwrite.io"
                }
            ],
            "description": "Appwrite PHP library for generating API SDKs for multiple programming languages and platforms",
            "time": "2021-03-07T08:45:05+00:00"
        },
        {
            "name": "composer/package-versions-deprecated",
            "version": "dev-master",
            "source": {
                "type": "git",
                "url": "https://github.com/composer/package-versions-deprecated.git",
                "reference": "f921205948ab93bb19f86327c793a81edb62f236"
            },
            "dist": {
                "type": "zip",
                "url": "https://api.github.com/repos/composer/package-versions-deprecated/zipball/f921205948ab93bb19f86327c793a81edb62f236",
                "reference": "f921205948ab93bb19f86327c793a81edb62f236",
                "shasum": ""
            },
            "require": {
                "composer-plugin-api": "^1.1.0 || ^2.0",
                "php": "^7 || ^8"
            },
            "replace": {
                "ocramius/package-versions": "1.11.99"
            },
            "require-dev": {
                "composer/composer": "^1.9.3 || ^2.0@dev",
                "ext-zip": "^1.13",
                "phpunit/phpunit": "^6.5 || ^7"
            },
            "default-branch": true,
            "type": "composer-plugin",
            "extra": {
                "class": "PackageVersions\\Installer",
                "branch-alias": {
                    "dev-master": "1.x-dev"
                }
            },
            "autoload": {
                "psr-4": {
                    "PackageVersions\\": "src/PackageVersions"
                }
            },
            "notification-url": "https://packagist.org/downloads/",
            "license": [
                "MIT"
            ],
            "authors": [
                {
                    "name": "Marco Pivetta",
                    "email": "ocramius@gmail.com"
                },
                {
                    "name": "Jordi Boggiano",
                    "email": "j.boggiano@seld.be"
                }
            ],
            "description": "Composer plugin that provides efficient querying for installed package versions (no runtime IO)",
            "support": {
                "issues": "https://github.com/composer/package-versions-deprecated/issues",
                "source": "https://github.com/composer/package-versions-deprecated/tree/master"
            },
            "funding": [
                {
                    "url": "https://packagist.com",
                    "type": "custom"
                },
                {
                    "url": "https://github.com/composer",
                    "type": "github"
                },
                {
                    "url": "https://tidelift.com/funding/github/packagist/composer/composer",
                    "type": "tidelift"
                }
            ],
            "time": "2020-12-27T20:11:05+00:00"
        },
        {
            "name": "composer/semver",
            "version": "dev-main",
            "source": {
                "type": "git",
                "url": "https://github.com/composer/semver.git",
                "reference": "dd61cb4efbd0cff1700b217faf24ce596af4fc4e"
            },
            "dist": {
                "type": "zip",
                "url": "https://api.github.com/repos/composer/semver/zipball/dd61cb4efbd0cff1700b217faf24ce596af4fc4e",
                "reference": "dd61cb4efbd0cff1700b217faf24ce596af4fc4e",
                "shasum": ""
            },
            "require": {
                "php": "^5.3.2 || ^7.0 || ^8.0"
            },
            "require-dev": {
                "phpstan/phpstan": "^0.12.54",
                "symfony/phpunit-bridge": "^4.2 || ^5"
            },
            "default-branch": true,
            "type": "library",
            "extra": {
                "branch-alias": {
                    "dev-main": "3.x-dev"
                }
            },
            "autoload": {
                "psr-4": {
                    "Composer\\Semver\\": "src"
                }
            },
            "notification-url": "https://packagist.org/downloads/",
            "license": [
                "MIT"
            ],
            "authors": [
                {
                    "name": "Nils Adermann",
                    "email": "naderman@naderman.de",
                    "homepage": "http://www.naderman.de"
                },
                {
                    "name": "Jordi Boggiano",
                    "email": "j.boggiano@seld.be",
                    "homepage": "http://seld.be"
                },
                {
                    "name": "Rob Bast",
                    "email": "rob.bast@gmail.com",
                    "homepage": "http://robbast.nl"
                }
            ],
            "description": "Semver library that offers utilities, version constraint parsing and validation.",
            "keywords": [
                "semantic",
                "semver",
                "validation",
                "versioning"
            ],
            "support": {
                "irc": "irc://irc.freenode.org/composer",
                "issues": "https://github.com/composer/semver/issues",
                "source": "https://github.com/composer/semver/tree/main"
            },
            "funding": [
                {
                    "url": "https://packagist.com",
                    "type": "custom"
                },
                {
                    "url": "https://github.com/composer",
                    "type": "github"
                },
                {
                    "url": "https://tidelift.com/funding/github/packagist/composer/composer",
                    "type": "tidelift"
                }
            ],
            "time": "2020-12-10T07:55:43+00:00"
        },
        {
            "name": "composer/xdebug-handler",
            "version": "1.4.5",
            "source": {
                "type": "git",
                "url": "https://github.com/composer/xdebug-handler.git",
                "reference": "f28d44c286812c714741478d968104c5e604a1d4"
            },
            "dist": {
                "type": "zip",
                "url": "https://api.github.com/repos/composer/xdebug-handler/zipball/f28d44c286812c714741478d968104c5e604a1d4",
                "reference": "f28d44c286812c714741478d968104c5e604a1d4",
                "shasum": ""
            },
            "require": {
                "php": "^5.3.2 || ^7.0 || ^8.0",
                "psr/log": "^1.0"
            },
            "require-dev": {
                "phpunit/phpunit": "^4.8.35 || ^5.7 || 6.5 - 8"
            },
            "type": "library",
            "autoload": {
                "psr-4": {
                    "Composer\\XdebugHandler\\": "src"
                }
            },
            "notification-url": "https://packagist.org/downloads/",
            "license": [
                "MIT"
            ],
            "authors": [
                {
                    "name": "John Stevenson",
                    "email": "john-stevenson@blueyonder.co.uk"
                }
            ],
            "description": "Restarts a process without Xdebug.",
            "keywords": [
                "Xdebug",
                "performance"
            ],
            "support": {
                "irc": "irc://irc.freenode.org/composer",
                "issues": "https://github.com/composer/xdebug-handler/issues",
                "source": "https://github.com/composer/xdebug-handler/tree/1.4.5"
            },
            "funding": [
                {
                    "url": "https://packagist.com",
                    "type": "custom"
                },
                {
                    "url": "https://github.com/composer",
                    "type": "github"
                },
                {
                    "url": "https://tidelift.com/funding/github/packagist/composer/composer",
                    "type": "tidelift"
                }
            ],
            "time": "2020-11-13T08:04:11+00:00"
        },
        {
            "name": "dnoegel/php-xdg-base-dir",
            "version": "v0.1.1",
            "source": {
                "type": "git",
                "url": "https://github.com/dnoegel/php-xdg-base-dir.git",
                "reference": "8f8a6e48c5ecb0f991c2fdcf5f154a47d85f9ffd"
            },
            "dist": {
                "type": "zip",
                "url": "https://api.github.com/repos/dnoegel/php-xdg-base-dir/zipball/8f8a6e48c5ecb0f991c2fdcf5f154a47d85f9ffd",
                "reference": "8f8a6e48c5ecb0f991c2fdcf5f154a47d85f9ffd",
                "shasum": ""
            },
            "require": {
                "php": ">=5.3.2"
            },
            "require-dev": {
                "phpunit/phpunit": "~7.0|~6.0|~5.0|~4.8.35"
            },
            "type": "library",
            "autoload": {
                "psr-4": {
                    "XdgBaseDir\\": "src/"
                }
            },
            "notification-url": "https://packagist.org/downloads/",
            "license": [
                "MIT"
            ],
            "description": "implementation of xdg base directory specification for php",
            "support": {
                "issues": "https://github.com/dnoegel/php-xdg-base-dir/issues",
                "source": "https://github.com/dnoegel/php-xdg-base-dir/tree/v0.1.1"
            },
            "time": "2019-12-04T15:06:13+00:00"
        },
        {
            "name": "doctrine/instantiator",
            "version": "1.5.x-dev",
            "source": {
                "type": "git",
                "url": "https://github.com/doctrine/instantiator.git",
                "reference": "6410c4b8352cb64218641457cef64997e6b784fb"
            },
            "dist": {
                "type": "zip",
                "url": "https://api.github.com/repos/doctrine/instantiator/zipball/6410c4b8352cb64218641457cef64997e6b784fb",
                "reference": "6410c4b8352cb64218641457cef64997e6b784fb",
                "shasum": ""
            },
            "require": {
                "php": "^7.1 || ^8.0"
            },
            "require-dev": {
                "doctrine/coding-standard": "^8.0",
                "ext-pdo": "*",
                "ext-phar": "*",
                "phpbench/phpbench": "^0.13 || 1.0.0-alpha2",
                "phpstan/phpstan": "^0.12",
                "phpstan/phpstan-phpunit": "^0.12",
                "phpunit/phpunit": "^7.0 || ^8.0 || ^9.0"
            },
            "type": "library",
            "autoload": {
                "psr-4": {
                    "Doctrine\\Instantiator\\": "src/Doctrine/Instantiator/"
                }
            },
            "notification-url": "https://packagist.org/downloads/",
            "license": [
                "MIT"
            ],
            "authors": [
                {
                    "name": "Marco Pivetta",
                    "email": "ocramius@gmail.com",
                    "homepage": "https://ocramius.github.io/"
                }
            ],
            "description": "A small, lightweight utility to instantiate objects in PHP without invoking their constructors",
            "homepage": "https://www.doctrine-project.org/projects/instantiator.html",
            "keywords": [
                "constructor",
                "instantiate"
            ],
            "support": {
                "issues": "https://github.com/doctrine/instantiator/issues",
                "source": "https://github.com/doctrine/instantiator/tree/1.4.x"
            },
            "funding": [
                {
                    "url": "https://www.doctrine-project.org/sponsorship.html",
                    "type": "custom"
                },
                {
                    "url": "https://www.patreon.com/phpdoctrine",
                    "type": "patreon"
                },
                {
                    "url": "https://tidelift.com/funding/github/packagist/doctrine%2Finstantiator",
                    "type": "tidelift"
                }
            ],
            "time": "2020-11-10T19:05:51+00:00"
        },
        {
            "name": "felixfbecker/advanced-json-rpc",
            "version": "v3.2.0",
            "source": {
                "type": "git",
                "url": "https://github.com/felixfbecker/php-advanced-json-rpc.git",
                "reference": "06f0b06043c7438959dbdeed8bb3f699a19be22e"
            },
            "dist": {
                "type": "zip",
                "url": "https://api.github.com/repos/felixfbecker/php-advanced-json-rpc/zipball/06f0b06043c7438959dbdeed8bb3f699a19be22e",
                "reference": "06f0b06043c7438959dbdeed8bb3f699a19be22e",
                "shasum": ""
            },
            "require": {
                "netresearch/jsonmapper": "^1.0 || ^2.0",
                "php": "^7.1 || ^8.0",
                "phpdocumentor/reflection-docblock": "^4.3.4 || ^5.0.0"
            },
            "require-dev": {
                "phpunit/phpunit": "^7.0 || ^8.0"
            },
            "type": "library",
            "autoload": {
                "psr-4": {
                    "AdvancedJsonRpc\\": "lib/"
                }
            },
            "notification-url": "https://packagist.org/downloads/",
            "license": [
                "ISC"
            ],
            "authors": [
                {
                    "name": "Felix Becker",
                    "email": "felix.b@outlook.com"
                }
            ],
            "description": "A more advanced JSONRPC implementation",
            "support": {
                "issues": "https://github.com/felixfbecker/php-advanced-json-rpc/issues",
                "source": "https://github.com/felixfbecker/php-advanced-json-rpc/tree/v3.2.0"
            },
            "time": "2021-01-10T17:48:47+00:00"
        },
        {
            "name": "felixfbecker/language-server-protocol",
            "version": "dev-master",
            "source": {
                "type": "git",
                "url": "https://github.com/felixfbecker/php-language-server-protocol.git",
                "reference": "9d846d1f5cf101deee7a61c8ba7caa0a975cd730"
            },
            "dist": {
                "type": "zip",
                "url": "https://api.github.com/repos/felixfbecker/php-language-server-protocol/zipball/9d846d1f5cf101deee7a61c8ba7caa0a975cd730",
                "reference": "9d846d1f5cf101deee7a61c8ba7caa0a975cd730",
                "shasum": ""
            },
            "require": {
                "php": ">=7.1"
            },
            "require-dev": {
                "phpstan/phpstan": "*",
                "squizlabs/php_codesniffer": "^3.1",
                "vimeo/psalm": "^4.0"
            },
            "default-branch": true,
            "type": "library",
            "extra": {
                "branch-alias": {
                    "dev-master": "1.x-dev"
                }
            },
            "autoload": {
                "psr-4": {
                    "LanguageServerProtocol\\": "src/"
                }
            },
            "notification-url": "https://packagist.org/downloads/",
            "license": [
                "ISC"
            ],
            "authors": [
                {
                    "name": "Felix Becker",
                    "email": "felix.b@outlook.com"
                }
            ],
            "description": "PHP classes for the Language Server Protocol",
            "keywords": [
                "language",
                "microsoft",
                "php",
                "server"
            ],
            "support": {
                "issues": "https://github.com/felixfbecker/php-language-server-protocol/issues",
                "source": "https://github.com/felixfbecker/php-language-server-protocol/tree/1.5.1"
            },
            "time": "2021-02-22T14:02:09+00:00"
        },
        {
            "name": "matthiasmullie/minify",
            "version": "1.3.66",
            "source": {
                "type": "git",
                "url": "https://github.com/matthiasmullie/minify.git",
                "reference": "45fd3b0f1dfa2c965857c6d4a470bea52adc31a6"
            },
            "dist": {
                "type": "zip",
                "url": "https://api.github.com/repos/matthiasmullie/minify/zipball/45fd3b0f1dfa2c965857c6d4a470bea52adc31a6",
                "reference": "45fd3b0f1dfa2c965857c6d4a470bea52adc31a6",
                "shasum": ""
            },
            "require": {
                "ext-pcre": "*",
                "matthiasmullie/path-converter": "~1.1",
                "php": ">=5.3.0"
            },
            "require-dev": {
                "friendsofphp/php-cs-fixer": "~2.0",
                "matthiasmullie/scrapbook": "dev-master",
                "phpunit/phpunit": ">=4.8"
            },
            "suggest": {
                "psr/cache-implementation": "Cache implementation to use with Minify::cache"
            },
            "bin": [
                "bin/minifycss",
                "bin/minifyjs"
            ],
            "type": "library",
            "autoload": {
                "psr-4": {
                    "MatthiasMullie\\Minify\\": "src/"
                }
            },
            "notification-url": "https://packagist.org/downloads/",
            "license": [
                "MIT"
            ],
            "authors": [
                {
                    "name": "Matthias Mullie",
                    "email": "minify@mullie.eu",
                    "homepage": "http://www.mullie.eu",
                    "role": "Developer"
                }
            ],
            "description": "CSS & JavaScript minifier, in PHP. Removes whitespace, strips comments, combines files (incl. @import statements and small assets in CSS files), and optimizes/shortens a few common programming patterns.",
            "homepage": "http://www.minifier.org",
            "keywords": [
                "JS",
                "css",
                "javascript",
                "minifier",
                "minify"
            ],
            "support": {
                "issues": "https://github.com/matthiasmullie/minify/issues",
                "source": "https://github.com/matthiasmullie/minify/tree/1.3.66"
            },
            "funding": [
                {
                    "url": "https://github.com/[user1",
                    "type": "github"
                },
                {
                    "url": "https://github.com/matthiasmullie] # Replace with up to 4 GitHub Sponsors-enabled usernames e.g.",
                    "type": "github"
                },
                {
                    "url": "https://github.com/user2",
                    "type": "github"
                }
            ],
            "time": "2021-01-06T15:18:10+00:00"
        },
        {
            "name": "matthiasmullie/path-converter",
            "version": "1.1.3",
            "source": {
                "type": "git",
                "url": "https://github.com/matthiasmullie/path-converter.git",
                "reference": "e7d13b2c7e2f2268e1424aaed02085518afa02d9"
            },
            "dist": {
                "type": "zip",
                "url": "https://api.github.com/repos/matthiasmullie/path-converter/zipball/e7d13b2c7e2f2268e1424aaed02085518afa02d9",
                "reference": "e7d13b2c7e2f2268e1424aaed02085518afa02d9",
                "shasum": ""
            },
            "require": {
                "ext-pcre": "*",
                "php": ">=5.3.0"
            },
            "require-dev": {
                "phpunit/phpunit": "~4.8"
            },
            "type": "library",
            "autoload": {
                "psr-4": {
                    "MatthiasMullie\\PathConverter\\": "src/"
                }
            },
            "notification-url": "https://packagist.org/downloads/",
            "license": [
                "MIT"
            ],
            "authors": [
                {
                    "name": "Matthias Mullie",
                    "email": "pathconverter@mullie.eu",
                    "homepage": "http://www.mullie.eu",
                    "role": "Developer"
                }
            ],
            "description": "Relative path converter",
            "homepage": "http://github.com/matthiasmullie/path-converter",
            "keywords": [
                "converter",
                "path",
                "paths",
                "relative"
            ],
            "support": {
                "issues": "https://github.com/matthiasmullie/path-converter/issues",
                "source": "https://github.com/matthiasmullie/path-converter/tree/1.1.3"
            },
            "time": "2019-02-05T23:41:09+00:00"
        },
        {
            "name": "myclabs/deep-copy",
            "version": "1.x-dev",
            "source": {
                "type": "git",
                "url": "https://github.com/myclabs/DeepCopy.git",
                "reference": "776f831124e9c62e1a2c601ecc52e776d8bb7220"
            },
            "dist": {
                "type": "zip",
                "url": "https://api.github.com/repos/myclabs/DeepCopy/zipball/776f831124e9c62e1a2c601ecc52e776d8bb7220",
                "reference": "776f831124e9c62e1a2c601ecc52e776d8bb7220",
                "shasum": ""
            },
            "require": {
                "php": "^7.1 || ^8.0"
            },
            "replace": {
                "myclabs/deep-copy": "self.version"
            },
            "require-dev": {
                "doctrine/collections": "^1.0",
                "doctrine/common": "^2.6",
                "phpunit/phpunit": "^7.1"
            },
            "default-branch": true,
            "type": "library",
            "autoload": {
                "psr-4": {
                    "DeepCopy\\": "src/DeepCopy/"
                },
                "files": [
                    "src/DeepCopy/deep_copy.php"
                ]
            },
            "notification-url": "https://packagist.org/downloads/",
            "license": [
                "MIT"
            ],
            "description": "Create deep copies (clones) of your objects",
            "keywords": [
                "clone",
                "copy",
                "duplicate",
                "object",
                "object graph"
            ],
            "support": {
                "issues": "https://github.com/myclabs/DeepCopy/issues",
                "source": "https://github.com/myclabs/DeepCopy/tree/1.10.2"
            },
            "funding": [
                {
                    "url": "https://tidelift.com/funding/github/packagist/myclabs/deep-copy",
                    "type": "tidelift"
                }
            ],
            "time": "2020-11-13T09:40:50+00:00"
        },
        {
            "name": "netresearch/jsonmapper",
            "version": "v2.1.0",
            "source": {
                "type": "git",
                "url": "https://github.com/cweiske/jsonmapper.git",
                "reference": "e0f1e33a71587aca81be5cffbb9746510e1fe04e"
            },
            "dist": {
                "type": "zip",
                "url": "https://api.github.com/repos/cweiske/jsonmapper/zipball/e0f1e33a71587aca81be5cffbb9746510e1fe04e",
                "reference": "e0f1e33a71587aca81be5cffbb9746510e1fe04e",
                "shasum": ""
            },
            "require": {
                "ext-json": "*",
                "ext-pcre": "*",
                "ext-reflection": "*",
                "ext-spl": "*",
                "php": ">=5.6"
            },
            "require-dev": {
                "phpunit/phpunit": "~4.8.35 || ~5.7 || ~6.4 || ~7.0",
                "squizlabs/php_codesniffer": "~3.5"
            },
            "type": "library",
            "autoload": {
                "psr-0": {
                    "JsonMapper": "src/"
                }
            },
            "notification-url": "https://packagist.org/downloads/",
            "license": [
                "OSL-3.0"
            ],
            "authors": [
                {
                    "name": "Christian Weiske",
                    "email": "cweiske@cweiske.de",
                    "homepage": "http://github.com/cweiske/jsonmapper/",
                    "role": "Developer"
                }
            ],
            "description": "Map nested JSON structures onto PHP classes",
            "support": {
                "email": "cweiske@cweiske.de",
                "issues": "https://github.com/cweiske/jsonmapper/issues",
                "source": "https://github.com/cweiske/jsonmapper/tree/master"
            },
            "time": "2020-04-16T18:48:43+00:00"
        },
        {
            "name": "nikic/php-parser",
            "version": "v4.10.4",
            "source": {
                "type": "git",
                "url": "https://github.com/nikic/PHP-Parser.git",
                "reference": "c6d052fc58cb876152f89f532b95a8d7907e7f0e"
            },
            "dist": {
                "type": "zip",
                "url": "https://api.github.com/repos/nikic/PHP-Parser/zipball/c6d052fc58cb876152f89f532b95a8d7907e7f0e",
                "reference": "c6d052fc58cb876152f89f532b95a8d7907e7f0e",
                "shasum": ""
            },
            "require": {
                "ext-tokenizer": "*",
                "php": ">=7.0"
            },
            "require-dev": {
                "ircmaxell/php-yacc": "^0.0.7",
                "phpunit/phpunit": "^6.5 || ^7.0 || ^8.0 || ^9.0"
            },
            "bin": [
                "bin/php-parse"
            ],
            "type": "library",
            "extra": {
                "branch-alias": {
                    "dev-master": "4.9-dev"
                }
            },
            "autoload": {
                "psr-4": {
                    "PhpParser\\": "lib/PhpParser"
                }
            },
            "notification-url": "https://packagist.org/downloads/",
            "license": [
                "BSD-3-Clause"
            ],
            "authors": [
                {
                    "name": "Nikita Popov"
                }
            ],
            "description": "A PHP parser written in PHP",
            "keywords": [
                "parser",
                "php"
            ],
            "support": {
                "issues": "https://github.com/nikic/PHP-Parser/issues",
                "source": "https://github.com/nikic/PHP-Parser/tree/v4.10.4"
            },
            "time": "2020-12-20T10:01:03+00:00"
        },
        {
            "name": "openlss/lib-array2xml",
            "version": "1.0.0",
            "source": {
                "type": "git",
                "url": "https://github.com/nullivex/lib-array2xml.git",
                "reference": "a91f18a8dfc69ffabe5f9b068bc39bb202c81d90"
            },
            "dist": {
                "type": "zip",
                "url": "https://api.github.com/repos/nullivex/lib-array2xml/zipball/a91f18a8dfc69ffabe5f9b068bc39bb202c81d90",
                "reference": "a91f18a8dfc69ffabe5f9b068bc39bb202c81d90",
                "shasum": ""
            },
            "require": {
                "php": ">=5.3.2"
            },
            "type": "library",
            "autoload": {
                "psr-0": {
                    "LSS": ""
                }
            },
            "notification-url": "https://packagist.org/downloads/",
            "license": [
                "Apache-2.0"
            ],
            "authors": [
                {
                    "name": "Bryan Tong",
                    "email": "bryan@nullivex.com",
                    "homepage": "https://www.nullivex.com"
                },
                {
                    "name": "Tony Butler",
                    "email": "spudz76@gmail.com",
                    "homepage": "https://www.nullivex.com"
                }
            ],
            "description": "Array2XML conversion library credit to lalit.org",
            "homepage": "https://www.nullivex.com",
            "keywords": [
                "array",
                "array conversion",
                "xml",
                "xml conversion"
            ],
            "support": {
                "issues": "https://github.com/nullivex/lib-array2xml/issues",
                "source": "https://github.com/nullivex/lib-array2xml/tree/master"
            },
            "time": "2019-03-29T20:06:56+00:00"
        },
        {
            "name": "phar-io/manifest",
            "version": "dev-master",
            "source": {
                "type": "git",
                "url": "https://github.com/phar-io/manifest.git",
                "reference": "85265efd3af7ba3ca4b2a2c34dbfc5788dd29133"
            },
            "dist": {
                "type": "zip",
                "url": "https://api.github.com/repos/phar-io/manifest/zipball/85265efd3af7ba3ca4b2a2c34dbfc5788dd29133",
                "reference": "85265efd3af7ba3ca4b2a2c34dbfc5788dd29133",
                "shasum": ""
            },
            "require": {
                "ext-dom": "*",
                "ext-phar": "*",
                "ext-xmlwriter": "*",
                "phar-io/version": "^3.0.1",
                "php": "^7.2 || ^8.0"
            },
            "default-branch": true,
            "type": "library",
            "extra": {
                "branch-alias": {
                    "dev-master": "2.0.x-dev"
                }
            },
            "autoload": {
                "classmap": [
                    "src/"
                ]
            },
            "notification-url": "https://packagist.org/downloads/",
            "license": [
                "BSD-3-Clause"
            ],
            "authors": [
                {
                    "name": "Arne Blankerts",
                    "email": "arne@blankerts.de",
                    "role": "Developer"
                },
                {
                    "name": "Sebastian Heuer",
                    "email": "sebastian@phpeople.de",
                    "role": "Developer"
                },
                {
                    "name": "Sebastian Bergmann",
                    "email": "sebastian@phpunit.de",
                    "role": "Developer"
                }
            ],
            "description": "Component for reading phar.io manifest information from a PHP Archive (PHAR)",
            "support": {
                "issues": "https://github.com/phar-io/manifest/issues",
                "source": "https://github.com/phar-io/manifest/tree/2.0.1"
            },
            "time": "2020-06-27T14:33:11+00:00"
        },
        {
            "name": "phar-io/version",
            "version": "3.1.0",
            "source": {
                "type": "git",
                "url": "https://github.com/phar-io/version.git",
                "reference": "bae7c545bef187884426f042434e561ab1ddb182"
            },
            "dist": {
                "type": "zip",
                "url": "https://api.github.com/repos/phar-io/version/zipball/bae7c545bef187884426f042434e561ab1ddb182",
                "reference": "bae7c545bef187884426f042434e561ab1ddb182",
                "shasum": ""
            },
            "require": {
                "php": "^7.2 || ^8.0"
            },
            "type": "library",
            "autoload": {
                "classmap": [
                    "src/"
                ]
            },
            "notification-url": "https://packagist.org/downloads/",
            "license": [
                "BSD-3-Clause"
            ],
            "authors": [
                {
                    "name": "Arne Blankerts",
                    "email": "arne@blankerts.de",
                    "role": "Developer"
                },
                {
                    "name": "Sebastian Heuer",
                    "email": "sebastian@phpeople.de",
                    "role": "Developer"
                },
                {
                    "name": "Sebastian Bergmann",
                    "email": "sebastian@phpunit.de",
                    "role": "Developer"
                }
            ],
            "description": "Library for handling version information and constraints",
            "support": {
                "issues": "https://github.com/phar-io/version/issues",
                "source": "https://github.com/phar-io/version/tree/3.1.0"
            },
            "time": "2021-02-23T14:00:09+00:00"
        },
        {
            "name": "phpdocumentor/reflection-common",
            "version": "dev-master",
            "source": {
                "type": "git",
                "url": "https://github.com/phpDocumentor/ReflectionCommon.git",
                "reference": "cf8df60735d98fd18070b7cab0019ba0831e219c"
            },
            "dist": {
                "type": "zip",
                "url": "https://api.github.com/repos/phpDocumentor/ReflectionCommon/zipball/cf8df60735d98fd18070b7cab0019ba0831e219c",
                "reference": "cf8df60735d98fd18070b7cab0019ba0831e219c",
                "shasum": ""
            },
            "require": {
                "php": ">=7.1"
            },
            "default-branch": true,
            "type": "library",
            "extra": {
                "branch-alias": {
                    "dev-master": "2.x-dev"
                }
            },
            "autoload": {
                "psr-4": {
                    "phpDocumentor\\Reflection\\": "src/"
                }
            },
            "notification-url": "https://packagist.org/downloads/",
            "license": [
                "MIT"
            ],
            "authors": [
                {
                    "name": "Jaap van Otterdijk",
                    "email": "opensource@ijaap.nl"
                }
            ],
            "description": "Common reflection classes used by phpdocumentor to reflect the code structure",
            "homepage": "http://www.phpdoc.org",
            "keywords": [
                "FQSEN",
                "phpDocumentor",
                "phpdoc",
                "reflection",
                "static analysis"
            ],
            "support": {
                "issues": "https://github.com/phpDocumentor/ReflectionCommon/issues",
                "source": "https://github.com/phpDocumentor/ReflectionCommon/tree/master"
            },
            "time": "2020-06-19T17:42:03+00:00"
        },
        {
            "name": "phpdocumentor/reflection-docblock",
            "version": "dev-master",
            "source": {
                "type": "git",
                "url": "https://github.com/phpDocumentor/ReflectionDocBlock.git",
                "reference": "f8d350d8514ff60b5993dd0121c62299480c989c"
            },
            "dist": {
                "type": "zip",
                "url": "https://api.github.com/repos/phpDocumentor/ReflectionDocBlock/zipball/f8d350d8514ff60b5993dd0121c62299480c989c",
                "reference": "f8d350d8514ff60b5993dd0121c62299480c989c",
                "shasum": ""
            },
            "require": {
                "ext-filter": "*",
                "php": "^7.2 || ^8.0",
                "phpdocumentor/reflection-common": "^2.2",
                "phpdocumentor/type-resolver": "^1.3",
                "webmozart/assert": "^1.9.1"
            },
            "require-dev": {
                "mockery/mockery": "~1.3.2"
            },
            "default-branch": true,
            "type": "library",
            "extra": {
                "branch-alias": {
                    "dev-master": "5.x-dev"
                }
            },
            "autoload": {
                "psr-4": {
                    "phpDocumentor\\Reflection\\": "src"
                }
            },
            "notification-url": "https://packagist.org/downloads/",
            "license": [
                "MIT"
            ],
            "authors": [
                {
                    "name": "Mike van Riel",
                    "email": "me@mikevanriel.com"
                },
                {
                    "name": "Jaap van Otterdijk",
                    "email": "account@ijaap.nl"
                }
            ],
            "description": "With this component, a library can provide support for annotations via DocBlocks or otherwise retrieve information that is embedded in a DocBlock.",
            "support": {
                "issues": "https://github.com/phpDocumentor/ReflectionDocBlock/issues",
                "source": "https://github.com/phpDocumentor/ReflectionDocBlock/tree/master"
            },
            "time": "2021-03-07T11:12:25+00:00"
        },
        {
            "name": "phpdocumentor/type-resolver",
            "version": "1.x-dev",
            "source": {
                "type": "git",
                "url": "https://github.com/phpDocumentor/TypeResolver.git",
                "reference": "6759f2268deb9f329812679e9dcb2d0083b2a30b"
            },
            "dist": {
                "type": "zip",
                "url": "https://api.github.com/repos/phpDocumentor/TypeResolver/zipball/6759f2268deb9f329812679e9dcb2d0083b2a30b",
                "reference": "6759f2268deb9f329812679e9dcb2d0083b2a30b",
                "shasum": ""
            },
            "require": {
                "php": "^7.2 || ^8.0",
                "phpdocumentor/reflection-common": "^2.0"
            },
            "require-dev": {
                "ext-tokenizer": "*"
            },
            "default-branch": true,
            "type": "library",
            "extra": {
                "branch-alias": {
                    "dev-1.x": "1.x-dev"
                }
            },
            "autoload": {
                "psr-4": {
                    "phpDocumentor\\Reflection\\": "src"
                }
            },
            "notification-url": "https://packagist.org/downloads/",
            "license": [
                "MIT"
            ],
            "authors": [
                {
                    "name": "Mike van Riel",
                    "email": "me@mikevanriel.com"
                }
            ],
            "description": "A PSR-5 based resolver of Class names, Types and Structural Element Names",
            "support": {
                "issues": "https://github.com/phpDocumentor/TypeResolver/issues",
                "source": "https://github.com/phpDocumentor/TypeResolver/tree/1.x"
            },
            "time": "2021-02-02T21:09:27+00:00"
        },
        {
            "name": "phpspec/prophecy",
            "version": "1.12.2",
            "source": {
                "type": "git",
                "url": "https://github.com/phpspec/prophecy.git",
                "reference": "245710e971a030f42e08f4912863805570f23d39"
            },
            "dist": {
                "type": "zip",
                "url": "https://api.github.com/repos/phpspec/prophecy/zipball/245710e971a030f42e08f4912863805570f23d39",
                "reference": "245710e971a030f42e08f4912863805570f23d39",
                "shasum": ""
            },
            "require": {
                "doctrine/instantiator": "^1.2",
                "php": "^7.2 || ~8.0, <8.1",
                "phpdocumentor/reflection-docblock": "^5.2",
                "sebastian/comparator": "^3.0 || ^4.0",
                "sebastian/recursion-context": "^3.0 || ^4.0"
            },
            "require-dev": {
                "phpspec/phpspec": "^6.0",
                "phpunit/phpunit": "^8.0 || ^9.0"
            },
            "type": "library",
            "extra": {
                "branch-alias": {
                    "dev-master": "1.11.x-dev"
                }
            },
            "autoload": {
                "psr-4": {
                    "Prophecy\\": "src/Prophecy"
                }
            },
            "notification-url": "https://packagist.org/downloads/",
            "license": [
                "MIT"
            ],
            "authors": [
                {
                    "name": "Konstantin Kudryashov",
                    "email": "ever.zet@gmail.com",
                    "homepage": "http://everzet.com"
                },
                {
                    "name": "Marcello Duarte",
                    "email": "marcello.duarte@gmail.com"
                }
            ],
            "description": "Highly opinionated mocking framework for PHP 5.3+",
            "homepage": "https://github.com/phpspec/prophecy",
            "keywords": [
                "Double",
                "Dummy",
                "fake",
                "mock",
                "spy",
                "stub"
            ],
            "support": {
                "issues": "https://github.com/phpspec/prophecy/issues",
                "source": "https://github.com/phpspec/prophecy/tree/1.12.2"
            },
            "time": "2020-12-19T10:15:11+00:00"
        },
        {
            "name": "phpunit/php-code-coverage",
            "version": "9.2.x-dev",
            "source": {
                "type": "git",
                "url": "https://github.com/sebastianbergmann/php-code-coverage.git",
                "reference": "ad069801f3d0cdb7102e58afd5f9f32834ec7160"
            },
            "dist": {
                "type": "zip",
                "url": "https://api.github.com/repos/sebastianbergmann/php-code-coverage/zipball/ad069801f3d0cdb7102e58afd5f9f32834ec7160",
                "reference": "ad069801f3d0cdb7102e58afd5f9f32834ec7160",
                "shasum": ""
            },
            "require": {
                "ext-dom": "*",
                "ext-libxml": "*",
                "ext-xmlwriter": "*",
                "nikic/php-parser": "^4.10.2",
                "php": ">=7.3",
                "phpunit/php-file-iterator": "^3.0.3",
                "phpunit/php-text-template": "^2.0.2",
                "sebastian/code-unit-reverse-lookup": "^2.0.2",
                "sebastian/complexity": "^2.0",
                "sebastian/environment": "^5.1.2",
                "sebastian/lines-of-code": "^1.0.3",
                "sebastian/version": "^3.0.1",
                "theseer/tokenizer": "^1.2.0"
            },
            "require-dev": {
                "phpunit/phpunit": "^9.3"
            },
            "suggest": {
                "ext-pcov": "*",
                "ext-xdebug": "*"
            },
            "type": "library",
            "extra": {
                "branch-alias": {
                    "dev-master": "9.2-dev"
                }
            },
            "autoload": {
                "classmap": [
                    "src/"
                ]
            },
            "notification-url": "https://packagist.org/downloads/",
            "license": [
                "BSD-3-Clause"
            ],
            "authors": [
                {
                    "name": "Sebastian Bergmann",
                    "email": "sebastian@phpunit.de",
                    "role": "lead"
                }
            ],
            "description": "Library that provides collection, processing, and rendering functionality for PHP code coverage information.",
            "homepage": "https://github.com/sebastianbergmann/php-code-coverage",
            "keywords": [
                "coverage",
                "testing",
                "xunit"
            ],
            "support": {
                "issues": "https://github.com/sebastianbergmann/php-code-coverage/issues",
                "source": "https://github.com/sebastianbergmann/php-code-coverage/tree/9.2"
            },
            "funding": [
                {
                    "url": "https://github.com/sebastianbergmann",
                    "type": "github"
                }
            ],
            "time": "2021-02-08T09:55:27+00:00"
        },
        {
            "name": "phpunit/php-file-iterator",
            "version": "dev-master",
            "source": {
                "type": "git",
                "url": "https://github.com/sebastianbergmann/php-file-iterator.git",
                "reference": "330949c62cbc3e44120990701c949e59a4f3e141"
            },
            "dist": {
                "type": "zip",
                "url": "https://api.github.com/repos/sebastianbergmann/php-file-iterator/zipball/330949c62cbc3e44120990701c949e59a4f3e141",
                "reference": "330949c62cbc3e44120990701c949e59a4f3e141",
                "shasum": ""
            },
            "require": {
                "php": ">=7.3"
            },
            "require-dev": {
                "phpunit/phpunit": "^9.3"
            },
            "default-branch": true,
            "type": "library",
            "extra": {
                "branch-alias": {
                    "dev-master": "3.0-dev"
                }
            },
            "autoload": {
                "classmap": [
                    "src/"
                ]
            },
            "notification-url": "https://packagist.org/downloads/",
            "license": [
                "BSD-3-Clause"
            ],
            "authors": [
                {
                    "name": "Sebastian Bergmann",
                    "email": "sebastian@phpunit.de",
                    "role": "lead"
                }
            ],
            "description": "FilterIterator implementation that filters files based on a list of suffixes.",
            "homepage": "https://github.com/sebastianbergmann/php-file-iterator/",
            "keywords": [
                "filesystem",
                "iterator"
            ],
            "support": {
                "issues": "https://github.com/sebastianbergmann/php-file-iterator/issues",
                "source": "https://github.com/sebastianbergmann/php-file-iterator/tree/master"
            },
            "funding": [
                {
                    "url": "https://github.com/sebastianbergmann",
                    "type": "github"
                }
            ],
            "time": "2021-03-10T06:29:10+00:00"
        },
        {
            "name": "phpunit/php-invoker",
            "version": "dev-master",
            "source": {
                "type": "git",
                "url": "https://github.com/sebastianbergmann/php-invoker.git",
                "reference": "fe3276f5cd81d19a8e8ef90a32855545f7aae7cb"
            },
            "dist": {
                "type": "zip",
                "url": "https://api.github.com/repos/sebastianbergmann/php-invoker/zipball/fe3276f5cd81d19a8e8ef90a32855545f7aae7cb",
                "reference": "fe3276f5cd81d19a8e8ef90a32855545f7aae7cb",
                "shasum": ""
            },
            "require": {
                "php": ">=7.3"
            },
            "require-dev": {
                "ext-pcntl": "*",
                "phpunit/phpunit": "^9.3"
            },
            "suggest": {
                "ext-pcntl": "*"
            },
            "default-branch": true,
            "type": "library",
            "extra": {
                "branch-alias": {
                    "dev-master": "3.1-dev"
                }
            },
            "autoload": {
                "classmap": [
                    "src/"
                ]
            },
            "notification-url": "https://packagist.org/downloads/",
            "license": [
                "BSD-3-Clause"
            ],
            "authors": [
                {
                    "name": "Sebastian Bergmann",
                    "email": "sebastian@phpunit.de",
                    "role": "lead"
                }
            ],
            "description": "Invoke callables with a timeout",
            "homepage": "https://github.com/sebastianbergmann/php-invoker/",
            "keywords": [
                "process"
            ],
            "support": {
                "issues": "https://github.com/sebastianbergmann/php-invoker/issues",
                "source": "https://github.com/sebastianbergmann/php-invoker/tree/master"
            },
            "funding": [
                {
                    "url": "https://github.com/sebastianbergmann",
                    "type": "github"
                }
            ],
            "time": "2021-03-10T06:29:18+00:00"
        },
        {
            "name": "phpunit/php-text-template",
            "version": "dev-master",
            "source": {
                "type": "git",
                "url": "https://github.com/sebastianbergmann/php-text-template.git",
                "reference": "11d864dc75b7f73d1e03361bff717894587f3987"
            },
            "dist": {
                "type": "zip",
                "url": "https://api.github.com/repos/sebastianbergmann/php-text-template/zipball/11d864dc75b7f73d1e03361bff717894587f3987",
                "reference": "11d864dc75b7f73d1e03361bff717894587f3987",
                "shasum": ""
            },
            "require": {
                "php": ">=7.3"
            },
            "require-dev": {
                "phpunit/phpunit": "^9.3"
            },
            "default-branch": true,
            "type": "library",
            "extra": {
                "branch-alias": {
                    "dev-master": "2.0-dev"
                }
            },
            "autoload": {
                "classmap": [
                    "src/"
                ]
            },
            "notification-url": "https://packagist.org/downloads/",
            "license": [
                "BSD-3-Clause"
            ],
            "authors": [
                {
                    "name": "Sebastian Bergmann",
                    "email": "sebastian@phpunit.de",
                    "role": "lead"
                }
            ],
            "description": "Simple template engine.",
            "homepage": "https://github.com/sebastianbergmann/php-text-template/",
            "keywords": [
                "template"
            ],
            "support": {
                "issues": "https://github.com/sebastianbergmann/php-text-template/issues",
                "source": "https://github.com/sebastianbergmann/php-text-template/tree/master"
            },
            "funding": [
                {
                    "url": "https://github.com/sebastianbergmann",
                    "type": "github"
                }
            ],
            "time": "2021-03-10T06:29:48+00:00"
        },
        {
            "name": "phpunit/php-timer",
            "version": "dev-master",
            "source": {
                "type": "git",
                "url": "https://github.com/sebastianbergmann/php-timer.git",
                "reference": "95242c4aa540e9b3655c7edbe8f76d55ac237b7b"
            },
            "dist": {
                "type": "zip",
                "url": "https://api.github.com/repos/sebastianbergmann/php-timer/zipball/95242c4aa540e9b3655c7edbe8f76d55ac237b7b",
                "reference": "95242c4aa540e9b3655c7edbe8f76d55ac237b7b",
                "shasum": ""
            },
            "require": {
                "php": ">=7.3"
            },
            "require-dev": {
                "phpunit/phpunit": "^9.3"
            },
            "default-branch": true,
            "type": "library",
            "extra": {
                "branch-alias": {
                    "dev-master": "5.0-dev"
                }
            },
            "autoload": {
                "classmap": [
                    "src/"
                ]
            },
            "notification-url": "https://packagist.org/downloads/",
            "license": [
                "BSD-3-Clause"
            ],
            "authors": [
                {
                    "name": "Sebastian Bergmann",
                    "email": "sebastian@phpunit.de",
                    "role": "lead"
                }
            ],
            "description": "Utility class for timing",
            "homepage": "https://github.com/sebastianbergmann/php-timer/",
            "keywords": [
                "timer"
            ],
            "support": {
                "issues": "https://github.com/sebastianbergmann/php-timer/issues",
                "source": "https://github.com/sebastianbergmann/php-timer/tree/master"
            },
            "funding": [
                {
                    "url": "https://github.com/sebastianbergmann",
                    "type": "github"
                }
            ],
            "time": "2021-03-10T06:29:26+00:00"
        },
        {
            "name": "phpunit/phpunit",
            "version": "9.4.2",
            "source": {
                "type": "git",
                "url": "https://github.com/sebastianbergmann/phpunit.git",
                "reference": "3866b2eeeed21b1b099c4bc0b7a1690ac6fd5baa"
            },
            "dist": {
                "type": "zip",
                "url": "https://api.github.com/repos/sebastianbergmann/phpunit/zipball/3866b2eeeed21b1b099c4bc0b7a1690ac6fd5baa",
                "reference": "3866b2eeeed21b1b099c4bc0b7a1690ac6fd5baa",
                "shasum": ""
            },
            "require": {
                "doctrine/instantiator": "^1.3.1",
                "ext-dom": "*",
                "ext-json": "*",
                "ext-libxml": "*",
                "ext-mbstring": "*",
                "ext-xml": "*",
                "ext-xmlwriter": "*",
                "myclabs/deep-copy": "^1.10.1",
                "phar-io/manifest": "^2.0.1",
                "phar-io/version": "^3.0.2",
                "php": ">=7.3",
                "phpspec/prophecy": "^1.12.1",
                "phpunit/php-code-coverage": "^9.2",
                "phpunit/php-file-iterator": "^3.0.5",
                "phpunit/php-invoker": "^3.1.1",
                "phpunit/php-text-template": "^2.0.3",
                "phpunit/php-timer": "^5.0.2",
                "sebastian/cli-parser": "^1.0.1",
                "sebastian/code-unit": "^1.0.6",
                "sebastian/comparator": "^4.0.5",
                "sebastian/diff": "^4.0.3",
                "sebastian/environment": "^5.1.3",
                "sebastian/exporter": "^4.0.3",
                "sebastian/global-state": "^5.0.1",
                "sebastian/object-enumerator": "^4.0.3",
                "sebastian/resource-operations": "^3.0.3",
                "sebastian/type": "^2.3",
                "sebastian/version": "^3.0.2"
            },
            "require-dev": {
                "ext-pdo": "*",
                "phpspec/prophecy-phpunit": "^2.0.1"
            },
            "suggest": {
                "ext-soap": "*",
                "ext-xdebug": "*"
            },
            "bin": [
                "phpunit"
            ],
            "type": "library",
            "extra": {
                "branch-alias": {
                    "dev-master": "9.4-dev"
                }
            },
            "autoload": {
                "classmap": [
                    "src/"
                ],
                "files": [
                    "src/Framework/Assert/Functions.php"
                ]
            },
            "notification-url": "https://packagist.org/downloads/",
            "license": [
                "BSD-3-Clause"
            ],
            "authors": [
                {
                    "name": "Sebastian Bergmann",
                    "email": "sebastian@phpunit.de",
                    "role": "lead"
                }
            ],
            "description": "The PHP Unit Testing framework.",
            "homepage": "https://phpunit.de/",
            "keywords": [
                "phpunit",
                "testing",
                "xunit"
            ],
            "support": {
                "issues": "https://github.com/sebastianbergmann/phpunit/issues",
                "source": "https://github.com/sebastianbergmann/phpunit/tree/9.4.2"
            },
            "funding": [
                {
                    "url": "https://phpunit.de/donate.html",
                    "type": "custom"
                },
                {
                    "url": "https://github.com/sebastianbergmann",
                    "type": "github"
                }
            ],
            "time": "2020-10-19T09:23:29+00:00"
        },
        {
            "name": "psr/container",
            "version": "1.1.x-dev",
            "source": {
                "type": "git",
                "url": "https://github.com/php-fig/container.git",
                "reference": "8622567409010282b7aeebe4bb841fe98b58dcaf"
            },
            "dist": {
                "type": "zip",
                "url": "https://api.github.com/repos/php-fig/container/zipball/8622567409010282b7aeebe4bb841fe98b58dcaf",
                "reference": "8622567409010282b7aeebe4bb841fe98b58dcaf",
                "shasum": ""
            },
            "require": {
                "php": ">=7.2.0"
            },
            "type": "library",
            "autoload": {
                "psr-4": {
                    "Psr\\Container\\": "src/"
                }
            },
            "notification-url": "https://packagist.org/downloads/",
            "license": [
                "MIT"
            ],
            "authors": [
                {
                    "name": "PHP-FIG",
                    "homepage": "https://www.php-fig.org/"
                }
            ],
            "description": "Common Container Interface (PHP FIG PSR-11)",
            "homepage": "https://github.com/php-fig/container",
            "keywords": [
                "PSR-11",
                "container",
                "container-interface",
                "container-interop",
                "psr"
            ],
            "support": {
                "issues": "https://github.com/php-fig/container/issues",
                "source": "https://github.com/php-fig/container/tree/1.1.x"
            },
            "time": "2021-03-05T17:36:06+00:00"
        },
        {
            "name": "sebastian/cli-parser",
            "version": "dev-master",
            "source": {
                "type": "git",
                "url": "https://github.com/sebastianbergmann/cli-parser.git",
                "reference": "c8472024d13a267ba49f4c1e194a01cba5b094f5"
            },
            "dist": {
                "type": "zip",
                "url": "https://api.github.com/repos/sebastianbergmann/cli-parser/zipball/c8472024d13a267ba49f4c1e194a01cba5b094f5",
                "reference": "c8472024d13a267ba49f4c1e194a01cba5b094f5",
                "shasum": ""
            },
            "require": {
                "php": ">=7.3"
            },
            "require-dev": {
                "phpunit/phpunit": "^9.3"
            },
            "default-branch": true,
            "type": "library",
            "extra": {
                "branch-alias": {
                    "dev-master": "1.0-dev"
                }
            },
            "autoload": {
                "classmap": [
                    "src/"
                ]
            },
            "notification-url": "https://packagist.org/downloads/",
            "license": [
                "BSD-3-Clause"
            ],
            "authors": [
                {
                    "name": "Sebastian Bergmann",
                    "email": "sebastian@phpunit.de",
                    "role": "lead"
                }
            ],
            "description": "Library for parsing CLI options",
            "homepage": "https://github.com/sebastianbergmann/cli-parser",
            "support": {
                "issues": "https://github.com/sebastianbergmann/cli-parser/issues",
                "source": "https://github.com/sebastianbergmann/cli-parser/tree/master"
            },
            "funding": [
                {
                    "url": "https://github.com/sebastianbergmann",
                    "type": "github"
                }
            ],
            "time": "2021-03-10T06:30:16+00:00"
        },
        {
            "name": "sebastian/code-unit",
            "version": "1.0.8",
            "source": {
                "type": "git",
                "url": "https://github.com/sebastianbergmann/code-unit.git",
                "reference": "1fc9f64c0927627ef78ba436c9b17d967e68e120"
            },
            "dist": {
                "type": "zip",
                "url": "https://api.github.com/repos/sebastianbergmann/code-unit/zipball/1fc9f64c0927627ef78ba436c9b17d967e68e120",
                "reference": "1fc9f64c0927627ef78ba436c9b17d967e68e120",
                "shasum": ""
            },
            "require": {
                "php": ">=7.3"
            },
            "require-dev": {
                "phpunit/phpunit": "^9.3"
            },
            "type": "library",
            "extra": {
                "branch-alias": {
                    "dev-master": "1.0-dev"
                }
            },
            "autoload": {
                "classmap": [
                    "src/"
                ]
            },
            "notification-url": "https://packagist.org/downloads/",
            "license": [
                "BSD-3-Clause"
            ],
            "authors": [
                {
                    "name": "Sebastian Bergmann",
                    "email": "sebastian@phpunit.de",
                    "role": "lead"
                }
            ],
            "description": "Collection of value objects that represent the PHP code units",
            "homepage": "https://github.com/sebastianbergmann/code-unit",
            "support": {
                "issues": "https://github.com/sebastianbergmann/code-unit/issues",
                "source": "https://github.com/sebastianbergmann/code-unit/tree/1.0.8"
            },
            "funding": [
                {
                    "url": "https://github.com/sebastianbergmann",
                    "type": "github"
                }
            ],
            "time": "2020-10-26T13:08:54+00:00"
        },
        {
            "name": "sebastian/code-unit-reverse-lookup",
            "version": "dev-master",
            "source": {
                "type": "git",
                "url": "https://github.com/sebastianbergmann/code-unit-reverse-lookup.git",
                "reference": "84710fb3a027eb62978539705a0cd00713d474c8"
            },
            "dist": {
                "type": "zip",
                "url": "https://api.github.com/repos/sebastianbergmann/code-unit-reverse-lookup/zipball/84710fb3a027eb62978539705a0cd00713d474c8",
                "reference": "84710fb3a027eb62978539705a0cd00713d474c8",
                "shasum": ""
            },
            "require": {
                "php": ">=7.3"
            },
            "require-dev": {
                "phpunit/phpunit": "^9.3"
            },
            "default-branch": true,
            "type": "library",
            "extra": {
                "branch-alias": {
                    "dev-master": "2.0-dev"
                }
            },
            "autoload": {
                "classmap": [
                    "src/"
                ]
            },
            "notification-url": "https://packagist.org/downloads/",
            "license": [
                "BSD-3-Clause"
            ],
            "authors": [
                {
                    "name": "Sebastian Bergmann",
                    "email": "sebastian@phpunit.de"
                }
            ],
            "description": "Looks up which function or method a line of code belongs to",
            "homepage": "https://github.com/sebastianbergmann/code-unit-reverse-lookup/",
            "support": {
                "issues": "https://github.com/sebastianbergmann/code-unit-reverse-lookup/issues",
                "source": "https://github.com/sebastianbergmann/code-unit-reverse-lookup/tree/master"
            },
            "funding": [
                {
                    "url": "https://github.com/sebastianbergmann",
                    "type": "github"
                }
            ],
            "time": "2021-03-10T06:28:05+00:00"
        },
        {
            "name": "sebastian/comparator",
            "version": "dev-master",
            "source": {
                "type": "git",
                "url": "https://github.com/sebastianbergmann/comparator.git",
                "reference": "5dfac003e3be0ca24000cee2a2e19ba2f21aa8f8"
            },
            "dist": {
                "type": "zip",
                "url": "https://api.github.com/repos/sebastianbergmann/comparator/zipball/5dfac003e3be0ca24000cee2a2e19ba2f21aa8f8",
                "reference": "5dfac003e3be0ca24000cee2a2e19ba2f21aa8f8",
                "shasum": ""
            },
            "require": {
                "php": ">=7.3",
                "sebastian/diff": "^4.0",
                "sebastian/exporter": "^4.0"
            },
            "require-dev": {
                "phpunit/phpunit": "^9.3"
            },
            "default-branch": true,
            "type": "library",
            "extra": {
                "branch-alias": {
                    "dev-master": "4.0-dev"
                }
            },
            "autoload": {
                "classmap": [
                    "src/"
                ]
            },
            "notification-url": "https://packagist.org/downloads/",
            "license": [
                "BSD-3-Clause"
            ],
            "authors": [
                {
                    "name": "Sebastian Bergmann",
                    "email": "sebastian@phpunit.de"
                },
                {
                    "name": "Jeff Welch",
                    "email": "whatthejeff@gmail.com"
                },
                {
                    "name": "Volker Dusch",
                    "email": "github@wallbash.com"
                },
                {
                    "name": "Bernhard Schussek",
                    "email": "bschussek@2bepublished.at"
                }
            ],
            "description": "Provides the functionality to compare PHP values for equality",
            "homepage": "https://github.com/sebastianbergmann/comparator",
            "keywords": [
                "comparator",
                "compare",
                "equality"
            ],
            "support": {
                "issues": "https://github.com/sebastianbergmann/comparator/issues",
                "source": "https://github.com/sebastianbergmann/comparator/tree/master"
            },
            "funding": [
                {
                    "url": "https://github.com/sebastianbergmann",
                    "type": "github"
                }
            ],
            "time": "2021-03-10T06:28:15+00:00"
        },
        {
            "name": "sebastian/complexity",
            "version": "2.0.2",
            "source": {
                "type": "git",
                "url": "https://github.com/sebastianbergmann/complexity.git",
                "reference": "739b35e53379900cc9ac327b2147867b8b6efd88"
            },
            "dist": {
                "type": "zip",
                "url": "https://api.github.com/repos/sebastianbergmann/complexity/zipball/739b35e53379900cc9ac327b2147867b8b6efd88",
                "reference": "739b35e53379900cc9ac327b2147867b8b6efd88",
                "shasum": ""
            },
            "require": {
                "nikic/php-parser": "^4.7",
                "php": ">=7.3"
            },
            "require-dev": {
                "phpunit/phpunit": "^9.3"
            },
            "type": "library",
            "extra": {
                "branch-alias": {
                    "dev-master": "2.0-dev"
                }
            },
            "autoload": {
                "classmap": [
                    "src/"
                ]
            },
            "notification-url": "https://packagist.org/downloads/",
            "license": [
                "BSD-3-Clause"
            ],
            "authors": [
                {
                    "name": "Sebastian Bergmann",
                    "email": "sebastian@phpunit.de",
                    "role": "lead"
                }
            ],
            "description": "Library for calculating the complexity of PHP code units",
            "homepage": "https://github.com/sebastianbergmann/complexity",
            "support": {
                "issues": "https://github.com/sebastianbergmann/complexity/issues",
                "source": "https://github.com/sebastianbergmann/complexity/tree/2.0.2"
            },
            "funding": [
                {
                    "url": "https://github.com/sebastianbergmann",
                    "type": "github"
                }
            ],
            "time": "2020-10-26T15:52:27+00:00"
        },
        {
            "name": "sebastian/diff",
            "version": "dev-master",
            "source": {
                "type": "git",
                "url": "https://github.com/sebastianbergmann/diff.git",
                "reference": "08ab1620f0f35c41e50d847433193da76d33151e"
            },
            "dist": {
                "type": "zip",
                "url": "https://api.github.com/repos/sebastianbergmann/diff/zipball/08ab1620f0f35c41e50d847433193da76d33151e",
                "reference": "08ab1620f0f35c41e50d847433193da76d33151e",
                "shasum": ""
            },
            "require": {
                "php": ">=7.3"
            },
            "require-dev": {
                "phpunit/phpunit": "^9.3",
                "symfony/process": "^4.2 || ^5"
            },
            "default-branch": true,
            "type": "library",
            "extra": {
                "branch-alias": {
                    "dev-master": "4.0-dev"
                }
            },
            "autoload": {
                "classmap": [
                    "src/"
                ]
            },
            "notification-url": "https://packagist.org/downloads/",
            "license": [
                "BSD-3-Clause"
            ],
            "authors": [
                {
                    "name": "Sebastian Bergmann",
                    "email": "sebastian@phpunit.de"
                },
                {
                    "name": "Kore Nordmann",
                    "email": "mail@kore-nordmann.de"
                }
            ],
            "description": "Diff implementation",
            "homepage": "https://github.com/sebastianbergmann/diff",
            "keywords": [
                "diff",
                "udiff",
                "unidiff",
                "unified diff"
            ],
            "support": {
                "issues": "https://github.com/sebastianbergmann/diff/issues",
                "source": "https://github.com/sebastianbergmann/diff/tree/master"
            },
            "funding": [
                {
                    "url": "https://github.com/sebastianbergmann",
                    "type": "github"
                }
            ],
            "time": "2021-03-10T06:28:23+00:00"
        },
        {
            "name": "sebastian/environment",
            "version": "dev-master",
            "source": {
                "type": "git",
                "url": "https://github.com/sebastianbergmann/environment.git",
                "reference": "e34aa76b02666b7f12417f2000b6d4fbb9c2016c"
            },
            "dist": {
                "type": "zip",
                "url": "https://api.github.com/repos/sebastianbergmann/environment/zipball/e34aa76b02666b7f12417f2000b6d4fbb9c2016c",
                "reference": "e34aa76b02666b7f12417f2000b6d4fbb9c2016c",
                "shasum": ""
            },
            "require": {
                "php": ">=7.3"
            },
            "require-dev": {
                "phpunit/phpunit": "^9.3"
            },
            "suggest": {
                "ext-posix": "*"
            },
            "default-branch": true,
            "type": "library",
            "extra": {
                "branch-alias": {
                    "dev-master": "5.1-dev"
                }
            },
            "autoload": {
                "classmap": [
                    "src/"
                ]
            },
            "notification-url": "https://packagist.org/downloads/",
            "license": [
                "BSD-3-Clause"
            ],
            "authors": [
                {
                    "name": "Sebastian Bergmann",
                    "email": "sebastian@phpunit.de"
                }
            ],
            "description": "Provides functionality to handle HHVM/PHP environments",
            "homepage": "http://www.github.com/sebastianbergmann/environment",
            "keywords": [
                "Xdebug",
                "environment",
                "hhvm"
            ],
            "support": {
                "issues": "https://github.com/sebastianbergmann/environment/issues",
                "source": "https://github.com/sebastianbergmann/environment/tree/master"
            },
            "funding": [
                {
                    "url": "https://github.com/sebastianbergmann",
                    "type": "github"
                }
            ],
            "time": "2021-03-10T06:28:31+00:00"
        },
        {
            "name": "sebastian/exporter",
            "version": "dev-master",
            "source": {
                "type": "git",
                "url": "https://github.com/sebastianbergmann/exporter.git",
                "reference": "889b30136f9f8a6c0c4d71954b772ac8b8d7feab"
            },
            "dist": {
                "type": "zip",
                "url": "https://api.github.com/repos/sebastianbergmann/exporter/zipball/889b30136f9f8a6c0c4d71954b772ac8b8d7feab",
                "reference": "889b30136f9f8a6c0c4d71954b772ac8b8d7feab",
                "shasum": ""
            },
            "require": {
                "php": ">=7.3",
                "sebastian/recursion-context": "^4.0"
            },
            "require-dev": {
                "ext-mbstring": "*",
                "phpunit/phpunit": "^9.3"
            },
            "default-branch": true,
            "type": "library",
            "extra": {
                "branch-alias": {
                    "dev-master": "4.0-dev"
                }
            },
            "autoload": {
                "classmap": [
                    "src/"
                ]
            },
            "notification-url": "https://packagist.org/downloads/",
            "license": [
                "BSD-3-Clause"
            ],
            "authors": [
                {
                    "name": "Sebastian Bergmann",
                    "email": "sebastian@phpunit.de"
                },
                {
                    "name": "Jeff Welch",
                    "email": "whatthejeff@gmail.com"
                },
                {
                    "name": "Volker Dusch",
                    "email": "github@wallbash.com"
                },
                {
                    "name": "Adam Harvey",
                    "email": "aharvey@php.net"
                },
                {
                    "name": "Bernhard Schussek",
                    "email": "bschussek@gmail.com"
                }
            ],
            "description": "Provides the functionality to export PHP variables for visualization",
            "homepage": "http://www.github.com/sebastianbergmann/exporter",
            "keywords": [
                "export",
                "exporter"
            ],
            "support": {
                "issues": "https://github.com/sebastianbergmann/exporter/issues",
                "source": "https://github.com/sebastianbergmann/exporter/tree/master"
            },
            "funding": [
                {
                    "url": "https://github.com/sebastianbergmann",
                    "type": "github"
                }
            ],
            "time": "2021-03-10T06:28:38+00:00"
        },
        {
            "name": "sebastian/global-state",
            "version": "dev-master",
            "source": {
                "type": "git",
                "url": "https://github.com/sebastianbergmann/global-state.git",
                "reference": "8a1428d5351ea5dae3aa386d3b321499ac23adea"
            },
            "dist": {
                "type": "zip",
                "url": "https://api.github.com/repos/sebastianbergmann/global-state/zipball/8a1428d5351ea5dae3aa386d3b321499ac23adea",
                "reference": "8a1428d5351ea5dae3aa386d3b321499ac23adea",
                "shasum": ""
            },
            "require": {
                "php": ">=7.3",
                "sebastian/object-reflector": "^2.0",
                "sebastian/recursion-context": "^4.0"
            },
            "require-dev": {
                "ext-dom": "*",
                "phpunit/phpunit": "^9.3"
            },
            "suggest": {
                "ext-uopz": "*"
            },
            "default-branch": true,
            "type": "library",
            "extra": {
                "branch-alias": {
                    "dev-master": "5.0-dev"
                }
            },
            "autoload": {
                "classmap": [
                    "src/"
                ]
            },
            "notification-url": "https://packagist.org/downloads/",
            "license": [
                "BSD-3-Clause"
            ],
            "authors": [
                {
                    "name": "Sebastian Bergmann",
                    "email": "sebastian@phpunit.de"
                }
            ],
            "description": "Snapshotting of global state",
            "homepage": "http://www.github.com/sebastianbergmann/global-state",
            "keywords": [
                "global state"
            ],
            "support": {
                "issues": "https://github.com/sebastianbergmann/global-state/issues",
                "source": "https://github.com/sebastianbergmann/global-state/tree/master"
            },
            "funding": [
                {
                    "url": "https://github.com/sebastianbergmann",
                    "type": "github"
                }
            ],
            "time": "2021-03-10T06:28:46+00:00"
        },
        {
            "name": "sebastian/lines-of-code",
            "version": "1.0.3",
            "source": {
                "type": "git",
                "url": "https://github.com/sebastianbergmann/lines-of-code.git",
                "reference": "c1c2e997aa3146983ed888ad08b15470a2e22ecc"
            },
            "dist": {
                "type": "zip",
                "url": "https://api.github.com/repos/sebastianbergmann/lines-of-code/zipball/c1c2e997aa3146983ed888ad08b15470a2e22ecc",
                "reference": "c1c2e997aa3146983ed888ad08b15470a2e22ecc",
                "shasum": ""
            },
            "require": {
                "nikic/php-parser": "^4.6",
                "php": ">=7.3"
            },
            "require-dev": {
                "phpunit/phpunit": "^9.3"
            },
            "type": "library",
            "extra": {
                "branch-alias": {
                    "dev-master": "1.0-dev"
                }
            },
            "autoload": {
                "classmap": [
                    "src/"
                ]
            },
            "notification-url": "https://packagist.org/downloads/",
            "license": [
                "BSD-3-Clause"
            ],
            "authors": [
                {
                    "name": "Sebastian Bergmann",
                    "email": "sebastian@phpunit.de",
                    "role": "lead"
                }
            ],
            "description": "Library for counting the lines of code in PHP source code",
            "homepage": "https://github.com/sebastianbergmann/lines-of-code",
            "support": {
                "issues": "https://github.com/sebastianbergmann/lines-of-code/issues",
                "source": "https://github.com/sebastianbergmann/lines-of-code/tree/1.0.3"
            },
            "funding": [
                {
                    "url": "https://github.com/sebastianbergmann",
                    "type": "github"
                }
            ],
            "time": "2020-11-28T06:42:11+00:00"
        },
        {
            "name": "sebastian/object-enumerator",
            "version": "dev-master",
            "source": {
                "type": "git",
                "url": "https://github.com/sebastianbergmann/object-enumerator.git",
                "reference": "b218fb1d63287edb7613b61122890f39e82ae8c2"
            },
            "dist": {
                "type": "zip",
                "url": "https://api.github.com/repos/sebastianbergmann/object-enumerator/zipball/b218fb1d63287edb7613b61122890f39e82ae8c2",
                "reference": "b218fb1d63287edb7613b61122890f39e82ae8c2",
                "shasum": ""
            },
            "require": {
                "php": ">=7.3",
                "sebastian/object-reflector": "^2.0",
                "sebastian/recursion-context": "^4.0"
            },
            "require-dev": {
                "phpunit/phpunit": "^9.3"
            },
            "default-branch": true,
            "type": "library",
            "extra": {
                "branch-alias": {
                    "dev-master": "4.0-dev"
                }
            },
            "autoload": {
                "classmap": [
                    "src/"
                ]
            },
            "notification-url": "https://packagist.org/downloads/",
            "license": [
                "BSD-3-Clause"
            ],
            "authors": [
                {
                    "name": "Sebastian Bergmann",
                    "email": "sebastian@phpunit.de"
                }
            ],
            "description": "Traverses array structures and object graphs to enumerate all referenced objects",
            "homepage": "https://github.com/sebastianbergmann/object-enumerator/",
            "support": {
                "issues": "https://github.com/sebastianbergmann/object-enumerator/issues",
                "source": "https://github.com/sebastianbergmann/object-enumerator/tree/master"
            },
            "funding": [
                {
                    "url": "https://github.com/sebastianbergmann",
                    "type": "github"
                }
            ],
            "time": "2021-03-10T06:28:54+00:00"
        },
        {
            "name": "sebastian/object-reflector",
            "version": "dev-master",
            "source": {
                "type": "git",
                "url": "https://github.com/sebastianbergmann/object-reflector.git",
                "reference": "cbf30bc9ed44451f5301480f668cd4fcf6bb225a"
            },
            "dist": {
                "type": "zip",
                "url": "https://api.github.com/repos/sebastianbergmann/object-reflector/zipball/cbf30bc9ed44451f5301480f668cd4fcf6bb225a",
                "reference": "cbf30bc9ed44451f5301480f668cd4fcf6bb225a",
                "shasum": ""
            },
            "require": {
                "php": ">=7.3"
            },
            "require-dev": {
                "phpunit/phpunit": "^9.3"
            },
            "default-branch": true,
            "type": "library",
            "extra": {
                "branch-alias": {
                    "dev-master": "2.0-dev"
                }
            },
            "autoload": {
                "classmap": [
                    "src/"
                ]
            },
            "notification-url": "https://packagist.org/downloads/",
            "license": [
                "BSD-3-Clause"
            ],
            "authors": [
                {
                    "name": "Sebastian Bergmann",
                    "email": "sebastian@phpunit.de"
                }
            ],
            "description": "Allows reflection of object attributes, including inherited and non-public ones",
            "homepage": "https://github.com/sebastianbergmann/object-reflector/",
            "support": {
                "issues": "https://github.com/sebastianbergmann/object-reflector/issues",
                "source": "https://github.com/sebastianbergmann/object-reflector/tree/master"
            },
            "funding": [
                {
                    "url": "https://github.com/sebastianbergmann",
                    "type": "github"
                }
            ],
            "time": "2021-03-10T06:29:02+00:00"
        },
        {
            "name": "sebastian/recursion-context",
            "version": "dev-master",
            "source": {
                "type": "git",
                "url": "https://github.com/sebastianbergmann/recursion-context.git",
                "reference": "c3333538e25ec932d0cbdce77b6ac846757b809d"
            },
            "dist": {
                "type": "zip",
                "url": "https://api.github.com/repos/sebastianbergmann/recursion-context/zipball/c3333538e25ec932d0cbdce77b6ac846757b809d",
                "reference": "c3333538e25ec932d0cbdce77b6ac846757b809d",
                "shasum": ""
            },
            "require": {
                "php": ">=7.3"
            },
            "require-dev": {
                "phpunit/phpunit": "^9.3"
            },
            "default-branch": true,
            "type": "library",
            "extra": {
                "branch-alias": {
                    "dev-master": "4.0-dev"
                }
            },
            "autoload": {
                "classmap": [
                    "src/"
                ]
            },
            "notification-url": "https://packagist.org/downloads/",
            "license": [
                "BSD-3-Clause"
            ],
            "authors": [
                {
                    "name": "Sebastian Bergmann",
                    "email": "sebastian@phpunit.de"
                },
                {
                    "name": "Jeff Welch",
                    "email": "whatthejeff@gmail.com"
                },
                {
                    "name": "Adam Harvey",
                    "email": "aharvey@php.net"
                }
            ],
            "description": "Provides functionality to recursively process PHP variables",
            "homepage": "http://www.github.com/sebastianbergmann/recursion-context",
            "support": {
                "issues": "https://github.com/sebastianbergmann/recursion-context/issues",
                "source": "https://github.com/sebastianbergmann/recursion-context/tree/master"
            },
            "funding": [
                {
                    "url": "https://github.com/sebastianbergmann",
                    "type": "github"
                }
            ],
            "time": "2021-03-10T06:29:33+00:00"
        },
        {
            "name": "sebastian/resource-operations",
            "version": "dev-master",
            "source": {
                "type": "git",
                "url": "https://github.com/sebastianbergmann/resource-operations.git",
                "reference": "0f4443cb3a1d92ce809899753bc0d5d5a8dd19a8"
            },
            "dist": {
                "type": "zip",
                "url": "https://api.github.com/repos/sebastianbergmann/resource-operations/zipball/0f4443cb3a1d92ce809899753bc0d5d5a8dd19a8",
                "reference": "0f4443cb3a1d92ce809899753bc0d5d5a8dd19a8",
                "shasum": ""
            },
            "require": {
                "php": ">=7.3"
            },
            "require-dev": {
                "phpunit/phpunit": "^9.0"
            },
            "default-branch": true,
            "type": "library",
            "extra": {
                "branch-alias": {
                    "dev-master": "3.0-dev"
                }
            },
            "autoload": {
                "classmap": [
                    "src/"
                ]
            },
            "notification-url": "https://packagist.org/downloads/",
            "license": [
                "BSD-3-Clause"
            ],
            "authors": [
                {
                    "name": "Sebastian Bergmann",
                    "email": "sebastian@phpunit.de"
                }
            ],
            "description": "Provides a list of PHP built-in functions that operate on resources",
            "homepage": "https://www.github.com/sebastianbergmann/resource-operations",
            "support": {
                "issues": "https://github.com/sebastianbergmann/resource-operations/issues",
                "source": "https://github.com/sebastianbergmann/resource-operations/tree/3.0.3"
            },
            "funding": [
                {
                    "url": "https://github.com/sebastianbergmann",
                    "type": "github"
                }
            ],
            "time": "2020-09-28T06:45:17+00:00"
        },
        {
            "name": "sebastian/type",
            "version": "dev-master",
            "source": {
                "type": "git",
                "url": "https://github.com/sebastianbergmann/type.git",
                "reference": "1bba184dccb563769fab9bd69c623c1a353dec98"
            },
            "dist": {
                "type": "zip",
                "url": "https://api.github.com/repos/sebastianbergmann/type/zipball/1bba184dccb563769fab9bd69c623c1a353dec98",
                "reference": "1bba184dccb563769fab9bd69c623c1a353dec98",
                "shasum": ""
            },
            "require": {
                "php": ">=7.3"
            },
            "require-dev": {
                "phpunit/phpunit": "^9.3"
            },
            "default-branch": true,
            "type": "library",
            "extra": {
                "branch-alias": {
                    "dev-master": "2.3-dev"
                }
            },
            "autoload": {
                "classmap": [
                    "src/"
                ]
            },
            "notification-url": "https://packagist.org/downloads/",
            "license": [
                "BSD-3-Clause"
            ],
            "authors": [
                {
                    "name": "Sebastian Bergmann",
                    "email": "sebastian@phpunit.de",
                    "role": "lead"
                }
            ],
            "description": "Collection of value objects that represent the types of the PHP type system",
            "homepage": "https://github.com/sebastianbergmann/type",
            "support": {
                "issues": "https://github.com/sebastianbergmann/type/issues",
                "source": "https://github.com/sebastianbergmann/type/tree/master"
            },
            "funding": [
                {
                    "url": "https://github.com/sebastianbergmann",
                    "type": "github"
                }
            ],
            "time": "2021-03-10T06:29:41+00:00"
        },
        {
            "name": "sebastian/version",
            "version": "3.0.2",
            "source": {
                "type": "git",
                "url": "https://github.com/sebastianbergmann/version.git",
                "reference": "c6c1022351a901512170118436c764e473f6de8c"
            },
            "dist": {
                "type": "zip",
                "url": "https://api.github.com/repos/sebastianbergmann/version/zipball/c6c1022351a901512170118436c764e473f6de8c",
                "reference": "c6c1022351a901512170118436c764e473f6de8c",
                "shasum": ""
            },
            "require": {
                "php": ">=7.3"
            },
            "type": "library",
            "extra": {
                "branch-alias": {
                    "dev-master": "3.0-dev"
                }
            },
            "autoload": {
                "classmap": [
                    "src/"
                ]
            },
            "notification-url": "https://packagist.org/downloads/",
            "license": [
                "BSD-3-Clause"
            ],
            "authors": [
                {
                    "name": "Sebastian Bergmann",
                    "email": "sebastian@phpunit.de",
                    "role": "lead"
                }
            ],
            "description": "Library that helps with managing the version number of Git-hosted PHP projects",
            "homepage": "https://github.com/sebastianbergmann/version",
            "support": {
                "issues": "https://github.com/sebastianbergmann/version/issues",
                "source": "https://github.com/sebastianbergmann/version/tree/3.0.2"
            },
            "funding": [
                {
                    "url": "https://github.com/sebastianbergmann",
                    "type": "github"
                }
            ],
            "time": "2020-09-28T06:39:44+00:00"
        },
        {
            "name": "swoole/ide-helper",
            "version": "4.5.5",
            "source": {
                "type": "git",
                "url": "https://github.com/swoole/ide-helper.git",
                "reference": "aefd9d15e00cf14b89a5ed87cfa3bd79c9889028"
            },
            "dist": {
                "type": "zip",
                "url": "https://api.github.com/repos/swoole/ide-helper/zipball/aefd9d15e00cf14b89a5ed87cfa3bd79c9889028",
                "reference": "aefd9d15e00cf14b89a5ed87cfa3bd79c9889028",
                "shasum": ""
            },
            "require-dev": {
                "guzzlehttp/guzzle": "~6.5.0",
                "laminas/laminas-code": "~3.4.0",
                "squizlabs/php_codesniffer": "~3.5.0",
                "symfony/filesystem": "~4.0"
            },
            "type": "library",
            "notification-url": "https://packagist.org/downloads/",
            "license": [
                "Apache-2.0"
            ],
            "authors": [
                {
                    "name": "Team Swoole",
                    "email": "team@swoole.com"
                }
            ],
            "description": "IDE help files for Swoole.",
            "support": {
                "issues": "https://github.com/swoole/ide-helper/issues",
                "source": "https://github.com/swoole/ide-helper/tree/4.5.5"
            },
            "time": "2020-10-14T18:05:12+00:00"
        },
        {
            "name": "symfony/console",
            "version": "5.x-dev",
            "source": {
                "type": "git",
                "url": "https://github.com/symfony/console.git",
                "reference": "4e102e4de39852a1dcd3b2169d263b88afee7fff"
            },
            "dist": {
                "type": "zip",
                "url": "https://api.github.com/repos/symfony/console/zipball/4e102e4de39852a1dcd3b2169d263b88afee7fff",
                "reference": "4e102e4de39852a1dcd3b2169d263b88afee7fff",
                "shasum": ""
            },
            "require": {
                "php": ">=7.2.5",
                "symfony/polyfill-mbstring": "~1.0",
                "symfony/polyfill-php73": "^1.8",
                "symfony/polyfill-php80": "^1.15",
                "symfony/service-contracts": "^1.1|^2",
                "symfony/string": "^5.1"
            },
            "conflict": {
                "symfony/dependency-injection": "<4.4",
                "symfony/dotenv": "<5.1",
                "symfony/event-dispatcher": "<4.4",
                "symfony/lock": "<4.4",
                "symfony/process": "<4.4"
            },
            "provide": {
                "psr/log-implementation": "1.0"
            },
            "require-dev": {
                "psr/log": "~1.0",
                "symfony/config": "^4.4|^5.0",
                "symfony/dependency-injection": "^4.4|^5.0",
                "symfony/event-dispatcher": "^4.4|^5.0",
                "symfony/lock": "^4.4|^5.0",
                "symfony/process": "^4.4|^5.0",
                "symfony/var-dumper": "^4.4|^5.0"
            },
            "suggest": {
                "psr/log": "For using the console logger",
                "symfony/event-dispatcher": "",
                "symfony/lock": "",
                "symfony/process": ""
            },
            "default-branch": true,
            "type": "library",
            "autoload": {
                "psr-4": {
                    "Symfony\\Component\\Console\\": ""
                },
                "exclude-from-classmap": [
                    "/Tests/"
                ]
            },
            "notification-url": "https://packagist.org/downloads/",
            "license": [
                "MIT"
            ],
            "authors": [
                {
                    "name": "Fabien Potencier",
                    "email": "fabien@symfony.com"
                },
                {
                    "name": "Symfony Community",
                    "homepage": "https://symfony.com/contributors"
                }
            ],
            "description": "Eases the creation of beautiful and testable command line interfaces",
            "homepage": "https://symfony.com",
            "keywords": [
                "cli",
                "command line",
                "console",
                "terminal"
            ],
            "support": {
                "source": "https://github.com/symfony/console/tree/5.x"
            },
            "funding": [
                {
                    "url": "https://symfony.com/sponsor",
                    "type": "custom"
                },
                {
                    "url": "https://github.com/fabpot",
                    "type": "github"
                },
                {
                    "url": "https://tidelift.com/funding/github/packagist/symfony/symfony",
                    "type": "tidelift"
                }
            ],
            "time": "2021-03-08T21:52:55+00:00"
        },
        {
            "name": "symfony/polyfill-intl-grapheme",
            "version": "dev-main",
            "source": {
                "type": "git",
                "url": "https://github.com/symfony/polyfill-intl-grapheme.git",
                "reference": "5601e09b69f26c1828b13b6bb87cb07cddba3170"
            },
            "dist": {
                "type": "zip",
                "url": "https://api.github.com/repos/symfony/polyfill-intl-grapheme/zipball/5601e09b69f26c1828b13b6bb87cb07cddba3170",
                "reference": "5601e09b69f26c1828b13b6bb87cb07cddba3170",
                "shasum": ""
            },
            "require": {
                "php": ">=7.1"
            },
            "suggest": {
                "ext-intl": "For best performance"
            },
            "default-branch": true,
            "type": "library",
            "extra": {
                "branch-alias": {
                    "dev-main": "1.22-dev"
                },
                "thanks": {
                    "name": "symfony/polyfill",
                    "url": "https://github.com/symfony/polyfill"
                }
            },
            "autoload": {
                "psr-4": {
                    "Symfony\\Polyfill\\Intl\\Grapheme\\": ""
                },
                "files": [
                    "bootstrap.php"
                ]
            },
            "notification-url": "https://packagist.org/downloads/",
            "license": [
                "MIT"
            ],
            "authors": [
                {
                    "name": "Nicolas Grekas",
                    "email": "p@tchwork.com"
                },
                {
                    "name": "Symfony Community",
                    "homepage": "https://symfony.com/contributors"
                }
            ],
            "description": "Symfony polyfill for intl's grapheme_* functions",
            "homepage": "https://symfony.com",
            "keywords": [
                "compatibility",
                "grapheme",
                "intl",
                "polyfill",
                "portable",
                "shim"
            ],
            "support": {
                "source": "https://github.com/symfony/polyfill-intl-grapheme/tree/v1.22.1"
            },
            "funding": [
                {
                    "url": "https://symfony.com/sponsor",
                    "type": "custom"
                },
                {
                    "url": "https://github.com/fabpot",
                    "type": "github"
                },
                {
                    "url": "https://tidelift.com/funding/github/packagist/symfony/symfony",
                    "type": "tidelift"
                }
            ],
            "time": "2021-01-22T09:19:47+00:00"
        },
        {
            "name": "symfony/polyfill-intl-normalizer",
            "version": "dev-main",
            "source": {
                "type": "git",
                "url": "https://github.com/symfony/polyfill-intl-normalizer.git",
                "reference": "43a0283138253ed1d48d352ab6d0bdb3f809f248"
            },
            "dist": {
                "type": "zip",
                "url": "https://api.github.com/repos/symfony/polyfill-intl-normalizer/zipball/43a0283138253ed1d48d352ab6d0bdb3f809f248",
                "reference": "43a0283138253ed1d48d352ab6d0bdb3f809f248",
                "shasum": ""
            },
            "require": {
                "php": ">=7.1"
            },
            "suggest": {
                "ext-intl": "For best performance"
            },
            "default-branch": true,
            "type": "library",
            "extra": {
                "branch-alias": {
                    "dev-main": "1.22-dev"
                },
                "thanks": {
                    "name": "symfony/polyfill",
                    "url": "https://github.com/symfony/polyfill"
                }
            },
            "autoload": {
                "psr-4": {
                    "Symfony\\Polyfill\\Intl\\Normalizer\\": ""
                },
                "files": [
                    "bootstrap.php"
                ],
                "classmap": [
                    "Resources/stubs"
                ]
            },
            "notification-url": "https://packagist.org/downloads/",
            "license": [
                "MIT"
            ],
            "authors": [
                {
                    "name": "Nicolas Grekas",
                    "email": "p@tchwork.com"
                },
                {
                    "name": "Symfony Community",
                    "homepage": "https://symfony.com/contributors"
                }
            ],
            "description": "Symfony polyfill for intl's Normalizer class and related functions",
            "homepage": "https://symfony.com",
            "keywords": [
                "compatibility",
                "intl",
                "normalizer",
                "polyfill",
                "portable",
                "shim"
            ],
            "support": {
                "source": "https://github.com/symfony/polyfill-intl-normalizer/tree/v1.22.1"
            },
            "funding": [
                {
                    "url": "https://symfony.com/sponsor",
                    "type": "custom"
                },
                {
                    "url": "https://github.com/fabpot",
                    "type": "github"
                },
                {
                    "url": "https://tidelift.com/funding/github/packagist/symfony/symfony",
                    "type": "tidelift"
                }
            ],
            "time": "2021-01-22T09:19:47+00:00"
        },
        {
            "name": "symfony/polyfill-mbstring",
            "version": "dev-main",
            "source": {
                "type": "git",
                "url": "https://github.com/symfony/polyfill-mbstring.git",
                "reference": "5232de97ee3b75b0360528dae24e73db49566ab1"
            },
            "dist": {
                "type": "zip",
                "url": "https://api.github.com/repos/symfony/polyfill-mbstring/zipball/5232de97ee3b75b0360528dae24e73db49566ab1",
                "reference": "5232de97ee3b75b0360528dae24e73db49566ab1",
                "shasum": ""
            },
            "require": {
                "php": ">=7.1"
            },
            "suggest": {
                "ext-mbstring": "For best performance"
            },
            "default-branch": true,
            "type": "library",
            "extra": {
                "branch-alias": {
                    "dev-main": "1.22-dev"
                },
                "thanks": {
                    "name": "symfony/polyfill",
                    "url": "https://github.com/symfony/polyfill"
                }
            },
            "autoload": {
                "psr-4": {
                    "Symfony\\Polyfill\\Mbstring\\": ""
                },
                "files": [
                    "bootstrap.php"
                ]
            },
            "notification-url": "https://packagist.org/downloads/",
            "license": [
                "MIT"
            ],
            "authors": [
                {
                    "name": "Nicolas Grekas",
                    "email": "p@tchwork.com"
                },
                {
                    "name": "Symfony Community",
                    "homepage": "https://symfony.com/contributors"
                }
            ],
            "description": "Symfony polyfill for the Mbstring extension",
            "homepage": "https://symfony.com",
            "keywords": [
                "compatibility",
                "mbstring",
                "polyfill",
                "portable",
                "shim"
            ],
            "support": {
                "source": "https://github.com/symfony/polyfill-mbstring/tree/v1.22.1"
            },
            "funding": [
                {
                    "url": "https://symfony.com/sponsor",
                    "type": "custom"
                },
                {
                    "url": "https://github.com/fabpot",
                    "type": "github"
                },
                {
                    "url": "https://tidelift.com/funding/github/packagist/symfony/symfony",
                    "type": "tidelift"
                }
            ],
            "time": "2021-01-22T09:19:47+00:00"
        },
        {
            "name": "symfony/polyfill-php73",
            "version": "dev-main",
            "source": {
                "type": "git",
                "url": "https://github.com/symfony/polyfill-php73.git",
                "reference": "a678b42e92f86eca04b7fa4c0f6f19d097fb69e2"
            },
            "dist": {
                "type": "zip",
                "url": "https://api.github.com/repos/symfony/polyfill-php73/zipball/a678b42e92f86eca04b7fa4c0f6f19d097fb69e2",
                "reference": "a678b42e92f86eca04b7fa4c0f6f19d097fb69e2",
                "shasum": ""
            },
            "require": {
                "php": ">=7.1"
            },
            "default-branch": true,
            "type": "library",
            "extra": {
                "branch-alias": {
                    "dev-main": "1.22-dev"
                },
                "thanks": {
                    "name": "symfony/polyfill",
                    "url": "https://github.com/symfony/polyfill"
                }
            },
            "autoload": {
                "psr-4": {
                    "Symfony\\Polyfill\\Php73\\": ""
                },
                "files": [
                    "bootstrap.php"
                ],
                "classmap": [
                    "Resources/stubs"
                ]
            },
            "notification-url": "https://packagist.org/downloads/",
            "license": [
                "MIT"
            ],
            "authors": [
                {
                    "name": "Nicolas Grekas",
                    "email": "p@tchwork.com"
                },
                {
                    "name": "Symfony Community",
                    "homepage": "https://symfony.com/contributors"
                }
            ],
            "description": "Symfony polyfill backporting some PHP 7.3+ features to lower PHP versions",
            "homepage": "https://symfony.com",
            "keywords": [
                "compatibility",
                "polyfill",
                "portable",
                "shim"
            ],
            "support": {
                "source": "https://github.com/symfony/polyfill-php73/tree/v1.22.1"
            },
            "funding": [
                {
                    "url": "https://symfony.com/sponsor",
                    "type": "custom"
                },
                {
                    "url": "https://github.com/fabpot",
                    "type": "github"
                },
                {
                    "url": "https://tidelift.com/funding/github/packagist/symfony/symfony",
                    "type": "tidelift"
                }
            ],
            "time": "2021-01-07T16:49:33+00:00"
        },
        {
            "name": "symfony/polyfill-php80",
            "version": "dev-main",
            "source": {
                "type": "git",
                "url": "https://github.com/symfony/polyfill-php80.git",
                "reference": "dc3063ba22c2a1fd2f45ed856374d79114998f91"
            },
            "dist": {
                "type": "zip",
                "url": "https://api.github.com/repos/symfony/polyfill-php80/zipball/dc3063ba22c2a1fd2f45ed856374d79114998f91",
                "reference": "dc3063ba22c2a1fd2f45ed856374d79114998f91",
                "shasum": ""
            },
            "require": {
                "php": ">=7.1"
            },
            "default-branch": true,
            "type": "library",
            "extra": {
                "branch-alias": {
                    "dev-main": "1.22-dev"
                },
                "thanks": {
                    "name": "symfony/polyfill",
                    "url": "https://github.com/symfony/polyfill"
                }
            },
            "autoload": {
                "psr-4": {
                    "Symfony\\Polyfill\\Php80\\": ""
                },
                "files": [
                    "bootstrap.php"
                ],
                "classmap": [
                    "Resources/stubs"
                ]
            },
            "notification-url": "https://packagist.org/downloads/",
            "license": [
                "MIT"
            ],
            "authors": [
                {
                    "name": "Ion Bazan",
                    "email": "ion.bazan@gmail.com"
                },
                {
                    "name": "Nicolas Grekas",
                    "email": "p@tchwork.com"
                },
                {
                    "name": "Symfony Community",
                    "homepage": "https://symfony.com/contributors"
                }
            ],
            "description": "Symfony polyfill backporting some PHP 8.0+ features to lower PHP versions",
            "homepage": "https://symfony.com",
            "keywords": [
                "compatibility",
                "polyfill",
                "portable",
                "shim"
            ],
            "support": {
                "source": "https://github.com/symfony/polyfill-php80/tree/v1.22.1"
            },
            "funding": [
                {
                    "url": "https://symfony.com/sponsor",
                    "type": "custom"
                },
                {
                    "url": "https://github.com/fabpot",
                    "type": "github"
                },
                {
                    "url": "https://tidelift.com/funding/github/packagist/symfony/symfony",
                    "type": "tidelift"
                }
            ],
            "time": "2021-01-07T16:49:33+00:00"
        },
        {
            "name": "symfony/service-contracts",
            "version": "dev-main",
            "source": {
                "type": "git",
                "url": "https://github.com/symfony/service-contracts.git",
                "reference": "96cd360b9f03a22a30cf5354e630c557bd3aac33"
            },
            "dist": {
                "type": "zip",
                "url": "https://api.github.com/repos/symfony/service-contracts/zipball/96cd360b9f03a22a30cf5354e630c557bd3aac33",
                "reference": "96cd360b9f03a22a30cf5354e630c557bd3aac33",
                "shasum": ""
            },
            "require": {
                "php": ">=7.2.5",
                "psr/container": "^1.1"
            },
            "suggest": {
                "symfony/service-implementation": ""
            },
            "default-branch": true,
            "type": "library",
            "extra": {
                "branch-alias": {
                    "dev-main": "2.4-dev"
                },
                "thanks": {
                    "name": "symfony/contracts",
                    "url": "https://github.com/symfony/contracts"
                }
            },
            "autoload": {
                "psr-4": {
                    "Symfony\\Contracts\\Service\\": ""
                }
            },
            "notification-url": "https://packagist.org/downloads/",
            "license": [
                "MIT"
            ],
            "authors": [
                {
                    "name": "Nicolas Grekas",
                    "email": "p@tchwork.com"
                },
                {
                    "name": "Symfony Community",
                    "homepage": "https://symfony.com/contributors"
                }
            ],
            "description": "Generic abstractions related to writing services",
            "homepage": "https://symfony.com",
            "keywords": [
                "abstractions",
                "contracts",
                "decoupling",
                "interfaces",
                "interoperability",
                "standards"
            ],
            "support": {
                "source": "https://github.com/symfony/service-contracts/tree/main"
            },
            "funding": [
                {
                    "url": "https://symfony.com/sponsor",
                    "type": "custom"
                },
                {
                    "url": "https://github.com/fabpot",
                    "type": "github"
                },
                {
                    "url": "https://tidelift.com/funding/github/packagist/symfony/symfony",
                    "type": "tidelift"
                }
            ],
            "time": "2021-03-05T22:51:52+00:00"
        },
        {
            "name": "symfony/string",
            "version": "5.x-dev",
            "source": {
                "type": "git",
                "url": "https://github.com/symfony/string.git",
                "reference": "6d830fae00e2bb336074eae141bb00db36cd3551"
            },
            "dist": {
                "type": "zip",
                "url": "https://api.github.com/repos/symfony/string/zipball/6d830fae00e2bb336074eae141bb00db36cd3551",
                "reference": "6d830fae00e2bb336074eae141bb00db36cd3551",
                "shasum": ""
            },
            "require": {
                "php": ">=7.2.5",
                "symfony/polyfill-ctype": "~1.8",
                "symfony/polyfill-intl-grapheme": "~1.0",
                "symfony/polyfill-intl-normalizer": "~1.0",
                "symfony/polyfill-mbstring": "~1.0",
                "symfony/polyfill-php80": "~1.15"
            },
            "require-dev": {
                "symfony/error-handler": "^4.4|^5.0",
                "symfony/http-client": "^4.4|^5.0",
                "symfony/translation-contracts": "^1.1|^2",
                "symfony/var-exporter": "^4.4|^5.0"
            },
            "default-branch": true,
            "type": "library",
            "autoload": {
                "psr-4": {
                    "Symfony\\Component\\String\\": ""
                },
                "files": [
                    "Resources/functions.php"
                ],
                "exclude-from-classmap": [
                    "/Tests/"
                ]
            },
            "notification-url": "https://packagist.org/downloads/",
            "license": [
                "MIT"
            ],
            "authors": [
                {
                    "name": "Nicolas Grekas",
                    "email": "p@tchwork.com"
                },
                {
                    "name": "Symfony Community",
                    "homepage": "https://symfony.com/contributors"
                }
            ],
            "description": "Provides an object-oriented API to strings and deals with bytes, UTF-8 code points and grapheme clusters in a unified way",
            "homepage": "https://symfony.com",
            "keywords": [
                "grapheme",
                "i18n",
                "string",
                "unicode",
                "utf-8",
                "utf8"
            ],
            "support": {
                "source": "https://github.com/symfony/string/tree/5.x"
            },
            "funding": [
                {
                    "url": "https://symfony.com/sponsor",
                    "type": "custom"
                },
                {
                    "url": "https://github.com/fabpot",
                    "type": "github"
                },
                {
                    "url": "https://tidelift.com/funding/github/packagist/symfony/symfony",
                    "type": "tidelift"
                }
            ],
            "time": "2021-02-17T15:27:35+00:00"
        },
        {
            "name": "theseer/tokenizer",
            "version": "1.2.0",
            "source": {
                "type": "git",
                "url": "https://github.com/theseer/tokenizer.git",
                "reference": "75a63c33a8577608444246075ea0af0d052e452a"
            },
            "dist": {
                "type": "zip",
                "url": "https://api.github.com/repos/theseer/tokenizer/zipball/75a63c33a8577608444246075ea0af0d052e452a",
                "reference": "75a63c33a8577608444246075ea0af0d052e452a",
                "shasum": ""
            },
            "require": {
                "ext-dom": "*",
                "ext-tokenizer": "*",
                "ext-xmlwriter": "*",
                "php": "^7.2 || ^8.0"
            },
            "type": "library",
            "autoload": {
                "classmap": [
                    "src/"
                ]
            },
            "notification-url": "https://packagist.org/downloads/",
            "license": [
                "BSD-3-Clause"
            ],
            "authors": [
                {
                    "name": "Arne Blankerts",
                    "email": "arne@blankerts.de",
                    "role": "Developer"
                }
            ],
            "description": "A small library for converting tokenized PHP source code into XML and potentially other formats",
            "support": {
                "issues": "https://github.com/theseer/tokenizer/issues",
                "source": "https://github.com/theseer/tokenizer/tree/master"
            },
            "funding": [
                {
                    "url": "https://github.com/theseer",
                    "type": "github"
                }
            ],
            "time": "2020-07-12T23:59:07+00:00"
        },
        {
            "name": "twig/twig",
            "version": "2.x-dev",
            "source": {
                "type": "git",
                "url": "https://github.com/twigphp/Twig.git",
                "reference": "37e48403c21e06f63bc27d7ccd997fbb72b0ae2a"
            },
            "dist": {
                "type": "zip",
                "url": "https://api.github.com/repos/twigphp/Twig/zipball/37e48403c21e06f63bc27d7ccd997fbb72b0ae2a",
                "reference": "37e48403c21e06f63bc27d7ccd997fbb72b0ae2a",
                "shasum": ""
            },
            "require": {
                "php": ">=7.2.5",
                "symfony/polyfill-ctype": "^1.8",
                "symfony/polyfill-mbstring": "^1.3"
            },
            "require-dev": {
                "psr/container": "^1.0",
                "symfony/phpunit-bridge": "^4.4.9|^5.0.9"
            },
            "type": "library",
            "extra": {
                "branch-alias": {
                    "dev-master": "2.14-dev"
                }
            },
            "autoload": {
                "psr-0": {
                    "Twig_": "lib/"
                },
                "psr-4": {
                    "Twig\\": "src/"
                }
            },
            "notification-url": "https://packagist.org/downloads/",
            "license": [
                "BSD-3-Clause"
            ],
            "authors": [
                {
                    "name": "Fabien Potencier",
                    "email": "fabien@symfony.com",
                    "homepage": "http://fabien.potencier.org",
                    "role": "Lead Developer"
                },
                {
                    "name": "Twig Team",
                    "role": "Contributors"
                },
                {
                    "name": "Armin Ronacher",
                    "email": "armin.ronacher@active-4.com",
                    "role": "Project Founder"
                }
            ],
            "description": "Twig, the flexible, fast, and secure template language for PHP",
            "homepage": "https://twig.symfony.com",
            "keywords": [
                "templating"
            ],
            "support": {
                "issues": "https://github.com/twigphp/Twig/issues",
                "source": "https://github.com/twigphp/Twig/tree/2.x"
            },
            "funding": [
                {
                    "url": "https://github.com/fabpot",
                    "type": "github"
                },
                {
                    "url": "https://tidelift.com/funding/github/packagist/twig/twig",
                    "type": "tidelift"
                }
            ],
            "time": "2021-03-10T10:07:14+00:00"
        },
        {
            "name": "vimeo/psalm",
            "version": "4.1.1",
            "source": {
                "type": "git",
                "url": "https://github.com/vimeo/psalm.git",
                "reference": "16bfbd9224698bd738c665f33039fade2a1a3977"
            },
            "dist": {
                "type": "zip",
                "url": "https://api.github.com/repos/vimeo/psalm/zipball/16bfbd9224698bd738c665f33039fade2a1a3977",
                "reference": "16bfbd9224698bd738c665f33039fade2a1a3977",
                "shasum": ""
            },
            "require": {
                "amphp/amp": "^2.1",
                "amphp/byte-stream": "^1.5",
                "composer/package-versions-deprecated": "^1.8.0",
                "composer/semver": "^1.4 || ^2.0 || ^3.0",
                "composer/xdebug-handler": "^1.1",
                "dnoegel/php-xdg-base-dir": "^0.1.1",
                "ext-dom": "*",
                "ext-json": "*",
                "ext-libxml": "*",
                "ext-mbstring": "*",
                "ext-simplexml": "*",
                "ext-tokenizer": "*",
                "felixfbecker/advanced-json-rpc": "^3.0.3",
                "felixfbecker/language-server-protocol": "^1.4",
                "netresearch/jsonmapper": "^1.0 || ^2.0 || ^3.0",
                "nikic/php-parser": "^4.10.1",
                "openlss/lib-array2xml": "^1.0",
                "php": "^7.1|^8",
                "sebastian/diff": "^3.0 || ^4.0",
                "symfony/console": "^3.4.17 || ^4.1.6 || ^5.0",
                "webmozart/path-util": "^2.3"
            },
            "provide": {
                "psalm/psalm": "self.version"
            },
            "require-dev": {
                "amphp/amp": "^2.4.2",
                "bamarni/composer-bin-plugin": "^1.2",
                "brianium/paratest": "^4.0.0",
                "ext-curl": "*",
                "php": "^7.3|^8",
                "phpdocumentor/reflection-docblock": "^5",
                "phpmyadmin/sql-parser": "5.1.0",
                "phpspec/prophecy": ">=1.9.0",
                "phpunit/phpunit": "^9.0",
                "psalm/plugin-phpunit": "^0.13",
                "slevomat/coding-standard": "^5.0",
                "squizlabs/php_codesniffer": "^3.5",
                "symfony/process": "^4.3",
                "weirdan/prophecy-shim": "^1.0 || ^2.0"
            },
            "suggest": {
                "ext-igbinary": "^2.0.5"
            },
            "bin": [
                "psalm",
                "psalm-language-server",
                "psalm-plugin",
                "psalm-refactor",
                "psalter"
            ],
            "type": "library",
            "extra": {
                "branch-alias": {
                    "dev-master": "4.x-dev",
                    "dev-3.x": "3.x-dev",
                    "dev-2.x": "2.x-dev",
                    "dev-1.x": "1.x-dev"
                }
            },
            "autoload": {
                "psr-4": {
                    "Psalm\\": "src/Psalm/"
                },
                "files": [
                    "src/functions.php",
                    "src/spl_object_id.php"
                ]
            },
            "notification-url": "https://packagist.org/downloads/",
            "license": [
                "MIT"
            ],
            "authors": [
                {
                    "name": "Matthew Brown"
                }
            ],
            "description": "A static analysis tool for finding errors in PHP applications",
            "keywords": [
                "code",
                "inspection",
                "php"
            ],
            "support": {
                "issues": "https://github.com/vimeo/psalm/issues",
                "source": "https://github.com/vimeo/psalm/tree/4.1.1"
            },
            "time": "2020-11-02T05:54:12+00:00"
        },
        {
<<<<<<< HEAD
            "name": "webmozart/assert",
            "version": "1.9.1",
            "source": {
                "type": "git",
                "url": "https://github.com/webmozarts/assert.git",
                "reference": "bafc69caeb4d49c39fd0779086c03a3738cbb389"
            },
            "dist": {
                "type": "zip",
                "url": "https://api.github.com/repos/webmozarts/assert/zipball/bafc69caeb4d49c39fd0779086c03a3738cbb389",
                "reference": "bafc69caeb4d49c39fd0779086c03a3738cbb389",
                "shasum": ""
            },
            "require": {
                "php": "^5.3.3 || ^7.0 || ^8.0",
                "symfony/polyfill-ctype": "^1.8"
            },
            "conflict": {
                "phpstan/phpstan": "<0.12.20",
                "vimeo/psalm": "<3.9.1"
            },
            "require-dev": {
                "phpunit/phpunit": "^4.8.36 || ^7.5.13"
            },
            "type": "library",
            "autoload": {
                "psr-4": {
                    "Webmozart\\Assert\\": "src/"
                }
            },
            "notification-url": "https://packagist.org/downloads/",
            "license": [
                "MIT"
            ],
            "authors": [
                {
                    "name": "Bernhard Schussek",
                    "email": "bschussek@gmail.com"
                }
            ],
            "description": "Assertions to validate method input/output with nice error messages.",
            "keywords": [
                "assert",
                "check",
                "validate"
            ],
            "support": {
                "issues": "https://github.com/webmozarts/assert/issues",
                "source": "https://github.com/webmozarts/assert/tree/1.9.1"
            },
            "time": "2020-07-08T17:02:28+00:00"
        },
        {
=======
>>>>>>> 70935fe7
            "name": "webmozart/path-util",
            "version": "dev-master",
            "source": {
                "type": "git",
                "url": "https://github.com/webmozart/path-util.git",
                "reference": "95a8f7ad150c2a3773ff3c3d04f557a24c99cfd2"
            },
            "dist": {
                "type": "zip",
                "url": "https://api.github.com/repos/webmozart/path-util/zipball/95a8f7ad150c2a3773ff3c3d04f557a24c99cfd2",
                "reference": "95a8f7ad150c2a3773ff3c3d04f557a24c99cfd2",
                "shasum": ""
            },
            "require": {
                "php": "^5.3.3|^7.0",
                "webmozart/assert": "~1.0"
            },
            "require-dev": {
                "phpunit/phpunit": "^4.6",
                "sebastian/version": "^1.0.1"
            },
            "default-branch": true,
            "type": "library",
            "extra": {
                "branch-alias": {
                    "dev-master": "2.3-dev"
                }
            },
            "autoload": {
                "psr-4": {
                    "Webmozart\\PathUtil\\": "src/"
                }
            },
            "notification-url": "https://packagist.org/downloads/",
            "license": [
                "MIT"
            ],
            "authors": [
                {
                    "name": "Bernhard Schussek",
                    "email": "bschussek@gmail.com"
                }
            ],
            "description": "A robust cross-platform utility for normalizing, comparing and modifying file paths.",
            "support": {
                "issues": "https://github.com/webmozart/path-util/issues",
                "source": "https://github.com/webmozart/path-util/tree/master"
            },
            "time": "2016-08-15T15:31:42+00:00"
        }
    ],
    "aliases": [],
    "minimum-stability": "dev",
    "stability-flags": [],
    "prefer-stable": false,
    "prefer-lowest": false,
    "platform": {
        "php": ">=7.4.0",
        "ext-curl": "*",
        "ext-imagick": "*",
        "ext-mbstring": "*",
        "ext-json": "*",
        "ext-yaml": "*",
        "ext-dom": "*",
        "ext-redis": "*",
        "ext-swoole": "*",
        "ext-pdo": "*",
        "ext-openssl": "*",
        "ext-zlib": "*",
        "ext-sockets": "*"
    },
    "platform-dev": [],
    "platform-overrides": {
        "php": "7.4"
    },
    "plugin-api-version": "2.0.0"
}<|MERGE_RESOLUTION|>--- conflicted
+++ resolved
@@ -4,11 +4,7 @@
         "Read more about it at https://getcomposer.org/doc/01-basic-usage.md#installing-dependencies",
         "This file is @generated automatically"
     ],
-<<<<<<< HEAD
-    "content-hash": "2b47762c56fd4622b111787819f22a9f",
-=======
     "content-hash": "442d6d8b6c76ef7ae5ea26e500af6479",
->>>>>>> 70935fe7
     "packages": [
         {
             "name": "adhocore/jwt",
@@ -5845,62 +5841,6 @@
             "time": "2020-11-02T05:54:12+00:00"
         },
         {
-<<<<<<< HEAD
-            "name": "webmozart/assert",
-            "version": "1.9.1",
-            "source": {
-                "type": "git",
-                "url": "https://github.com/webmozarts/assert.git",
-                "reference": "bafc69caeb4d49c39fd0779086c03a3738cbb389"
-            },
-            "dist": {
-                "type": "zip",
-                "url": "https://api.github.com/repos/webmozarts/assert/zipball/bafc69caeb4d49c39fd0779086c03a3738cbb389",
-                "reference": "bafc69caeb4d49c39fd0779086c03a3738cbb389",
-                "shasum": ""
-            },
-            "require": {
-                "php": "^5.3.3 || ^7.0 || ^8.0",
-                "symfony/polyfill-ctype": "^1.8"
-            },
-            "conflict": {
-                "phpstan/phpstan": "<0.12.20",
-                "vimeo/psalm": "<3.9.1"
-            },
-            "require-dev": {
-                "phpunit/phpunit": "^4.8.36 || ^7.5.13"
-            },
-            "type": "library",
-            "autoload": {
-                "psr-4": {
-                    "Webmozart\\Assert\\": "src/"
-                }
-            },
-            "notification-url": "https://packagist.org/downloads/",
-            "license": [
-                "MIT"
-            ],
-            "authors": [
-                {
-                    "name": "Bernhard Schussek",
-                    "email": "bschussek@gmail.com"
-                }
-            ],
-            "description": "Assertions to validate method input/output with nice error messages.",
-            "keywords": [
-                "assert",
-                "check",
-                "validate"
-            ],
-            "support": {
-                "issues": "https://github.com/webmozarts/assert/issues",
-                "source": "https://github.com/webmozarts/assert/tree/1.9.1"
-            },
-            "time": "2020-07-08T17:02:28+00:00"
-        },
-        {
-=======
->>>>>>> 70935fe7
             "name": "webmozart/path-util",
             "version": "dev-master",
             "source": {
