--- conflicted
+++ resolved
@@ -1942,21 +1942,12 @@
             "source": {
                 "type": "git",
                 "url": "https://github.com/myclabs/DeepCopy.git",
-<<<<<<< HEAD
-                "reference": "5796d127b0c4ff505b77455148ea9d5269d99758"
-            },
-            "dist": {
-                "type": "zip",
-                "url": "https://api.github.com/repos/myclabs/DeepCopy/zipball/5796d127b0c4ff505b77455148ea9d5269d99758",
-                "reference": "5796d127b0c4ff505b77455148ea9d5269d99758",
-=======
                 "reference": "969b211f9a51aa1f6c01d1d2aef56d3bd91598e5"
             },
             "dist": {
                 "type": "zip",
                 "url": "https://api.github.com/repos/myclabs/DeepCopy/zipball/969b211f9a51aa1f6c01d1d2aef56d3bd91598e5",
                 "reference": "969b211f9a51aa1f6c01d1d2aef56d3bd91598e5",
->>>>>>> a826dd4c
                 "shasum": ""
             },
             "require": {
@@ -1991,11 +1982,7 @@
                 "object",
                 "object graph"
             ],
-<<<<<<< HEAD
-            "time": "2020-06-28T07:02:41+00:00"
-=======
             "time": "2020-06-29T13:22:24+00:00"
->>>>>>> a826dd4c
         },
         {
             "name": "phar-io/manifest",
