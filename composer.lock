{
    "_readme": [
        "This file locks the dependencies of your project to a known state",
        "Read more about it at https://getcomposer.org/doc/01-basic-usage.md#installing-dependencies",
        "This file is @generated automatically"
    ],
<<<<<<< HEAD
    "content-hash": "0e850206a924d2a48861ecd290f59bc0",
=======
    "content-hash": "0d6daae2c9fa0cb94684996f3121b6be",
>>>>>>> e0a1f4b8
    "packages": [
        {
            "name": "adhocore/jwt",
            "version": "1.1.2",
            "source": {
                "type": "git",
                "url": "https://github.com/adhocore/php-jwt.git",
                "reference": "6c434af7170090bb7a8880d2bc220a2254ba7899"
            },
            "dist": {
                "type": "zip",
                "url": "https://api.github.com/repos/adhocore/php-jwt/zipball/6c434af7170090bb7a8880d2bc220a2254ba7899",
                "reference": "6c434af7170090bb7a8880d2bc220a2254ba7899",
                "shasum": ""
            },
            "require": {
                "php": "^7.0 || ^8.0"
            },
            "require-dev": {
                "phpunit/phpunit": "^6.5 || ^7.5"
            },
            "type": "library",
            "autoload": {
                "psr-4": {
                    "Ahc\\Jwt\\": "src/"
                }
            },
            "notification-url": "https://packagist.org/downloads/",
            "license": [
                "MIT"
            ],
            "authors": [
                {
                    "name": "Jitendra Adhikari",
                    "email": "jiten.adhikary@gmail.com"
                }
            ],
            "description": "Ultra lightweight JSON web token (JWT) library for PHP5.5+.",
            "keywords": [
                "auth",
                "json-web-token",
                "jwt",
                "jwt-auth",
                "jwt-php",
                "token"
            ],
            "support": {
                "issues": "https://github.com/adhocore/php-jwt/issues",
                "source": "https://github.com/adhocore/php-jwt/tree/1.1.2"
            },
            "funding": [
                {
                    "url": "https://paypal.me/ji10",
                    "type": "custom"
                }
            ],
            "time": "2021-02-20T09:56:44+00:00"
        },
        {
            "name": "appwrite/php-clamav",
            "version": "1.1.0",
            "source": {
                "type": "git",
                "url": "https://github.com/appwrite/php-clamav.git",
                "reference": "61d00f24f9e7766fbba233e7b8d09c5475388073"
            },
            "dist": {
                "type": "zip",
                "url": "https://api.github.com/repos/appwrite/php-clamav/zipball/61d00f24f9e7766fbba233e7b8d09c5475388073",
                "reference": "61d00f24f9e7766fbba233e7b8d09c5475388073",
                "shasum": ""
            },
            "require": {
                "ext-sockets": "*",
                "php": ">=7.1"
            },
            "require-dev": {
                "phpunit/phpunit": "^7.0"
            },
            "type": "library",
            "autoload": {
                "psr-4": {
                    "Appwrite\\ClamAV\\": "src/ClamAV"
                }
            },
            "notification-url": "https://packagist.org/downloads/",
            "license": [
                "MIT"
            ],
            "authors": [
                {
                    "name": "Eldad Fux",
                    "email": "eldad@appwrite.io"
                }
            ],
            "description": "ClamAV network and pipe client for PHP",
            "keywords": [
                "anti virus",
                "appwrite",
                "clamav",
                "php"
            ],
            "support": {
                "issues": "https://github.com/appwrite/php-clamav/issues",
                "source": "https://github.com/appwrite/php-clamav/tree/1.1.0"
            },
            "time": "2020-10-02T05:23:46+00:00"
        },
        {
            "name": "appwrite/php-runtimes",
            "version": "0.11.0",
            "source": {
                "type": "git",
                "url": "https://github.com/appwrite/runtimes.git",
                "reference": "547fc026e11c0946846a8ac690898f5bf53be101"
            },
            "require": {
                "php": ">=8.0",
                "utopia-php/system": "0.4.*"
            },
            "require-dev": {
                "phpunit/phpunit": "^9.3",
                "vimeo/psalm": "4.0.1"
            },
            "type": "library",
            "autoload": {
                "psr-4": {
                    "Appwrite\\Runtimes\\": "src/Runtimes"
                }
            },
            "license": [
                "BSD-3-Clause"
            ],
            "authors": [
                {
                    "name": "Eldad Fux",
                    "email": "eldad@appwrite.io"
                },
                {
                    "name": "Torsten Dittmann",
                    "email": "torsten@appwrite.io"
                }
            ],
            "description": "Appwrite repository for Cloud Function runtimes that contains the configurations and tests for all of the Appwrite runtime environments.",
            "keywords": [
                "appwrite",
                "php",
                "runtimes"
            ],
            "time": "2022-08-15T14:03:36+00:00"
        },
        {
            "name": "chillerlan/php-qrcode",
            "version": "4.3.3",
            "source": {
                "type": "git",
                "url": "https://github.com/chillerlan/php-qrcode.git",
                "reference": "6356b246948ac1025882b3f55e7c68ebd4515ae3"
            },
            "dist": {
                "type": "zip",
                "url": "https://api.github.com/repos/chillerlan/php-qrcode/zipball/6356b246948ac1025882b3f55e7c68ebd4515ae3",
                "reference": "6356b246948ac1025882b3f55e7c68ebd4515ae3",
                "shasum": ""
            },
            "require": {
                "chillerlan/php-settings-container": "^2.1",
                "ext-mbstring": "*",
                "php": "^7.4 || ^8.0"
            },
            "require-dev": {
                "phan/phan": "^5.3",
                "phpunit/phpunit": "^9.5",
                "setasign/fpdf": "^1.8.2"
            },
            "suggest": {
                "chillerlan/php-authenticator": "Yet another Google authenticator! Also creates URIs for mobile apps.",
                "setasign/fpdf": "Required to use the QR FPDF output."
            },
            "type": "library",
            "autoload": {
                "psr-4": {
                    "chillerlan\\QRCode\\": "src/"
                }
            },
            "notification-url": "https://packagist.org/downloads/",
            "license": [
                "MIT"
            ],
            "authors": [
                {
                    "name": "Kazuhiko Arase",
                    "homepage": "https://github.com/kazuhikoarase"
                },
                {
                    "name": "Smiley",
                    "email": "smiley@chillerlan.net",
                    "homepage": "https://github.com/codemasher"
                },
                {
                    "name": "Contributors",
                    "homepage": "https://github.com/chillerlan/php-qrcode/graphs/contributors"
                }
            ],
            "description": "A QR code generator. PHP 7.4+",
            "homepage": "https://github.com/chillerlan/php-qrcode",
            "keywords": [
                "phpqrcode",
                "qr",
                "qr code",
                "qrcode",
                "qrcode-generator"
            ],
            "support": {
                "issues": "https://github.com/chillerlan/php-qrcode/issues",
                "source": "https://github.com/chillerlan/php-qrcode/tree/4.3.3"
            },
            "funding": [
                {
                    "url": "https://www.paypal.com/donate?hosted_button_id=WLYUNAT9ZTJZ4",
                    "type": "custom"
                },
                {
                    "url": "https://ko-fi.com/codemasher",
                    "type": "ko_fi"
                }
            ],
            "time": "2021-11-25T22:38:09+00:00"
        },
        {
            "name": "chillerlan/php-settings-container",
            "version": "2.1.4",
            "source": {
                "type": "git",
                "url": "https://github.com/chillerlan/php-settings-container.git",
                "reference": "1beb7df3c14346d4344b0b2e12f6f9a74feabd4a"
            },
            "dist": {
                "type": "zip",
                "url": "https://api.github.com/repos/chillerlan/php-settings-container/zipball/1beb7df3c14346d4344b0b2e12f6f9a74feabd4a",
                "reference": "1beb7df3c14346d4344b0b2e12f6f9a74feabd4a",
                "shasum": ""
            },
            "require": {
                "ext-json": "*",
                "php": "^7.4 || ^8.0"
            },
            "require-dev": {
                "phan/phan": "^5.3",
                "phpunit/phpunit": "^9.5"
            },
            "type": "library",
            "autoload": {
                "psr-4": {
                    "chillerlan\\Settings\\": "src/"
                }
            },
            "notification-url": "https://packagist.org/downloads/",
            "license": [
                "MIT"
            ],
            "authors": [
                {
                    "name": "Smiley",
                    "email": "smiley@chillerlan.net",
                    "homepage": "https://github.com/codemasher"
                }
            ],
            "description": "A container class for immutable settings objects. Not a DI container. PHP 7.4+",
            "homepage": "https://github.com/chillerlan/php-settings-container",
            "keywords": [
                "PHP7",
                "Settings",
                "configuration",
                "container",
                "helper"
            ],
            "support": {
                "issues": "https://github.com/chillerlan/php-settings-container/issues",
                "source": "https://github.com/chillerlan/php-settings-container"
            },
            "funding": [
                {
                    "url": "https://www.paypal.com/donate?hosted_button_id=WLYUNAT9ZTJZ4",
                    "type": "custom"
                },
                {
                    "url": "https://ko-fi.com/codemasher",
                    "type": "ko_fi"
                }
            ],
            "time": "2022-07-05T22:32:14+00:00"
        },
        {
            "name": "colinmollenhour/credis",
            "version": "v1.13.1",
            "source": {
                "type": "git",
                "url": "https://github.com/colinmollenhour/credis.git",
                "reference": "85df015088e00daf8ce395189de22c8eb45c8d49"
            },
            "dist": {
                "type": "zip",
                "url": "https://api.github.com/repos/colinmollenhour/credis/zipball/85df015088e00daf8ce395189de22c8eb45c8d49",
                "reference": "85df015088e00daf8ce395189de22c8eb45c8d49",
                "shasum": ""
            },
            "require": {
                "php": ">=5.6.0"
            },
            "suggest": {
                "ext-redis": "Improved performance for communicating with redis"
            },
            "type": "library",
            "autoload": {
                "classmap": [
                    "Client.php",
                    "Cluster.php",
                    "Sentinel.php",
                    "Module.php"
                ]
            },
            "notification-url": "https://packagist.org/downloads/",
            "license": [
                "MIT"
            ],
            "authors": [
                {
                    "name": "Colin Mollenhour",
                    "email": "colin@mollenhour.com"
                }
            ],
            "description": "Credis is a lightweight interface to the Redis key-value store which wraps the phpredis library when available for better performance.",
            "homepage": "https://github.com/colinmollenhour/credis",
            "support": {
                "issues": "https://github.com/colinmollenhour/credis/issues",
                "source": "https://github.com/colinmollenhour/credis/tree/v1.13.1"
            },
            "time": "2022-06-20T22:56:59+00:00"
        },
        {
            "name": "composer/package-versions-deprecated",
            "version": "1.11.99.5",
            "source": {
                "type": "git",
                "url": "https://github.com/composer/package-versions-deprecated.git",
                "reference": "b4f54f74ef3453349c24a845d22392cd31e65f1d"
            },
            "dist": {
                "type": "zip",
                "url": "https://api.github.com/repos/composer/package-versions-deprecated/zipball/b4f54f74ef3453349c24a845d22392cd31e65f1d",
                "reference": "b4f54f74ef3453349c24a845d22392cd31e65f1d",
                "shasum": ""
            },
            "require": {
                "composer-plugin-api": "^1.1.0 || ^2.0",
                "php": "^7 || ^8"
            },
            "replace": {
                "ocramius/package-versions": "1.11.99"
            },
            "require-dev": {
                "composer/composer": "^1.9.3 || ^2.0@dev",
                "ext-zip": "^1.13",
                "phpunit/phpunit": "^6.5 || ^7"
            },
            "type": "composer-plugin",
            "extra": {
                "class": "PackageVersions\\Installer",
                "branch-alias": {
                    "dev-master": "1.x-dev"
                }
            },
            "autoload": {
                "psr-4": {
                    "PackageVersions\\": "src/PackageVersions"
                }
            },
            "notification-url": "https://packagist.org/downloads/",
            "license": [
                "MIT"
            ],
            "authors": [
                {
                    "name": "Marco Pivetta",
                    "email": "ocramius@gmail.com"
                },
                {
                    "name": "Jordi Boggiano",
                    "email": "j.boggiano@seld.be"
                }
            ],
            "description": "Composer plugin that provides efficient querying for installed package versions (no runtime IO)",
            "support": {
                "issues": "https://github.com/composer/package-versions-deprecated/issues",
                "source": "https://github.com/composer/package-versions-deprecated/tree/1.11.99.5"
            },
            "funding": [
                {
                    "url": "https://packagist.com",
                    "type": "custom"
                },
                {
                    "url": "https://github.com/composer",
                    "type": "github"
                },
                {
                    "url": "https://tidelift.com/funding/github/packagist/composer/composer",
                    "type": "tidelift"
                }
            ],
            "time": "2022-01-17T14:14:24+00:00"
        },
        {
            "name": "dragonmantank/cron-expression",
            "version": "v3.3.1",
            "source": {
                "type": "git",
                "url": "https://github.com/dragonmantank/cron-expression.git",
                "reference": "be85b3f05b46c39bbc0d95f6c071ddff669510fa"
            },
            "dist": {
                "type": "zip",
                "url": "https://api.github.com/repos/dragonmantank/cron-expression/zipball/be85b3f05b46c39bbc0d95f6c071ddff669510fa",
                "reference": "be85b3f05b46c39bbc0d95f6c071ddff669510fa",
                "shasum": ""
            },
            "require": {
                "php": "^7.2|^8.0",
                "webmozart/assert": "^1.0"
            },
            "replace": {
                "mtdowling/cron-expression": "^1.0"
            },
            "require-dev": {
                "phpstan/extension-installer": "^1.0",
                "phpstan/phpstan": "^1.0",
                "phpstan/phpstan-webmozart-assert": "^1.0",
                "phpunit/phpunit": "^7.0|^8.0|^9.0"
            },
            "type": "library",
            "autoload": {
                "psr-4": {
                    "Cron\\": "src/Cron/"
                }
            },
            "notification-url": "https://packagist.org/downloads/",
            "license": [
                "MIT"
            ],
            "authors": [
                {
                    "name": "Chris Tankersley",
                    "email": "chris@ctankersley.com",
                    "homepage": "https://github.com/dragonmantank"
                }
            ],
            "description": "CRON for PHP: Calculate the next or previous run date and determine if a CRON expression is due",
            "keywords": [
                "cron",
                "schedule"
            ],
            "support": {
                "issues": "https://github.com/dragonmantank/cron-expression/issues",
                "source": "https://github.com/dragonmantank/cron-expression/tree/v3.3.1"
            },
            "funding": [
                {
                    "url": "https://github.com/dragonmantank",
                    "type": "github"
                }
            ],
            "time": "2022-01-18T15:43:28+00:00"
        },
        {
            "name": "guzzlehttp/guzzle",
            "version": "7.4.5",
            "source": {
                "type": "git",
                "url": "https://github.com/guzzle/guzzle.git",
                "reference": "1dd98b0564cb3f6bd16ce683cb755f94c10fbd82"
            },
            "dist": {
                "type": "zip",
                "url": "https://api.github.com/repos/guzzle/guzzle/zipball/1dd98b0564cb3f6bd16ce683cb755f94c10fbd82",
                "reference": "1dd98b0564cb3f6bd16ce683cb755f94c10fbd82",
                "shasum": ""
            },
            "require": {
                "ext-json": "*",
                "guzzlehttp/promises": "^1.5",
                "guzzlehttp/psr7": "^1.9 || ^2.4",
                "php": "^7.2.5 || ^8.0",
                "psr/http-client": "^1.0",
                "symfony/deprecation-contracts": "^2.2 || ^3.0"
            },
            "provide": {
                "psr/http-client-implementation": "1.0"
            },
            "require-dev": {
                "bamarni/composer-bin-plugin": "^1.4.1",
                "ext-curl": "*",
                "php-http/client-integration-tests": "^3.0",
                "phpunit/phpunit": "^8.5.5 || ^9.3.5",
                "psr/log": "^1.1 || ^2.0 || ^3.0"
            },
            "suggest": {
                "ext-curl": "Required for CURL handler support",
                "ext-intl": "Required for Internationalized Domain Name (IDN) support",
                "psr/log": "Required for using the Log middleware"
            },
            "type": "library",
            "extra": {
                "branch-alias": {
                    "dev-master": "7.4-dev"
                }
            },
            "autoload": {
                "files": [
                    "src/functions_include.php"
                ],
                "psr-4": {
                    "GuzzleHttp\\": "src/"
                }
            },
            "notification-url": "https://packagist.org/downloads/",
            "license": [
                "MIT"
            ],
            "authors": [
                {
                    "name": "Graham Campbell",
                    "email": "hello@gjcampbell.co.uk",
                    "homepage": "https://github.com/GrahamCampbell"
                },
                {
                    "name": "Michael Dowling",
                    "email": "mtdowling@gmail.com",
                    "homepage": "https://github.com/mtdowling"
                },
                {
                    "name": "Jeremy Lindblom",
                    "email": "jeremeamia@gmail.com",
                    "homepage": "https://github.com/jeremeamia"
                },
                {
                    "name": "George Mponos",
                    "email": "gmponos@gmail.com",
                    "homepage": "https://github.com/gmponos"
                },
                {
                    "name": "Tobias Nyholm",
                    "email": "tobias.nyholm@gmail.com",
                    "homepage": "https://github.com/Nyholm"
                },
                {
                    "name": "Márk Sági-Kazár",
                    "email": "mark.sagikazar@gmail.com",
                    "homepage": "https://github.com/sagikazarmark"
                },
                {
                    "name": "Tobias Schultze",
                    "email": "webmaster@tubo-world.de",
                    "homepage": "https://github.com/Tobion"
                }
            ],
            "description": "Guzzle is a PHP HTTP client library",
            "keywords": [
                "client",
                "curl",
                "framework",
                "http",
                "http client",
                "psr-18",
                "psr-7",
                "rest",
                "web service"
            ],
            "support": {
                "issues": "https://github.com/guzzle/guzzle/issues",
                "source": "https://github.com/guzzle/guzzle/tree/7.4.5"
            },
            "funding": [
                {
                    "url": "https://github.com/GrahamCampbell",
                    "type": "github"
                },
                {
                    "url": "https://github.com/Nyholm",
                    "type": "github"
                },
                {
                    "url": "https://tidelift.com/funding/github/packagist/guzzlehttp/guzzle",
                    "type": "tidelift"
                }
            ],
            "time": "2022-06-20T22:16:13+00:00"
        },
        {
            "name": "guzzlehttp/promises",
            "version": "1.5.1",
            "source": {
                "type": "git",
                "url": "https://github.com/guzzle/promises.git",
                "reference": "fe752aedc9fd8fcca3fe7ad05d419d32998a06da"
            },
            "dist": {
                "type": "zip",
                "url": "https://api.github.com/repos/guzzle/promises/zipball/fe752aedc9fd8fcca3fe7ad05d419d32998a06da",
                "reference": "fe752aedc9fd8fcca3fe7ad05d419d32998a06da",
                "shasum": ""
            },
            "require": {
                "php": ">=5.5"
            },
            "require-dev": {
                "symfony/phpunit-bridge": "^4.4 || ^5.1"
            },
            "type": "library",
            "extra": {
                "branch-alias": {
                    "dev-master": "1.5-dev"
                }
            },
            "autoload": {
                "files": [
                    "src/functions_include.php"
                ],
                "psr-4": {
                    "GuzzleHttp\\Promise\\": "src/"
                }
            },
            "notification-url": "https://packagist.org/downloads/",
            "license": [
                "MIT"
            ],
            "authors": [
                {
                    "name": "Graham Campbell",
                    "email": "hello@gjcampbell.co.uk",
                    "homepage": "https://github.com/GrahamCampbell"
                },
                {
                    "name": "Michael Dowling",
                    "email": "mtdowling@gmail.com",
                    "homepage": "https://github.com/mtdowling"
                },
                {
                    "name": "Tobias Nyholm",
                    "email": "tobias.nyholm@gmail.com",
                    "homepage": "https://github.com/Nyholm"
                },
                {
                    "name": "Tobias Schultze",
                    "email": "webmaster@tubo-world.de",
                    "homepage": "https://github.com/Tobion"
                }
            ],
            "description": "Guzzle promises library",
            "keywords": [
                "promise"
            ],
            "support": {
                "issues": "https://github.com/guzzle/promises/issues",
                "source": "https://github.com/guzzle/promises/tree/1.5.1"
            },
            "funding": [
                {
                    "url": "https://github.com/GrahamCampbell",
                    "type": "github"
                },
                {
                    "url": "https://github.com/Nyholm",
                    "type": "github"
                },
                {
                    "url": "https://tidelift.com/funding/github/packagist/guzzlehttp/promises",
                    "type": "tidelift"
                }
            ],
            "time": "2021-10-22T20:56:57+00:00"
        },
        {
            "name": "guzzlehttp/psr7",
            "version": "2.4.0",
            "source": {
                "type": "git",
                "url": "https://github.com/guzzle/psr7.git",
                "reference": "13388f00956b1503577598873fffb5ae994b5737"
            },
            "dist": {
                "type": "zip",
                "url": "https://api.github.com/repos/guzzle/psr7/zipball/13388f00956b1503577598873fffb5ae994b5737",
                "reference": "13388f00956b1503577598873fffb5ae994b5737",
                "shasum": ""
            },
            "require": {
                "php": "^7.2.5 || ^8.0",
                "psr/http-factory": "^1.0",
                "psr/http-message": "^1.0",
                "ralouphie/getallheaders": "^3.0"
            },
            "provide": {
                "psr/http-factory-implementation": "1.0",
                "psr/http-message-implementation": "1.0"
            },
            "require-dev": {
                "bamarni/composer-bin-plugin": "^1.4.1",
                "http-interop/http-factory-tests": "^0.9",
                "phpunit/phpunit": "^8.5.8 || ^9.3.10"
            },
            "suggest": {
                "laminas/laminas-httphandlerrunner": "Emit PSR-7 responses"
            },
            "type": "library",
            "extra": {
                "branch-alias": {
                    "dev-master": "2.4-dev"
                }
            },
            "autoload": {
                "psr-4": {
                    "GuzzleHttp\\Psr7\\": "src/"
                }
            },
            "notification-url": "https://packagist.org/downloads/",
            "license": [
                "MIT"
            ],
            "authors": [
                {
                    "name": "Graham Campbell",
                    "email": "hello@gjcampbell.co.uk",
                    "homepage": "https://github.com/GrahamCampbell"
                },
                {
                    "name": "Michael Dowling",
                    "email": "mtdowling@gmail.com",
                    "homepage": "https://github.com/mtdowling"
                },
                {
                    "name": "George Mponos",
                    "email": "gmponos@gmail.com",
                    "homepage": "https://github.com/gmponos"
                },
                {
                    "name": "Tobias Nyholm",
                    "email": "tobias.nyholm@gmail.com",
                    "homepage": "https://github.com/Nyholm"
                },
                {
                    "name": "Márk Sági-Kazár",
                    "email": "mark.sagikazar@gmail.com",
                    "homepage": "https://github.com/sagikazarmark"
                },
                {
                    "name": "Tobias Schultze",
                    "email": "webmaster@tubo-world.de",
                    "homepage": "https://github.com/Tobion"
                },
                {
                    "name": "Márk Sági-Kazár",
                    "email": "mark.sagikazar@gmail.com",
                    "homepage": "https://sagikazarmark.hu"
                }
            ],
            "description": "PSR-7 message implementation that also provides common utility methods",
            "keywords": [
                "http",
                "message",
                "psr-7",
                "request",
                "response",
                "stream",
                "uri",
                "url"
            ],
            "support": {
                "issues": "https://github.com/guzzle/psr7/issues",
                "source": "https://github.com/guzzle/psr7/tree/2.4.0"
            },
            "funding": [
                {
                    "url": "https://github.com/GrahamCampbell",
                    "type": "github"
                },
                {
                    "url": "https://github.com/Nyholm",
                    "type": "github"
                },
                {
                    "url": "https://tidelift.com/funding/github/packagist/guzzlehttp/psr7",
                    "type": "tidelift"
                }
            ],
            "time": "2022-06-20T21:43:11+00:00"
        },
        {
            "name": "influxdb/influxdb-php",
            "version": "1.15.2",
            "source": {
                "type": "git",
                "url": "https://github.com/influxdata/influxdb-php.git",
                "reference": "d6e59f4f04ab9107574fda69c2cbe36671253d03"
            },
            "dist": {
                "type": "zip",
                "url": "https://api.github.com/repos/influxdata/influxdb-php/zipball/d6e59f4f04ab9107574fda69c2cbe36671253d03",
                "reference": "d6e59f4f04ab9107574fda69c2cbe36671253d03",
                "shasum": ""
            },
            "require": {
                "guzzlehttp/guzzle": "^6.0|^7.0",
                "php": "^5.5 || ^7.0 || ^8.0"
            },
            "require-dev": {
                "dms/phpunit-arraysubset-asserts": "^0.2.1",
                "phpunit/phpunit": "^9.5"
            },
            "suggest": {
                "ext-curl": "Curl extension, needed for Curl driver",
                "stefanotorresi/influxdb-php-async": "An asyncronous client for InfluxDB, implemented via ReactPHP."
            },
            "type": "library",
            "autoload": {
                "psr-4": {
                    "InfluxDB\\": "src/InfluxDB"
                }
            },
            "notification-url": "https://packagist.org/downloads/",
            "license": [
                "MIT"
            ],
            "authors": [
                {
                    "name": "Stephen Hoogendijk",
                    "email": "stephen@tca0.nl"
                },
                {
                    "name": "Daniel Martinez",
                    "email": "danimartcas@hotmail.com"
                },
                {
                    "name": "Gianluca Arbezzano",
                    "email": "gianarb92@gmail.com"
                }
            ],
            "description": "InfluxDB client library for PHP",
            "keywords": [
                "client",
                "influxdata",
                "influxdb",
                "influxdb class",
                "influxdb client",
                "influxdb library",
                "time series"
            ],
            "support": {
                "issues": "https://github.com/influxdata/influxdb-php/issues",
                "source": "https://github.com/influxdata/influxdb-php/tree/1.15.2"
            },
            "time": "2020-12-26T17:45:17+00:00"
        },
        {
            "name": "jean85/pretty-package-versions",
            "version": "1.6.0",
            "source": {
                "type": "git",
                "url": "https://github.com/Jean85/pretty-package-versions.git",
                "reference": "1e0104b46f045868f11942aea058cd7186d6c303"
            },
            "dist": {
                "type": "zip",
                "url": "https://api.github.com/repos/Jean85/pretty-package-versions/zipball/1e0104b46f045868f11942aea058cd7186d6c303",
                "reference": "1e0104b46f045868f11942aea058cd7186d6c303",
                "shasum": ""
            },
            "require": {
                "composer/package-versions-deprecated": "^1.8.0",
                "php": "^7.0|^8.0"
            },
            "require-dev": {
                "phpunit/phpunit": "^6.0|^8.5|^9.2"
            },
            "type": "library",
            "extra": {
                "branch-alias": {
                    "dev-master": "1.x-dev"
                }
            },
            "autoload": {
                "psr-4": {
                    "Jean85\\": "src/"
                }
            },
            "notification-url": "https://packagist.org/downloads/",
            "license": [
                "MIT"
            ],
            "authors": [
                {
                    "name": "Alessandro Lai",
                    "email": "alessandro.lai85@gmail.com"
                }
            ],
            "description": "A wrapper for ocramius/package-versions to get pretty versions strings",
            "keywords": [
                "composer",
                "package",
                "release",
                "versions"
            ],
            "support": {
                "issues": "https://github.com/Jean85/pretty-package-versions/issues",
                "source": "https://github.com/Jean85/pretty-package-versions/tree/1.6.0"
            },
            "time": "2021-02-04T16:20:16+00:00"
        },
        {
            "name": "matomo/device-detector",
            "version": "6.0.0",
            "source": {
                "type": "git",
                "url": "https://github.com/matomo-org/device-detector.git",
                "reference": "7fc2af3af62bd69e6e3404d561e371a83c112be9"
            },
            "dist": {
                "type": "zip",
                "url": "https://api.github.com/repos/matomo-org/device-detector/zipball/7fc2af3af62bd69e6e3404d561e371a83c112be9",
                "reference": "7fc2af3af62bd69e6e3404d561e371a83c112be9",
                "shasum": ""
            },
            "require": {
                "mustangostang/spyc": "*",
                "php": "^7.2|^8.0"
            },
            "replace": {
                "piwik/device-detector": "self.version"
            },
            "require-dev": {
                "matthiasmullie/scrapbook": "^1.4.7",
                "mayflower/mo4-coding-standard": "^v8.0.0",
                "phpstan/phpstan": "^0.12.52",
                "phpunit/phpunit": "^8.5.8",
                "psr/cache": "^1.0.1",
                "psr/simple-cache": "^1.0.1",
                "symfony/yaml": "^5.1.7"
            },
            "suggest": {
                "doctrine/cache": "Can directly be used for caching purpose",
                "ext-yaml": "Necessary for using the Pecl YAML parser"
            },
            "type": "library",
            "autoload": {
                "psr-4": {
                    "DeviceDetector\\": ""
                },
                "exclude-from-classmap": [
                    "Tests/"
                ]
            },
            "notification-url": "https://packagist.org/downloads/",
            "license": [
                "LGPL-3.0-or-later"
            ],
            "authors": [
                {
                    "name": "The Matomo Team",
                    "email": "hello@matomo.org",
                    "homepage": "https://matomo.org/team/"
                }
            ],
            "description": "The Universal Device Detection library, that parses User Agents and detects devices (desktop, tablet, mobile, tv, cars, console, etc.), clients (browsers, media players, mobile apps, feed readers, libraries, etc), operating systems, devices, brands and models.",
            "homepage": "https://matomo.org",
            "keywords": [
                "devicedetection",
                "parser",
                "useragent"
            ],
            "support": {
                "forum": "https://forum.matomo.org/",
                "issues": "https://github.com/matomo-org/device-detector/issues",
                "source": "https://github.com/matomo-org/matomo",
                "wiki": "https://dev.matomo.org/"
            },
            "time": "2022-04-11T09:58:17+00:00"
        },
        {
            "name": "mongodb/mongodb",
            "version": "1.8.0",
            "source": {
                "type": "git",
                "url": "https://github.com/mongodb/mongo-php-library.git",
                "reference": "953dbc19443aa9314c44b7217a16873347e6840d"
            },
            "dist": {
                "type": "zip",
                "url": "https://api.github.com/repos/mongodb/mongo-php-library/zipball/953dbc19443aa9314c44b7217a16873347e6840d",
                "reference": "953dbc19443aa9314c44b7217a16873347e6840d",
                "shasum": ""
            },
            "require": {
                "ext-hash": "*",
                "ext-json": "*",
                "ext-mongodb": "^1.8.1",
                "jean85/pretty-package-versions": "^1.2",
                "php": "^7.0 || ^8.0",
                "symfony/polyfill-php80": "^1.19"
            },
            "require-dev": {
                "squizlabs/php_codesniffer": "^3.5, <3.5.5",
                "symfony/phpunit-bridge": "5.x-dev"
            },
            "type": "library",
            "extra": {
                "branch-alias": {
                    "dev-master": "1.8.x-dev"
                }
            },
            "autoload": {
                "files": [
                    "src/functions.php"
                ],
                "psr-4": {
                    "MongoDB\\": "src/"
                }
            },
            "notification-url": "https://packagist.org/downloads/",
            "license": [
                "Apache-2.0"
            ],
            "authors": [
                {
                    "name": "Andreas Braun",
                    "email": "andreas.braun@mongodb.com"
                },
                {
                    "name": "Jeremy Mikola",
                    "email": "jmikola@gmail.com"
                }
            ],
            "description": "MongoDB driver library",
            "homepage": "https://jira.mongodb.org/browse/PHPLIB",
            "keywords": [
                "database",
                "driver",
                "mongodb",
                "persistence"
            ],
            "support": {
                "issues": "https://github.com/mongodb/mongo-php-library/issues",
                "source": "https://github.com/mongodb/mongo-php-library/tree/1.8.0"
            },
            "time": "2020-11-25T12:26:02+00:00"
        },
        {
            "name": "mustangostang/spyc",
            "version": "0.6.3",
            "source": {
                "type": "git",
                "url": "git@github.com:mustangostang/spyc.git",
                "reference": "4627c838b16550b666d15aeae1e5289dd5b77da0"
            },
            "dist": {
                "type": "zip",
                "url": "https://api.github.com/repos/mustangostang/spyc/zipball/4627c838b16550b666d15aeae1e5289dd5b77da0",
                "reference": "4627c838b16550b666d15aeae1e5289dd5b77da0",
                "shasum": ""
            },
            "require": {
                "php": ">=5.3.1"
            },
            "require-dev": {
                "phpunit/phpunit": "4.3.*@dev"
            },
            "type": "library",
            "extra": {
                "branch-alias": {
                    "dev-master": "0.5.x-dev"
                }
            },
            "autoload": {
                "files": [
                    "Spyc.php"
                ]
            },
            "notification-url": "https://packagist.org/downloads/",
            "license": [
                "MIT"
            ],
            "authors": [
                {
                    "name": "mustangostang",
                    "email": "vlad.andersen@gmail.com"
                }
            ],
            "description": "A simple YAML loader/dumper class for PHP",
            "homepage": "https://github.com/mustangostang/spyc/",
            "keywords": [
                "spyc",
                "yaml",
                "yml"
            ],
            "time": "2019-09-10T13:16:29+00:00"
        },
        {
            "name": "phpmailer/phpmailer",
            "version": "v6.6.0",
            "source": {
                "type": "git",
                "url": "https://github.com/PHPMailer/PHPMailer.git",
                "reference": "e43bac82edc26ca04b36143a48bde1c051cfd5b1"
            },
            "dist": {
                "type": "zip",
                "url": "https://api.github.com/repos/PHPMailer/PHPMailer/zipball/e43bac82edc26ca04b36143a48bde1c051cfd5b1",
                "reference": "e43bac82edc26ca04b36143a48bde1c051cfd5b1",
                "shasum": ""
            },
            "require": {
                "ext-ctype": "*",
                "ext-filter": "*",
                "ext-hash": "*",
                "php": ">=5.5.0"
            },
            "require-dev": {
                "dealerdirect/phpcodesniffer-composer-installer": "^0.7.0",
                "doctrine/annotations": "^1.2",
                "php-parallel-lint/php-console-highlighter": "^0.5.0",
                "php-parallel-lint/php-parallel-lint": "^1.3.1",
                "phpcompatibility/php-compatibility": "^9.3.5",
                "roave/security-advisories": "dev-latest",
                "squizlabs/php_codesniffer": "^3.6.2",
                "yoast/phpunit-polyfills": "^1.0.0"
            },
            "suggest": {
                "ext-mbstring": "Needed to send email in multibyte encoding charset or decode encoded addresses",
                "hayageek/oauth2-yahoo": "Needed for Yahoo XOAUTH2 authentication",
                "league/oauth2-google": "Needed for Google XOAUTH2 authentication",
                "psr/log": "For optional PSR-3 debug logging",
                "stevenmaguire/oauth2-microsoft": "Needed for Microsoft XOAUTH2 authentication",
                "symfony/polyfill-mbstring": "To support UTF-8 if the Mbstring PHP extension is not enabled (^1.2)"
            },
            "type": "library",
            "autoload": {
                "psr-4": {
                    "PHPMailer\\PHPMailer\\": "src/"
                }
            },
            "notification-url": "https://packagist.org/downloads/",
            "license": [
                "LGPL-2.1-only"
            ],
            "authors": [
                {
                    "name": "Marcus Bointon",
                    "email": "phpmailer@synchromedia.co.uk"
                },
                {
                    "name": "Jim Jagielski",
                    "email": "jimjag@gmail.com"
                },
                {
                    "name": "Andy Prevost",
                    "email": "codeworxtech@users.sourceforge.net"
                },
                {
                    "name": "Brent R. Matzelle"
                }
            ],
            "description": "PHPMailer is a full-featured email creation and transfer class for PHP",
            "support": {
                "issues": "https://github.com/PHPMailer/PHPMailer/issues",
                "source": "https://github.com/PHPMailer/PHPMailer/tree/v6.6.0"
            },
            "funding": [
                {
                    "url": "https://github.com/Synchro",
                    "type": "github"
                }
            ],
            "time": "2022-02-28T15:31:21+00:00"
        },
        {
            "name": "psr/http-client",
            "version": "1.0.1",
            "source": {
                "type": "git",
                "url": "https://github.com/php-fig/http-client.git",
                "reference": "2dfb5f6c5eff0e91e20e913f8c5452ed95b86621"
            },
            "dist": {
                "type": "zip",
                "url": "https://api.github.com/repos/php-fig/http-client/zipball/2dfb5f6c5eff0e91e20e913f8c5452ed95b86621",
                "reference": "2dfb5f6c5eff0e91e20e913f8c5452ed95b86621",
                "shasum": ""
            },
            "require": {
                "php": "^7.0 || ^8.0",
                "psr/http-message": "^1.0"
            },
            "type": "library",
            "extra": {
                "branch-alias": {
                    "dev-master": "1.0.x-dev"
                }
            },
            "autoload": {
                "psr-4": {
                    "Psr\\Http\\Client\\": "src/"
                }
            },
            "notification-url": "https://packagist.org/downloads/",
            "license": [
                "MIT"
            ],
            "authors": [
                {
                    "name": "PHP-FIG",
                    "homepage": "http://www.php-fig.org/"
                }
            ],
            "description": "Common interface for HTTP clients",
            "homepage": "https://github.com/php-fig/http-client",
            "keywords": [
                "http",
                "http-client",
                "psr",
                "psr-18"
            ],
            "support": {
                "source": "https://github.com/php-fig/http-client/tree/master"
            },
            "time": "2020-06-29T06:28:15+00:00"
        },
        {
            "name": "psr/http-factory",
            "version": "1.0.1",
            "source": {
                "type": "git",
                "url": "https://github.com/php-fig/http-factory.git",
                "reference": "12ac7fcd07e5b077433f5f2bee95b3a771bf61be"
            },
            "dist": {
                "type": "zip",
                "url": "https://api.github.com/repos/php-fig/http-factory/zipball/12ac7fcd07e5b077433f5f2bee95b3a771bf61be",
                "reference": "12ac7fcd07e5b077433f5f2bee95b3a771bf61be",
                "shasum": ""
            },
            "require": {
                "php": ">=7.0.0",
                "psr/http-message": "^1.0"
            },
            "type": "library",
            "extra": {
                "branch-alias": {
                    "dev-master": "1.0.x-dev"
                }
            },
            "autoload": {
                "psr-4": {
                    "Psr\\Http\\Message\\": "src/"
                }
            },
            "notification-url": "https://packagist.org/downloads/",
            "license": [
                "MIT"
            ],
            "authors": [
                {
                    "name": "PHP-FIG",
                    "homepage": "http://www.php-fig.org/"
                }
            ],
            "description": "Common interfaces for PSR-7 HTTP message factories",
            "keywords": [
                "factory",
                "http",
                "message",
                "psr",
                "psr-17",
                "psr-7",
                "request",
                "response"
            ],
            "support": {
                "source": "https://github.com/php-fig/http-factory/tree/master"
            },
            "time": "2019-04-30T12:38:16+00:00"
        },
        {
            "name": "psr/http-message",
            "version": "1.0.1",
            "source": {
                "type": "git",
                "url": "https://github.com/php-fig/http-message.git",
                "reference": "f6561bf28d520154e4b0ec72be95418abe6d9363"
            },
            "dist": {
                "type": "zip",
                "url": "https://api.github.com/repos/php-fig/http-message/zipball/f6561bf28d520154e4b0ec72be95418abe6d9363",
                "reference": "f6561bf28d520154e4b0ec72be95418abe6d9363",
                "shasum": ""
            },
            "require": {
                "php": ">=5.3.0"
            },
            "type": "library",
            "extra": {
                "branch-alias": {
                    "dev-master": "1.0.x-dev"
                }
            },
            "autoload": {
                "psr-4": {
                    "Psr\\Http\\Message\\": "src/"
                }
            },
            "notification-url": "https://packagist.org/downloads/",
            "license": [
                "MIT"
            ],
            "authors": [
                {
                    "name": "PHP-FIG",
                    "homepage": "http://www.php-fig.org/"
                }
            ],
            "description": "Common interface for HTTP messages",
            "homepage": "https://github.com/php-fig/http-message",
            "keywords": [
                "http",
                "http-message",
                "psr",
                "psr-7",
                "request",
                "response"
            ],
            "support": {
                "source": "https://github.com/php-fig/http-message/tree/master"
            },
            "time": "2016-08-06T14:39:51+00:00"
        },
        {
            "name": "psr/log",
            "version": "1.1.4",
            "source": {
                "type": "git",
                "url": "https://github.com/php-fig/log.git",
                "reference": "d49695b909c3b7628b6289db5479a1c204601f11"
            },
            "dist": {
                "type": "zip",
                "url": "https://api.github.com/repos/php-fig/log/zipball/d49695b909c3b7628b6289db5479a1c204601f11",
                "reference": "d49695b909c3b7628b6289db5479a1c204601f11",
                "shasum": ""
            },
            "require": {
                "php": ">=5.3.0"
            },
            "type": "library",
            "extra": {
                "branch-alias": {
                    "dev-master": "1.1.x-dev"
                }
            },
            "autoload": {
                "psr-4": {
                    "Psr\\Log\\": "Psr/Log/"
                }
            },
            "notification-url": "https://packagist.org/downloads/",
            "license": [
                "MIT"
            ],
            "authors": [
                {
                    "name": "PHP-FIG",
                    "homepage": "https://www.php-fig.org/"
                }
            ],
            "description": "Common interface for logging libraries",
            "homepage": "https://github.com/php-fig/log",
            "keywords": [
                "log",
                "psr",
                "psr-3"
            ],
            "support": {
                "source": "https://github.com/php-fig/log/tree/1.1.4"
            },
            "time": "2021-05-03T11:20:27+00:00"
        },
        {
            "name": "ralouphie/getallheaders",
            "version": "3.0.3",
            "source": {
                "type": "git",
                "url": "https://github.com/ralouphie/getallheaders.git",
                "reference": "120b605dfeb996808c31b6477290a714d356e822"
            },
            "dist": {
                "type": "zip",
                "url": "https://api.github.com/repos/ralouphie/getallheaders/zipball/120b605dfeb996808c31b6477290a714d356e822",
                "reference": "120b605dfeb996808c31b6477290a714d356e822",
                "shasum": ""
            },
            "require": {
                "php": ">=5.6"
            },
            "require-dev": {
                "php-coveralls/php-coveralls": "^2.1",
                "phpunit/phpunit": "^5 || ^6.5"
            },
            "type": "library",
            "autoload": {
                "files": [
                    "src/getallheaders.php"
                ]
            },
            "notification-url": "https://packagist.org/downloads/",
            "license": [
                "MIT"
            ],
            "authors": [
                {
                    "name": "Ralph Khattar",
                    "email": "ralph.khattar@gmail.com"
                }
            ],
            "description": "A polyfill for getallheaders.",
            "support": {
                "issues": "https://github.com/ralouphie/getallheaders/issues",
                "source": "https://github.com/ralouphie/getallheaders/tree/develop"
            },
            "time": "2019-03-08T08:55:37+00:00"
        },
        {
            "name": "resque/php-resque",
            "version": "v1.3.6",
            "source": {
                "type": "git",
                "url": "https://github.com/resque/php-resque.git",
                "reference": "fe41c04763699b1318d97ed14cc78583e9380161"
            },
            "dist": {
                "type": "zip",
                "url": "https://api.github.com/repos/resque/php-resque/zipball/fe41c04763699b1318d97ed14cc78583e9380161",
                "reference": "fe41c04763699b1318d97ed14cc78583e9380161",
                "shasum": ""
            },
            "require": {
                "colinmollenhour/credis": "~1.7",
                "php": ">=5.6.0",
                "psr/log": "~1.0"
            },
            "require-dev": {
                "phpunit/phpunit": "^5.7"
            },
            "suggest": {
                "ext-pcntl": "REQUIRED for forking processes on platforms that support it (so anything but Windows).",
                "ext-proctitle": "Allows php-resque to rename the title of UNIX processes to show the status of a worker.",
                "ext-redis": "Native PHP extension for Redis connectivity. Credis will automatically utilize when available."
            },
            "bin": [
                "bin/resque",
                "bin/resque-scheduler"
            ],
            "type": "library",
            "extra": {
                "branch-alias": {
                    "dev-master": "1.0-dev"
                }
            },
            "autoload": {
                "psr-0": {
                    "Resque": "lib",
                    "ResqueScheduler": "lib"
                }
            },
            "notification-url": "https://packagist.org/downloads/",
            "license": [
                "MIT"
            ],
            "authors": [
                {
                    "name": "Dan Hunsaker",
                    "email": "danhunsaker+resque@gmail.com",
                    "role": "Maintainer"
                },
                {
                    "name": "Rajib Ahmed",
                    "homepage": "https://github.com/rajibahmed",
                    "role": "Maintainer"
                },
                {
                    "name": "Steve Klabnik",
                    "email": "steve@steveklabnik.com",
                    "role": "Maintainer"
                },
                {
                    "name": "Chris Boulton",
                    "email": "chris@bigcommerce.com",
                    "role": "Creator"
                }
            ],
            "description": "Redis backed library for creating background jobs and processing them later. Based on resque for Ruby.",
            "homepage": "http://www.github.com/resque/php-resque/",
            "keywords": [
                "background",
                "job",
                "redis",
                "resque"
            ],
            "support": {
                "issues": "https://github.com/resque/php-resque/issues",
                "source": "https://github.com/resque/php-resque/tree/v1.3.6"
            },
            "time": "2020-04-16T16:39:50+00:00"
        },
        {
            "name": "slickdeals/statsd",
            "version": "3.1.0",
            "source": {
                "type": "git",
                "url": "https://github.com/Slickdeals/statsd-php.git",
                "reference": "225588a0a079e145359049f6e5e23eedb1b4c17f"
            },
            "dist": {
                "type": "zip",
                "url": "https://api.github.com/repos/Slickdeals/statsd-php/zipball/225588a0a079e145359049f6e5e23eedb1b4c17f",
                "reference": "225588a0a079e145359049f6e5e23eedb1b4c17f",
                "shasum": ""
            },
            "require": {
                "php": ">= 7.3 || ^8"
            },
            "replace": {
                "domnikl/statsd": "self.version"
            },
            "require-dev": {
                "friendsofphp/php-cs-fixer": "^3.0",
                "phpunit/phpunit": "^9",
                "vimeo/psalm": "^4.6"
            },
            "type": "library",
            "autoload": {
                "psr-4": {
                    "Domnikl\\Statsd\\": "src/"
                }
            },
            "notification-url": "https://packagist.org/downloads/",
            "license": [
                "MIT"
            ],
            "authors": [
                {
                    "name": "Dominik Liebler",
                    "email": "liebler.dominik@gmail.com"
                }
            ],
            "description": "a PHP client for statsd",
            "homepage": "https://github.com/Slickdeals/statsd-php",
            "keywords": [
                "Metrics",
                "monitoring",
                "statistics",
                "statsd",
                "udp"
            ],
            "support": {
                "issues": "https://github.com/Slickdeals/statsd-php/issues",
                "source": "https://github.com/Slickdeals/statsd-php/tree/3.1.0"
            },
            "time": "2021-06-04T20:33:46+00:00"
        },
        {
            "name": "symfony/deprecation-contracts",
            "version": "v3.1.1",
            "source": {
                "type": "git",
                "url": "https://github.com/symfony/deprecation-contracts.git",
                "reference": "07f1b9cc2ffee6aaafcf4b710fbc38ff736bd918"
            },
            "dist": {
                "type": "zip",
                "url": "https://api.github.com/repos/symfony/deprecation-contracts/zipball/07f1b9cc2ffee6aaafcf4b710fbc38ff736bd918",
                "reference": "07f1b9cc2ffee6aaafcf4b710fbc38ff736bd918",
                "shasum": ""
            },
            "require": {
                "php": ">=8.1"
            },
            "type": "library",
            "extra": {
                "branch-alias": {
                    "dev-main": "3.1-dev"
                },
                "thanks": {
                    "name": "symfony/contracts",
                    "url": "https://github.com/symfony/contracts"
                }
            },
            "autoload": {
                "files": [
                    "function.php"
                ]
            },
            "notification-url": "https://packagist.org/downloads/",
            "license": [
                "MIT"
            ],
            "authors": [
                {
                    "name": "Nicolas Grekas",
                    "email": "p@tchwork.com"
                },
                {
                    "name": "Symfony Community",
                    "homepage": "https://symfony.com/contributors"
                }
            ],
            "description": "A generic function and convention to trigger deprecation notices",
            "homepage": "https://symfony.com",
            "support": {
                "source": "https://github.com/symfony/deprecation-contracts/tree/v3.1.1"
            },
            "funding": [
                {
                    "url": "https://symfony.com/sponsor",
                    "type": "custom"
                },
                {
                    "url": "https://github.com/fabpot",
                    "type": "github"
                },
                {
                    "url": "https://tidelift.com/funding/github/packagist/symfony/symfony",
                    "type": "tidelift"
                }
            ],
            "time": "2022-02-25T11:15:52+00:00"
        },
        {
            "name": "symfony/polyfill-php80",
            "version": "v1.26.0",
            "source": {
                "type": "git",
                "url": "https://github.com/symfony/polyfill-php80.git",
                "reference": "cfa0ae98841b9e461207c13ab093d76b0fa7bace"
            },
            "dist": {
                "type": "zip",
                "url": "https://api.github.com/repos/symfony/polyfill-php80/zipball/cfa0ae98841b9e461207c13ab093d76b0fa7bace",
                "reference": "cfa0ae98841b9e461207c13ab093d76b0fa7bace",
                "shasum": ""
            },
            "require": {
                "php": ">=7.1"
            },
            "type": "library",
            "extra": {
                "branch-alias": {
                    "dev-main": "1.26-dev"
                },
                "thanks": {
                    "name": "symfony/polyfill",
                    "url": "https://github.com/symfony/polyfill"
                }
            },
            "autoload": {
                "files": [
                    "bootstrap.php"
                ],
                "psr-4": {
                    "Symfony\\Polyfill\\Php80\\": ""
                },
                "classmap": [
                    "Resources/stubs"
                ]
            },
            "notification-url": "https://packagist.org/downloads/",
            "license": [
                "MIT"
            ],
            "authors": [
                {
                    "name": "Ion Bazan",
                    "email": "ion.bazan@gmail.com"
                },
                {
                    "name": "Nicolas Grekas",
                    "email": "p@tchwork.com"
                },
                {
                    "name": "Symfony Community",
                    "homepage": "https://symfony.com/contributors"
                }
            ],
            "description": "Symfony polyfill backporting some PHP 8.0+ features to lower PHP versions",
            "homepage": "https://symfony.com",
            "keywords": [
                "compatibility",
                "polyfill",
                "portable",
                "shim"
            ],
            "support": {
                "source": "https://github.com/symfony/polyfill-php80/tree/v1.26.0"
            },
            "funding": [
                {
                    "url": "https://symfony.com/sponsor",
                    "type": "custom"
                },
                {
                    "url": "https://github.com/fabpot",
                    "type": "github"
                },
                {
                    "url": "https://tidelift.com/funding/github/packagist/symfony/symfony",
                    "type": "tidelift"
                }
            ],
            "time": "2022-05-10T07:21:04+00:00"
        },
        {
            "name": "utopia-php/abuse",
            "version": "0.11.0",
            "source": {
                "type": "git",
                "url": "https://github.com/utopia-php/abuse.git",
                "reference": "f1096b92a8c47b19b0c55096775c186cab0b0a97"
            },
            "dist": {
                "type": "zip",
                "url": "https://api.github.com/repos/utopia-php/abuse/zipball/f1096b92a8c47b19b0c55096775c186cab0b0a97",
                "reference": "f1096b92a8c47b19b0c55096775c186cab0b0a97",
                "shasum": ""
            },
            "require": {
                "ext-curl": "*",
                "ext-pdo": "*",
                "php": ">=8.0",
                "utopia-php/database": "0.23.0"
            },
            "require-dev": {
                "phpunit/phpunit": "^9.4",
                "vimeo/psalm": "4.0.1"
            },
            "type": "library",
            "autoload": {
                "psr-4": {
                    "Utopia\\Abuse\\": "src/Abuse"
                }
            },
            "notification-url": "https://packagist.org/downloads/",
            "license": [
                "MIT"
            ],
            "authors": [
                {
                    "name": "Eldad Fux",
                    "email": "eldad@appwrite.io"
                }
            ],
            "description": "A simple abuse library to manage application usage limits",
            "keywords": [
                "Abuse",
                "framework",
                "php",
                "upf",
                "utopia"
            ],
            "support": {
                "issues": "https://github.com/utopia-php/abuse/issues",
                "source": "https://github.com/utopia-php/abuse/tree/0.11.0"
            },
            "time": "2022-08-19T08:47:17+00:00"
        },
        {
            "name": "utopia-php/analytics",
            "version": "0.2.0",
            "source": {
                "type": "git",
                "url": "https://github.com/utopia-php/analytics.git",
                "reference": "adfc2d057a7f6ab618a77c8a20ed3e35485ff416"
            },
            "dist": {
                "type": "zip",
                "url": "https://api.github.com/repos/utopia-php/analytics/zipball/adfc2d057a7f6ab618a77c8a20ed3e35485ff416",
                "reference": "adfc2d057a7f6ab618a77c8a20ed3e35485ff416",
                "shasum": ""
            },
            "require": {
                "php": ">=7.4"
            },
            "require-dev": {
                "phpunit/phpunit": "^9.3",
                "vimeo/psalm": "4.0.1"
            },
            "type": "library",
            "autoload": {
                "psr-4": {
                    "Utopia\\Analytics\\": "src/Analytics"
                }
            },
            "notification-url": "https://packagist.org/downloads/",
            "license": [
                "MIT"
            ],
            "authors": [
                {
                    "name": "Eldad Fux",
                    "email": "eldad@appwrite.io"
                },
                {
                    "name": "Torsten Dittmann",
                    "email": "torsten@appwrite.io"
                }
            ],
            "description": "A simple library to track events & users.",
            "keywords": [
                "analytics",
                "framework",
                "php",
                "upf",
                "utopia"
            ],
            "support": {
                "issues": "https://github.com/utopia-php/analytics/issues",
                "source": "https://github.com/utopia-php/analytics/tree/0.2.0"
            },
            "time": "2021-03-23T21:33:07+00:00"
        },
        {
            "name": "utopia-php/audit",
            "version": "0.12.0",
            "source": {
                "type": "git",
                "url": "https://github.com/utopia-php/audit.git",
                "reference": "fe5d2372d9c7f0e1abcf85eaf59ebeaa6f572168"
            },
            "dist": {
                "type": "zip",
                "url": "https://api.github.com/repos/utopia-php/audit/zipball/fe5d2372d9c7f0e1abcf85eaf59ebeaa6f572168",
                "reference": "fe5d2372d9c7f0e1abcf85eaf59ebeaa6f572168",
                "shasum": ""
            },
            "require": {
                "ext-pdo": "*",
                "php": ">=8.0",
                "utopia-php/database": "0.23.0"
            },
            "require-dev": {
                "phpunit/phpunit": "^9.3",
                "vimeo/psalm": "4.0.1"
            },
            "type": "library",
            "autoload": {
                "psr-4": {
                    "Utopia\\Audit\\": "src/Audit"
                }
            },
            "notification-url": "https://packagist.org/downloads/",
            "license": [
                "MIT"
            ],
            "authors": [
                {
                    "name": "Eldad Fux",
                    "email": "eldad@appwrite.io"
                }
            ],
            "description": "A simple audit library to manage application users logs",
            "keywords": [
                "Audit",
                "framework",
                "php",
                "upf",
                "utopia"
            ],
            "support": {
                "issues": "https://github.com/utopia-php/audit/issues",
                "source": "https://github.com/utopia-php/audit/tree/0.12.0"
            },
            "time": "2022-08-19T08:47:16+00:00"
        },
        {
            "name": "utopia-php/cache",
            "version": "0.6.1",
            "source": {
                "type": "git",
                "url": "https://github.com/utopia-php/cache.git",
                "reference": "9889235a6d3da6cbb1f435201529da4d27c30e79"
            },
            "dist": {
                "type": "zip",
                "url": "https://api.github.com/repos/utopia-php/cache/zipball/9889235a6d3da6cbb1f435201529da4d27c30e79",
                "reference": "9889235a6d3da6cbb1f435201529da4d27c30e79",
                "shasum": ""
            },
            "require": {
                "ext-json": "*",
                "ext-redis": "*",
                "php": ">=8.0"
            },
            "require-dev": {
                "phpunit/phpunit": "^9.3",
                "vimeo/psalm": "4.13.1"
            },
            "type": "library",
            "autoload": {
                "psr-4": {
                    "Utopia\\Cache\\": "src/Cache"
                }
            },
            "notification-url": "https://packagist.org/downloads/",
            "license": [
                "MIT"
            ],
            "authors": [
                {
                    "name": "Eldad Fux",
                    "email": "eldad@appwrite.io"
                }
            ],
            "description": "A simple cache library to manage application cache storing, loading and purging",
            "keywords": [
                "cache",
                "framework",
                "php",
                "upf",
                "utopia"
            ],
            "support": {
                "issues": "https://github.com/utopia-php/cache/issues",
                "source": "https://github.com/utopia-php/cache/tree/0.6.1"
            },
            "time": "2022-08-10T08:12:46+00:00"
        },
        {
            "name": "utopia-php/cli",
            "version": "0.13.0",
            "source": {
                "type": "git",
                "url": "https://github.com/utopia-php/cli.git",
                "reference": "69e68f8ed525fe162fae950a0507ed28a0f179bc"
            },
            "dist": {
                "type": "zip",
                "url": "https://api.github.com/repos/utopia-php/cli/zipball/69e68f8ed525fe162fae950a0507ed28a0f179bc",
                "reference": "69e68f8ed525fe162fae950a0507ed28a0f179bc",
                "shasum": ""
            },
            "require": {
                "php": ">=7.4",
                "utopia-php/framework": "0.*.*"
            },
            "require-dev": {
                "phpunit/phpunit": "^9.3",
                "vimeo/psalm": "4.0.1"
            },
            "type": "library",
            "autoload": {
                "psr-4": {
                    "Utopia\\CLI\\": "src/CLI"
                }
            },
            "notification-url": "https://packagist.org/downloads/",
            "license": [
                "MIT"
            ],
            "authors": [
                {
                    "name": "Eldad Fux",
                    "email": "eldad@appwrite.io"
                }
            ],
            "description": "A simple CLI library to manage command line applications",
            "keywords": [
                "cli",
                "command line",
                "framework",
                "php",
                "upf",
                "utopia"
            ],
            "support": {
                "issues": "https://github.com/utopia-php/cli/issues",
                "source": "https://github.com/utopia-php/cli/tree/0.13.0"
            },
            "time": "2022-04-26T08:41:22+00:00"
        },
        {
            "name": "utopia-php/config",
            "version": "0.2.2",
            "source": {
                "type": "git",
                "url": "https://github.com/utopia-php/config.git",
                "reference": "a3d7bc0312d7150d5e04b1362dc34b2b136908cc"
            },
            "dist": {
                "type": "zip",
                "url": "https://api.github.com/repos/utopia-php/config/zipball/a3d7bc0312d7150d5e04b1362dc34b2b136908cc",
                "reference": "a3d7bc0312d7150d5e04b1362dc34b2b136908cc",
                "shasum": ""
            },
            "require": {
                "php": ">=7.3"
            },
            "require-dev": {
                "phpunit/phpunit": "^9.3",
                "vimeo/psalm": "4.0.1"
            },
            "type": "library",
            "autoload": {
                "psr-4": {
                    "Utopia\\Config\\": "src/Config"
                }
            },
            "notification-url": "https://packagist.org/downloads/",
            "license": [
                "MIT"
            ],
            "authors": [
                {
                    "name": "Eldad Fux",
                    "email": "eldad@appwrite.io"
                }
            ],
            "description": "A simple Config library to managing application config variables",
            "keywords": [
                "config",
                "framework",
                "php",
                "upf",
                "utopia"
            ],
            "support": {
                "issues": "https://github.com/utopia-php/config/issues",
                "source": "https://github.com/utopia-php/config/tree/0.2.2"
            },
            "time": "2020-10-24T09:49:09+00:00"
        },
        {
            "name": "utopia-php/database",
<<<<<<< HEAD
            "version": "0.23.0",
            "source": {
                "type": "git",
                "url": "https://github.com/utopia-php/database.git",
                "reference": "e4a23f8e26a3d96f292e549cebe0ff6937ec5d71"
            },
            "dist": {
                "type": "zip",
                "url": "https://api.github.com/repos/utopia-php/database/zipball/e4a23f8e26a3d96f292e549cebe0ff6937ec5d71",
                "reference": "e4a23f8e26a3d96f292e549cebe0ff6937ec5d71",
=======
            "version": "dev-refactor-permissions",
            "source": {
                "type": "git",
                "url": "https://github.com/utopia-php/database.git",
                "reference": "44dda6914c7be148eb59ce11847386ce39f7b106"
            },
            "dist": {
                "type": "zip",
                "url": "https://api.github.com/repos/utopia-php/database/zipball/44dda6914c7be148eb59ce11847386ce39f7b106",
                "reference": "44dda6914c7be148eb59ce11847386ce39f7b106",
>>>>>>> e0a1f4b8
                "shasum": ""
            },
            "require": {
                "ext-mongodb": "*",
                "ext-pdo": "*",
                "ext-redis": "*",
                "mongodb/mongodb": "1.8.0",
                "php": ">=8.0",
                "utopia-php/cache": "0.6.*",
                "utopia-php/framework": "0.*.*"
            },
            "require-dev": {
                "fakerphp/faker": "^1.14",
                "phpunit/phpunit": "^9.4",
                "swoole/ide-helper": "4.8.0",
                "utopia-php/cli": "^0.11.0",
                "vimeo/psalm": "4.0.1"
            },
            "type": "library",
            "autoload": {
                "psr-4": {
                    "Utopia\\Database\\": "src/Database"
                }
            },
            "notification-url": "https://packagist.org/downloads/",
            "license": [
                "MIT"
            ],
            "authors": [
                {
                    "name": "Eldad Fux",
                    "email": "eldad@appwrite.io"
                },
                {
                    "name": "Brandon Leckemby",
                    "email": "brandon@appwrite.io"
                }
            ],
            "description": "A simple library to manage application persistency using multiple database adapters",
            "keywords": [
                "database",
                "framework",
                "php",
                "upf",
                "utopia"
            ],
            "support": {
                "issues": "https://github.com/utopia-php/database/issues",
<<<<<<< HEAD
                "source": "https://github.com/utopia-php/database/tree/0.23.0"
            },
            "time": "2022-08-18T19:08:33+00:00"
=======
                "source": "https://github.com/utopia-php/database/tree/refactor-permissions"
            },
            "time": "2022-08-24T10:22:04+00:00"
>>>>>>> e0a1f4b8
        },
        {
            "name": "utopia-php/domains",
            "version": "v1.1.0",
            "source": {
                "type": "git",
                "url": "https://github.com/utopia-php/domains.git",
                "reference": "1665e1d9932afa3be63b5c1e0dcfe01fe77d8e73"
            },
            "dist": {
                "type": "zip",
                "url": "https://api.github.com/repos/utopia-php/domains/zipball/1665e1d9932afa3be63b5c1e0dcfe01fe77d8e73",
                "reference": "1665e1d9932afa3be63b5c1e0dcfe01fe77d8e73",
                "shasum": ""
            },
            "require": {
                "php": ">=7.1"
            },
            "require-dev": {
                "phpunit/phpunit": "^7.0"
            },
            "type": "library",
            "autoload": {
                "psr-4": {
                    "Utopia\\Domains\\": "src/Domains"
                }
            },
            "notification-url": "https://packagist.org/downloads/",
            "license": [
                "MIT"
            ],
            "authors": [
                {
                    "name": "Eldad Fux",
                    "email": "eldad@appwrite.io"
                }
            ],
            "description": "Utopia Domains library is simple and lite library for parsing web domains. This library is aiming to be as simple and easy to learn and use.",
            "keywords": [
                "domains",
                "framework",
                "icann",
                "php",
                "public suffix",
                "tld",
                "tld extract",
                "upf",
                "utopia"
            ],
            "support": {
                "issues": "https://github.com/utopia-php/domains/issues",
                "source": "https://github.com/utopia-php/domains/tree/master"
            },
            "time": "2020-02-23T07:40:02+00:00"
        },
        {
            "name": "utopia-php/framework",
            "version": "0.21.0",
            "source": {
                "type": "git",
                "url": "https://github.com/utopia-php/framework.git",
                "reference": "5aa5431788460a782065e42b0e8a35e7f139af2f"
            },
            "dist": {
                "type": "zip",
                "url": "https://api.github.com/repos/utopia-php/framework/zipball/5aa5431788460a782065e42b0e8a35e7f139af2f",
                "reference": "5aa5431788460a782065e42b0e8a35e7f139af2f",
                "shasum": ""
            },
            "require": {
                "php": ">=8.0.0"
            },
            "require-dev": {
                "phpunit/phpunit": "^9.5.10",
                "vimeo/psalm": "4.13.1"
            },
            "type": "library",
            "autoload": {
                "psr-4": {
                    "Utopia\\": "src/"
                }
            },
            "notification-url": "https://packagist.org/downloads/",
            "license": [
                "MIT"
            ],
            "authors": [
                {
                    "name": "Eldad Fux",
                    "email": "eldad@appwrite.io"
                }
            ],
            "description": "A simple, light and advanced PHP framework",
            "keywords": [
                "framework",
                "php",
                "upf"
            ],
            "support": {
                "issues": "https://github.com/utopia-php/framework/issues",
                "source": "https://github.com/utopia-php/framework/tree/0.21.0"
            },
            "time": "2022-08-12T11:37:21+00:00"
        },
        {
            "name": "utopia-php/image",
            "version": "0.5.4",
            "source": {
                "type": "git",
                "url": "https://github.com/utopia-php/image.git",
                "reference": "ca5f436f9aa22dedaa6648f24f3687733808e336"
            },
            "dist": {
                "type": "zip",
                "url": "https://api.github.com/repos/utopia-php/image/zipball/ca5f436f9aa22dedaa6648f24f3687733808e336",
                "reference": "ca5f436f9aa22dedaa6648f24f3687733808e336",
                "shasum": ""
            },
            "require": {
                "ext-imagick": "*",
                "php": ">=8.0"
            },
            "require-dev": {
                "phpunit/phpunit": "^9.3",
                "vimeo/psalm": "4.13.1"
            },
            "type": "library",
            "autoload": {
                "psr-4": {
                    "Utopia\\Image\\": "src/Image"
                }
            },
            "notification-url": "https://packagist.org/downloads/",
            "license": [
                "MIT"
            ],
            "authors": [
                {
                    "name": "Eldad Fux",
                    "email": "eldad@appwrite.io"
                }
            ],
            "description": "A simple Image manipulation library",
            "keywords": [
                "framework",
                "image",
                "php",
                "upf",
                "utopia"
            ],
            "support": {
                "issues": "https://github.com/utopia-php/image/issues",
                "source": "https://github.com/utopia-php/image/tree/0.5.4"
            },
            "time": "2022-05-11T12:30:41+00:00"
        },
        {
            "name": "utopia-php/locale",
            "version": "0.4.0",
            "source": {
                "type": "git",
                "url": "https://github.com/utopia-php/locale.git",
                "reference": "c2d9358d0fe2f6b6ed5448369f9d1e430c615447"
            },
            "dist": {
                "type": "zip",
                "url": "https://api.github.com/repos/utopia-php/locale/zipball/c2d9358d0fe2f6b6ed5448369f9d1e430c615447",
                "reference": "c2d9358d0fe2f6b6ed5448369f9d1e430c615447",
                "shasum": ""
            },
            "require": {
                "php": ">=7.4"
            },
            "require-dev": {
                "phpunit/phpunit": "^9.3",
                "vimeo/psalm": "4.0.1"
            },
            "type": "library",
            "autoload": {
                "psr-4": {
                    "Utopia\\Locale\\": "src/Locale"
                }
            },
            "notification-url": "https://packagist.org/downloads/",
            "license": [
                "MIT"
            ],
            "authors": [
                {
                    "name": "Eldad Fux",
                    "email": "eldad@appwrite.io"
                }
            ],
            "description": "A simple locale library to manage application translations",
            "keywords": [
                "framework",
                "locale",
                "php",
                "upf",
                "utopia"
            ],
            "support": {
                "issues": "https://github.com/utopia-php/locale/issues",
                "source": "https://github.com/utopia-php/locale/tree/0.4.0"
            },
            "time": "2021-07-24T11:35:55+00:00"
        },
        {
            "name": "utopia-php/logger",
            "version": "0.3.0",
            "source": {
                "type": "git",
                "url": "https://github.com/utopia-php/logger.git",
                "reference": "079656cb5169ca9600861eda0b6819199e3d4a57"
            },
            "dist": {
                "type": "zip",
                "url": "https://api.github.com/repos/utopia-php/logger/zipball/079656cb5169ca9600861eda0b6819199e3d4a57",
                "reference": "079656cb5169ca9600861eda0b6819199e3d4a57",
                "shasum": ""
            },
            "require": {
                "php": ">=8.0"
            },
            "require-dev": {
                "phpunit/phpunit": "^9.3",
                "vimeo/psalm": "4.0.1"
            },
            "type": "library",
            "autoload": {
                "psr-4": {
                    "Utopia\\Logger\\": "src/Logger"
                }
            },
            "notification-url": "https://packagist.org/downloads/",
            "license": [
                "MIT"
            ],
            "authors": [
                {
                    "name": "Eldad Fux",
                    "email": "eldad@appwrite.io"
                },
                {
                    "name": "Matej Bačo",
                    "email": "matej@appwrite.io"
                },
                {
                    "name": "Christy Jacob",
                    "email": "christy@appwrite.io"
                }
            ],
            "description": "Utopia Logger library is simple and lite library for logging information, such as errors or warnings. This library is aiming to be as simple and easy to learn and use.",
            "keywords": [
                "appsignal",
                "errors",
                "framework",
                "logger",
                "logging",
                "logs",
                "php",
                "raygun",
                "sentry",
                "upf",
                "utopia",
                "warnings"
            ],
            "support": {
                "issues": "https://github.com/utopia-php/logger/issues",
                "source": "https://github.com/utopia-php/logger/tree/0.3.0"
            },
            "time": "2022-03-18T10:56:57+00:00"
        },
        {
            "name": "utopia-php/orchestration",
            "version": "0.6.0",
            "source": {
                "type": "git",
                "url": "https://github.com/utopia-php/orchestration.git",
                "reference": "94263976413871efb6b16157a7101a81df3b6d78"
            },
            "dist": {
                "type": "zip",
                "url": "https://api.github.com/repos/utopia-php/orchestration/zipball/94263976413871efb6b16157a7101a81df3b6d78",
                "reference": "94263976413871efb6b16157a7101a81df3b6d78",
                "shasum": ""
            },
            "require": {
                "php": ">=8.0",
                "utopia-php/cli": "0.13.*"
            },
            "require-dev": {
                "phpunit/phpunit": "^9.3",
                "vimeo/psalm": "4.0.1"
            },
            "type": "library",
            "autoload": {
                "psr-4": {
                    "Utopia\\Orchestration\\": "src/Orchestration"
                }
            },
            "notification-url": "https://packagist.org/downloads/",
            "license": [
                "MIT"
            ],
            "authors": [
                {
                    "name": "Eldad Fux",
                    "email": "eldad@appwrite.io"
                }
            ],
            "description": "Lite & fast micro PHP abstraction library for container orchestration",
            "keywords": [
                "docker",
                "framework",
                "kubernetes",
                "orchestration",
                "php",
                "swarm",
                "upf",
                "utopia"
            ],
            "support": {
                "issues": "https://github.com/utopia-php/orchestration/issues",
                "source": "https://github.com/utopia-php/orchestration/tree/0.6.0"
            },
            "time": "2022-07-13T16:47:18+00:00"
        },
        {
            "name": "utopia-php/preloader",
            "version": "0.2.4",
            "source": {
                "type": "git",
                "url": "https://github.com/utopia-php/preloader.git",
                "reference": "65ef48392e72172f584b0baa2e224f9a1cebcce0"
            },
            "dist": {
                "type": "zip",
                "url": "https://api.github.com/repos/utopia-php/preloader/zipball/65ef48392e72172f584b0baa2e224f9a1cebcce0",
                "reference": "65ef48392e72172f584b0baa2e224f9a1cebcce0",
                "shasum": ""
            },
            "require": {
                "php": ">=7.1"
            },
            "require-dev": {
                "phpunit/phpunit": "^9.3",
                "vimeo/psalm": "4.0.1"
            },
            "type": "library",
            "autoload": {
                "psr-4": {
                    "Utopia\\Preloader\\": "src/Preloader"
                }
            },
            "notification-url": "https://packagist.org/downloads/",
            "license": [
                "MIT"
            ],
            "authors": [
                {
                    "name": "Eldad Fux",
                    "email": "team@appwrite.io"
                }
            ],
            "description": "Utopia Preloader library is simple and lite library for managing PHP preloading configuration",
            "keywords": [
                "framework",
                "php",
                "preload",
                "preloader",
                "preloading",
                "upf",
                "utopia"
            ],
            "support": {
                "issues": "https://github.com/utopia-php/preloader/issues",
                "source": "https://github.com/utopia-php/preloader/tree/0.2.4"
            },
            "time": "2020-10-24T07:04:59+00:00"
        },
        {
            "name": "utopia-php/registry",
            "version": "0.5.0",
            "source": {
                "type": "git",
                "url": "https://github.com/utopia-php/registry.git",
                "reference": "bedc4ed54527b2803e6dfdccc39449f98522b70d"
            },
            "dist": {
                "type": "zip",
                "url": "https://api.github.com/repos/utopia-php/registry/zipball/bedc4ed54527b2803e6dfdccc39449f98522b70d",
                "reference": "bedc4ed54527b2803e6dfdccc39449f98522b70d",
                "shasum": ""
            },
            "require": {
                "php": ">=7.4"
            },
            "require-dev": {
                "phpunit/phpunit": "^9.3",
                "vimeo/psalm": "4.0.1"
            },
            "type": "library",
            "autoload": {
                "psr-4": {
                    "Utopia\\Registry\\": "src/Registry"
                }
            },
            "notification-url": "https://packagist.org/downloads/",
            "license": [
                "MIT"
            ],
            "authors": [
                {
                    "name": "Eldad Fux",
                    "email": "eldad@appwrite.io"
                }
            ],
            "description": "A simple dependency management library for PHP",
            "keywords": [
                "dependency management",
                "di",
                "framework",
                "php",
                "upf",
                "utopia"
            ],
            "support": {
                "issues": "https://github.com/utopia-php/registry/issues",
                "source": "https://github.com/utopia-php/registry/tree/0.5.0"
            },
            "time": "2021-03-10T10:45:22+00:00"
        },
        {
            "name": "utopia-php/storage",
            "version": "0.9.0",
            "source": {
                "type": "git",
                "url": "https://github.com/utopia-php/storage.git",
                "reference": "c7912481a56e17cc86358fa8de57309de5e88ef7"
            },
            "dist": {
                "type": "zip",
                "url": "https://api.github.com/repos/utopia-php/storage/zipball/c7912481a56e17cc86358fa8de57309de5e88ef7",
                "reference": "c7912481a56e17cc86358fa8de57309de5e88ef7",
                "shasum": ""
            },
            "require": {
                "php": ">=8.0",
                "utopia-php/framework": "0.*.*"
            },
            "require-dev": {
                "phpunit/phpunit": "^9.3",
                "vimeo/psalm": "4.0.1"
            },
            "type": "library",
            "autoload": {
                "psr-4": {
                    "Utopia\\Storage\\": "src/Storage"
                }
            },
            "notification-url": "https://packagist.org/downloads/",
            "license": [
                "MIT"
            ],
            "authors": [
                {
                    "name": "Eldad Fux",
                    "email": "eldad@appwrite.io"
                }
            ],
            "description": "A simple Storage library to manage application storage",
            "keywords": [
                "framework",
                "php",
                "storage",
                "upf",
                "utopia"
            ],
            "support": {
                "issues": "https://github.com/utopia-php/storage/issues",
                "source": "https://github.com/utopia-php/storage/tree/0.9.0"
            },
            "time": "2022-05-19T11:05:45+00:00"
        },
        {
            "name": "utopia-php/swoole",
            "version": "0.3.3",
            "source": {
                "type": "git",
                "url": "https://github.com/utopia-php/swoole.git",
                "reference": "8312df69233b5dcd3992de88f131f238002749de"
            },
            "dist": {
                "type": "zip",
                "url": "https://api.github.com/repos/utopia-php/swoole/zipball/8312df69233b5dcd3992de88f131f238002749de",
                "reference": "8312df69233b5dcd3992de88f131f238002749de",
                "shasum": ""
            },
            "require": {
                "ext-swoole": "*",
                "php": ">=8.0",
                "utopia-php/framework": "0.*.*"
            },
            "require-dev": {
                "phpunit/phpunit": "^9.3",
                "swoole/ide-helper": "4.8.3",
                "vimeo/psalm": "4.15.0"
            },
            "type": "library",
            "autoload": {
                "psr-4": {
                    "Utopia\\Swoole\\": "src/Swoole"
                }
            },
            "notification-url": "https://packagist.org/downloads/",
            "license": [
                "MIT"
            ],
            "authors": [
                {
                    "name": "Eldad Fux",
                    "email": "team@appwrite.io"
                }
            ],
            "description": "An extension for Utopia Framework to work with PHP Swoole as a PHP FPM alternative",
            "keywords": [
                "framework",
                "http",
                "php",
                "server",
                "swoole",
                "upf",
                "utopia"
            ],
            "support": {
                "issues": "https://github.com/utopia-php/swoole/issues",
                "source": "https://github.com/utopia-php/swoole/tree/0.3.3"
            },
            "time": "2022-01-20T09:58:43+00:00"
        },
        {
            "name": "utopia-php/system",
            "version": "0.4.0",
            "source": {
                "type": "git",
                "url": "https://github.com/utopia-php/system.git",
                "reference": "67c92c66ce8f0cc925a00bca89f7a188bf9183c0"
            },
            "dist": {
                "type": "zip",
                "url": "https://api.github.com/repos/utopia-php/system/zipball/67c92c66ce8f0cc925a00bca89f7a188bf9183c0",
                "reference": "67c92c66ce8f0cc925a00bca89f7a188bf9183c0",
                "shasum": ""
            },
            "require": {
                "php": ">=7.4"
            },
            "require-dev": {
                "phpunit/phpunit": "^9.3",
                "vimeo/psalm": "4.0.1"
            },
            "type": "library",
            "autoload": {
                "psr-4": {
                    "Utopia\\System\\": "src/System"
                }
            },
            "notification-url": "https://packagist.org/downloads/",
            "license": [
                "MIT"
            ],
            "authors": [
                {
                    "name": "Eldad Fux",
                    "email": "eldad@appwrite.io"
                },
                {
                    "name": "Torsten Dittmann",
                    "email": "torsten@appwrite.io"
                }
            ],
            "description": "A simple library for obtaining information about the host's system.",
            "keywords": [
                "framework",
                "php",
                "system",
                "upf",
                "utopia"
            ],
            "support": {
                "issues": "https://github.com/utopia-php/system/issues",
                "source": "https://github.com/utopia-php/system/tree/0.4.0"
            },
            "time": "2021-02-04T14:14:49+00:00"
        },
        {
            "name": "utopia-php/websocket",
            "version": "0.1.0",
            "source": {
                "type": "git",
                "url": "https://github.com/utopia-php/websocket.git",
                "reference": "51fcb86171400d8aa40d76c54593481fd273dab5"
            },
            "dist": {
                "type": "zip",
                "url": "https://api.github.com/repos/utopia-php/websocket/zipball/51fcb86171400d8aa40d76c54593481fd273dab5",
                "reference": "51fcb86171400d8aa40d76c54593481fd273dab5",
                "shasum": ""
            },
            "require": {
                "php": ">=8.0"
            },
            "require-dev": {
                "phpunit/phpunit": "^9.5.5",
                "swoole/ide-helper": "4.6.6",
                "textalk/websocket": "1.5.2",
                "vimeo/psalm": "^4.8.1",
                "workerman/workerman": "^4.0"
            },
            "type": "library",
            "autoload": {
                "psr-4": {
                    "Utopia\\WebSocket\\": "src/WebSocket"
                }
            },
            "notification-url": "https://packagist.org/downloads/",
            "license": [
                "MIT"
            ],
            "authors": [
                {
                    "name": "Eldad Fux",
                    "email": "eldad@appwrite.io"
                },
                {
                    "name": "Torsten Dittmann",
                    "email": "torsten@appwrite.io"
                }
            ],
            "description": "A simple abstraction for WebSocket servers.",
            "keywords": [
                "framework",
                "php",
                "upf",
                "utopia",
                "websocket"
            ],
            "support": {
                "issues": "https://github.com/utopia-php/websocket/issues",
                "source": "https://github.com/utopia-php/websocket/tree/0.1.0"
            },
            "time": "2021-12-20T10:50:09+00:00"
        },
        {
            "name": "webmozart/assert",
            "version": "1.11.0",
            "source": {
                "type": "git",
                "url": "https://github.com/webmozarts/assert.git",
                "reference": "11cb2199493b2f8a3b53e7f19068fc6aac760991"
            },
            "dist": {
                "type": "zip",
                "url": "https://api.github.com/repos/webmozarts/assert/zipball/11cb2199493b2f8a3b53e7f19068fc6aac760991",
                "reference": "11cb2199493b2f8a3b53e7f19068fc6aac760991",
                "shasum": ""
            },
            "require": {
                "ext-ctype": "*",
                "php": "^7.2 || ^8.0"
            },
            "conflict": {
                "phpstan/phpstan": "<0.12.20",
                "vimeo/psalm": "<4.6.1 || 4.6.2"
            },
            "require-dev": {
                "phpunit/phpunit": "^8.5.13"
            },
            "type": "library",
            "extra": {
                "branch-alias": {
                    "dev-master": "1.10-dev"
                }
            },
            "autoload": {
                "psr-4": {
                    "Webmozart\\Assert\\": "src/"
                }
            },
            "notification-url": "https://packagist.org/downloads/",
            "license": [
                "MIT"
            ],
            "authors": [
                {
                    "name": "Bernhard Schussek",
                    "email": "bschussek@gmail.com"
                }
            ],
            "description": "Assertions to validate method input/output with nice error messages.",
            "keywords": [
                "assert",
                "check",
                "validate"
            ],
            "support": {
                "issues": "https://github.com/webmozarts/assert/issues",
                "source": "https://github.com/webmozarts/assert/tree/1.11.0"
            },
            "time": "2022-06-03T18:03:27+00:00"
        }
    ],
    "packages-dev": [
        {
            "name": "appwrite/sdk-generator",
            "version": "dev-master",
            "source": {
                "type": "git",
                "url": "https://github.com/appwrite/sdk-generator.git",
                "reference": "1a67d9dcd2884a6a708176955f83e319ac53059e"
            },
            "dist": {
                "type": "zip",
                "url": "https://api.github.com/repos/appwrite/sdk-generator/zipball/1a67d9dcd2884a6a708176955f83e319ac53059e",
                "reference": "1a67d9dcd2884a6a708176955f83e319ac53059e",
                "shasum": ""
            },
            "require": {
                "ext-curl": "*",
                "ext-json": "*",
                "ext-mbstring": "*",
                "matthiasmullie/minify": "^1.3.68",
                "php": ">=7.0.0",
                "twig/twig": "^3.4.1"
            },
            "require-dev": {
                "brianium/paratest": "^6.4",
                "phpunit/phpunit": "^9.5.21"
            },
            "default-branch": true,
            "type": "library",
            "autoload": {
                "psr-4": {
                    "Appwrite\\SDK\\": "src/SDK",
                    "Appwrite\\Spec\\": "src/Spec"
                }
            },
            "notification-url": "https://packagist.org/downloads/",
            "license": [
                "MIT"
            ],
            "authors": [
                {
                    "name": "Eldad Fux",
                    "email": "eldad@appwrite.io"
                }
            ],
            "description": "Appwrite PHP library for generating API SDKs for multiple programming languages and platforms",
            "support": {
                "issues": "https://github.com/appwrite/sdk-generator/issues",
                "source": "https://github.com/appwrite/sdk-generator/tree/master"
            },
            "time": "2022-08-19T10:03:22+00:00"
        },
        {
            "name": "doctrine/instantiator",
            "version": "1.4.1",
            "source": {
                "type": "git",
                "url": "https://github.com/doctrine/instantiator.git",
                "reference": "10dcfce151b967d20fde1b34ae6640712c3891bc"
            },
            "dist": {
                "type": "zip",
                "url": "https://api.github.com/repos/doctrine/instantiator/zipball/10dcfce151b967d20fde1b34ae6640712c3891bc",
                "reference": "10dcfce151b967d20fde1b34ae6640712c3891bc",
                "shasum": ""
            },
            "require": {
                "php": "^7.1 || ^8.0"
            },
            "require-dev": {
                "doctrine/coding-standard": "^9",
                "ext-pdo": "*",
                "ext-phar": "*",
                "phpbench/phpbench": "^0.16 || ^1",
                "phpstan/phpstan": "^1.4",
                "phpstan/phpstan-phpunit": "^1",
                "phpunit/phpunit": "^7.5 || ^8.5 || ^9.5",
                "vimeo/psalm": "^4.22"
            },
            "type": "library",
            "autoload": {
                "psr-4": {
                    "Doctrine\\Instantiator\\": "src/Doctrine/Instantiator/"
                }
            },
            "notification-url": "https://packagist.org/downloads/",
            "license": [
                "MIT"
            ],
            "authors": [
                {
                    "name": "Marco Pivetta",
                    "email": "ocramius@gmail.com",
                    "homepage": "https://ocramius.github.io/"
                }
            ],
            "description": "A small, lightweight utility to instantiate objects in PHP without invoking their constructors",
            "homepage": "https://www.doctrine-project.org/projects/instantiator.html",
            "keywords": [
                "constructor",
                "instantiate"
            ],
            "support": {
                "issues": "https://github.com/doctrine/instantiator/issues",
                "source": "https://github.com/doctrine/instantiator/tree/1.4.1"
            },
            "funding": [
                {
                    "url": "https://www.doctrine-project.org/sponsorship.html",
                    "type": "custom"
                },
                {
                    "url": "https://www.patreon.com/phpdoctrine",
                    "type": "patreon"
                },
                {
                    "url": "https://tidelift.com/funding/github/packagist/doctrine%2Finstantiator",
                    "type": "tidelift"
                }
            ],
            "time": "2022-03-03T08:28:38+00:00"
        },
        {
            "name": "matthiasmullie/minify",
            "version": "1.3.69",
            "source": {
                "type": "git",
                "url": "https://github.com/matthiasmullie/minify.git",
                "reference": "a61c949cccd086808063611ef9698eabe42ef22f"
            },
            "dist": {
                "type": "zip",
                "url": "https://api.github.com/repos/matthiasmullie/minify/zipball/a61c949cccd086808063611ef9698eabe42ef22f",
                "reference": "a61c949cccd086808063611ef9698eabe42ef22f",
                "shasum": ""
            },
            "require": {
                "ext-pcre": "*",
                "matthiasmullie/path-converter": "~1.1",
                "php": ">=5.3.0"
            },
            "require-dev": {
                "friendsofphp/php-cs-fixer": "~2.0",
                "matthiasmullie/scrapbook": "dev-master",
                "phpunit/phpunit": ">=4.8"
            },
            "suggest": {
                "psr/cache-implementation": "Cache implementation to use with Minify::cache"
            },
            "bin": [
                "bin/minifycss",
                "bin/minifyjs"
            ],
            "type": "library",
            "autoload": {
                "psr-4": {
                    "MatthiasMullie\\Minify\\": "src/"
                }
            },
            "notification-url": "https://packagist.org/downloads/",
            "license": [
                "MIT"
            ],
            "authors": [
                {
                    "name": "Matthias Mullie",
                    "email": "minify@mullie.eu",
                    "homepage": "http://www.mullie.eu",
                    "role": "Developer"
                }
            ],
            "description": "CSS & JavaScript minifier, in PHP. Removes whitespace, strips comments, combines files (incl. @import statements and small assets in CSS files), and optimizes/shortens a few common programming patterns.",
            "homepage": "http://www.minifier.org",
            "keywords": [
                "JS",
                "css",
                "javascript",
                "minifier",
                "minify"
            ],
            "support": {
                "issues": "https://github.com/matthiasmullie/minify/issues",
                "source": "https://github.com/matthiasmullie/minify/tree/1.3.69"
            },
            "funding": [
                {
                    "url": "https://github.com/matthiasmullie",
                    "type": "github"
                }
            ],
            "time": "2022-08-01T09:00:18+00:00"
        },
        {
            "name": "matthiasmullie/path-converter",
            "version": "1.1.3",
            "source": {
                "type": "git",
                "url": "https://github.com/matthiasmullie/path-converter.git",
                "reference": "e7d13b2c7e2f2268e1424aaed02085518afa02d9"
            },
            "dist": {
                "type": "zip",
                "url": "https://api.github.com/repos/matthiasmullie/path-converter/zipball/e7d13b2c7e2f2268e1424aaed02085518afa02d9",
                "reference": "e7d13b2c7e2f2268e1424aaed02085518afa02d9",
                "shasum": ""
            },
            "require": {
                "ext-pcre": "*",
                "php": ">=5.3.0"
            },
            "require-dev": {
                "phpunit/phpunit": "~4.8"
            },
            "type": "library",
            "autoload": {
                "psr-4": {
                    "MatthiasMullie\\PathConverter\\": "src/"
                }
            },
            "notification-url": "https://packagist.org/downloads/",
            "license": [
                "MIT"
            ],
            "authors": [
                {
                    "name": "Matthias Mullie",
                    "email": "pathconverter@mullie.eu",
                    "homepage": "http://www.mullie.eu",
                    "role": "Developer"
                }
            ],
            "description": "Relative path converter",
            "homepage": "http://github.com/matthiasmullie/path-converter",
            "keywords": [
                "converter",
                "path",
                "paths",
                "relative"
            ],
            "support": {
                "issues": "https://github.com/matthiasmullie/path-converter/issues",
                "source": "https://github.com/matthiasmullie/path-converter/tree/1.1.3"
            },
            "time": "2019-02-05T23:41:09+00:00"
        },
        {
            "name": "myclabs/deep-copy",
            "version": "1.11.0",
            "source": {
                "type": "git",
                "url": "https://github.com/myclabs/DeepCopy.git",
                "reference": "14daed4296fae74d9e3201d2c4925d1acb7aa614"
            },
            "dist": {
                "type": "zip",
                "url": "https://api.github.com/repos/myclabs/DeepCopy/zipball/14daed4296fae74d9e3201d2c4925d1acb7aa614",
                "reference": "14daed4296fae74d9e3201d2c4925d1acb7aa614",
                "shasum": ""
            },
            "require": {
                "php": "^7.1 || ^8.0"
            },
            "conflict": {
                "doctrine/collections": "<1.6.8",
                "doctrine/common": "<2.13.3 || >=3,<3.2.2"
            },
            "require-dev": {
                "doctrine/collections": "^1.6.8",
                "doctrine/common": "^2.13.3 || ^3.2.2",
                "phpunit/phpunit": "^7.5.20 || ^8.5.23 || ^9.5.13"
            },
            "type": "library",
            "autoload": {
                "files": [
                    "src/DeepCopy/deep_copy.php"
                ],
                "psr-4": {
                    "DeepCopy\\": "src/DeepCopy/"
                }
            },
            "notification-url": "https://packagist.org/downloads/",
            "license": [
                "MIT"
            ],
            "description": "Create deep copies (clones) of your objects",
            "keywords": [
                "clone",
                "copy",
                "duplicate",
                "object",
                "object graph"
            ],
            "support": {
                "issues": "https://github.com/myclabs/DeepCopy/issues",
                "source": "https://github.com/myclabs/DeepCopy/tree/1.11.0"
            },
            "funding": [
                {
                    "url": "https://tidelift.com/funding/github/packagist/myclabs/deep-copy",
                    "type": "tidelift"
                }
            ],
            "time": "2022-03-03T13:19:32+00:00"
        },
        {
            "name": "nikic/php-parser",
            "version": "v4.14.0",
            "source": {
                "type": "git",
                "url": "https://github.com/nikic/PHP-Parser.git",
                "reference": "34bea19b6e03d8153165d8f30bba4c3be86184c1"
            },
            "dist": {
                "type": "zip",
                "url": "https://api.github.com/repos/nikic/PHP-Parser/zipball/34bea19b6e03d8153165d8f30bba4c3be86184c1",
                "reference": "34bea19b6e03d8153165d8f30bba4c3be86184c1",
                "shasum": ""
            },
            "require": {
                "ext-tokenizer": "*",
                "php": ">=7.0"
            },
            "require-dev": {
                "ircmaxell/php-yacc": "^0.0.7",
                "phpunit/phpunit": "^6.5 || ^7.0 || ^8.0 || ^9.0"
            },
            "bin": [
                "bin/php-parse"
            ],
            "type": "library",
            "extra": {
                "branch-alias": {
                    "dev-master": "4.9-dev"
                }
            },
            "autoload": {
                "psr-4": {
                    "PhpParser\\": "lib/PhpParser"
                }
            },
            "notification-url": "https://packagist.org/downloads/",
            "license": [
                "BSD-3-Clause"
            ],
            "authors": [
                {
                    "name": "Nikita Popov"
                }
            ],
            "description": "A PHP parser written in PHP",
            "keywords": [
                "parser",
                "php"
            ],
            "support": {
                "issues": "https://github.com/nikic/PHP-Parser/issues",
                "source": "https://github.com/nikic/PHP-Parser/tree/v4.14.0"
            },
            "time": "2022-05-31T20:59:12+00:00"
        },
        {
            "name": "phar-io/manifest",
            "version": "2.0.3",
            "source": {
                "type": "git",
                "url": "https://github.com/phar-io/manifest.git",
                "reference": "97803eca37d319dfa7826cc2437fc020857acb53"
            },
            "dist": {
                "type": "zip",
                "url": "https://api.github.com/repos/phar-io/manifest/zipball/97803eca37d319dfa7826cc2437fc020857acb53",
                "reference": "97803eca37d319dfa7826cc2437fc020857acb53",
                "shasum": ""
            },
            "require": {
                "ext-dom": "*",
                "ext-phar": "*",
                "ext-xmlwriter": "*",
                "phar-io/version": "^3.0.1",
                "php": "^7.2 || ^8.0"
            },
            "type": "library",
            "extra": {
                "branch-alias": {
                    "dev-master": "2.0.x-dev"
                }
            },
            "autoload": {
                "classmap": [
                    "src/"
                ]
            },
            "notification-url": "https://packagist.org/downloads/",
            "license": [
                "BSD-3-Clause"
            ],
            "authors": [
                {
                    "name": "Arne Blankerts",
                    "email": "arne@blankerts.de",
                    "role": "Developer"
                },
                {
                    "name": "Sebastian Heuer",
                    "email": "sebastian@phpeople.de",
                    "role": "Developer"
                },
                {
                    "name": "Sebastian Bergmann",
                    "email": "sebastian@phpunit.de",
                    "role": "Developer"
                }
            ],
            "description": "Component for reading phar.io manifest information from a PHP Archive (PHAR)",
            "support": {
                "issues": "https://github.com/phar-io/manifest/issues",
                "source": "https://github.com/phar-io/manifest/tree/2.0.3"
            },
            "time": "2021-07-20T11:28:43+00:00"
        },
        {
            "name": "phar-io/version",
            "version": "3.2.1",
            "source": {
                "type": "git",
                "url": "https://github.com/phar-io/version.git",
                "reference": "4f7fd7836c6f332bb2933569e566a0d6c4cbed74"
            },
            "dist": {
                "type": "zip",
                "url": "https://api.github.com/repos/phar-io/version/zipball/4f7fd7836c6f332bb2933569e566a0d6c4cbed74",
                "reference": "4f7fd7836c6f332bb2933569e566a0d6c4cbed74",
                "shasum": ""
            },
            "require": {
                "php": "^7.2 || ^8.0"
            },
            "type": "library",
            "autoload": {
                "classmap": [
                    "src/"
                ]
            },
            "notification-url": "https://packagist.org/downloads/",
            "license": [
                "BSD-3-Clause"
            ],
            "authors": [
                {
                    "name": "Arne Blankerts",
                    "email": "arne@blankerts.de",
                    "role": "Developer"
                },
                {
                    "name": "Sebastian Heuer",
                    "email": "sebastian@phpeople.de",
                    "role": "Developer"
                },
                {
                    "name": "Sebastian Bergmann",
                    "email": "sebastian@phpunit.de",
                    "role": "Developer"
                }
            ],
            "description": "Library for handling version information and constraints",
            "support": {
                "issues": "https://github.com/phar-io/version/issues",
                "source": "https://github.com/phar-io/version/tree/3.2.1"
            },
            "time": "2022-02-21T01:04:05+00:00"
        },
        {
            "name": "phpdocumentor/reflection-common",
            "version": "2.2.0",
            "source": {
                "type": "git",
                "url": "https://github.com/phpDocumentor/ReflectionCommon.git",
                "reference": "1d01c49d4ed62f25aa84a747ad35d5a16924662b"
            },
            "dist": {
                "type": "zip",
                "url": "https://api.github.com/repos/phpDocumentor/ReflectionCommon/zipball/1d01c49d4ed62f25aa84a747ad35d5a16924662b",
                "reference": "1d01c49d4ed62f25aa84a747ad35d5a16924662b",
                "shasum": ""
            },
            "require": {
                "php": "^7.2 || ^8.0"
            },
            "type": "library",
            "extra": {
                "branch-alias": {
                    "dev-2.x": "2.x-dev"
                }
            },
            "autoload": {
                "psr-4": {
                    "phpDocumentor\\Reflection\\": "src/"
                }
            },
            "notification-url": "https://packagist.org/downloads/",
            "license": [
                "MIT"
            ],
            "authors": [
                {
                    "name": "Jaap van Otterdijk",
                    "email": "opensource@ijaap.nl"
                }
            ],
            "description": "Common reflection classes used by phpdocumentor to reflect the code structure",
            "homepage": "http://www.phpdoc.org",
            "keywords": [
                "FQSEN",
                "phpDocumentor",
                "phpdoc",
                "reflection",
                "static analysis"
            ],
            "support": {
                "issues": "https://github.com/phpDocumentor/ReflectionCommon/issues",
                "source": "https://github.com/phpDocumentor/ReflectionCommon/tree/2.x"
            },
            "time": "2020-06-27T09:03:43+00:00"
        },
        {
            "name": "phpdocumentor/reflection-docblock",
            "version": "5.3.0",
            "source": {
                "type": "git",
                "url": "https://github.com/phpDocumentor/ReflectionDocBlock.git",
                "reference": "622548b623e81ca6d78b721c5e029f4ce664f170"
            },
            "dist": {
                "type": "zip",
                "url": "https://api.github.com/repos/phpDocumentor/ReflectionDocBlock/zipball/622548b623e81ca6d78b721c5e029f4ce664f170",
                "reference": "622548b623e81ca6d78b721c5e029f4ce664f170",
                "shasum": ""
            },
            "require": {
                "ext-filter": "*",
                "php": "^7.2 || ^8.0",
                "phpdocumentor/reflection-common": "^2.2",
                "phpdocumentor/type-resolver": "^1.3",
                "webmozart/assert": "^1.9.1"
            },
            "require-dev": {
                "mockery/mockery": "~1.3.2",
                "psalm/phar": "^4.8"
            },
            "type": "library",
            "extra": {
                "branch-alias": {
                    "dev-master": "5.x-dev"
                }
            },
            "autoload": {
                "psr-4": {
                    "phpDocumentor\\Reflection\\": "src"
                }
            },
            "notification-url": "https://packagist.org/downloads/",
            "license": [
                "MIT"
            ],
            "authors": [
                {
                    "name": "Mike van Riel",
                    "email": "me@mikevanriel.com"
                },
                {
                    "name": "Jaap van Otterdijk",
                    "email": "account@ijaap.nl"
                }
            ],
            "description": "With this component, a library can provide support for annotations via DocBlocks or otherwise retrieve information that is embedded in a DocBlock.",
            "support": {
                "issues": "https://github.com/phpDocumentor/ReflectionDocBlock/issues",
                "source": "https://github.com/phpDocumentor/ReflectionDocBlock/tree/5.3.0"
            },
            "time": "2021-10-19T17:43:47+00:00"
        },
        {
            "name": "phpdocumentor/type-resolver",
            "version": "1.6.1",
            "source": {
                "type": "git",
                "url": "https://github.com/phpDocumentor/TypeResolver.git",
                "reference": "77a32518733312af16a44300404e945338981de3"
            },
            "dist": {
                "type": "zip",
                "url": "https://api.github.com/repos/phpDocumentor/TypeResolver/zipball/77a32518733312af16a44300404e945338981de3",
                "reference": "77a32518733312af16a44300404e945338981de3",
                "shasum": ""
            },
            "require": {
                "php": "^7.2 || ^8.0",
                "phpdocumentor/reflection-common": "^2.0"
            },
            "require-dev": {
                "ext-tokenizer": "*",
                "psalm/phar": "^4.8"
            },
            "type": "library",
            "extra": {
                "branch-alias": {
                    "dev-1.x": "1.x-dev"
                }
            },
            "autoload": {
                "psr-4": {
                    "phpDocumentor\\Reflection\\": "src"
                }
            },
            "notification-url": "https://packagist.org/downloads/",
            "license": [
                "MIT"
            ],
            "authors": [
                {
                    "name": "Mike van Riel",
                    "email": "me@mikevanriel.com"
                }
            ],
            "description": "A PSR-5 based resolver of Class names, Types and Structural Element Names",
            "support": {
                "issues": "https://github.com/phpDocumentor/TypeResolver/issues",
                "source": "https://github.com/phpDocumentor/TypeResolver/tree/1.6.1"
            },
            "time": "2022-03-15T21:29:03+00:00"
        },
        {
            "name": "phpspec/prophecy",
            "version": "v1.15.0",
            "source": {
                "type": "git",
                "url": "https://github.com/phpspec/prophecy.git",
                "reference": "bbcd7380b0ebf3961ee21409db7b38bc31d69a13"
            },
            "dist": {
                "type": "zip",
                "url": "https://api.github.com/repos/phpspec/prophecy/zipball/bbcd7380b0ebf3961ee21409db7b38bc31d69a13",
                "reference": "bbcd7380b0ebf3961ee21409db7b38bc31d69a13",
                "shasum": ""
            },
            "require": {
                "doctrine/instantiator": "^1.2",
                "php": "^7.2 || ~8.0, <8.2",
                "phpdocumentor/reflection-docblock": "^5.2",
                "sebastian/comparator": "^3.0 || ^4.0",
                "sebastian/recursion-context": "^3.0 || ^4.0"
            },
            "require-dev": {
                "phpspec/phpspec": "^6.0 || ^7.0",
                "phpunit/phpunit": "^8.0 || ^9.0"
            },
            "type": "library",
            "extra": {
                "branch-alias": {
                    "dev-master": "1.x-dev"
                }
            },
            "autoload": {
                "psr-4": {
                    "Prophecy\\": "src/Prophecy"
                }
            },
            "notification-url": "https://packagist.org/downloads/",
            "license": [
                "MIT"
            ],
            "authors": [
                {
                    "name": "Konstantin Kudryashov",
                    "email": "ever.zet@gmail.com",
                    "homepage": "http://everzet.com"
                },
                {
                    "name": "Marcello Duarte",
                    "email": "marcello.duarte@gmail.com"
                }
            ],
            "description": "Highly opinionated mocking framework for PHP 5.3+",
            "homepage": "https://github.com/phpspec/prophecy",
            "keywords": [
                "Double",
                "Dummy",
                "fake",
                "mock",
                "spy",
                "stub"
            ],
            "support": {
                "issues": "https://github.com/phpspec/prophecy/issues",
                "source": "https://github.com/phpspec/prophecy/tree/v1.15.0"
            },
            "time": "2021-12-08T12:19:24+00:00"
        },
        {
            "name": "phpunit/php-code-coverage",
            "version": "9.2.16",
            "source": {
                "type": "git",
                "url": "https://github.com/sebastianbergmann/php-code-coverage.git",
                "reference": "2593003befdcc10db5e213f9f28814f5aa8ac073"
            },
            "dist": {
                "type": "zip",
                "url": "https://api.github.com/repos/sebastianbergmann/php-code-coverage/zipball/2593003befdcc10db5e213f9f28814f5aa8ac073",
                "reference": "2593003befdcc10db5e213f9f28814f5aa8ac073",
                "shasum": ""
            },
            "require": {
                "ext-dom": "*",
                "ext-libxml": "*",
                "ext-xmlwriter": "*",
                "nikic/php-parser": "^4.14",
                "php": ">=7.3",
                "phpunit/php-file-iterator": "^3.0.3",
                "phpunit/php-text-template": "^2.0.2",
                "sebastian/code-unit-reverse-lookup": "^2.0.2",
                "sebastian/complexity": "^2.0",
                "sebastian/environment": "^5.1.2",
                "sebastian/lines-of-code": "^1.0.3",
                "sebastian/version": "^3.0.1",
                "theseer/tokenizer": "^1.2.0"
            },
            "require-dev": {
                "phpunit/phpunit": "^9.3"
            },
            "suggest": {
                "ext-pcov": "*",
                "ext-xdebug": "*"
            },
            "type": "library",
            "extra": {
                "branch-alias": {
                    "dev-master": "9.2-dev"
                }
            },
            "autoload": {
                "classmap": [
                    "src/"
                ]
            },
            "notification-url": "https://packagist.org/downloads/",
            "license": [
                "BSD-3-Clause"
            ],
            "authors": [
                {
                    "name": "Sebastian Bergmann",
                    "email": "sebastian@phpunit.de",
                    "role": "lead"
                }
            ],
            "description": "Library that provides collection, processing, and rendering functionality for PHP code coverage information.",
            "homepage": "https://github.com/sebastianbergmann/php-code-coverage",
            "keywords": [
                "coverage",
                "testing",
                "xunit"
            ],
            "support": {
                "issues": "https://github.com/sebastianbergmann/php-code-coverage/issues",
                "source": "https://github.com/sebastianbergmann/php-code-coverage/tree/9.2.16"
            },
            "funding": [
                {
                    "url": "https://github.com/sebastianbergmann",
                    "type": "github"
                }
            ],
            "time": "2022-08-20T05:26:47+00:00"
        },
        {
            "name": "phpunit/php-file-iterator",
            "version": "3.0.6",
            "source": {
                "type": "git",
                "url": "https://github.com/sebastianbergmann/php-file-iterator.git",
                "reference": "cf1c2e7c203ac650e352f4cc675a7021e7d1b3cf"
            },
            "dist": {
                "type": "zip",
                "url": "https://api.github.com/repos/sebastianbergmann/php-file-iterator/zipball/cf1c2e7c203ac650e352f4cc675a7021e7d1b3cf",
                "reference": "cf1c2e7c203ac650e352f4cc675a7021e7d1b3cf",
                "shasum": ""
            },
            "require": {
                "php": ">=7.3"
            },
            "require-dev": {
                "phpunit/phpunit": "^9.3"
            },
            "type": "library",
            "extra": {
                "branch-alias": {
                    "dev-master": "3.0-dev"
                }
            },
            "autoload": {
                "classmap": [
                    "src/"
                ]
            },
            "notification-url": "https://packagist.org/downloads/",
            "license": [
                "BSD-3-Clause"
            ],
            "authors": [
                {
                    "name": "Sebastian Bergmann",
                    "email": "sebastian@phpunit.de",
                    "role": "lead"
                }
            ],
            "description": "FilterIterator implementation that filters files based on a list of suffixes.",
            "homepage": "https://github.com/sebastianbergmann/php-file-iterator/",
            "keywords": [
                "filesystem",
                "iterator"
            ],
            "support": {
                "issues": "https://github.com/sebastianbergmann/php-file-iterator/issues",
                "source": "https://github.com/sebastianbergmann/php-file-iterator/tree/3.0.6"
            },
            "funding": [
                {
                    "url": "https://github.com/sebastianbergmann",
                    "type": "github"
                }
            ],
            "time": "2021-12-02T12:48:52+00:00"
        },
        {
            "name": "phpunit/php-invoker",
            "version": "3.1.1",
            "source": {
                "type": "git",
                "url": "https://github.com/sebastianbergmann/php-invoker.git",
                "reference": "5a10147d0aaf65b58940a0b72f71c9ac0423cc67"
            },
            "dist": {
                "type": "zip",
                "url": "https://api.github.com/repos/sebastianbergmann/php-invoker/zipball/5a10147d0aaf65b58940a0b72f71c9ac0423cc67",
                "reference": "5a10147d0aaf65b58940a0b72f71c9ac0423cc67",
                "shasum": ""
            },
            "require": {
                "php": ">=7.3"
            },
            "require-dev": {
                "ext-pcntl": "*",
                "phpunit/phpunit": "^9.3"
            },
            "suggest": {
                "ext-pcntl": "*"
            },
            "type": "library",
            "extra": {
                "branch-alias": {
                    "dev-master": "3.1-dev"
                }
            },
            "autoload": {
                "classmap": [
                    "src/"
                ]
            },
            "notification-url": "https://packagist.org/downloads/",
            "license": [
                "BSD-3-Clause"
            ],
            "authors": [
                {
                    "name": "Sebastian Bergmann",
                    "email": "sebastian@phpunit.de",
                    "role": "lead"
                }
            ],
            "description": "Invoke callables with a timeout",
            "homepage": "https://github.com/sebastianbergmann/php-invoker/",
            "keywords": [
                "process"
            ],
            "support": {
                "issues": "https://github.com/sebastianbergmann/php-invoker/issues",
                "source": "https://github.com/sebastianbergmann/php-invoker/tree/3.1.1"
            },
            "funding": [
                {
                    "url": "https://github.com/sebastianbergmann",
                    "type": "github"
                }
            ],
            "time": "2020-09-28T05:58:55+00:00"
        },
        {
            "name": "phpunit/php-text-template",
            "version": "2.0.4",
            "source": {
                "type": "git",
                "url": "https://github.com/sebastianbergmann/php-text-template.git",
                "reference": "5da5f67fc95621df9ff4c4e5a84d6a8a2acf7c28"
            },
            "dist": {
                "type": "zip",
                "url": "https://api.github.com/repos/sebastianbergmann/php-text-template/zipball/5da5f67fc95621df9ff4c4e5a84d6a8a2acf7c28",
                "reference": "5da5f67fc95621df9ff4c4e5a84d6a8a2acf7c28",
                "shasum": ""
            },
            "require": {
                "php": ">=7.3"
            },
            "require-dev": {
                "phpunit/phpunit": "^9.3"
            },
            "type": "library",
            "extra": {
                "branch-alias": {
                    "dev-master": "2.0-dev"
                }
            },
            "autoload": {
                "classmap": [
                    "src/"
                ]
            },
            "notification-url": "https://packagist.org/downloads/",
            "license": [
                "BSD-3-Clause"
            ],
            "authors": [
                {
                    "name": "Sebastian Bergmann",
                    "email": "sebastian@phpunit.de",
                    "role": "lead"
                }
            ],
            "description": "Simple template engine.",
            "homepage": "https://github.com/sebastianbergmann/php-text-template/",
            "keywords": [
                "template"
            ],
            "support": {
                "issues": "https://github.com/sebastianbergmann/php-text-template/issues",
                "source": "https://github.com/sebastianbergmann/php-text-template/tree/2.0.4"
            },
            "funding": [
                {
                    "url": "https://github.com/sebastianbergmann",
                    "type": "github"
                }
            ],
            "time": "2020-10-26T05:33:50+00:00"
        },
        {
            "name": "phpunit/php-timer",
            "version": "5.0.3",
            "source": {
                "type": "git",
                "url": "https://github.com/sebastianbergmann/php-timer.git",
                "reference": "5a63ce20ed1b5bf577850e2c4e87f4aa902afbd2"
            },
            "dist": {
                "type": "zip",
                "url": "https://api.github.com/repos/sebastianbergmann/php-timer/zipball/5a63ce20ed1b5bf577850e2c4e87f4aa902afbd2",
                "reference": "5a63ce20ed1b5bf577850e2c4e87f4aa902afbd2",
                "shasum": ""
            },
            "require": {
                "php": ">=7.3"
            },
            "require-dev": {
                "phpunit/phpunit": "^9.3"
            },
            "type": "library",
            "extra": {
                "branch-alias": {
                    "dev-master": "5.0-dev"
                }
            },
            "autoload": {
                "classmap": [
                    "src/"
                ]
            },
            "notification-url": "https://packagist.org/downloads/",
            "license": [
                "BSD-3-Clause"
            ],
            "authors": [
                {
                    "name": "Sebastian Bergmann",
                    "email": "sebastian@phpunit.de",
                    "role": "lead"
                }
            ],
            "description": "Utility class for timing",
            "homepage": "https://github.com/sebastianbergmann/php-timer/",
            "keywords": [
                "timer"
            ],
            "support": {
                "issues": "https://github.com/sebastianbergmann/php-timer/issues",
                "source": "https://github.com/sebastianbergmann/php-timer/tree/5.0.3"
            },
            "funding": [
                {
                    "url": "https://github.com/sebastianbergmann",
                    "type": "github"
                }
            ],
            "time": "2020-10-26T13:16:10+00:00"
        },
        {
            "name": "phpunit/phpunit",
            "version": "9.5.20",
            "source": {
                "type": "git",
                "url": "https://github.com/sebastianbergmann/phpunit.git",
                "reference": "12bc8879fb65aef2138b26fc633cb1e3620cffba"
            },
            "dist": {
                "type": "zip",
                "url": "https://api.github.com/repos/sebastianbergmann/phpunit/zipball/12bc8879fb65aef2138b26fc633cb1e3620cffba",
                "reference": "12bc8879fb65aef2138b26fc633cb1e3620cffba",
                "shasum": ""
            },
            "require": {
                "doctrine/instantiator": "^1.3.1",
                "ext-dom": "*",
                "ext-json": "*",
                "ext-libxml": "*",
                "ext-mbstring": "*",
                "ext-xml": "*",
                "ext-xmlwriter": "*",
                "myclabs/deep-copy": "^1.10.1",
                "phar-io/manifest": "^2.0.3",
                "phar-io/version": "^3.0.2",
                "php": ">=7.3",
                "phpspec/prophecy": "^1.12.1",
                "phpunit/php-code-coverage": "^9.2.13",
                "phpunit/php-file-iterator": "^3.0.5",
                "phpunit/php-invoker": "^3.1.1",
                "phpunit/php-text-template": "^2.0.3",
                "phpunit/php-timer": "^5.0.2",
                "sebastian/cli-parser": "^1.0.1",
                "sebastian/code-unit": "^1.0.6",
                "sebastian/comparator": "^4.0.5",
                "sebastian/diff": "^4.0.3",
                "sebastian/environment": "^5.1.3",
                "sebastian/exporter": "^4.0.3",
                "sebastian/global-state": "^5.0.1",
                "sebastian/object-enumerator": "^4.0.3",
                "sebastian/resource-operations": "^3.0.3",
                "sebastian/type": "^3.0",
                "sebastian/version": "^3.0.2"
            },
            "require-dev": {
                "ext-pdo": "*",
                "phpspec/prophecy-phpunit": "^2.0.1"
            },
            "suggest": {
                "ext-soap": "*",
                "ext-xdebug": "*"
            },
            "bin": [
                "phpunit"
            ],
            "type": "library",
            "extra": {
                "branch-alias": {
                    "dev-master": "9.5-dev"
                }
            },
            "autoload": {
                "files": [
                    "src/Framework/Assert/Functions.php"
                ],
                "classmap": [
                    "src/"
                ]
            },
            "notification-url": "https://packagist.org/downloads/",
            "license": [
                "BSD-3-Clause"
            ],
            "authors": [
                {
                    "name": "Sebastian Bergmann",
                    "email": "sebastian@phpunit.de",
                    "role": "lead"
                }
            ],
            "description": "The PHP Unit Testing framework.",
            "homepage": "https://phpunit.de/",
            "keywords": [
                "phpunit",
                "testing",
                "xunit"
            ],
            "support": {
                "issues": "https://github.com/sebastianbergmann/phpunit/issues",
                "source": "https://github.com/sebastianbergmann/phpunit/tree/9.5.20"
            },
            "funding": [
                {
                    "url": "https://phpunit.de/sponsors.html",
                    "type": "custom"
                },
                {
                    "url": "https://github.com/sebastianbergmann",
                    "type": "github"
                }
            ],
            "time": "2022-04-01T12:37:26+00:00"
        },
        {
            "name": "sebastian/cli-parser",
            "version": "1.0.1",
            "source": {
                "type": "git",
                "url": "https://github.com/sebastianbergmann/cli-parser.git",
                "reference": "442e7c7e687e42adc03470c7b668bc4b2402c0b2"
            },
            "dist": {
                "type": "zip",
                "url": "https://api.github.com/repos/sebastianbergmann/cli-parser/zipball/442e7c7e687e42adc03470c7b668bc4b2402c0b2",
                "reference": "442e7c7e687e42adc03470c7b668bc4b2402c0b2",
                "shasum": ""
            },
            "require": {
                "php": ">=7.3"
            },
            "require-dev": {
                "phpunit/phpunit": "^9.3"
            },
            "type": "library",
            "extra": {
                "branch-alias": {
                    "dev-master": "1.0-dev"
                }
            },
            "autoload": {
                "classmap": [
                    "src/"
                ]
            },
            "notification-url": "https://packagist.org/downloads/",
            "license": [
                "BSD-3-Clause"
            ],
            "authors": [
                {
                    "name": "Sebastian Bergmann",
                    "email": "sebastian@phpunit.de",
                    "role": "lead"
                }
            ],
            "description": "Library for parsing CLI options",
            "homepage": "https://github.com/sebastianbergmann/cli-parser",
            "support": {
                "issues": "https://github.com/sebastianbergmann/cli-parser/issues",
                "source": "https://github.com/sebastianbergmann/cli-parser/tree/1.0.1"
            },
            "funding": [
                {
                    "url": "https://github.com/sebastianbergmann",
                    "type": "github"
                }
            ],
            "time": "2020-09-28T06:08:49+00:00"
        },
        {
            "name": "sebastian/code-unit",
            "version": "1.0.8",
            "source": {
                "type": "git",
                "url": "https://github.com/sebastianbergmann/code-unit.git",
                "reference": "1fc9f64c0927627ef78ba436c9b17d967e68e120"
            },
            "dist": {
                "type": "zip",
                "url": "https://api.github.com/repos/sebastianbergmann/code-unit/zipball/1fc9f64c0927627ef78ba436c9b17d967e68e120",
                "reference": "1fc9f64c0927627ef78ba436c9b17d967e68e120",
                "shasum": ""
            },
            "require": {
                "php": ">=7.3"
            },
            "require-dev": {
                "phpunit/phpunit": "^9.3"
            },
            "type": "library",
            "extra": {
                "branch-alias": {
                    "dev-master": "1.0-dev"
                }
            },
            "autoload": {
                "classmap": [
                    "src/"
                ]
            },
            "notification-url": "https://packagist.org/downloads/",
            "license": [
                "BSD-3-Clause"
            ],
            "authors": [
                {
                    "name": "Sebastian Bergmann",
                    "email": "sebastian@phpunit.de",
                    "role": "lead"
                }
            ],
            "description": "Collection of value objects that represent the PHP code units",
            "homepage": "https://github.com/sebastianbergmann/code-unit",
            "support": {
                "issues": "https://github.com/sebastianbergmann/code-unit/issues",
                "source": "https://github.com/sebastianbergmann/code-unit/tree/1.0.8"
            },
            "funding": [
                {
                    "url": "https://github.com/sebastianbergmann",
                    "type": "github"
                }
            ],
            "time": "2020-10-26T13:08:54+00:00"
        },
        {
            "name": "sebastian/code-unit-reverse-lookup",
            "version": "2.0.3",
            "source": {
                "type": "git",
                "url": "https://github.com/sebastianbergmann/code-unit-reverse-lookup.git",
                "reference": "ac91f01ccec49fb77bdc6fd1e548bc70f7faa3e5"
            },
            "dist": {
                "type": "zip",
                "url": "https://api.github.com/repos/sebastianbergmann/code-unit-reverse-lookup/zipball/ac91f01ccec49fb77bdc6fd1e548bc70f7faa3e5",
                "reference": "ac91f01ccec49fb77bdc6fd1e548bc70f7faa3e5",
                "shasum": ""
            },
            "require": {
                "php": ">=7.3"
            },
            "require-dev": {
                "phpunit/phpunit": "^9.3"
            },
            "type": "library",
            "extra": {
                "branch-alias": {
                    "dev-master": "2.0-dev"
                }
            },
            "autoload": {
                "classmap": [
                    "src/"
                ]
            },
            "notification-url": "https://packagist.org/downloads/",
            "license": [
                "BSD-3-Clause"
            ],
            "authors": [
                {
                    "name": "Sebastian Bergmann",
                    "email": "sebastian@phpunit.de"
                }
            ],
            "description": "Looks up which function or method a line of code belongs to",
            "homepage": "https://github.com/sebastianbergmann/code-unit-reverse-lookup/",
            "support": {
                "issues": "https://github.com/sebastianbergmann/code-unit-reverse-lookup/issues",
                "source": "https://github.com/sebastianbergmann/code-unit-reverse-lookup/tree/2.0.3"
            },
            "funding": [
                {
                    "url": "https://github.com/sebastianbergmann",
                    "type": "github"
                }
            ],
            "time": "2020-09-28T05:30:19+00:00"
        },
        {
            "name": "sebastian/comparator",
            "version": "4.0.6",
            "source": {
                "type": "git",
                "url": "https://github.com/sebastianbergmann/comparator.git",
                "reference": "55f4261989e546dc112258c7a75935a81a7ce382"
            },
            "dist": {
                "type": "zip",
                "url": "https://api.github.com/repos/sebastianbergmann/comparator/zipball/55f4261989e546dc112258c7a75935a81a7ce382",
                "reference": "55f4261989e546dc112258c7a75935a81a7ce382",
                "shasum": ""
            },
            "require": {
                "php": ">=7.3",
                "sebastian/diff": "^4.0",
                "sebastian/exporter": "^4.0"
            },
            "require-dev": {
                "phpunit/phpunit": "^9.3"
            },
            "type": "library",
            "extra": {
                "branch-alias": {
                    "dev-master": "4.0-dev"
                }
            },
            "autoload": {
                "classmap": [
                    "src/"
                ]
            },
            "notification-url": "https://packagist.org/downloads/",
            "license": [
                "BSD-3-Clause"
            ],
            "authors": [
                {
                    "name": "Sebastian Bergmann",
                    "email": "sebastian@phpunit.de"
                },
                {
                    "name": "Jeff Welch",
                    "email": "whatthejeff@gmail.com"
                },
                {
                    "name": "Volker Dusch",
                    "email": "github@wallbash.com"
                },
                {
                    "name": "Bernhard Schussek",
                    "email": "bschussek@2bepublished.at"
                }
            ],
            "description": "Provides the functionality to compare PHP values for equality",
            "homepage": "https://github.com/sebastianbergmann/comparator",
            "keywords": [
                "comparator",
                "compare",
                "equality"
            ],
            "support": {
                "issues": "https://github.com/sebastianbergmann/comparator/issues",
                "source": "https://github.com/sebastianbergmann/comparator/tree/4.0.6"
            },
            "funding": [
                {
                    "url": "https://github.com/sebastianbergmann",
                    "type": "github"
                }
            ],
            "time": "2020-10-26T15:49:45+00:00"
        },
        {
            "name": "sebastian/complexity",
            "version": "2.0.2",
            "source": {
                "type": "git",
                "url": "https://github.com/sebastianbergmann/complexity.git",
                "reference": "739b35e53379900cc9ac327b2147867b8b6efd88"
            },
            "dist": {
                "type": "zip",
                "url": "https://api.github.com/repos/sebastianbergmann/complexity/zipball/739b35e53379900cc9ac327b2147867b8b6efd88",
                "reference": "739b35e53379900cc9ac327b2147867b8b6efd88",
                "shasum": ""
            },
            "require": {
                "nikic/php-parser": "^4.7",
                "php": ">=7.3"
            },
            "require-dev": {
                "phpunit/phpunit": "^9.3"
            },
            "type": "library",
            "extra": {
                "branch-alias": {
                    "dev-master": "2.0-dev"
                }
            },
            "autoload": {
                "classmap": [
                    "src/"
                ]
            },
            "notification-url": "https://packagist.org/downloads/",
            "license": [
                "BSD-3-Clause"
            ],
            "authors": [
                {
                    "name": "Sebastian Bergmann",
                    "email": "sebastian@phpunit.de",
                    "role": "lead"
                }
            ],
            "description": "Library for calculating the complexity of PHP code units",
            "homepage": "https://github.com/sebastianbergmann/complexity",
            "support": {
                "issues": "https://github.com/sebastianbergmann/complexity/issues",
                "source": "https://github.com/sebastianbergmann/complexity/tree/2.0.2"
            },
            "funding": [
                {
                    "url": "https://github.com/sebastianbergmann",
                    "type": "github"
                }
            ],
            "time": "2020-10-26T15:52:27+00:00"
        },
        {
            "name": "sebastian/diff",
            "version": "4.0.4",
            "source": {
                "type": "git",
                "url": "https://github.com/sebastianbergmann/diff.git",
                "reference": "3461e3fccc7cfdfc2720be910d3bd73c69be590d"
            },
            "dist": {
                "type": "zip",
                "url": "https://api.github.com/repos/sebastianbergmann/diff/zipball/3461e3fccc7cfdfc2720be910d3bd73c69be590d",
                "reference": "3461e3fccc7cfdfc2720be910d3bd73c69be590d",
                "shasum": ""
            },
            "require": {
                "php": ">=7.3"
            },
            "require-dev": {
                "phpunit/phpunit": "^9.3",
                "symfony/process": "^4.2 || ^5"
            },
            "type": "library",
            "extra": {
                "branch-alias": {
                    "dev-master": "4.0-dev"
                }
            },
            "autoload": {
                "classmap": [
                    "src/"
                ]
            },
            "notification-url": "https://packagist.org/downloads/",
            "license": [
                "BSD-3-Clause"
            ],
            "authors": [
                {
                    "name": "Sebastian Bergmann",
                    "email": "sebastian@phpunit.de"
                },
                {
                    "name": "Kore Nordmann",
                    "email": "mail@kore-nordmann.de"
                }
            ],
            "description": "Diff implementation",
            "homepage": "https://github.com/sebastianbergmann/diff",
            "keywords": [
                "diff",
                "udiff",
                "unidiff",
                "unified diff"
            ],
            "support": {
                "issues": "https://github.com/sebastianbergmann/diff/issues",
                "source": "https://github.com/sebastianbergmann/diff/tree/4.0.4"
            },
            "funding": [
                {
                    "url": "https://github.com/sebastianbergmann",
                    "type": "github"
                }
            ],
            "time": "2020-10-26T13:10:38+00:00"
        },
        {
            "name": "sebastian/environment",
            "version": "5.1.4",
            "source": {
                "type": "git",
                "url": "https://github.com/sebastianbergmann/environment.git",
                "reference": "1b5dff7bb151a4db11d49d90e5408e4e938270f7"
            },
            "dist": {
                "type": "zip",
                "url": "https://api.github.com/repos/sebastianbergmann/environment/zipball/1b5dff7bb151a4db11d49d90e5408e4e938270f7",
                "reference": "1b5dff7bb151a4db11d49d90e5408e4e938270f7",
                "shasum": ""
            },
            "require": {
                "php": ">=7.3"
            },
            "require-dev": {
                "phpunit/phpunit": "^9.3"
            },
            "suggest": {
                "ext-posix": "*"
            },
            "type": "library",
            "extra": {
                "branch-alias": {
                    "dev-master": "5.1-dev"
                }
            },
            "autoload": {
                "classmap": [
                    "src/"
                ]
            },
            "notification-url": "https://packagist.org/downloads/",
            "license": [
                "BSD-3-Clause"
            ],
            "authors": [
                {
                    "name": "Sebastian Bergmann",
                    "email": "sebastian@phpunit.de"
                }
            ],
            "description": "Provides functionality to handle HHVM/PHP environments",
            "homepage": "http://www.github.com/sebastianbergmann/environment",
            "keywords": [
                "Xdebug",
                "environment",
                "hhvm"
            ],
            "support": {
                "issues": "https://github.com/sebastianbergmann/environment/issues",
                "source": "https://github.com/sebastianbergmann/environment/tree/5.1.4"
            },
            "funding": [
                {
                    "url": "https://github.com/sebastianbergmann",
                    "type": "github"
                }
            ],
            "time": "2022-04-03T09:37:03+00:00"
        },
        {
            "name": "sebastian/exporter",
            "version": "4.0.4",
            "source": {
                "type": "git",
                "url": "https://github.com/sebastianbergmann/exporter.git",
                "reference": "65e8b7db476c5dd267e65eea9cab77584d3cfff9"
            },
            "dist": {
                "type": "zip",
                "url": "https://api.github.com/repos/sebastianbergmann/exporter/zipball/65e8b7db476c5dd267e65eea9cab77584d3cfff9",
                "reference": "65e8b7db476c5dd267e65eea9cab77584d3cfff9",
                "shasum": ""
            },
            "require": {
                "php": ">=7.3",
                "sebastian/recursion-context": "^4.0"
            },
            "require-dev": {
                "ext-mbstring": "*",
                "phpunit/phpunit": "^9.3"
            },
            "type": "library",
            "extra": {
                "branch-alias": {
                    "dev-master": "4.0-dev"
                }
            },
            "autoload": {
                "classmap": [
                    "src/"
                ]
            },
            "notification-url": "https://packagist.org/downloads/",
            "license": [
                "BSD-3-Clause"
            ],
            "authors": [
                {
                    "name": "Sebastian Bergmann",
                    "email": "sebastian@phpunit.de"
                },
                {
                    "name": "Jeff Welch",
                    "email": "whatthejeff@gmail.com"
                },
                {
                    "name": "Volker Dusch",
                    "email": "github@wallbash.com"
                },
                {
                    "name": "Adam Harvey",
                    "email": "aharvey@php.net"
                },
                {
                    "name": "Bernhard Schussek",
                    "email": "bschussek@gmail.com"
                }
            ],
            "description": "Provides the functionality to export PHP variables for visualization",
            "homepage": "https://www.github.com/sebastianbergmann/exporter",
            "keywords": [
                "export",
                "exporter"
            ],
            "support": {
                "issues": "https://github.com/sebastianbergmann/exporter/issues",
                "source": "https://github.com/sebastianbergmann/exporter/tree/4.0.4"
            },
            "funding": [
                {
                    "url": "https://github.com/sebastianbergmann",
                    "type": "github"
                }
            ],
            "time": "2021-11-11T14:18:36+00:00"
        },
        {
            "name": "sebastian/global-state",
            "version": "5.0.5",
            "source": {
                "type": "git",
                "url": "https://github.com/sebastianbergmann/global-state.git",
                "reference": "0ca8db5a5fc9c8646244e629625ac486fa286bf2"
            },
            "dist": {
                "type": "zip",
                "url": "https://api.github.com/repos/sebastianbergmann/global-state/zipball/0ca8db5a5fc9c8646244e629625ac486fa286bf2",
                "reference": "0ca8db5a5fc9c8646244e629625ac486fa286bf2",
                "shasum": ""
            },
            "require": {
                "php": ">=7.3",
                "sebastian/object-reflector": "^2.0",
                "sebastian/recursion-context": "^4.0"
            },
            "require-dev": {
                "ext-dom": "*",
                "phpunit/phpunit": "^9.3"
            },
            "suggest": {
                "ext-uopz": "*"
            },
            "type": "library",
            "extra": {
                "branch-alias": {
                    "dev-master": "5.0-dev"
                }
            },
            "autoload": {
                "classmap": [
                    "src/"
                ]
            },
            "notification-url": "https://packagist.org/downloads/",
            "license": [
                "BSD-3-Clause"
            ],
            "authors": [
                {
                    "name": "Sebastian Bergmann",
                    "email": "sebastian@phpunit.de"
                }
            ],
            "description": "Snapshotting of global state",
            "homepage": "http://www.github.com/sebastianbergmann/global-state",
            "keywords": [
                "global state"
            ],
            "support": {
                "issues": "https://github.com/sebastianbergmann/global-state/issues",
                "source": "https://github.com/sebastianbergmann/global-state/tree/5.0.5"
            },
            "funding": [
                {
                    "url": "https://github.com/sebastianbergmann",
                    "type": "github"
                }
            ],
            "time": "2022-02-14T08:28:10+00:00"
        },
        {
            "name": "sebastian/lines-of-code",
            "version": "1.0.3",
            "source": {
                "type": "git",
                "url": "https://github.com/sebastianbergmann/lines-of-code.git",
                "reference": "c1c2e997aa3146983ed888ad08b15470a2e22ecc"
            },
            "dist": {
                "type": "zip",
                "url": "https://api.github.com/repos/sebastianbergmann/lines-of-code/zipball/c1c2e997aa3146983ed888ad08b15470a2e22ecc",
                "reference": "c1c2e997aa3146983ed888ad08b15470a2e22ecc",
                "shasum": ""
            },
            "require": {
                "nikic/php-parser": "^4.6",
                "php": ">=7.3"
            },
            "require-dev": {
                "phpunit/phpunit": "^9.3"
            },
            "type": "library",
            "extra": {
                "branch-alias": {
                    "dev-master": "1.0-dev"
                }
            },
            "autoload": {
                "classmap": [
                    "src/"
                ]
            },
            "notification-url": "https://packagist.org/downloads/",
            "license": [
                "BSD-3-Clause"
            ],
            "authors": [
                {
                    "name": "Sebastian Bergmann",
                    "email": "sebastian@phpunit.de",
                    "role": "lead"
                }
            ],
            "description": "Library for counting the lines of code in PHP source code",
            "homepage": "https://github.com/sebastianbergmann/lines-of-code",
            "support": {
                "issues": "https://github.com/sebastianbergmann/lines-of-code/issues",
                "source": "https://github.com/sebastianbergmann/lines-of-code/tree/1.0.3"
            },
            "funding": [
                {
                    "url": "https://github.com/sebastianbergmann",
                    "type": "github"
                }
            ],
            "time": "2020-11-28T06:42:11+00:00"
        },
        {
            "name": "sebastian/object-enumerator",
            "version": "4.0.4",
            "source": {
                "type": "git",
                "url": "https://github.com/sebastianbergmann/object-enumerator.git",
                "reference": "5c9eeac41b290a3712d88851518825ad78f45c71"
            },
            "dist": {
                "type": "zip",
                "url": "https://api.github.com/repos/sebastianbergmann/object-enumerator/zipball/5c9eeac41b290a3712d88851518825ad78f45c71",
                "reference": "5c9eeac41b290a3712d88851518825ad78f45c71",
                "shasum": ""
            },
            "require": {
                "php": ">=7.3",
                "sebastian/object-reflector": "^2.0",
                "sebastian/recursion-context": "^4.0"
            },
            "require-dev": {
                "phpunit/phpunit": "^9.3"
            },
            "type": "library",
            "extra": {
                "branch-alias": {
                    "dev-master": "4.0-dev"
                }
            },
            "autoload": {
                "classmap": [
                    "src/"
                ]
            },
            "notification-url": "https://packagist.org/downloads/",
            "license": [
                "BSD-3-Clause"
            ],
            "authors": [
                {
                    "name": "Sebastian Bergmann",
                    "email": "sebastian@phpunit.de"
                }
            ],
            "description": "Traverses array structures and object graphs to enumerate all referenced objects",
            "homepage": "https://github.com/sebastianbergmann/object-enumerator/",
            "support": {
                "issues": "https://github.com/sebastianbergmann/object-enumerator/issues",
                "source": "https://github.com/sebastianbergmann/object-enumerator/tree/4.0.4"
            },
            "funding": [
                {
                    "url": "https://github.com/sebastianbergmann",
                    "type": "github"
                }
            ],
            "time": "2020-10-26T13:12:34+00:00"
        },
        {
            "name": "sebastian/object-reflector",
            "version": "2.0.4",
            "source": {
                "type": "git",
                "url": "https://github.com/sebastianbergmann/object-reflector.git",
                "reference": "b4f479ebdbf63ac605d183ece17d8d7fe49c15c7"
            },
            "dist": {
                "type": "zip",
                "url": "https://api.github.com/repos/sebastianbergmann/object-reflector/zipball/b4f479ebdbf63ac605d183ece17d8d7fe49c15c7",
                "reference": "b4f479ebdbf63ac605d183ece17d8d7fe49c15c7",
                "shasum": ""
            },
            "require": {
                "php": ">=7.3"
            },
            "require-dev": {
                "phpunit/phpunit": "^9.3"
            },
            "type": "library",
            "extra": {
                "branch-alias": {
                    "dev-master": "2.0-dev"
                }
            },
            "autoload": {
                "classmap": [
                    "src/"
                ]
            },
            "notification-url": "https://packagist.org/downloads/",
            "license": [
                "BSD-3-Clause"
            ],
            "authors": [
                {
                    "name": "Sebastian Bergmann",
                    "email": "sebastian@phpunit.de"
                }
            ],
            "description": "Allows reflection of object attributes, including inherited and non-public ones",
            "homepage": "https://github.com/sebastianbergmann/object-reflector/",
            "support": {
                "issues": "https://github.com/sebastianbergmann/object-reflector/issues",
                "source": "https://github.com/sebastianbergmann/object-reflector/tree/2.0.4"
            },
            "funding": [
                {
                    "url": "https://github.com/sebastianbergmann",
                    "type": "github"
                }
            ],
            "time": "2020-10-26T13:14:26+00:00"
        },
        {
            "name": "sebastian/recursion-context",
            "version": "4.0.4",
            "source": {
                "type": "git",
                "url": "https://github.com/sebastianbergmann/recursion-context.git",
                "reference": "cd9d8cf3c5804de4341c283ed787f099f5506172"
            },
            "dist": {
                "type": "zip",
                "url": "https://api.github.com/repos/sebastianbergmann/recursion-context/zipball/cd9d8cf3c5804de4341c283ed787f099f5506172",
                "reference": "cd9d8cf3c5804de4341c283ed787f099f5506172",
                "shasum": ""
            },
            "require": {
                "php": ">=7.3"
            },
            "require-dev": {
                "phpunit/phpunit": "^9.3"
            },
            "type": "library",
            "extra": {
                "branch-alias": {
                    "dev-master": "4.0-dev"
                }
            },
            "autoload": {
                "classmap": [
                    "src/"
                ]
            },
            "notification-url": "https://packagist.org/downloads/",
            "license": [
                "BSD-3-Clause"
            ],
            "authors": [
                {
                    "name": "Sebastian Bergmann",
                    "email": "sebastian@phpunit.de"
                },
                {
                    "name": "Jeff Welch",
                    "email": "whatthejeff@gmail.com"
                },
                {
                    "name": "Adam Harvey",
                    "email": "aharvey@php.net"
                }
            ],
            "description": "Provides functionality to recursively process PHP variables",
            "homepage": "http://www.github.com/sebastianbergmann/recursion-context",
            "support": {
                "issues": "https://github.com/sebastianbergmann/recursion-context/issues",
                "source": "https://github.com/sebastianbergmann/recursion-context/tree/4.0.4"
            },
            "funding": [
                {
                    "url": "https://github.com/sebastianbergmann",
                    "type": "github"
                }
            ],
            "time": "2020-10-26T13:17:30+00:00"
        },
        {
            "name": "sebastian/resource-operations",
            "version": "3.0.3",
            "source": {
                "type": "git",
                "url": "https://github.com/sebastianbergmann/resource-operations.git",
                "reference": "0f4443cb3a1d92ce809899753bc0d5d5a8dd19a8"
            },
            "dist": {
                "type": "zip",
                "url": "https://api.github.com/repos/sebastianbergmann/resource-operations/zipball/0f4443cb3a1d92ce809899753bc0d5d5a8dd19a8",
                "reference": "0f4443cb3a1d92ce809899753bc0d5d5a8dd19a8",
                "shasum": ""
            },
            "require": {
                "php": ">=7.3"
            },
            "require-dev": {
                "phpunit/phpunit": "^9.0"
            },
            "type": "library",
            "extra": {
                "branch-alias": {
                    "dev-master": "3.0-dev"
                }
            },
            "autoload": {
                "classmap": [
                    "src/"
                ]
            },
            "notification-url": "https://packagist.org/downloads/",
            "license": [
                "BSD-3-Clause"
            ],
            "authors": [
                {
                    "name": "Sebastian Bergmann",
                    "email": "sebastian@phpunit.de"
                }
            ],
            "description": "Provides a list of PHP built-in functions that operate on resources",
            "homepage": "https://www.github.com/sebastianbergmann/resource-operations",
            "support": {
                "issues": "https://github.com/sebastianbergmann/resource-operations/issues",
                "source": "https://github.com/sebastianbergmann/resource-operations/tree/3.0.3"
            },
            "funding": [
                {
                    "url": "https://github.com/sebastianbergmann",
                    "type": "github"
                }
            ],
            "time": "2020-09-28T06:45:17+00:00"
        },
        {
            "name": "sebastian/type",
            "version": "3.0.0",
            "source": {
                "type": "git",
                "url": "https://github.com/sebastianbergmann/type.git",
                "reference": "b233b84bc4465aff7b57cf1c4bc75c86d00d6dad"
            },
            "dist": {
                "type": "zip",
                "url": "https://api.github.com/repos/sebastianbergmann/type/zipball/b233b84bc4465aff7b57cf1c4bc75c86d00d6dad",
                "reference": "b233b84bc4465aff7b57cf1c4bc75c86d00d6dad",
                "shasum": ""
            },
            "require": {
                "php": ">=7.3"
            },
            "require-dev": {
                "phpunit/phpunit": "^9.5"
            },
            "type": "library",
            "extra": {
                "branch-alias": {
                    "dev-master": "3.0-dev"
                }
            },
            "autoload": {
                "classmap": [
                    "src/"
                ]
            },
            "notification-url": "https://packagist.org/downloads/",
            "license": [
                "BSD-3-Clause"
            ],
            "authors": [
                {
                    "name": "Sebastian Bergmann",
                    "email": "sebastian@phpunit.de",
                    "role": "lead"
                }
            ],
            "description": "Collection of value objects that represent the types of the PHP type system",
            "homepage": "https://github.com/sebastianbergmann/type",
            "support": {
                "issues": "https://github.com/sebastianbergmann/type/issues",
                "source": "https://github.com/sebastianbergmann/type/tree/3.0.0"
            },
            "funding": [
                {
                    "url": "https://github.com/sebastianbergmann",
                    "type": "github"
                }
            ],
            "time": "2022-03-15T09:54:48+00:00"
        },
        {
            "name": "sebastian/version",
            "version": "3.0.2",
            "source": {
                "type": "git",
                "url": "https://github.com/sebastianbergmann/version.git",
                "reference": "c6c1022351a901512170118436c764e473f6de8c"
            },
            "dist": {
                "type": "zip",
                "url": "https://api.github.com/repos/sebastianbergmann/version/zipball/c6c1022351a901512170118436c764e473f6de8c",
                "reference": "c6c1022351a901512170118436c764e473f6de8c",
                "shasum": ""
            },
            "require": {
                "php": ">=7.3"
            },
            "type": "library",
            "extra": {
                "branch-alias": {
                    "dev-master": "3.0-dev"
                }
            },
            "autoload": {
                "classmap": [
                    "src/"
                ]
            },
            "notification-url": "https://packagist.org/downloads/",
            "license": [
                "BSD-3-Clause"
            ],
            "authors": [
                {
                    "name": "Sebastian Bergmann",
                    "email": "sebastian@phpunit.de",
                    "role": "lead"
                }
            ],
            "description": "Library that helps with managing the version number of Git-hosted PHP projects",
            "homepage": "https://github.com/sebastianbergmann/version",
            "support": {
                "issues": "https://github.com/sebastianbergmann/version/issues",
                "source": "https://github.com/sebastianbergmann/version/tree/3.0.2"
            },
            "funding": [
                {
                    "url": "https://github.com/sebastianbergmann",
                    "type": "github"
                }
            ],
            "time": "2020-09-28T06:39:44+00:00"
        },
        {
            "name": "squizlabs/php_codesniffer",
            "version": "3.7.1",
            "source": {
                "type": "git",
                "url": "https://github.com/squizlabs/PHP_CodeSniffer.git",
                "reference": "1359e176e9307e906dc3d890bcc9603ff6d90619"
            },
            "dist": {
                "type": "zip",
                "url": "https://api.github.com/repos/squizlabs/PHP_CodeSniffer/zipball/1359e176e9307e906dc3d890bcc9603ff6d90619",
                "reference": "1359e176e9307e906dc3d890bcc9603ff6d90619",
                "shasum": ""
            },
            "require": {
                "ext-simplexml": "*",
                "ext-tokenizer": "*",
                "ext-xmlwriter": "*",
                "php": ">=5.4.0"
            },
            "require-dev": {
                "phpunit/phpunit": "^4.0 || ^5.0 || ^6.0 || ^7.0"
            },
            "bin": [
                "bin/phpcs",
                "bin/phpcbf"
            ],
            "type": "library",
            "extra": {
                "branch-alias": {
                    "dev-master": "3.x-dev"
                }
            },
            "notification-url": "https://packagist.org/downloads/",
            "license": [
                "BSD-3-Clause"
            ],
            "authors": [
                {
                    "name": "Greg Sherwood",
                    "role": "lead"
                }
            ],
            "description": "PHP_CodeSniffer tokenizes PHP, JavaScript and CSS files and detects violations of a defined set of coding standards.",
            "homepage": "https://github.com/squizlabs/PHP_CodeSniffer",
            "keywords": [
                "phpcs",
                "standards"
            ],
            "support": {
                "issues": "https://github.com/squizlabs/PHP_CodeSniffer/issues",
                "source": "https://github.com/squizlabs/PHP_CodeSniffer",
                "wiki": "https://github.com/squizlabs/PHP_CodeSniffer/wiki"
            },
            "time": "2022-06-18T07:21:10+00:00"
        },
        {
            "name": "swoole/ide-helper",
            "version": "4.8.9",
            "source": {
                "type": "git",
                "url": "https://github.com/swoole/ide-helper.git",
                "reference": "8f82ba3b6af04a5bccb97c1654af992d1ee8b0fe"
            },
            "dist": {
                "type": "zip",
                "url": "https://api.github.com/repos/swoole/ide-helper/zipball/8f82ba3b6af04a5bccb97c1654af992d1ee8b0fe",
                "reference": "8f82ba3b6af04a5bccb97c1654af992d1ee8b0fe",
                "shasum": ""
            },
            "type": "library",
            "notification-url": "https://packagist.org/downloads/",
            "license": [
                "Apache-2.0"
            ],
            "authors": [
                {
                    "name": "Team Swoole",
                    "email": "team@swoole.com"
                }
            ],
            "description": "IDE help files for Swoole.",
            "support": {
                "issues": "https://github.com/swoole/ide-helper/issues",
                "source": "https://github.com/swoole/ide-helper/tree/4.8.9"
            },
            "funding": [
                {
                    "url": "https://gitee.com/swoole/swoole?donate=true",
                    "type": "custom"
                },
                {
                    "url": "https://github.com/swoole",
                    "type": "github"
                }
            ],
            "time": "2022-04-18T20:38:04+00:00"
        },
        {
            "name": "symfony/polyfill-ctype",
            "version": "v1.26.0",
            "source": {
                "type": "git",
                "url": "https://github.com/symfony/polyfill-ctype.git",
                "reference": "6fd1b9a79f6e3cf65f9e679b23af304cd9e010d4"
            },
            "dist": {
                "type": "zip",
                "url": "https://api.github.com/repos/symfony/polyfill-ctype/zipball/6fd1b9a79f6e3cf65f9e679b23af304cd9e010d4",
                "reference": "6fd1b9a79f6e3cf65f9e679b23af304cd9e010d4",
                "shasum": ""
            },
            "require": {
                "php": ">=7.1"
            },
            "provide": {
                "ext-ctype": "*"
            },
            "suggest": {
                "ext-ctype": "For best performance"
            },
            "type": "library",
            "extra": {
                "branch-alias": {
                    "dev-main": "1.26-dev"
                },
                "thanks": {
                    "name": "symfony/polyfill",
                    "url": "https://github.com/symfony/polyfill"
                }
            },
            "autoload": {
                "files": [
                    "bootstrap.php"
                ],
                "psr-4": {
                    "Symfony\\Polyfill\\Ctype\\": ""
                }
            },
            "notification-url": "https://packagist.org/downloads/",
            "license": [
                "MIT"
            ],
            "authors": [
                {
                    "name": "Gert de Pagter",
                    "email": "BackEndTea@gmail.com"
                },
                {
                    "name": "Symfony Community",
                    "homepage": "https://symfony.com/contributors"
                }
            ],
            "description": "Symfony polyfill for ctype functions",
            "homepage": "https://symfony.com",
            "keywords": [
                "compatibility",
                "ctype",
                "polyfill",
                "portable"
            ],
            "support": {
                "source": "https://github.com/symfony/polyfill-ctype/tree/v1.26.0"
            },
            "funding": [
                {
                    "url": "https://symfony.com/sponsor",
                    "type": "custom"
                },
                {
                    "url": "https://github.com/fabpot",
                    "type": "github"
                },
                {
                    "url": "https://tidelift.com/funding/github/packagist/symfony/symfony",
                    "type": "tidelift"
                }
            ],
            "time": "2022-05-24T11:49:31+00:00"
        },
        {
            "name": "symfony/polyfill-mbstring",
            "version": "v1.26.0",
            "source": {
                "type": "git",
                "url": "https://github.com/symfony/polyfill-mbstring.git",
                "reference": "9344f9cb97f3b19424af1a21a3b0e75b0a7d8d7e"
            },
            "dist": {
                "type": "zip",
                "url": "https://api.github.com/repos/symfony/polyfill-mbstring/zipball/9344f9cb97f3b19424af1a21a3b0e75b0a7d8d7e",
                "reference": "9344f9cb97f3b19424af1a21a3b0e75b0a7d8d7e",
                "shasum": ""
            },
            "require": {
                "php": ">=7.1"
            },
            "provide": {
                "ext-mbstring": "*"
            },
            "suggest": {
                "ext-mbstring": "For best performance"
            },
            "type": "library",
            "extra": {
                "branch-alias": {
                    "dev-main": "1.26-dev"
                },
                "thanks": {
                    "name": "symfony/polyfill",
                    "url": "https://github.com/symfony/polyfill"
                }
            },
            "autoload": {
                "files": [
                    "bootstrap.php"
                ],
                "psr-4": {
                    "Symfony\\Polyfill\\Mbstring\\": ""
                }
            },
            "notification-url": "https://packagist.org/downloads/",
            "license": [
                "MIT"
            ],
            "authors": [
                {
                    "name": "Nicolas Grekas",
                    "email": "p@tchwork.com"
                },
                {
                    "name": "Symfony Community",
                    "homepage": "https://symfony.com/contributors"
                }
            ],
            "description": "Symfony polyfill for the Mbstring extension",
            "homepage": "https://symfony.com",
            "keywords": [
                "compatibility",
                "mbstring",
                "polyfill",
                "portable",
                "shim"
            ],
            "support": {
                "source": "https://github.com/symfony/polyfill-mbstring/tree/v1.26.0"
            },
            "funding": [
                {
                    "url": "https://symfony.com/sponsor",
                    "type": "custom"
                },
                {
                    "url": "https://github.com/fabpot",
                    "type": "github"
                },
                {
                    "url": "https://tidelift.com/funding/github/packagist/symfony/symfony",
                    "type": "tidelift"
                }
            ],
            "time": "2022-05-24T11:49:31+00:00"
        },
        {
            "name": "textalk/websocket",
            "version": "1.5.7",
            "source": {
                "type": "git",
                "url": "https://github.com/Textalk/websocket-php.git",
                "reference": "1712325e99b6bf869ccbf9bf41ab749e7328ea46"
            },
            "dist": {
                "type": "zip",
                "url": "https://api.github.com/repos/Textalk/websocket-php/zipball/1712325e99b6bf869ccbf9bf41ab749e7328ea46",
                "reference": "1712325e99b6bf869ccbf9bf41ab749e7328ea46",
                "shasum": ""
            },
            "require": {
                "php": "^7.2 | ^8.0",
                "psr/log": "^1 | ^2 | ^3"
            },
            "require-dev": {
                "php-coveralls/php-coveralls": "^2.0",
                "phpunit/phpunit": "^8.0|^9.0",
                "squizlabs/php_codesniffer": "^3.5"
            },
            "type": "library",
            "autoload": {
                "psr-4": {
                    "WebSocket\\": "lib"
                }
            },
            "notification-url": "https://packagist.org/downloads/",
            "license": [
                "ISC"
            ],
            "authors": [
                {
                    "name": "Fredrik Liljegren"
                },
                {
                    "name": "Sören Jensen",
                    "email": "soren@abicart.se"
                }
            ],
            "description": "WebSocket client and server",
            "support": {
                "issues": "https://github.com/Textalk/websocket-php/issues",
                "source": "https://github.com/Textalk/websocket-php/tree/1.5.7"
            },
            "time": "2022-03-29T09:46:59+00:00"
        },
        {
            "name": "theseer/tokenizer",
            "version": "1.2.1",
            "source": {
                "type": "git",
                "url": "https://github.com/theseer/tokenizer.git",
                "reference": "34a41e998c2183e22995f158c581e7b5e755ab9e"
            },
            "dist": {
                "type": "zip",
                "url": "https://api.github.com/repos/theseer/tokenizer/zipball/34a41e998c2183e22995f158c581e7b5e755ab9e",
                "reference": "34a41e998c2183e22995f158c581e7b5e755ab9e",
                "shasum": ""
            },
            "require": {
                "ext-dom": "*",
                "ext-tokenizer": "*",
                "ext-xmlwriter": "*",
                "php": "^7.2 || ^8.0"
            },
            "type": "library",
            "autoload": {
                "classmap": [
                    "src/"
                ]
            },
            "notification-url": "https://packagist.org/downloads/",
            "license": [
                "BSD-3-Clause"
            ],
            "authors": [
                {
                    "name": "Arne Blankerts",
                    "email": "arne@blankerts.de",
                    "role": "Developer"
                }
            ],
            "description": "A small library for converting tokenized PHP source code into XML and potentially other formats",
            "support": {
                "issues": "https://github.com/theseer/tokenizer/issues",
                "source": "https://github.com/theseer/tokenizer/tree/1.2.1"
            },
            "funding": [
                {
                    "url": "https://github.com/theseer",
                    "type": "github"
                }
            ],
            "time": "2021-07-28T10:34:58+00:00"
        },
        {
            "name": "twig/twig",
            "version": "v3.4.2",
            "source": {
                "type": "git",
                "url": "https://github.com/twigphp/Twig.git",
                "reference": "e07cdd3d430cd7e453c31b36eb5ad6c0c5e43077"
            },
            "dist": {
                "type": "zip",
                "url": "https://api.github.com/repos/twigphp/Twig/zipball/e07cdd3d430cd7e453c31b36eb5ad6c0c5e43077",
                "reference": "e07cdd3d430cd7e453c31b36eb5ad6c0c5e43077",
                "shasum": ""
            },
            "require": {
                "php": ">=7.2.5",
                "symfony/polyfill-ctype": "^1.8",
                "symfony/polyfill-mbstring": "^1.3"
            },
            "require-dev": {
                "psr/container": "^1.0",
                "symfony/phpunit-bridge": "^4.4.9|^5.0.9|^6.0"
            },
            "type": "library",
            "extra": {
                "branch-alias": {
                    "dev-master": "3.4-dev"
                }
            },
            "autoload": {
                "psr-4": {
                    "Twig\\": "src/"
                }
            },
            "notification-url": "https://packagist.org/downloads/",
            "license": [
                "BSD-3-Clause"
            ],
            "authors": [
                {
                    "name": "Fabien Potencier",
                    "email": "fabien@symfony.com",
                    "homepage": "http://fabien.potencier.org",
                    "role": "Lead Developer"
                },
                {
                    "name": "Twig Team",
                    "role": "Contributors"
                },
                {
                    "name": "Armin Ronacher",
                    "email": "armin.ronacher@active-4.com",
                    "role": "Project Founder"
                }
            ],
            "description": "Twig, the flexible, fast, and secure template language for PHP",
            "homepage": "https://twig.symfony.com",
            "keywords": [
                "templating"
            ],
            "support": {
                "issues": "https://github.com/twigphp/Twig/issues",
                "source": "https://github.com/twigphp/Twig/tree/v3.4.2"
            },
            "funding": [
                {
                    "url": "https://github.com/fabpot",
                    "type": "github"
                },
                {
                    "url": "https://tidelift.com/funding/github/packagist/twig/twig",
                    "type": "tidelift"
                }
            ],
            "time": "2022-08-12T06:47:24+00:00"
        }
    ],
    "aliases": [
        {
            "package": "appwrite/sdk-generator",
            "version": "9999999-dev",
            "alias": "0.19.5",
            "alias_normalized": "0.19.5.0"
        },
        {
            "package": "utopia-php/database",
            "version": "dev-refactor-permissions",
            "alias": "0.22.0",
            "alias_normalized": "0.22.0.0"
        }
    ],
    "minimum-stability": "stable",
    "stability-flags": {
        "utopia-php/database": 20,
        "appwrite/sdk-generator": 20
    },
    "prefer-stable": false,
    "prefer-lowest": false,
    "platform": {
        "php": ">=8.0.0",
        "ext-curl": "*",
        "ext-imagick": "*",
        "ext-mbstring": "*",
        "ext-json": "*",
        "ext-yaml": "*",
        "ext-dom": "*",
        "ext-redis": "*",
        "ext-swoole": "*",
        "ext-pdo": "*",
        "ext-openssl": "*",
        "ext-zlib": "*",
        "ext-sockets": "*"
    },
    "platform-dev": {
        "ext-fileinfo": "*"
    },
    "platform-overrides": {
        "php": "8.0"
    },
    "plugin-api-version": "2.3.0"
}<|MERGE_RESOLUTION|>--- conflicted
+++ resolved
@@ -4,11 +4,7 @@
         "Read more about it at https://getcomposer.org/doc/01-basic-usage.md#installing-dependencies",
         "This file is @generated automatically"
     ],
-<<<<<<< HEAD
-    "content-hash": "0e850206a924d2a48861ecd290f59bc0",
-=======
-    "content-hash": "0d6daae2c9fa0cb94684996f3121b6be",
->>>>>>> e0a1f4b8
+    "content-hash": "64351ec59c6d50023ef9f6195777709b",
     "packages": [
         {
             "name": "adhocore/jwt",
@@ -2056,18 +2052,6 @@
         },
         {
             "name": "utopia-php/database",
-<<<<<<< HEAD
-            "version": "0.23.0",
-            "source": {
-                "type": "git",
-                "url": "https://github.com/utopia-php/database.git",
-                "reference": "e4a23f8e26a3d96f292e549cebe0ff6937ec5d71"
-            },
-            "dist": {
-                "type": "zip",
-                "url": "https://api.github.com/repos/utopia-php/database/zipball/e4a23f8e26a3d96f292e549cebe0ff6937ec5d71",
-                "reference": "e4a23f8e26a3d96f292e549cebe0ff6937ec5d71",
-=======
             "version": "dev-refactor-permissions",
             "source": {
                 "type": "git",
@@ -2078,7 +2062,6 @@
                 "type": "zip",
                 "url": "https://api.github.com/repos/utopia-php/database/zipball/44dda6914c7be148eb59ce11847386ce39f7b106",
                 "reference": "44dda6914c7be148eb59ce11847386ce39f7b106",
->>>>>>> e0a1f4b8
                 "shasum": ""
             },
             "require": {
@@ -2127,15 +2110,9 @@
             ],
             "support": {
                 "issues": "https://github.com/utopia-php/database/issues",
-<<<<<<< HEAD
-                "source": "https://github.com/utopia-php/database/tree/0.23.0"
-            },
-            "time": "2022-08-18T19:08:33+00:00"
-=======
                 "source": "https://github.com/utopia-php/database/tree/refactor-permissions"
             },
             "time": "2022-08-24T10:22:04+00:00"
->>>>>>> e0a1f4b8
         },
         {
             "name": "utopia-php/domains",
@@ -5381,8 +5358,8 @@
         {
             "package": "utopia-php/database",
             "version": "dev-refactor-permissions",
-            "alias": "0.22.0",
-            "alias_normalized": "0.22.0.0"
+            "alias": "0.23.0",
+            "alias_normalized": "0.23.0.0"
         }
     ],
     "minimum-stability": "stable",
@@ -5413,5 +5390,5 @@
     "platform-overrides": {
         "php": "8.0"
     },
-    "plugin-api-version": "2.3.0"
+    "plugin-api-version": "2.2.0"
 }