{
    "_readme": [
        "This file locks the dependencies of your project to a known state",
        "Read more about it at https://getcomposer.org/doc/01-basic-usage.md#installing-dependencies",
        "This file is @generated automatically"
    ],
<<<<<<< HEAD
    "content-hash": "0cf0a0a54adb45ecc1886467c6bcbe55",
=======
    "content-hash": "d165291f1be92644ba081f9c39050602",
>>>>>>> 4dd9d542
    "packages": [
        {
            "name": "adhocore/jwt",
            "version": "1.1.2",
            "source": {
                "type": "git",
                "url": "https://github.com/adhocore/php-jwt.git",
                "reference": "6c434af7170090bb7a8880d2bc220a2254ba7899"
            },
            "dist": {
                "type": "zip",
                "url": "https://api.github.com/repos/adhocore/php-jwt/zipball/6c434af7170090bb7a8880d2bc220a2254ba7899",
                "reference": "6c434af7170090bb7a8880d2bc220a2254ba7899",
                "shasum": ""
            },
            "require": {
                "php": "^7.0 || ^8.0"
            },
            "require-dev": {
                "phpunit/phpunit": "^6.5 || ^7.5"
            },
            "type": "library",
            "autoload": {
                "psr-4": {
                    "Ahc\\Jwt\\": "src/"
                }
            },
            "notification-url": "https://packagist.org/downloads/",
            "license": [
                "MIT"
            ],
            "authors": [
                {
                    "name": "Jitendra Adhikari",
                    "email": "jiten.adhikary@gmail.com"
                }
            ],
            "description": "Ultra lightweight JSON web token (JWT) library for PHP5.5+.",
            "keywords": [
                "auth",
                "json-web-token",
                "jwt",
                "jwt-auth",
                "jwt-php",
                "token"
            ],
            "support": {
                "issues": "https://github.com/adhocore/php-jwt/issues",
                "source": "https://github.com/adhocore/php-jwt/tree/1.1.2"
            },
            "funding": [
                {
                    "url": "https://paypal.me/ji10",
                    "type": "custom"
                }
            ],
            "time": "2021-02-20T09:56:44+00:00"
        },
        {
            "name": "appwrite/appwrite",
            "version": "8.0.0",
            "source": {
                "type": "git",
                "url": "https://github.com/appwrite/sdk-for-php.git",
                "reference": "2b9e966edf35c4061179ed98ea364698ab30de8b"
            },
            "dist": {
                "type": "zip",
                "url": "https://api.github.com/repos/appwrite/sdk-for-php/zipball/2b9e966edf35c4061179ed98ea364698ab30de8b",
                "reference": "2b9e966edf35c4061179ed98ea364698ab30de8b",
                "shasum": ""
            },
            "require": {
                "ext-curl": "*",
                "ext-json": "*",
                "php": ">=7.1.0"
            },
            "require-dev": {
                "phpunit/phpunit": "3.7.35"
            },
            "type": "library",
            "autoload": {
                "psr-4": {
                    "Appwrite\\": "src/Appwrite"
                }
            },
            "notification-url": "https://packagist.org/downloads/",
            "license": [
                "BSD-3-Clause"
            ],
            "description": "Appwrite is an open-source self-hosted backend server that abstract and simplify complex and repetitive development tasks behind a very simple REST API",
            "support": {
                "email": "team@appwrite.io",
                "issues": "https://github.com/appwrite/sdk-for-php/issues",
                "source": "https://github.com/appwrite/sdk-for-php/tree/8.0.0",
                "url": "https://appwrite.io/support"
            },
            "time": "2023-04-12T10:16:28+00:00"
        },
        {
            "name": "appwrite/php-clamav",
            "version": "2.0.0",
            "source": {
                "type": "git",
                "url": "https://github.com/appwrite/php-clamav.git",
                "reference": "f3897169f5c1f365312238a516ae9465f804634f"
            },
            "dist": {
                "type": "zip",
                "url": "https://api.github.com/repos/appwrite/php-clamav/zipball/f3897169f5c1f365312238a516ae9465f804634f",
                "reference": "f3897169f5c1f365312238a516ae9465f804634f",
                "shasum": ""
            },
            "require": {
                "ext-sockets": "*",
                "php": ">=8.0"
            },
            "require-dev": {
                "phpunit/phpunit": "^9"
            },
            "type": "library",
            "autoload": {
                "psr-4": {
                    "Appwrite\\ClamAV\\": "src/ClamAV"
                }
            },
            "notification-url": "https://packagist.org/downloads/",
            "license": [
                "MIT"
            ],
            "authors": [
                {
                    "name": "Eldad Fux",
                    "email": "eldad@appwrite.io"
                }
            ],
            "description": "ClamAV network and pipe client for PHP",
            "keywords": [
                "anti virus",
                "appwrite",
                "clamav",
                "php"
            ],
            "support": {
                "issues": "https://github.com/appwrite/php-clamav/issues",
                "source": "https://github.com/appwrite/php-clamav/tree/2.0.0"
            },
            "time": "2023-02-24T09:50:42+00:00"
        },
        {
            "name": "appwrite/php-runtimes",
            "version": "0.12.0",
            "source": {
                "type": "git",
                "url": "https://github.com/appwrite/runtimes.git",
                "reference": "5aa672ae744be0d7a3d4bf4c93455c65e9a23b4f"
            },
            "require": {
                "php": ">=8.0",
                "utopia-php/system": "0.7.*"
            },
            "require-dev": {
                "phpunit/phpunit": "^9.3",
                "vimeo/psalm": "4.0.1"
            },
            "type": "library",
            "autoload": {
                "psr-4": {
                    "Appwrite\\Runtimes\\": "src/Runtimes"
                }
            },
            "license": [
                "BSD-3-Clause"
            ],
            "authors": [
                {
                    "name": "Eldad Fux",
                    "email": "eldad@appwrite.io"
                },
                {
                    "name": "Torsten Dittmann",
                    "email": "torsten@appwrite.io"
                }
            ],
            "description": "Appwrite repository for Cloud Function runtimes that contains the configurations and tests for all of the Appwrite runtime environments.",
            "keywords": [
                "appwrite",
                "php",
                "runtimes"
            ],
            "time": "2023-08-07T09:56:11+00:00"
        },
        {
            "name": "chillerlan/php-qrcode",
            "version": "4.3.4",
            "source": {
                "type": "git",
                "url": "https://github.com/chillerlan/php-qrcode.git",
                "reference": "2ca4bf5ae048af1981d1023ee42a0a2a9d51e51d"
            },
            "dist": {
                "type": "zip",
                "url": "https://api.github.com/repos/chillerlan/php-qrcode/zipball/2ca4bf5ae048af1981d1023ee42a0a2a9d51e51d",
                "reference": "2ca4bf5ae048af1981d1023ee42a0a2a9d51e51d",
                "shasum": ""
            },
            "require": {
                "chillerlan/php-settings-container": "^2.1.4",
                "ext-mbstring": "*",
                "php": "^7.4 || ^8.0"
            },
            "require-dev": {
                "phan/phan": "^5.3",
                "phpunit/phpunit": "^9.5",
                "setasign/fpdf": "^1.8.2"
            },
            "suggest": {
                "chillerlan/php-authenticator": "Yet another Google authenticator! Also creates URIs for mobile apps.",
                "setasign/fpdf": "Required to use the QR FPDF output."
            },
            "type": "library",
            "autoload": {
                "psr-4": {
                    "chillerlan\\QRCode\\": "src/"
                }
            },
            "notification-url": "https://packagist.org/downloads/",
            "license": [
                "MIT"
            ],
            "authors": [
                {
                    "name": "Kazuhiko Arase",
                    "homepage": "https://github.com/kazuhikoarase"
                },
                {
                    "name": "Smiley",
                    "email": "smiley@chillerlan.net",
                    "homepage": "https://github.com/codemasher"
                },
                {
                    "name": "Contributors",
                    "homepage": "https://github.com/chillerlan/php-qrcode/graphs/contributors"
                }
            ],
            "description": "A QR code generator. PHP 7.4+",
            "homepage": "https://github.com/chillerlan/php-qrcode",
            "keywords": [
                "phpqrcode",
                "qr",
                "qr code",
                "qrcode",
                "qrcode-generator"
            ],
            "support": {
                "issues": "https://github.com/chillerlan/php-qrcode/issues",
                "source": "https://github.com/chillerlan/php-qrcode/tree/4.3.4"
            },
            "funding": [
                {
                    "url": "https://www.paypal.com/donate?hosted_button_id=WLYUNAT9ZTJZ4",
                    "type": "custom"
                },
                {
                    "url": "https://ko-fi.com/codemasher",
                    "type": "ko_fi"
                }
            ],
            "time": "2022-07-25T09:12:45+00:00"
        },
        {
            "name": "chillerlan/php-settings-container",
            "version": "2.1.4",
            "source": {
                "type": "git",
                "url": "https://github.com/chillerlan/php-settings-container.git",
                "reference": "1beb7df3c14346d4344b0b2e12f6f9a74feabd4a"
            },
            "dist": {
                "type": "zip",
                "url": "https://api.github.com/repos/chillerlan/php-settings-container/zipball/1beb7df3c14346d4344b0b2e12f6f9a74feabd4a",
                "reference": "1beb7df3c14346d4344b0b2e12f6f9a74feabd4a",
                "shasum": ""
            },
            "require": {
                "ext-json": "*",
                "php": "^7.4 || ^8.0"
            },
            "require-dev": {
                "phan/phan": "^5.3",
                "phpunit/phpunit": "^9.5"
            },
            "type": "library",
            "autoload": {
                "psr-4": {
                    "chillerlan\\Settings\\": "src/"
                }
            },
            "notification-url": "https://packagist.org/downloads/",
            "license": [
                "MIT"
            ],
            "authors": [
                {
                    "name": "Smiley",
                    "email": "smiley@chillerlan.net",
                    "homepage": "https://github.com/codemasher"
                }
            ],
            "description": "A container class for immutable settings objects. Not a DI container. PHP 7.4+",
            "homepage": "https://github.com/chillerlan/php-settings-container",
            "keywords": [
                "PHP7",
                "Settings",
                "configuration",
                "container",
                "helper"
            ],
            "support": {
                "issues": "https://github.com/chillerlan/php-settings-container/issues",
                "source": "https://github.com/chillerlan/php-settings-container"
            },
            "funding": [
                {
                    "url": "https://www.paypal.com/donate?hosted_button_id=WLYUNAT9ZTJZ4",
                    "type": "custom"
                },
                {
                    "url": "https://ko-fi.com/codemasher",
                    "type": "ko_fi"
                }
            ],
            "time": "2022-07-05T22:32:14+00:00"
        },
        {
            "name": "colinmollenhour/credis",
            "version": "v1.15.0",
            "source": {
                "type": "git",
                "url": "https://github.com/colinmollenhour/credis.git",
                "reference": "28810439de1d9597b7ba11794ed9479fb6f3de7c"
            },
            "dist": {
                "type": "zip",
                "url": "https://api.github.com/repos/colinmollenhour/credis/zipball/28810439de1d9597b7ba11794ed9479fb6f3de7c",
                "reference": "28810439de1d9597b7ba11794ed9479fb6f3de7c",
                "shasum": ""
            },
            "require": {
                "php": ">=5.6.0"
            },
            "suggest": {
                "ext-redis": "Improved performance for communicating with redis"
            },
            "type": "library",
            "autoload": {
                "classmap": [
                    "Client.php",
                    "Cluster.php",
                    "Sentinel.php",
                    "Module.php"
                ]
            },
            "notification-url": "https://packagist.org/downloads/",
            "license": [
                "MIT"
            ],
            "authors": [
                {
                    "name": "Colin Mollenhour",
                    "email": "colin@mollenhour.com"
                }
            ],
            "description": "Credis is a lightweight interface to the Redis key-value store which wraps the phpredis library when available for better performance.",
            "homepage": "https://github.com/colinmollenhour/credis",
            "support": {
                "issues": "https://github.com/colinmollenhour/credis/issues",
                "source": "https://github.com/colinmollenhour/credis/tree/v1.15.0"
            },
            "time": "2023-04-18T15:34:23+00:00"
        },
        {
            "name": "composer/package-versions-deprecated",
            "version": "1.11.99.5",
            "source": {
                "type": "git",
                "url": "https://github.com/composer/package-versions-deprecated.git",
                "reference": "b4f54f74ef3453349c24a845d22392cd31e65f1d"
            },
            "dist": {
                "type": "zip",
                "url": "https://api.github.com/repos/composer/package-versions-deprecated/zipball/b4f54f74ef3453349c24a845d22392cd31e65f1d",
                "reference": "b4f54f74ef3453349c24a845d22392cd31e65f1d",
                "shasum": ""
            },
            "require": {
                "composer-plugin-api": "^1.1.0 || ^2.0",
                "php": "^7 || ^8"
            },
            "replace": {
                "ocramius/package-versions": "1.11.99"
            },
            "require-dev": {
                "composer/composer": "^1.9.3 || ^2.0@dev",
                "ext-zip": "^1.13",
                "phpunit/phpunit": "^6.5 || ^7"
            },
            "type": "composer-plugin",
            "extra": {
                "class": "PackageVersions\\Installer",
                "branch-alias": {
                    "dev-master": "1.x-dev"
                }
            },
            "autoload": {
                "psr-4": {
                    "PackageVersions\\": "src/PackageVersions"
                }
            },
            "notification-url": "https://packagist.org/downloads/",
            "license": [
                "MIT"
            ],
            "authors": [
                {
                    "name": "Marco Pivetta",
                    "email": "ocramius@gmail.com"
                },
                {
                    "name": "Jordi Boggiano",
                    "email": "j.boggiano@seld.be"
                }
            ],
            "description": "Composer plugin that provides efficient querying for installed package versions (no runtime IO)",
            "support": {
                "issues": "https://github.com/composer/package-versions-deprecated/issues",
                "source": "https://github.com/composer/package-versions-deprecated/tree/1.11.99.5"
            },
            "funding": [
                {
                    "url": "https://packagist.com",
                    "type": "custom"
                },
                {
                    "url": "https://github.com/composer",
                    "type": "github"
                },
                {
                    "url": "https://tidelift.com/funding/github/packagist/composer/composer",
                    "type": "tidelift"
                }
            ],
            "time": "2022-01-17T14:14:24+00:00"
        },
        {
            "name": "dragonmantank/cron-expression",
            "version": "v3.3.2",
            "source": {
                "type": "git",
                "url": "https://github.com/dragonmantank/cron-expression.git",
                "reference": "782ca5968ab8b954773518e9e49a6f892a34b2a8"
            },
            "dist": {
                "type": "zip",
                "url": "https://api.github.com/repos/dragonmantank/cron-expression/zipball/782ca5968ab8b954773518e9e49a6f892a34b2a8",
                "reference": "782ca5968ab8b954773518e9e49a6f892a34b2a8",
                "shasum": ""
            },
            "require": {
                "php": "^7.2|^8.0",
                "webmozart/assert": "^1.0"
            },
            "replace": {
                "mtdowling/cron-expression": "^1.0"
            },
            "require-dev": {
                "phpstan/extension-installer": "^1.0",
                "phpstan/phpstan": "^1.0",
                "phpstan/phpstan-webmozart-assert": "^1.0",
                "phpunit/phpunit": "^7.0|^8.0|^9.0"
            },
            "type": "library",
            "autoload": {
                "psr-4": {
                    "Cron\\": "src/Cron/"
                }
            },
            "notification-url": "https://packagist.org/downloads/",
            "license": [
                "MIT"
            ],
            "authors": [
                {
                    "name": "Chris Tankersley",
                    "email": "chris@ctankersley.com",
                    "homepage": "https://github.com/dragonmantank"
                }
            ],
            "description": "CRON for PHP: Calculate the next or previous run date and determine if a CRON expression is due",
            "keywords": [
                "cron",
                "schedule"
            ],
            "support": {
                "issues": "https://github.com/dragonmantank/cron-expression/issues",
                "source": "https://github.com/dragonmantank/cron-expression/tree/v3.3.2"
            },
            "funding": [
                {
                    "url": "https://github.com/dragonmantank",
                    "type": "github"
                }
            ],
            "time": "2022-09-10T18:51:20+00:00"
        },
        {
            "name": "guzzlehttp/guzzle",
            "version": "7.8.0",
            "source": {
                "type": "git",
                "url": "https://github.com/guzzle/guzzle.git",
                "reference": "1110f66a6530a40fe7aea0378fe608ee2b2248f9"
            },
            "dist": {
                "type": "zip",
                "url": "https://api.github.com/repos/guzzle/guzzle/zipball/1110f66a6530a40fe7aea0378fe608ee2b2248f9",
                "reference": "1110f66a6530a40fe7aea0378fe608ee2b2248f9",
                "shasum": ""
            },
            "require": {
                "ext-json": "*",
                "guzzlehttp/promises": "^1.5.3 || ^2.0.1",
                "guzzlehttp/psr7": "^1.9.1 || ^2.5.1",
                "php": "^7.2.5 || ^8.0",
                "psr/http-client": "^1.0",
                "symfony/deprecation-contracts": "^2.2 || ^3.0"
            },
            "provide": {
                "psr/http-client-implementation": "1.0"
            },
            "require-dev": {
                "bamarni/composer-bin-plugin": "^1.8.1",
                "ext-curl": "*",
                "php-http/client-integration-tests": "dev-master#2c025848417c1135031fdf9c728ee53d0a7ceaee as 3.0.999",
                "php-http/message-factory": "^1.1",
                "phpunit/phpunit": "^8.5.29 || ^9.5.23",
                "psr/log": "^1.1 || ^2.0 || ^3.0"
            },
            "suggest": {
                "ext-curl": "Required for CURL handler support",
                "ext-intl": "Required for Internationalized Domain Name (IDN) support",
                "psr/log": "Required for using the Log middleware"
            },
            "type": "library",
            "extra": {
                "bamarni-bin": {
                    "bin-links": true,
                    "forward-command": false
                }
            },
            "autoload": {
                "files": [
                    "src/functions_include.php"
                ],
                "psr-4": {
                    "GuzzleHttp\\": "src/"
                }
            },
            "notification-url": "https://packagist.org/downloads/",
            "license": [
                "MIT"
            ],
            "authors": [
                {
                    "name": "Graham Campbell",
                    "email": "hello@gjcampbell.co.uk",
                    "homepage": "https://github.com/GrahamCampbell"
                },
                {
                    "name": "Michael Dowling",
                    "email": "mtdowling@gmail.com",
                    "homepage": "https://github.com/mtdowling"
                },
                {
                    "name": "Jeremy Lindblom",
                    "email": "jeremeamia@gmail.com",
                    "homepage": "https://github.com/jeremeamia"
                },
                {
                    "name": "George Mponos",
                    "email": "gmponos@gmail.com",
                    "homepage": "https://github.com/gmponos"
                },
                {
                    "name": "Tobias Nyholm",
                    "email": "tobias.nyholm@gmail.com",
                    "homepage": "https://github.com/Nyholm"
                },
                {
                    "name": "Márk Sági-Kazár",
                    "email": "mark.sagikazar@gmail.com",
                    "homepage": "https://github.com/sagikazarmark"
                },
                {
                    "name": "Tobias Schultze",
                    "email": "webmaster@tubo-world.de",
                    "homepage": "https://github.com/Tobion"
                }
            ],
            "description": "Guzzle is a PHP HTTP client library",
            "keywords": [
                "client",
                "curl",
                "framework",
                "http",
                "http client",
                "psr-18",
                "psr-7",
                "rest",
                "web service"
            ],
            "support": {
                "issues": "https://github.com/guzzle/guzzle/issues",
                "source": "https://github.com/guzzle/guzzle/tree/7.8.0"
            },
            "funding": [
                {
                    "url": "https://github.com/GrahamCampbell",
                    "type": "github"
                },
                {
                    "url": "https://github.com/Nyholm",
                    "type": "github"
                },
                {
                    "url": "https://tidelift.com/funding/github/packagist/guzzlehttp/guzzle",
                    "type": "tidelift"
                }
            ],
            "time": "2023-08-27T10:20:53+00:00"
        },
        {
            "name": "guzzlehttp/promises",
            "version": "2.0.1",
            "source": {
                "type": "git",
                "url": "https://github.com/guzzle/promises.git",
                "reference": "111166291a0f8130081195ac4556a5587d7f1b5d"
            },
            "dist": {
                "type": "zip",
                "url": "https://api.github.com/repos/guzzle/promises/zipball/111166291a0f8130081195ac4556a5587d7f1b5d",
                "reference": "111166291a0f8130081195ac4556a5587d7f1b5d",
                "shasum": ""
            },
            "require": {
                "php": "^7.2.5 || ^8.0"
            },
            "require-dev": {
                "bamarni/composer-bin-plugin": "^1.8.1",
                "phpunit/phpunit": "^8.5.29 || ^9.5.23"
            },
            "type": "library",
            "extra": {
                "bamarni-bin": {
                    "bin-links": true,
                    "forward-command": false
                }
            },
            "autoload": {
                "psr-4": {
                    "GuzzleHttp\\Promise\\": "src/"
                }
            },
            "notification-url": "https://packagist.org/downloads/",
            "license": [
                "MIT"
            ],
            "authors": [
                {
                    "name": "Graham Campbell",
                    "email": "hello@gjcampbell.co.uk",
                    "homepage": "https://github.com/GrahamCampbell"
                },
                {
                    "name": "Michael Dowling",
                    "email": "mtdowling@gmail.com",
                    "homepage": "https://github.com/mtdowling"
                },
                {
                    "name": "Tobias Nyholm",
                    "email": "tobias.nyholm@gmail.com",
                    "homepage": "https://github.com/Nyholm"
                },
                {
                    "name": "Tobias Schultze",
                    "email": "webmaster@tubo-world.de",
                    "homepage": "https://github.com/Tobion"
                }
            ],
            "description": "Guzzle promises library",
            "keywords": [
                "promise"
            ],
            "support": {
                "issues": "https://github.com/guzzle/promises/issues",
                "source": "https://github.com/guzzle/promises/tree/2.0.1"
            },
            "funding": [
                {
                    "url": "https://github.com/GrahamCampbell",
                    "type": "github"
                },
                {
                    "url": "https://github.com/Nyholm",
                    "type": "github"
                },
                {
                    "url": "https://tidelift.com/funding/github/packagist/guzzlehttp/promises",
                    "type": "tidelift"
                }
            ],
            "time": "2023-08-03T15:11:55+00:00"
        },
        {
            "name": "guzzlehttp/psr7",
            "version": "2.6.1",
            "source": {
                "type": "git",
                "url": "https://github.com/guzzle/psr7.git",
                "reference": "be45764272e8873c72dbe3d2edcfdfcc3bc9f727"
            },
            "dist": {
                "type": "zip",
                "url": "https://api.github.com/repos/guzzle/psr7/zipball/be45764272e8873c72dbe3d2edcfdfcc3bc9f727",
                "reference": "be45764272e8873c72dbe3d2edcfdfcc3bc9f727",
                "shasum": ""
            },
            "require": {
                "php": "^7.2.5 || ^8.0",
                "psr/http-factory": "^1.0",
                "psr/http-message": "^1.1 || ^2.0",
                "ralouphie/getallheaders": "^3.0"
            },
            "provide": {
                "psr/http-factory-implementation": "1.0",
                "psr/http-message-implementation": "1.0"
            },
            "require-dev": {
                "bamarni/composer-bin-plugin": "^1.8.1",
                "http-interop/http-factory-tests": "^0.9",
                "phpunit/phpunit": "^8.5.29 || ^9.5.23"
            },
            "suggest": {
                "laminas/laminas-httphandlerrunner": "Emit PSR-7 responses"
            },
            "type": "library",
            "extra": {
                "bamarni-bin": {
                    "bin-links": true,
                    "forward-command": false
                }
            },
            "autoload": {
                "psr-4": {
                    "GuzzleHttp\\Psr7\\": "src/"
                }
            },
            "notification-url": "https://packagist.org/downloads/",
            "license": [
                "MIT"
            ],
            "authors": [
                {
                    "name": "Graham Campbell",
                    "email": "hello@gjcampbell.co.uk",
                    "homepage": "https://github.com/GrahamCampbell"
                },
                {
                    "name": "Michael Dowling",
                    "email": "mtdowling@gmail.com",
                    "homepage": "https://github.com/mtdowling"
                },
                {
                    "name": "George Mponos",
                    "email": "gmponos@gmail.com",
                    "homepage": "https://github.com/gmponos"
                },
                {
                    "name": "Tobias Nyholm",
                    "email": "tobias.nyholm@gmail.com",
                    "homepage": "https://github.com/Nyholm"
                },
                {
                    "name": "Márk Sági-Kazár",
                    "email": "mark.sagikazar@gmail.com",
                    "homepage": "https://github.com/sagikazarmark"
                },
                {
                    "name": "Tobias Schultze",
                    "email": "webmaster@tubo-world.de",
                    "homepage": "https://github.com/Tobion"
                },
                {
                    "name": "Márk Sági-Kazár",
                    "email": "mark.sagikazar@gmail.com",
                    "homepage": "https://sagikazarmark.hu"
                }
            ],
            "description": "PSR-7 message implementation that also provides common utility methods",
            "keywords": [
                "http",
                "message",
                "psr-7",
                "request",
                "response",
                "stream",
                "uri",
                "url"
            ],
            "support": {
                "issues": "https://github.com/guzzle/psr7/issues",
                "source": "https://github.com/guzzle/psr7/tree/2.6.1"
            },
            "funding": [
                {
                    "url": "https://github.com/GrahamCampbell",
                    "type": "github"
                },
                {
                    "url": "https://github.com/Nyholm",
                    "type": "github"
                },
                {
                    "url": "https://tidelift.com/funding/github/packagist/guzzlehttp/psr7",
                    "type": "tidelift"
                }
            ],
            "time": "2023-08-27T10:13:57+00:00"
        },
        {
            "name": "influxdb/influxdb-php",
            "version": "1.15.2",
            "source": {
                "type": "git",
                "url": "https://github.com/influxdata/influxdb-php.git",
                "reference": "d6e59f4f04ab9107574fda69c2cbe36671253d03"
            },
            "dist": {
                "type": "zip",
                "url": "https://api.github.com/repos/influxdata/influxdb-php/zipball/d6e59f4f04ab9107574fda69c2cbe36671253d03",
                "reference": "d6e59f4f04ab9107574fda69c2cbe36671253d03",
                "shasum": ""
            },
            "require": {
                "guzzlehttp/guzzle": "^6.0|^7.0",
                "php": "^5.5 || ^7.0 || ^8.0"
            },
            "require-dev": {
                "dms/phpunit-arraysubset-asserts": "^0.2.1",
                "phpunit/phpunit": "^9.5"
            },
            "suggest": {
                "ext-curl": "Curl extension, needed for Curl driver",
                "stefanotorresi/influxdb-php-async": "An asyncronous client for InfluxDB, implemented via ReactPHP."
            },
            "type": "library",
            "autoload": {
                "psr-4": {
                    "InfluxDB\\": "src/InfluxDB"
                }
            },
            "notification-url": "https://packagist.org/downloads/",
            "license": [
                "MIT"
            ],
            "authors": [
                {
                    "name": "Stephen Hoogendijk",
                    "email": "stephen@tca0.nl"
                },
                {
                    "name": "Daniel Martinez",
                    "email": "danimartcas@hotmail.com"
                },
                {
                    "name": "Gianluca Arbezzano",
                    "email": "gianarb92@gmail.com"
                }
            ],
            "description": "InfluxDB client library for PHP",
            "keywords": [
                "client",
                "influxdata",
                "influxdb",
                "influxdb class",
                "influxdb client",
                "influxdb library",
                "time series"
            ],
            "support": {
                "issues": "https://github.com/influxdata/influxdb-php/issues",
                "source": "https://github.com/influxdata/influxdb-php/tree/1.15.2"
            },
            "abandoned": true,
            "time": "2020-12-26T17:45:17+00:00"
        },
        {
            "name": "jean85/pretty-package-versions",
            "version": "1.6.0",
            "source": {
                "type": "git",
                "url": "https://github.com/Jean85/pretty-package-versions.git",
                "reference": "1e0104b46f045868f11942aea058cd7186d6c303"
            },
            "dist": {
                "type": "zip",
                "url": "https://api.github.com/repos/Jean85/pretty-package-versions/zipball/1e0104b46f045868f11942aea058cd7186d6c303",
                "reference": "1e0104b46f045868f11942aea058cd7186d6c303",
                "shasum": ""
            },
            "require": {
                "composer/package-versions-deprecated": "^1.8.0",
                "php": "^7.0|^8.0"
            },
            "require-dev": {
                "phpunit/phpunit": "^6.0|^8.5|^9.2"
            },
            "type": "library",
            "extra": {
                "branch-alias": {
                    "dev-master": "1.x-dev"
                }
            },
            "autoload": {
                "psr-4": {
                    "Jean85\\": "src/"
                }
            },
            "notification-url": "https://packagist.org/downloads/",
            "license": [
                "MIT"
            ],
            "authors": [
                {
                    "name": "Alessandro Lai",
                    "email": "alessandro.lai85@gmail.com"
                }
            ],
            "description": "A wrapper for ocramius/package-versions to get pretty versions strings",
            "keywords": [
                "composer",
                "package",
                "release",
                "versions"
            ],
            "support": {
                "issues": "https://github.com/Jean85/pretty-package-versions/issues",
                "source": "https://github.com/Jean85/pretty-package-versions/tree/1.6.0"
            },
            "time": "2021-02-04T16:20:16+00:00"
        },
        {
            "name": "laravel/pint",
            "version": "v1.2.1",
            "source": {
                "type": "git",
                "url": "https://github.com/laravel/pint.git",
                "reference": "e60e2112ee779ce60f253695b273d1646a17d6f1"
            },
            "dist": {
                "type": "zip",
                "url": "https://api.github.com/repos/laravel/pint/zipball/e60e2112ee779ce60f253695b273d1646a17d6f1",
                "reference": "e60e2112ee779ce60f253695b273d1646a17d6f1",
                "shasum": ""
            },
            "require": {
                "ext-json": "*",
                "ext-mbstring": "*",
                "ext-tokenizer": "*",
                "ext-xml": "*",
                "php": "^8.0"
            },
            "require-dev": {
                "friendsofphp/php-cs-fixer": "^3.11.0",
                "illuminate/view": "^9.32.0",
                "laravel-zero/framework": "^9.2.0",
                "mockery/mockery": "^1.5.1",
                "nunomaduro/larastan": "^2.2.0",
                "nunomaduro/termwind": "^1.14.0",
                "pestphp/pest": "^1.22.1"
            },
            "bin": [
                "builds/pint"
            ],
            "type": "project",
            "autoload": {
                "psr-4": {
                    "App\\": "app/",
                    "Database\\Seeders\\": "database/seeders/",
                    "Database\\Factories\\": "database/factories/"
                }
            },
            "notification-url": "https://packagist.org/downloads/",
            "license": [
                "MIT"
            ],
            "authors": [
                {
                    "name": "Nuno Maduro",
                    "email": "enunomaduro@gmail.com"
                }
            ],
            "description": "An opinionated code formatter for PHP.",
            "homepage": "https://laravel.com",
            "keywords": [
                "format",
                "formatter",
                "lint",
                "linter",
                "php"
            ],
            "support": {
                "issues": "https://github.com/laravel/pint/issues",
                "source": "https://github.com/laravel/pint"
            },
            "time": "2022-11-29T16:25:20+00:00"
        },
        {
            "name": "league/csv",
            "version": "9.7.1",
            "source": {
                "type": "git",
                "url": "https://github.com/thephpleague/csv.git",
                "reference": "0ec57e8264ec92565974ead0d1724cf1026e10c1"
            },
            "dist": {
                "type": "zip",
                "url": "https://api.github.com/repos/thephpleague/csv/zipball/0ec57e8264ec92565974ead0d1724cf1026e10c1",
                "reference": "0ec57e8264ec92565974ead0d1724cf1026e10c1",
                "shasum": ""
            },
            "require": {
                "ext-json": "*",
                "ext-mbstring": "*",
                "php": "^7.3 || ^8.0"
            },
            "require-dev": {
                "ext-curl": "*",
                "ext-dom": "*",
                "friendsofphp/php-cs-fixer": "^2.16",
                "phpstan/phpstan": "^0.12.0",
                "phpstan/phpstan-phpunit": "^0.12.0",
                "phpstan/phpstan-strict-rules": "^0.12.0",
                "phpunit/phpunit": "^9.5"
            },
            "suggest": {
                "ext-dom": "Required to use the XMLConverter and or the HTMLConverter classes",
                "ext-iconv": "Needed to ease transcoding CSV using iconv stream filters"
            },
            "type": "library",
            "extra": {
                "branch-alias": {
                    "dev-master": "9.x-dev"
                }
            },
            "autoload": {
                "files": [
                    "src/functions_include.php"
                ],
                "psr-4": {
                    "League\\Csv\\": "src"
                }
            },
            "notification-url": "https://packagist.org/downloads/",
            "license": [
                "MIT"
            ],
            "authors": [
                {
                    "name": "Ignace Nyamagana Butera",
                    "email": "nyamsprod@gmail.com",
                    "homepage": "https://github.com/nyamsprod/",
                    "role": "Developer"
                }
            ],
            "description": "CSV data manipulation made easy in PHP",
            "homepage": "http://csv.thephpleague.com",
            "keywords": [
                "convert",
                "csv",
                "export",
                "filter",
                "import",
                "read",
                "transform",
                "write"
            ],
            "support": {
                "docs": "https://csv.thephpleague.com",
                "issues": "https://github.com/thephpleague/csv/issues",
                "rss": "https://github.com/thephpleague/csv/releases.atom",
                "source": "https://github.com/thephpleague/csv"
            },
            "funding": [
                {
                    "url": "https://github.com/sponsors/nyamsprod",
                    "type": "github"
                }
            ],
            "time": "2021-04-17T16:32:08+00:00"
        },
        {
            "name": "matomo/device-detector",
            "version": "6.1.5",
            "source": {
                "type": "git",
                "url": "https://github.com/matomo-org/device-detector.git",
                "reference": "40ca2990dba2c1719e5c62168e822e0b86c167d4"
            },
            "dist": {
                "type": "zip",
                "url": "https://api.github.com/repos/matomo-org/device-detector/zipball/40ca2990dba2c1719e5c62168e822e0b86c167d4",
                "reference": "40ca2990dba2c1719e5c62168e822e0b86c167d4",
                "shasum": ""
            },
            "require": {
                "mustangostang/spyc": "*",
                "php": "^7.2|^8.0"
            },
            "replace": {
                "piwik/device-detector": "self.version"
            },
            "require-dev": {
                "matthiasmullie/scrapbook": "^1.4.7",
                "mayflower/mo4-coding-standard": "^v8.0.0",
                "phpstan/phpstan": "^0.12.52",
                "phpunit/phpunit": "^8.5.8",
                "psr/cache": "^1.0.1",
                "psr/simple-cache": "^1.0.1",
                "symfony/yaml": "^5.1.7"
            },
            "suggest": {
                "doctrine/cache": "Can directly be used for caching purpose",
                "ext-yaml": "Necessary for using the Pecl YAML parser"
            },
            "type": "library",
            "autoload": {
                "psr-4": {
                    "DeviceDetector\\": ""
                },
                "exclude-from-classmap": [
                    "Tests/"
                ]
            },
            "notification-url": "https://packagist.org/downloads/",
            "license": [
                "LGPL-3.0-or-later"
            ],
            "authors": [
                {
                    "name": "The Matomo Team",
                    "email": "hello@matomo.org",
                    "homepage": "https://matomo.org/team/"
                }
            ],
            "description": "The Universal Device Detection library, that parses User Agents and detects devices (desktop, tablet, mobile, tv, cars, console, etc.), clients (browsers, media players, mobile apps, feed readers, libraries, etc), operating systems, devices, brands and models.",
            "homepage": "https://matomo.org",
            "keywords": [
                "devicedetection",
                "parser",
                "useragent"
            ],
            "support": {
                "forum": "https://forum.matomo.org/",
                "issues": "https://github.com/matomo-org/device-detector/issues",
                "source": "https://github.com/matomo-org/matomo",
                "wiki": "https://dev.matomo.org/"
            },
            "time": "2023-08-17T16:17:41+00:00"
        },
        {
            "name": "mongodb/mongodb",
            "version": "1.8.0",
            "source": {
                "type": "git",
                "url": "https://github.com/mongodb/mongo-php-library.git",
                "reference": "953dbc19443aa9314c44b7217a16873347e6840d"
            },
            "dist": {
                "type": "zip",
                "url": "https://api.github.com/repos/mongodb/mongo-php-library/zipball/953dbc19443aa9314c44b7217a16873347e6840d",
                "reference": "953dbc19443aa9314c44b7217a16873347e6840d",
                "shasum": ""
            },
            "require": {
                "ext-hash": "*",
                "ext-json": "*",
                "ext-mongodb": "^1.8.1",
                "jean85/pretty-package-versions": "^1.2",
                "php": "^7.0 || ^8.0",
                "symfony/polyfill-php80": "^1.19"
            },
            "require-dev": {
                "squizlabs/php_codesniffer": "^3.5, <3.5.5",
                "symfony/phpunit-bridge": "5.x-dev"
            },
            "type": "library",
            "extra": {
                "branch-alias": {
                    "dev-master": "1.8.x-dev"
                }
            },
            "autoload": {
                "files": [
                    "src/functions.php"
                ],
                "psr-4": {
                    "MongoDB\\": "src/"
                }
            },
            "notification-url": "https://packagist.org/downloads/",
            "license": [
                "Apache-2.0"
            ],
            "authors": [
                {
                    "name": "Andreas Braun",
                    "email": "andreas.braun@mongodb.com"
                },
                {
                    "name": "Jeremy Mikola",
                    "email": "jmikola@gmail.com"
                }
            ],
            "description": "MongoDB driver library",
            "homepage": "https://jira.mongodb.org/browse/PHPLIB",
            "keywords": [
                "database",
                "driver",
                "mongodb",
                "persistence"
            ],
            "support": {
                "issues": "https://github.com/mongodb/mongo-php-library/issues",
                "source": "https://github.com/mongodb/mongo-php-library/tree/1.8.0"
            },
            "time": "2020-11-25T12:26:02+00:00"
        },
        {
            "name": "mustangostang/spyc",
            "version": "0.6.3",
            "source": {
                "type": "git",
                "url": "git@github.com:mustangostang/spyc.git",
                "reference": "4627c838b16550b666d15aeae1e5289dd5b77da0"
            },
            "dist": {
                "type": "zip",
                "url": "https://api.github.com/repos/mustangostang/spyc/zipball/4627c838b16550b666d15aeae1e5289dd5b77da0",
                "reference": "4627c838b16550b666d15aeae1e5289dd5b77da0",
                "shasum": ""
            },
            "require": {
                "php": ">=5.3.1"
            },
            "require-dev": {
                "phpunit/phpunit": "4.3.*@dev"
            },
            "type": "library",
            "extra": {
                "branch-alias": {
                    "dev-master": "0.5.x-dev"
                }
            },
            "autoload": {
                "files": [
                    "Spyc.php"
                ]
            },
            "notification-url": "https://packagist.org/downloads/",
            "license": [
                "MIT"
            ],
            "authors": [
                {
                    "name": "mustangostang",
                    "email": "vlad.andersen@gmail.com"
                }
            ],
            "description": "A simple YAML loader/dumper class for PHP",
            "homepage": "https://github.com/mustangostang/spyc/",
            "keywords": [
                "spyc",
                "yaml",
                "yml"
            ],
            "time": "2019-09-10T13:16:29+00:00"
        },
        {
            "name": "phpmailer/phpmailer",
            "version": "v6.8.0",
            "source": {
                "type": "git",
                "url": "https://github.com/PHPMailer/PHPMailer.git",
                "reference": "df16b615e371d81fb79e506277faea67a1be18f1"
            },
            "dist": {
                "type": "zip",
                "url": "https://api.github.com/repos/PHPMailer/PHPMailer/zipball/df16b615e371d81fb79e506277faea67a1be18f1",
                "reference": "df16b615e371d81fb79e506277faea67a1be18f1",
                "shasum": ""
            },
            "require": {
                "ext-ctype": "*",
                "ext-filter": "*",
                "ext-hash": "*",
                "php": ">=5.5.0"
            },
            "require-dev": {
                "dealerdirect/phpcodesniffer-composer-installer": "^0.7.2",
                "doctrine/annotations": "^1.2.6 || ^1.13.3",
                "php-parallel-lint/php-console-highlighter": "^1.0.0",
                "php-parallel-lint/php-parallel-lint": "^1.3.2",
                "phpcompatibility/php-compatibility": "^9.3.5",
                "roave/security-advisories": "dev-latest",
                "squizlabs/php_codesniffer": "^3.7.1",
                "yoast/phpunit-polyfills": "^1.0.4"
            },
            "suggest": {
                "ext-mbstring": "Needed to send email in multibyte encoding charset or decode encoded addresses",
                "ext-openssl": "Needed for secure SMTP sending and DKIM signing",
                "greew/oauth2-azure-provider": "Needed for Microsoft Azure XOAUTH2 authentication",
                "hayageek/oauth2-yahoo": "Needed for Yahoo XOAUTH2 authentication",
                "league/oauth2-google": "Needed for Google XOAUTH2 authentication",
                "psr/log": "For optional PSR-3 debug logging",
                "symfony/polyfill-mbstring": "To support UTF-8 if the Mbstring PHP extension is not enabled (^1.2)",
                "thenetworg/oauth2-azure": "Needed for Microsoft XOAUTH2 authentication"
            },
            "type": "library",
            "autoload": {
                "psr-4": {
                    "PHPMailer\\PHPMailer\\": "src/"
                }
            },
            "notification-url": "https://packagist.org/downloads/",
            "license": [
                "LGPL-2.1-only"
            ],
            "authors": [
                {
                    "name": "Marcus Bointon",
                    "email": "phpmailer@synchromedia.co.uk"
                },
                {
                    "name": "Jim Jagielski",
                    "email": "jimjag@gmail.com"
                },
                {
                    "name": "Andy Prevost",
                    "email": "codeworxtech@users.sourceforge.net"
                },
                {
                    "name": "Brent R. Matzelle"
                }
            ],
            "description": "PHPMailer is a full-featured email creation and transfer class for PHP",
            "support": {
                "issues": "https://github.com/PHPMailer/PHPMailer/issues",
                "source": "https://github.com/PHPMailer/PHPMailer/tree/v6.8.0"
            },
            "funding": [
                {
                    "url": "https://github.com/Synchro",
                    "type": "github"
                }
            ],
            "time": "2023-03-06T14:43:22+00:00"
        },
        {
            "name": "psr/http-client",
            "version": "1.0.2",
            "source": {
                "type": "git",
                "url": "https://github.com/php-fig/http-client.git",
                "reference": "0955afe48220520692d2d09f7ab7e0f93ffd6a31"
            },
            "dist": {
                "type": "zip",
                "url": "https://api.github.com/repos/php-fig/http-client/zipball/0955afe48220520692d2d09f7ab7e0f93ffd6a31",
                "reference": "0955afe48220520692d2d09f7ab7e0f93ffd6a31",
                "shasum": ""
            },
            "require": {
                "php": "^7.0 || ^8.0",
                "psr/http-message": "^1.0 || ^2.0"
            },
            "type": "library",
            "extra": {
                "branch-alias": {
                    "dev-master": "1.0.x-dev"
                }
            },
            "autoload": {
                "psr-4": {
                    "Psr\\Http\\Client\\": "src/"
                }
            },
            "notification-url": "https://packagist.org/downloads/",
            "license": [
                "MIT"
            ],
            "authors": [
                {
                    "name": "PHP-FIG",
                    "homepage": "https://www.php-fig.org/"
                }
            ],
            "description": "Common interface for HTTP clients",
            "homepage": "https://github.com/php-fig/http-client",
            "keywords": [
                "http",
                "http-client",
                "psr",
                "psr-18"
            ],
            "support": {
                "source": "https://github.com/php-fig/http-client/tree/1.0.2"
            },
            "time": "2023-04-10T20:12:12+00:00"
        },
        {
            "name": "psr/http-factory",
            "version": "1.0.2",
            "source": {
                "type": "git",
                "url": "https://github.com/php-fig/http-factory.git",
                "reference": "e616d01114759c4c489f93b099585439f795fe35"
            },
            "dist": {
                "type": "zip",
                "url": "https://api.github.com/repos/php-fig/http-factory/zipball/e616d01114759c4c489f93b099585439f795fe35",
                "reference": "e616d01114759c4c489f93b099585439f795fe35",
                "shasum": ""
            },
            "require": {
                "php": ">=7.0.0",
                "psr/http-message": "^1.0 || ^2.0"
            },
            "type": "library",
            "extra": {
                "branch-alias": {
                    "dev-master": "1.0.x-dev"
                }
            },
            "autoload": {
                "psr-4": {
                    "Psr\\Http\\Message\\": "src/"
                }
            },
            "notification-url": "https://packagist.org/downloads/",
            "license": [
                "MIT"
            ],
            "authors": [
                {
                    "name": "PHP-FIG",
                    "homepage": "https://www.php-fig.org/"
                }
            ],
            "description": "Common interfaces for PSR-7 HTTP message factories",
            "keywords": [
                "factory",
                "http",
                "message",
                "psr",
                "psr-17",
                "psr-7",
                "request",
                "response"
            ],
            "support": {
                "source": "https://github.com/php-fig/http-factory/tree/1.0.2"
            },
            "time": "2023-04-10T20:10:41+00:00"
        },
        {
            "name": "psr/http-message",
            "version": "2.0",
            "source": {
                "type": "git",
                "url": "https://github.com/php-fig/http-message.git",
                "reference": "402d35bcb92c70c026d1a6a9883f06b2ead23d71"
            },
            "dist": {
                "type": "zip",
                "url": "https://api.github.com/repos/php-fig/http-message/zipball/402d35bcb92c70c026d1a6a9883f06b2ead23d71",
                "reference": "402d35bcb92c70c026d1a6a9883f06b2ead23d71",
                "shasum": ""
            },
            "require": {
                "php": "^7.2 || ^8.0"
            },
            "type": "library",
            "extra": {
                "branch-alias": {
                    "dev-master": "2.0.x-dev"
                }
            },
            "autoload": {
                "psr-4": {
                    "Psr\\Http\\Message\\": "src/"
                }
            },
            "notification-url": "https://packagist.org/downloads/",
            "license": [
                "MIT"
            ],
            "authors": [
                {
                    "name": "PHP-FIG",
                    "homepage": "https://www.php-fig.org/"
                }
            ],
            "description": "Common interface for HTTP messages",
            "homepage": "https://github.com/php-fig/http-message",
            "keywords": [
                "http",
                "http-message",
                "psr",
                "psr-7",
                "request",
                "response"
            ],
            "support": {
                "source": "https://github.com/php-fig/http-message/tree/2.0"
            },
            "time": "2023-04-04T09:54:51+00:00"
        },
        {
            "name": "psr/log",
            "version": "1.1.4",
            "source": {
                "type": "git",
                "url": "https://github.com/php-fig/log.git",
                "reference": "d49695b909c3b7628b6289db5479a1c204601f11"
            },
            "dist": {
                "type": "zip",
                "url": "https://api.github.com/repos/php-fig/log/zipball/d49695b909c3b7628b6289db5479a1c204601f11",
                "reference": "d49695b909c3b7628b6289db5479a1c204601f11",
                "shasum": ""
            },
            "require": {
                "php": ">=5.3.0"
            },
            "type": "library",
            "extra": {
                "branch-alias": {
                    "dev-master": "1.1.x-dev"
                }
            },
            "autoload": {
                "psr-4": {
                    "Psr\\Log\\": "Psr/Log/"
                }
            },
            "notification-url": "https://packagist.org/downloads/",
            "license": [
                "MIT"
            ],
            "authors": [
                {
                    "name": "PHP-FIG",
                    "homepage": "https://www.php-fig.org/"
                }
            ],
            "description": "Common interface for logging libraries",
            "homepage": "https://github.com/php-fig/log",
            "keywords": [
                "log",
                "psr",
                "psr-3"
            ],
            "support": {
                "source": "https://github.com/php-fig/log/tree/1.1.4"
            },
            "time": "2021-05-03T11:20:27+00:00"
        },
        {
            "name": "ralouphie/getallheaders",
            "version": "3.0.3",
            "source": {
                "type": "git",
                "url": "https://github.com/ralouphie/getallheaders.git",
                "reference": "120b605dfeb996808c31b6477290a714d356e822"
            },
            "dist": {
                "type": "zip",
                "url": "https://api.github.com/repos/ralouphie/getallheaders/zipball/120b605dfeb996808c31b6477290a714d356e822",
                "reference": "120b605dfeb996808c31b6477290a714d356e822",
                "shasum": ""
            },
            "require": {
                "php": ">=5.6"
            },
            "require-dev": {
                "php-coveralls/php-coveralls": "^2.1",
                "phpunit/phpunit": "^5 || ^6.5"
            },
            "type": "library",
            "autoload": {
                "files": [
                    "src/getallheaders.php"
                ]
            },
            "notification-url": "https://packagist.org/downloads/",
            "license": [
                "MIT"
            ],
            "authors": [
                {
                    "name": "Ralph Khattar",
                    "email": "ralph.khattar@gmail.com"
                }
            ],
            "description": "A polyfill for getallheaders.",
            "support": {
                "issues": "https://github.com/ralouphie/getallheaders/issues",
                "source": "https://github.com/ralouphie/getallheaders/tree/develop"
            },
            "time": "2019-03-08T08:55:37+00:00"
        },
        {
            "name": "resque/php-resque",
            "version": "v1.3.6",
            "source": {
                "type": "git",
                "url": "https://github.com/resque/php-resque.git",
                "reference": "fe41c04763699b1318d97ed14cc78583e9380161"
            },
            "dist": {
                "type": "zip",
                "url": "https://api.github.com/repos/resque/php-resque/zipball/fe41c04763699b1318d97ed14cc78583e9380161",
                "reference": "fe41c04763699b1318d97ed14cc78583e9380161",
                "shasum": ""
            },
            "require": {
                "colinmollenhour/credis": "~1.7",
                "php": ">=5.6.0",
                "psr/log": "~1.0"
            },
            "require-dev": {
                "phpunit/phpunit": "^5.7"
            },
            "suggest": {
                "ext-pcntl": "REQUIRED for forking processes on platforms that support it (so anything but Windows).",
                "ext-proctitle": "Allows php-resque to rename the title of UNIX processes to show the status of a worker.",
                "ext-redis": "Native PHP extension for Redis connectivity. Credis will automatically utilize when available."
            },
            "bin": [
                "bin/resque",
                "bin/resque-scheduler"
            ],
            "type": "library",
            "extra": {
                "branch-alias": {
                    "dev-master": "1.0-dev"
                }
            },
            "autoload": {
                "psr-0": {
                    "Resque": "lib",
                    "ResqueScheduler": "lib"
                }
            },
            "notification-url": "https://packagist.org/downloads/",
            "license": [
                "MIT"
            ],
            "authors": [
                {
                    "name": "Dan Hunsaker",
                    "email": "danhunsaker+resque@gmail.com",
                    "role": "Maintainer"
                },
                {
                    "name": "Rajib Ahmed",
                    "homepage": "https://github.com/rajibahmed",
                    "role": "Maintainer"
                },
                {
                    "name": "Steve Klabnik",
                    "email": "steve@steveklabnik.com",
                    "role": "Maintainer"
                },
                {
                    "name": "Chris Boulton",
                    "email": "chris@bigcommerce.com",
                    "role": "Creator"
                }
            ],
            "description": "Redis backed library for creating background jobs and processing them later. Based on resque for Ruby.",
            "homepage": "http://www.github.com/resque/php-resque/",
            "keywords": [
                "background",
                "job",
                "redis",
                "resque"
            ],
            "support": {
                "issues": "https://github.com/resque/php-resque/issues",
                "source": "https://github.com/resque/php-resque/tree/v1.3.6"
            },
            "time": "2020-04-16T16:39:50+00:00"
        },
        {
            "name": "slickdeals/statsd",
            "version": "3.1.0",
            "source": {
                "type": "git",
                "url": "https://github.com/Slickdeals/statsd-php.git",
                "reference": "225588a0a079e145359049f6e5e23eedb1b4c17f"
            },
            "dist": {
                "type": "zip",
                "url": "https://api.github.com/repos/Slickdeals/statsd-php/zipball/225588a0a079e145359049f6e5e23eedb1b4c17f",
                "reference": "225588a0a079e145359049f6e5e23eedb1b4c17f",
                "shasum": ""
            },
            "require": {
                "php": ">= 7.3 || ^8"
            },
            "replace": {
                "domnikl/statsd": "self.version"
            },
            "require-dev": {
                "friendsofphp/php-cs-fixer": "^3.0",
                "phpunit/phpunit": "^9",
                "vimeo/psalm": "^4.6"
            },
            "type": "library",
            "autoload": {
                "psr-4": {
                    "Domnikl\\Statsd\\": "src/"
                }
            },
            "notification-url": "https://packagist.org/downloads/",
            "license": [
                "MIT"
            ],
            "authors": [
                {
                    "name": "Dominik Liebler",
                    "email": "liebler.dominik@gmail.com"
                }
            ],
            "description": "a PHP client for statsd",
            "homepage": "https://github.com/Slickdeals/statsd-php",
            "keywords": [
                "Metrics",
                "monitoring",
                "statistics",
                "statsd",
                "udp"
            ],
            "support": {
                "issues": "https://github.com/Slickdeals/statsd-php/issues",
                "source": "https://github.com/Slickdeals/statsd-php/tree/3.1.0"
            },
            "time": "2021-06-04T20:33:46+00:00"
        },
        {
            "name": "symfony/deprecation-contracts",
            "version": "v3.3.0",
            "source": {
                "type": "git",
                "url": "https://github.com/symfony/deprecation-contracts.git",
                "reference": "7c3aff79d10325257a001fcf92d991f24fc967cf"
            },
            "dist": {
                "type": "zip",
                "url": "https://api.github.com/repos/symfony/deprecation-contracts/zipball/7c3aff79d10325257a001fcf92d991f24fc967cf",
                "reference": "7c3aff79d10325257a001fcf92d991f24fc967cf",
                "shasum": ""
            },
            "require": {
                "php": ">=8.1"
            },
            "type": "library",
            "extra": {
                "branch-alias": {
                    "dev-main": "3.4-dev"
                },
                "thanks": {
                    "name": "symfony/contracts",
                    "url": "https://github.com/symfony/contracts"
                }
            },
            "autoload": {
                "files": [
                    "function.php"
                ]
            },
            "notification-url": "https://packagist.org/downloads/",
            "license": [
                "MIT"
            ],
            "authors": [
                {
                    "name": "Nicolas Grekas",
                    "email": "p@tchwork.com"
                },
                {
                    "name": "Symfony Community",
                    "homepage": "https://symfony.com/contributors"
                }
            ],
            "description": "A generic function and convention to trigger deprecation notices",
            "homepage": "https://symfony.com",
            "support": {
                "source": "https://github.com/symfony/deprecation-contracts/tree/v3.3.0"
            },
            "funding": [
                {
                    "url": "https://symfony.com/sponsor",
                    "type": "custom"
                },
                {
                    "url": "https://github.com/fabpot",
                    "type": "github"
                },
                {
                    "url": "https://tidelift.com/funding/github/packagist/symfony/symfony",
                    "type": "tidelift"
                }
            ],
            "time": "2023-05-23T14:45:45+00:00"
        },
        {
            "name": "symfony/polyfill-php80",
            "version": "v1.28.0",
            "source": {
                "type": "git",
                "url": "https://github.com/symfony/polyfill-php80.git",
                "reference": "6caa57379c4aec19c0a12a38b59b26487dcfe4b5"
            },
            "dist": {
                "type": "zip",
                "url": "https://api.github.com/repos/symfony/polyfill-php80/zipball/6caa57379c4aec19c0a12a38b59b26487dcfe4b5",
                "reference": "6caa57379c4aec19c0a12a38b59b26487dcfe4b5",
                "shasum": ""
            },
            "require": {
                "php": ">=7.1"
            },
            "type": "library",
            "extra": {
                "branch-alias": {
                    "dev-main": "1.28-dev"
                },
                "thanks": {
                    "name": "symfony/polyfill",
                    "url": "https://github.com/symfony/polyfill"
                }
            },
            "autoload": {
                "files": [
                    "bootstrap.php"
                ],
                "psr-4": {
                    "Symfony\\Polyfill\\Php80\\": ""
                },
                "classmap": [
                    "Resources/stubs"
                ]
            },
            "notification-url": "https://packagist.org/downloads/",
            "license": [
                "MIT"
            ],
            "authors": [
                {
                    "name": "Ion Bazan",
                    "email": "ion.bazan@gmail.com"
                },
                {
                    "name": "Nicolas Grekas",
                    "email": "p@tchwork.com"
                },
                {
                    "name": "Symfony Community",
                    "homepage": "https://symfony.com/contributors"
                }
            ],
            "description": "Symfony polyfill backporting some PHP 8.0+ features to lower PHP versions",
            "homepage": "https://symfony.com",
            "keywords": [
                "compatibility",
                "polyfill",
                "portable",
                "shim"
            ],
            "support": {
                "source": "https://github.com/symfony/polyfill-php80/tree/v1.28.0"
            },
            "funding": [
                {
                    "url": "https://symfony.com/sponsor",
                    "type": "custom"
                },
                {
                    "url": "https://github.com/fabpot",
                    "type": "github"
                },
                {
                    "url": "https://tidelift.com/funding/github/packagist/symfony/symfony",
                    "type": "tidelift"
                }
            ],
            "time": "2023-01-26T09:26:14+00:00"
        },
        {
            "name": "utopia-php/abuse",
            "version": "0.31.1",
            "source": {
                "type": "git",
                "url": "https://github.com/utopia-php/abuse.git",
                "reference": "b2ad372d1070f55f9545cb811b6ed2d40094e6dd"
            },
            "dist": {
                "type": "zip",
                "url": "https://api.github.com/repos/utopia-php/abuse/zipball/b2ad372d1070f55f9545cb811b6ed2d40094e6dd",
                "reference": "b2ad372d1070f55f9545cb811b6ed2d40094e6dd",
                "shasum": ""
            },
            "require": {
                "ext-curl": "*",
                "ext-pdo": "*",
                "php": ">=8.0",
                "utopia-php/database": "0.43.*"
            },
            "require-dev": {
                "laravel/pint": "1.5.*",
                "phpstan/phpstan": "^1.9",
                "phpunit/phpunit": "^9.4"
            },
            "type": "library",
            "autoload": {
                "psr-4": {
                    "Utopia\\Abuse\\": "src/Abuse"
                }
            },
            "notification-url": "https://packagist.org/downloads/",
            "license": [
                "MIT"
            ],
            "description": "A simple abuse library to manage application usage limits",
            "keywords": [
                "Abuse",
                "framework",
                "php",
                "upf",
                "utopia"
            ],
            "support": {
                "issues": "https://github.com/utopia-php/abuse/issues",
                "source": "https://github.com/utopia-php/abuse/tree/0.31.1"
            },
            "time": "2023-08-29T11:07:46+00:00"
        },
        {
            "name": "utopia-php/analytics",
            "version": "0.10.2",
            "source": {
                "type": "git",
                "url": "https://github.com/utopia-php/analytics.git",
                "reference": "14c805114736f44c26d6d24b176a2f8b93d86a1f"
            },
            "dist": {
                "type": "zip",
                "url": "https://api.github.com/repos/utopia-php/analytics/zipball/14c805114736f44c26d6d24b176a2f8b93d86a1f",
                "reference": "14c805114736f44c26d6d24b176a2f8b93d86a1f",
                "shasum": ""
            },
            "require": {
                "php": ">=8.0",
                "utopia-php/cli": "^0.15.0"
            },
            "require-dev": {
                "laravel/pint": "dev-main",
                "phpunit/phpunit": "^9.3"
            },
            "type": "library",
            "autoload": {
                "psr-4": {
                    "Utopia\\Analytics\\": "src/Analytics"
                }
            },
            "notification-url": "https://packagist.org/downloads/",
            "license": [
                "MIT"
            ],
            "description": "A simple library to track events & users.",
            "keywords": [
                "analytics",
                "framework",
                "php",
                "upf",
                "utopia"
            ],
            "support": {
                "issues": "https://github.com/utopia-php/analytics/issues",
                "source": "https://github.com/utopia-php/analytics/tree/0.10.2"
            },
            "time": "2023-03-22T12:01:09+00:00"
        },
        {
            "name": "utopia-php/audit",
            "version": "0.33.1",
            "source": {
                "type": "git",
                "url": "https://github.com/utopia-php/audit.git",
                "reference": "c117e8e9ce4e3e1b369e8b5b55b2d6ab3138eadd"
            },
            "dist": {
                "type": "zip",
                "url": "https://api.github.com/repos/utopia-php/audit/zipball/c117e8e9ce4e3e1b369e8b5b55b2d6ab3138eadd",
                "reference": "c117e8e9ce4e3e1b369e8b5b55b2d6ab3138eadd",
                "shasum": ""
            },
            "require": {
                "php": ">=8.0",
                "utopia-php/database": "0.43.*"
            },
            "require-dev": {
                "laravel/pint": "1.5.*",
                "phpstan/phpstan": "^1.8",
                "phpunit/phpunit": "^9.3"
            },
            "type": "library",
            "autoload": {
                "psr-4": {
                    "Utopia\\Audit\\": "src/Audit"
                }
            },
            "notification-url": "https://packagist.org/downloads/",
            "license": [
                "MIT"
            ],
            "description": "A simple audit library to manage application users logs",
            "keywords": [
                "Audit",
                "framework",
                "php",
                "upf",
                "utopia"
            ],
            "support": {
                "issues": "https://github.com/utopia-php/audit/issues",
                "source": "https://github.com/utopia-php/audit/tree/0.33.1"
            },
            "time": "2023-08-29T11:07:40+00:00"
        },
        {
            "name": "utopia-php/cache",
            "version": "0.8.0",
            "source": {
                "type": "git",
                "url": "https://github.com/utopia-php/cache.git",
                "reference": "212e66100a1f32e674fca5d9bc317cc998303089"
            },
            "dist": {
                "type": "zip",
                "url": "https://api.github.com/repos/utopia-php/cache/zipball/212e66100a1f32e674fca5d9bc317cc998303089",
                "reference": "212e66100a1f32e674fca5d9bc317cc998303089",
                "shasum": ""
            },
            "require": {
                "ext-json": "*",
                "ext-memcached": "*",
                "ext-redis": "*",
                "php": ">=8.0"
            },
            "require-dev": {
                "laravel/pint": "1.2.*",
                "phpunit/phpunit": "^9.3",
                "vimeo/psalm": "4.13.1"
            },
            "type": "library",
            "autoload": {
                "psr-4": {
                    "Utopia\\Cache\\": "src/Cache"
                }
            },
            "notification-url": "https://packagist.org/downloads/",
            "license": [
                "MIT"
            ],
            "description": "A simple cache library to manage application cache storing, loading and purging",
            "keywords": [
                "cache",
                "framework",
                "php",
                "upf",
                "utopia"
            ],
            "support": {
                "issues": "https://github.com/utopia-php/cache/issues",
                "source": "https://github.com/utopia-php/cache/tree/0.8.0"
            },
            "time": "2022-10-16T16:48:09+00:00"
        },
        {
            "name": "utopia-php/cli",
            "version": "0.15.0",
            "source": {
                "type": "git",
                "url": "https://github.com/utopia-php/cli.git",
                "reference": "ccb7c8125ffe0254fef8f25744bfa376eb7bd0ea"
            },
            "dist": {
                "type": "zip",
                "url": "https://api.github.com/repos/utopia-php/cli/zipball/ccb7c8125ffe0254fef8f25744bfa376eb7bd0ea",
                "reference": "ccb7c8125ffe0254fef8f25744bfa376eb7bd0ea",
                "shasum": ""
            },
            "require": {
                "php": ">=7.4",
                "utopia-php/framework": "0.*.*"
            },
            "require-dev": {
                "laravel/pint": "1.2.*",
                "phpunit/phpunit": "^9.3",
                "squizlabs/php_codesniffer": "^3.6",
                "vimeo/psalm": "4.0.1"
            },
            "type": "library",
            "autoload": {
                "psr-4": {
                    "Utopia\\CLI\\": "src/CLI"
                }
            },
            "notification-url": "https://packagist.org/downloads/",
            "license": [
                "MIT"
            ],
            "description": "A simple CLI library to manage command line applications",
            "keywords": [
                "cli",
                "command line",
                "framework",
                "php",
                "upf",
                "utopia"
            ],
            "support": {
                "issues": "https://github.com/utopia-php/cli/issues",
                "source": "https://github.com/utopia-php/cli/tree/0.15.0"
            },
            "time": "2023-03-01T05:55:14+00:00"
        },
        {
            "name": "utopia-php/config",
            "version": "0.2.2",
            "source": {
                "type": "git",
                "url": "https://github.com/utopia-php/config.git",
                "reference": "a3d7bc0312d7150d5e04b1362dc34b2b136908cc"
            },
            "dist": {
                "type": "zip",
                "url": "https://api.github.com/repos/utopia-php/config/zipball/a3d7bc0312d7150d5e04b1362dc34b2b136908cc",
                "reference": "a3d7bc0312d7150d5e04b1362dc34b2b136908cc",
                "shasum": ""
            },
            "require": {
                "php": ">=7.3"
            },
            "require-dev": {
                "phpunit/phpunit": "^9.3",
                "vimeo/psalm": "4.0.1"
            },
            "type": "library",
            "autoload": {
                "psr-4": {
                    "Utopia\\Config\\": "src/Config"
                }
            },
            "notification-url": "https://packagist.org/downloads/",
            "license": [
                "MIT"
            ],
            "authors": [
                {
                    "name": "Eldad Fux",
                    "email": "eldad@appwrite.io"
                }
            ],
            "description": "A simple Config library to managing application config variables",
            "keywords": [
                "config",
                "framework",
                "php",
                "upf",
                "utopia"
            ],
            "support": {
                "issues": "https://github.com/utopia-php/config/issues",
                "source": "https://github.com/utopia-php/config/tree/0.2.2"
            },
            "time": "2020-10-24T09:49:09+00:00"
        },
        {
            "name": "utopia-php/database",
            "version": "0.43.0",
            "source": {
                "type": "git",
                "url": "https://github.com/utopia-php/database.git",
                "reference": "fb96fc6c94d5efcd43913c34bece62daba76a5e9"
            },
            "dist": {
                "type": "zip",
                "url": "https://api.github.com/repos/utopia-php/database/zipball/fb96fc6c94d5efcd43913c34bece62daba76a5e9",
                "reference": "fb96fc6c94d5efcd43913c34bece62daba76a5e9",
                "shasum": ""
            },
            "require": {
                "ext-mbstring": "*",
                "ext-pdo": "*",
                "php": ">=8.0",
                "utopia-php/cache": "0.8.*",
                "utopia-php/framework": "0.*.*",
                "utopia-php/mongo": "0.2.*"
            },
            "require-dev": {
                "fakerphp/faker": "^1.14",
                "laravel/pint": "1.4.*",
                "mongodb/mongodb": "1.8.0",
                "pcov/clobber": "^2.0",
                "phpstan/phpstan": "1.10.*",
                "phpunit/phpunit": "^9.4",
                "rregeer/phpunit-coverage-check": "^0.3.1",
                "swoole/ide-helper": "4.8.0",
                "utopia-php/cli": "^0.14.0"
            },
            "type": "library",
            "autoload": {
                "psr-4": {
                    "Utopia\\Database\\": "src/Database"
                }
            },
            "notification-url": "https://packagist.org/downloads/",
            "license": [
                "MIT"
            ],
            "description": "A simple library to manage application persistence using multiple database adapters",
            "keywords": [
                "database",
                "framework",
                "php",
                "upf",
                "utopia"
            ],
            "support": {
                "issues": "https://github.com/utopia-php/database/issues",
                "source": "https://github.com/utopia-php/database/tree/0.43.0"
            },
            "time": "2023-08-29T10:18:39+00:00"
        },
        {
            "name": "utopia-php/domains",
            "version": "0.3.2",
            "source": {
                "type": "git",
                "url": "https://github.com/utopia-php/domains.git",
                "reference": "aaa8c9a96c69ccb397997b1f4f2299c66f77eefb"
            },
            "dist": {
                "type": "zip",
                "url": "https://api.github.com/repos/utopia-php/domains/zipball/aaa8c9a96c69ccb397997b1f4f2299c66f77eefb",
                "reference": "aaa8c9a96c69ccb397997b1f4f2299c66f77eefb",
                "shasum": ""
            },
            "require": {
                "php": ">=8.0",
                "utopia-php/framework": "0.*.*"
            },
            "require-dev": {
                "laravel/pint": "1.2.*",
                "phpunit/phpunit": "^9.3"
            },
            "type": "library",
            "autoload": {
                "psr-4": {
                    "Utopia\\Domains\\": "src/Domains"
                }
            },
            "notification-url": "https://packagist.org/downloads/",
            "license": [
                "MIT"
            ],
            "authors": [
                {
                    "name": "Eldad Fux",
                    "email": "eldad@appwrite.io"
                },
                {
                    "name": "Wess Cope",
                    "email": "wess@appwrite.io"
                }
            ],
            "description": "Utopia Domains library is simple and lite library for parsing web domains. This library is aiming to be as simple and easy to learn and use.",
            "keywords": [
                "domains",
                "framework",
                "icann",
                "php",
                "public suffix",
                "tld",
                "tld extract",
                "upf",
                "utopia"
            ],
            "support": {
                "issues": "https://github.com/utopia-php/domains/issues",
                "source": "https://github.com/utopia-php/domains/tree/0.3.2"
            },
            "time": "2023-07-19T16:39:24+00:00"
        },
        {
            "name": "utopia-php/dsn",
            "version": "0.1.0",
            "source": {
                "type": "git",
                "url": "https://github.com/utopia-php/dsn.git",
                "reference": "17a5935eab1b89fb4b95600db50a1b6d5faa6cea"
            },
            "dist": {
                "type": "zip",
                "url": "https://api.github.com/repos/utopia-php/dsn/zipball/17a5935eab1b89fb4b95600db50a1b6d5faa6cea",
                "reference": "17a5935eab1b89fb4b95600db50a1b6d5faa6cea",
                "shasum": ""
            },
            "require": {
                "php": ">=8.0"
            },
            "require-dev": {
                "laravel/pint": "1.2.*",
                "phpunit/phpunit": "^9.3",
                "squizlabs/php_codesniffer": "^3.6",
                "vimeo/psalm": "4.0.1"
            },
            "type": "library",
            "autoload": {
                "psr-4": {
                    "Utopia\\DSN\\": "src/DSN"
                }
            },
            "notification-url": "https://packagist.org/downloads/",
            "license": [
                "MIT"
            ],
            "description": "A simple library for parsing and managing Data Source Names ( DSNs )",
            "keywords": [
                "dsn",
                "framework",
                "php",
                "upf",
                "utopia"
            ],
            "support": {
                "issues": "https://github.com/utopia-php/dsn/issues",
                "source": "https://github.com/utopia-php/dsn/tree/0.1.0"
            },
            "time": "2022-10-26T10:06:20+00:00"
        },
        {
            "name": "utopia-php/framework",
            "version": "0.31.0",
            "source": {
                "type": "git",
                "url": "https://github.com/utopia-php/framework.git",
                "reference": "207f77378965fca9a9bc3783ea379d3549f86bc0"
            },
            "dist": {
                "type": "zip",
                "url": "https://api.github.com/repos/utopia-php/framework/zipball/207f77378965fca9a9bc3783ea379d3549f86bc0",
                "reference": "207f77378965fca9a9bc3783ea379d3549f86bc0",
                "shasum": ""
            },
            "require": {
                "php": ">=8.0"
            },
            "require-dev": {
                "laravel/pint": "^1.2",
                "phpbench/phpbench": "^1.2",
                "phpstan/phpstan": "^1.10",
                "phpunit/phpunit": "^9.5.25"
            },
            "type": "library",
            "autoload": {
                "psr-4": {
                    "Utopia\\": "src/"
                }
            },
            "notification-url": "https://packagist.org/downloads/",
            "license": [
                "MIT"
            ],
            "description": "A simple, light and advanced PHP framework",
            "keywords": [
                "framework",
                "php",
                "upf"
            ],
            "support": {
                "issues": "https://github.com/utopia-php/framework/issues",
                "source": "https://github.com/utopia-php/framework/tree/0.31.0"
            },
            "time": "2023-08-30T16:10:04+00:00"
        },
        {
            "name": "utopia-php/image",
            "version": "0.5.4",
            "source": {
                "type": "git",
                "url": "https://github.com/utopia-php/image.git",
                "reference": "ca5f436f9aa22dedaa6648f24f3687733808e336"
            },
            "dist": {
                "type": "zip",
                "url": "https://api.github.com/repos/utopia-php/image/zipball/ca5f436f9aa22dedaa6648f24f3687733808e336",
                "reference": "ca5f436f9aa22dedaa6648f24f3687733808e336",
                "shasum": ""
            },
            "require": {
                "ext-imagick": "*",
                "php": ">=8.0"
            },
            "require-dev": {
                "phpunit/phpunit": "^9.3",
                "vimeo/psalm": "4.13.1"
            },
            "type": "library",
            "autoload": {
                "psr-4": {
                    "Utopia\\Image\\": "src/Image"
                }
            },
            "notification-url": "https://packagist.org/downloads/",
            "license": [
                "MIT"
            ],
            "authors": [
                {
                    "name": "Eldad Fux",
                    "email": "eldad@appwrite.io"
                }
            ],
            "description": "A simple Image manipulation library",
            "keywords": [
                "framework",
                "image",
                "php",
                "upf",
                "utopia"
            ],
            "support": {
                "issues": "https://github.com/utopia-php/image/issues",
                "source": "https://github.com/utopia-php/image/tree/0.5.4"
            },
            "time": "2022-05-11T12:30:41+00:00"
        },
        {
            "name": "utopia-php/locale",
            "version": "0.4.0",
            "source": {
                "type": "git",
                "url": "https://github.com/utopia-php/locale.git",
                "reference": "c2d9358d0fe2f6b6ed5448369f9d1e430c615447"
            },
            "dist": {
                "type": "zip",
                "url": "https://api.github.com/repos/utopia-php/locale/zipball/c2d9358d0fe2f6b6ed5448369f9d1e430c615447",
                "reference": "c2d9358d0fe2f6b6ed5448369f9d1e430c615447",
                "shasum": ""
            },
            "require": {
                "php": ">=7.4"
            },
            "require-dev": {
                "phpunit/phpunit": "^9.3",
                "vimeo/psalm": "4.0.1"
            },
            "type": "library",
            "autoload": {
                "psr-4": {
                    "Utopia\\Locale\\": "src/Locale"
                }
            },
            "notification-url": "https://packagist.org/downloads/",
            "license": [
                "MIT"
            ],
            "authors": [
                {
                    "name": "Eldad Fux",
                    "email": "eldad@appwrite.io"
                }
            ],
            "description": "A simple locale library to manage application translations",
            "keywords": [
                "framework",
                "locale",
                "php",
                "upf",
                "utopia"
            ],
            "support": {
                "issues": "https://github.com/utopia-php/locale/issues",
                "source": "https://github.com/utopia-php/locale/tree/0.4.0"
            },
            "time": "2021-07-24T11:35:55+00:00"
        },
        {
            "name": "utopia-php/logger",
            "version": "0.3.1",
            "source": {
                "type": "git",
                "url": "https://github.com/utopia-php/logger.git",
                "reference": "de623f1ec1c672c795d113dd25c5bf212f7ef4fc"
            },
            "dist": {
                "type": "zip",
                "url": "https://api.github.com/repos/utopia-php/logger/zipball/de623f1ec1c672c795d113dd25c5bf212f7ef4fc",
                "reference": "de623f1ec1c672c795d113dd25c5bf212f7ef4fc",
                "shasum": ""
            },
            "require": {
                "php": ">=8.0"
            },
            "require-dev": {
                "phpstan/phpstan": "1.9.x-dev",
                "phpunit/phpunit": "^9.3",
                "vimeo/psalm": "4.0.1"
            },
            "type": "library",
            "autoload": {
                "psr-4": {
                    "Utopia\\Logger\\": "src/Logger"
                }
            },
            "notification-url": "https://packagist.org/downloads/",
            "license": [
                "MIT"
            ],
            "description": "Utopia Logger library is simple and lite library for logging information, such as errors or warnings. This library is aiming to be as simple and easy to learn and use.",
            "keywords": [
                "appsignal",
                "errors",
                "framework",
                "logger",
                "logging",
                "logs",
                "php",
                "raygun",
                "sentry",
                "upf",
                "utopia",
                "warnings"
            ],
            "support": {
                "issues": "https://github.com/utopia-php/logger/issues",
                "source": "https://github.com/utopia-php/logger/tree/0.3.1"
            },
            "time": "2023-02-10T15:52:50+00:00"
        },
        {
            "name": "utopia-php/messaging",
            "version": "0.1.1",
            "source": {
                "type": "git",
                "url": "https://github.com/utopia-php/messaging.git",
                "reference": "a75d66ddd59b834ab500a4878a2c084e6572604a"
            },
            "dist": {
                "type": "zip",
                "url": "https://api.github.com/repos/utopia-php/messaging/zipball/a75d66ddd59b834ab500a4878a2c084e6572604a",
                "reference": "a75d66ddd59b834ab500a4878a2c084e6572604a",
                "shasum": ""
            },
            "require": {
                "ext-curl": "*",
                "php": ">=8.0.0"
            },
            "require-dev": {
                "laravel/pint": "^1.2",
                "phpmailer/phpmailer": "6.6.*",
                "phpunit/phpunit": "9.5.*"
            },
            "type": "library",
            "autoload": {
                "psr-4": {
                    "Utopia\\Messaging\\": "src/Utopia/Messaging"
                }
            },
            "notification-url": "https://packagist.org/downloads/",
            "license": [
                "MIT"
            ],
            "description": "A simple, light and advanced PHP messaging library",
            "keywords": [
                "library",
                "messaging",
                "php",
                "upf",
                "utopia",
                "utopia-php"
            ],
            "support": {
                "issues": "https://github.com/utopia-php/messaging/issues",
                "source": "https://github.com/utopia-php/messaging/tree/0.1.1"
            },
            "time": "2023-02-07T05:42:46+00:00"
        },
        {
            "name": "utopia-php/migration",
            "version": "0.3.3",
            "source": {
                "type": "git",
                "url": "https://github.com/utopia-php/migration.git",
                "reference": "45bd831ed9819994f05cb3b467c58f8155e27692"
            },
            "dist": {
                "type": "zip",
                "url": "https://api.github.com/repos/utopia-php/migration/zipball/45bd831ed9819994f05cb3b467c58f8155e27692",
                "reference": "45bd831ed9819994f05cb3b467c58f8155e27692",
                "shasum": ""
            },
            "require": {
                "appwrite/appwrite": "^8.0",
                "php": ">=8.0",
                "utopia-php/cli": "^0.15.0"
            },
            "require-dev": {
                "laravel/pint": "^1.10",
                "phpunit/phpunit": "^9.3",
                "vlucas/phpdotenv": "^5.5"
            },
            "type": "library",
            "autoload": {
                "psr-4": {
                    "Utopia\\Migration\\": "src/Migration"
                }
            },
            "notification-url": "https://packagist.org/downloads/",
            "license": [
                "MIT"
            ],
            "authors": [
                {
                    "name": "Eldad Fux",
                    "email": "eldad@appwrite.io"
                },
                {
                    "name": "Bradley Schofield",
                    "email": "bradley@appwrite.io"
                }
            ],
            "description": "A simple library to migrate resources between services.",
            "keywords": [
                "framework",
                "migration",
                "php",
                "upf",
                "utopia"
            ],
            "support": {
                "issues": "https://github.com/utopia-php/migration/issues",
                "source": "https://github.com/utopia-php/migration/tree/0.3.3"
            },
            "time": "2023-09-06T03:54:54+00:00"
        },
        {
            "name": "utopia-php/mongo",
            "version": "0.2.0",
            "source": {
                "type": "git",
                "url": "https://github.com/utopia-php/mongo.git",
                "reference": "b6dfb31b93c07c59b8bbd62a3b52e3b97a407c09"
            },
            "dist": {
                "type": "zip",
                "url": "https://api.github.com/repos/utopia-php/mongo/zipball/b6dfb31b93c07c59b8bbd62a3b52e3b97a407c09",
                "reference": "b6dfb31b93c07c59b8bbd62a3b52e3b97a407c09",
                "shasum": ""
            },
            "require": {
                "ext-mongodb": "*",
                "mongodb/mongodb": "1.8.0",
                "php": ">=8.0"
            },
            "require-dev": {
                "fakerphp/faker": "^1.14",
                "laravel/pint": "1.2.*",
                "phpstan/phpstan": "1.8.*",
                "phpunit/phpunit": "^9.4",
                "swoole/ide-helper": "4.8.0"
            },
            "type": "library",
            "autoload": {
                "psr-4": {
                    "Utopia\\Mongo\\": "src"
                }
            },
            "notification-url": "https://packagist.org/downloads/",
            "license": [
                "MIT"
            ],
            "authors": [
                {
                    "name": "Eldad Fux",
                    "email": "eldad@appwrite.io"
                },
                {
                    "name": "Wess",
                    "email": "wess@appwrite.io"
                }
            ],
            "description": "A simple library to manage Mongo database",
            "keywords": [
                "database",
                "mongo",
                "php",
                "upf",
                "utopia"
            ],
            "support": {
                "issues": "https://github.com/utopia-php/mongo/issues",
                "source": "https://github.com/utopia-php/mongo/tree/0.2.0"
            },
            "time": "2023-03-22T10:44:29+00:00"
        },
        {
            "name": "utopia-php/orchestration",
            "version": "0.9.1",
            "source": {
                "type": "git",
                "url": "https://github.com/utopia-php/orchestration.git",
                "reference": "55f43513b3f940a3f4f9c2cde7682d0c2581beb0"
            },
            "dist": {
                "type": "zip",
                "url": "https://api.github.com/repos/utopia-php/orchestration/zipball/55f43513b3f940a3f4f9c2cde7682d0c2581beb0",
                "reference": "55f43513b3f940a3f4f9c2cde7682d0c2581beb0",
                "shasum": ""
            },
            "require": {
                "php": ">=8.0",
                "utopia-php/cli": "0.15.*"
            },
            "require-dev": {
                "laravel/pint": "^1.2",
                "phpunit/phpunit": "^9.3",
                "vimeo/psalm": "4.0.1"
            },
            "type": "library",
            "autoload": {
                "psr-4": {
                    "Utopia\\Orchestration\\": "src/Orchestration"
                }
            },
            "notification-url": "https://packagist.org/downloads/",
            "license": [
                "MIT"
            ],
            "description": "Lite & fast micro PHP abstraction library for container orchestration",
            "keywords": [
                "docker",
                "framework",
                "kubernetes",
                "orchestration",
                "php",
                "swarm",
                "upf",
                "utopia"
            ],
            "support": {
                "issues": "https://github.com/utopia-php/orchestration/issues",
                "source": "https://github.com/utopia-php/orchestration/tree/0.9.1"
            },
            "time": "2023-03-17T15:05:06+00:00"
        },
        {
            "name": "utopia-php/platform",
            "version": "0.4.2",
            "source": {
                "type": "git",
                "url": "https://github.com/utopia-php/platform.git",
                "reference": "6e3d6db9ee8f99e36c2df331b58de2e6e3e37eb9"
            },
            "dist": {
                "type": "zip",
                "url": "https://api.github.com/repos/utopia-php/platform/zipball/6e3d6db9ee8f99e36c2df331b58de2e6e3e37eb9",
                "reference": "6e3d6db9ee8f99e36c2df331b58de2e6e3e37eb9",
                "shasum": ""
            },
            "require": {
                "ext-json": "*",
                "ext-redis": "*",
                "php": ">=8.0",
                "utopia-php/cli": "0.15.*",
                "utopia-php/framework": "0.31.*"
            },
            "require-dev": {
                "laravel/pint": "1.2.*",
                "phpunit/phpunit": "^9.3"
            },
            "type": "library",
            "autoload": {
                "psr-4": {
                    "Utopia\\Platform\\": "src/Platform"
                }
            },
            "notification-url": "https://packagist.org/downloads/",
            "license": [
                "MIT"
            ],
            "description": "Light and Fast Platform Library",
            "keywords": [
                "framework",
                "php",
                "platform",
                "upf",
                "utopia"
            ],
            "support": {
                "issues": "https://github.com/utopia-php/platform/issues",
                "source": "https://github.com/utopia-php/platform/tree/0.4.2"
            },
            "time": "2023-08-30T16:28:31+00:00"
        },
        {
            "name": "utopia-php/pools",
            "version": "0.4.2",
            "source": {
                "type": "git",
                "url": "https://github.com/utopia-php/pools.git",
                "reference": "d2870ab74b31b7f4027799f082e85122154f8bed"
            },
            "dist": {
                "type": "zip",
                "url": "https://api.github.com/repos/utopia-php/pools/zipball/d2870ab74b31b7f4027799f082e85122154f8bed",
                "reference": "d2870ab74b31b7f4027799f082e85122154f8bed",
                "shasum": ""
            },
            "require": {
                "php": ">=8.0"
            },
            "require-dev": {
                "laravel/pint": "1.2.*",
                "phpstan/phpstan": "1.8.*",
                "phpunit/phpunit": "^9.3"
            },
            "type": "library",
            "autoload": {
                "psr-4": {
                    "Utopia\\Pools\\": "src/Pools"
                }
            },
            "notification-url": "https://packagist.org/downloads/",
            "license": [
                "MIT"
            ],
            "authors": [
                {
                    "name": "Team Appwrite",
                    "email": "team@appwrite.io"
                }
            ],
            "description": "A simple library to manage connection pools",
            "keywords": [
                "framework",
                "php",
                "pools",
                "utopia"
            ],
            "support": {
                "issues": "https://github.com/utopia-php/pools/issues",
                "source": "https://github.com/utopia-php/pools/tree/0.4.2"
            },
            "time": "2022-11-22T07:55:45+00:00"
        },
        {
            "name": "utopia-php/preloader",
            "version": "0.2.4",
            "source": {
                "type": "git",
                "url": "https://github.com/utopia-php/preloader.git",
                "reference": "65ef48392e72172f584b0baa2e224f9a1cebcce0"
            },
            "dist": {
                "type": "zip",
                "url": "https://api.github.com/repos/utopia-php/preloader/zipball/65ef48392e72172f584b0baa2e224f9a1cebcce0",
                "reference": "65ef48392e72172f584b0baa2e224f9a1cebcce0",
                "shasum": ""
            },
            "require": {
                "php": ">=7.1"
            },
            "require-dev": {
                "phpunit/phpunit": "^9.3",
                "vimeo/psalm": "4.0.1"
            },
            "type": "library",
            "autoload": {
                "psr-4": {
                    "Utopia\\Preloader\\": "src/Preloader"
                }
            },
            "notification-url": "https://packagist.org/downloads/",
            "license": [
                "MIT"
            ],
            "authors": [
                {
                    "name": "Eldad Fux",
                    "email": "team@appwrite.io"
                }
            ],
            "description": "Utopia Preloader library is simple and lite library for managing PHP preloading configuration",
            "keywords": [
                "framework",
                "php",
                "preload",
                "preloader",
                "preloading",
                "upf",
                "utopia"
            ],
            "support": {
                "issues": "https://github.com/utopia-php/preloader/issues",
                "source": "https://github.com/utopia-php/preloader/tree/0.2.4"
            },
            "time": "2020-10-24T07:04:59+00:00"
        },
        {
            "name": "utopia-php/queue",
            "version": "0.5.3",
            "source": {
                "type": "git",
                "url": "https://github.com/utopia-php/queue.git",
                "reference": "8e8b6cb27172713fe5d8b7b092ce68516caf129a"
            },
            "dist": {
                "type": "zip",
                "url": "https://api.github.com/repos/utopia-php/queue/zipball/8e8b6cb27172713fe5d8b7b092ce68516caf129a",
                "reference": "8e8b6cb27172713fe5d8b7b092ce68516caf129a",
                "shasum": ""
            },
            "require": {
                "php": ">=8.0",
                "utopia-php/cli": "0.15.*",
                "utopia-php/framework": "0.*.*"
            },
            "require-dev": {
                "laravel/pint": "^0.2.3",
                "phpstan/phpstan": "^1.8",
                "phpunit/phpunit": "^9.5.5",
                "swoole/ide-helper": "4.8.8",
                "workerman/workerman": "^4.0"
            },
            "suggest": {
                "ext-swoole": "Needed to support Swoole.",
                "workerman/workerman": "Needed to support Workerman."
            },
            "type": "library",
            "autoload": {
                "psr-4": {
                    "Utopia\\Queue\\": "src/Queue"
                }
            },
            "notification-url": "https://packagist.org/downloads/",
            "license": [
                "MIT"
            ],
            "authors": [
                {
                    "name": "Torsten Dittmann",
                    "email": "torsten@appwrite.io"
                }
            ],
            "description": "A powerful task queue.",
            "keywords": [
                "Tasks",
                "framework",
                "php",
                "queue",
                "upf",
                "utopia"
            ],
            "support": {
                "issues": "https://github.com/utopia-php/queue/issues",
                "source": "https://github.com/utopia-php/queue/tree/0.5.3"
            },
            "time": "2023-05-24T19:06:04+00:00"
        },
        {
            "name": "utopia-php/registry",
            "version": "0.5.0",
            "source": {
                "type": "git",
                "url": "https://github.com/utopia-php/registry.git",
                "reference": "bedc4ed54527b2803e6dfdccc39449f98522b70d"
            },
            "dist": {
                "type": "zip",
                "url": "https://api.github.com/repos/utopia-php/registry/zipball/bedc4ed54527b2803e6dfdccc39449f98522b70d",
                "reference": "bedc4ed54527b2803e6dfdccc39449f98522b70d",
                "shasum": ""
            },
            "require": {
                "php": ">=7.4"
            },
            "require-dev": {
                "phpunit/phpunit": "^9.3",
                "vimeo/psalm": "4.0.1"
            },
            "type": "library",
            "autoload": {
                "psr-4": {
                    "Utopia\\Registry\\": "src/Registry"
                }
            },
            "notification-url": "https://packagist.org/downloads/",
            "license": [
                "MIT"
            ],
            "authors": [
                {
                    "name": "Eldad Fux",
                    "email": "eldad@appwrite.io"
                }
            ],
            "description": "A simple dependency management library for PHP",
            "keywords": [
                "dependency management",
                "di",
                "framework",
                "php",
                "upf",
                "utopia"
            ],
            "support": {
                "issues": "https://github.com/utopia-php/registry/issues",
                "source": "https://github.com/utopia-php/registry/tree/0.5.0"
            },
            "time": "2021-03-10T10:45:22+00:00"
        },
        {
            "name": "utopia-php/storage",
            "version": "0.14.0",
            "source": {
                "type": "git",
                "url": "https://github.com/utopia-php/storage.git",
                "reference": "eda6651ac16884dc2a79ecb984ea591ba1ed498c"
            },
            "dist": {
                "type": "zip",
                "url": "https://api.github.com/repos/utopia-php/storage/zipball/eda6651ac16884dc2a79ecb984ea591ba1ed498c",
                "reference": "eda6651ac16884dc2a79ecb984ea591ba1ed498c",
                "shasum": ""
            },
            "require": {
                "ext-brotli": "*",
                "ext-fileinfo": "*",
                "ext-lz4": "*",
                "ext-snappy": "*",
                "ext-zlib": "*",
                "ext-zstd": "*",
                "php": ">=8.0",
                "utopia-php/framework": "0.*.*"
            },
            "require-dev": {
                "laravel/pint": "1.2.*",
                "phpunit/phpunit": "^9.3",
                "vimeo/psalm": "4.0.1"
            },
            "type": "library",
            "autoload": {
                "psr-4": {
                    "Utopia\\Storage\\": "src/Storage"
                }
            },
            "notification-url": "https://packagist.org/downloads/",
            "license": [
                "MIT"
            ],
            "description": "A simple Storage library to manage application storage",
            "keywords": [
                "framework",
                "php",
                "storage",
                "upf",
                "utopia"
            ],
            "support": {
                "issues": "https://github.com/utopia-php/storage/issues",
                "source": "https://github.com/utopia-php/storage/tree/0.14.0"
            },
            "time": "2023-03-15T00:16:34+00:00"
        },
        {
            "name": "utopia-php/swoole",
            "version": "0.5.0",
            "source": {
                "type": "git",
                "url": "https://github.com/utopia-php/swoole.git",
                "reference": "c2a3a4f944a2f22945af3cbcb95b13f0769628b1"
            },
            "dist": {
                "type": "zip",
                "url": "https://api.github.com/repos/utopia-php/swoole/zipball/c2a3a4f944a2f22945af3cbcb95b13f0769628b1",
                "reference": "c2a3a4f944a2f22945af3cbcb95b13f0769628b1",
                "shasum": ""
            },
            "require": {
                "ext-swoole": "*",
                "php": ">=8.0",
                "utopia-php/framework": "0.*.*"
            },
            "require-dev": {
                "laravel/pint": "1.2.*",
                "phpunit/phpunit": "^9.3",
                "swoole/ide-helper": "4.8.3",
                "vimeo/psalm": "4.15.0"
            },
            "type": "library",
            "autoload": {
                "psr-4": {
                    "Utopia\\Swoole\\": "src/Swoole"
                }
            },
            "notification-url": "https://packagist.org/downloads/",
            "license": [
                "MIT"
            ],
            "description": "An extension for Utopia Framework to work with PHP Swoole as a PHP FPM alternative",
            "keywords": [
                "framework",
                "http",
                "php",
                "server",
                "swoole",
                "upf",
                "utopia"
            ],
            "support": {
                "issues": "https://github.com/utopia-php/swoole/issues",
                "source": "https://github.com/utopia-php/swoole/tree/0.5.0"
            },
            "time": "2022-10-19T22:19:07+00:00"
        },
        {
            "name": "utopia-php/system",
            "version": "0.7.1",
            "source": {
                "type": "git",
                "url": "https://github.com/utopia-php/system.git",
                "reference": "01bf0d283aded0ee0a7a6e5ff540acf64270ab27"
            },
            "dist": {
                "type": "zip",
                "url": "https://api.github.com/repos/utopia-php/system/zipball/01bf0d283aded0ee0a7a6e5ff540acf64270ab27",
                "reference": "01bf0d283aded0ee0a7a6e5ff540acf64270ab27",
                "shasum": ""
            },
            "require": {
                "laravel/pint": "1.2.*",
                "php": ">=8.0.0"
            },
            "require-dev": {
                "phpunit/phpunit": "^9.3",
                "squizlabs/php_codesniffer": "^3.6",
                "vimeo/psalm": "4.0.1"
            },
            "type": "library",
            "autoload": {
                "psr-4": {
                    "Utopia\\System\\": "src/System"
                }
            },
            "notification-url": "https://packagist.org/downloads/",
            "license": [
                "MIT"
            ],
            "authors": [
                {
                    "name": "Eldad Fux",
                    "email": "eldad@appwrite.io"
                },
                {
                    "name": "Torsten Dittmann",
                    "email": "torsten@appwrite.io"
                }
            ],
            "description": "A simple library for obtaining information about the host's system.",
            "keywords": [
                "framework",
                "php",
                "system",
                "upf",
                "utopia"
            ],
            "support": {
                "issues": "https://github.com/utopia-php/system/issues",
                "source": "https://github.com/utopia-php/system/tree/0.7.1"
            },
            "time": "2023-08-30T09:14:37+00:00"
        },
        {
            "name": "utopia-php/vcs",
            "version": "0.4.0",
            "source": {
                "type": "git",
                "url": "https://github.com/utopia-php/vcs.git",
                "reference": "08078af30865827adb8aafb32929c968ce541a28"
            },
            "dist": {
                "type": "zip",
                "url": "https://api.github.com/repos/utopia-php/vcs/zipball/08078af30865827adb8aafb32929c968ce541a28",
                "reference": "08078af30865827adb8aafb32929c968ce541a28",
                "shasum": ""
            },
            "require": {
                "adhocore/jwt": "^1.1",
                "php": ">=8.0",
                "utopia-php/cache": "^0.8.0",
                "utopia-php/framework": "0.31.*"
            },
            "require-dev": {
                "laravel/pint": "1.2.*",
                "phpstan/phpstan": "1.8.*",
                "phpunit/phpunit": "^9.4"
            },
            "type": "library",
            "autoload": {
                "psr-4": {
                    "Utopia\\VCS\\": "src/VCS",
                    "Utopia\\Detector\\": "src/Detector"
                }
            },
            "notification-url": "https://packagist.org/downloads/",
            "license": [
                "MIT"
            ],
            "description": "A simple library to integrate version control systems like GitHub, GitLab etc. to receive webhook events",
            "keywords": [
                "framework",
                "php",
                "utopia",
                "vcs"
            ],
            "support": {
                "issues": "https://github.com/utopia-php/vcs/issues",
                "source": "https://github.com/utopia-php/vcs/tree/0.4.0"
            },
            "time": "2023-08-30T16:17:03+00:00"
        },
        {
            "name": "utopia-php/websocket",
            "version": "0.1.0",
            "source": {
                "type": "git",
                "url": "https://github.com/utopia-php/websocket.git",
                "reference": "51fcb86171400d8aa40d76c54593481fd273dab5"
            },
            "dist": {
                "type": "zip",
                "url": "https://api.github.com/repos/utopia-php/websocket/zipball/51fcb86171400d8aa40d76c54593481fd273dab5",
                "reference": "51fcb86171400d8aa40d76c54593481fd273dab5",
                "shasum": ""
            },
            "require": {
                "php": ">=8.0"
            },
            "require-dev": {
                "phpunit/phpunit": "^9.5.5",
                "swoole/ide-helper": "4.6.6",
                "textalk/websocket": "1.5.2",
                "vimeo/psalm": "^4.8.1",
                "workerman/workerman": "^4.0"
            },
            "type": "library",
            "autoload": {
                "psr-4": {
                    "Utopia\\WebSocket\\": "src/WebSocket"
                }
            },
            "notification-url": "https://packagist.org/downloads/",
            "license": [
                "MIT"
            ],
            "authors": [
                {
                    "name": "Eldad Fux",
                    "email": "eldad@appwrite.io"
                },
                {
                    "name": "Torsten Dittmann",
                    "email": "torsten@appwrite.io"
                }
            ],
            "description": "A simple abstraction for WebSocket servers.",
            "keywords": [
                "framework",
                "php",
                "upf",
                "utopia",
                "websocket"
            ],
            "support": {
                "issues": "https://github.com/utopia-php/websocket/issues",
                "source": "https://github.com/utopia-php/websocket/tree/0.1.0"
            },
            "time": "2021-12-20T10:50:09+00:00"
        },
        {
            "name": "webmozart/assert",
            "version": "1.11.0",
            "source": {
                "type": "git",
                "url": "https://github.com/webmozarts/assert.git",
                "reference": "11cb2199493b2f8a3b53e7f19068fc6aac760991"
            },
            "dist": {
                "type": "zip",
                "url": "https://api.github.com/repos/webmozarts/assert/zipball/11cb2199493b2f8a3b53e7f19068fc6aac760991",
                "reference": "11cb2199493b2f8a3b53e7f19068fc6aac760991",
                "shasum": ""
            },
            "require": {
                "ext-ctype": "*",
                "php": "^7.2 || ^8.0"
            },
            "conflict": {
                "phpstan/phpstan": "<0.12.20",
                "vimeo/psalm": "<4.6.1 || 4.6.2"
            },
            "require-dev": {
                "phpunit/phpunit": "^8.5.13"
            },
            "type": "library",
            "extra": {
                "branch-alias": {
                    "dev-master": "1.10-dev"
                }
            },
            "autoload": {
                "psr-4": {
                    "Webmozart\\Assert\\": "src/"
                }
            },
            "notification-url": "https://packagist.org/downloads/",
            "license": [
                "MIT"
            ],
            "authors": [
                {
                    "name": "Bernhard Schussek",
                    "email": "bschussek@gmail.com"
                }
            ],
            "description": "Assertions to validate method input/output with nice error messages.",
            "keywords": [
                "assert",
                "check",
                "validate"
            ],
            "support": {
                "issues": "https://github.com/webmozarts/assert/issues",
                "source": "https://github.com/webmozarts/assert/tree/1.11.0"
            },
            "time": "2022-06-03T18:03:27+00:00"
        },
        {
            "name": "webonyx/graphql-php",
            "version": "v14.11.10",
            "source": {
                "type": "git",
                "url": "https://github.com/webonyx/graphql-php.git",
                "reference": "d9c2fdebc6aa01d831bc2969da00e8588cffef19"
            },
            "dist": {
                "type": "zip",
                "url": "https://api.github.com/repos/webonyx/graphql-php/zipball/d9c2fdebc6aa01d831bc2969da00e8588cffef19",
                "reference": "d9c2fdebc6aa01d831bc2969da00e8588cffef19",
                "shasum": ""
            },
            "require": {
                "ext-json": "*",
                "ext-mbstring": "*",
                "php": "^7.1 || ^8"
            },
            "require-dev": {
                "amphp/amp": "^2.3",
                "doctrine/coding-standard": "^6.0",
                "nyholm/psr7": "^1.2",
                "phpbench/phpbench": "^1.2",
                "phpstan/extension-installer": "^1.0",
                "phpstan/phpstan": "0.12.82",
                "phpstan/phpstan-phpunit": "0.12.18",
                "phpstan/phpstan-strict-rules": "0.12.9",
                "phpunit/phpunit": "^7.2 || ^8.5",
                "psr/http-message": "^1.0",
                "react/promise": "2.*",
                "simpod/php-coveralls-mirror": "^3.0"
            },
            "suggest": {
                "psr/http-message": "To use standard GraphQL server",
                "react/promise": "To leverage async resolving on React PHP platform"
            },
            "type": "library",
            "autoload": {
                "psr-4": {
                    "GraphQL\\": "src/"
                }
            },
            "notification-url": "https://packagist.org/downloads/",
            "license": [
                "MIT"
            ],
            "description": "A PHP port of GraphQL reference implementation",
            "homepage": "https://github.com/webonyx/graphql-php",
            "keywords": [
                "api",
                "graphql"
            ],
            "support": {
                "issues": "https://github.com/webonyx/graphql-php/issues",
                "source": "https://github.com/webonyx/graphql-php/tree/v14.11.10"
            },
            "funding": [
                {
                    "url": "https://opencollective.com/webonyx-graphql-php",
                    "type": "open_collective"
                }
            ],
            "time": "2023-07-05T14:23:37+00:00"
        }
    ],
    "packages-dev": [
        {
            "name": "appwrite/sdk-generator",
<<<<<<< HEAD
            "version": "dev-master",
            "source": {
                "type": "git",
                "url": "https://github.com/appwrite/sdk-generator.git",
                "reference": "d6f5fe4f65a9e1234febd207db2c5dacfa85b63a"
            },
            "dist": {
                "type": "zip",
                "url": "https://api.github.com/repos/appwrite/sdk-generator/zipball/d6f5fe4f65a9e1234febd207db2c5dacfa85b63a",
                "reference": "d6f5fe4f65a9e1234febd207db2c5dacfa85b63a",
=======
            "version": "0.34.2",
            "source": {
                "type": "git",
                "url": "https://github.com/appwrite/sdk-generator.git",
                "reference": "06ea25aace27790e42d57fdbc7ccf97e0b31a6ba"
            },
            "dist": {
                "type": "zip",
                "url": "https://api.github.com/repos/appwrite/sdk-generator/zipball/06ea25aace27790e42d57fdbc7ccf97e0b31a6ba",
                "reference": "06ea25aace27790e42d57fdbc7ccf97e0b31a6ba",
>>>>>>> 4dd9d542
                "shasum": ""
            },
            "require": {
                "ext-curl": "*",
                "ext-json": "*",
                "ext-mbstring": "*",
                "matthiasmullie/minify": "^1.3.68",
                "php": ">=8.0",
                "twig/twig": "^3.4.1"
            },
            "require-dev": {
                "brianium/paratest": "^6.4",
                "phpunit/phpunit": "^9.5.21",
                "squizlabs/php_codesniffer": "^3.6"
            },
            "default-branch": true,
            "type": "library",
            "autoload": {
                "psr-4": {
                    "Appwrite\\SDK\\": "src/SDK",
                    "Appwrite\\Spec\\": "src/Spec"
                }
            },
            "notification-url": "https://packagist.org/downloads/",
            "license": [
                "MIT"
            ],
            "authors": [
                {
                    "name": "Eldad Fux",
                    "email": "eldad@appwrite.io"
                }
            ],
            "description": "Appwrite PHP library for generating API SDKs for multiple programming languages and platforms",
            "support": {
                "issues": "https://github.com/appwrite/sdk-generator/issues",
<<<<<<< HEAD
                "source": "https://github.com/appwrite/sdk-generator/tree/master"
            },
            "time": "2023-08-31T21:58:28+00:00"
=======
                "source": "https://github.com/appwrite/sdk-generator/tree/0.34.2"
            },
            "time": "2023-08-31T14:10:33+00:00"
>>>>>>> 4dd9d542
        },
        {
            "name": "doctrine/deprecations",
            "version": "v1.1.1",
            "source": {
                "type": "git",
                "url": "https://github.com/doctrine/deprecations.git",
                "reference": "612a3ee5ab0d5dd97b7cf3874a6efe24325efac3"
            },
            "dist": {
                "type": "zip",
                "url": "https://api.github.com/repos/doctrine/deprecations/zipball/612a3ee5ab0d5dd97b7cf3874a6efe24325efac3",
                "reference": "612a3ee5ab0d5dd97b7cf3874a6efe24325efac3",
                "shasum": ""
            },
            "require": {
                "php": "^7.1 || ^8.0"
            },
            "require-dev": {
                "doctrine/coding-standard": "^9",
                "phpstan/phpstan": "1.4.10 || 1.10.15",
                "phpstan/phpstan-phpunit": "^1.0",
                "phpunit/phpunit": "^7.5 || ^8.5 || ^9.5",
                "psalm/plugin-phpunit": "0.18.4",
                "psr/log": "^1 || ^2 || ^3",
                "vimeo/psalm": "4.30.0 || 5.12.0"
            },
            "suggest": {
                "psr/log": "Allows logging deprecations via PSR-3 logger implementation"
            },
            "type": "library",
            "autoload": {
                "psr-4": {
                    "Doctrine\\Deprecations\\": "lib/Doctrine/Deprecations"
                }
            },
            "notification-url": "https://packagist.org/downloads/",
            "license": [
                "MIT"
            ],
            "description": "A small layer on top of trigger_error(E_USER_DEPRECATED) or PSR-3 logging with options to disable all deprecations or selectively for packages.",
            "homepage": "https://www.doctrine-project.org/",
            "support": {
                "issues": "https://github.com/doctrine/deprecations/issues",
                "source": "https://github.com/doctrine/deprecations/tree/v1.1.1"
            },
            "time": "2023-06-03T09:27:29+00:00"
        },
        {
            "name": "doctrine/instantiator",
            "version": "1.5.0",
            "source": {
                "type": "git",
                "url": "https://github.com/doctrine/instantiator.git",
                "reference": "0a0fa9780f5d4e507415a065172d26a98d02047b"
            },
            "dist": {
                "type": "zip",
                "url": "https://api.github.com/repos/doctrine/instantiator/zipball/0a0fa9780f5d4e507415a065172d26a98d02047b",
                "reference": "0a0fa9780f5d4e507415a065172d26a98d02047b",
                "shasum": ""
            },
            "require": {
                "php": "^7.1 || ^8.0"
            },
            "require-dev": {
                "doctrine/coding-standard": "^9 || ^11",
                "ext-pdo": "*",
                "ext-phar": "*",
                "phpbench/phpbench": "^0.16 || ^1",
                "phpstan/phpstan": "^1.4",
                "phpstan/phpstan-phpunit": "^1",
                "phpunit/phpunit": "^7.5 || ^8.5 || ^9.5",
                "vimeo/psalm": "^4.30 || ^5.4"
            },
            "type": "library",
            "autoload": {
                "psr-4": {
                    "Doctrine\\Instantiator\\": "src/Doctrine/Instantiator/"
                }
            },
            "notification-url": "https://packagist.org/downloads/",
            "license": [
                "MIT"
            ],
            "authors": [
                {
                    "name": "Marco Pivetta",
                    "email": "ocramius@gmail.com",
                    "homepage": "https://ocramius.github.io/"
                }
            ],
            "description": "A small, lightweight utility to instantiate objects in PHP without invoking their constructors",
            "homepage": "https://www.doctrine-project.org/projects/instantiator.html",
            "keywords": [
                "constructor",
                "instantiate"
            ],
            "support": {
                "issues": "https://github.com/doctrine/instantiator/issues",
                "source": "https://github.com/doctrine/instantiator/tree/1.5.0"
            },
            "funding": [
                {
                    "url": "https://www.doctrine-project.org/sponsorship.html",
                    "type": "custom"
                },
                {
                    "url": "https://www.patreon.com/phpdoctrine",
                    "type": "patreon"
                },
                {
                    "url": "https://tidelift.com/funding/github/packagist/doctrine%2Finstantiator",
                    "type": "tidelift"
                }
            ],
            "time": "2022-12-30T00:15:36+00:00"
        },
        {
            "name": "matthiasmullie/minify",
            "version": "1.3.71",
            "source": {
                "type": "git",
                "url": "https://github.com/matthiasmullie/minify.git",
                "reference": "ae42a47d7fecc1fbb7277b2f2d84c37a33edc3b1"
            },
            "dist": {
                "type": "zip",
                "url": "https://api.github.com/repos/matthiasmullie/minify/zipball/ae42a47d7fecc1fbb7277b2f2d84c37a33edc3b1",
                "reference": "ae42a47d7fecc1fbb7277b2f2d84c37a33edc3b1",
                "shasum": ""
            },
            "require": {
                "ext-pcre": "*",
                "matthiasmullie/path-converter": "~1.1",
                "php": ">=5.3.0"
            },
            "require-dev": {
                "friendsofphp/php-cs-fixer": ">=2.0",
                "matthiasmullie/scrapbook": ">=1.3",
                "phpunit/phpunit": ">=4.8",
                "squizlabs/php_codesniffer": ">=3.0"
            },
            "suggest": {
                "psr/cache-implementation": "Cache implementation to use with Minify::cache"
            },
            "bin": [
                "bin/minifycss",
                "bin/minifyjs"
            ],
            "type": "library",
            "autoload": {
                "psr-4": {
                    "MatthiasMullie\\Minify\\": "src/"
                }
            },
            "notification-url": "https://packagist.org/downloads/",
            "license": [
                "MIT"
            ],
            "authors": [
                {
                    "name": "Matthias Mullie",
                    "email": "minify@mullie.eu",
                    "homepage": "https://www.mullie.eu",
                    "role": "Developer"
                }
            ],
            "description": "CSS & JavaScript minifier, in PHP. Removes whitespace, strips comments, combines files (incl. @import statements and small assets in CSS files), and optimizes/shortens a few common programming patterns.",
            "homepage": "https://github.com/matthiasmullie/minify",
            "keywords": [
                "JS",
                "css",
                "javascript",
                "minifier",
                "minify"
            ],
            "support": {
                "issues": "https://github.com/matthiasmullie/minify/issues",
                "source": "https://github.com/matthiasmullie/minify/tree/1.3.71"
            },
            "funding": [
                {
                    "url": "https://github.com/matthiasmullie",
                    "type": "github"
                }
            ],
            "time": "2023-04-25T20:33:03+00:00"
        },
        {
            "name": "matthiasmullie/path-converter",
            "version": "1.1.3",
            "source": {
                "type": "git",
                "url": "https://github.com/matthiasmullie/path-converter.git",
                "reference": "e7d13b2c7e2f2268e1424aaed02085518afa02d9"
            },
            "dist": {
                "type": "zip",
                "url": "https://api.github.com/repos/matthiasmullie/path-converter/zipball/e7d13b2c7e2f2268e1424aaed02085518afa02d9",
                "reference": "e7d13b2c7e2f2268e1424aaed02085518afa02d9",
                "shasum": ""
            },
            "require": {
                "ext-pcre": "*",
                "php": ">=5.3.0"
            },
            "require-dev": {
                "phpunit/phpunit": "~4.8"
            },
            "type": "library",
            "autoload": {
                "psr-4": {
                    "MatthiasMullie\\PathConverter\\": "src/"
                }
            },
            "notification-url": "https://packagist.org/downloads/",
            "license": [
                "MIT"
            ],
            "authors": [
                {
                    "name": "Matthias Mullie",
                    "email": "pathconverter@mullie.eu",
                    "homepage": "http://www.mullie.eu",
                    "role": "Developer"
                }
            ],
            "description": "Relative path converter",
            "homepage": "http://github.com/matthiasmullie/path-converter",
            "keywords": [
                "converter",
                "path",
                "paths",
                "relative"
            ],
            "support": {
                "issues": "https://github.com/matthiasmullie/path-converter/issues",
                "source": "https://github.com/matthiasmullie/path-converter/tree/1.1.3"
            },
            "time": "2019-02-05T23:41:09+00:00"
        },
        {
            "name": "myclabs/deep-copy",
            "version": "1.11.1",
            "source": {
                "type": "git",
                "url": "https://github.com/myclabs/DeepCopy.git",
                "reference": "7284c22080590fb39f2ffa3e9057f10a4ddd0e0c"
            },
            "dist": {
                "type": "zip",
                "url": "https://api.github.com/repos/myclabs/DeepCopy/zipball/7284c22080590fb39f2ffa3e9057f10a4ddd0e0c",
                "reference": "7284c22080590fb39f2ffa3e9057f10a4ddd0e0c",
                "shasum": ""
            },
            "require": {
                "php": "^7.1 || ^8.0"
            },
            "conflict": {
                "doctrine/collections": "<1.6.8",
                "doctrine/common": "<2.13.3 || >=3,<3.2.2"
            },
            "require-dev": {
                "doctrine/collections": "^1.6.8",
                "doctrine/common": "^2.13.3 || ^3.2.2",
                "phpunit/phpunit": "^7.5.20 || ^8.5.23 || ^9.5.13"
            },
            "type": "library",
            "autoload": {
                "files": [
                    "src/DeepCopy/deep_copy.php"
                ],
                "psr-4": {
                    "DeepCopy\\": "src/DeepCopy/"
                }
            },
            "notification-url": "https://packagist.org/downloads/",
            "license": [
                "MIT"
            ],
            "description": "Create deep copies (clones) of your objects",
            "keywords": [
                "clone",
                "copy",
                "duplicate",
                "object",
                "object graph"
            ],
            "support": {
                "issues": "https://github.com/myclabs/DeepCopy/issues",
                "source": "https://github.com/myclabs/DeepCopy/tree/1.11.1"
            },
            "funding": [
                {
                    "url": "https://tidelift.com/funding/github/packagist/myclabs/deep-copy",
                    "type": "tidelift"
                }
            ],
            "time": "2023-03-08T13:26:56+00:00"
        },
        {
            "name": "nikic/php-parser",
            "version": "v4.17.1",
            "source": {
                "type": "git",
                "url": "https://github.com/nikic/PHP-Parser.git",
                "reference": "a6303e50c90c355c7eeee2c4a8b27fe8dc8fef1d"
            },
            "dist": {
                "type": "zip",
                "url": "https://api.github.com/repos/nikic/PHP-Parser/zipball/a6303e50c90c355c7eeee2c4a8b27fe8dc8fef1d",
                "reference": "a6303e50c90c355c7eeee2c4a8b27fe8dc8fef1d",
                "shasum": ""
            },
            "require": {
                "ext-tokenizer": "*",
                "php": ">=7.0"
            },
            "require-dev": {
                "ircmaxell/php-yacc": "^0.0.7",
                "phpunit/phpunit": "^6.5 || ^7.0 || ^8.0 || ^9.0"
            },
            "bin": [
                "bin/php-parse"
            ],
            "type": "library",
            "extra": {
                "branch-alias": {
                    "dev-master": "4.9-dev"
                }
            },
            "autoload": {
                "psr-4": {
                    "PhpParser\\": "lib/PhpParser"
                }
            },
            "notification-url": "https://packagist.org/downloads/",
            "license": [
                "BSD-3-Clause"
            ],
            "authors": [
                {
                    "name": "Nikita Popov"
                }
            ],
            "description": "A PHP parser written in PHP",
            "keywords": [
                "parser",
                "php"
            ],
            "support": {
                "issues": "https://github.com/nikic/PHP-Parser/issues",
                "source": "https://github.com/nikic/PHP-Parser/tree/v4.17.1"
            },
            "time": "2023-08-13T19:53:39+00:00"
        },
        {
            "name": "phar-io/manifest",
            "version": "2.0.3",
            "source": {
                "type": "git",
                "url": "https://github.com/phar-io/manifest.git",
                "reference": "97803eca37d319dfa7826cc2437fc020857acb53"
            },
            "dist": {
                "type": "zip",
                "url": "https://api.github.com/repos/phar-io/manifest/zipball/97803eca37d319dfa7826cc2437fc020857acb53",
                "reference": "97803eca37d319dfa7826cc2437fc020857acb53",
                "shasum": ""
            },
            "require": {
                "ext-dom": "*",
                "ext-phar": "*",
                "ext-xmlwriter": "*",
                "phar-io/version": "^3.0.1",
                "php": "^7.2 || ^8.0"
            },
            "type": "library",
            "extra": {
                "branch-alias": {
                    "dev-master": "2.0.x-dev"
                }
            },
            "autoload": {
                "classmap": [
                    "src/"
                ]
            },
            "notification-url": "https://packagist.org/downloads/",
            "license": [
                "BSD-3-Clause"
            ],
            "authors": [
                {
                    "name": "Arne Blankerts",
                    "email": "arne@blankerts.de",
                    "role": "Developer"
                },
                {
                    "name": "Sebastian Heuer",
                    "email": "sebastian@phpeople.de",
                    "role": "Developer"
                },
                {
                    "name": "Sebastian Bergmann",
                    "email": "sebastian@phpunit.de",
                    "role": "Developer"
                }
            ],
            "description": "Component for reading phar.io manifest information from a PHP Archive (PHAR)",
            "support": {
                "issues": "https://github.com/phar-io/manifest/issues",
                "source": "https://github.com/phar-io/manifest/tree/2.0.3"
            },
            "time": "2021-07-20T11:28:43+00:00"
        },
        {
            "name": "phar-io/version",
            "version": "3.2.1",
            "source": {
                "type": "git",
                "url": "https://github.com/phar-io/version.git",
                "reference": "4f7fd7836c6f332bb2933569e566a0d6c4cbed74"
            },
            "dist": {
                "type": "zip",
                "url": "https://api.github.com/repos/phar-io/version/zipball/4f7fd7836c6f332bb2933569e566a0d6c4cbed74",
                "reference": "4f7fd7836c6f332bb2933569e566a0d6c4cbed74",
                "shasum": ""
            },
            "require": {
                "php": "^7.2 || ^8.0"
            },
            "type": "library",
            "autoload": {
                "classmap": [
                    "src/"
                ]
            },
            "notification-url": "https://packagist.org/downloads/",
            "license": [
                "BSD-3-Clause"
            ],
            "authors": [
                {
                    "name": "Arne Blankerts",
                    "email": "arne@blankerts.de",
                    "role": "Developer"
                },
                {
                    "name": "Sebastian Heuer",
                    "email": "sebastian@phpeople.de",
                    "role": "Developer"
                },
                {
                    "name": "Sebastian Bergmann",
                    "email": "sebastian@phpunit.de",
                    "role": "Developer"
                }
            ],
            "description": "Library for handling version information and constraints",
            "support": {
                "issues": "https://github.com/phar-io/version/issues",
                "source": "https://github.com/phar-io/version/tree/3.2.1"
            },
            "time": "2022-02-21T01:04:05+00:00"
        },
        {
            "name": "phpdocumentor/reflection-common",
            "version": "2.2.0",
            "source": {
                "type": "git",
                "url": "https://github.com/phpDocumentor/ReflectionCommon.git",
                "reference": "1d01c49d4ed62f25aa84a747ad35d5a16924662b"
            },
            "dist": {
                "type": "zip",
                "url": "https://api.github.com/repos/phpDocumentor/ReflectionCommon/zipball/1d01c49d4ed62f25aa84a747ad35d5a16924662b",
                "reference": "1d01c49d4ed62f25aa84a747ad35d5a16924662b",
                "shasum": ""
            },
            "require": {
                "php": "^7.2 || ^8.0"
            },
            "type": "library",
            "extra": {
                "branch-alias": {
                    "dev-2.x": "2.x-dev"
                }
            },
            "autoload": {
                "psr-4": {
                    "phpDocumentor\\Reflection\\": "src/"
                }
            },
            "notification-url": "https://packagist.org/downloads/",
            "license": [
                "MIT"
            ],
            "authors": [
                {
                    "name": "Jaap van Otterdijk",
                    "email": "opensource@ijaap.nl"
                }
            ],
            "description": "Common reflection classes used by phpdocumentor to reflect the code structure",
            "homepage": "http://www.phpdoc.org",
            "keywords": [
                "FQSEN",
                "phpDocumentor",
                "phpdoc",
                "reflection",
                "static analysis"
            ],
            "support": {
                "issues": "https://github.com/phpDocumentor/ReflectionCommon/issues",
                "source": "https://github.com/phpDocumentor/ReflectionCommon/tree/2.x"
            },
            "time": "2020-06-27T09:03:43+00:00"
        },
        {
            "name": "phpdocumentor/reflection-docblock",
            "version": "5.3.0",
            "source": {
                "type": "git",
                "url": "https://github.com/phpDocumentor/ReflectionDocBlock.git",
                "reference": "622548b623e81ca6d78b721c5e029f4ce664f170"
            },
            "dist": {
                "type": "zip",
                "url": "https://api.github.com/repos/phpDocumentor/ReflectionDocBlock/zipball/622548b623e81ca6d78b721c5e029f4ce664f170",
                "reference": "622548b623e81ca6d78b721c5e029f4ce664f170",
                "shasum": ""
            },
            "require": {
                "ext-filter": "*",
                "php": "^7.2 || ^8.0",
                "phpdocumentor/reflection-common": "^2.2",
                "phpdocumentor/type-resolver": "^1.3",
                "webmozart/assert": "^1.9.1"
            },
            "require-dev": {
                "mockery/mockery": "~1.3.2",
                "psalm/phar": "^4.8"
            },
            "type": "library",
            "extra": {
                "branch-alias": {
                    "dev-master": "5.x-dev"
                }
            },
            "autoload": {
                "psr-4": {
                    "phpDocumentor\\Reflection\\": "src"
                }
            },
            "notification-url": "https://packagist.org/downloads/",
            "license": [
                "MIT"
            ],
            "authors": [
                {
                    "name": "Mike van Riel",
                    "email": "me@mikevanriel.com"
                },
                {
                    "name": "Jaap van Otterdijk",
                    "email": "account@ijaap.nl"
                }
            ],
            "description": "With this component, a library can provide support for annotations via DocBlocks or otherwise retrieve information that is embedded in a DocBlock.",
            "support": {
                "issues": "https://github.com/phpDocumentor/ReflectionDocBlock/issues",
                "source": "https://github.com/phpDocumentor/ReflectionDocBlock/tree/5.3.0"
            },
            "time": "2021-10-19T17:43:47+00:00"
        },
        {
            "name": "phpdocumentor/type-resolver",
            "version": "1.7.3",
            "source": {
                "type": "git",
                "url": "https://github.com/phpDocumentor/TypeResolver.git",
                "reference": "3219c6ee25c9ea71e3d9bbaf39c67c9ebd499419"
            },
            "dist": {
                "type": "zip",
                "url": "https://api.github.com/repos/phpDocumentor/TypeResolver/zipball/3219c6ee25c9ea71e3d9bbaf39c67c9ebd499419",
                "reference": "3219c6ee25c9ea71e3d9bbaf39c67c9ebd499419",
                "shasum": ""
            },
            "require": {
                "doctrine/deprecations": "^1.0",
                "php": "^7.4 || ^8.0",
                "phpdocumentor/reflection-common": "^2.0",
                "phpstan/phpdoc-parser": "^1.13"
            },
            "require-dev": {
                "ext-tokenizer": "*",
                "phpbench/phpbench": "^1.2",
                "phpstan/extension-installer": "^1.1",
                "phpstan/phpstan": "^1.8",
                "phpstan/phpstan-phpunit": "^1.1",
                "phpunit/phpunit": "^9.5",
                "rector/rector": "^0.13.9",
                "vimeo/psalm": "^4.25"
            },
            "type": "library",
            "extra": {
                "branch-alias": {
                    "dev-1.x": "1.x-dev"
                }
            },
            "autoload": {
                "psr-4": {
                    "phpDocumentor\\Reflection\\": "src"
                }
            },
            "notification-url": "https://packagist.org/downloads/",
            "license": [
                "MIT"
            ],
            "authors": [
                {
                    "name": "Mike van Riel",
                    "email": "me@mikevanriel.com"
                }
            ],
            "description": "A PSR-5 based resolver of Class names, Types and Structural Element Names",
            "support": {
                "issues": "https://github.com/phpDocumentor/TypeResolver/issues",
                "source": "https://github.com/phpDocumentor/TypeResolver/tree/1.7.3"
            },
            "time": "2023-08-12T11:01:26+00:00"
        },
        {
            "name": "phpspec/prophecy",
            "version": "v1.17.0",
            "source": {
                "type": "git",
                "url": "https://github.com/phpspec/prophecy.git",
                "reference": "15873c65b207b07765dbc3c95d20fdf4a320cbe2"
            },
            "dist": {
                "type": "zip",
                "url": "https://api.github.com/repos/phpspec/prophecy/zipball/15873c65b207b07765dbc3c95d20fdf4a320cbe2",
                "reference": "15873c65b207b07765dbc3c95d20fdf4a320cbe2",
                "shasum": ""
            },
            "require": {
                "doctrine/instantiator": "^1.2 || ^2.0",
                "php": "^7.2 || 8.0.* || 8.1.* || 8.2.*",
                "phpdocumentor/reflection-docblock": "^5.2",
                "sebastian/comparator": "^3.0 || ^4.0",
                "sebastian/recursion-context": "^3.0 || ^4.0"
            },
            "require-dev": {
                "phpspec/phpspec": "^6.0 || ^7.0",
                "phpstan/phpstan": "^1.9",
                "phpunit/phpunit": "^8.0 || ^9.0"
            },
            "type": "library",
            "extra": {
                "branch-alias": {
                    "dev-master": "1.x-dev"
                }
            },
            "autoload": {
                "psr-4": {
                    "Prophecy\\": "src/Prophecy"
                }
            },
            "notification-url": "https://packagist.org/downloads/",
            "license": [
                "MIT"
            ],
            "authors": [
                {
                    "name": "Konstantin Kudryashov",
                    "email": "ever.zet@gmail.com",
                    "homepage": "http://everzet.com"
                },
                {
                    "name": "Marcello Duarte",
                    "email": "marcello.duarte@gmail.com"
                }
            ],
            "description": "Highly opinionated mocking framework for PHP 5.3+",
            "homepage": "https://github.com/phpspec/prophecy",
            "keywords": [
                "Double",
                "Dummy",
                "fake",
                "mock",
                "spy",
                "stub"
            ],
            "support": {
                "issues": "https://github.com/phpspec/prophecy/issues",
                "source": "https://github.com/phpspec/prophecy/tree/v1.17.0"
            },
            "time": "2023-02-02T15:41:36+00:00"
        },
        {
            "name": "phpstan/phpdoc-parser",
            "version": "1.23.1",
            "source": {
                "type": "git",
                "url": "https://github.com/phpstan/phpdoc-parser.git",
                "reference": "846ae76eef31c6d7790fac9bc399ecee45160b26"
            },
            "dist": {
                "type": "zip",
                "url": "https://api.github.com/repos/phpstan/phpdoc-parser/zipball/846ae76eef31c6d7790fac9bc399ecee45160b26",
                "reference": "846ae76eef31c6d7790fac9bc399ecee45160b26",
                "shasum": ""
            },
            "require": {
                "php": "^7.2 || ^8.0"
            },
            "require-dev": {
                "doctrine/annotations": "^2.0",
                "nikic/php-parser": "^4.15",
                "php-parallel-lint/php-parallel-lint": "^1.2",
                "phpstan/extension-installer": "^1.0",
                "phpstan/phpstan": "^1.5",
                "phpstan/phpstan-phpunit": "^1.1",
                "phpstan/phpstan-strict-rules": "^1.0",
                "phpunit/phpunit": "^9.5",
                "symfony/process": "^5.2"
            },
            "type": "library",
            "autoload": {
                "psr-4": {
                    "PHPStan\\PhpDocParser\\": [
                        "src/"
                    ]
                }
            },
            "notification-url": "https://packagist.org/downloads/",
            "license": [
                "MIT"
            ],
            "description": "PHPDoc parser with support for nullable, intersection and generic types",
            "support": {
                "issues": "https://github.com/phpstan/phpdoc-parser/issues",
                "source": "https://github.com/phpstan/phpdoc-parser/tree/1.23.1"
            },
            "time": "2023-08-03T16:32:59+00:00"
        },
        {
            "name": "phpunit/php-code-coverage",
            "version": "9.2.27",
            "source": {
                "type": "git",
                "url": "https://github.com/sebastianbergmann/php-code-coverage.git",
                "reference": "b0a88255cb70d52653d80c890bd7f38740ea50d1"
            },
            "dist": {
                "type": "zip",
                "url": "https://api.github.com/repos/sebastianbergmann/php-code-coverage/zipball/b0a88255cb70d52653d80c890bd7f38740ea50d1",
                "reference": "b0a88255cb70d52653d80c890bd7f38740ea50d1",
                "shasum": ""
            },
            "require": {
                "ext-dom": "*",
                "ext-libxml": "*",
                "ext-xmlwriter": "*",
                "nikic/php-parser": "^4.15",
                "php": ">=7.3",
                "phpunit/php-file-iterator": "^3.0.3",
                "phpunit/php-text-template": "^2.0.2",
                "sebastian/code-unit-reverse-lookup": "^2.0.2",
                "sebastian/complexity": "^2.0",
                "sebastian/environment": "^5.1.2",
                "sebastian/lines-of-code": "^1.0.3",
                "sebastian/version": "^3.0.1",
                "theseer/tokenizer": "^1.2.0"
            },
            "require-dev": {
                "phpunit/phpunit": "^9.3"
            },
            "suggest": {
                "ext-pcov": "PHP extension that provides line coverage",
                "ext-xdebug": "PHP extension that provides line coverage as well as branch and path coverage"
            },
            "type": "library",
            "extra": {
                "branch-alias": {
                    "dev-master": "9.2-dev"
                }
            },
            "autoload": {
                "classmap": [
                    "src/"
                ]
            },
            "notification-url": "https://packagist.org/downloads/",
            "license": [
                "BSD-3-Clause"
            ],
            "authors": [
                {
                    "name": "Sebastian Bergmann",
                    "email": "sebastian@phpunit.de",
                    "role": "lead"
                }
            ],
            "description": "Library that provides collection, processing, and rendering functionality for PHP code coverage information.",
            "homepage": "https://github.com/sebastianbergmann/php-code-coverage",
            "keywords": [
                "coverage",
                "testing",
                "xunit"
            ],
            "support": {
                "issues": "https://github.com/sebastianbergmann/php-code-coverage/issues",
                "security": "https://github.com/sebastianbergmann/php-code-coverage/security/policy",
                "source": "https://github.com/sebastianbergmann/php-code-coverage/tree/9.2.27"
            },
            "funding": [
                {
                    "url": "https://github.com/sebastianbergmann",
                    "type": "github"
                }
            ],
            "time": "2023-07-26T13:44:30+00:00"
        },
        {
            "name": "phpunit/php-file-iterator",
            "version": "3.0.6",
            "source": {
                "type": "git",
                "url": "https://github.com/sebastianbergmann/php-file-iterator.git",
                "reference": "cf1c2e7c203ac650e352f4cc675a7021e7d1b3cf"
            },
            "dist": {
                "type": "zip",
                "url": "https://api.github.com/repos/sebastianbergmann/php-file-iterator/zipball/cf1c2e7c203ac650e352f4cc675a7021e7d1b3cf",
                "reference": "cf1c2e7c203ac650e352f4cc675a7021e7d1b3cf",
                "shasum": ""
            },
            "require": {
                "php": ">=7.3"
            },
            "require-dev": {
                "phpunit/phpunit": "^9.3"
            },
            "type": "library",
            "extra": {
                "branch-alias": {
                    "dev-master": "3.0-dev"
                }
            },
            "autoload": {
                "classmap": [
                    "src/"
                ]
            },
            "notification-url": "https://packagist.org/downloads/",
            "license": [
                "BSD-3-Clause"
            ],
            "authors": [
                {
                    "name": "Sebastian Bergmann",
                    "email": "sebastian@phpunit.de",
                    "role": "lead"
                }
            ],
            "description": "FilterIterator implementation that filters files based on a list of suffixes.",
            "homepage": "https://github.com/sebastianbergmann/php-file-iterator/",
            "keywords": [
                "filesystem",
                "iterator"
            ],
            "support": {
                "issues": "https://github.com/sebastianbergmann/php-file-iterator/issues",
                "source": "https://github.com/sebastianbergmann/php-file-iterator/tree/3.0.6"
            },
            "funding": [
                {
                    "url": "https://github.com/sebastianbergmann",
                    "type": "github"
                }
            ],
            "time": "2021-12-02T12:48:52+00:00"
        },
        {
            "name": "phpunit/php-invoker",
            "version": "3.1.1",
            "source": {
                "type": "git",
                "url": "https://github.com/sebastianbergmann/php-invoker.git",
                "reference": "5a10147d0aaf65b58940a0b72f71c9ac0423cc67"
            },
            "dist": {
                "type": "zip",
                "url": "https://api.github.com/repos/sebastianbergmann/php-invoker/zipball/5a10147d0aaf65b58940a0b72f71c9ac0423cc67",
                "reference": "5a10147d0aaf65b58940a0b72f71c9ac0423cc67",
                "shasum": ""
            },
            "require": {
                "php": ">=7.3"
            },
            "require-dev": {
                "ext-pcntl": "*",
                "phpunit/phpunit": "^9.3"
            },
            "suggest": {
                "ext-pcntl": "*"
            },
            "type": "library",
            "extra": {
                "branch-alias": {
                    "dev-master": "3.1-dev"
                }
            },
            "autoload": {
                "classmap": [
                    "src/"
                ]
            },
            "notification-url": "https://packagist.org/downloads/",
            "license": [
                "BSD-3-Clause"
            ],
            "authors": [
                {
                    "name": "Sebastian Bergmann",
                    "email": "sebastian@phpunit.de",
                    "role": "lead"
                }
            ],
            "description": "Invoke callables with a timeout",
            "homepage": "https://github.com/sebastianbergmann/php-invoker/",
            "keywords": [
                "process"
            ],
            "support": {
                "issues": "https://github.com/sebastianbergmann/php-invoker/issues",
                "source": "https://github.com/sebastianbergmann/php-invoker/tree/3.1.1"
            },
            "funding": [
                {
                    "url": "https://github.com/sebastianbergmann",
                    "type": "github"
                }
            ],
            "time": "2020-09-28T05:58:55+00:00"
        },
        {
            "name": "phpunit/php-text-template",
            "version": "2.0.4",
            "source": {
                "type": "git",
                "url": "https://github.com/sebastianbergmann/php-text-template.git",
                "reference": "5da5f67fc95621df9ff4c4e5a84d6a8a2acf7c28"
            },
            "dist": {
                "type": "zip",
                "url": "https://api.github.com/repos/sebastianbergmann/php-text-template/zipball/5da5f67fc95621df9ff4c4e5a84d6a8a2acf7c28",
                "reference": "5da5f67fc95621df9ff4c4e5a84d6a8a2acf7c28",
                "shasum": ""
            },
            "require": {
                "php": ">=7.3"
            },
            "require-dev": {
                "phpunit/phpunit": "^9.3"
            },
            "type": "library",
            "extra": {
                "branch-alias": {
                    "dev-master": "2.0-dev"
                }
            },
            "autoload": {
                "classmap": [
                    "src/"
                ]
            },
            "notification-url": "https://packagist.org/downloads/",
            "license": [
                "BSD-3-Clause"
            ],
            "authors": [
                {
                    "name": "Sebastian Bergmann",
                    "email": "sebastian@phpunit.de",
                    "role": "lead"
                }
            ],
            "description": "Simple template engine.",
            "homepage": "https://github.com/sebastianbergmann/php-text-template/",
            "keywords": [
                "template"
            ],
            "support": {
                "issues": "https://github.com/sebastianbergmann/php-text-template/issues",
                "source": "https://github.com/sebastianbergmann/php-text-template/tree/2.0.4"
            },
            "funding": [
                {
                    "url": "https://github.com/sebastianbergmann",
                    "type": "github"
                }
            ],
            "time": "2020-10-26T05:33:50+00:00"
        },
        {
            "name": "phpunit/php-timer",
            "version": "5.0.3",
            "source": {
                "type": "git",
                "url": "https://github.com/sebastianbergmann/php-timer.git",
                "reference": "5a63ce20ed1b5bf577850e2c4e87f4aa902afbd2"
            },
            "dist": {
                "type": "zip",
                "url": "https://api.github.com/repos/sebastianbergmann/php-timer/zipball/5a63ce20ed1b5bf577850e2c4e87f4aa902afbd2",
                "reference": "5a63ce20ed1b5bf577850e2c4e87f4aa902afbd2",
                "shasum": ""
            },
            "require": {
                "php": ">=7.3"
            },
            "require-dev": {
                "phpunit/phpunit": "^9.3"
            },
            "type": "library",
            "extra": {
                "branch-alias": {
                    "dev-master": "5.0-dev"
                }
            },
            "autoload": {
                "classmap": [
                    "src/"
                ]
            },
            "notification-url": "https://packagist.org/downloads/",
            "license": [
                "BSD-3-Clause"
            ],
            "authors": [
                {
                    "name": "Sebastian Bergmann",
                    "email": "sebastian@phpunit.de",
                    "role": "lead"
                }
            ],
            "description": "Utility class for timing",
            "homepage": "https://github.com/sebastianbergmann/php-timer/",
            "keywords": [
                "timer"
            ],
            "support": {
                "issues": "https://github.com/sebastianbergmann/php-timer/issues",
                "source": "https://github.com/sebastianbergmann/php-timer/tree/5.0.3"
            },
            "funding": [
                {
                    "url": "https://github.com/sebastianbergmann",
                    "type": "github"
                }
            ],
            "time": "2020-10-26T13:16:10+00:00"
        },
        {
            "name": "phpunit/phpunit",
            "version": "9.5.20",
            "source": {
                "type": "git",
                "url": "https://github.com/sebastianbergmann/phpunit.git",
                "reference": "12bc8879fb65aef2138b26fc633cb1e3620cffba"
            },
            "dist": {
                "type": "zip",
                "url": "https://api.github.com/repos/sebastianbergmann/phpunit/zipball/12bc8879fb65aef2138b26fc633cb1e3620cffba",
                "reference": "12bc8879fb65aef2138b26fc633cb1e3620cffba",
                "shasum": ""
            },
            "require": {
                "doctrine/instantiator": "^1.3.1",
                "ext-dom": "*",
                "ext-json": "*",
                "ext-libxml": "*",
                "ext-mbstring": "*",
                "ext-xml": "*",
                "ext-xmlwriter": "*",
                "myclabs/deep-copy": "^1.10.1",
                "phar-io/manifest": "^2.0.3",
                "phar-io/version": "^3.0.2",
                "php": ">=7.3",
                "phpspec/prophecy": "^1.12.1",
                "phpunit/php-code-coverage": "^9.2.13",
                "phpunit/php-file-iterator": "^3.0.5",
                "phpunit/php-invoker": "^3.1.1",
                "phpunit/php-text-template": "^2.0.3",
                "phpunit/php-timer": "^5.0.2",
                "sebastian/cli-parser": "^1.0.1",
                "sebastian/code-unit": "^1.0.6",
                "sebastian/comparator": "^4.0.5",
                "sebastian/diff": "^4.0.3",
                "sebastian/environment": "^5.1.3",
                "sebastian/exporter": "^4.0.3",
                "sebastian/global-state": "^5.0.1",
                "sebastian/object-enumerator": "^4.0.3",
                "sebastian/resource-operations": "^3.0.3",
                "sebastian/type": "^3.0",
                "sebastian/version": "^3.0.2"
            },
            "require-dev": {
                "ext-pdo": "*",
                "phpspec/prophecy-phpunit": "^2.0.1"
            },
            "suggest": {
                "ext-soap": "*",
                "ext-xdebug": "*"
            },
            "bin": [
                "phpunit"
            ],
            "type": "library",
            "extra": {
                "branch-alias": {
                    "dev-master": "9.5-dev"
                }
            },
            "autoload": {
                "files": [
                    "src/Framework/Assert/Functions.php"
                ],
                "classmap": [
                    "src/"
                ]
            },
            "notification-url": "https://packagist.org/downloads/",
            "license": [
                "BSD-3-Clause"
            ],
            "authors": [
                {
                    "name": "Sebastian Bergmann",
                    "email": "sebastian@phpunit.de",
                    "role": "lead"
                }
            ],
            "description": "The PHP Unit Testing framework.",
            "homepage": "https://phpunit.de/",
            "keywords": [
                "phpunit",
                "testing",
                "xunit"
            ],
            "support": {
                "issues": "https://github.com/sebastianbergmann/phpunit/issues",
                "source": "https://github.com/sebastianbergmann/phpunit/tree/9.5.20"
            },
            "funding": [
                {
                    "url": "https://phpunit.de/sponsors.html",
                    "type": "custom"
                },
                {
                    "url": "https://github.com/sebastianbergmann",
                    "type": "github"
                }
            ],
            "time": "2022-04-01T12:37:26+00:00"
        },
        {
            "name": "sebastian/cli-parser",
            "version": "1.0.1",
            "source": {
                "type": "git",
                "url": "https://github.com/sebastianbergmann/cli-parser.git",
                "reference": "442e7c7e687e42adc03470c7b668bc4b2402c0b2"
            },
            "dist": {
                "type": "zip",
                "url": "https://api.github.com/repos/sebastianbergmann/cli-parser/zipball/442e7c7e687e42adc03470c7b668bc4b2402c0b2",
                "reference": "442e7c7e687e42adc03470c7b668bc4b2402c0b2",
                "shasum": ""
            },
            "require": {
                "php": ">=7.3"
            },
            "require-dev": {
                "phpunit/phpunit": "^9.3"
            },
            "type": "library",
            "extra": {
                "branch-alias": {
                    "dev-master": "1.0-dev"
                }
            },
            "autoload": {
                "classmap": [
                    "src/"
                ]
            },
            "notification-url": "https://packagist.org/downloads/",
            "license": [
                "BSD-3-Clause"
            ],
            "authors": [
                {
                    "name": "Sebastian Bergmann",
                    "email": "sebastian@phpunit.de",
                    "role": "lead"
                }
            ],
            "description": "Library for parsing CLI options",
            "homepage": "https://github.com/sebastianbergmann/cli-parser",
            "support": {
                "issues": "https://github.com/sebastianbergmann/cli-parser/issues",
                "source": "https://github.com/sebastianbergmann/cli-parser/tree/1.0.1"
            },
            "funding": [
                {
                    "url": "https://github.com/sebastianbergmann",
                    "type": "github"
                }
            ],
            "time": "2020-09-28T06:08:49+00:00"
        },
        {
            "name": "sebastian/code-unit",
            "version": "1.0.8",
            "source": {
                "type": "git",
                "url": "https://github.com/sebastianbergmann/code-unit.git",
                "reference": "1fc9f64c0927627ef78ba436c9b17d967e68e120"
            },
            "dist": {
                "type": "zip",
                "url": "https://api.github.com/repos/sebastianbergmann/code-unit/zipball/1fc9f64c0927627ef78ba436c9b17d967e68e120",
                "reference": "1fc9f64c0927627ef78ba436c9b17d967e68e120",
                "shasum": ""
            },
            "require": {
                "php": ">=7.3"
            },
            "require-dev": {
                "phpunit/phpunit": "^9.3"
            },
            "type": "library",
            "extra": {
                "branch-alias": {
                    "dev-master": "1.0-dev"
                }
            },
            "autoload": {
                "classmap": [
                    "src/"
                ]
            },
            "notification-url": "https://packagist.org/downloads/",
            "license": [
                "BSD-3-Clause"
            ],
            "authors": [
                {
                    "name": "Sebastian Bergmann",
                    "email": "sebastian@phpunit.de",
                    "role": "lead"
                }
            ],
            "description": "Collection of value objects that represent the PHP code units",
            "homepage": "https://github.com/sebastianbergmann/code-unit",
            "support": {
                "issues": "https://github.com/sebastianbergmann/code-unit/issues",
                "source": "https://github.com/sebastianbergmann/code-unit/tree/1.0.8"
            },
            "funding": [
                {
                    "url": "https://github.com/sebastianbergmann",
                    "type": "github"
                }
            ],
            "time": "2020-10-26T13:08:54+00:00"
        },
        {
            "name": "sebastian/code-unit-reverse-lookup",
            "version": "2.0.3",
            "source": {
                "type": "git",
                "url": "https://github.com/sebastianbergmann/code-unit-reverse-lookup.git",
                "reference": "ac91f01ccec49fb77bdc6fd1e548bc70f7faa3e5"
            },
            "dist": {
                "type": "zip",
                "url": "https://api.github.com/repos/sebastianbergmann/code-unit-reverse-lookup/zipball/ac91f01ccec49fb77bdc6fd1e548bc70f7faa3e5",
                "reference": "ac91f01ccec49fb77bdc6fd1e548bc70f7faa3e5",
                "shasum": ""
            },
            "require": {
                "php": ">=7.3"
            },
            "require-dev": {
                "phpunit/phpunit": "^9.3"
            },
            "type": "library",
            "extra": {
                "branch-alias": {
                    "dev-master": "2.0-dev"
                }
            },
            "autoload": {
                "classmap": [
                    "src/"
                ]
            },
            "notification-url": "https://packagist.org/downloads/",
            "license": [
                "BSD-3-Clause"
            ],
            "authors": [
                {
                    "name": "Sebastian Bergmann",
                    "email": "sebastian@phpunit.de"
                }
            ],
            "description": "Looks up which function or method a line of code belongs to",
            "homepage": "https://github.com/sebastianbergmann/code-unit-reverse-lookup/",
            "support": {
                "issues": "https://github.com/sebastianbergmann/code-unit-reverse-lookup/issues",
                "source": "https://github.com/sebastianbergmann/code-unit-reverse-lookup/tree/2.0.3"
            },
            "funding": [
                {
                    "url": "https://github.com/sebastianbergmann",
                    "type": "github"
                }
            ],
            "time": "2020-09-28T05:30:19+00:00"
        },
        {
            "name": "sebastian/comparator",
            "version": "4.0.8",
            "source": {
                "type": "git",
                "url": "https://github.com/sebastianbergmann/comparator.git",
                "reference": "fa0f136dd2334583309d32b62544682ee972b51a"
            },
            "dist": {
                "type": "zip",
                "url": "https://api.github.com/repos/sebastianbergmann/comparator/zipball/fa0f136dd2334583309d32b62544682ee972b51a",
                "reference": "fa0f136dd2334583309d32b62544682ee972b51a",
                "shasum": ""
            },
            "require": {
                "php": ">=7.3",
                "sebastian/diff": "^4.0",
                "sebastian/exporter": "^4.0"
            },
            "require-dev": {
                "phpunit/phpunit": "^9.3"
            },
            "type": "library",
            "extra": {
                "branch-alias": {
                    "dev-master": "4.0-dev"
                }
            },
            "autoload": {
                "classmap": [
                    "src/"
                ]
            },
            "notification-url": "https://packagist.org/downloads/",
            "license": [
                "BSD-3-Clause"
            ],
            "authors": [
                {
                    "name": "Sebastian Bergmann",
                    "email": "sebastian@phpunit.de"
                },
                {
                    "name": "Jeff Welch",
                    "email": "whatthejeff@gmail.com"
                },
                {
                    "name": "Volker Dusch",
                    "email": "github@wallbash.com"
                },
                {
                    "name": "Bernhard Schussek",
                    "email": "bschussek@2bepublished.at"
                }
            ],
            "description": "Provides the functionality to compare PHP values for equality",
            "homepage": "https://github.com/sebastianbergmann/comparator",
            "keywords": [
                "comparator",
                "compare",
                "equality"
            ],
            "support": {
                "issues": "https://github.com/sebastianbergmann/comparator/issues",
                "source": "https://github.com/sebastianbergmann/comparator/tree/4.0.8"
            },
            "funding": [
                {
                    "url": "https://github.com/sebastianbergmann",
                    "type": "github"
                }
            ],
            "time": "2022-09-14T12:41:17+00:00"
        },
        {
            "name": "sebastian/complexity",
            "version": "2.0.2",
            "source": {
                "type": "git",
                "url": "https://github.com/sebastianbergmann/complexity.git",
                "reference": "739b35e53379900cc9ac327b2147867b8b6efd88"
            },
            "dist": {
                "type": "zip",
                "url": "https://api.github.com/repos/sebastianbergmann/complexity/zipball/739b35e53379900cc9ac327b2147867b8b6efd88",
                "reference": "739b35e53379900cc9ac327b2147867b8b6efd88",
                "shasum": ""
            },
            "require": {
                "nikic/php-parser": "^4.7",
                "php": ">=7.3"
            },
            "require-dev": {
                "phpunit/phpunit": "^9.3"
            },
            "type": "library",
            "extra": {
                "branch-alias": {
                    "dev-master": "2.0-dev"
                }
            },
            "autoload": {
                "classmap": [
                    "src/"
                ]
            },
            "notification-url": "https://packagist.org/downloads/",
            "license": [
                "BSD-3-Clause"
            ],
            "authors": [
                {
                    "name": "Sebastian Bergmann",
                    "email": "sebastian@phpunit.de",
                    "role": "lead"
                }
            ],
            "description": "Library for calculating the complexity of PHP code units",
            "homepage": "https://github.com/sebastianbergmann/complexity",
            "support": {
                "issues": "https://github.com/sebastianbergmann/complexity/issues",
                "source": "https://github.com/sebastianbergmann/complexity/tree/2.0.2"
            },
            "funding": [
                {
                    "url": "https://github.com/sebastianbergmann",
                    "type": "github"
                }
            ],
            "time": "2020-10-26T15:52:27+00:00"
        },
        {
            "name": "sebastian/diff",
            "version": "4.0.5",
            "source": {
                "type": "git",
                "url": "https://github.com/sebastianbergmann/diff.git",
                "reference": "74be17022044ebaaecfdf0c5cd504fc9cd5a7131"
            },
            "dist": {
                "type": "zip",
                "url": "https://api.github.com/repos/sebastianbergmann/diff/zipball/74be17022044ebaaecfdf0c5cd504fc9cd5a7131",
                "reference": "74be17022044ebaaecfdf0c5cd504fc9cd5a7131",
                "shasum": ""
            },
            "require": {
                "php": ">=7.3"
            },
            "require-dev": {
                "phpunit/phpunit": "^9.3",
                "symfony/process": "^4.2 || ^5"
            },
            "type": "library",
            "extra": {
                "branch-alias": {
                    "dev-master": "4.0-dev"
                }
            },
            "autoload": {
                "classmap": [
                    "src/"
                ]
            },
            "notification-url": "https://packagist.org/downloads/",
            "license": [
                "BSD-3-Clause"
            ],
            "authors": [
                {
                    "name": "Sebastian Bergmann",
                    "email": "sebastian@phpunit.de"
                },
                {
                    "name": "Kore Nordmann",
                    "email": "mail@kore-nordmann.de"
                }
            ],
            "description": "Diff implementation",
            "homepage": "https://github.com/sebastianbergmann/diff",
            "keywords": [
                "diff",
                "udiff",
                "unidiff",
                "unified diff"
            ],
            "support": {
                "issues": "https://github.com/sebastianbergmann/diff/issues",
                "source": "https://github.com/sebastianbergmann/diff/tree/4.0.5"
            },
            "funding": [
                {
                    "url": "https://github.com/sebastianbergmann",
                    "type": "github"
                }
            ],
            "time": "2023-05-07T05:35:17+00:00"
        },
        {
            "name": "sebastian/environment",
            "version": "5.1.5",
            "source": {
                "type": "git",
                "url": "https://github.com/sebastianbergmann/environment.git",
                "reference": "830c43a844f1f8d5b7a1f6d6076b784454d8b7ed"
            },
            "dist": {
                "type": "zip",
                "url": "https://api.github.com/repos/sebastianbergmann/environment/zipball/830c43a844f1f8d5b7a1f6d6076b784454d8b7ed",
                "reference": "830c43a844f1f8d5b7a1f6d6076b784454d8b7ed",
                "shasum": ""
            },
            "require": {
                "php": ">=7.3"
            },
            "require-dev": {
                "phpunit/phpunit": "^9.3"
            },
            "suggest": {
                "ext-posix": "*"
            },
            "type": "library",
            "extra": {
                "branch-alias": {
                    "dev-master": "5.1-dev"
                }
            },
            "autoload": {
                "classmap": [
                    "src/"
                ]
            },
            "notification-url": "https://packagist.org/downloads/",
            "license": [
                "BSD-3-Clause"
            ],
            "authors": [
                {
                    "name": "Sebastian Bergmann",
                    "email": "sebastian@phpunit.de"
                }
            ],
            "description": "Provides functionality to handle HHVM/PHP environments",
            "homepage": "http://www.github.com/sebastianbergmann/environment",
            "keywords": [
                "Xdebug",
                "environment",
                "hhvm"
            ],
            "support": {
                "issues": "https://github.com/sebastianbergmann/environment/issues",
                "source": "https://github.com/sebastianbergmann/environment/tree/5.1.5"
            },
            "funding": [
                {
                    "url": "https://github.com/sebastianbergmann",
                    "type": "github"
                }
            ],
            "time": "2023-02-03T06:03:51+00:00"
        },
        {
            "name": "sebastian/exporter",
            "version": "4.0.5",
            "source": {
                "type": "git",
                "url": "https://github.com/sebastianbergmann/exporter.git",
                "reference": "ac230ed27f0f98f597c8a2b6eb7ac563af5e5b9d"
            },
            "dist": {
                "type": "zip",
                "url": "https://api.github.com/repos/sebastianbergmann/exporter/zipball/ac230ed27f0f98f597c8a2b6eb7ac563af5e5b9d",
                "reference": "ac230ed27f0f98f597c8a2b6eb7ac563af5e5b9d",
                "shasum": ""
            },
            "require": {
                "php": ">=7.3",
                "sebastian/recursion-context": "^4.0"
            },
            "require-dev": {
                "ext-mbstring": "*",
                "phpunit/phpunit": "^9.3"
            },
            "type": "library",
            "extra": {
                "branch-alias": {
                    "dev-master": "4.0-dev"
                }
            },
            "autoload": {
                "classmap": [
                    "src/"
                ]
            },
            "notification-url": "https://packagist.org/downloads/",
            "license": [
                "BSD-3-Clause"
            ],
            "authors": [
                {
                    "name": "Sebastian Bergmann",
                    "email": "sebastian@phpunit.de"
                },
                {
                    "name": "Jeff Welch",
                    "email": "whatthejeff@gmail.com"
                },
                {
                    "name": "Volker Dusch",
                    "email": "github@wallbash.com"
                },
                {
                    "name": "Adam Harvey",
                    "email": "aharvey@php.net"
                },
                {
                    "name": "Bernhard Schussek",
                    "email": "bschussek@gmail.com"
                }
            ],
            "description": "Provides the functionality to export PHP variables for visualization",
            "homepage": "https://www.github.com/sebastianbergmann/exporter",
            "keywords": [
                "export",
                "exporter"
            ],
            "support": {
                "issues": "https://github.com/sebastianbergmann/exporter/issues",
                "source": "https://github.com/sebastianbergmann/exporter/tree/4.0.5"
            },
            "funding": [
                {
                    "url": "https://github.com/sebastianbergmann",
                    "type": "github"
                }
            ],
            "time": "2022-09-14T06:03:37+00:00"
        },
        {
            "name": "sebastian/global-state",
            "version": "5.0.6",
            "source": {
                "type": "git",
                "url": "https://github.com/sebastianbergmann/global-state.git",
                "reference": "bde739e7565280bda77be70044ac1047bc007e34"
            },
            "dist": {
                "type": "zip",
                "url": "https://api.github.com/repos/sebastianbergmann/global-state/zipball/bde739e7565280bda77be70044ac1047bc007e34",
                "reference": "bde739e7565280bda77be70044ac1047bc007e34",
                "shasum": ""
            },
            "require": {
                "php": ">=7.3",
                "sebastian/object-reflector": "^2.0",
                "sebastian/recursion-context": "^4.0"
            },
            "require-dev": {
                "ext-dom": "*",
                "phpunit/phpunit": "^9.3"
            },
            "suggest": {
                "ext-uopz": "*"
            },
            "type": "library",
            "extra": {
                "branch-alias": {
                    "dev-master": "5.0-dev"
                }
            },
            "autoload": {
                "classmap": [
                    "src/"
                ]
            },
            "notification-url": "https://packagist.org/downloads/",
            "license": [
                "BSD-3-Clause"
            ],
            "authors": [
                {
                    "name": "Sebastian Bergmann",
                    "email": "sebastian@phpunit.de"
                }
            ],
            "description": "Snapshotting of global state",
            "homepage": "http://www.github.com/sebastianbergmann/global-state",
            "keywords": [
                "global state"
            ],
            "support": {
                "issues": "https://github.com/sebastianbergmann/global-state/issues",
                "source": "https://github.com/sebastianbergmann/global-state/tree/5.0.6"
            },
            "funding": [
                {
                    "url": "https://github.com/sebastianbergmann",
                    "type": "github"
                }
            ],
            "time": "2023-08-02T09:26:13+00:00"
        },
        {
            "name": "sebastian/lines-of-code",
            "version": "1.0.3",
            "source": {
                "type": "git",
                "url": "https://github.com/sebastianbergmann/lines-of-code.git",
                "reference": "c1c2e997aa3146983ed888ad08b15470a2e22ecc"
            },
            "dist": {
                "type": "zip",
                "url": "https://api.github.com/repos/sebastianbergmann/lines-of-code/zipball/c1c2e997aa3146983ed888ad08b15470a2e22ecc",
                "reference": "c1c2e997aa3146983ed888ad08b15470a2e22ecc",
                "shasum": ""
            },
            "require": {
                "nikic/php-parser": "^4.6",
                "php": ">=7.3"
            },
            "require-dev": {
                "phpunit/phpunit": "^9.3"
            },
            "type": "library",
            "extra": {
                "branch-alias": {
                    "dev-master": "1.0-dev"
                }
            },
            "autoload": {
                "classmap": [
                    "src/"
                ]
            },
            "notification-url": "https://packagist.org/downloads/",
            "license": [
                "BSD-3-Clause"
            ],
            "authors": [
                {
                    "name": "Sebastian Bergmann",
                    "email": "sebastian@phpunit.de",
                    "role": "lead"
                }
            ],
            "description": "Library for counting the lines of code in PHP source code",
            "homepage": "https://github.com/sebastianbergmann/lines-of-code",
            "support": {
                "issues": "https://github.com/sebastianbergmann/lines-of-code/issues",
                "source": "https://github.com/sebastianbergmann/lines-of-code/tree/1.0.3"
            },
            "funding": [
                {
                    "url": "https://github.com/sebastianbergmann",
                    "type": "github"
                }
            ],
            "time": "2020-11-28T06:42:11+00:00"
        },
        {
            "name": "sebastian/object-enumerator",
            "version": "4.0.4",
            "source": {
                "type": "git",
                "url": "https://github.com/sebastianbergmann/object-enumerator.git",
                "reference": "5c9eeac41b290a3712d88851518825ad78f45c71"
            },
            "dist": {
                "type": "zip",
                "url": "https://api.github.com/repos/sebastianbergmann/object-enumerator/zipball/5c9eeac41b290a3712d88851518825ad78f45c71",
                "reference": "5c9eeac41b290a3712d88851518825ad78f45c71",
                "shasum": ""
            },
            "require": {
                "php": ">=7.3",
                "sebastian/object-reflector": "^2.0",
                "sebastian/recursion-context": "^4.0"
            },
            "require-dev": {
                "phpunit/phpunit": "^9.3"
            },
            "type": "library",
            "extra": {
                "branch-alias": {
                    "dev-master": "4.0-dev"
                }
            },
            "autoload": {
                "classmap": [
                    "src/"
                ]
            },
            "notification-url": "https://packagist.org/downloads/",
            "license": [
                "BSD-3-Clause"
            ],
            "authors": [
                {
                    "name": "Sebastian Bergmann",
                    "email": "sebastian@phpunit.de"
                }
            ],
            "description": "Traverses array structures and object graphs to enumerate all referenced objects",
            "homepage": "https://github.com/sebastianbergmann/object-enumerator/",
            "support": {
                "issues": "https://github.com/sebastianbergmann/object-enumerator/issues",
                "source": "https://github.com/sebastianbergmann/object-enumerator/tree/4.0.4"
            },
            "funding": [
                {
                    "url": "https://github.com/sebastianbergmann",
                    "type": "github"
                }
            ],
            "time": "2020-10-26T13:12:34+00:00"
        },
        {
            "name": "sebastian/object-reflector",
            "version": "2.0.4",
            "source": {
                "type": "git",
                "url": "https://github.com/sebastianbergmann/object-reflector.git",
                "reference": "b4f479ebdbf63ac605d183ece17d8d7fe49c15c7"
            },
            "dist": {
                "type": "zip",
                "url": "https://api.github.com/repos/sebastianbergmann/object-reflector/zipball/b4f479ebdbf63ac605d183ece17d8d7fe49c15c7",
                "reference": "b4f479ebdbf63ac605d183ece17d8d7fe49c15c7",
                "shasum": ""
            },
            "require": {
                "php": ">=7.3"
            },
            "require-dev": {
                "phpunit/phpunit": "^9.3"
            },
            "type": "library",
            "extra": {
                "branch-alias": {
                    "dev-master": "2.0-dev"
                }
            },
            "autoload": {
                "classmap": [
                    "src/"
                ]
            },
            "notification-url": "https://packagist.org/downloads/",
            "license": [
                "BSD-3-Clause"
            ],
            "authors": [
                {
                    "name": "Sebastian Bergmann",
                    "email": "sebastian@phpunit.de"
                }
            ],
            "description": "Allows reflection of object attributes, including inherited and non-public ones",
            "homepage": "https://github.com/sebastianbergmann/object-reflector/",
            "support": {
                "issues": "https://github.com/sebastianbergmann/object-reflector/issues",
                "source": "https://github.com/sebastianbergmann/object-reflector/tree/2.0.4"
            },
            "funding": [
                {
                    "url": "https://github.com/sebastianbergmann",
                    "type": "github"
                }
            ],
            "time": "2020-10-26T13:14:26+00:00"
        },
        {
            "name": "sebastian/recursion-context",
            "version": "4.0.5",
            "source": {
                "type": "git",
                "url": "https://github.com/sebastianbergmann/recursion-context.git",
                "reference": "e75bd0f07204fec2a0af9b0f3cfe97d05f92efc1"
            },
            "dist": {
                "type": "zip",
                "url": "https://api.github.com/repos/sebastianbergmann/recursion-context/zipball/e75bd0f07204fec2a0af9b0f3cfe97d05f92efc1",
                "reference": "e75bd0f07204fec2a0af9b0f3cfe97d05f92efc1",
                "shasum": ""
            },
            "require": {
                "php": ">=7.3"
            },
            "require-dev": {
                "phpunit/phpunit": "^9.3"
            },
            "type": "library",
            "extra": {
                "branch-alias": {
                    "dev-master": "4.0-dev"
                }
            },
            "autoload": {
                "classmap": [
                    "src/"
                ]
            },
            "notification-url": "https://packagist.org/downloads/",
            "license": [
                "BSD-3-Clause"
            ],
            "authors": [
                {
                    "name": "Sebastian Bergmann",
                    "email": "sebastian@phpunit.de"
                },
                {
                    "name": "Jeff Welch",
                    "email": "whatthejeff@gmail.com"
                },
                {
                    "name": "Adam Harvey",
                    "email": "aharvey@php.net"
                }
            ],
            "description": "Provides functionality to recursively process PHP variables",
            "homepage": "https://github.com/sebastianbergmann/recursion-context",
            "support": {
                "issues": "https://github.com/sebastianbergmann/recursion-context/issues",
                "source": "https://github.com/sebastianbergmann/recursion-context/tree/4.0.5"
            },
            "funding": [
                {
                    "url": "https://github.com/sebastianbergmann",
                    "type": "github"
                }
            ],
            "time": "2023-02-03T06:07:39+00:00"
        },
        {
            "name": "sebastian/resource-operations",
            "version": "3.0.3",
            "source": {
                "type": "git",
                "url": "https://github.com/sebastianbergmann/resource-operations.git",
                "reference": "0f4443cb3a1d92ce809899753bc0d5d5a8dd19a8"
            },
            "dist": {
                "type": "zip",
                "url": "https://api.github.com/repos/sebastianbergmann/resource-operations/zipball/0f4443cb3a1d92ce809899753bc0d5d5a8dd19a8",
                "reference": "0f4443cb3a1d92ce809899753bc0d5d5a8dd19a8",
                "shasum": ""
            },
            "require": {
                "php": ">=7.3"
            },
            "require-dev": {
                "phpunit/phpunit": "^9.0"
            },
            "type": "library",
            "extra": {
                "branch-alias": {
                    "dev-master": "3.0-dev"
                }
            },
            "autoload": {
                "classmap": [
                    "src/"
                ]
            },
            "notification-url": "https://packagist.org/downloads/",
            "license": [
                "BSD-3-Clause"
            ],
            "authors": [
                {
                    "name": "Sebastian Bergmann",
                    "email": "sebastian@phpunit.de"
                }
            ],
            "description": "Provides a list of PHP built-in functions that operate on resources",
            "homepage": "https://www.github.com/sebastianbergmann/resource-operations",
            "support": {
                "issues": "https://github.com/sebastianbergmann/resource-operations/issues",
                "source": "https://github.com/sebastianbergmann/resource-operations/tree/3.0.3"
            },
            "funding": [
                {
                    "url": "https://github.com/sebastianbergmann",
                    "type": "github"
                }
            ],
            "time": "2020-09-28T06:45:17+00:00"
        },
        {
            "name": "sebastian/type",
            "version": "3.2.1",
            "source": {
                "type": "git",
                "url": "https://github.com/sebastianbergmann/type.git",
                "reference": "75e2c2a32f5e0b3aef905b9ed0b179b953b3d7c7"
            },
            "dist": {
                "type": "zip",
                "url": "https://api.github.com/repos/sebastianbergmann/type/zipball/75e2c2a32f5e0b3aef905b9ed0b179b953b3d7c7",
                "reference": "75e2c2a32f5e0b3aef905b9ed0b179b953b3d7c7",
                "shasum": ""
            },
            "require": {
                "php": ">=7.3"
            },
            "require-dev": {
                "phpunit/phpunit": "^9.5"
            },
            "type": "library",
            "extra": {
                "branch-alias": {
                    "dev-master": "3.2-dev"
                }
            },
            "autoload": {
                "classmap": [
                    "src/"
                ]
            },
            "notification-url": "https://packagist.org/downloads/",
            "license": [
                "BSD-3-Clause"
            ],
            "authors": [
                {
                    "name": "Sebastian Bergmann",
                    "email": "sebastian@phpunit.de",
                    "role": "lead"
                }
            ],
            "description": "Collection of value objects that represent the types of the PHP type system",
            "homepage": "https://github.com/sebastianbergmann/type",
            "support": {
                "issues": "https://github.com/sebastianbergmann/type/issues",
                "source": "https://github.com/sebastianbergmann/type/tree/3.2.1"
            },
            "funding": [
                {
                    "url": "https://github.com/sebastianbergmann",
                    "type": "github"
                }
            ],
            "time": "2023-02-03T06:13:03+00:00"
        },
        {
            "name": "sebastian/version",
            "version": "3.0.2",
            "source": {
                "type": "git",
                "url": "https://github.com/sebastianbergmann/version.git",
                "reference": "c6c1022351a901512170118436c764e473f6de8c"
            },
            "dist": {
                "type": "zip",
                "url": "https://api.github.com/repos/sebastianbergmann/version/zipball/c6c1022351a901512170118436c764e473f6de8c",
                "reference": "c6c1022351a901512170118436c764e473f6de8c",
                "shasum": ""
            },
            "require": {
                "php": ">=7.3"
            },
            "type": "library",
            "extra": {
                "branch-alias": {
                    "dev-master": "3.0-dev"
                }
            },
            "autoload": {
                "classmap": [
                    "src/"
                ]
            },
            "notification-url": "https://packagist.org/downloads/",
            "license": [
                "BSD-3-Clause"
            ],
            "authors": [
                {
                    "name": "Sebastian Bergmann",
                    "email": "sebastian@phpunit.de",
                    "role": "lead"
                }
            ],
            "description": "Library that helps with managing the version number of Git-hosted PHP projects",
            "homepage": "https://github.com/sebastianbergmann/version",
            "support": {
                "issues": "https://github.com/sebastianbergmann/version/issues",
                "source": "https://github.com/sebastianbergmann/version/tree/3.0.2"
            },
            "funding": [
                {
                    "url": "https://github.com/sebastianbergmann",
                    "type": "github"
                }
            ],
            "time": "2020-09-28T06:39:44+00:00"
        },
        {
            "name": "squizlabs/php_codesniffer",
            "version": "3.7.2",
            "source": {
                "type": "git",
                "url": "https://github.com/squizlabs/PHP_CodeSniffer.git",
                "reference": "ed8e00df0a83aa96acf703f8c2979ff33341f879"
            },
            "dist": {
                "type": "zip",
                "url": "https://api.github.com/repos/squizlabs/PHP_CodeSniffer/zipball/ed8e00df0a83aa96acf703f8c2979ff33341f879",
                "reference": "ed8e00df0a83aa96acf703f8c2979ff33341f879",
                "shasum": ""
            },
            "require": {
                "ext-simplexml": "*",
                "ext-tokenizer": "*",
                "ext-xmlwriter": "*",
                "php": ">=5.4.0"
            },
            "require-dev": {
                "phpunit/phpunit": "^4.0 || ^5.0 || ^6.0 || ^7.0"
            },
            "bin": [
                "bin/phpcs",
                "bin/phpcbf"
            ],
            "type": "library",
            "extra": {
                "branch-alias": {
                    "dev-master": "3.x-dev"
                }
            },
            "notification-url": "https://packagist.org/downloads/",
            "license": [
                "BSD-3-Clause"
            ],
            "authors": [
                {
                    "name": "Greg Sherwood",
                    "role": "lead"
                }
            ],
            "description": "PHP_CodeSniffer tokenizes PHP, JavaScript and CSS files and detects violations of a defined set of coding standards.",
            "homepage": "https://github.com/squizlabs/PHP_CodeSniffer",
            "keywords": [
                "phpcs",
                "standards",
                "static analysis"
            ],
            "support": {
                "issues": "https://github.com/squizlabs/PHP_CodeSniffer/issues",
                "source": "https://github.com/squizlabs/PHP_CodeSniffer",
                "wiki": "https://github.com/squizlabs/PHP_CodeSniffer/wiki"
            },
            "time": "2023-02-22T23:07:41+00:00"
        },
        {
            "name": "swoole/ide-helper",
            "version": "5.0.2",
            "source": {
                "type": "git",
                "url": "https://github.com/swoole/ide-helper.git",
                "reference": "16cfee44a6ec92254228c39bcab2fb8ae74cc2ea"
            },
            "dist": {
                "type": "zip",
                "url": "https://api.github.com/repos/swoole/ide-helper/zipball/16cfee44a6ec92254228c39bcab2fb8ae74cc2ea",
                "reference": "16cfee44a6ec92254228c39bcab2fb8ae74cc2ea",
                "shasum": ""
            },
            "type": "library",
            "notification-url": "https://packagist.org/downloads/",
            "license": [
                "Apache-2.0"
            ],
            "authors": [
                {
                    "name": "Team Swoole",
                    "email": "team@swoole.com"
                }
            ],
            "description": "IDE help files for Swoole.",
            "support": {
                "issues": "https://github.com/swoole/ide-helper/issues",
                "source": "https://github.com/swoole/ide-helper/tree/5.0.2"
            },
            "time": "2023-03-20T06:05:55+00:00"
        },
        {
            "name": "symfony/polyfill-ctype",
            "version": "v1.28.0",
            "source": {
                "type": "git",
                "url": "https://github.com/symfony/polyfill-ctype.git",
                "reference": "ea208ce43cbb04af6867b4fdddb1bdbf84cc28cb"
            },
            "dist": {
                "type": "zip",
                "url": "https://api.github.com/repos/symfony/polyfill-ctype/zipball/ea208ce43cbb04af6867b4fdddb1bdbf84cc28cb",
                "reference": "ea208ce43cbb04af6867b4fdddb1bdbf84cc28cb",
                "shasum": ""
            },
            "require": {
                "php": ">=7.1"
            },
            "provide": {
                "ext-ctype": "*"
            },
            "suggest": {
                "ext-ctype": "For best performance"
            },
            "type": "library",
            "extra": {
                "branch-alias": {
                    "dev-main": "1.28-dev"
                },
                "thanks": {
                    "name": "symfony/polyfill",
                    "url": "https://github.com/symfony/polyfill"
                }
            },
            "autoload": {
                "files": [
                    "bootstrap.php"
                ],
                "psr-4": {
                    "Symfony\\Polyfill\\Ctype\\": ""
                }
            },
            "notification-url": "https://packagist.org/downloads/",
            "license": [
                "MIT"
            ],
            "authors": [
                {
                    "name": "Gert de Pagter",
                    "email": "BackEndTea@gmail.com"
                },
                {
                    "name": "Symfony Community",
                    "homepage": "https://symfony.com/contributors"
                }
            ],
            "description": "Symfony polyfill for ctype functions",
            "homepage": "https://symfony.com",
            "keywords": [
                "compatibility",
                "ctype",
                "polyfill",
                "portable"
            ],
            "support": {
                "source": "https://github.com/symfony/polyfill-ctype/tree/v1.28.0"
            },
            "funding": [
                {
                    "url": "https://symfony.com/sponsor",
                    "type": "custom"
                },
                {
                    "url": "https://github.com/fabpot",
                    "type": "github"
                },
                {
                    "url": "https://tidelift.com/funding/github/packagist/symfony/symfony",
                    "type": "tidelift"
                }
            ],
            "time": "2023-01-26T09:26:14+00:00"
        },
        {
            "name": "symfony/polyfill-mbstring",
            "version": "v1.28.0",
            "source": {
                "type": "git",
                "url": "https://github.com/symfony/polyfill-mbstring.git",
                "reference": "42292d99c55abe617799667f454222c54c60e229"
            },
            "dist": {
                "type": "zip",
                "url": "https://api.github.com/repos/symfony/polyfill-mbstring/zipball/42292d99c55abe617799667f454222c54c60e229",
                "reference": "42292d99c55abe617799667f454222c54c60e229",
                "shasum": ""
            },
            "require": {
                "php": ">=7.1"
            },
            "provide": {
                "ext-mbstring": "*"
            },
            "suggest": {
                "ext-mbstring": "For best performance"
            },
            "type": "library",
            "extra": {
                "branch-alias": {
                    "dev-main": "1.28-dev"
                },
                "thanks": {
                    "name": "symfony/polyfill",
                    "url": "https://github.com/symfony/polyfill"
                }
            },
            "autoload": {
                "files": [
                    "bootstrap.php"
                ],
                "psr-4": {
                    "Symfony\\Polyfill\\Mbstring\\": ""
                }
            },
            "notification-url": "https://packagist.org/downloads/",
            "license": [
                "MIT"
            ],
            "authors": [
                {
                    "name": "Nicolas Grekas",
                    "email": "p@tchwork.com"
                },
                {
                    "name": "Symfony Community",
                    "homepage": "https://symfony.com/contributors"
                }
            ],
            "description": "Symfony polyfill for the Mbstring extension",
            "homepage": "https://symfony.com",
            "keywords": [
                "compatibility",
                "mbstring",
                "polyfill",
                "portable",
                "shim"
            ],
            "support": {
                "source": "https://github.com/symfony/polyfill-mbstring/tree/v1.28.0"
            },
            "funding": [
                {
                    "url": "https://symfony.com/sponsor",
                    "type": "custom"
                },
                {
                    "url": "https://github.com/fabpot",
                    "type": "github"
                },
                {
                    "url": "https://tidelift.com/funding/github/packagist/symfony/symfony",
                    "type": "tidelift"
                }
            ],
            "time": "2023-07-28T09:04:16+00:00"
        },
        {
            "name": "textalk/websocket",
            "version": "1.5.7",
            "source": {
                "type": "git",
                "url": "https://github.com/Textalk/websocket-php.git",
                "reference": "1712325e99b6bf869ccbf9bf41ab749e7328ea46"
            },
            "dist": {
                "type": "zip",
                "url": "https://api.github.com/repos/Textalk/websocket-php/zipball/1712325e99b6bf869ccbf9bf41ab749e7328ea46",
                "reference": "1712325e99b6bf869ccbf9bf41ab749e7328ea46",
                "shasum": ""
            },
            "require": {
                "php": "^7.2 | ^8.0",
                "psr/log": "^1 | ^2 | ^3"
            },
            "require-dev": {
                "php-coveralls/php-coveralls": "^2.0",
                "phpunit/phpunit": "^8.0|^9.0",
                "squizlabs/php_codesniffer": "^3.5"
            },
            "type": "library",
            "autoload": {
                "psr-4": {
                    "WebSocket\\": "lib"
                }
            },
            "notification-url": "https://packagist.org/downloads/",
            "license": [
                "ISC"
            ],
            "authors": [
                {
                    "name": "Fredrik Liljegren"
                },
                {
                    "name": "Sören Jensen",
                    "email": "soren@abicart.se"
                }
            ],
            "description": "WebSocket client and server",
            "support": {
                "issues": "https://github.com/Textalk/websocket-php/issues",
                "source": "https://github.com/Textalk/websocket-php/tree/1.5.7"
            },
            "time": "2022-03-29T09:46:59+00:00"
        },
        {
            "name": "theseer/tokenizer",
            "version": "1.2.1",
            "source": {
                "type": "git",
                "url": "https://github.com/theseer/tokenizer.git",
                "reference": "34a41e998c2183e22995f158c581e7b5e755ab9e"
            },
            "dist": {
                "type": "zip",
                "url": "https://api.github.com/repos/theseer/tokenizer/zipball/34a41e998c2183e22995f158c581e7b5e755ab9e",
                "reference": "34a41e998c2183e22995f158c581e7b5e755ab9e",
                "shasum": ""
            },
            "require": {
                "ext-dom": "*",
                "ext-tokenizer": "*",
                "ext-xmlwriter": "*",
                "php": "^7.2 || ^8.0"
            },
            "type": "library",
            "autoload": {
                "classmap": [
                    "src/"
                ]
            },
            "notification-url": "https://packagist.org/downloads/",
            "license": [
                "BSD-3-Clause"
            ],
            "authors": [
                {
                    "name": "Arne Blankerts",
                    "email": "arne@blankerts.de",
                    "role": "Developer"
                }
            ],
            "description": "A small library for converting tokenized PHP source code into XML and potentially other formats",
            "support": {
                "issues": "https://github.com/theseer/tokenizer/issues",
                "source": "https://github.com/theseer/tokenizer/tree/1.2.1"
            },
            "funding": [
                {
                    "url": "https://github.com/theseer",
                    "type": "github"
                }
            ],
            "time": "2021-07-28T10:34:58+00:00"
        },
        {
            "name": "twig/twig",
            "version": "v3.7.1",
            "source": {
                "type": "git",
                "url": "https://github.com/twigphp/Twig.git",
                "reference": "a0ce373a0ca3bf6c64b9e3e2124aca502ba39554"
            },
            "dist": {
                "type": "zip",
                "url": "https://api.github.com/repos/twigphp/Twig/zipball/a0ce373a0ca3bf6c64b9e3e2124aca502ba39554",
                "reference": "a0ce373a0ca3bf6c64b9e3e2124aca502ba39554",
                "shasum": ""
            },
            "require": {
                "php": ">=7.2.5",
                "symfony/polyfill-ctype": "^1.8",
                "symfony/polyfill-mbstring": "^1.3"
            },
            "require-dev": {
                "psr/container": "^1.0|^2.0",
                "symfony/phpunit-bridge": "^5.4.9|^6.3"
            },
            "type": "library",
            "autoload": {
                "psr-4": {
                    "Twig\\": "src/"
                }
            },
            "notification-url": "https://packagist.org/downloads/",
            "license": [
                "BSD-3-Clause"
            ],
            "authors": [
                {
                    "name": "Fabien Potencier",
                    "email": "fabien@symfony.com",
                    "homepage": "http://fabien.potencier.org",
                    "role": "Lead Developer"
                },
                {
                    "name": "Twig Team",
                    "role": "Contributors"
                },
                {
                    "name": "Armin Ronacher",
                    "email": "armin.ronacher@active-4.com",
                    "role": "Project Founder"
                }
            ],
            "description": "Twig, the flexible, fast, and secure template language for PHP",
            "homepage": "https://twig.symfony.com",
            "keywords": [
                "templating"
            ],
            "support": {
                "issues": "https://github.com/twigphp/Twig/issues",
                "source": "https://github.com/twigphp/Twig/tree/v3.7.1"
            },
            "funding": [
                {
                    "url": "https://github.com/fabpot",
                    "type": "github"
                },
                {
                    "url": "https://tidelift.com/funding/github/packagist/twig/twig",
                    "type": "tidelift"
                }
            ],
            "time": "2023-08-28T11:09:02+00:00"
        }
    ],
    "aliases": [],
    "minimum-stability": "stable",
    "stability-flags": {
        "appwrite/sdk-generator": 20
    },
    "prefer-stable": false,
    "prefer-lowest": false,
    "platform": {
        "php": ">=8.0.0",
        "ext-curl": "*",
        "ext-imagick": "*",
        "ext-mbstring": "*",
        "ext-json": "*",
        "ext-yaml": "*",
        "ext-dom": "*",
        "ext-redis": "*",
        "ext-swoole": "*",
        "ext-pdo": "*",
        "ext-openssl": "*",
        "ext-zlib": "*",
        "ext-sockets": "*"
    },
    "platform-dev": {
        "ext-fileinfo": "*"
    },
    "platform-overrides": {
        "php": "8.0"
    },
    "plugin-api-version": "2.3.0"
}<|MERGE_RESOLUTION|>--- conflicted
+++ resolved
@@ -4,11 +4,7 @@
         "Read more about it at https://getcomposer.org/doc/01-basic-usage.md#installing-dependencies",
         "This file is @generated automatically"
     ],
-<<<<<<< HEAD
-    "content-hash": "0cf0a0a54adb45ecc1886467c6bcbe55",
-=======
     "content-hash": "d165291f1be92644ba081f9c39050602",
->>>>>>> 4dd9d542
     "packages": [
         {
             "name": "adhocore/jwt",
@@ -3464,18 +3460,6 @@
     "packages-dev": [
         {
             "name": "appwrite/sdk-generator",
-<<<<<<< HEAD
-            "version": "dev-master",
-            "source": {
-                "type": "git",
-                "url": "https://github.com/appwrite/sdk-generator.git",
-                "reference": "d6f5fe4f65a9e1234febd207db2c5dacfa85b63a"
-            },
-            "dist": {
-                "type": "zip",
-                "url": "https://api.github.com/repos/appwrite/sdk-generator/zipball/d6f5fe4f65a9e1234febd207db2c5dacfa85b63a",
-                "reference": "d6f5fe4f65a9e1234febd207db2c5dacfa85b63a",
-=======
             "version": "0.34.2",
             "source": {
                 "type": "git",
@@ -3486,7 +3470,6 @@
                 "type": "zip",
                 "url": "https://api.github.com/repos/appwrite/sdk-generator/zipball/06ea25aace27790e42d57fdbc7ccf97e0b31a6ba",
                 "reference": "06ea25aace27790e42d57fdbc7ccf97e0b31a6ba",
->>>>>>> 4dd9d542
                 "shasum": ""
             },
             "require": {
@@ -3523,15 +3506,9 @@
             "description": "Appwrite PHP library for generating API SDKs for multiple programming languages and platforms",
             "support": {
                 "issues": "https://github.com/appwrite/sdk-generator/issues",
-<<<<<<< HEAD
-                "source": "https://github.com/appwrite/sdk-generator/tree/master"
-            },
-            "time": "2023-08-31T21:58:28+00:00"
-=======
                 "source": "https://github.com/appwrite/sdk-generator/tree/0.34.2"
             },
             "time": "2023-08-31T14:10:33+00:00"
->>>>>>> 4dd9d542
         },
         {
             "name": "doctrine/deprecations",
