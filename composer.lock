--- conflicted
+++ resolved
@@ -4,11 +4,7 @@
         "Read more about it at https://getcomposer.org/doc/01-basic-usage.md#installing-dependencies",
         "This file is @generated automatically"
     ],
-<<<<<<< HEAD
-    "content-hash": "d751d0dc8418f9789bfd99ade50cb9ca",
-=======
     "content-hash": "ca2a083ff1c0d0c77942674400137793",
->>>>>>> 55e53abc
     "packages": [
         {
             "name": "adhocore/jwt",
@@ -484,7 +480,6 @@
             "time": "2022-01-18T15:43:28+00:00"
         },
         {
-<<<<<<< HEAD
             "name": "jean85/pretty-package-versions",
             "version": "1.6.0",
             "source": {
@@ -496,19 +491,6 @@
                 "type": "zip",
                 "url": "https://api.github.com/repos/Jean85/pretty-package-versions/zipball/1e0104b46f045868f11942aea058cd7186d6c303",
                 "reference": "1e0104b46f045868f11942aea058cd7186d6c303",
-=======
-            "name": "guzzlehttp/psr7",
-            "version": "2.4.4",
-            "source": {
-                "type": "git",
-                "url": "https://github.com/guzzle/psr7.git",
-                "reference": "3cf1b6d4f0c820a2cf8bcaec39fc698f3443b5cf"
-            },
-            "dist": {
-                "type": "zip",
-                "url": "https://api.github.com/repos/guzzle/psr7/zipball/3cf1b6d4f0c820a2cf8bcaec39fc698f3443b5cf",
-                "reference": "3cf1b6d4f0c820a2cf8bcaec39fc698f3443b5cf",
->>>>>>> 55e53abc
                 "shasum": ""
             },
             "require": {
@@ -547,12 +529,125 @@
                 "versions"
             ],
             "support": {
-<<<<<<< HEAD
                 "issues": "https://github.com/Jean85/pretty-package-versions/issues",
                 "source": "https://github.com/Jean85/pretty-package-versions/tree/1.6.0"
             },
-            "time": "2021-02-04T16:20:16+00:00"
-=======
+            "funding": [
+                {
+                    "url": "https://github.com/GrahamCampbell",
+                    "type": "github"
+                },
+                {
+                    "url": "https://github.com/Nyholm",
+                    "type": "github"
+                },
+                {
+                    "url": "https://tidelift.com/funding/github/packagist/guzzlehttp/promises",
+                    "type": "tidelift"
+                }
+            ],
+            "time": "2022-08-28T14:55:35+00:00"
+        },
+        {
+            "name": "guzzlehttp/psr7",
+            "version": "2.4.4",
+            "source": {
+                "type": "git",
+                "url": "https://github.com/guzzle/psr7.git",
+                "reference": "3cf1b6d4f0c820a2cf8bcaec39fc698f3443b5cf"
+            },
+            "dist": {
+                "type": "zip",
+                "url": "https://api.github.com/repos/guzzle/psr7/zipball/3cf1b6d4f0c820a2cf8bcaec39fc698f3443b5cf",
+                "reference": "3cf1b6d4f0c820a2cf8bcaec39fc698f3443b5cf",
+                "shasum": ""
+            },
+            "require": {
+                "php": "^7.2.5 || ^8.0",
+                "psr/http-factory": "^1.0",
+                "psr/http-message": "^1.0",
+                "ralouphie/getallheaders": "^3.0"
+            },
+            "provide": {
+                "psr/http-factory-implementation": "1.0",
+                "psr/http-message-implementation": "1.0"
+            },
+            "require-dev": {
+                "bamarni/composer-bin-plugin": "^1.8.1",
+                "http-interop/http-factory-tests": "^0.9",
+                "phpunit/phpunit": "^8.5.29 || ^9.5.23"
+            },
+            "suggest": {
+                "laminas/laminas-httphandlerrunner": "Emit PSR-7 responses"
+            },
+            "type": "library",
+            "extra": {
+                "bamarni-bin": {
+                    "bin-links": true,
+                    "forward-command": false
+                },
+                "branch-alias": {
+                    "dev-master": "2.4-dev"
+                }
+            },
+            "autoload": {
+                "psr-4": {
+                    "GuzzleHttp\\Psr7\\": "src/"
+                }
+            },
+            "notification-url": "https://packagist.org/downloads/",
+            "license": [
+                "MIT"
+            ],
+            "authors": [
+                {
+                    "name": "Graham Campbell",
+                    "email": "hello@gjcampbell.co.uk",
+                    "homepage": "https://github.com/GrahamCampbell"
+                },
+                {
+                    "name": "Michael Dowling",
+                    "email": "mtdowling@gmail.com",
+                    "homepage": "https://github.com/mtdowling"
+                },
+                {
+                    "name": "George Mponos",
+                    "email": "gmponos@gmail.com",
+                    "homepage": "https://github.com/gmponos"
+                },
+                {
+                    "name": "Tobias Nyholm",
+                    "email": "tobias.nyholm@gmail.com",
+                    "homepage": "https://github.com/Nyholm"
+                },
+                {
+                    "name": "Márk Sági-Kazár",
+                    "email": "mark.sagikazar@gmail.com",
+                    "homepage": "https://github.com/sagikazarmark"
+                },
+                {
+                    "name": "Tobias Schultze",
+                    "email": "webmaster@tubo-world.de",
+                    "homepage": "https://github.com/Tobion"
+                },
+                {
+                    "name": "Márk Sági-Kazár",
+                    "email": "mark.sagikazar@gmail.com",
+                    "homepage": "https://sagikazarmark.hu"
+                }
+            ],
+            "description": "PSR-7 message implementation that also provides common utility methods",
+            "keywords": [
+                "http",
+                "message",
+                "psr-7",
+                "request",
+                "response",
+                "stream",
+                "uri",
+                "url"
+            ],
+            "support": {
                 "issues": "https://github.com/guzzle/psr7/issues",
                 "source": "https://github.com/guzzle/psr7/tree/2.4.4"
             },
@@ -638,7 +733,6 @@
             },
             "abandoned": true,
             "time": "2020-12-26T17:45:17+00:00"
->>>>>>> 55e53abc
         },
         {
             "name": "laravel/pint",
@@ -707,96 +801,6 @@
             "time": "2022-11-29T16:25:20+00:00"
         },
         {
-<<<<<<< HEAD
-            "name": "league/csv",
-            "version": "9.9.0",
-            "source": {
-                "type": "git",
-                "url": "https://github.com/thephpleague/csv.git",
-                "reference": "b4418ede47fbd88facc34e40a16c8ce9153b961b"
-            },
-            "dist": {
-                "type": "zip",
-                "url": "https://api.github.com/repos/thephpleague/csv/zipball/b4418ede47fbd88facc34e40a16c8ce9153b961b",
-                "reference": "b4418ede47fbd88facc34e40a16c8ce9153b961b",
-                "shasum": ""
-            },
-            "require": {
-                "ext-json": "*",
-                "ext-mbstring": "*",
-                "php": "^8.1.2"
-            },
-            "require-dev": {
-                "doctrine/collections": "^2.1.2",
-                "ext-dom": "*",
-                "ext-xdebug": "*",
-                "friendsofphp/php-cs-fixer": "^v3.14.3",
-                "phpbench/phpbench": "^1.2.8",
-                "phpstan/phpstan": "^1.10.4",
-                "phpstan/phpstan-deprecation-rules": "^1.1.2",
-                "phpstan/phpstan-phpunit": "^1.3.10",
-                "phpstan/phpstan-strict-rules": "^1.5.0",
-                "phpunit/phpunit": "^10.0.14"
-            },
-            "suggest": {
-                "ext-dom": "Required to use the XMLConverter and the HTMLConverter classes",
-                "ext-iconv": "Needed to ease transcoding CSV using iconv stream filters"
-            },
-            "type": "library",
-            "extra": {
-                "branch-alias": {
-                    "dev-master": "9.x-dev"
-                }
-            },
-            "autoload": {
-                "files": [
-                    "src/functions_include.php"
-                ],
-                "psr-4": {
-                    "League\\Csv\\": "src"
-                }
-            },
-            "notification-url": "https://packagist.org/downloads/",
-            "license": [
-                "MIT"
-            ],
-            "authors": [
-                {
-                    "name": "Ignace Nyamagana Butera",
-                    "email": "nyamsprod@gmail.com",
-                    "homepage": "https://github.com/nyamsprod/",
-                    "role": "Developer"
-                }
-            ],
-            "description": "CSV data manipulation made easy in PHP",
-            "homepage": "https://csv.thephpleague.com",
-            "keywords": [
-                "convert",
-                "csv",
-                "export",
-                "filter",
-                "import",
-                "read",
-                "transform",
-                "write"
-            ],
-            "support": {
-                "docs": "https://csv.thephpleague.com",
-                "issues": "https://github.com/thephpleague/csv/issues",
-                "rss": "https://github.com/thephpleague/csv/releases.atom",
-                "source": "https://github.com/thephpleague/csv"
-            },
-            "funding": [
-                {
-                    "url": "https://github.com/sponsors/nyamsprod",
-                    "type": "github"
-                }
-            ],
-            "time": "2023-03-11T15:57:12+00:00"
-        },
-        {
-=======
->>>>>>> 55e53abc
             "name": "matomo/device-detector",
             "version": "6.0.0",
             "source": {
@@ -2142,18 +2146,6 @@
         },
         {
             "name": "utopia-php/platform",
-<<<<<<< HEAD
-            "version": "0.3.2",
-            "source": {
-                "type": "git",
-                "url": "https://github.com/utopia-php/platform.git",
-                "reference": "a53997f1882dc16ff67968aa5f436364c8c8043e"
-            },
-            "dist": {
-                "type": "zip",
-                "url": "https://api.github.com/repos/utopia-php/platform/zipball/a53997f1882dc16ff67968aa5f436364c8c8043e",
-                "reference": "a53997f1882dc16ff67968aa5f436364c8c8043e",
-=======
             "version": "0.3.3",
             "source": {
                 "type": "git",
@@ -2164,18 +2156,13 @@
                 "type": "zip",
                 "url": "https://api.github.com/repos/utopia-php/platform/zipball/a9e7a501f33e0da59779782359a747cb8d34cf6f",
                 "reference": "a9e7a501f33e0da59779782359a747cb8d34cf6f",
->>>>>>> 55e53abc
                 "shasum": ""
             },
             "require": {
                 "ext-json": "*",
                 "ext-redis": "*",
                 "php": ">=8.0",
-<<<<<<< HEAD
-                "utopia-php/cli": "0.14.*",
-=======
                 "utopia-php/cli": "0.15.*",
->>>>>>> 55e53abc
                 "utopia-php/framework": "0.26.*"
             },
             "require-dev": {
@@ -2202,15 +2189,9 @@
             ],
             "support": {
                 "issues": "https://github.com/utopia-php/platform/issues",
-<<<<<<< HEAD
-                "source": "https://github.com/utopia-php/platform/tree/0.3.2"
-            },
-            "time": "2023-02-14T04:51:46+00:00"
-=======
                 "source": "https://github.com/utopia-php/platform/tree/0.3.3"
             },
             "time": "2023-03-07T08:52:22+00:00"
->>>>>>> 55e53abc
         },
         {
             "name": "utopia-php/pools",
