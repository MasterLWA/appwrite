--- conflicted
+++ resolved
@@ -4,11 +4,7 @@
         "Read more about it at https://getcomposer.org/doc/01-basic-usage.md#installing-dependencies",
         "This file is @generated automatically"
     ],
-<<<<<<< HEAD
-    "content-hash": "dc7e0d19eb00b563d89000d520e652e7",
-=======
-    "content-hash": "6594e4d32da0196d0bb2e5a1794ea89d",
->>>>>>> e772d84f
+    "content-hash": "907913f259c61e0e7e2617df3e13b6d3",
     "packages": [
         {
             "name": "appwrite/php-clamav",
@@ -1580,8 +1576,119 @@
                 "upf",
                 "utopia"
             ],
-<<<<<<< HEAD
-            "time": "2020-06-20T11:46:06+00:00"
+            "support": {
+                "issues": "https://github.com/utopia-php/preloader/issues",
+                "source": "https://github.com/utopia-php/preloader/tree/0.2.4"
+            },
+            "time": "2020-10-24T07:04:59+00:00"
+        },
+        {
+            "name": "utopia-php/registry",
+            "version": "0.2.4",
+            "source": {
+                "type": "git",
+                "url": "https://github.com/utopia-php/registry.git",
+                "reference": "428a94f1a36147e7b7221e778c01e1be08db2893"
+            },
+            "dist": {
+                "type": "zip",
+                "url": "https://api.github.com/repos/utopia-php/registry/zipball/428a94f1a36147e7b7221e778c01e1be08db2893",
+                "reference": "428a94f1a36147e7b7221e778c01e1be08db2893",
+                "shasum": ""
+            },
+            "require": {
+                "php": ">=7.3"
+            },
+            "require-dev": {
+                "phpunit/phpunit": "^9.3",
+                "vimeo/psalm": "4.0.1"
+            },
+            "type": "library",
+            "autoload": {
+                "psr-4": {
+                    "Utopia\\Registry\\": "src/Registry"
+                }
+            },
+            "notification-url": "https://packagist.org/downloads/",
+            "license": [
+                "MIT"
+            ],
+            "authors": [
+                {
+                    "name": "Eldad Fux",
+                    "email": "eldad@appwrite.io"
+                }
+            ],
+            "description": "A simple dependency management library for PHP",
+            "keywords": [
+                "dependency management",
+                "di",
+                "framework",
+                "php",
+                "upf",
+                "utopia"
+            ],
+            "support": {
+                "issues": "https://github.com/utopia-php/registry/issues",
+                "source": "https://github.com/utopia-php/registry/tree/0.2.4"
+            },
+            "time": "2020-10-24T08:51:37+00:00"
+        },
+        {
+            "name": "utopia-php/swoole",
+            "version": "0.2.0",
+            "source": {
+                "type": "git",
+                "url": "https://github.com/utopia-php/swoole.git",
+                "reference": "bc9dd3e113e9b8cbbf54468524637f39b2deb861"
+            },
+            "dist": {
+                "type": "zip",
+                "url": "https://api.github.com/repos/utopia-php/swoole/zipball/bc9dd3e113e9b8cbbf54468524637f39b2deb861",
+                "reference": "bc9dd3e113e9b8cbbf54468524637f39b2deb861",
+                "shasum": ""
+            },
+            "require": {
+                "ext-swoole": "*",
+                "php": ">=7.3",
+                "utopia-php/framework": "0.*.*"
+            },
+            "require-dev": {
+                "phpunit/phpunit": "^9.3",
+                "swoole/ide-helper": "4.5.5",
+                "vimeo/psalm": "4.0.1"
+            },
+            "type": "library",
+            "autoload": {
+                "psr-4": {
+                    "Utopia\\Swoole\\": "src/Swoole"
+                }
+            },
+            "notification-url": "https://packagist.org/downloads/",
+            "license": [
+                "MIT"
+            ],
+            "authors": [
+                {
+                    "name": "Eldad Fux",
+                    "email": "team@appwrite.io"
+                }
+            ],
+            "description": "An extension for Utopia Framework to work with PHP Swoole as a PHP FPM alternative",
+            "keywords": [
+                "framework",
+                "http",
+                "php",
+                "server",
+                "swoole",
+                "upf",
+                "utopia"
+            ],
+            "support": {
+                "issues": "https://github.com/utopia-php/swoole/issues",
+                "source": "https://github.com/utopia-php/swoole/tree/0.2.0"
+            },
+            "time": "2020-10-29T12:42:38+00:00"
         },
         {
             "name": "webonyx/graphql-php",
@@ -1637,140 +1744,32 @@
                 "api",
                 "graphql"
             ],
+            "support": {
+                "issues": "https://github.com/webonyx/graphql-php/issues",
+                "source": "https://github.com/webonyx/graphql-php/tree/master"
+            },
+            "funding": [
+                {
+                    "url": "https://opencollective.com/webonyx-graphql-php",
+                    "type": "open_collective"
+                }
+            ],
             "time": "2020-06-21T12:53:32+00:00"
         }
     ],
     "packages-dev": [
-=======
-            "support": {
-                "issues": "https://github.com/utopia-php/preloader/issues",
-                "source": "https://github.com/utopia-php/preloader/tree/0.2.4"
-            },
-            "time": "2020-10-24T07:04:59+00:00"
-        },
->>>>>>> e772d84f
-        {
-            "name": "utopia-php/registry",
-            "version": "0.2.4",
-            "source": {
-                "type": "git",
-                "url": "https://github.com/utopia-php/registry.git",
-                "reference": "428a94f1a36147e7b7221e778c01e1be08db2893"
-            },
-            "dist": {
-                "type": "zip",
-                "url": "https://api.github.com/repos/utopia-php/registry/zipball/428a94f1a36147e7b7221e778c01e1be08db2893",
-                "reference": "428a94f1a36147e7b7221e778c01e1be08db2893",
-                "shasum": ""
-            },
-            "require": {
-                "php": ">=7.3"
-            },
-            "require-dev": {
-                "phpunit/phpunit": "^9.3",
-                "vimeo/psalm": "4.0.1"
-            },
-            "type": "library",
-            "autoload": {
-                "psr-4": {
-                    "Utopia\\Registry\\": "src/Registry"
-                }
-            },
-            "notification-url": "https://packagist.org/downloads/",
-            "license": [
-                "MIT"
-            ],
-            "authors": [
-                {
-                    "name": "Eldad Fux",
-                    "email": "eldad@appwrite.io"
-                }
-            ],
-            "description": "A simple dependency management library for PHP",
-            "keywords": [
-                "dependency management",
-                "di",
-                "framework",
-                "php",
-                "upf",
-                "utopia"
-            ],
-            "support": {
-                "issues": "https://github.com/utopia-php/registry/issues",
-                "source": "https://github.com/utopia-php/registry/tree/0.2.4"
-            },
-            "time": "2020-10-24T08:51:37+00:00"
-        },
-        {
-            "name": "utopia-php/swoole",
-            "version": "0.2.0",
-            "source": {
-                "type": "git",
-                "url": "https://github.com/utopia-php/swoole.git",
-                "reference": "bc9dd3e113e9b8cbbf54468524637f39b2deb861"
-            },
-            "dist": {
-                "type": "zip",
-                "url": "https://api.github.com/repos/utopia-php/swoole/zipball/bc9dd3e113e9b8cbbf54468524637f39b2deb861",
-                "reference": "bc9dd3e113e9b8cbbf54468524637f39b2deb861",
-                "shasum": ""
-            },
-            "require": {
-                "ext-swoole": "*",
-                "php": ">=7.3",
-                "utopia-php/framework": "0.*.*"
-            },
-            "require-dev": {
-                "phpunit/phpunit": "^9.3",
-                "swoole/ide-helper": "4.5.5",
-                "vimeo/psalm": "4.0.1"
-            },
-            "type": "library",
-            "autoload": {
-                "psr-4": {
-                    "Utopia\\Swoole\\": "src/Swoole"
-                }
-            },
-            "notification-url": "https://packagist.org/downloads/",
-            "license": [
-                "MIT"
-            ],
-            "authors": [
-                {
-                    "name": "Eldad Fux",
-                    "email": "team@appwrite.io"
-                }
-            ],
-            "description": "An extension for Utopia Framework to work with PHP Swoole as a PHP FPM alternative",
-            "keywords": [
-                "framework",
-                "http",
-                "php",
-                "server",
-                "swoole",
-                "upf",
-                "utopia"
-            ],
-            "support": {
-                "issues": "https://github.com/utopia-php/swoole/issues",
-                "source": "https://github.com/utopia-php/swoole/tree/0.2.0"
-            },
-            "time": "2020-10-29T12:42:38+00:00"
-        }
-    ],
-    "packages-dev": [
         {
             "name": "amphp/amp",
             "version": "dev-master",
             "source": {
                 "type": "git",
                 "url": "https://github.com/amphp/amp.git",
-                "reference": "dbb3c28ece24b36efa91be205f6f0b015bddc27c"
-            },
-            "dist": {
-                "type": "zip",
-                "url": "https://api.github.com/repos/amphp/amp/zipball/dbb3c28ece24b36efa91be205f6f0b015bddc27c",
-                "reference": "dbb3c28ece24b36efa91be205f6f0b015bddc27c",
+                "reference": "efca2b32a7580087adb8aabbff6be1dc1bb924a9"
+            },
+            "dist": {
+                "type": "zip",
+                "url": "https://api.github.com/repos/amphp/amp/zipball/efca2b32a7580087adb8aabbff6be1dc1bb924a9",
+                "reference": "efca2b32a7580087adb8aabbff6be1dc1bb924a9",
                 "shasum": ""
             },
             "require": {
@@ -1839,7 +1838,7 @@
             "support": {
                 "irc": "irc://irc.freenode.org/amphp",
                 "issues": "https://github.com/amphp/amp/issues",
-                "source": "https://github.com/amphp/amp/tree/master"
+                "source": "https://github.com/amphp/amp/tree/v2.5.2"
             },
             "funding": [
                 {
@@ -1847,7 +1846,7 @@
                     "type": "github"
                 }
             ],
-            "time": "2020-11-14T16:44:06+00:00"
+            "time": "2021-01-10T17:06:37+00:00"
         },
         {
             "name": "amphp/byte-stream",
@@ -2292,25 +2291,25 @@
         },
         {
             "name": "felixfbecker/advanced-json-rpc",
-            "version": "v3.1.1",
+            "version": "v3.2.0",
             "source": {
                 "type": "git",
                 "url": "https://github.com/felixfbecker/php-advanced-json-rpc.git",
-                "reference": "0ed363f8de17d284d479ec813c9ad3f6834b5c40"
-            },
-            "dist": {
-                "type": "zip",
-                "url": "https://api.github.com/repos/felixfbecker/php-advanced-json-rpc/zipball/0ed363f8de17d284d479ec813c9ad3f6834b5c40",
-                "reference": "0ed363f8de17d284d479ec813c9ad3f6834b5c40",
+                "reference": "06f0b06043c7438959dbdeed8bb3f699a19be22e"
+            },
+            "dist": {
+                "type": "zip",
+                "url": "https://api.github.com/repos/felixfbecker/php-advanced-json-rpc/zipball/06f0b06043c7438959dbdeed8bb3f699a19be22e",
+                "reference": "06f0b06043c7438959dbdeed8bb3f699a19be22e",
                 "shasum": ""
             },
             "require": {
                 "netresearch/jsonmapper": "^1.0 || ^2.0",
-                "php": ">=7.0",
-                "phpdocumentor/reflection-docblock": "^4.0.0 || ^5.0.0"
-            },
-            "require-dev": {
-                "phpunit/phpunit": "^6.0.0"
+                "php": "^7.1 || ^8.0",
+                "phpdocumentor/reflection-docblock": "^4.3.4 || ^5.0.0"
+            },
+            "require-dev": {
+                "phpunit/phpunit": "^7.0 || ^8.0"
             },
             "type": "library",
             "autoload": {
@@ -2331,9 +2330,9 @@
             "description": "A more advanced JSONRPC implementation",
             "support": {
                 "issues": "https://github.com/felixfbecker/php-advanced-json-rpc/issues",
-                "source": "https://github.com/felixfbecker/php-advanced-json-rpc/tree/master"
-            },
-            "time": "2020-03-11T15:21:41+00:00"
+                "source": "https://github.com/felixfbecker/php-advanced-json-rpc/tree/v3.2.0"
+            },
+            "time": "2021-01-10T17:48:47+00:00"
         },
         {
             "name": "felixfbecker/language-server-protocol",
@@ -4584,12 +4583,12 @@
             "source": {
                 "type": "git",
                 "url": "https://github.com/symfony/console.git",
-                "reference": "da4c3663721420520b024e5aede66b813019e744"
-            },
-            "dist": {
-                "type": "zip",
-                "url": "https://api.github.com/repos/symfony/console/zipball/da4c3663721420520b024e5aede66b813019e744",
-                "reference": "da4c3663721420520b024e5aede66b813019e744",
+                "reference": "7286c70d99c958cd419f10dae098ed3fc33670d9"
+            },
+            "dist": {
+                "type": "zip",
+                "url": "https://api.github.com/repos/symfony/console/zipball/7286c70d99c958cd419f10dae098ed3fc33670d9",
+                "reference": "7286c70d99c958cd419f10dae098ed3fc33670d9",
                 "shasum": ""
             },
             "require": {
@@ -4649,7 +4648,7 @@
                     "homepage": "https://symfony.com/contributors"
                 }
             ],
-            "description": "Symfony Console Component",
+            "description": "Eases the creation of beautiful and testable command line interfaces",
             "homepage": "https://symfony.com",
             "keywords": [
                 "cli",
@@ -4674,7 +4673,7 @@
                     "type": "tidelift"
                 }
             ],
-            "time": "2021-01-05T20:16:44+00:00"
+            "time": "2021-01-10T16:31:27+00:00"
         },
         {
             "name": "symfony/polyfill-ctype",
@@ -5255,12 +5254,12 @@
             "source": {
                 "type": "git",
                 "url": "https://github.com/symfony/string.git",
-                "reference": "99f25957efe05db14a1aa6cff643eca0f83a952c"
-            },
-            "dist": {
-                "type": "zip",
-                "url": "https://api.github.com/repos/symfony/string/zipball/99f25957efe05db14a1aa6cff643eca0f83a952c",
-                "reference": "99f25957efe05db14a1aa6cff643eca0f83a952c",
+                "reference": "7a62495108b3dc7e749b709357ae720fccb5a39b"
+            },
+            "dist": {
+                "type": "zip",
+                "url": "https://api.github.com/repos/symfony/string/zipball/7a62495108b3dc7e749b709357ae720fccb5a39b",
+                "reference": "7a62495108b3dc7e749b709357ae720fccb5a39b",
                 "shasum": ""
             },
             "require": {
@@ -5304,7 +5303,7 @@
                     "homepage": "https://symfony.com/contributors"
                 }
             ],
-            "description": "Symfony String component",
+            "description": "Provides an object-oriented API to strings and deals with bytes, UTF-8 code points and grapheme clusters in a unified way",
             "homepage": "https://symfony.com",
             "keywords": [
                 "grapheme",
@@ -5331,7 +5330,7 @@
                     "type": "tidelift"
                 }
             ],
-            "time": "2021-01-01T09:26:45+00:00"
+            "time": "2021-01-10T16:38:27+00:00"
         },
         {
             "name": "theseer/tokenizer",
