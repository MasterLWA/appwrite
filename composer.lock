--- conflicted
+++ resolved
@@ -4,7 +4,7 @@
         "Read more about it at https://getcomposer.org/doc/01-basic-usage.md#installing-dependencies",
         "This file is @generated automatically"
     ],
-    "content-hash": "1593c7304ba026d4073de336227858f3",
+    "content-hash": "c8524ce0226249b17e342175fa925d6b",
     "packages": [
         {
             "name": "adhocore/jwt",
@@ -1582,62 +1582,6 @@
             "time": "2021-06-04T20:33:46+00:00"
         },
         {
-            "name": "squizlabs/php_codesniffer",
-            "version": "3.7.1",
-            "source": {
-                "type": "git",
-                "url": "https://github.com/squizlabs/PHP_CodeSniffer.git",
-                "reference": "1359e176e9307e906dc3d890bcc9603ff6d90619"
-            },
-            "dist": {
-                "type": "zip",
-                "url": "https://api.github.com/repos/squizlabs/PHP_CodeSniffer/zipball/1359e176e9307e906dc3d890bcc9603ff6d90619",
-                "reference": "1359e176e9307e906dc3d890bcc9603ff6d90619",
-                "shasum": ""
-            },
-            "require": {
-                "ext-simplexml": "*",
-                "ext-tokenizer": "*",
-                "ext-xmlwriter": "*",
-                "php": ">=5.4.0"
-            },
-            "require-dev": {
-                "phpunit/phpunit": "^4.0 || ^5.0 || ^6.0 || ^7.0"
-            },
-            "bin": [
-                "bin/phpcs",
-                "bin/phpcbf"
-            ],
-            "type": "library",
-            "extra": {
-                "branch-alias": {
-                    "dev-master": "3.x-dev"
-                }
-            },
-            "notification-url": "https://packagist.org/downloads/",
-            "license": [
-                "BSD-3-Clause"
-            ],
-            "authors": [
-                {
-                    "name": "Greg Sherwood",
-                    "role": "lead"
-                }
-            ],
-            "description": "PHP_CodeSniffer tokenizes PHP, JavaScript and CSS files and detects violations of a defined set of coding standards.",
-            "homepage": "https://github.com/squizlabs/PHP_CodeSniffer",
-            "keywords": [
-                "phpcs",
-                "standards"
-            ],
-            "support": {
-                "issues": "https://github.com/squizlabs/PHP_CodeSniffer/issues",
-                "source": "https://github.com/squizlabs/PHP_CodeSniffer",
-                "wiki": "https://github.com/squizlabs/PHP_CodeSniffer/wiki"
-            },
-            "time": "2022-06-18T07:21:10+00:00"
-        },
-        {
             "name": "symfony/deprecation-contracts",
             "version": "v3.1.0",
             "source": {
@@ -2107,18 +2051,6 @@
         },
         {
             "name": "utopia-php/database",
-<<<<<<< HEAD
-            "version": "0.18.3",
-            "source": {
-                "type": "git",
-                "url": "https://github.com/utopia-php/database.git",
-                "reference": "e7a7b9d704c1fb96611cef313a2789544c402886"
-            },
-            "dist": {
-                "type": "zip",
-                "url": "https://api.github.com/repos/utopia-php/database/zipball/e7a7b9d704c1fb96611cef313a2789544c402886",
-                "reference": "e7a7b9d704c1fb96611cef313a2789544c402886",
-=======
             "version": "0.18.4",
             "source": {
                 "type": "git",
@@ -2129,7 +2061,6 @@
                 "type": "zip",
                 "url": "https://api.github.com/repos/utopia-php/database/zipball/20aa3893f2f0a970226e54c1cf7d492c44681faa",
                 "reference": "20aa3893f2f0a970226e54c1cf7d492c44681faa",
->>>>>>> dcc7c18a
                 "shasum": ""
             },
             "require": {
@@ -2178,15 +2109,9 @@
             ],
             "support": {
                 "issues": "https://github.com/utopia-php/database/issues",
-<<<<<<< HEAD
-                "source": "https://github.com/utopia-php/database/tree/0.18.3"
-            },
-            "time": "2022-06-22T08:55:05+00:00"
-=======
                 "source": "https://github.com/utopia-php/database/tree/0.18.4"
             },
             "time": "2022-06-22T09:18:07+00:00"
->>>>>>> dcc7c18a
         },
         {
             "name": "utopia-php/domains",
@@ -4981,6 +4906,62 @@
                 }
             ],
             "time": "2020-09-28T06:39:44+00:00"
+        },
+        {
+            "name": "squizlabs/php_codesniffer",
+            "version": "3.7.1",
+            "source": {
+                "type": "git",
+                "url": "https://github.com/squizlabs/PHP_CodeSniffer.git",
+                "reference": "1359e176e9307e906dc3d890bcc9603ff6d90619"
+            },
+            "dist": {
+                "type": "zip",
+                "url": "https://api.github.com/repos/squizlabs/PHP_CodeSniffer/zipball/1359e176e9307e906dc3d890bcc9603ff6d90619",
+                "reference": "1359e176e9307e906dc3d890bcc9603ff6d90619",
+                "shasum": ""
+            },
+            "require": {
+                "ext-simplexml": "*",
+                "ext-tokenizer": "*",
+                "ext-xmlwriter": "*",
+                "php": ">=5.4.0"
+            },
+            "require-dev": {
+                "phpunit/phpunit": "^4.0 || ^5.0 || ^6.0 || ^7.0"
+            },
+            "bin": [
+                "bin/phpcs",
+                "bin/phpcbf"
+            ],
+            "type": "library",
+            "extra": {
+                "branch-alias": {
+                    "dev-master": "3.x-dev"
+                }
+            },
+            "notification-url": "https://packagist.org/downloads/",
+            "license": [
+                "BSD-3-Clause"
+            ],
+            "authors": [
+                {
+                    "name": "Greg Sherwood",
+                    "role": "lead"
+                }
+            ],
+            "description": "PHP_CodeSniffer tokenizes PHP, JavaScript and CSS files and detects violations of a defined set of coding standards.",
+            "homepage": "https://github.com/squizlabs/PHP_CodeSniffer",
+            "keywords": [
+                "phpcs",
+                "standards"
+            ],
+            "support": {
+                "issues": "https://github.com/squizlabs/PHP_CodeSniffer/issues",
+                "source": "https://github.com/squizlabs/PHP_CodeSniffer",
+                "wiki": "https://github.com/squizlabs/PHP_CodeSniffer/wiki"
+            },
+            "time": "2022-06-18T07:21:10+00:00"
         },
         {
             "name": "swoole/ide-helper",
