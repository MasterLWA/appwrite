--- conflicted
+++ resolved
@@ -2554,11 +2554,7 @@
             "source": {
                 "type": "git",
                 "url": "https://github.com/utopia-php/storage",
-<<<<<<< HEAD
-                "reference": "88ed83274542ba3c9d34c5dabd17e0cfb480519d"
-=======
                 "reference": "c47611b3a4a36c674c16e9720e86187452eb1cc2"
->>>>>>> 6bc78250
             },
             "require": {
                 "php": ">=8.0",
@@ -2574,14 +2570,11 @@
                     "Utopia\\Storage\\": "src/Storage"
                 }
             },
-<<<<<<< HEAD
-=======
             "autoload-dev": {
                 "psr-4": {
                     "Utopia\\Tests\\": "tests/Storage"
                 }
             },
->>>>>>> 6bc78250
             "license": [
                 "MIT"
             ],
@@ -2599,11 +2592,7 @@
                 "upf",
                 "utopia"
             ],
-<<<<<<< HEAD
-            "time": "2021-12-03T04:31:08+00:00"
-=======
             "time": "2021-12-09T07:34:55+00:00"
->>>>>>> 6bc78250
         },
         {
             "name": "utopia-php/swoole",
