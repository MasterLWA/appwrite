{
    "_readme": [
        "This file locks the dependencies of your project to a known state",
        "Read more about it at https://getcomposer.org/doc/01-basic-usage.md#installing-dependencies",
        "This file is @generated automatically"
    ],
<<<<<<< HEAD
    "content-hash": "c521b6e92f892781775039f1e51af5a3",
=======
    "content-hash": "3eadbfe5543aafdf8682ea0465159e3c",
>>>>>>> a9e2eca8
    "packages": [
        {
            "name": "adhocore/jwt",
            "version": "1.1.2",
            "source": {
                "type": "git",
                "url": "https://github.com/adhocore/php-jwt.git",
                "reference": "6c434af7170090bb7a8880d2bc220a2254ba7899"
            },
            "dist": {
                "type": "zip",
                "url": "https://api.github.com/repos/adhocore/php-jwt/zipball/6c434af7170090bb7a8880d2bc220a2254ba7899",
                "reference": "6c434af7170090bb7a8880d2bc220a2254ba7899",
                "shasum": ""
            },
            "require": {
                "php": "^7.0 || ^8.0"
            },
            "require-dev": {
                "phpunit/phpunit": "^6.5 || ^7.5"
            },
            "type": "library",
            "autoload": {
                "psr-4": {
                    "Ahc\\Jwt\\": "src/"
                }
            },
            "notification-url": "https://packagist.org/downloads/",
            "license": [
                "MIT"
            ],
            "authors": [
                {
                    "name": "Jitendra Adhikari",
                    "email": "jiten.adhikary@gmail.com"
                }
            ],
            "description": "Ultra lightweight JSON web token (JWT) library for PHP5.5+.",
            "keywords": [
                "auth",
                "json-web-token",
                "jwt",
                "jwt-auth",
                "jwt-php",
                "token"
            ],
            "support": {
                "issues": "https://github.com/adhocore/php-jwt/issues",
                "source": "https://github.com/adhocore/php-jwt/tree/1.1.2"
            },
            "funding": [
                {
                    "url": "https://paypal.me/ji10",
                    "type": "custom"
                }
            ],
            "time": "2021-02-20T09:56:44+00:00"
        },
        {
            "name": "appwrite/php-clamav",
            "version": "1.1.0",
            "source": {
                "type": "git",
                "url": "https://github.com/appwrite/php-clamav.git",
                "reference": "61d00f24f9e7766fbba233e7b8d09c5475388073"
            },
            "dist": {
                "type": "zip",
                "url": "https://api.github.com/repos/appwrite/php-clamav/zipball/61d00f24f9e7766fbba233e7b8d09c5475388073",
                "reference": "61d00f24f9e7766fbba233e7b8d09c5475388073",
                "shasum": ""
            },
            "require": {
                "ext-sockets": "*",
                "php": ">=7.1"
            },
            "require-dev": {
                "phpunit/phpunit": "^7.0"
            },
            "type": "library",
            "autoload": {
                "psr-4": {
                    "Appwrite\\ClamAV\\": "src/ClamAV"
                }
            },
            "notification-url": "https://packagist.org/downloads/",
            "license": [
                "MIT"
            ],
            "authors": [
                {
                    "name": "Eldad Fux",
                    "email": "eldad@appwrite.io"
                }
            ],
            "description": "ClamAV network and pipe client for PHP",
            "keywords": [
                "anti virus",
                "appwrite",
                "clamav",
                "php"
            ],
            "support": {
                "issues": "https://github.com/appwrite/php-clamav/issues",
                "source": "https://github.com/appwrite/php-clamav/tree/1.1.0"
            },
            "time": "2020-10-02T05:23:46+00:00"
        },
        {
            "name": "appwrite/php-runtimes",
            "version": "0.11.1",
            "source": {
                "type": "git",
                "url": "https://github.com/appwrite/runtimes.git",
                "reference": "9d74a477ba3333cbcfac565c46fcf19606b7b603"
            },
            "require": {
                "php": ">=8.0",
                "utopia-php/system": "0.6.*"
            },
            "require-dev": {
                "phpunit/phpunit": "^9.3",
                "vimeo/psalm": "4.0.1"
            },
            "type": "library",
            "autoload": {
                "psr-4": {
                    "Appwrite\\Runtimes\\": "src/Runtimes"
                }
            },
            "license": [
                "BSD-3-Clause"
            ],
            "authors": [
                {
                    "name": "Eldad Fux",
                    "email": "eldad@appwrite.io"
                },
                {
                    "name": "Torsten Dittmann",
                    "email": "torsten@appwrite.io"
                }
            ],
            "description": "Appwrite repository for Cloud Function runtimes that contains the configurations and tests for all of the Appwrite runtime environments.",
            "keywords": [
                "appwrite",
                "php",
                "runtimes"
            ],
            "time": "2022-11-07T16:45:52+00:00"
        },
        {
            "name": "chillerlan/php-qrcode",
            "version": "4.3.3",
            "source": {
                "type": "git",
                "url": "https://github.com/chillerlan/php-qrcode.git",
                "reference": "6356b246948ac1025882b3f55e7c68ebd4515ae3"
            },
            "dist": {
                "type": "zip",
                "url": "https://api.github.com/repos/chillerlan/php-qrcode/zipball/6356b246948ac1025882b3f55e7c68ebd4515ae3",
                "reference": "6356b246948ac1025882b3f55e7c68ebd4515ae3",
                "shasum": ""
            },
            "require": {
                "chillerlan/php-settings-container": "^2.1",
                "ext-mbstring": "*",
                "php": "^7.4 || ^8.0"
            },
            "require-dev": {
                "phan/phan": "^5.3",
                "phpunit/phpunit": "^9.5",
                "setasign/fpdf": "^1.8.2"
            },
            "suggest": {
                "chillerlan/php-authenticator": "Yet another Google authenticator! Also creates URIs for mobile apps.",
                "setasign/fpdf": "Required to use the QR FPDF output."
            },
            "type": "library",
            "autoload": {
                "psr-4": {
                    "chillerlan\\QRCode\\": "src/"
                }
            },
            "notification-url": "https://packagist.org/downloads/",
            "license": [
                "MIT"
            ],
            "authors": [
                {
                    "name": "Kazuhiko Arase",
                    "homepage": "https://github.com/kazuhikoarase"
                },
                {
                    "name": "Smiley",
                    "email": "smiley@chillerlan.net",
                    "homepage": "https://github.com/codemasher"
                },
                {
                    "name": "Contributors",
                    "homepage": "https://github.com/chillerlan/php-qrcode/graphs/contributors"
                }
            ],
            "description": "A QR code generator. PHP 7.4+",
            "homepage": "https://github.com/chillerlan/php-qrcode",
            "keywords": [
                "phpqrcode",
                "qr",
                "qr code",
                "qrcode",
                "qrcode-generator"
            ],
            "support": {
                "issues": "https://github.com/chillerlan/php-qrcode/issues",
                "source": "https://github.com/chillerlan/php-qrcode/tree/4.3.3"
            },
            "funding": [
                {
                    "url": "https://www.paypal.com/donate?hosted_button_id=WLYUNAT9ZTJZ4",
                    "type": "custom"
                },
                {
                    "url": "https://ko-fi.com/codemasher",
                    "type": "ko_fi"
                }
            ],
            "time": "2021-11-25T22:38:09+00:00"
        },
        {
            "name": "chillerlan/php-settings-container",
            "version": "2.1.4",
            "source": {
                "type": "git",
                "url": "https://github.com/chillerlan/php-settings-container.git",
                "reference": "1beb7df3c14346d4344b0b2e12f6f9a74feabd4a"
            },
            "dist": {
                "type": "zip",
                "url": "https://api.github.com/repos/chillerlan/php-settings-container/zipball/1beb7df3c14346d4344b0b2e12f6f9a74feabd4a",
                "reference": "1beb7df3c14346d4344b0b2e12f6f9a74feabd4a",
                "shasum": ""
            },
            "require": {
                "ext-json": "*",
                "php": "^7.4 || ^8.0"
            },
            "require-dev": {
                "phan/phan": "^5.3",
                "phpunit/phpunit": "^9.5"
            },
            "type": "library",
            "autoload": {
                "psr-4": {
                    "chillerlan\\Settings\\": "src/"
                }
            },
            "notification-url": "https://packagist.org/downloads/",
            "license": [
                "MIT"
            ],
            "authors": [
                {
                    "name": "Smiley",
                    "email": "smiley@chillerlan.net",
                    "homepage": "https://github.com/codemasher"
                }
            ],
            "description": "A container class for immutable settings objects. Not a DI container. PHP 7.4+",
            "homepage": "https://github.com/chillerlan/php-settings-container",
            "keywords": [
                "PHP7",
                "Settings",
                "configuration",
                "container",
                "helper"
            ],
            "support": {
                "issues": "https://github.com/chillerlan/php-settings-container/issues",
                "source": "https://github.com/chillerlan/php-settings-container"
            },
            "funding": [
                {
                    "url": "https://www.paypal.com/donate?hosted_button_id=WLYUNAT9ZTJZ4",
                    "type": "custom"
                },
                {
                    "url": "https://ko-fi.com/codemasher",
                    "type": "ko_fi"
                }
            ],
            "time": "2022-07-05T22:32:14+00:00"
        },
        {
            "name": "colinmollenhour/credis",
            "version": "v1.15.0",
            "source": {
                "type": "git",
                "url": "https://github.com/colinmollenhour/credis.git",
                "reference": "28810439de1d9597b7ba11794ed9479fb6f3de7c"
            },
            "dist": {
                "type": "zip",
                "url": "https://api.github.com/repos/colinmollenhour/credis/zipball/28810439de1d9597b7ba11794ed9479fb6f3de7c",
                "reference": "28810439de1d9597b7ba11794ed9479fb6f3de7c",
                "shasum": ""
            },
            "require": {
                "php": ">=5.6.0"
            },
            "suggest": {
                "ext-redis": "Improved performance for communicating with redis"
            },
            "type": "library",
            "autoload": {
                "classmap": [
                    "Client.php",
                    "Cluster.php",
                    "Sentinel.php",
                    "Module.php"
                ]
            },
            "notification-url": "https://packagist.org/downloads/",
            "license": [
                "MIT"
            ],
            "authors": [
                {
                    "name": "Colin Mollenhour",
                    "email": "colin@mollenhour.com"
                }
            ],
            "description": "Credis is a lightweight interface to the Redis key-value store which wraps the phpredis library when available for better performance.",
            "homepage": "https://github.com/colinmollenhour/credis",
            "support": {
                "issues": "https://github.com/colinmollenhour/credis/issues",
                "source": "https://github.com/colinmollenhour/credis/tree/v1.15.0"
            },
            "time": "2023-04-18T15:34:23+00:00"
        },
        {
            "name": "composer/package-versions-deprecated",
            "version": "1.11.99.5",
            "source": {
                "type": "git",
                "url": "https://github.com/composer/package-versions-deprecated.git",
                "reference": "b4f54f74ef3453349c24a845d22392cd31e65f1d"
            },
            "dist": {
                "type": "zip",
                "url": "https://api.github.com/repos/composer/package-versions-deprecated/zipball/b4f54f74ef3453349c24a845d22392cd31e65f1d",
                "reference": "b4f54f74ef3453349c24a845d22392cd31e65f1d",
                "shasum": ""
            },
            "require": {
                "composer-plugin-api": "^1.1.0 || ^2.0",
                "php": "^7 || ^8"
            },
            "replace": {
                "ocramius/package-versions": "1.11.99"
            },
            "require-dev": {
                "composer/composer": "^1.9.3 || ^2.0@dev",
                "ext-zip": "^1.13",
                "phpunit/phpunit": "^6.5 || ^7"
            },
            "type": "composer-plugin",
            "extra": {
                "class": "PackageVersions\\Installer",
                "branch-alias": {
                    "dev-master": "1.x-dev"
                }
            },
            "autoload": {
                "psr-4": {
                    "PackageVersions\\": "src/PackageVersions"
                }
            },
            "notification-url": "https://packagist.org/downloads/",
            "license": [
                "MIT"
            ],
            "authors": [
                {
                    "name": "Marco Pivetta",
                    "email": "ocramius@gmail.com"
                },
                {
                    "name": "Jordi Boggiano",
                    "email": "j.boggiano@seld.be"
                }
            ],
            "description": "Composer plugin that provides efficient querying for installed package versions (no runtime IO)",
            "support": {
                "issues": "https://github.com/composer/package-versions-deprecated/issues",
                "source": "https://github.com/composer/package-versions-deprecated/tree/1.11.99.5"
            },
            "funding": [
                {
                    "url": "https://packagist.com",
                    "type": "custom"
                },
                {
                    "url": "https://github.com/composer",
                    "type": "github"
                },
                {
                    "url": "https://tidelift.com/funding/github/packagist/composer/composer",
                    "type": "tidelift"
                }
            ],
            "time": "2022-01-17T14:14:24+00:00"
        },
        {
            "name": "dragonmantank/cron-expression",
            "version": "v3.3.1",
            "source": {
                "type": "git",
                "url": "https://github.com/dragonmantank/cron-expression.git",
                "reference": "be85b3f05b46c39bbc0d95f6c071ddff669510fa"
            },
            "dist": {
                "type": "zip",
                "url": "https://api.github.com/repos/dragonmantank/cron-expression/zipball/be85b3f05b46c39bbc0d95f6c071ddff669510fa",
                "reference": "be85b3f05b46c39bbc0d95f6c071ddff669510fa",
                "shasum": ""
            },
            "require": {
                "php": "^7.2|^8.0",
                "webmozart/assert": "^1.0"
            },
            "replace": {
                "mtdowling/cron-expression": "^1.0"
            },
            "require-dev": {
                "phpstan/extension-installer": "^1.0",
                "phpstan/phpstan": "^1.0",
                "phpstan/phpstan-webmozart-assert": "^1.0",
                "phpunit/phpunit": "^7.0|^8.0|^9.0"
            },
            "type": "library",
            "autoload": {
                "psr-4": {
                    "Cron\\": "src/Cron/"
                }
            },
            "notification-url": "https://packagist.org/downloads/",
            "license": [
                "MIT"
            ],
            "authors": [
                {
                    "name": "Chris Tankersley",
                    "email": "chris@ctankersley.com",
                    "homepage": "https://github.com/dragonmantank"
                }
            ],
            "description": "CRON for PHP: Calculate the next or previous run date and determine if a CRON expression is due",
            "keywords": [
                "cron",
                "schedule"
            ],
            "support": {
                "issues": "https://github.com/dragonmantank/cron-expression/issues",
                "source": "https://github.com/dragonmantank/cron-expression/tree/v3.3.1"
            },
            "funding": [
                {
                    "url": "https://github.com/dragonmantank",
                    "type": "github"
                }
            ],
            "time": "2022-01-18T15:43:28+00:00"
        },
        {
            "name": "guzzlehttp/guzzle",
<<<<<<< HEAD
            "version": "7.6.1",
            "source": {
                "type": "git",
                "url": "https://github.com/guzzle/guzzle.git",
                "reference": "8444a2bacf1960bc6a2b62ed86b8e72e11eebe51"
            },
            "dist": {
                "type": "zip",
                "url": "https://api.github.com/repos/guzzle/guzzle/zipball/8444a2bacf1960bc6a2b62ed86b8e72e11eebe51",
                "reference": "8444a2bacf1960bc6a2b62ed86b8e72e11eebe51",
=======
            "version": "7.7.0",
            "source": {
                "type": "git",
                "url": "https://github.com/guzzle/guzzle.git",
                "reference": "fb7566caccf22d74d1ab270de3551f72a58399f5"
            },
            "dist": {
                "type": "zip",
                "url": "https://api.github.com/repos/guzzle/guzzle/zipball/fb7566caccf22d74d1ab270de3551f72a58399f5",
                "reference": "fb7566caccf22d74d1ab270de3551f72a58399f5",
>>>>>>> a9e2eca8
                "shasum": ""
            },
            "require": {
                "ext-json": "*",
                "guzzlehttp/promises": "^1.5.3 || ^2.0",
                "guzzlehttp/psr7": "^1.9.1 || ^2.4.5",
                "php": "^7.2.5 || ^8.0",
                "psr/http-client": "^1.0",
                "symfony/deprecation-contracts": "^2.2 || ^3.0"
            },
            "provide": {
                "psr/http-client-implementation": "1.0"
            },
            "require-dev": {
                "bamarni/composer-bin-plugin": "^1.8.1",
                "ext-curl": "*",
                "php-http/client-integration-tests": "dev-master#2c025848417c1135031fdf9c728ee53d0a7ceaee as 3.0.999",
                "php-http/message-factory": "^1.1",
                "phpunit/phpunit": "^8.5.29 || ^9.5.23",
                "psr/log": "^1.1 || ^2.0 || ^3.0"
            },
            "suggest": {
                "ext-curl": "Required for CURL handler support",
                "ext-intl": "Required for Internationalized Domain Name (IDN) support",
                "psr/log": "Required for using the Log middleware"
            },
            "type": "library",
            "extra": {
                "bamarni-bin": {
                    "bin-links": true,
                    "forward-command": false
                }
            },
            "autoload": {
                "files": [
                    "src/functions_include.php"
                ],
                "psr-4": {
                    "GuzzleHttp\\": "src/"
                }
            },
            "notification-url": "https://packagist.org/downloads/",
            "license": [
                "MIT"
            ],
            "authors": [
                {
                    "name": "Graham Campbell",
                    "email": "hello@gjcampbell.co.uk",
                    "homepage": "https://github.com/GrahamCampbell"
                },
                {
                    "name": "Michael Dowling",
                    "email": "mtdowling@gmail.com",
                    "homepage": "https://github.com/mtdowling"
                },
                {
                    "name": "Jeremy Lindblom",
                    "email": "jeremeamia@gmail.com",
                    "homepage": "https://github.com/jeremeamia"
                },
                {
                    "name": "George Mponos",
                    "email": "gmponos@gmail.com",
                    "homepage": "https://github.com/gmponos"
                },
                {
                    "name": "Tobias Nyholm",
                    "email": "tobias.nyholm@gmail.com",
                    "homepage": "https://github.com/Nyholm"
                },
                {
                    "name": "Márk Sági-Kazár",
                    "email": "mark.sagikazar@gmail.com",
                    "homepage": "https://github.com/sagikazarmark"
                },
                {
                    "name": "Tobias Schultze",
                    "email": "webmaster@tubo-world.de",
                    "homepage": "https://github.com/Tobion"
                }
            ],
            "description": "Guzzle is a PHP HTTP client library",
            "keywords": [
                "client",
                "curl",
                "framework",
                "http",
                "http client",
                "psr-18",
                "psr-7",
                "rest",
                "web service"
            ],
            "support": {
                "issues": "https://github.com/guzzle/guzzle/issues",
<<<<<<< HEAD
                "source": "https://github.com/guzzle/guzzle/tree/7.6.1"
=======
                "source": "https://github.com/guzzle/guzzle/tree/7.7.0"
>>>>>>> a9e2eca8
            },
            "funding": [
                {
                    "url": "https://github.com/GrahamCampbell",
                    "type": "github"
                },
                {
                    "url": "https://github.com/Nyholm",
                    "type": "github"
                },
                {
                    "url": "https://tidelift.com/funding/github/packagist/guzzlehttp/guzzle",
                    "type": "tidelift"
                }
            ],
<<<<<<< HEAD
            "time": "2023-05-15T20:43:01+00:00"
=======
            "time": "2023-05-21T14:04:53+00:00"
>>>>>>> a9e2eca8
        },
        {
            "name": "guzzlehttp/promises",
            "version": "2.0.0",
            "source": {
                "type": "git",
                "url": "https://github.com/guzzle/promises.git",
                "reference": "3a494dc7dc1d7d12e511890177ae2d0e6c107da6"
            },
            "dist": {
                "type": "zip",
                "url": "https://api.github.com/repos/guzzle/promises/zipball/3a494dc7dc1d7d12e511890177ae2d0e6c107da6",
                "reference": "3a494dc7dc1d7d12e511890177ae2d0e6c107da6",
                "shasum": ""
            },
            "require": {
                "php": "^7.2.5 || ^8.0"
            },
            "require-dev": {
                "bamarni/composer-bin-plugin": "^1.8.1",
                "phpunit/phpunit": "^8.5.29 || ^9.5.23"
            },
            "type": "library",
            "extra": {
                "bamarni-bin": {
                    "bin-links": true,
                    "forward-command": false
                }
            },
            "autoload": {
                "psr-4": {
                    "GuzzleHttp\\Promise\\": "src/"
                }
            },
            "notification-url": "https://packagist.org/downloads/",
            "license": [
                "MIT"
            ],
            "authors": [
                {
                    "name": "Graham Campbell",
                    "email": "hello@gjcampbell.co.uk",
                    "homepage": "https://github.com/GrahamCampbell"
                },
                {
                    "name": "Michael Dowling",
                    "email": "mtdowling@gmail.com",
                    "homepage": "https://github.com/mtdowling"
                },
                {
                    "name": "Tobias Nyholm",
                    "email": "tobias.nyholm@gmail.com",
                    "homepage": "https://github.com/Nyholm"
                },
                {
                    "name": "Tobias Schultze",
                    "email": "webmaster@tubo-world.de",
                    "homepage": "https://github.com/Tobion"
                }
            ],
            "description": "Guzzle promises library",
            "keywords": [
                "promise"
            ],
            "support": {
                "issues": "https://github.com/guzzle/promises/issues",
                "source": "https://github.com/guzzle/promises/tree/2.0.0"
            },
            "funding": [
                {
                    "url": "https://github.com/GrahamCampbell",
                    "type": "github"
                },
                {
                    "url": "https://github.com/Nyholm",
                    "type": "github"
                },
                {
                    "url": "https://tidelift.com/funding/github/packagist/guzzlehttp/promises",
                    "type": "tidelift"
                }
            ],
            "time": "2023-05-21T13:50:22+00:00"
        },
        {
            "name": "guzzlehttp/psr7",
            "version": "2.5.0",
            "source": {
                "type": "git",
                "url": "https://github.com/guzzle/psr7.git",
                "reference": "b635f279edd83fc275f822a1188157ffea568ff6"
            },
            "dist": {
                "type": "zip",
                "url": "https://api.github.com/repos/guzzle/psr7/zipball/b635f279edd83fc275f822a1188157ffea568ff6",
                "reference": "b635f279edd83fc275f822a1188157ffea568ff6",
                "shasum": ""
            },
            "require": {
                "php": "^7.2.5 || ^8.0",
                "psr/http-factory": "^1.0",
                "psr/http-message": "^1.1 || ^2.0",
                "ralouphie/getallheaders": "^3.0"
            },
            "provide": {
                "psr/http-factory-implementation": "1.0",
                "psr/http-message-implementation": "1.0"
            },
            "require-dev": {
                "bamarni/composer-bin-plugin": "^1.8.1",
                "http-interop/http-factory-tests": "^0.9",
                "phpunit/phpunit": "^8.5.29 || ^9.5.23"
            },
            "suggest": {
                "laminas/laminas-httphandlerrunner": "Emit PSR-7 responses"
            },
            "type": "library",
            "extra": {
                "bamarni-bin": {
                    "bin-links": true,
                    "forward-command": false
                }
            },
            "autoload": {
                "psr-4": {
                    "GuzzleHttp\\Psr7\\": "src/"
                }
            },
            "notification-url": "https://packagist.org/downloads/",
            "license": [
                "MIT"
            ],
            "authors": [
                {
                    "name": "Graham Campbell",
                    "email": "hello@gjcampbell.co.uk",
                    "homepage": "https://github.com/GrahamCampbell"
                },
                {
                    "name": "Michael Dowling",
                    "email": "mtdowling@gmail.com",
                    "homepage": "https://github.com/mtdowling"
                },
                {
                    "name": "George Mponos",
                    "email": "gmponos@gmail.com",
                    "homepage": "https://github.com/gmponos"
                },
                {
                    "name": "Tobias Nyholm",
                    "email": "tobias.nyholm@gmail.com",
                    "homepage": "https://github.com/Nyholm"
                },
                {
                    "name": "Márk Sági-Kazár",
                    "email": "mark.sagikazar@gmail.com",
                    "homepage": "https://github.com/sagikazarmark"
                },
                {
                    "name": "Tobias Schultze",
                    "email": "webmaster@tubo-world.de",
                    "homepage": "https://github.com/Tobion"
                },
                {
                    "name": "Márk Sági-Kazár",
                    "email": "mark.sagikazar@gmail.com",
                    "homepage": "https://sagikazarmark.hu"
                }
            ],
            "description": "PSR-7 message implementation that also provides common utility methods",
            "keywords": [
                "http",
                "message",
                "psr-7",
                "request",
                "response",
                "stream",
                "uri",
                "url"
            ],
            "support": {
                "issues": "https://github.com/guzzle/psr7/issues",
                "source": "https://github.com/guzzle/psr7/tree/2.5.0"
            },
            "funding": [
                {
                    "url": "https://github.com/GrahamCampbell",
                    "type": "github"
                },
                {
                    "url": "https://github.com/Nyholm",
                    "type": "github"
                },
                {
                    "url": "https://tidelift.com/funding/github/packagist/guzzlehttp/psr7",
                    "type": "tidelift"
                }
            ],
            "time": "2023-04-17T16:11:26+00:00"
        },
        {
            "name": "influxdb/influxdb-php",
            "version": "1.15.2",
            "source": {
                "type": "git",
                "url": "https://github.com/influxdata/influxdb-php.git",
                "reference": "d6e59f4f04ab9107574fda69c2cbe36671253d03"
            },
            "dist": {
                "type": "zip",
                "url": "https://api.github.com/repos/influxdata/influxdb-php/zipball/d6e59f4f04ab9107574fda69c2cbe36671253d03",
                "reference": "d6e59f4f04ab9107574fda69c2cbe36671253d03",
                "shasum": ""
            },
            "require": {
                "guzzlehttp/guzzle": "^6.0|^7.0",
                "php": "^5.5 || ^7.0 || ^8.0"
            },
            "require-dev": {
                "dms/phpunit-arraysubset-asserts": "^0.2.1",
                "phpunit/phpunit": "^9.5"
            },
            "suggest": {
                "ext-curl": "Curl extension, needed for Curl driver",
                "stefanotorresi/influxdb-php-async": "An asyncronous client for InfluxDB, implemented via ReactPHP."
            },
            "type": "library",
            "autoload": {
                "psr-4": {
                    "InfluxDB\\": "src/InfluxDB"
                }
            },
            "notification-url": "https://packagist.org/downloads/",
            "license": [
                "MIT"
            ],
            "authors": [
                {
                    "name": "Stephen Hoogendijk",
                    "email": "stephen@tca0.nl"
                },
                {
                    "name": "Daniel Martinez",
                    "email": "danimartcas@hotmail.com"
                },
                {
                    "name": "Gianluca Arbezzano",
                    "email": "gianarb92@gmail.com"
                }
            ],
            "description": "InfluxDB client library for PHP",
            "keywords": [
                "client",
                "influxdata",
                "influxdb",
                "influxdb class",
                "influxdb client",
                "influxdb library",
                "time series"
            ],
            "support": {
                "issues": "https://github.com/influxdata/influxdb-php/issues",
                "source": "https://github.com/influxdata/influxdb-php/tree/1.15.2"
            },
            "abandoned": true,
            "time": "2020-12-26T17:45:17+00:00"
        },
        {
            "name": "jean85/pretty-package-versions",
            "version": "1.6.0",
            "source": {
                "type": "git",
                "url": "https://github.com/Jean85/pretty-package-versions.git",
                "reference": "1e0104b46f045868f11942aea058cd7186d6c303"
            },
            "dist": {
                "type": "zip",
                "url": "https://api.github.com/repos/Jean85/pretty-package-versions/zipball/1e0104b46f045868f11942aea058cd7186d6c303",
                "reference": "1e0104b46f045868f11942aea058cd7186d6c303",
                "shasum": ""
            },
            "require": {
                "composer/package-versions-deprecated": "^1.8.0",
                "php": "^7.0|^8.0"
            },
            "require-dev": {
                "phpunit/phpunit": "^6.0|^8.5|^9.2"
            },
            "type": "library",
            "extra": {
                "branch-alias": {
                    "dev-master": "1.x-dev"
                }
            },
            "autoload": {
                "psr-4": {
                    "Jean85\\": "src/"
                }
            },
            "notification-url": "https://packagist.org/downloads/",
            "license": [
                "MIT"
            ],
            "authors": [
                {
                    "name": "Alessandro Lai",
                    "email": "alessandro.lai85@gmail.com"
                }
            ],
            "description": "A wrapper for ocramius/package-versions to get pretty versions strings",
            "keywords": [
                "composer",
                "package",
                "release",
                "versions"
            ],
            "support": {
                "issues": "https://github.com/Jean85/pretty-package-versions/issues",
                "source": "https://github.com/Jean85/pretty-package-versions/tree/1.6.0"
            },
            "time": "2021-02-04T16:20:16+00:00"
        },
        {
            "name": "laravel/pint",
            "version": "v1.2.1",
            "source": {
                "type": "git",
                "url": "https://github.com/laravel/pint.git",
                "reference": "e60e2112ee779ce60f253695b273d1646a17d6f1"
            },
            "dist": {
                "type": "zip",
                "url": "https://api.github.com/repos/laravel/pint/zipball/e60e2112ee779ce60f253695b273d1646a17d6f1",
                "reference": "e60e2112ee779ce60f253695b273d1646a17d6f1",
                "shasum": ""
            },
            "require": {
                "ext-json": "*",
                "ext-mbstring": "*",
                "ext-tokenizer": "*",
                "ext-xml": "*",
                "php": "^8.0"
            },
            "require-dev": {
                "friendsofphp/php-cs-fixer": "^3.11.0",
                "illuminate/view": "^9.32.0",
                "laravel-zero/framework": "^9.2.0",
                "mockery/mockery": "^1.5.1",
                "nunomaduro/larastan": "^2.2.0",
                "nunomaduro/termwind": "^1.14.0",
                "pestphp/pest": "^1.22.1"
            },
            "bin": [
                "builds/pint"
            ],
            "type": "project",
            "autoload": {
                "psr-4": {
                    "App\\": "app/",
                    "Database\\Seeders\\": "database/seeders/",
                    "Database\\Factories\\": "database/factories/"
                }
            },
            "notification-url": "https://packagist.org/downloads/",
            "license": [
                "MIT"
            ],
            "authors": [
                {
                    "name": "Nuno Maduro",
                    "email": "enunomaduro@gmail.com"
                }
            ],
            "description": "An opinionated code formatter for PHP.",
            "homepage": "https://laravel.com",
            "keywords": [
                "format",
                "formatter",
                "lint",
                "linter",
                "php"
            ],
            "support": {
                "issues": "https://github.com/laravel/pint/issues",
                "source": "https://github.com/laravel/pint"
            },
            "time": "2022-11-29T16:25:20+00:00"
        },
        {
            "name": "matomo/device-detector",
            "version": "6.0.6",
            "source": {
                "type": "git",
                "url": "https://github.com/matomo-org/device-detector.git",
                "reference": "ce5ef5e6776c16af306d38e20674973f072e05ed"
            },
            "dist": {
                "type": "zip",
                "url": "https://api.github.com/repos/matomo-org/device-detector/zipball/ce5ef5e6776c16af306d38e20674973f072e05ed",
                "reference": "ce5ef5e6776c16af306d38e20674973f072e05ed",
                "shasum": ""
            },
            "require": {
                "mustangostang/spyc": "*",
                "php": "^7.2|^8.0"
            },
            "replace": {
                "piwik/device-detector": "self.version"
            },
            "require-dev": {
                "matthiasmullie/scrapbook": "^1.4.7",
                "mayflower/mo4-coding-standard": "^v8.0.0",
                "phpstan/phpstan": "^0.12.52",
                "phpunit/phpunit": "^8.5.8",
                "psr/cache": "^1.0.1",
                "psr/simple-cache": "^1.0.1",
                "symfony/yaml": "^5.1.7"
            },
            "suggest": {
                "doctrine/cache": "Can directly be used for caching purpose",
                "ext-yaml": "Necessary for using the Pecl YAML parser"
            },
            "type": "library",
            "autoload": {
                "psr-4": {
                    "DeviceDetector\\": ""
                },
                "exclude-from-classmap": [
                    "Tests/"
                ]
            },
            "notification-url": "https://packagist.org/downloads/",
            "license": [
                "LGPL-3.0-or-later"
            ],
            "authors": [
                {
                    "name": "The Matomo Team",
                    "email": "hello@matomo.org",
                    "homepage": "https://matomo.org/team/"
                }
            ],
            "description": "The Universal Device Detection library, that parses User Agents and detects devices (desktop, tablet, mobile, tv, cars, console, etc.), clients (browsers, media players, mobile apps, feed readers, libraries, etc), operating systems, devices, brands and models.",
            "homepage": "https://matomo.org",
            "keywords": [
                "devicedetection",
                "parser",
                "useragent"
            ],
            "support": {
                "forum": "https://forum.matomo.org/",
                "issues": "https://github.com/matomo-org/device-detector/issues",
                "source": "https://github.com/matomo-org/matomo",
                "wiki": "https://dev.matomo.org/"
            },
            "time": "2023-01-16T08:18:02+00:00"
        },
        {
            "name": "mongodb/mongodb",
            "version": "1.8.0",
            "source": {
                "type": "git",
                "url": "https://github.com/mongodb/mongo-php-library.git",
                "reference": "953dbc19443aa9314c44b7217a16873347e6840d"
            },
            "dist": {
                "type": "zip",
                "url": "https://api.github.com/repos/mongodb/mongo-php-library/zipball/953dbc19443aa9314c44b7217a16873347e6840d",
                "reference": "953dbc19443aa9314c44b7217a16873347e6840d",
                "shasum": ""
            },
            "require": {
                "ext-hash": "*",
                "ext-json": "*",
                "ext-mongodb": "^1.8.1",
                "jean85/pretty-package-versions": "^1.2",
                "php": "^7.0 || ^8.0",
                "symfony/polyfill-php80": "^1.19"
            },
            "require-dev": {
                "squizlabs/php_codesniffer": "^3.5, <3.5.5",
                "symfony/phpunit-bridge": "5.x-dev"
            },
            "type": "library",
            "extra": {
                "branch-alias": {
                    "dev-master": "1.8.x-dev"
                }
            },
            "autoload": {
                "files": [
                    "src/functions.php"
                ],
                "psr-4": {
                    "MongoDB\\": "src/"
                }
            },
            "notification-url": "https://packagist.org/downloads/",
            "license": [
                "Apache-2.0"
            ],
            "authors": [
                {
                    "name": "Andreas Braun",
                    "email": "andreas.braun@mongodb.com"
                },
                {
                    "name": "Jeremy Mikola",
                    "email": "jmikola@gmail.com"
                }
            ],
            "description": "MongoDB driver library",
            "homepage": "https://jira.mongodb.org/browse/PHPLIB",
            "keywords": [
                "database",
                "driver",
                "mongodb",
                "persistence"
            ],
            "support": {
                "issues": "https://github.com/mongodb/mongo-php-library/issues",
                "source": "https://github.com/mongodb/mongo-php-library/tree/1.8.0"
            },
            "time": "2020-11-25T12:26:02+00:00"
        },
        {
            "name": "mustangostang/spyc",
            "version": "0.6.3",
            "source": {
                "type": "git",
                "url": "git@github.com:mustangostang/spyc.git",
                "reference": "4627c838b16550b666d15aeae1e5289dd5b77da0"
            },
            "dist": {
                "type": "zip",
                "url": "https://api.github.com/repos/mustangostang/spyc/zipball/4627c838b16550b666d15aeae1e5289dd5b77da0",
                "reference": "4627c838b16550b666d15aeae1e5289dd5b77da0",
                "shasum": ""
            },
            "require": {
                "php": ">=5.3.1"
            },
            "require-dev": {
                "phpunit/phpunit": "4.3.*@dev"
            },
            "type": "library",
            "extra": {
                "branch-alias": {
                    "dev-master": "0.5.x-dev"
                }
            },
            "autoload": {
                "files": [
                    "Spyc.php"
                ]
            },
            "notification-url": "https://packagist.org/downloads/",
            "license": [
                "MIT"
            ],
            "authors": [
                {
                    "name": "mustangostang",
                    "email": "vlad.andersen@gmail.com"
                }
            ],
            "description": "A simple YAML loader/dumper class for PHP",
            "homepage": "https://github.com/mustangostang/spyc/",
            "keywords": [
                "spyc",
                "yaml",
                "yml"
            ],
            "time": "2019-09-10T13:16:29+00:00"
        },
        {
            "name": "phpmailer/phpmailer",
            "version": "v6.6.0",
            "source": {
                "type": "git",
                "url": "https://github.com/PHPMailer/PHPMailer.git",
                "reference": "e43bac82edc26ca04b36143a48bde1c051cfd5b1"
            },
            "dist": {
                "type": "zip",
                "url": "https://api.github.com/repos/PHPMailer/PHPMailer/zipball/e43bac82edc26ca04b36143a48bde1c051cfd5b1",
                "reference": "e43bac82edc26ca04b36143a48bde1c051cfd5b1",
                "shasum": ""
            },
            "require": {
                "ext-ctype": "*",
                "ext-filter": "*",
                "ext-hash": "*",
                "php": ">=5.5.0"
            },
            "require-dev": {
                "dealerdirect/phpcodesniffer-composer-installer": "^0.7.0",
                "doctrine/annotations": "^1.2",
                "php-parallel-lint/php-console-highlighter": "^0.5.0",
                "php-parallel-lint/php-parallel-lint": "^1.3.1",
                "phpcompatibility/php-compatibility": "^9.3.5",
                "roave/security-advisories": "dev-latest",
                "squizlabs/php_codesniffer": "^3.6.2",
                "yoast/phpunit-polyfills": "^1.0.0"
            },
            "suggest": {
                "ext-mbstring": "Needed to send email in multibyte encoding charset or decode encoded addresses",
                "hayageek/oauth2-yahoo": "Needed for Yahoo XOAUTH2 authentication",
                "league/oauth2-google": "Needed for Google XOAUTH2 authentication",
                "psr/log": "For optional PSR-3 debug logging",
                "stevenmaguire/oauth2-microsoft": "Needed for Microsoft XOAUTH2 authentication",
                "symfony/polyfill-mbstring": "To support UTF-8 if the Mbstring PHP extension is not enabled (^1.2)"
            },
            "type": "library",
            "autoload": {
                "psr-4": {
                    "PHPMailer\\PHPMailer\\": "src/"
                }
            },
            "notification-url": "https://packagist.org/downloads/",
            "license": [
                "LGPL-2.1-only"
            ],
            "authors": [
                {
                    "name": "Marcus Bointon",
                    "email": "phpmailer@synchromedia.co.uk"
                },
                {
                    "name": "Jim Jagielski",
                    "email": "jimjag@gmail.com"
                },
                {
                    "name": "Andy Prevost",
                    "email": "codeworxtech@users.sourceforge.net"
                },
                {
                    "name": "Brent R. Matzelle"
                }
            ],
            "description": "PHPMailer is a full-featured email creation and transfer class for PHP",
            "support": {
                "issues": "https://github.com/PHPMailer/PHPMailer/issues",
                "source": "https://github.com/PHPMailer/PHPMailer/tree/v6.6.0"
            },
            "funding": [
                {
                    "url": "https://github.com/Synchro",
                    "type": "github"
                }
            ],
            "time": "2022-02-28T15:31:21+00:00"
        },
        {
            "name": "psr/http-client",
            "version": "1.0.2",
            "source": {
                "type": "git",
                "url": "https://github.com/php-fig/http-client.git",
                "reference": "0955afe48220520692d2d09f7ab7e0f93ffd6a31"
            },
            "dist": {
                "type": "zip",
                "url": "https://api.github.com/repos/php-fig/http-client/zipball/0955afe48220520692d2d09f7ab7e0f93ffd6a31",
                "reference": "0955afe48220520692d2d09f7ab7e0f93ffd6a31",
                "shasum": ""
            },
            "require": {
                "php": "^7.0 || ^8.0",
                "psr/http-message": "^1.0 || ^2.0"
            },
            "type": "library",
            "extra": {
                "branch-alias": {
                    "dev-master": "1.0.x-dev"
                }
            },
            "autoload": {
                "psr-4": {
                    "Psr\\Http\\Client\\": "src/"
                }
            },
            "notification-url": "https://packagist.org/downloads/",
            "license": [
                "MIT"
            ],
            "authors": [
                {
                    "name": "PHP-FIG",
                    "homepage": "https://www.php-fig.org/"
                }
            ],
            "description": "Common interface for HTTP clients",
            "homepage": "https://github.com/php-fig/http-client",
            "keywords": [
                "http",
                "http-client",
                "psr",
                "psr-18"
            ],
            "support": {
                "source": "https://github.com/php-fig/http-client/tree/1.0.2"
            },
            "time": "2023-04-10T20:12:12+00:00"
        },
        {
            "name": "psr/http-factory",
            "version": "1.0.2",
            "source": {
                "type": "git",
                "url": "https://github.com/php-fig/http-factory.git",
                "reference": "e616d01114759c4c489f93b099585439f795fe35"
            },
            "dist": {
                "type": "zip",
                "url": "https://api.github.com/repos/php-fig/http-factory/zipball/e616d01114759c4c489f93b099585439f795fe35",
                "reference": "e616d01114759c4c489f93b099585439f795fe35",
                "shasum": ""
            },
            "require": {
                "php": ">=7.0.0",
                "psr/http-message": "^1.0 || ^2.0"
            },
            "type": "library",
            "extra": {
                "branch-alias": {
                    "dev-master": "1.0.x-dev"
                }
            },
            "autoload": {
                "psr-4": {
                    "Psr\\Http\\Message\\": "src/"
                }
            },
            "notification-url": "https://packagist.org/downloads/",
            "license": [
                "MIT"
            ],
            "authors": [
                {
                    "name": "PHP-FIG",
                    "homepage": "https://www.php-fig.org/"
                }
            ],
            "description": "Common interfaces for PSR-7 HTTP message factories",
            "keywords": [
                "factory",
                "http",
                "message",
                "psr",
                "psr-17",
                "psr-7",
                "request",
                "response"
            ],
            "support": {
                "source": "https://github.com/php-fig/http-factory/tree/1.0.2"
            },
            "time": "2023-04-10T20:10:41+00:00"
        },
        {
            "name": "psr/http-message",
            "version": "2.0",
            "source": {
                "type": "git",
                "url": "https://github.com/php-fig/http-message.git",
                "reference": "402d35bcb92c70c026d1a6a9883f06b2ead23d71"
            },
            "dist": {
                "type": "zip",
                "url": "https://api.github.com/repos/php-fig/http-message/zipball/402d35bcb92c70c026d1a6a9883f06b2ead23d71",
                "reference": "402d35bcb92c70c026d1a6a9883f06b2ead23d71",
                "shasum": ""
            },
            "require": {
                "php": "^7.2 || ^8.0"
            },
            "type": "library",
            "extra": {
                "branch-alias": {
                    "dev-master": "2.0.x-dev"
                }
            },
            "autoload": {
                "psr-4": {
                    "Psr\\Http\\Message\\": "src/"
                }
            },
            "notification-url": "https://packagist.org/downloads/",
            "license": [
                "MIT"
            ],
            "authors": [
                {
                    "name": "PHP-FIG",
                    "homepage": "https://www.php-fig.org/"
                }
            ],
            "description": "Common interface for HTTP messages",
            "homepage": "https://github.com/php-fig/http-message",
            "keywords": [
                "http",
                "http-message",
                "psr",
                "psr-7",
                "request",
                "response"
            ],
            "support": {
                "source": "https://github.com/php-fig/http-message/tree/2.0"
            },
            "time": "2023-04-04T09:54:51+00:00"
        },
        {
            "name": "psr/log",
            "version": "1.1.4",
            "source": {
                "type": "git",
                "url": "https://github.com/php-fig/log.git",
                "reference": "d49695b909c3b7628b6289db5479a1c204601f11"
            },
            "dist": {
                "type": "zip",
                "url": "https://api.github.com/repos/php-fig/log/zipball/d49695b909c3b7628b6289db5479a1c204601f11",
                "reference": "d49695b909c3b7628b6289db5479a1c204601f11",
                "shasum": ""
            },
            "require": {
                "php": ">=5.3.0"
            },
            "type": "library",
            "extra": {
                "branch-alias": {
                    "dev-master": "1.1.x-dev"
                }
            },
            "autoload": {
                "psr-4": {
                    "Psr\\Log\\": "Psr/Log/"
                }
            },
            "notification-url": "https://packagist.org/downloads/",
            "license": [
                "MIT"
            ],
            "authors": [
                {
                    "name": "PHP-FIG",
                    "homepage": "https://www.php-fig.org/"
                }
            ],
            "description": "Common interface for logging libraries",
            "homepage": "https://github.com/php-fig/log",
            "keywords": [
                "log",
                "psr",
                "psr-3"
            ],
            "support": {
                "source": "https://github.com/php-fig/log/tree/1.1.4"
            },
            "time": "2021-05-03T11:20:27+00:00"
        },
        {
            "name": "ralouphie/getallheaders",
            "version": "3.0.3",
            "source": {
                "type": "git",
                "url": "https://github.com/ralouphie/getallheaders.git",
                "reference": "120b605dfeb996808c31b6477290a714d356e822"
            },
            "dist": {
                "type": "zip",
                "url": "https://api.github.com/repos/ralouphie/getallheaders/zipball/120b605dfeb996808c31b6477290a714d356e822",
                "reference": "120b605dfeb996808c31b6477290a714d356e822",
                "shasum": ""
            },
            "require": {
                "php": ">=5.6"
            },
            "require-dev": {
                "php-coveralls/php-coveralls": "^2.1",
                "phpunit/phpunit": "^5 || ^6.5"
            },
            "type": "library",
            "autoload": {
                "files": [
                    "src/getallheaders.php"
                ]
            },
            "notification-url": "https://packagist.org/downloads/",
            "license": [
                "MIT"
            ],
            "authors": [
                {
                    "name": "Ralph Khattar",
                    "email": "ralph.khattar@gmail.com"
                }
            ],
            "description": "A polyfill for getallheaders.",
            "support": {
                "issues": "https://github.com/ralouphie/getallheaders/issues",
                "source": "https://github.com/ralouphie/getallheaders/tree/develop"
            },
            "time": "2019-03-08T08:55:37+00:00"
        },
        {
            "name": "resque/php-resque",
            "version": "v1.3.6",
            "source": {
                "type": "git",
                "url": "https://github.com/resque/php-resque.git",
                "reference": "fe41c04763699b1318d97ed14cc78583e9380161"
            },
            "dist": {
                "type": "zip",
                "url": "https://api.github.com/repos/resque/php-resque/zipball/fe41c04763699b1318d97ed14cc78583e9380161",
                "reference": "fe41c04763699b1318d97ed14cc78583e9380161",
                "shasum": ""
            },
            "require": {
                "colinmollenhour/credis": "~1.7",
                "php": ">=5.6.0",
                "psr/log": "~1.0"
            },
            "require-dev": {
                "phpunit/phpunit": "^5.7"
            },
            "suggest": {
                "ext-pcntl": "REQUIRED for forking processes on platforms that support it (so anything but Windows).",
                "ext-proctitle": "Allows php-resque to rename the title of UNIX processes to show the status of a worker.",
                "ext-redis": "Native PHP extension for Redis connectivity. Credis will automatically utilize when available."
            },
            "bin": [
                "bin/resque",
                "bin/resque-scheduler"
            ],
            "type": "library",
            "extra": {
                "branch-alias": {
                    "dev-master": "1.0-dev"
                }
            },
            "autoload": {
                "psr-0": {
                    "Resque": "lib",
                    "ResqueScheduler": "lib"
                }
            },
            "notification-url": "https://packagist.org/downloads/",
            "license": [
                "MIT"
            ],
            "authors": [
                {
                    "name": "Dan Hunsaker",
                    "email": "danhunsaker+resque@gmail.com",
                    "role": "Maintainer"
                },
                {
                    "name": "Rajib Ahmed",
                    "homepage": "https://github.com/rajibahmed",
                    "role": "Maintainer"
                },
                {
                    "name": "Steve Klabnik",
                    "email": "steve@steveklabnik.com",
                    "role": "Maintainer"
                },
                {
                    "name": "Chris Boulton",
                    "email": "chris@bigcommerce.com",
                    "role": "Creator"
                }
            ],
            "description": "Redis backed library for creating background jobs and processing them later. Based on resque for Ruby.",
            "homepage": "http://www.github.com/resque/php-resque/",
            "keywords": [
                "background",
                "job",
                "redis",
                "resque"
            ],
            "support": {
                "issues": "https://github.com/resque/php-resque/issues",
                "source": "https://github.com/resque/php-resque/tree/v1.3.6"
            },
            "time": "2020-04-16T16:39:50+00:00"
        },
        {
            "name": "slickdeals/statsd",
            "version": "3.1.0",
            "source": {
                "type": "git",
                "url": "https://github.com/Slickdeals/statsd-php.git",
                "reference": "225588a0a079e145359049f6e5e23eedb1b4c17f"
            },
            "dist": {
                "type": "zip",
                "url": "https://api.github.com/repos/Slickdeals/statsd-php/zipball/225588a0a079e145359049f6e5e23eedb1b4c17f",
                "reference": "225588a0a079e145359049f6e5e23eedb1b4c17f",
                "shasum": ""
            },
            "require": {
                "php": ">= 7.3 || ^8"
            },
            "replace": {
                "domnikl/statsd": "self.version"
            },
            "require-dev": {
                "friendsofphp/php-cs-fixer": "^3.0",
                "phpunit/phpunit": "^9",
                "vimeo/psalm": "^4.6"
            },
            "type": "library",
            "autoload": {
                "psr-4": {
                    "Domnikl\\Statsd\\": "src/"
                }
            },
            "notification-url": "https://packagist.org/downloads/",
            "license": [
                "MIT"
            ],
            "authors": [
                {
                    "name": "Dominik Liebler",
                    "email": "liebler.dominik@gmail.com"
                }
            ],
            "description": "a PHP client for statsd",
            "homepage": "https://github.com/Slickdeals/statsd-php",
            "keywords": [
                "Metrics",
                "monitoring",
                "statistics",
                "statsd",
                "udp"
            ],
            "support": {
                "issues": "https://github.com/Slickdeals/statsd-php/issues",
                "source": "https://github.com/Slickdeals/statsd-php/tree/3.1.0"
            },
            "time": "2021-06-04T20:33:46+00:00"
        },
        {
            "name": "symfony/deprecation-contracts",
            "version": "v3.3.0",
            "source": {
                "type": "git",
                "url": "https://github.com/symfony/deprecation-contracts.git",
                "reference": "7c3aff79d10325257a001fcf92d991f24fc967cf"
            },
            "dist": {
                "type": "zip",
                "url": "https://api.github.com/repos/symfony/deprecation-contracts/zipball/7c3aff79d10325257a001fcf92d991f24fc967cf",
                "reference": "7c3aff79d10325257a001fcf92d991f24fc967cf",
                "shasum": ""
            },
            "require": {
                "php": ">=8.1"
            },
            "type": "library",
            "extra": {
                "branch-alias": {
                    "dev-main": "3.4-dev"
                },
                "thanks": {
                    "name": "symfony/contracts",
                    "url": "https://github.com/symfony/contracts"
                }
            },
            "autoload": {
                "files": [
                    "function.php"
                ]
            },
            "notification-url": "https://packagist.org/downloads/",
            "license": [
                "MIT"
            ],
            "authors": [
                {
                    "name": "Nicolas Grekas",
                    "email": "p@tchwork.com"
                },
                {
                    "name": "Symfony Community",
                    "homepage": "https://symfony.com/contributors"
                }
            ],
            "description": "A generic function and convention to trigger deprecation notices",
            "homepage": "https://symfony.com",
            "support": {
                "source": "https://github.com/symfony/deprecation-contracts/tree/v3.3.0"
            },
            "funding": [
                {
                    "url": "https://symfony.com/sponsor",
                    "type": "custom"
                },
                {
                    "url": "https://github.com/fabpot",
                    "type": "github"
                },
                {
                    "url": "https://tidelift.com/funding/github/packagist/symfony/symfony",
                    "type": "tidelift"
                }
            ],
            "time": "2023-05-23T14:45:45+00:00"
        },
        {
            "name": "symfony/polyfill-php80",
            "version": "v1.27.0",
            "source": {
                "type": "git",
                "url": "https://github.com/symfony/polyfill-php80.git",
                "reference": "7a6ff3f1959bb01aefccb463a0f2cd3d3d2fd936"
            },
            "dist": {
                "type": "zip",
                "url": "https://api.github.com/repos/symfony/polyfill-php80/zipball/7a6ff3f1959bb01aefccb463a0f2cd3d3d2fd936",
                "reference": "7a6ff3f1959bb01aefccb463a0f2cd3d3d2fd936",
                "shasum": ""
            },
            "require": {
                "php": ">=7.1"
            },
            "type": "library",
            "extra": {
                "branch-alias": {
                    "dev-main": "1.27-dev"
                },
                "thanks": {
                    "name": "symfony/polyfill",
                    "url": "https://github.com/symfony/polyfill"
                }
            },
            "autoload": {
                "files": [
                    "bootstrap.php"
                ],
                "psr-4": {
                    "Symfony\\Polyfill\\Php80\\": ""
                },
                "classmap": [
                    "Resources/stubs"
                ]
            },
            "notification-url": "https://packagist.org/downloads/",
            "license": [
                "MIT"
            ],
            "authors": [
                {
                    "name": "Ion Bazan",
                    "email": "ion.bazan@gmail.com"
                },
                {
                    "name": "Nicolas Grekas",
                    "email": "p@tchwork.com"
                },
                {
                    "name": "Symfony Community",
                    "homepage": "https://symfony.com/contributors"
                }
            ],
            "description": "Symfony polyfill backporting some PHP 8.0+ features to lower PHP versions",
            "homepage": "https://symfony.com",
            "keywords": [
                "compatibility",
                "polyfill",
                "portable",
                "shim"
            ],
            "support": {
                "source": "https://github.com/symfony/polyfill-php80/tree/v1.27.0"
            },
            "funding": [
                {
                    "url": "https://symfony.com/sponsor",
                    "type": "custom"
                },
                {
                    "url": "https://github.com/fabpot",
                    "type": "github"
                },
                {
                    "url": "https://tidelift.com/funding/github/packagist/symfony/symfony",
                    "type": "tidelift"
                }
            ],
            "time": "2022-11-03T14:55:06+00:00"
        },
        {
            "name": "utopia-php/abuse",
            "version": "0.25.0",
            "source": {
                "type": "git",
                "url": "https://github.com/utopia-php/abuse.git",
                "reference": "49a180cab5316cddec9676d900d5112d03e97ffc"
            },
            "dist": {
                "type": "zip",
                "url": "https://api.github.com/repos/utopia-php/abuse/zipball/49a180cab5316cddec9676d900d5112d03e97ffc",
                "reference": "49a180cab5316cddec9676d900d5112d03e97ffc",
                "shasum": ""
            },
            "require": {
                "ext-curl": "*",
                "ext-pdo": "*",
                "php": ">=8.0",
                "utopia-php/database": "0.36.*"
            },
            "require-dev": {
                "laravel/pint": "1.5.*",
                "phpstan/phpstan": "^1.9",
                "phpunit/phpunit": "^9.4"
            },
            "type": "library",
            "autoload": {
                "psr-4": {
                    "Utopia\\Abuse\\": "src/Abuse"
                }
            },
            "notification-url": "https://packagist.org/downloads/",
            "license": [
                "MIT"
            ],
            "description": "A simple abuse library to manage application usage limits",
            "keywords": [
                "Abuse",
                "framework",
                "php",
                "upf",
                "utopia"
            ],
            "support": {
                "issues": "https://github.com/utopia-php/abuse/issues",
                "source": "https://github.com/utopia-php/abuse/tree/0.25.0"
            },
            "time": "2023-04-27T15:43:47+00:00"
        },
        {
            "name": "utopia-php/analytics",
            "version": "0.2.0",
            "source": {
                "type": "git",
                "url": "https://github.com/utopia-php/analytics.git",
                "reference": "adfc2d057a7f6ab618a77c8a20ed3e35485ff416"
            },
            "dist": {
                "type": "zip",
                "url": "https://api.github.com/repos/utopia-php/analytics/zipball/adfc2d057a7f6ab618a77c8a20ed3e35485ff416",
                "reference": "adfc2d057a7f6ab618a77c8a20ed3e35485ff416",
                "shasum": ""
            },
            "require": {
                "php": ">=7.4"
            },
            "require-dev": {
                "phpunit/phpunit": "^9.3",
                "vimeo/psalm": "4.0.1"
            },
            "type": "library",
            "autoload": {
                "psr-4": {
                    "Utopia\\Analytics\\": "src/Analytics"
                }
            },
            "notification-url": "https://packagist.org/downloads/",
            "license": [
                "MIT"
            ],
            "authors": [
                {
                    "name": "Eldad Fux",
                    "email": "eldad@appwrite.io"
                },
                {
                    "name": "Torsten Dittmann",
                    "email": "torsten@appwrite.io"
                }
            ],
            "description": "A simple library to track events & users.",
            "keywords": [
                "analytics",
                "framework",
                "php",
                "upf",
                "utopia"
            ],
            "support": {
                "issues": "https://github.com/utopia-php/analytics/issues",
                "source": "https://github.com/utopia-php/analytics/tree/0.2.0"
            },
            "time": "2021-03-23T21:33:07+00:00"
        },
        {
            "name": "utopia-php/audit",
            "version": "0.26.0",
            "source": {
                "type": "git",
                "url": "https://github.com/utopia-php/audit.git",
                "reference": "e7228080f14df28737fbb050c180c26d86ac0403"
            },
            "dist": {
                "type": "zip",
                "url": "https://api.github.com/repos/utopia-php/audit/zipball/e7228080f14df28737fbb050c180c26d86ac0403",
                "reference": "e7228080f14df28737fbb050c180c26d86ac0403",
                "shasum": ""
            },
            "require": {
                "php": ">=8.0",
                "utopia-php/database": "0.36.*"
            },
            "require-dev": {
                "laravel/pint": "1.5.*",
                "phpstan/phpstan": "^1.8",
                "phpunit/phpunit": "^9.3"
            },
            "type": "library",
            "autoload": {
                "psr-4": {
                    "Utopia\\Audit\\": "src/Audit"
                }
            },
            "notification-url": "https://packagist.org/downloads/",
            "license": [
                "MIT"
            ],
            "description": "A simple audit library to manage application users logs",
            "keywords": [
                "Audit",
                "framework",
                "php",
                "upf",
                "utopia"
            ],
            "support": {
                "issues": "https://github.com/utopia-php/audit/issues",
                "source": "https://github.com/utopia-php/audit/tree/0.26.0"
            },
            "time": "2023-04-27T15:43:50+00:00"
        },
        {
            "name": "utopia-php/cache",
            "version": "0.8.0",
            "source": {
                "type": "git",
                "url": "https://github.com/utopia-php/cache.git",
                "reference": "212e66100a1f32e674fca5d9bc317cc998303089"
            },
            "dist": {
                "type": "zip",
                "url": "https://api.github.com/repos/utopia-php/cache/zipball/212e66100a1f32e674fca5d9bc317cc998303089",
                "reference": "212e66100a1f32e674fca5d9bc317cc998303089",
                "shasum": ""
            },
            "require": {
                "ext-json": "*",
                "ext-memcached": "*",
                "ext-redis": "*",
                "php": ">=8.0"
            },
            "require-dev": {
                "laravel/pint": "1.2.*",
                "phpunit/phpunit": "^9.3",
                "vimeo/psalm": "4.13.1"
            },
            "type": "library",
            "autoload": {
                "psr-4": {
                    "Utopia\\Cache\\": "src/Cache"
                }
            },
            "notification-url": "https://packagist.org/downloads/",
            "license": [
                "MIT"
            ],
            "description": "A simple cache library to manage application cache storing, loading and purging",
            "keywords": [
                "cache",
                "framework",
                "php",
                "upf",
                "utopia"
            ],
            "support": {
                "issues": "https://github.com/utopia-php/cache/issues",
                "source": "https://github.com/utopia-php/cache/tree/0.8.0"
            },
            "time": "2022-10-16T16:48:09+00:00"
        },
        {
            "name": "utopia-php/cli",
            "version": "0.13.0",
            "source": {
                "type": "git",
                "url": "https://github.com/utopia-php/cli.git",
                "reference": "69e68f8ed525fe162fae950a0507ed28a0f179bc"
            },
            "dist": {
                "type": "zip",
                "url": "https://api.github.com/repos/utopia-php/cli/zipball/69e68f8ed525fe162fae950a0507ed28a0f179bc",
                "reference": "69e68f8ed525fe162fae950a0507ed28a0f179bc",
                "shasum": ""
            },
            "require": {
                "php": ">=7.4",
                "utopia-php/framework": "0.*.*"
            },
            "require-dev": {
                "phpunit/phpunit": "^9.3",
                "vimeo/psalm": "4.0.1"
            },
            "type": "library",
            "autoload": {
                "psr-4": {
                    "Utopia\\CLI\\": "src/CLI"
                }
            },
            "notification-url": "https://packagist.org/downloads/",
            "license": [
                "MIT"
            ],
            "authors": [
                {
                    "name": "Eldad Fux",
                    "email": "eldad@appwrite.io"
                }
            ],
            "description": "A simple CLI library to manage command line applications",
            "keywords": [
                "cli",
                "command line",
                "framework",
                "php",
                "upf",
                "utopia"
            ],
            "support": {
                "issues": "https://github.com/utopia-php/cli/issues",
                "source": "https://github.com/utopia-php/cli/tree/0.13.0"
            },
            "time": "2022-04-26T08:41:22+00:00"
        },
        {
            "name": "utopia-php/config",
            "version": "0.2.2",
            "source": {
                "type": "git",
                "url": "https://github.com/utopia-php/config.git",
                "reference": "a3d7bc0312d7150d5e04b1362dc34b2b136908cc"
            },
            "dist": {
                "type": "zip",
                "url": "https://api.github.com/repos/utopia-php/config/zipball/a3d7bc0312d7150d5e04b1362dc34b2b136908cc",
                "reference": "a3d7bc0312d7150d5e04b1362dc34b2b136908cc",
                "shasum": ""
            },
            "require": {
                "php": ">=7.3"
            },
            "require-dev": {
                "phpunit/phpunit": "^9.3",
                "vimeo/psalm": "4.0.1"
            },
            "type": "library",
            "autoload": {
                "psr-4": {
                    "Utopia\\Config\\": "src/Config"
                }
            },
            "notification-url": "https://packagist.org/downloads/",
            "license": [
                "MIT"
            ],
            "authors": [
                {
                    "name": "Eldad Fux",
                    "email": "eldad@appwrite.io"
                }
            ],
            "description": "A simple Config library to managing application config variables",
            "keywords": [
                "config",
                "framework",
                "php",
                "upf",
                "utopia"
            ],
            "support": {
                "issues": "https://github.com/utopia-php/config/issues",
                "source": "https://github.com/utopia-php/config/tree/0.2.2"
            },
            "time": "2020-10-24T09:49:09+00:00"
        },
        {
            "name": "utopia-php/database",
            "version": "dev-appwrite-validators",
            "source": {
                "type": "git",
                "url": "https://github.com/utopia-php/database.git",
                "reference": "aa72d655183b7a6d902d1b3c668d5decbc4ecdd9"
            },
            "dist": {
                "type": "zip",
                "url": "https://api.github.com/repos/utopia-php/database/zipball/aa72d655183b7a6d902d1b3c668d5decbc4ecdd9",
                "reference": "aa72d655183b7a6d902d1b3c668d5decbc4ecdd9",
                "shasum": ""
            },
            "require": {
                "ext-pdo": "*",
                "php": ">=8.0",
                "utopia-php/cache": "0.8.*",
                "utopia-php/framework": "0.*.*",
                "utopia-php/mongo": "0.2.*"
            },
            "require-dev": {
                "ext-mongodb": "*",
                "ext-redis": "*",
                "fakerphp/faker": "^1.14",
                "laravel/pint": "1.4.*",
                "mongodb/mongodb": "1.8.0",
                "pcov/clobber": "^2.0",
                "phpstan/phpstan": "1.10.*",
                "phpunit/phpunit": "^9.4",
                "rregeer/phpunit-coverage-check": "^0.3.1",
                "swoole/ide-helper": "4.8.0",
                "utopia-php/cli": "^0.14.0"
            },
            "type": "library",
            "autoload": {
                "psr-4": {
                    "Utopia\\Database\\": "src/Database"
                }
            },
            "notification-url": "https://packagist.org/downloads/",
            "license": [
                "MIT"
            ],
            "description": "A simple library to manage application persistence using multiple database adapters",
            "keywords": [
                "database",
                "framework",
                "php",
                "upf",
                "utopia"
            ],
            "support": {
                "issues": "https://github.com/utopia-php/database/issues",
                "source": "https://github.com/utopia-php/database/tree/appwrite-validators"
            },
            "time": "2023-05-16T15:28:17+00:00"
        },
        {
            "name": "utopia-php/domains",
            "version": "v1.1.0",
            "source": {
                "type": "git",
                "url": "https://github.com/utopia-php/domains.git",
                "reference": "1665e1d9932afa3be63b5c1e0dcfe01fe77d8e73"
            },
            "dist": {
                "type": "zip",
                "url": "https://api.github.com/repos/utopia-php/domains/zipball/1665e1d9932afa3be63b5c1e0dcfe01fe77d8e73",
                "reference": "1665e1d9932afa3be63b5c1e0dcfe01fe77d8e73",
                "shasum": ""
            },
            "require": {
                "php": ">=7.1"
            },
            "require-dev": {
                "phpunit/phpunit": "^7.0"
            },
            "type": "library",
            "autoload": {
                "psr-4": {
                    "Utopia\\Domains\\": "src/Domains"
                }
            },
            "notification-url": "https://packagist.org/downloads/",
            "license": [
                "MIT"
            ],
            "authors": [
                {
                    "name": "Eldad Fux",
                    "email": "eldad@appwrite.io"
                }
            ],
            "description": "Utopia Domains library is simple and lite library for parsing web domains. This library is aiming to be as simple and easy to learn and use.",
            "keywords": [
                "domains",
                "framework",
                "icann",
                "php",
                "public suffix",
                "tld",
                "tld extract",
                "upf",
                "utopia"
            ],
            "support": {
                "issues": "https://github.com/utopia-php/domains/issues",
                "source": "https://github.com/utopia-php/domains/tree/master"
            },
            "time": "2020-02-23T07:40:02+00:00"
        },
        {
            "name": "utopia-php/framework",
            "version": "0.28.4",
            "source": {
                "type": "git",
                "url": "https://github.com/utopia-php/framework.git",
                "reference": "98c5469efe195aeecc63745dbf8e2f357f8cedac"
            },
            "dist": {
                "type": "zip",
                "url": "https://api.github.com/repos/utopia-php/framework/zipball/98c5469efe195aeecc63745dbf8e2f357f8cedac",
                "reference": "98c5469efe195aeecc63745dbf8e2f357f8cedac",
                "shasum": ""
            },
            "require": {
                "php": ">=8.0"
            },
            "require-dev": {
                "laravel/pint": "^1.2",
                "phpstan/phpstan": "1.9.x-dev",
                "phpunit/phpunit": "^9.5.25",
                "vimeo/psalm": "4.27.0"
            },
            "type": "library",
            "autoload": {
                "psr-4": {
                    "Utopia\\": "src/"
                }
            },
            "notification-url": "https://packagist.org/downloads/",
            "license": [
                "MIT"
            ],
            "description": "A simple, light and advanced PHP framework",
            "keywords": [
                "framework",
                "php",
                "upf"
            ],
            "support": {
                "issues": "https://github.com/utopia-php/framework/issues",
                "source": "https://github.com/utopia-php/framework/tree/0.28.4"
            },
            "time": "2023-06-03T14:09:22+00:00"
        },
        {
            "name": "utopia-php/image",
            "version": "0.5.4",
            "source": {
                "type": "git",
                "url": "https://github.com/utopia-php/image.git",
                "reference": "ca5f436f9aa22dedaa6648f24f3687733808e336"
            },
            "dist": {
                "type": "zip",
                "url": "https://api.github.com/repos/utopia-php/image/zipball/ca5f436f9aa22dedaa6648f24f3687733808e336",
                "reference": "ca5f436f9aa22dedaa6648f24f3687733808e336",
                "shasum": ""
            },
            "require": {
                "ext-imagick": "*",
                "php": ">=8.0"
            },
            "require-dev": {
                "phpunit/phpunit": "^9.3",
                "vimeo/psalm": "4.13.1"
            },
            "type": "library",
            "autoload": {
                "psr-4": {
                    "Utopia\\Image\\": "src/Image"
                }
            },
            "notification-url": "https://packagist.org/downloads/",
            "license": [
                "MIT"
            ],
            "authors": [
                {
                    "name": "Eldad Fux",
                    "email": "eldad@appwrite.io"
                }
            ],
            "description": "A simple Image manipulation library",
            "keywords": [
                "framework",
                "image",
                "php",
                "upf",
                "utopia"
            ],
            "support": {
                "issues": "https://github.com/utopia-php/image/issues",
                "source": "https://github.com/utopia-php/image/tree/0.5.4"
            },
            "time": "2022-05-11T12:30:41+00:00"
        },
        {
            "name": "utopia-php/locale",
            "version": "0.4.0",
            "source": {
                "type": "git",
                "url": "https://github.com/utopia-php/locale.git",
                "reference": "c2d9358d0fe2f6b6ed5448369f9d1e430c615447"
            },
            "dist": {
                "type": "zip",
                "url": "https://api.github.com/repos/utopia-php/locale/zipball/c2d9358d0fe2f6b6ed5448369f9d1e430c615447",
                "reference": "c2d9358d0fe2f6b6ed5448369f9d1e430c615447",
                "shasum": ""
            },
            "require": {
                "php": ">=7.4"
            },
            "require-dev": {
                "phpunit/phpunit": "^9.3",
                "vimeo/psalm": "4.0.1"
            },
            "type": "library",
            "autoload": {
                "psr-4": {
                    "Utopia\\Locale\\": "src/Locale"
                }
            },
            "notification-url": "https://packagist.org/downloads/",
            "license": [
                "MIT"
            ],
            "authors": [
                {
                    "name": "Eldad Fux",
                    "email": "eldad@appwrite.io"
                }
            ],
            "description": "A simple locale library to manage application translations",
            "keywords": [
                "framework",
                "locale",
                "php",
                "upf",
                "utopia"
            ],
            "support": {
                "issues": "https://github.com/utopia-php/locale/issues",
                "source": "https://github.com/utopia-php/locale/tree/0.4.0"
            },
            "time": "2021-07-24T11:35:55+00:00"
        },
        {
            "name": "utopia-php/logger",
            "version": "0.3.1",
            "source": {
                "type": "git",
                "url": "https://github.com/utopia-php/logger.git",
                "reference": "de623f1ec1c672c795d113dd25c5bf212f7ef4fc"
            },
            "dist": {
                "type": "zip",
                "url": "https://api.github.com/repos/utopia-php/logger/zipball/de623f1ec1c672c795d113dd25c5bf212f7ef4fc",
                "reference": "de623f1ec1c672c795d113dd25c5bf212f7ef4fc",
                "shasum": ""
            },
            "require": {
                "php": ">=8.0"
            },
            "require-dev": {
                "phpstan/phpstan": "1.9.x-dev",
                "phpunit/phpunit": "^9.3",
                "vimeo/psalm": "4.0.1"
            },
            "type": "library",
            "autoload": {
                "psr-4": {
                    "Utopia\\Logger\\": "src/Logger"
                }
            },
            "notification-url": "https://packagist.org/downloads/",
            "license": [
                "MIT"
            ],
            "description": "Utopia Logger library is simple and lite library for logging information, such as errors or warnings. This library is aiming to be as simple and easy to learn and use.",
            "keywords": [
                "appsignal",
                "errors",
                "framework",
                "logger",
                "logging",
                "logs",
                "php",
                "raygun",
                "sentry",
                "upf",
                "utopia",
                "warnings"
            ],
            "support": {
                "issues": "https://github.com/utopia-php/logger/issues",
                "source": "https://github.com/utopia-php/logger/tree/0.3.1"
            },
            "time": "2023-02-10T15:52:50+00:00"
        },
        {
            "name": "utopia-php/messaging",
            "version": "0.1.1",
            "source": {
                "type": "git",
                "url": "https://github.com/utopia-php/messaging.git",
                "reference": "a75d66ddd59b834ab500a4878a2c084e6572604a"
            },
            "dist": {
                "type": "zip",
                "url": "https://api.github.com/repos/utopia-php/messaging/zipball/a75d66ddd59b834ab500a4878a2c084e6572604a",
                "reference": "a75d66ddd59b834ab500a4878a2c084e6572604a",
                "shasum": ""
            },
            "require": {
                "ext-curl": "*",
                "php": ">=8.0.0"
            },
            "require-dev": {
                "laravel/pint": "^1.2",
                "phpmailer/phpmailer": "6.6.*",
                "phpunit/phpunit": "9.5.*"
            },
            "type": "library",
            "autoload": {
                "psr-4": {
                    "Utopia\\Messaging\\": "src/Utopia/Messaging"
                }
            },
            "notification-url": "https://packagist.org/downloads/",
            "license": [
                "MIT"
            ],
            "description": "A simple, light and advanced PHP messaging library",
            "keywords": [
                "library",
                "messaging",
                "php",
                "upf",
                "utopia",
                "utopia-php"
            ],
            "support": {
                "issues": "https://github.com/utopia-php/messaging/issues",
                "source": "https://github.com/utopia-php/messaging/tree/0.1.1"
            },
            "time": "2023-02-07T05:42:46+00:00"
        },
        {
            "name": "utopia-php/mongo",
            "version": "0.2.0",
            "source": {
                "type": "git",
                "url": "https://github.com/utopia-php/mongo.git",
                "reference": "b6dfb31b93c07c59b8bbd62a3b52e3b97a407c09"
            },
            "dist": {
                "type": "zip",
                "url": "https://api.github.com/repos/utopia-php/mongo/zipball/b6dfb31b93c07c59b8bbd62a3b52e3b97a407c09",
                "reference": "b6dfb31b93c07c59b8bbd62a3b52e3b97a407c09",
                "shasum": ""
            },
            "require": {
                "ext-mongodb": "*",
                "mongodb/mongodb": "1.8.0",
                "php": ">=8.0"
            },
            "require-dev": {
                "fakerphp/faker": "^1.14",
                "laravel/pint": "1.2.*",
                "phpstan/phpstan": "1.8.*",
                "phpunit/phpunit": "^9.4",
                "swoole/ide-helper": "4.8.0"
            },
            "type": "library",
            "autoload": {
                "psr-4": {
                    "Utopia\\Mongo\\": "src"
                }
            },
            "notification-url": "https://packagist.org/downloads/",
            "license": [
                "MIT"
            ],
            "authors": [
                {
                    "name": "Eldad Fux",
                    "email": "eldad@appwrite.io"
                },
                {
                    "name": "Wess",
                    "email": "wess@appwrite.io"
                }
            ],
            "description": "A simple library to manage Mongo database",
            "keywords": [
                "database",
                "mongo",
                "php",
                "upf",
                "utopia"
            ],
            "support": {
                "issues": "https://github.com/utopia-php/mongo/issues",
                "source": "https://github.com/utopia-php/mongo/tree/0.2.0"
            },
            "time": "2023-03-22T10:44:29+00:00"
        },
        {
            "name": "utopia-php/orchestration",
            "version": "0.6.0",
            "source": {
                "type": "git",
                "url": "https://github.com/utopia-php/orchestration.git",
                "reference": "94263976413871efb6b16157a7101a81df3b6d78"
            },
            "dist": {
                "type": "zip",
                "url": "https://api.github.com/repos/utopia-php/orchestration/zipball/94263976413871efb6b16157a7101a81df3b6d78",
                "reference": "94263976413871efb6b16157a7101a81df3b6d78",
                "shasum": ""
            },
            "require": {
                "php": ">=8.0",
                "utopia-php/cli": "0.13.*"
            },
            "require-dev": {
                "phpunit/phpunit": "^9.3",
                "vimeo/psalm": "4.0.1"
            },
            "type": "library",
            "autoload": {
                "psr-4": {
                    "Utopia\\Orchestration\\": "src/Orchestration"
                }
            },
            "notification-url": "https://packagist.org/downloads/",
            "license": [
                "MIT"
            ],
            "authors": [
                {
                    "name": "Eldad Fux",
                    "email": "eldad@appwrite.io"
                }
            ],
            "description": "Lite & fast micro PHP abstraction library for container orchestration",
            "keywords": [
                "docker",
                "framework",
                "kubernetes",
                "orchestration",
                "php",
                "swarm",
                "upf",
                "utopia"
            ],
            "support": {
                "issues": "https://github.com/utopia-php/orchestration/issues",
                "source": "https://github.com/utopia-php/orchestration/tree/0.6.0"
            },
            "time": "2022-07-13T16:47:18+00:00"
        },
        {
            "name": "utopia-php/preloader",
            "version": "0.2.4",
            "source": {
                "type": "git",
                "url": "https://github.com/utopia-php/preloader.git",
                "reference": "65ef48392e72172f584b0baa2e224f9a1cebcce0"
            },
            "dist": {
                "type": "zip",
                "url": "https://api.github.com/repos/utopia-php/preloader/zipball/65ef48392e72172f584b0baa2e224f9a1cebcce0",
                "reference": "65ef48392e72172f584b0baa2e224f9a1cebcce0",
                "shasum": ""
            },
            "require": {
                "php": ">=7.1"
            },
            "require-dev": {
                "phpunit/phpunit": "^9.3",
                "vimeo/psalm": "4.0.1"
            },
            "type": "library",
            "autoload": {
                "psr-4": {
                    "Utopia\\Preloader\\": "src/Preloader"
                }
            },
            "notification-url": "https://packagist.org/downloads/",
            "license": [
                "MIT"
            ],
            "authors": [
                {
                    "name": "Eldad Fux",
                    "email": "team@appwrite.io"
                }
            ],
            "description": "Utopia Preloader library is simple and lite library for managing PHP preloading configuration",
            "keywords": [
                "framework",
                "php",
                "preload",
                "preloader",
                "preloading",
                "upf",
                "utopia"
            ],
            "support": {
                "issues": "https://github.com/utopia-php/preloader/issues",
                "source": "https://github.com/utopia-php/preloader/tree/0.2.4"
            },
            "time": "2020-10-24T07:04:59+00:00"
        },
        {
            "name": "utopia-php/registry",
            "version": "0.5.0",
            "source": {
                "type": "git",
                "url": "https://github.com/utopia-php/registry.git",
                "reference": "bedc4ed54527b2803e6dfdccc39449f98522b70d"
            },
            "dist": {
                "type": "zip",
                "url": "https://api.github.com/repos/utopia-php/registry/zipball/bedc4ed54527b2803e6dfdccc39449f98522b70d",
                "reference": "bedc4ed54527b2803e6dfdccc39449f98522b70d",
                "shasum": ""
            },
            "require": {
                "php": ">=7.4"
            },
            "require-dev": {
                "phpunit/phpunit": "^9.3",
                "vimeo/psalm": "4.0.1"
            },
            "type": "library",
            "autoload": {
                "psr-4": {
                    "Utopia\\Registry\\": "src/Registry"
                }
            },
            "notification-url": "https://packagist.org/downloads/",
            "license": [
                "MIT"
            ],
            "authors": [
                {
                    "name": "Eldad Fux",
                    "email": "eldad@appwrite.io"
                }
            ],
            "description": "A simple dependency management library for PHP",
            "keywords": [
                "dependency management",
                "di",
                "framework",
                "php",
                "upf",
                "utopia"
            ],
            "support": {
                "issues": "https://github.com/utopia-php/registry/issues",
                "source": "https://github.com/utopia-php/registry/tree/0.5.0"
            },
            "time": "2021-03-10T10:45:22+00:00"
        },
        {
            "name": "utopia-php/storage",
            "version": "0.14.0",
            "source": {
                "type": "git",
                "url": "https://github.com/utopia-php/storage.git",
                "reference": "eda6651ac16884dc2a79ecb984ea591ba1ed498c"
            },
            "dist": {
                "type": "zip",
                "url": "https://api.github.com/repos/utopia-php/storage/zipball/eda6651ac16884dc2a79ecb984ea591ba1ed498c",
                "reference": "eda6651ac16884dc2a79ecb984ea591ba1ed498c",
                "shasum": ""
            },
            "require": {
                "ext-brotli": "*",
                "ext-fileinfo": "*",
                "ext-lz4": "*",
                "ext-snappy": "*",
                "ext-zlib": "*",
                "ext-zstd": "*",
                "php": ">=8.0",
                "utopia-php/framework": "0.*.*"
            },
            "require-dev": {
                "laravel/pint": "1.2.*",
                "phpunit/phpunit": "^9.3",
                "vimeo/psalm": "4.0.1"
            },
            "type": "library",
            "autoload": {
                "psr-4": {
                    "Utopia\\Storage\\": "src/Storage"
                }
            },
            "notification-url": "https://packagist.org/downloads/",
            "license": [
                "MIT"
            ],
            "description": "A simple Storage library to manage application storage",
            "keywords": [
                "framework",
                "php",
                "storage",
                "upf",
                "utopia"
            ],
            "support": {
                "issues": "https://github.com/utopia-php/storage/issues",
                "source": "https://github.com/utopia-php/storage/tree/0.14.0"
            },
            "time": "2023-03-15T00:16:34+00:00"
        },
        {
            "name": "utopia-php/swoole",
            "version": "0.5.0",
            "source": {
                "type": "git",
                "url": "https://github.com/utopia-php/swoole.git",
                "reference": "c2a3a4f944a2f22945af3cbcb95b13f0769628b1"
            },
            "dist": {
                "type": "zip",
                "url": "https://api.github.com/repos/utopia-php/swoole/zipball/c2a3a4f944a2f22945af3cbcb95b13f0769628b1",
                "reference": "c2a3a4f944a2f22945af3cbcb95b13f0769628b1",
                "shasum": ""
            },
            "require": {
                "ext-swoole": "*",
                "php": ">=8.0",
                "utopia-php/framework": "0.*.*"
            },
            "require-dev": {
                "laravel/pint": "1.2.*",
                "phpunit/phpunit": "^9.3",
                "swoole/ide-helper": "4.8.3",
                "vimeo/psalm": "4.15.0"
            },
            "type": "library",
            "autoload": {
                "psr-4": {
                    "Utopia\\Swoole\\": "src/Swoole"
                }
            },
            "notification-url": "https://packagist.org/downloads/",
            "license": [
                "MIT"
            ],
            "description": "An extension for Utopia Framework to work with PHP Swoole as a PHP FPM alternative",
            "keywords": [
                "framework",
                "http",
                "php",
                "server",
                "swoole",
                "upf",
                "utopia"
            ],
            "support": {
                "issues": "https://github.com/utopia-php/swoole/issues",
                "source": "https://github.com/utopia-php/swoole/tree/0.5.0"
            },
            "time": "2022-10-19T22:19:07+00:00"
        },
        {
            "name": "utopia-php/system",
            "version": "0.6.0",
            "source": {
                "type": "git",
                "url": "https://github.com/utopia-php/system.git",
                "reference": "289c4327713deadc9c748b5317d248133a02f245"
            },
            "dist": {
                "type": "zip",
                "url": "https://api.github.com/repos/utopia-php/system/zipball/289c4327713deadc9c748b5317d248133a02f245",
                "reference": "289c4327713deadc9c748b5317d248133a02f245",
                "shasum": ""
            },
            "require": {
                "laravel/pint": "1.2.*",
                "php": ">=7.4"
            },
            "require-dev": {
                "phpunit/phpunit": "^9.3",
                "squizlabs/php_codesniffer": "^3.6",
                "vimeo/psalm": "4.0.1"
            },
            "type": "library",
            "autoload": {
                "psr-4": {
                    "Utopia\\System\\": "src/System"
                }
            },
            "notification-url": "https://packagist.org/downloads/",
            "license": [
                "MIT"
            ],
            "authors": [
                {
                    "name": "Eldad Fux",
                    "email": "eldad@appwrite.io"
                },
                {
                    "name": "Torsten Dittmann",
                    "email": "torsten@appwrite.io"
                }
            ],
            "description": "A simple library for obtaining information about the host's system.",
            "keywords": [
                "framework",
                "php",
                "system",
                "upf",
                "utopia"
            ],
            "support": {
                "issues": "https://github.com/utopia-php/system/issues",
                "source": "https://github.com/utopia-php/system/tree/0.6.0"
            },
            "time": "2022-11-07T13:51:59+00:00"
        },
        {
            "name": "utopia-php/websocket",
            "version": "0.1.0",
            "source": {
                "type": "git",
                "url": "https://github.com/utopia-php/websocket.git",
                "reference": "51fcb86171400d8aa40d76c54593481fd273dab5"
            },
            "dist": {
                "type": "zip",
                "url": "https://api.github.com/repos/utopia-php/websocket/zipball/51fcb86171400d8aa40d76c54593481fd273dab5",
                "reference": "51fcb86171400d8aa40d76c54593481fd273dab5",
                "shasum": ""
            },
            "require": {
                "php": ">=8.0"
            },
            "require-dev": {
                "phpunit/phpunit": "^9.5.5",
                "swoole/ide-helper": "4.6.6",
                "textalk/websocket": "1.5.2",
                "vimeo/psalm": "^4.8.1",
                "workerman/workerman": "^4.0"
            },
            "type": "library",
            "autoload": {
                "psr-4": {
                    "Utopia\\WebSocket\\": "src/WebSocket"
                }
            },
            "notification-url": "https://packagist.org/downloads/",
            "license": [
                "MIT"
            ],
            "authors": [
                {
                    "name": "Eldad Fux",
                    "email": "eldad@appwrite.io"
                },
                {
                    "name": "Torsten Dittmann",
                    "email": "torsten@appwrite.io"
                }
            ],
            "description": "A simple abstraction for WebSocket servers.",
            "keywords": [
                "framework",
                "php",
                "upf",
                "utopia",
                "websocket"
            ],
            "support": {
                "issues": "https://github.com/utopia-php/websocket/issues",
                "source": "https://github.com/utopia-php/websocket/tree/0.1.0"
            },
            "time": "2021-12-20T10:50:09+00:00"
        },
        {
            "name": "webmozart/assert",
            "version": "1.11.0",
            "source": {
                "type": "git",
                "url": "https://github.com/webmozarts/assert.git",
                "reference": "11cb2199493b2f8a3b53e7f19068fc6aac760991"
            },
            "dist": {
                "type": "zip",
                "url": "https://api.github.com/repos/webmozarts/assert/zipball/11cb2199493b2f8a3b53e7f19068fc6aac760991",
                "reference": "11cb2199493b2f8a3b53e7f19068fc6aac760991",
                "shasum": ""
            },
            "require": {
                "ext-ctype": "*",
                "php": "^7.2 || ^8.0"
            },
            "conflict": {
                "phpstan/phpstan": "<0.12.20",
                "vimeo/psalm": "<4.6.1 || 4.6.2"
            },
            "require-dev": {
                "phpunit/phpunit": "^8.5.13"
            },
            "type": "library",
            "extra": {
                "branch-alias": {
                    "dev-master": "1.10-dev"
                }
            },
            "autoload": {
                "psr-4": {
                    "Webmozart\\Assert\\": "src/"
                }
            },
            "notification-url": "https://packagist.org/downloads/",
            "license": [
                "MIT"
            ],
            "authors": [
                {
                    "name": "Bernhard Schussek",
                    "email": "bschussek@gmail.com"
                }
            ],
            "description": "Assertions to validate method input/output with nice error messages.",
            "keywords": [
                "assert",
                "check",
                "validate"
            ],
            "support": {
                "issues": "https://github.com/webmozarts/assert/issues",
                "source": "https://github.com/webmozarts/assert/tree/1.11.0"
            },
            "time": "2022-06-03T18:03:27+00:00"
        },
        {
            "name": "webonyx/graphql-php",
            "version": "v14.11.9",
            "source": {
                "type": "git",
                "url": "https://github.com/webonyx/graphql-php.git",
                "reference": "ff91c9f3cf241db702e30b2c42bcc0920e70ac70"
            },
            "dist": {
                "type": "zip",
                "url": "https://api.github.com/repos/webonyx/graphql-php/zipball/ff91c9f3cf241db702e30b2c42bcc0920e70ac70",
                "reference": "ff91c9f3cf241db702e30b2c42bcc0920e70ac70",
                "shasum": ""
            },
            "require": {
                "ext-json": "*",
                "ext-mbstring": "*",
                "php": "^7.1 || ^8"
            },
            "require-dev": {
                "amphp/amp": "^2.3",
                "doctrine/coding-standard": "^6.0",
                "nyholm/psr7": "^1.2",
                "phpbench/phpbench": "^1.2",
                "phpstan/extension-installer": "^1.0",
                "phpstan/phpstan": "0.12.82",
                "phpstan/phpstan-phpunit": "0.12.18",
                "phpstan/phpstan-strict-rules": "0.12.9",
                "phpunit/phpunit": "^7.2 || ^8.5",
                "psr/http-message": "^1.0",
                "react/promise": "2.*",
                "simpod/php-coveralls-mirror": "^3.0",
                "squizlabs/php_codesniffer": "3.5.4"
            },
            "suggest": {
                "psr/http-message": "To use standard GraphQL server",
                "react/promise": "To leverage async resolving on React PHP platform"
            },
            "type": "library",
            "autoload": {
                "psr-4": {
                    "GraphQL\\": "src/"
                }
            },
            "notification-url": "https://packagist.org/downloads/",
            "license": [
                "MIT"
            ],
            "description": "A PHP port of GraphQL reference implementation",
            "homepage": "https://github.com/webonyx/graphql-php",
            "keywords": [
                "api",
                "graphql"
            ],
            "support": {
                "issues": "https://github.com/webonyx/graphql-php/issues",
                "source": "https://github.com/webonyx/graphql-php/tree/v14.11.9"
            },
            "funding": [
                {
                    "url": "https://opencollective.com/webonyx-graphql-php",
                    "type": "open_collective"
                }
            ],
            "time": "2023-01-06T12:12:50+00:00"
        }
    ],
    "packages-dev": [
        {
            "name": "appwrite/sdk-generator",
            "version": "0.33.1",
            "source": {
                "type": "git",
                "url": "https://github.com/appwrite/sdk-generator.git",
                "reference": "551cdae31a68b19874f10ca321b1d08cfa06a13f"
            },
            "dist": {
                "type": "zip",
                "url": "https://api.github.com/repos/appwrite/sdk-generator/zipball/551cdae31a68b19874f10ca321b1d08cfa06a13f",
                "reference": "551cdae31a68b19874f10ca321b1d08cfa06a13f",
                "shasum": ""
            },
            "require": {
                "ext-curl": "*",
                "ext-json": "*",
                "ext-mbstring": "*",
                "matthiasmullie/minify": "^1.3.68",
                "php": ">=8.0",
                "twig/twig": "^3.4.1"
            },
            "require-dev": {
                "brianium/paratest": "^6.4",
                "phpunit/phpunit": "^9.5.21",
                "squizlabs/php_codesniffer": "^3.6"
            },
            "type": "library",
            "autoload": {
                "psr-4": {
                    "Appwrite\\SDK\\": "src/SDK",
                    "Appwrite\\Spec\\": "src/Spec"
                }
            },
            "notification-url": "https://packagist.org/downloads/",
            "license": [
                "MIT"
            ],
            "authors": [
                {
                    "name": "Eldad Fux",
                    "email": "eldad@appwrite.io"
                }
            ],
            "description": "Appwrite PHP library for generating API SDKs for multiple programming languages and platforms",
            "support": {
                "issues": "https://github.com/appwrite/sdk-generator/issues",
                "source": "https://github.com/appwrite/sdk-generator/tree/0.33.1"
            },
            "time": "2023-05-16T04:37:34+00:00"
        },
        {
            "name": "doctrine/deprecations",
            "version": "v1.1.1",
            "source": {
                "type": "git",
                "url": "https://github.com/doctrine/deprecations.git",
                "reference": "612a3ee5ab0d5dd97b7cf3874a6efe24325efac3"
            },
            "dist": {
                "type": "zip",
                "url": "https://api.github.com/repos/doctrine/deprecations/zipball/612a3ee5ab0d5dd97b7cf3874a6efe24325efac3",
                "reference": "612a3ee5ab0d5dd97b7cf3874a6efe24325efac3",
                "shasum": ""
            },
            "require": {
                "php": "^7.1 || ^8.0"
            },
            "require-dev": {
                "doctrine/coding-standard": "^9",
                "phpstan/phpstan": "1.4.10 || 1.10.15",
                "phpstan/phpstan-phpunit": "^1.0",
                "phpunit/phpunit": "^7.5 || ^8.5 || ^9.5",
                "psalm/plugin-phpunit": "0.18.4",
                "psr/log": "^1 || ^2 || ^3",
                "vimeo/psalm": "4.30.0 || 5.12.0"
            },
            "suggest": {
                "psr/log": "Allows logging deprecations via PSR-3 logger implementation"
            },
            "type": "library",
            "autoload": {
                "psr-4": {
                    "Doctrine\\Deprecations\\": "lib/Doctrine/Deprecations"
                }
            },
            "notification-url": "https://packagist.org/downloads/",
            "license": [
                "MIT"
            ],
            "description": "A small layer on top of trigger_error(E_USER_DEPRECATED) or PSR-3 logging with options to disable all deprecations or selectively for packages.",
            "homepage": "https://www.doctrine-project.org/",
            "support": {
                "issues": "https://github.com/doctrine/deprecations/issues",
                "source": "https://github.com/doctrine/deprecations/tree/v1.1.1"
            },
            "time": "2023-06-03T09:27:29+00:00"
        },
        {
            "name": "doctrine/instantiator",
            "version": "1.5.0",
            "source": {
                "type": "git",
                "url": "https://github.com/doctrine/instantiator.git",
                "reference": "0a0fa9780f5d4e507415a065172d26a98d02047b"
            },
            "dist": {
                "type": "zip",
                "url": "https://api.github.com/repos/doctrine/instantiator/zipball/0a0fa9780f5d4e507415a065172d26a98d02047b",
                "reference": "0a0fa9780f5d4e507415a065172d26a98d02047b",
                "shasum": ""
            },
            "require": {
                "php": "^7.1 || ^8.0"
            },
            "require-dev": {
                "doctrine/coding-standard": "^9 || ^11",
                "ext-pdo": "*",
                "ext-phar": "*",
                "phpbench/phpbench": "^0.16 || ^1",
                "phpstan/phpstan": "^1.4",
                "phpstan/phpstan-phpunit": "^1",
                "phpunit/phpunit": "^7.5 || ^8.5 || ^9.5",
                "vimeo/psalm": "^4.30 || ^5.4"
            },
            "type": "library",
            "autoload": {
                "psr-4": {
                    "Doctrine\\Instantiator\\": "src/Doctrine/Instantiator/"
                }
            },
            "notification-url": "https://packagist.org/downloads/",
            "license": [
                "MIT"
            ],
            "authors": [
                {
                    "name": "Marco Pivetta",
                    "email": "ocramius@gmail.com",
                    "homepage": "https://ocramius.github.io/"
                }
            ],
            "description": "A small, lightweight utility to instantiate objects in PHP without invoking their constructors",
            "homepage": "https://www.doctrine-project.org/projects/instantiator.html",
            "keywords": [
                "constructor",
                "instantiate"
            ],
            "support": {
                "issues": "https://github.com/doctrine/instantiator/issues",
                "source": "https://github.com/doctrine/instantiator/tree/1.5.0"
            },
            "funding": [
                {
                    "url": "https://www.doctrine-project.org/sponsorship.html",
                    "type": "custom"
                },
                {
                    "url": "https://www.patreon.com/phpdoctrine",
                    "type": "patreon"
                },
                {
                    "url": "https://tidelift.com/funding/github/packagist/doctrine%2Finstantiator",
                    "type": "tidelift"
                }
            ],
            "time": "2022-12-30T00:15:36+00:00"
        },
        {
            "name": "matthiasmullie/minify",
            "version": "1.3.70",
            "source": {
                "type": "git",
                "url": "https://github.com/matthiasmullie/minify.git",
                "reference": "2807d9f9bece6877577ad44acb5c801bb3ae536b"
            },
            "dist": {
                "type": "zip",
                "url": "https://api.github.com/repos/matthiasmullie/minify/zipball/2807d9f9bece6877577ad44acb5c801bb3ae536b",
                "reference": "2807d9f9bece6877577ad44acb5c801bb3ae536b",
                "shasum": ""
            },
            "require": {
                "ext-pcre": "*",
                "matthiasmullie/path-converter": "~1.1",
                "php": ">=5.3.0"
            },
            "require-dev": {
                "friendsofphp/php-cs-fixer": ">=2.0",
                "matthiasmullie/scrapbook": ">=1.3",
                "phpunit/phpunit": ">=4.8",
                "squizlabs/php_codesniffer": ">=3.0"
            },
            "suggest": {
                "psr/cache-implementation": "Cache implementation to use with Minify::cache"
            },
            "bin": [
                "bin/minifycss",
                "bin/minifyjs"
            ],
            "type": "library",
            "autoload": {
                "psr-4": {
                    "MatthiasMullie\\Minify\\": "src/"
                }
            },
            "notification-url": "https://packagist.org/downloads/",
            "license": [
                "MIT"
            ],
            "authors": [
                {
                    "name": "Matthias Mullie",
                    "email": "minify@mullie.eu",
                    "homepage": "https://www.mullie.eu",
                    "role": "Developer"
                }
            ],
            "description": "CSS & JavaScript minifier, in PHP. Removes whitespace, strips comments, combines files (incl. @import statements and small assets in CSS files), and optimizes/shortens a few common programming patterns.",
            "homepage": "https://github.com/matthiasmullie/minify",
            "keywords": [
                "JS",
                "css",
                "javascript",
                "minifier",
                "minify"
            ],
            "support": {
                "issues": "https://github.com/matthiasmullie/minify/issues",
                "source": "https://github.com/matthiasmullie/minify/tree/1.3.70"
            },
            "funding": [
                {
                    "url": "https://github.com/matthiasmullie",
                    "type": "github"
                }
            ],
            "time": "2022-12-09T12:56:44+00:00"
        },
        {
            "name": "matthiasmullie/path-converter",
            "version": "1.1.3",
            "source": {
                "type": "git",
                "url": "https://github.com/matthiasmullie/path-converter.git",
                "reference": "e7d13b2c7e2f2268e1424aaed02085518afa02d9"
            },
            "dist": {
                "type": "zip",
                "url": "https://api.github.com/repos/matthiasmullie/path-converter/zipball/e7d13b2c7e2f2268e1424aaed02085518afa02d9",
                "reference": "e7d13b2c7e2f2268e1424aaed02085518afa02d9",
                "shasum": ""
            },
            "require": {
                "ext-pcre": "*",
                "php": ">=5.3.0"
            },
            "require-dev": {
                "phpunit/phpunit": "~4.8"
            },
            "type": "library",
            "autoload": {
                "psr-4": {
                    "MatthiasMullie\\PathConverter\\": "src/"
                }
            },
            "notification-url": "https://packagist.org/downloads/",
            "license": [
                "MIT"
            ],
            "authors": [
                {
                    "name": "Matthias Mullie",
                    "email": "pathconverter@mullie.eu",
                    "homepage": "http://www.mullie.eu",
                    "role": "Developer"
                }
            ],
            "description": "Relative path converter",
            "homepage": "http://github.com/matthiasmullie/path-converter",
            "keywords": [
                "converter",
                "path",
                "paths",
                "relative"
            ],
            "support": {
                "issues": "https://github.com/matthiasmullie/path-converter/issues",
                "source": "https://github.com/matthiasmullie/path-converter/tree/1.1.3"
            },
            "time": "2019-02-05T23:41:09+00:00"
        },
        {
            "name": "myclabs/deep-copy",
            "version": "1.11.1",
            "source": {
                "type": "git",
                "url": "https://github.com/myclabs/DeepCopy.git",
                "reference": "7284c22080590fb39f2ffa3e9057f10a4ddd0e0c"
            },
            "dist": {
                "type": "zip",
                "url": "https://api.github.com/repos/myclabs/DeepCopy/zipball/7284c22080590fb39f2ffa3e9057f10a4ddd0e0c",
                "reference": "7284c22080590fb39f2ffa3e9057f10a4ddd0e0c",
                "shasum": ""
            },
            "require": {
                "php": "^7.1 || ^8.0"
            },
            "conflict": {
                "doctrine/collections": "<1.6.8",
                "doctrine/common": "<2.13.3 || >=3,<3.2.2"
            },
            "require-dev": {
                "doctrine/collections": "^1.6.8",
                "doctrine/common": "^2.13.3 || ^3.2.2",
                "phpunit/phpunit": "^7.5.20 || ^8.5.23 || ^9.5.13"
            },
            "type": "library",
            "autoload": {
                "files": [
                    "src/DeepCopy/deep_copy.php"
                ],
                "psr-4": {
                    "DeepCopy\\": "src/DeepCopy/"
                }
            },
            "notification-url": "https://packagist.org/downloads/",
            "license": [
                "MIT"
            ],
            "description": "Create deep copies (clones) of your objects",
            "keywords": [
                "clone",
                "copy",
                "duplicate",
                "object",
                "object graph"
            ],
            "support": {
                "issues": "https://github.com/myclabs/DeepCopy/issues",
                "source": "https://github.com/myclabs/DeepCopy/tree/1.11.1"
            },
            "funding": [
                {
                    "url": "https://tidelift.com/funding/github/packagist/myclabs/deep-copy",
                    "type": "tidelift"
                }
            ],
            "time": "2023-03-08T13:26:56+00:00"
        },
        {
            "name": "nikic/php-parser",
            "version": "v4.15.5",
            "source": {
                "type": "git",
                "url": "https://github.com/nikic/PHP-Parser.git",
                "reference": "11e2663a5bc9db5d714eedb4277ee300403b4a9e"
            },
            "dist": {
                "type": "zip",
                "url": "https://api.github.com/repos/nikic/PHP-Parser/zipball/11e2663a5bc9db5d714eedb4277ee300403b4a9e",
                "reference": "11e2663a5bc9db5d714eedb4277ee300403b4a9e",
                "shasum": ""
            },
            "require": {
                "ext-tokenizer": "*",
                "php": ">=7.0"
            },
            "require-dev": {
                "ircmaxell/php-yacc": "^0.0.7",
                "phpunit/phpunit": "^6.5 || ^7.0 || ^8.0 || ^9.0"
            },
            "bin": [
                "bin/php-parse"
            ],
            "type": "library",
            "extra": {
                "branch-alias": {
                    "dev-master": "4.9-dev"
                }
            },
            "autoload": {
                "psr-4": {
                    "PhpParser\\": "lib/PhpParser"
                }
            },
            "notification-url": "https://packagist.org/downloads/",
            "license": [
                "BSD-3-Clause"
            ],
            "authors": [
                {
                    "name": "Nikita Popov"
                }
            ],
            "description": "A PHP parser written in PHP",
            "keywords": [
                "parser",
                "php"
            ],
            "support": {
                "issues": "https://github.com/nikic/PHP-Parser/issues",
                "source": "https://github.com/nikic/PHP-Parser/tree/v4.15.5"
            },
            "time": "2023-05-19T20:20:00+00:00"
        },
        {
            "name": "phar-io/manifest",
            "version": "2.0.3",
            "source": {
                "type": "git",
                "url": "https://github.com/phar-io/manifest.git",
                "reference": "97803eca37d319dfa7826cc2437fc020857acb53"
            },
            "dist": {
                "type": "zip",
                "url": "https://api.github.com/repos/phar-io/manifest/zipball/97803eca37d319dfa7826cc2437fc020857acb53",
                "reference": "97803eca37d319dfa7826cc2437fc020857acb53",
                "shasum": ""
            },
            "require": {
                "ext-dom": "*",
                "ext-phar": "*",
                "ext-xmlwriter": "*",
                "phar-io/version": "^3.0.1",
                "php": "^7.2 || ^8.0"
            },
            "type": "library",
            "extra": {
                "branch-alias": {
                    "dev-master": "2.0.x-dev"
                }
            },
            "autoload": {
                "classmap": [
                    "src/"
                ]
            },
            "notification-url": "https://packagist.org/downloads/",
            "license": [
                "BSD-3-Clause"
            ],
            "authors": [
                {
                    "name": "Arne Blankerts",
                    "email": "arne@blankerts.de",
                    "role": "Developer"
                },
                {
                    "name": "Sebastian Heuer",
                    "email": "sebastian@phpeople.de",
                    "role": "Developer"
                },
                {
                    "name": "Sebastian Bergmann",
                    "email": "sebastian@phpunit.de",
                    "role": "Developer"
                }
            ],
            "description": "Component for reading phar.io manifest information from a PHP Archive (PHAR)",
            "support": {
                "issues": "https://github.com/phar-io/manifest/issues",
                "source": "https://github.com/phar-io/manifest/tree/2.0.3"
            },
            "time": "2021-07-20T11:28:43+00:00"
        },
        {
            "name": "phar-io/version",
            "version": "3.2.1",
            "source": {
                "type": "git",
                "url": "https://github.com/phar-io/version.git",
                "reference": "4f7fd7836c6f332bb2933569e566a0d6c4cbed74"
            },
            "dist": {
                "type": "zip",
                "url": "https://api.github.com/repos/phar-io/version/zipball/4f7fd7836c6f332bb2933569e566a0d6c4cbed74",
                "reference": "4f7fd7836c6f332bb2933569e566a0d6c4cbed74",
                "shasum": ""
            },
            "require": {
                "php": "^7.2 || ^8.0"
            },
            "type": "library",
            "autoload": {
                "classmap": [
                    "src/"
                ]
            },
            "notification-url": "https://packagist.org/downloads/",
            "license": [
                "BSD-3-Clause"
            ],
            "authors": [
                {
                    "name": "Arne Blankerts",
                    "email": "arne@blankerts.de",
                    "role": "Developer"
                },
                {
                    "name": "Sebastian Heuer",
                    "email": "sebastian@phpeople.de",
                    "role": "Developer"
                },
                {
                    "name": "Sebastian Bergmann",
                    "email": "sebastian@phpunit.de",
                    "role": "Developer"
                }
            ],
            "description": "Library for handling version information and constraints",
            "support": {
                "issues": "https://github.com/phar-io/version/issues",
                "source": "https://github.com/phar-io/version/tree/3.2.1"
            },
            "time": "2022-02-21T01:04:05+00:00"
        },
        {
            "name": "phpdocumentor/reflection-common",
            "version": "2.2.0",
            "source": {
                "type": "git",
                "url": "https://github.com/phpDocumentor/ReflectionCommon.git",
                "reference": "1d01c49d4ed62f25aa84a747ad35d5a16924662b"
            },
            "dist": {
                "type": "zip",
                "url": "https://api.github.com/repos/phpDocumentor/ReflectionCommon/zipball/1d01c49d4ed62f25aa84a747ad35d5a16924662b",
                "reference": "1d01c49d4ed62f25aa84a747ad35d5a16924662b",
                "shasum": ""
            },
            "require": {
                "php": "^7.2 || ^8.0"
            },
            "type": "library",
            "extra": {
                "branch-alias": {
                    "dev-2.x": "2.x-dev"
                }
            },
            "autoload": {
                "psr-4": {
                    "phpDocumentor\\Reflection\\": "src/"
                }
            },
            "notification-url": "https://packagist.org/downloads/",
            "license": [
                "MIT"
            ],
            "authors": [
                {
                    "name": "Jaap van Otterdijk",
                    "email": "opensource@ijaap.nl"
                }
            ],
            "description": "Common reflection classes used by phpdocumentor to reflect the code structure",
            "homepage": "http://www.phpdoc.org",
            "keywords": [
                "FQSEN",
                "phpDocumentor",
                "phpdoc",
                "reflection",
                "static analysis"
            ],
            "support": {
                "issues": "https://github.com/phpDocumentor/ReflectionCommon/issues",
                "source": "https://github.com/phpDocumentor/ReflectionCommon/tree/2.x"
            },
            "time": "2020-06-27T09:03:43+00:00"
        },
        {
            "name": "phpdocumentor/reflection-docblock",
            "version": "5.3.0",
            "source": {
                "type": "git",
                "url": "https://github.com/phpDocumentor/ReflectionDocBlock.git",
                "reference": "622548b623e81ca6d78b721c5e029f4ce664f170"
            },
            "dist": {
                "type": "zip",
                "url": "https://api.github.com/repos/phpDocumentor/ReflectionDocBlock/zipball/622548b623e81ca6d78b721c5e029f4ce664f170",
                "reference": "622548b623e81ca6d78b721c5e029f4ce664f170",
                "shasum": ""
            },
            "require": {
                "ext-filter": "*",
                "php": "^7.2 || ^8.0",
                "phpdocumentor/reflection-common": "^2.2",
                "phpdocumentor/type-resolver": "^1.3",
                "webmozart/assert": "^1.9.1"
            },
            "require-dev": {
                "mockery/mockery": "~1.3.2",
                "psalm/phar": "^4.8"
            },
            "type": "library",
            "extra": {
                "branch-alias": {
                    "dev-master": "5.x-dev"
                }
            },
            "autoload": {
                "psr-4": {
                    "phpDocumentor\\Reflection\\": "src"
                }
            },
            "notification-url": "https://packagist.org/downloads/",
            "license": [
                "MIT"
            ],
            "authors": [
                {
                    "name": "Mike van Riel",
                    "email": "me@mikevanriel.com"
                },
                {
                    "name": "Jaap van Otterdijk",
                    "email": "account@ijaap.nl"
                }
            ],
            "description": "With this component, a library can provide support for annotations via DocBlocks or otherwise retrieve information that is embedded in a DocBlock.",
            "support": {
                "issues": "https://github.com/phpDocumentor/ReflectionDocBlock/issues",
                "source": "https://github.com/phpDocumentor/ReflectionDocBlock/tree/5.3.0"
            },
            "time": "2021-10-19T17:43:47+00:00"
        },
        {
            "name": "phpdocumentor/type-resolver",
            "version": "1.7.2",
            "source": {
                "type": "git",
                "url": "https://github.com/phpDocumentor/TypeResolver.git",
                "reference": "b2fe4d22a5426f38e014855322200b97b5362c0d"
            },
            "dist": {
                "type": "zip",
                "url": "https://api.github.com/repos/phpDocumentor/TypeResolver/zipball/b2fe4d22a5426f38e014855322200b97b5362c0d",
                "reference": "b2fe4d22a5426f38e014855322200b97b5362c0d",
                "shasum": ""
            },
            "require": {
                "doctrine/deprecations": "^1.0",
                "php": "^7.4 || ^8.0",
                "phpdocumentor/reflection-common": "^2.0",
                "phpstan/phpdoc-parser": "^1.13"
            },
            "require-dev": {
                "ext-tokenizer": "*",
                "phpbench/phpbench": "^1.2",
                "phpstan/extension-installer": "^1.1",
                "phpstan/phpstan": "^1.8",
                "phpstan/phpstan-phpunit": "^1.1",
                "phpunit/phpunit": "^9.5",
                "rector/rector": "^0.13.9",
                "vimeo/psalm": "^4.25"
            },
            "type": "library",
            "extra": {
                "branch-alias": {
                    "dev-1.x": "1.x-dev"
                }
            },
            "autoload": {
                "psr-4": {
                    "phpDocumentor\\Reflection\\": "src"
                }
            },
            "notification-url": "https://packagist.org/downloads/",
            "license": [
                "MIT"
            ],
            "authors": [
                {
                    "name": "Mike van Riel",
                    "email": "me@mikevanriel.com"
                }
            ],
            "description": "A PSR-5 based resolver of Class names, Types and Structural Element Names",
            "support": {
                "issues": "https://github.com/phpDocumentor/TypeResolver/issues",
                "source": "https://github.com/phpDocumentor/TypeResolver/tree/1.7.2"
            },
            "time": "2023-05-30T18:13:47+00:00"
        },
        {
            "name": "phpspec/prophecy",
            "version": "v1.17.0",
            "source": {
                "type": "git",
                "url": "https://github.com/phpspec/prophecy.git",
                "reference": "15873c65b207b07765dbc3c95d20fdf4a320cbe2"
            },
            "dist": {
                "type": "zip",
                "url": "https://api.github.com/repos/phpspec/prophecy/zipball/15873c65b207b07765dbc3c95d20fdf4a320cbe2",
                "reference": "15873c65b207b07765dbc3c95d20fdf4a320cbe2",
                "shasum": ""
            },
            "require": {
                "doctrine/instantiator": "^1.2 || ^2.0",
                "php": "^7.2 || 8.0.* || 8.1.* || 8.2.*",
                "phpdocumentor/reflection-docblock": "^5.2",
                "sebastian/comparator": "^3.0 || ^4.0",
                "sebastian/recursion-context": "^3.0 || ^4.0"
            },
            "require-dev": {
                "phpspec/phpspec": "^6.0 || ^7.0",
                "phpstan/phpstan": "^1.9",
                "phpunit/phpunit": "^8.0 || ^9.0"
            },
            "type": "library",
            "extra": {
                "branch-alias": {
                    "dev-master": "1.x-dev"
                }
            },
            "autoload": {
                "psr-4": {
                    "Prophecy\\": "src/Prophecy"
                }
            },
            "notification-url": "https://packagist.org/downloads/",
            "license": [
                "MIT"
            ],
            "authors": [
                {
                    "name": "Konstantin Kudryashov",
                    "email": "ever.zet@gmail.com",
                    "homepage": "http://everzet.com"
                },
                {
                    "name": "Marcello Duarte",
                    "email": "marcello.duarte@gmail.com"
                }
            ],
            "description": "Highly opinionated mocking framework for PHP 5.3+",
            "homepage": "https://github.com/phpspec/prophecy",
            "keywords": [
                "Double",
                "Dummy",
                "fake",
                "mock",
                "spy",
                "stub"
            ],
            "support": {
                "issues": "https://github.com/phpspec/prophecy/issues",
                "source": "https://github.com/phpspec/prophecy/tree/v1.17.0"
            },
            "time": "2023-02-02T15:41:36+00:00"
        },
        {
            "name": "phpstan/phpdoc-parser",
<<<<<<< HEAD
            "version": "1.20.4",
            "source": {
                "type": "git",
                "url": "https://github.com/phpstan/phpdoc-parser.git",
                "reference": "7d568c87a9df9c5f7e8b5f075fc469aa8cb0a4cd"
            },
            "dist": {
                "type": "zip",
                "url": "https://api.github.com/repos/phpstan/phpdoc-parser/zipball/7d568c87a9df9c5f7e8b5f075fc469aa8cb0a4cd",
                "reference": "7d568c87a9df9c5f7e8b5f075fc469aa8cb0a4cd",
=======
            "version": "1.22.0",
            "source": {
                "type": "git",
                "url": "https://github.com/phpstan/phpdoc-parser.git",
                "reference": "ec58baf7b3c7f1c81b3b00617c953249fb8cf30c"
            },
            "dist": {
                "type": "zip",
                "url": "https://api.github.com/repos/phpstan/phpdoc-parser/zipball/ec58baf7b3c7f1c81b3b00617c953249fb8cf30c",
                "reference": "ec58baf7b3c7f1c81b3b00617c953249fb8cf30c",
>>>>>>> a9e2eca8
                "shasum": ""
            },
            "require": {
                "php": "^7.2 || ^8.0"
            },
            "require-dev": {
                "doctrine/annotations": "^2.0",
                "nikic/php-parser": "^4.15",
                "php-parallel-lint/php-parallel-lint": "^1.2",
                "phpstan/extension-installer": "^1.0",
                "phpstan/phpstan": "^1.5",
                "phpstan/phpstan-phpunit": "^1.1",
                "phpstan/phpstan-strict-rules": "^1.0",
                "phpunit/phpunit": "^9.5",
                "symfony/process": "^5.2"
            },
            "type": "library",
            "autoload": {
                "psr-4": {
                    "PHPStan\\PhpDocParser\\": [
                        "src/"
                    ]
                }
            },
            "notification-url": "https://packagist.org/downloads/",
            "license": [
                "MIT"
            ],
            "description": "PHPDoc parser with support for nullable, intersection and generic types",
            "support": {
                "issues": "https://github.com/phpstan/phpdoc-parser/issues",
<<<<<<< HEAD
                "source": "https://github.com/phpstan/phpdoc-parser/tree/1.20.4"
            },
            "time": "2023-05-02T09:19:37+00:00"
=======
                "source": "https://github.com/phpstan/phpdoc-parser/tree/1.22.0"
            },
            "time": "2023-06-01T12:35:21+00:00"
>>>>>>> a9e2eca8
        },
        {
            "name": "phpunit/php-code-coverage",
            "version": "9.2.26",
            "source": {
                "type": "git",
                "url": "https://github.com/sebastianbergmann/php-code-coverage.git",
                "reference": "443bc6912c9bd5b409254a40f4b0f4ced7c80ea1"
            },
            "dist": {
                "type": "zip",
                "url": "https://api.github.com/repos/sebastianbergmann/php-code-coverage/zipball/443bc6912c9bd5b409254a40f4b0f4ced7c80ea1",
                "reference": "443bc6912c9bd5b409254a40f4b0f4ced7c80ea1",
                "shasum": ""
            },
            "require": {
                "ext-dom": "*",
                "ext-libxml": "*",
                "ext-xmlwriter": "*",
                "nikic/php-parser": "^4.15",
                "php": ">=7.3",
                "phpunit/php-file-iterator": "^3.0.3",
                "phpunit/php-text-template": "^2.0.2",
                "sebastian/code-unit-reverse-lookup": "^2.0.2",
                "sebastian/complexity": "^2.0",
                "sebastian/environment": "^5.1.2",
                "sebastian/lines-of-code": "^1.0.3",
                "sebastian/version": "^3.0.1",
                "theseer/tokenizer": "^1.2.0"
            },
            "require-dev": {
                "phpunit/phpunit": "^9.3"
            },
            "suggest": {
                "ext-pcov": "PHP extension that provides line coverage",
                "ext-xdebug": "PHP extension that provides line coverage as well as branch and path coverage"
            },
            "type": "library",
            "extra": {
                "branch-alias": {
                    "dev-master": "9.2-dev"
                }
            },
            "autoload": {
                "classmap": [
                    "src/"
                ]
            },
            "notification-url": "https://packagist.org/downloads/",
            "license": [
                "BSD-3-Clause"
            ],
            "authors": [
                {
                    "name": "Sebastian Bergmann",
                    "email": "sebastian@phpunit.de",
                    "role": "lead"
                }
            ],
            "description": "Library that provides collection, processing, and rendering functionality for PHP code coverage information.",
            "homepage": "https://github.com/sebastianbergmann/php-code-coverage",
            "keywords": [
                "coverage",
                "testing",
                "xunit"
            ],
            "support": {
                "issues": "https://github.com/sebastianbergmann/php-code-coverage/issues",
                "source": "https://github.com/sebastianbergmann/php-code-coverage/tree/9.2.26"
            },
            "funding": [
                {
                    "url": "https://github.com/sebastianbergmann",
                    "type": "github"
                }
            ],
            "time": "2023-03-06T12:58:08+00:00"
        },
        {
            "name": "phpunit/php-file-iterator",
            "version": "3.0.6",
            "source": {
                "type": "git",
                "url": "https://github.com/sebastianbergmann/php-file-iterator.git",
                "reference": "cf1c2e7c203ac650e352f4cc675a7021e7d1b3cf"
            },
            "dist": {
                "type": "zip",
                "url": "https://api.github.com/repos/sebastianbergmann/php-file-iterator/zipball/cf1c2e7c203ac650e352f4cc675a7021e7d1b3cf",
                "reference": "cf1c2e7c203ac650e352f4cc675a7021e7d1b3cf",
                "shasum": ""
            },
            "require": {
                "php": ">=7.3"
            },
            "require-dev": {
                "phpunit/phpunit": "^9.3"
            },
            "type": "library",
            "extra": {
                "branch-alias": {
                    "dev-master": "3.0-dev"
                }
            },
            "autoload": {
                "classmap": [
                    "src/"
                ]
            },
            "notification-url": "https://packagist.org/downloads/",
            "license": [
                "BSD-3-Clause"
            ],
            "authors": [
                {
                    "name": "Sebastian Bergmann",
                    "email": "sebastian@phpunit.de",
                    "role": "lead"
                }
            ],
            "description": "FilterIterator implementation that filters files based on a list of suffixes.",
            "homepage": "https://github.com/sebastianbergmann/php-file-iterator/",
            "keywords": [
                "filesystem",
                "iterator"
            ],
            "support": {
                "issues": "https://github.com/sebastianbergmann/php-file-iterator/issues",
                "source": "https://github.com/sebastianbergmann/php-file-iterator/tree/3.0.6"
            },
            "funding": [
                {
                    "url": "https://github.com/sebastianbergmann",
                    "type": "github"
                }
            ],
            "time": "2021-12-02T12:48:52+00:00"
        },
        {
            "name": "phpunit/php-invoker",
            "version": "3.1.1",
            "source": {
                "type": "git",
                "url": "https://github.com/sebastianbergmann/php-invoker.git",
                "reference": "5a10147d0aaf65b58940a0b72f71c9ac0423cc67"
            },
            "dist": {
                "type": "zip",
                "url": "https://api.github.com/repos/sebastianbergmann/php-invoker/zipball/5a10147d0aaf65b58940a0b72f71c9ac0423cc67",
                "reference": "5a10147d0aaf65b58940a0b72f71c9ac0423cc67",
                "shasum": ""
            },
            "require": {
                "php": ">=7.3"
            },
            "require-dev": {
                "ext-pcntl": "*",
                "phpunit/phpunit": "^9.3"
            },
            "suggest": {
                "ext-pcntl": "*"
            },
            "type": "library",
            "extra": {
                "branch-alias": {
                    "dev-master": "3.1-dev"
                }
            },
            "autoload": {
                "classmap": [
                    "src/"
                ]
            },
            "notification-url": "https://packagist.org/downloads/",
            "license": [
                "BSD-3-Clause"
            ],
            "authors": [
                {
                    "name": "Sebastian Bergmann",
                    "email": "sebastian@phpunit.de",
                    "role": "lead"
                }
            ],
            "description": "Invoke callables with a timeout",
            "homepage": "https://github.com/sebastianbergmann/php-invoker/",
            "keywords": [
                "process"
            ],
            "support": {
                "issues": "https://github.com/sebastianbergmann/php-invoker/issues",
                "source": "https://github.com/sebastianbergmann/php-invoker/tree/3.1.1"
            },
            "funding": [
                {
                    "url": "https://github.com/sebastianbergmann",
                    "type": "github"
                }
            ],
            "time": "2020-09-28T05:58:55+00:00"
        },
        {
            "name": "phpunit/php-text-template",
            "version": "2.0.4",
            "source": {
                "type": "git",
                "url": "https://github.com/sebastianbergmann/php-text-template.git",
                "reference": "5da5f67fc95621df9ff4c4e5a84d6a8a2acf7c28"
            },
            "dist": {
                "type": "zip",
                "url": "https://api.github.com/repos/sebastianbergmann/php-text-template/zipball/5da5f67fc95621df9ff4c4e5a84d6a8a2acf7c28",
                "reference": "5da5f67fc95621df9ff4c4e5a84d6a8a2acf7c28",
                "shasum": ""
            },
            "require": {
                "php": ">=7.3"
            },
            "require-dev": {
                "phpunit/phpunit": "^9.3"
            },
            "type": "library",
            "extra": {
                "branch-alias": {
                    "dev-master": "2.0-dev"
                }
            },
            "autoload": {
                "classmap": [
                    "src/"
                ]
            },
            "notification-url": "https://packagist.org/downloads/",
            "license": [
                "BSD-3-Clause"
            ],
            "authors": [
                {
                    "name": "Sebastian Bergmann",
                    "email": "sebastian@phpunit.de",
                    "role": "lead"
                }
            ],
            "description": "Simple template engine.",
            "homepage": "https://github.com/sebastianbergmann/php-text-template/",
            "keywords": [
                "template"
            ],
            "support": {
                "issues": "https://github.com/sebastianbergmann/php-text-template/issues",
                "source": "https://github.com/sebastianbergmann/php-text-template/tree/2.0.4"
            },
            "funding": [
                {
                    "url": "https://github.com/sebastianbergmann",
                    "type": "github"
                }
            ],
            "time": "2020-10-26T05:33:50+00:00"
        },
        {
            "name": "phpunit/php-timer",
            "version": "5.0.3",
            "source": {
                "type": "git",
                "url": "https://github.com/sebastianbergmann/php-timer.git",
                "reference": "5a63ce20ed1b5bf577850e2c4e87f4aa902afbd2"
            },
            "dist": {
                "type": "zip",
                "url": "https://api.github.com/repos/sebastianbergmann/php-timer/zipball/5a63ce20ed1b5bf577850e2c4e87f4aa902afbd2",
                "reference": "5a63ce20ed1b5bf577850e2c4e87f4aa902afbd2",
                "shasum": ""
            },
            "require": {
                "php": ">=7.3"
            },
            "require-dev": {
                "phpunit/phpunit": "^9.3"
            },
            "type": "library",
            "extra": {
                "branch-alias": {
                    "dev-master": "5.0-dev"
                }
            },
            "autoload": {
                "classmap": [
                    "src/"
                ]
            },
            "notification-url": "https://packagist.org/downloads/",
            "license": [
                "BSD-3-Clause"
            ],
            "authors": [
                {
                    "name": "Sebastian Bergmann",
                    "email": "sebastian@phpunit.de",
                    "role": "lead"
                }
            ],
            "description": "Utility class for timing",
            "homepage": "https://github.com/sebastianbergmann/php-timer/",
            "keywords": [
                "timer"
            ],
            "support": {
                "issues": "https://github.com/sebastianbergmann/php-timer/issues",
                "source": "https://github.com/sebastianbergmann/php-timer/tree/5.0.3"
            },
            "funding": [
                {
                    "url": "https://github.com/sebastianbergmann",
                    "type": "github"
                }
            ],
            "time": "2020-10-26T13:16:10+00:00"
        },
        {
            "name": "phpunit/phpunit",
            "version": "9.5.20",
            "source": {
                "type": "git",
                "url": "https://github.com/sebastianbergmann/phpunit.git",
                "reference": "12bc8879fb65aef2138b26fc633cb1e3620cffba"
            },
            "dist": {
                "type": "zip",
                "url": "https://api.github.com/repos/sebastianbergmann/phpunit/zipball/12bc8879fb65aef2138b26fc633cb1e3620cffba",
                "reference": "12bc8879fb65aef2138b26fc633cb1e3620cffba",
                "shasum": ""
            },
            "require": {
                "doctrine/instantiator": "^1.3.1",
                "ext-dom": "*",
                "ext-json": "*",
                "ext-libxml": "*",
                "ext-mbstring": "*",
                "ext-xml": "*",
                "ext-xmlwriter": "*",
                "myclabs/deep-copy": "^1.10.1",
                "phar-io/manifest": "^2.0.3",
                "phar-io/version": "^3.0.2",
                "php": ">=7.3",
                "phpspec/prophecy": "^1.12.1",
                "phpunit/php-code-coverage": "^9.2.13",
                "phpunit/php-file-iterator": "^3.0.5",
                "phpunit/php-invoker": "^3.1.1",
                "phpunit/php-text-template": "^2.0.3",
                "phpunit/php-timer": "^5.0.2",
                "sebastian/cli-parser": "^1.0.1",
                "sebastian/code-unit": "^1.0.6",
                "sebastian/comparator": "^4.0.5",
                "sebastian/diff": "^4.0.3",
                "sebastian/environment": "^5.1.3",
                "sebastian/exporter": "^4.0.3",
                "sebastian/global-state": "^5.0.1",
                "sebastian/object-enumerator": "^4.0.3",
                "sebastian/resource-operations": "^3.0.3",
                "sebastian/type": "^3.0",
                "sebastian/version": "^3.0.2"
            },
            "require-dev": {
                "ext-pdo": "*",
                "phpspec/prophecy-phpunit": "^2.0.1"
            },
            "suggest": {
                "ext-soap": "*",
                "ext-xdebug": "*"
            },
            "bin": [
                "phpunit"
            ],
            "type": "library",
            "extra": {
                "branch-alias": {
                    "dev-master": "9.5-dev"
                }
            },
            "autoload": {
                "files": [
                    "src/Framework/Assert/Functions.php"
                ],
                "classmap": [
                    "src/"
                ]
            },
            "notification-url": "https://packagist.org/downloads/",
            "license": [
                "BSD-3-Clause"
            ],
            "authors": [
                {
                    "name": "Sebastian Bergmann",
                    "email": "sebastian@phpunit.de",
                    "role": "lead"
                }
            ],
            "description": "The PHP Unit Testing framework.",
            "homepage": "https://phpunit.de/",
            "keywords": [
                "phpunit",
                "testing",
                "xunit"
            ],
            "support": {
                "issues": "https://github.com/sebastianbergmann/phpunit/issues",
                "source": "https://github.com/sebastianbergmann/phpunit/tree/9.5.20"
            },
            "funding": [
                {
                    "url": "https://phpunit.de/sponsors.html",
                    "type": "custom"
                },
                {
                    "url": "https://github.com/sebastianbergmann",
                    "type": "github"
                }
            ],
            "time": "2022-04-01T12:37:26+00:00"
        },
        {
            "name": "sebastian/cli-parser",
            "version": "1.0.1",
            "source": {
                "type": "git",
                "url": "https://github.com/sebastianbergmann/cli-parser.git",
                "reference": "442e7c7e687e42adc03470c7b668bc4b2402c0b2"
            },
            "dist": {
                "type": "zip",
                "url": "https://api.github.com/repos/sebastianbergmann/cli-parser/zipball/442e7c7e687e42adc03470c7b668bc4b2402c0b2",
                "reference": "442e7c7e687e42adc03470c7b668bc4b2402c0b2",
                "shasum": ""
            },
            "require": {
                "php": ">=7.3"
            },
            "require-dev": {
                "phpunit/phpunit": "^9.3"
            },
            "type": "library",
            "extra": {
                "branch-alias": {
                    "dev-master": "1.0-dev"
                }
            },
            "autoload": {
                "classmap": [
                    "src/"
                ]
            },
            "notification-url": "https://packagist.org/downloads/",
            "license": [
                "BSD-3-Clause"
            ],
            "authors": [
                {
                    "name": "Sebastian Bergmann",
                    "email": "sebastian@phpunit.de",
                    "role": "lead"
                }
            ],
            "description": "Library for parsing CLI options",
            "homepage": "https://github.com/sebastianbergmann/cli-parser",
            "support": {
                "issues": "https://github.com/sebastianbergmann/cli-parser/issues",
                "source": "https://github.com/sebastianbergmann/cli-parser/tree/1.0.1"
            },
            "funding": [
                {
                    "url": "https://github.com/sebastianbergmann",
                    "type": "github"
                }
            ],
            "time": "2020-09-28T06:08:49+00:00"
        },
        {
            "name": "sebastian/code-unit",
            "version": "1.0.8",
            "source": {
                "type": "git",
                "url": "https://github.com/sebastianbergmann/code-unit.git",
                "reference": "1fc9f64c0927627ef78ba436c9b17d967e68e120"
            },
            "dist": {
                "type": "zip",
                "url": "https://api.github.com/repos/sebastianbergmann/code-unit/zipball/1fc9f64c0927627ef78ba436c9b17d967e68e120",
                "reference": "1fc9f64c0927627ef78ba436c9b17d967e68e120",
                "shasum": ""
            },
            "require": {
                "php": ">=7.3"
            },
            "require-dev": {
                "phpunit/phpunit": "^9.3"
            },
            "type": "library",
            "extra": {
                "branch-alias": {
                    "dev-master": "1.0-dev"
                }
            },
            "autoload": {
                "classmap": [
                    "src/"
                ]
            },
            "notification-url": "https://packagist.org/downloads/",
            "license": [
                "BSD-3-Clause"
            ],
            "authors": [
                {
                    "name": "Sebastian Bergmann",
                    "email": "sebastian@phpunit.de",
                    "role": "lead"
                }
            ],
            "description": "Collection of value objects that represent the PHP code units",
            "homepage": "https://github.com/sebastianbergmann/code-unit",
            "support": {
                "issues": "https://github.com/sebastianbergmann/code-unit/issues",
                "source": "https://github.com/sebastianbergmann/code-unit/tree/1.0.8"
            },
            "funding": [
                {
                    "url": "https://github.com/sebastianbergmann",
                    "type": "github"
                }
            ],
            "time": "2020-10-26T13:08:54+00:00"
        },
        {
            "name": "sebastian/code-unit-reverse-lookup",
            "version": "2.0.3",
            "source": {
                "type": "git",
                "url": "https://github.com/sebastianbergmann/code-unit-reverse-lookup.git",
                "reference": "ac91f01ccec49fb77bdc6fd1e548bc70f7faa3e5"
            },
            "dist": {
                "type": "zip",
                "url": "https://api.github.com/repos/sebastianbergmann/code-unit-reverse-lookup/zipball/ac91f01ccec49fb77bdc6fd1e548bc70f7faa3e5",
                "reference": "ac91f01ccec49fb77bdc6fd1e548bc70f7faa3e5",
                "shasum": ""
            },
            "require": {
                "php": ">=7.3"
            },
            "require-dev": {
                "phpunit/phpunit": "^9.3"
            },
            "type": "library",
            "extra": {
                "branch-alias": {
                    "dev-master": "2.0-dev"
                }
            },
            "autoload": {
                "classmap": [
                    "src/"
                ]
            },
            "notification-url": "https://packagist.org/downloads/",
            "license": [
                "BSD-3-Clause"
            ],
            "authors": [
                {
                    "name": "Sebastian Bergmann",
                    "email": "sebastian@phpunit.de"
                }
            ],
            "description": "Looks up which function or method a line of code belongs to",
            "homepage": "https://github.com/sebastianbergmann/code-unit-reverse-lookup/",
            "support": {
                "issues": "https://github.com/sebastianbergmann/code-unit-reverse-lookup/issues",
                "source": "https://github.com/sebastianbergmann/code-unit-reverse-lookup/tree/2.0.3"
            },
            "funding": [
                {
                    "url": "https://github.com/sebastianbergmann",
                    "type": "github"
                }
            ],
            "time": "2020-09-28T05:30:19+00:00"
        },
        {
            "name": "sebastian/comparator",
            "version": "4.0.8",
            "source": {
                "type": "git",
                "url": "https://github.com/sebastianbergmann/comparator.git",
                "reference": "fa0f136dd2334583309d32b62544682ee972b51a"
            },
            "dist": {
                "type": "zip",
                "url": "https://api.github.com/repos/sebastianbergmann/comparator/zipball/fa0f136dd2334583309d32b62544682ee972b51a",
                "reference": "fa0f136dd2334583309d32b62544682ee972b51a",
                "shasum": ""
            },
            "require": {
                "php": ">=7.3",
                "sebastian/diff": "^4.0",
                "sebastian/exporter": "^4.0"
            },
            "require-dev": {
                "phpunit/phpunit": "^9.3"
            },
            "type": "library",
            "extra": {
                "branch-alias": {
                    "dev-master": "4.0-dev"
                }
            },
            "autoload": {
                "classmap": [
                    "src/"
                ]
            },
            "notification-url": "https://packagist.org/downloads/",
            "license": [
                "BSD-3-Clause"
            ],
            "authors": [
                {
                    "name": "Sebastian Bergmann",
                    "email": "sebastian@phpunit.de"
                },
                {
                    "name": "Jeff Welch",
                    "email": "whatthejeff@gmail.com"
                },
                {
                    "name": "Volker Dusch",
                    "email": "github@wallbash.com"
                },
                {
                    "name": "Bernhard Schussek",
                    "email": "bschussek@2bepublished.at"
                }
            ],
            "description": "Provides the functionality to compare PHP values for equality",
            "homepage": "https://github.com/sebastianbergmann/comparator",
            "keywords": [
                "comparator",
                "compare",
                "equality"
            ],
            "support": {
                "issues": "https://github.com/sebastianbergmann/comparator/issues",
                "source": "https://github.com/sebastianbergmann/comparator/tree/4.0.8"
            },
            "funding": [
                {
                    "url": "https://github.com/sebastianbergmann",
                    "type": "github"
                }
            ],
            "time": "2022-09-14T12:41:17+00:00"
        },
        {
            "name": "sebastian/complexity",
            "version": "2.0.2",
            "source": {
                "type": "git",
                "url": "https://github.com/sebastianbergmann/complexity.git",
                "reference": "739b35e53379900cc9ac327b2147867b8b6efd88"
            },
            "dist": {
                "type": "zip",
                "url": "https://api.github.com/repos/sebastianbergmann/complexity/zipball/739b35e53379900cc9ac327b2147867b8b6efd88",
                "reference": "739b35e53379900cc9ac327b2147867b8b6efd88",
                "shasum": ""
            },
            "require": {
                "nikic/php-parser": "^4.7",
                "php": ">=7.3"
            },
            "require-dev": {
                "phpunit/phpunit": "^9.3"
            },
            "type": "library",
            "extra": {
                "branch-alias": {
                    "dev-master": "2.0-dev"
                }
            },
            "autoload": {
                "classmap": [
                    "src/"
                ]
            },
            "notification-url": "https://packagist.org/downloads/",
            "license": [
                "BSD-3-Clause"
            ],
            "authors": [
                {
                    "name": "Sebastian Bergmann",
                    "email": "sebastian@phpunit.de",
                    "role": "lead"
                }
            ],
            "description": "Library for calculating the complexity of PHP code units",
            "homepage": "https://github.com/sebastianbergmann/complexity",
            "support": {
                "issues": "https://github.com/sebastianbergmann/complexity/issues",
                "source": "https://github.com/sebastianbergmann/complexity/tree/2.0.2"
            },
            "funding": [
                {
                    "url": "https://github.com/sebastianbergmann",
                    "type": "github"
                }
            ],
            "time": "2020-10-26T15:52:27+00:00"
        },
        {
            "name": "sebastian/diff",
            "version": "4.0.5",
            "source": {
                "type": "git",
                "url": "https://github.com/sebastianbergmann/diff.git",
                "reference": "74be17022044ebaaecfdf0c5cd504fc9cd5a7131"
            },
            "dist": {
                "type": "zip",
                "url": "https://api.github.com/repos/sebastianbergmann/diff/zipball/74be17022044ebaaecfdf0c5cd504fc9cd5a7131",
                "reference": "74be17022044ebaaecfdf0c5cd504fc9cd5a7131",
                "shasum": ""
            },
            "require": {
                "php": ">=7.3"
            },
            "require-dev": {
                "phpunit/phpunit": "^9.3",
                "symfony/process": "^4.2 || ^5"
            },
            "type": "library",
            "extra": {
                "branch-alias": {
                    "dev-master": "4.0-dev"
                }
            },
            "autoload": {
                "classmap": [
                    "src/"
                ]
            },
            "notification-url": "https://packagist.org/downloads/",
            "license": [
                "BSD-3-Clause"
            ],
            "authors": [
                {
                    "name": "Sebastian Bergmann",
                    "email": "sebastian@phpunit.de"
                },
                {
                    "name": "Kore Nordmann",
                    "email": "mail@kore-nordmann.de"
                }
            ],
            "description": "Diff implementation",
            "homepage": "https://github.com/sebastianbergmann/diff",
            "keywords": [
                "diff",
                "udiff",
                "unidiff",
                "unified diff"
            ],
            "support": {
                "issues": "https://github.com/sebastianbergmann/diff/issues",
                "source": "https://github.com/sebastianbergmann/diff/tree/4.0.5"
            },
            "funding": [
                {
                    "url": "https://github.com/sebastianbergmann",
                    "type": "github"
                }
            ],
            "time": "2023-05-07T05:35:17+00:00"
        },
        {
            "name": "sebastian/environment",
            "version": "5.1.5",
            "source": {
                "type": "git",
                "url": "https://github.com/sebastianbergmann/environment.git",
                "reference": "830c43a844f1f8d5b7a1f6d6076b784454d8b7ed"
            },
            "dist": {
                "type": "zip",
                "url": "https://api.github.com/repos/sebastianbergmann/environment/zipball/830c43a844f1f8d5b7a1f6d6076b784454d8b7ed",
                "reference": "830c43a844f1f8d5b7a1f6d6076b784454d8b7ed",
                "shasum": ""
            },
            "require": {
                "php": ">=7.3"
            },
            "require-dev": {
                "phpunit/phpunit": "^9.3"
            },
            "suggest": {
                "ext-posix": "*"
            },
            "type": "library",
            "extra": {
                "branch-alias": {
                    "dev-master": "5.1-dev"
                }
            },
            "autoload": {
                "classmap": [
                    "src/"
                ]
            },
            "notification-url": "https://packagist.org/downloads/",
            "license": [
                "BSD-3-Clause"
            ],
            "authors": [
                {
                    "name": "Sebastian Bergmann",
                    "email": "sebastian@phpunit.de"
                }
            ],
            "description": "Provides functionality to handle HHVM/PHP environments",
            "homepage": "http://www.github.com/sebastianbergmann/environment",
            "keywords": [
                "Xdebug",
                "environment",
                "hhvm"
            ],
            "support": {
                "issues": "https://github.com/sebastianbergmann/environment/issues",
                "source": "https://github.com/sebastianbergmann/environment/tree/5.1.5"
            },
            "funding": [
                {
                    "url": "https://github.com/sebastianbergmann",
                    "type": "github"
                }
            ],
            "time": "2023-02-03T06:03:51+00:00"
        },
        {
            "name": "sebastian/exporter",
            "version": "4.0.5",
            "source": {
                "type": "git",
                "url": "https://github.com/sebastianbergmann/exporter.git",
                "reference": "ac230ed27f0f98f597c8a2b6eb7ac563af5e5b9d"
            },
            "dist": {
                "type": "zip",
                "url": "https://api.github.com/repos/sebastianbergmann/exporter/zipball/ac230ed27f0f98f597c8a2b6eb7ac563af5e5b9d",
                "reference": "ac230ed27f0f98f597c8a2b6eb7ac563af5e5b9d",
                "shasum": ""
            },
            "require": {
                "php": ">=7.3",
                "sebastian/recursion-context": "^4.0"
            },
            "require-dev": {
                "ext-mbstring": "*",
                "phpunit/phpunit": "^9.3"
            },
            "type": "library",
            "extra": {
                "branch-alias": {
                    "dev-master": "4.0-dev"
                }
            },
            "autoload": {
                "classmap": [
                    "src/"
                ]
            },
            "notification-url": "https://packagist.org/downloads/",
            "license": [
                "BSD-3-Clause"
            ],
            "authors": [
                {
                    "name": "Sebastian Bergmann",
                    "email": "sebastian@phpunit.de"
                },
                {
                    "name": "Jeff Welch",
                    "email": "whatthejeff@gmail.com"
                },
                {
                    "name": "Volker Dusch",
                    "email": "github@wallbash.com"
                },
                {
                    "name": "Adam Harvey",
                    "email": "aharvey@php.net"
                },
                {
                    "name": "Bernhard Schussek",
                    "email": "bschussek@gmail.com"
                }
            ],
            "description": "Provides the functionality to export PHP variables for visualization",
            "homepage": "https://www.github.com/sebastianbergmann/exporter",
            "keywords": [
                "export",
                "exporter"
            ],
            "support": {
                "issues": "https://github.com/sebastianbergmann/exporter/issues",
                "source": "https://github.com/sebastianbergmann/exporter/tree/4.0.5"
            },
            "funding": [
                {
                    "url": "https://github.com/sebastianbergmann",
                    "type": "github"
                }
            ],
            "time": "2022-09-14T06:03:37+00:00"
        },
        {
            "name": "sebastian/global-state",
            "version": "5.0.5",
            "source": {
                "type": "git",
                "url": "https://github.com/sebastianbergmann/global-state.git",
                "reference": "0ca8db5a5fc9c8646244e629625ac486fa286bf2"
            },
            "dist": {
                "type": "zip",
                "url": "https://api.github.com/repos/sebastianbergmann/global-state/zipball/0ca8db5a5fc9c8646244e629625ac486fa286bf2",
                "reference": "0ca8db5a5fc9c8646244e629625ac486fa286bf2",
                "shasum": ""
            },
            "require": {
                "php": ">=7.3",
                "sebastian/object-reflector": "^2.0",
                "sebastian/recursion-context": "^4.0"
            },
            "require-dev": {
                "ext-dom": "*",
                "phpunit/phpunit": "^9.3"
            },
            "suggest": {
                "ext-uopz": "*"
            },
            "type": "library",
            "extra": {
                "branch-alias": {
                    "dev-master": "5.0-dev"
                }
            },
            "autoload": {
                "classmap": [
                    "src/"
                ]
            },
            "notification-url": "https://packagist.org/downloads/",
            "license": [
                "BSD-3-Clause"
            ],
            "authors": [
                {
                    "name": "Sebastian Bergmann",
                    "email": "sebastian@phpunit.de"
                }
            ],
            "description": "Snapshotting of global state",
            "homepage": "http://www.github.com/sebastianbergmann/global-state",
            "keywords": [
                "global state"
            ],
            "support": {
                "issues": "https://github.com/sebastianbergmann/global-state/issues",
                "source": "https://github.com/sebastianbergmann/global-state/tree/5.0.5"
            },
            "funding": [
                {
                    "url": "https://github.com/sebastianbergmann",
                    "type": "github"
                }
            ],
            "time": "2022-02-14T08:28:10+00:00"
        },
        {
            "name": "sebastian/lines-of-code",
            "version": "1.0.3",
            "source": {
                "type": "git",
                "url": "https://github.com/sebastianbergmann/lines-of-code.git",
                "reference": "c1c2e997aa3146983ed888ad08b15470a2e22ecc"
            },
            "dist": {
                "type": "zip",
                "url": "https://api.github.com/repos/sebastianbergmann/lines-of-code/zipball/c1c2e997aa3146983ed888ad08b15470a2e22ecc",
                "reference": "c1c2e997aa3146983ed888ad08b15470a2e22ecc",
                "shasum": ""
            },
            "require": {
                "nikic/php-parser": "^4.6",
                "php": ">=7.3"
            },
            "require-dev": {
                "phpunit/phpunit": "^9.3"
            },
            "type": "library",
            "extra": {
                "branch-alias": {
                    "dev-master": "1.0-dev"
                }
            },
            "autoload": {
                "classmap": [
                    "src/"
                ]
            },
            "notification-url": "https://packagist.org/downloads/",
            "license": [
                "BSD-3-Clause"
            ],
            "authors": [
                {
                    "name": "Sebastian Bergmann",
                    "email": "sebastian@phpunit.de",
                    "role": "lead"
                }
            ],
            "description": "Library for counting the lines of code in PHP source code",
            "homepage": "https://github.com/sebastianbergmann/lines-of-code",
            "support": {
                "issues": "https://github.com/sebastianbergmann/lines-of-code/issues",
                "source": "https://github.com/sebastianbergmann/lines-of-code/tree/1.0.3"
            },
            "funding": [
                {
                    "url": "https://github.com/sebastianbergmann",
                    "type": "github"
                }
            ],
            "time": "2020-11-28T06:42:11+00:00"
        },
        {
            "name": "sebastian/object-enumerator",
            "version": "4.0.4",
            "source": {
                "type": "git",
                "url": "https://github.com/sebastianbergmann/object-enumerator.git",
                "reference": "5c9eeac41b290a3712d88851518825ad78f45c71"
            },
            "dist": {
                "type": "zip",
                "url": "https://api.github.com/repos/sebastianbergmann/object-enumerator/zipball/5c9eeac41b290a3712d88851518825ad78f45c71",
                "reference": "5c9eeac41b290a3712d88851518825ad78f45c71",
                "shasum": ""
            },
            "require": {
                "php": ">=7.3",
                "sebastian/object-reflector": "^2.0",
                "sebastian/recursion-context": "^4.0"
            },
            "require-dev": {
                "phpunit/phpunit": "^9.3"
            },
            "type": "library",
            "extra": {
                "branch-alias": {
                    "dev-master": "4.0-dev"
                }
            },
            "autoload": {
                "classmap": [
                    "src/"
                ]
            },
            "notification-url": "https://packagist.org/downloads/",
            "license": [
                "BSD-3-Clause"
            ],
            "authors": [
                {
                    "name": "Sebastian Bergmann",
                    "email": "sebastian@phpunit.de"
                }
            ],
            "description": "Traverses array structures and object graphs to enumerate all referenced objects",
            "homepage": "https://github.com/sebastianbergmann/object-enumerator/",
            "support": {
                "issues": "https://github.com/sebastianbergmann/object-enumerator/issues",
                "source": "https://github.com/sebastianbergmann/object-enumerator/tree/4.0.4"
            },
            "funding": [
                {
                    "url": "https://github.com/sebastianbergmann",
                    "type": "github"
                }
            ],
            "time": "2020-10-26T13:12:34+00:00"
        },
        {
            "name": "sebastian/object-reflector",
            "version": "2.0.4",
            "source": {
                "type": "git",
                "url": "https://github.com/sebastianbergmann/object-reflector.git",
                "reference": "b4f479ebdbf63ac605d183ece17d8d7fe49c15c7"
            },
            "dist": {
                "type": "zip",
                "url": "https://api.github.com/repos/sebastianbergmann/object-reflector/zipball/b4f479ebdbf63ac605d183ece17d8d7fe49c15c7",
                "reference": "b4f479ebdbf63ac605d183ece17d8d7fe49c15c7",
                "shasum": ""
            },
            "require": {
                "php": ">=7.3"
            },
            "require-dev": {
                "phpunit/phpunit": "^9.3"
            },
            "type": "library",
            "extra": {
                "branch-alias": {
                    "dev-master": "2.0-dev"
                }
            },
            "autoload": {
                "classmap": [
                    "src/"
                ]
            },
            "notification-url": "https://packagist.org/downloads/",
            "license": [
                "BSD-3-Clause"
            ],
            "authors": [
                {
                    "name": "Sebastian Bergmann",
                    "email": "sebastian@phpunit.de"
                }
            ],
            "description": "Allows reflection of object attributes, including inherited and non-public ones",
            "homepage": "https://github.com/sebastianbergmann/object-reflector/",
            "support": {
                "issues": "https://github.com/sebastianbergmann/object-reflector/issues",
                "source": "https://github.com/sebastianbergmann/object-reflector/tree/2.0.4"
            },
            "funding": [
                {
                    "url": "https://github.com/sebastianbergmann",
                    "type": "github"
                }
            ],
            "time": "2020-10-26T13:14:26+00:00"
        },
        {
            "name": "sebastian/recursion-context",
            "version": "4.0.5",
            "source": {
                "type": "git",
                "url": "https://github.com/sebastianbergmann/recursion-context.git",
                "reference": "e75bd0f07204fec2a0af9b0f3cfe97d05f92efc1"
            },
            "dist": {
                "type": "zip",
                "url": "https://api.github.com/repos/sebastianbergmann/recursion-context/zipball/e75bd0f07204fec2a0af9b0f3cfe97d05f92efc1",
                "reference": "e75bd0f07204fec2a0af9b0f3cfe97d05f92efc1",
                "shasum": ""
            },
            "require": {
                "php": ">=7.3"
            },
            "require-dev": {
                "phpunit/phpunit": "^9.3"
            },
            "type": "library",
            "extra": {
                "branch-alias": {
                    "dev-master": "4.0-dev"
                }
            },
            "autoload": {
                "classmap": [
                    "src/"
                ]
            },
            "notification-url": "https://packagist.org/downloads/",
            "license": [
                "BSD-3-Clause"
            ],
            "authors": [
                {
                    "name": "Sebastian Bergmann",
                    "email": "sebastian@phpunit.de"
                },
                {
                    "name": "Jeff Welch",
                    "email": "whatthejeff@gmail.com"
                },
                {
                    "name": "Adam Harvey",
                    "email": "aharvey@php.net"
                }
            ],
            "description": "Provides functionality to recursively process PHP variables",
            "homepage": "https://github.com/sebastianbergmann/recursion-context",
            "support": {
                "issues": "https://github.com/sebastianbergmann/recursion-context/issues",
                "source": "https://github.com/sebastianbergmann/recursion-context/tree/4.0.5"
            },
            "funding": [
                {
                    "url": "https://github.com/sebastianbergmann",
                    "type": "github"
                }
            ],
            "time": "2023-02-03T06:07:39+00:00"
        },
        {
            "name": "sebastian/resource-operations",
            "version": "3.0.3",
            "source": {
                "type": "git",
                "url": "https://github.com/sebastianbergmann/resource-operations.git",
                "reference": "0f4443cb3a1d92ce809899753bc0d5d5a8dd19a8"
            },
            "dist": {
                "type": "zip",
                "url": "https://api.github.com/repos/sebastianbergmann/resource-operations/zipball/0f4443cb3a1d92ce809899753bc0d5d5a8dd19a8",
                "reference": "0f4443cb3a1d92ce809899753bc0d5d5a8dd19a8",
                "shasum": ""
            },
            "require": {
                "php": ">=7.3"
            },
            "require-dev": {
                "phpunit/phpunit": "^9.0"
            },
            "type": "library",
            "extra": {
                "branch-alias": {
                    "dev-master": "3.0-dev"
                }
            },
            "autoload": {
                "classmap": [
                    "src/"
                ]
            },
            "notification-url": "https://packagist.org/downloads/",
            "license": [
                "BSD-3-Clause"
            ],
            "authors": [
                {
                    "name": "Sebastian Bergmann",
                    "email": "sebastian@phpunit.de"
                }
            ],
            "description": "Provides a list of PHP built-in functions that operate on resources",
            "homepage": "https://www.github.com/sebastianbergmann/resource-operations",
            "support": {
                "issues": "https://github.com/sebastianbergmann/resource-operations/issues",
                "source": "https://github.com/sebastianbergmann/resource-operations/tree/3.0.3"
            },
            "funding": [
                {
                    "url": "https://github.com/sebastianbergmann",
                    "type": "github"
                }
            ],
            "time": "2020-09-28T06:45:17+00:00"
        },
        {
            "name": "sebastian/type",
            "version": "3.2.1",
            "source": {
                "type": "git",
                "url": "https://github.com/sebastianbergmann/type.git",
                "reference": "75e2c2a32f5e0b3aef905b9ed0b179b953b3d7c7"
            },
            "dist": {
                "type": "zip",
                "url": "https://api.github.com/repos/sebastianbergmann/type/zipball/75e2c2a32f5e0b3aef905b9ed0b179b953b3d7c7",
                "reference": "75e2c2a32f5e0b3aef905b9ed0b179b953b3d7c7",
                "shasum": ""
            },
            "require": {
                "php": ">=7.3"
            },
            "require-dev": {
                "phpunit/phpunit": "^9.5"
            },
            "type": "library",
            "extra": {
                "branch-alias": {
                    "dev-master": "3.2-dev"
                }
            },
            "autoload": {
                "classmap": [
                    "src/"
                ]
            },
            "notification-url": "https://packagist.org/downloads/",
            "license": [
                "BSD-3-Clause"
            ],
            "authors": [
                {
                    "name": "Sebastian Bergmann",
                    "email": "sebastian@phpunit.de",
                    "role": "lead"
                }
            ],
            "description": "Collection of value objects that represent the types of the PHP type system",
            "homepage": "https://github.com/sebastianbergmann/type",
            "support": {
                "issues": "https://github.com/sebastianbergmann/type/issues",
                "source": "https://github.com/sebastianbergmann/type/tree/3.2.1"
            },
            "funding": [
                {
                    "url": "https://github.com/sebastianbergmann",
                    "type": "github"
                }
            ],
            "time": "2023-02-03T06:13:03+00:00"
        },
        {
            "name": "sebastian/version",
            "version": "3.0.2",
            "source": {
                "type": "git",
                "url": "https://github.com/sebastianbergmann/version.git",
                "reference": "c6c1022351a901512170118436c764e473f6de8c"
            },
            "dist": {
                "type": "zip",
                "url": "https://api.github.com/repos/sebastianbergmann/version/zipball/c6c1022351a901512170118436c764e473f6de8c",
                "reference": "c6c1022351a901512170118436c764e473f6de8c",
                "shasum": ""
            },
            "require": {
                "php": ">=7.3"
            },
            "type": "library",
            "extra": {
                "branch-alias": {
                    "dev-master": "3.0-dev"
                }
            },
            "autoload": {
                "classmap": [
                    "src/"
                ]
            },
            "notification-url": "https://packagist.org/downloads/",
            "license": [
                "BSD-3-Clause"
            ],
            "authors": [
                {
                    "name": "Sebastian Bergmann",
                    "email": "sebastian@phpunit.de",
                    "role": "lead"
                }
            ],
            "description": "Library that helps with managing the version number of Git-hosted PHP projects",
            "homepage": "https://github.com/sebastianbergmann/version",
            "support": {
                "issues": "https://github.com/sebastianbergmann/version/issues",
                "source": "https://github.com/sebastianbergmann/version/tree/3.0.2"
            },
            "funding": [
                {
                    "url": "https://github.com/sebastianbergmann",
                    "type": "github"
                }
            ],
            "time": "2020-09-28T06:39:44+00:00"
        },
        {
            "name": "squizlabs/php_codesniffer",
            "version": "3.7.2",
            "source": {
                "type": "git",
                "url": "https://github.com/squizlabs/PHP_CodeSniffer.git",
                "reference": "ed8e00df0a83aa96acf703f8c2979ff33341f879"
            },
            "dist": {
                "type": "zip",
                "url": "https://api.github.com/repos/squizlabs/PHP_CodeSniffer/zipball/ed8e00df0a83aa96acf703f8c2979ff33341f879",
                "reference": "ed8e00df0a83aa96acf703f8c2979ff33341f879",
                "shasum": ""
            },
            "require": {
                "ext-simplexml": "*",
                "ext-tokenizer": "*",
                "ext-xmlwriter": "*",
                "php": ">=5.4.0"
            },
            "require-dev": {
                "phpunit/phpunit": "^4.0 || ^5.0 || ^6.0 || ^7.0"
            },
            "bin": [
                "bin/phpcs",
                "bin/phpcbf"
            ],
            "type": "library",
            "extra": {
                "branch-alias": {
                    "dev-master": "3.x-dev"
                }
            },
            "notification-url": "https://packagist.org/downloads/",
            "license": [
                "BSD-3-Clause"
            ],
            "authors": [
                {
                    "name": "Greg Sherwood",
                    "role": "lead"
                }
            ],
            "description": "PHP_CodeSniffer tokenizes PHP, JavaScript and CSS files and detects violations of a defined set of coding standards.",
            "homepage": "https://github.com/squizlabs/PHP_CodeSniffer",
            "keywords": [
                "phpcs",
                "standards",
                "static analysis"
            ],
            "support": {
                "issues": "https://github.com/squizlabs/PHP_CodeSniffer/issues",
                "source": "https://github.com/squizlabs/PHP_CodeSniffer",
                "wiki": "https://github.com/squizlabs/PHP_CodeSniffer/wiki"
            },
            "time": "2023-02-22T23:07:41+00:00"
        },
        {
            "name": "swoole/ide-helper",
            "version": "4.8.9",
            "source": {
                "type": "git",
                "url": "https://github.com/swoole/ide-helper.git",
                "reference": "8f82ba3b6af04a5bccb97c1654af992d1ee8b0fe"
            },
            "dist": {
                "type": "zip",
                "url": "https://api.github.com/repos/swoole/ide-helper/zipball/8f82ba3b6af04a5bccb97c1654af992d1ee8b0fe",
                "reference": "8f82ba3b6af04a5bccb97c1654af992d1ee8b0fe",
                "shasum": ""
            },
            "type": "library",
            "notification-url": "https://packagist.org/downloads/",
            "license": [
                "Apache-2.0"
            ],
            "authors": [
                {
                    "name": "Team Swoole",
                    "email": "team@swoole.com"
                }
            ],
            "description": "IDE help files for Swoole.",
            "support": {
                "issues": "https://github.com/swoole/ide-helper/issues",
                "source": "https://github.com/swoole/ide-helper/tree/4.8.9"
            },
            "funding": [
                {
                    "url": "https://gitee.com/swoole/swoole?donate=true",
                    "type": "custom"
                },
                {
                    "url": "https://github.com/swoole",
                    "type": "github"
                }
            ],
            "time": "2022-04-18T20:38:04+00:00"
        },
        {
            "name": "symfony/polyfill-ctype",
            "version": "v1.27.0",
            "source": {
                "type": "git",
                "url": "https://github.com/symfony/polyfill-ctype.git",
                "reference": "5bbc823adecdae860bb64756d639ecfec17b050a"
            },
            "dist": {
                "type": "zip",
                "url": "https://api.github.com/repos/symfony/polyfill-ctype/zipball/5bbc823adecdae860bb64756d639ecfec17b050a",
                "reference": "5bbc823adecdae860bb64756d639ecfec17b050a",
                "shasum": ""
            },
            "require": {
                "php": ">=7.1"
            },
            "provide": {
                "ext-ctype": "*"
            },
            "suggest": {
                "ext-ctype": "For best performance"
            },
            "type": "library",
            "extra": {
                "branch-alias": {
                    "dev-main": "1.27-dev"
                },
                "thanks": {
                    "name": "symfony/polyfill",
                    "url": "https://github.com/symfony/polyfill"
                }
            },
            "autoload": {
                "files": [
                    "bootstrap.php"
                ],
                "psr-4": {
                    "Symfony\\Polyfill\\Ctype\\": ""
                }
            },
            "notification-url": "https://packagist.org/downloads/",
            "license": [
                "MIT"
            ],
            "authors": [
                {
                    "name": "Gert de Pagter",
                    "email": "BackEndTea@gmail.com"
                },
                {
                    "name": "Symfony Community",
                    "homepage": "https://symfony.com/contributors"
                }
            ],
            "description": "Symfony polyfill for ctype functions",
            "homepage": "https://symfony.com",
            "keywords": [
                "compatibility",
                "ctype",
                "polyfill",
                "portable"
            ],
            "support": {
                "source": "https://github.com/symfony/polyfill-ctype/tree/v1.27.0"
            },
            "funding": [
                {
                    "url": "https://symfony.com/sponsor",
                    "type": "custom"
                },
                {
                    "url": "https://github.com/fabpot",
                    "type": "github"
                },
                {
                    "url": "https://tidelift.com/funding/github/packagist/symfony/symfony",
                    "type": "tidelift"
                }
            ],
            "time": "2022-11-03T14:55:06+00:00"
        },
        {
            "name": "symfony/polyfill-mbstring",
            "version": "v1.27.0",
            "source": {
                "type": "git",
                "url": "https://github.com/symfony/polyfill-mbstring.git",
                "reference": "8ad114f6b39e2c98a8b0e3bd907732c207c2b534"
            },
            "dist": {
                "type": "zip",
                "url": "https://api.github.com/repos/symfony/polyfill-mbstring/zipball/8ad114f6b39e2c98a8b0e3bd907732c207c2b534",
                "reference": "8ad114f6b39e2c98a8b0e3bd907732c207c2b534",
                "shasum": ""
            },
            "require": {
                "php": ">=7.1"
            },
            "provide": {
                "ext-mbstring": "*"
            },
            "suggest": {
                "ext-mbstring": "For best performance"
            },
            "type": "library",
            "extra": {
                "branch-alias": {
                    "dev-main": "1.27-dev"
                },
                "thanks": {
                    "name": "symfony/polyfill",
                    "url": "https://github.com/symfony/polyfill"
                }
            },
            "autoload": {
                "files": [
                    "bootstrap.php"
                ],
                "psr-4": {
                    "Symfony\\Polyfill\\Mbstring\\": ""
                }
            },
            "notification-url": "https://packagist.org/downloads/",
            "license": [
                "MIT"
            ],
            "authors": [
                {
                    "name": "Nicolas Grekas",
                    "email": "p@tchwork.com"
                },
                {
                    "name": "Symfony Community",
                    "homepage": "https://symfony.com/contributors"
                }
            ],
            "description": "Symfony polyfill for the Mbstring extension",
            "homepage": "https://symfony.com",
            "keywords": [
                "compatibility",
                "mbstring",
                "polyfill",
                "portable",
                "shim"
            ],
            "support": {
                "source": "https://github.com/symfony/polyfill-mbstring/tree/v1.27.0"
            },
            "funding": [
                {
                    "url": "https://symfony.com/sponsor",
                    "type": "custom"
                },
                {
                    "url": "https://github.com/fabpot",
                    "type": "github"
                },
                {
                    "url": "https://tidelift.com/funding/github/packagist/symfony/symfony",
                    "type": "tidelift"
                }
            ],
            "time": "2022-11-03T14:55:06+00:00"
        },
        {
            "name": "textalk/websocket",
            "version": "1.5.7",
            "source": {
                "type": "git",
                "url": "https://github.com/Textalk/websocket-php.git",
                "reference": "1712325e99b6bf869ccbf9bf41ab749e7328ea46"
            },
            "dist": {
                "type": "zip",
                "url": "https://api.github.com/repos/Textalk/websocket-php/zipball/1712325e99b6bf869ccbf9bf41ab749e7328ea46",
                "reference": "1712325e99b6bf869ccbf9bf41ab749e7328ea46",
                "shasum": ""
            },
            "require": {
                "php": "^7.2 | ^8.0",
                "psr/log": "^1 | ^2 | ^3"
            },
            "require-dev": {
                "php-coveralls/php-coveralls": "^2.0",
                "phpunit/phpunit": "^8.0|^9.0",
                "squizlabs/php_codesniffer": "^3.5"
            },
            "type": "library",
            "autoload": {
                "psr-4": {
                    "WebSocket\\": "lib"
                }
            },
            "notification-url": "https://packagist.org/downloads/",
            "license": [
                "ISC"
            ],
            "authors": [
                {
                    "name": "Fredrik Liljegren"
                },
                {
                    "name": "Sören Jensen",
                    "email": "soren@abicart.se"
                }
            ],
            "description": "WebSocket client and server",
            "support": {
                "issues": "https://github.com/Textalk/websocket-php/issues",
                "source": "https://github.com/Textalk/websocket-php/tree/1.5.7"
            },
            "time": "2022-03-29T09:46:59+00:00"
        },
        {
            "name": "theseer/tokenizer",
            "version": "1.2.1",
            "source": {
                "type": "git",
                "url": "https://github.com/theseer/tokenizer.git",
                "reference": "34a41e998c2183e22995f158c581e7b5e755ab9e"
            },
            "dist": {
                "type": "zip",
                "url": "https://api.github.com/repos/theseer/tokenizer/zipball/34a41e998c2183e22995f158c581e7b5e755ab9e",
                "reference": "34a41e998c2183e22995f158c581e7b5e755ab9e",
                "shasum": ""
            },
            "require": {
                "ext-dom": "*",
                "ext-tokenizer": "*",
                "ext-xmlwriter": "*",
                "php": "^7.2 || ^8.0"
            },
            "type": "library",
            "autoload": {
                "classmap": [
                    "src/"
                ]
            },
            "notification-url": "https://packagist.org/downloads/",
            "license": [
                "BSD-3-Clause"
            ],
            "authors": [
                {
                    "name": "Arne Blankerts",
                    "email": "arne@blankerts.de",
                    "role": "Developer"
                }
            ],
            "description": "A small library for converting tokenized PHP source code into XML and potentially other formats",
            "support": {
                "issues": "https://github.com/theseer/tokenizer/issues",
                "source": "https://github.com/theseer/tokenizer/tree/1.2.1"
            },
            "funding": [
                {
                    "url": "https://github.com/theseer",
                    "type": "github"
                }
            ],
            "time": "2021-07-28T10:34:58+00:00"
        },
        {
            "name": "twig/twig",
            "version": "v3.6.0",
            "source": {
                "type": "git",
                "url": "https://github.com/twigphp/Twig.git",
                "reference": "106c170d08e8415d78be2d16c3d057d0d108262b"
            },
            "dist": {
                "type": "zip",
                "url": "https://api.github.com/repos/twigphp/Twig/zipball/106c170d08e8415d78be2d16c3d057d0d108262b",
                "reference": "106c170d08e8415d78be2d16c3d057d0d108262b",
                "shasum": ""
            },
            "require": {
                "php": ">=7.2.5",
                "symfony/polyfill-ctype": "^1.8",
                "symfony/polyfill-mbstring": "^1.3"
            },
            "require-dev": {
                "psr/container": "^1.0|^2.0",
                "symfony/phpunit-bridge": "^4.4.9|^5.0.9|^6.0"
            },
            "type": "library",
            "autoload": {
                "psr-4": {
                    "Twig\\": "src/"
                }
            },
            "notification-url": "https://packagist.org/downloads/",
            "license": [
                "BSD-3-Clause"
            ],
            "authors": [
                {
                    "name": "Fabien Potencier",
                    "email": "fabien@symfony.com",
                    "homepage": "http://fabien.potencier.org",
                    "role": "Lead Developer"
                },
                {
                    "name": "Twig Team",
                    "role": "Contributors"
                },
                {
                    "name": "Armin Ronacher",
                    "email": "armin.ronacher@active-4.com",
                    "role": "Project Founder"
                }
            ],
            "description": "Twig, the flexible, fast, and secure template language for PHP",
            "homepage": "https://twig.symfony.com",
            "keywords": [
                "templating"
            ],
            "support": {
                "issues": "https://github.com/twigphp/Twig/issues",
                "source": "https://github.com/twigphp/Twig/tree/v3.6.0"
            },
            "funding": [
                {
                    "url": "https://github.com/fabpot",
                    "type": "github"
                },
                {
                    "url": "https://tidelift.com/funding/github/packagist/twig/twig",
                    "type": "tidelift"
                }
            ],
            "time": "2023-05-03T19:06:57+00:00"
<<<<<<< HEAD
        }
    ],
    "aliases": [
        {
            "package": "utopia-php/database",
            "version": "dev-appwrite-validators",
            "alias": "0.36.0",
            "alias_normalized": "0.36.0.0"
=======
>>>>>>> a9e2eca8
        }
    ],
    "minimum-stability": "stable",
    "stability-flags": {
        "utopia-php/database": 20
    },
    "prefer-stable": false,
    "prefer-lowest": false,
    "platform": {
        "php": ">=8.0.0",
        "ext-curl": "*",
        "ext-imagick": "*",
        "ext-mbstring": "*",
        "ext-json": "*",
        "ext-yaml": "*",
        "ext-dom": "*",
        "ext-redis": "*",
        "ext-swoole": "*",
        "ext-pdo": "*",
        "ext-openssl": "*",
        "ext-zlib": "*",
        "ext-sockets": "*"
    },
    "platform-dev": {
        "ext-fileinfo": "*"
    },
    "platform-overrides": {
        "php": "8.0"
    },
    "plugin-api-version": "2.2.0"
}<|MERGE_RESOLUTION|>--- conflicted
+++ resolved
@@ -4,11 +4,7 @@
         "Read more about it at https://getcomposer.org/doc/01-basic-usage.md#installing-dependencies",
         "This file is @generated automatically"
     ],
-<<<<<<< HEAD
-    "content-hash": "c521b6e92f892781775039f1e51af5a3",
-=======
     "content-hash": "3eadbfe5543aafdf8682ea0465159e3c",
->>>>>>> a9e2eca8
     "packages": [
         {
             "name": "adhocore/jwt",
@@ -485,18 +481,6 @@
         },
         {
             "name": "guzzlehttp/guzzle",
-<<<<<<< HEAD
-            "version": "7.6.1",
-            "source": {
-                "type": "git",
-                "url": "https://github.com/guzzle/guzzle.git",
-                "reference": "8444a2bacf1960bc6a2b62ed86b8e72e11eebe51"
-            },
-            "dist": {
-                "type": "zip",
-                "url": "https://api.github.com/repos/guzzle/guzzle/zipball/8444a2bacf1960bc6a2b62ed86b8e72e11eebe51",
-                "reference": "8444a2bacf1960bc6a2b62ed86b8e72e11eebe51",
-=======
             "version": "7.7.0",
             "source": {
                 "type": "git",
@@ -507,7 +491,6 @@
                 "type": "zip",
                 "url": "https://api.github.com/repos/guzzle/guzzle/zipball/fb7566caccf22d74d1ab270de3551f72a58399f5",
                 "reference": "fb7566caccf22d74d1ab270de3551f72a58399f5",
->>>>>>> a9e2eca8
                 "shasum": ""
             },
             "require": {
@@ -604,11 +587,7 @@
             ],
             "support": {
                 "issues": "https://github.com/guzzle/guzzle/issues",
-<<<<<<< HEAD
-                "source": "https://github.com/guzzle/guzzle/tree/7.6.1"
-=======
                 "source": "https://github.com/guzzle/guzzle/tree/7.7.0"
->>>>>>> a9e2eca8
             },
             "funding": [
                 {
@@ -624,11 +603,7 @@
                     "type": "tidelift"
                 }
             ],
-<<<<<<< HEAD
-            "time": "2023-05-15T20:43:01+00:00"
-=======
             "time": "2023-05-21T14:04:53+00:00"
->>>>>>> a9e2eca8
         },
         {
             "name": "guzzlehttp/promises",
@@ -2131,16 +2106,16 @@
         },
         {
             "name": "utopia-php/database",
-            "version": "dev-appwrite-validators",
+            "version": "0.36.1",
             "source": {
                 "type": "git",
                 "url": "https://github.com/utopia-php/database.git",
-                "reference": "aa72d655183b7a6d902d1b3c668d5decbc4ecdd9"
-            },
-            "dist": {
-                "type": "zip",
-                "url": "https://api.github.com/repos/utopia-php/database/zipball/aa72d655183b7a6d902d1b3c668d5decbc4ecdd9",
-                "reference": "aa72d655183b7a6d902d1b3c668d5decbc4ecdd9",
+                "reference": "f6ab65e59a199da5155c114564077b1ab8c4daef"
+            },
+            "dist": {
+                "type": "zip",
+                "url": "https://api.github.com/repos/utopia-php/database/zipball/f6ab65e59a199da5155c114564077b1ab8c4daef",
+                "reference": "f6ab65e59a199da5155c114564077b1ab8c4daef",
                 "shasum": ""
             },
             "require": {
@@ -2183,9 +2158,9 @@
             ],
             "support": {
                 "issues": "https://github.com/utopia-php/database/issues",
-                "source": "https://github.com/utopia-php/database/tree/appwrite-validators"
-            },
-            "time": "2023-05-16T15:28:17+00:00"
+                "source": "https://github.com/utopia-php/database/tree/0.36.1"
+            },
+            "time": "2023-04-27T08:39:55+00:00"
         },
         {
             "name": "utopia-php/domains",
@@ -3811,18 +3786,6 @@
         },
         {
             "name": "phpstan/phpdoc-parser",
-<<<<<<< HEAD
-            "version": "1.20.4",
-            "source": {
-                "type": "git",
-                "url": "https://github.com/phpstan/phpdoc-parser.git",
-                "reference": "7d568c87a9df9c5f7e8b5f075fc469aa8cb0a4cd"
-            },
-            "dist": {
-                "type": "zip",
-                "url": "https://api.github.com/repos/phpstan/phpdoc-parser/zipball/7d568c87a9df9c5f7e8b5f075fc469aa8cb0a4cd",
-                "reference": "7d568c87a9df9c5f7e8b5f075fc469aa8cb0a4cd",
-=======
             "version": "1.22.0",
             "source": {
                 "type": "git",
@@ -3833,7 +3796,6 @@
                 "type": "zip",
                 "url": "https://api.github.com/repos/phpstan/phpdoc-parser/zipball/ec58baf7b3c7f1c81b3b00617c953249fb8cf30c",
                 "reference": "ec58baf7b3c7f1c81b3b00617c953249fb8cf30c",
->>>>>>> a9e2eca8
                 "shasum": ""
             },
             "require": {
@@ -3865,15 +3827,9 @@
             "description": "PHPDoc parser with support for nullable, intersection and generic types",
             "support": {
                 "issues": "https://github.com/phpstan/phpdoc-parser/issues",
-<<<<<<< HEAD
-                "source": "https://github.com/phpstan/phpdoc-parser/tree/1.20.4"
-            },
-            "time": "2023-05-02T09:19:37+00:00"
-=======
                 "source": "https://github.com/phpstan/phpdoc-parser/tree/1.22.0"
             },
             "time": "2023-06-01T12:35:21+00:00"
->>>>>>> a9e2eca8
         },
         {
             "name": "phpunit/php-code-coverage",
@@ -5693,23 +5649,11 @@
                 }
             ],
             "time": "2023-05-03T19:06:57+00:00"
-<<<<<<< HEAD
         }
     ],
-    "aliases": [
-        {
-            "package": "utopia-php/database",
-            "version": "dev-appwrite-validators",
-            "alias": "0.36.0",
-            "alias_normalized": "0.36.0.0"
-=======
->>>>>>> a9e2eca8
-        }
-    ],
+    "aliases": [],
     "minimum-stability": "stable",
-    "stability-flags": {
-        "utopia-php/database": 20
-    },
+    "stability-flags": [],
     "prefer-stable": false,
     "prefer-lowest": false,
     "platform": {
@@ -5733,5 +5677,5 @@
     "platform-overrides": {
         "php": "8.0"
     },
-    "plugin-api-version": "2.2.0"
+    "plugin-api-version": "2.3.0"
 }