{
    "_readme": [
        "This file locks the dependencies of your project to a known state",
        "Read more about it at https://getcomposer.org/doc/01-basic-usage.md#installing-dependencies",
        "This file is @generated automatically"
    ],
<<<<<<< HEAD
    "content-hash": "68ed82b309f6a9dd878ef031424ac00a",
=======
    "content-hash": "65ff5003b9122286423aa030cb6983ea",
>>>>>>> a0645641
    "packages": [
        {
            "name": "adhocore/jwt",
            "version": "1.1.2",
            "source": {
                "type": "git",
                "url": "https://github.com/adhocore/php-jwt.git",
                "reference": "6c434af7170090bb7a8880d2bc220a2254ba7899"
            },
            "dist": {
                "type": "zip",
                "url": "https://api.github.com/repos/adhocore/php-jwt/zipball/6c434af7170090bb7a8880d2bc220a2254ba7899",
                "reference": "6c434af7170090bb7a8880d2bc220a2254ba7899",
                "shasum": ""
            },
            "require": {
                "php": "^7.0 || ^8.0"
            },
            "require-dev": {
                "phpunit/phpunit": "^6.5 || ^7.5"
            },
            "type": "library",
            "autoload": {
                "psr-4": {
                    "Ahc\\Jwt\\": "src/"
                }
            },
            "notification-url": "https://packagist.org/downloads/",
            "license": [
                "MIT"
            ],
            "authors": [
                {
                    "name": "Jitendra Adhikari",
                    "email": "jiten.adhikary@gmail.com"
                }
            ],
            "description": "Ultra lightweight JSON web token (JWT) library for PHP5.5+.",
            "keywords": [
                "auth",
                "json-web-token",
                "jwt",
                "jwt-auth",
                "jwt-php",
                "token"
            ],
            "support": {
                "issues": "https://github.com/adhocore/php-jwt/issues",
                "source": "https://github.com/adhocore/php-jwt/tree/1.1.2"
            },
            "funding": [
                {
                    "url": "https://paypal.me/ji10",
                    "type": "custom"
                }
            ],
            "time": "2021-02-20T09:56:44+00:00"
        },
        {
            "name": "appwrite/php-clamav",
            "version": "1.1.0",
            "source": {
                "type": "git",
                "url": "https://github.com/appwrite/php-clamav.git",
                "reference": "61d00f24f9e7766fbba233e7b8d09c5475388073"
            },
            "dist": {
                "type": "zip",
                "url": "https://api.github.com/repos/appwrite/php-clamav/zipball/61d00f24f9e7766fbba233e7b8d09c5475388073",
                "reference": "61d00f24f9e7766fbba233e7b8d09c5475388073",
                "shasum": ""
            },
            "require": {
                "ext-sockets": "*",
                "php": ">=7.1"
            },
            "require-dev": {
                "phpunit/phpunit": "^7.0"
            },
            "type": "library",
            "autoload": {
                "psr-4": {
                    "Appwrite\\ClamAV\\": "src/ClamAV"
                }
            },
            "notification-url": "https://packagist.org/downloads/",
            "license": [
                "MIT"
            ],
            "authors": [
                {
                    "name": "Eldad Fux",
                    "email": "eldad@appwrite.io"
                }
            ],
            "description": "ClamAV network and pipe client for PHP",
            "keywords": [
                "anti virus",
                "appwrite",
                "clamav",
                "php"
            ],
            "support": {
                "issues": "https://github.com/appwrite/php-clamav/issues",
                "source": "https://github.com/appwrite/php-clamav/tree/1.1.0"
            },
            "time": "2020-10-02T05:23:46+00:00"
        },
        {
            "name": "appwrite/php-runtimes",
<<<<<<< HEAD
            "version": "0.3.0",
=======
            "version": "0.4.0",
>>>>>>> a0645641
            "source": {
                "type": "git",
                "url": "https://github.com/appwrite/php-runtimes.git",
                "reference": "39be003cdff22c8447de151921001eb5d3bf2319"
            },
            "dist": {
                "type": "zip",
                "url": "https://api.github.com/repos/appwrite/php-runtimes/zipball/39be003cdff22c8447de151921001eb5d3bf2319",
                "reference": "39be003cdff22c8447de151921001eb5d3bf2319",
                "shasum": ""
            },
            "require": {
                "php": ">=8.0",
                "utopia-php/system": "0.4.*"
            },
            "require-dev": {
                "phpunit/phpunit": "^9.3",
                "utopia-php/cli": "0.11.*",
                "vimeo/psalm": "4.0.1"
            },
            "type": "library",
            "autoload": {
                "psr-4": {
                    "Appwrite\\Runtimes\\": "src/Runtimes"
                }
            },
            "notification-url": "https://packagist.org/downloads/",
            "license": [
                "BSD-3"
            ],
            "authors": [
                {
                    "name": "Eldad Fux",
                    "email": "eldad@appwrite.io"
                },
                {
                    "name": "Torsten Dittmann",
                    "email": "torsten@appwrite.io"
                }
            ],
            "description": "Appwrite repository for Cloud Function runtimes that contains the configurations and tests for all of the Appwrite runtime environments.",
            "keywords": [
                "appwrite",
                "php",
                "runtimes"
            ],
            "support": {
                "issues": "https://github.com/appwrite/php-runtimes/issues",
<<<<<<< HEAD
                "source": "https://github.com/appwrite/php-runtimes/tree/0.3.0"
=======
                "source": "https://github.com/appwrite/php-runtimes/tree/0.4.0"
>>>>>>> a0645641
            },
            "time": "2021-06-15T07:52:43+00:00"
        },
        {
            "name": "chillerlan/php-qrcode",
            "version": "4.3.0",
            "source": {
                "type": "git",
                "url": "https://github.com/chillerlan/php-qrcode.git",
                "reference": "4968063fb3baeedb658293f89f9673fbf2499a3e"
            },
            "dist": {
                "type": "zip",
                "url": "https://api.github.com/repos/chillerlan/php-qrcode/zipball/4968063fb3baeedb658293f89f9673fbf2499a3e",
                "reference": "4968063fb3baeedb658293f89f9673fbf2499a3e",
                "shasum": ""
            },
            "require": {
                "chillerlan/php-settings-container": "^2.1",
                "ext-mbstring": "*",
                "php": "^7.4 || ^8.0"
            },
            "require-dev": {
                "phan/phan": "^3.2.2",
                "phpunit/phpunit": "^9.4",
                "setasign/fpdf": "^1.8.2"
            },
            "suggest": {
                "chillerlan/php-authenticator": "Yet another Google authenticator! Also creates URIs for mobile apps.",
                "setasign/fpdf": "Required to use the QR FPDF output."
            },
            "type": "library",
            "autoload": {
                "psr-4": {
                    "chillerlan\\QRCode\\": "src/"
                }
            },
            "notification-url": "https://packagist.org/downloads/",
            "license": [
                "MIT"
            ],
            "authors": [
                {
                    "name": "Kazuhiko Arase",
                    "homepage": "https://github.com/kazuhikoarase"
                },
                {
                    "name": "Smiley",
                    "email": "smiley@chillerlan.net",
                    "homepage": "https://github.com/codemasher"
                },
                {
                    "name": "Contributors",
                    "homepage": "https://github.com/chillerlan/php-qrcode/graphs/contributors"
                }
            ],
            "description": "A QR code generator. PHP 7.4+",
            "homepage": "https://github.com/chillerlan/php-qrcode",
            "keywords": [
                "phpqrcode",
                "qr",
                "qr code",
                "qrcode",
                "qrcode-generator"
            ],
            "support": {
                "issues": "https://github.com/chillerlan/php-qrcode/issues",
                "source": "https://github.com/chillerlan/php-qrcode/tree/4.3.0"
            },
            "funding": [
                {
                    "url": "https://www.paypal.com/donate?hosted_button_id=WLYUNAT9ZTJZ4",
                    "type": "custom"
                },
                {
                    "url": "https://ko-fi.com/codemasher",
                    "type": "ko_fi"
                }
            ],
            "time": "2020-11-18T20:49:20+00:00"
        },
        {
            "name": "chillerlan/php-settings-container",
            "version": "2.1.1",
            "source": {
                "type": "git",
                "url": "https://github.com/chillerlan/php-settings-container.git",
                "reference": "98ccc1b31b31a53bcb563465c4961879b2b93096"
            },
            "dist": {
                "type": "zip",
                "url": "https://api.github.com/repos/chillerlan/php-settings-container/zipball/98ccc1b31b31a53bcb563465c4961879b2b93096",
                "reference": "98ccc1b31b31a53bcb563465c4961879b2b93096",
                "shasum": ""
            },
            "require": {
                "ext-json": "*",
                "php": "^7.4 || ^8.0"
            },
            "require-dev": {
                "phan/phan": "^4.0",
                "phpunit/phpunit": "^9.5"
            },
            "type": "library",
            "autoload": {
                "psr-4": {
                    "chillerlan\\Settings\\": "src/"
                }
            },
            "notification-url": "https://packagist.org/downloads/",
            "license": [
                "MIT"
            ],
            "authors": [
                {
                    "name": "Smiley",
                    "email": "smiley@chillerlan.net",
                    "homepage": "https://github.com/codemasher"
                }
            ],
            "description": "A container class for immutable settings objects. Not a DI container. PHP 7.4+",
            "homepage": "https://github.com/chillerlan/php-settings-container",
            "keywords": [
                "PHP7",
                "Settings",
                "container",
                "helper"
            ],
            "support": {
                "issues": "https://github.com/chillerlan/php-settings-container/issues",
                "source": "https://github.com/chillerlan/php-settings-container"
            },
            "funding": [
                {
                    "url": "https://www.paypal.com/donate?hosted_button_id=WLYUNAT9ZTJZ4",
                    "type": "custom"
                },
                {
                    "url": "https://ko-fi.com/codemasher",
                    "type": "ko_fi"
                }
            ],
            "time": "2021-01-06T15:57:03+00:00"
        },
        {
            "name": "colinmollenhour/credis",
            "version": "v1.12.1",
            "source": {
                "type": "git",
                "url": "https://github.com/colinmollenhour/credis.git",
                "reference": "c27faa11724229986335c23f4b6d0f1d8d6547fb"
            },
            "dist": {
                "type": "zip",
                "url": "https://api.github.com/repos/colinmollenhour/credis/zipball/c27faa11724229986335c23f4b6d0f1d8d6547fb",
                "reference": "c27faa11724229986335c23f4b6d0f1d8d6547fb",
                "shasum": ""
            },
            "require": {
                "php": ">=5.4.0"
            },
            "type": "library",
            "autoload": {
                "classmap": [
                    "Client.php",
                    "Cluster.php",
                    "Sentinel.php",
                    "Module.php"
                ]
            },
            "notification-url": "https://packagist.org/downloads/",
            "license": [
                "MIT"
            ],
            "authors": [
                {
                    "name": "Colin Mollenhour",
                    "email": "colin@mollenhour.com"
                }
            ],
            "description": "Credis is a lightweight interface to the Redis key-value store which wraps the phpredis library when available for better performance.",
            "homepage": "https://github.com/colinmollenhour/credis",
            "support": {
                "issues": "https://github.com/colinmollenhour/credis/issues",
                "source": "https://github.com/colinmollenhour/credis/tree/v1.12.1"
            },
            "time": "2020-11-06T16:09:14+00:00"
        },
        {
            "name": "composer/package-versions-deprecated",
            "version": "1.11.99.2",
            "source": {
                "type": "git",
                "url": "https://github.com/composer/package-versions-deprecated.git",
                "reference": "c6522afe5540d5fc46675043d3ed5a45a740b27c"
            },
            "dist": {
                "type": "zip",
                "url": "https://api.github.com/repos/composer/package-versions-deprecated/zipball/c6522afe5540d5fc46675043d3ed5a45a740b27c",
                "reference": "c6522afe5540d5fc46675043d3ed5a45a740b27c",
                "shasum": ""
            },
            "require": {
                "composer-plugin-api": "^1.1.0 || ^2.0",
                "php": "^7 || ^8"
            },
            "replace": {
                "ocramius/package-versions": "1.11.99"
            },
            "require-dev": {
                "composer/composer": "^1.9.3 || ^2.0@dev",
                "ext-zip": "^1.13",
                "phpunit/phpunit": "^6.5 || ^7"
            },
            "type": "composer-plugin",
            "extra": {
                "class": "PackageVersions\\Installer",
                "branch-alias": {
                    "dev-master": "1.x-dev"
                }
            },
            "autoload": {
                "psr-4": {
                    "PackageVersions\\": "src/PackageVersions"
                }
            },
            "notification-url": "https://packagist.org/downloads/",
            "license": [
                "MIT"
            ],
            "authors": [
                {
                    "name": "Marco Pivetta",
                    "email": "ocramius@gmail.com"
                },
                {
                    "name": "Jordi Boggiano",
                    "email": "j.boggiano@seld.be"
                }
            ],
            "description": "Composer plugin that provides efficient querying for installed package versions (no runtime IO)",
            "support": {
                "issues": "https://github.com/composer/package-versions-deprecated/issues",
                "source": "https://github.com/composer/package-versions-deprecated/tree/1.11.99.2"
            },
            "funding": [
                {
                    "url": "https://packagist.com",
                    "type": "custom"
                },
                {
                    "url": "https://github.com/composer",
                    "type": "github"
                },
                {
                    "url": "https://tidelift.com/funding/github/packagist/composer/composer",
                    "type": "tidelift"
                }
            ],
            "time": "2021-05-24T07:46:03+00:00"
        },
        {
            "name": "dragonmantank/cron-expression",
            "version": "v3.1.0",
            "source": {
                "type": "git",
                "url": "https://github.com/dragonmantank/cron-expression.git",
                "reference": "7a8c6e56ab3ffcc538d05e8155bb42269abf1a0c"
            },
            "dist": {
                "type": "zip",
                "url": "https://api.github.com/repos/dragonmantank/cron-expression/zipball/7a8c6e56ab3ffcc538d05e8155bb42269abf1a0c",
                "reference": "7a8c6e56ab3ffcc538d05e8155bb42269abf1a0c",
                "shasum": ""
            },
            "require": {
                "php": "^7.2|^8.0",
                "webmozart/assert": "^1.7.0"
            },
            "replace": {
                "mtdowling/cron-expression": "^1.0"
            },
            "require-dev": {
                "phpstan/extension-installer": "^1.0",
                "phpstan/phpstan": "^0.12",
                "phpstan/phpstan-webmozart-assert": "^0.12.7",
                "phpunit/phpunit": "^7.0|^8.0|^9.0"
            },
            "type": "library",
            "autoload": {
                "psr-4": {
                    "Cron\\": "src/Cron/"
                }
            },
            "notification-url": "https://packagist.org/downloads/",
            "license": [
                "MIT"
            ],
            "authors": [
                {
                    "name": "Chris Tankersley",
                    "email": "chris@ctankersley.com",
                    "homepage": "https://github.com/dragonmantank"
                }
            ],
            "description": "CRON for PHP: Calculate the next or previous run date and determine if a CRON expression is due",
            "keywords": [
                "cron",
                "schedule"
            ],
            "support": {
                "issues": "https://github.com/dragonmantank/cron-expression/issues",
                "source": "https://github.com/dragonmantank/cron-expression/tree/v3.1.0"
            },
            "funding": [
                {
                    "url": "https://github.com/dragonmantank",
                    "type": "github"
                }
            ],
            "time": "2020-11-24T19:55:57+00:00"
        },
        {
            "name": "guzzlehttp/guzzle",
            "version": "7.3.0",
            "source": {
                "type": "git",
                "url": "https://github.com/guzzle/guzzle.git",
                "reference": "7008573787b430c1c1f650e3722d9bba59967628"
            },
            "dist": {
                "type": "zip",
                "url": "https://api.github.com/repos/guzzle/guzzle/zipball/7008573787b430c1c1f650e3722d9bba59967628",
                "reference": "7008573787b430c1c1f650e3722d9bba59967628",
                "shasum": ""
            },
            "require": {
                "ext-json": "*",
                "guzzlehttp/promises": "^1.4",
                "guzzlehttp/psr7": "^1.7 || ^2.0",
                "php": "^7.2.5 || ^8.0",
                "psr/http-client": "^1.0"
            },
            "provide": {
                "psr/http-client-implementation": "1.0"
            },
            "require-dev": {
                "bamarni/composer-bin-plugin": "^1.4.1",
                "ext-curl": "*",
                "php-http/client-integration-tests": "^3.0",
                "phpunit/phpunit": "^8.5.5 || ^9.3.5",
                "psr/log": "^1.1"
            },
            "suggest": {
                "ext-curl": "Required for CURL handler support",
                "ext-intl": "Required for Internationalized Domain Name (IDN) support",
                "psr/log": "Required for using the Log middleware"
            },
            "type": "library",
            "extra": {
                "branch-alias": {
                    "dev-master": "7.3-dev"
                }
            },
            "autoload": {
                "psr-4": {
                    "GuzzleHttp\\": "src/"
                },
                "files": [
                    "src/functions_include.php"
                ]
            },
            "notification-url": "https://packagist.org/downloads/",
            "license": [
                "MIT"
            ],
            "authors": [
                {
                    "name": "Michael Dowling",
                    "email": "mtdowling@gmail.com",
                    "homepage": "https://github.com/mtdowling"
                },
                {
                    "name": "Márk Sági-Kazár",
                    "email": "mark.sagikazar@gmail.com",
                    "homepage": "https://sagikazarmark.hu"
                }
            ],
            "description": "Guzzle is a PHP HTTP client library",
            "homepage": "http://guzzlephp.org/",
            "keywords": [
                "client",
                "curl",
                "framework",
                "http",
                "http client",
                "psr-18",
                "psr-7",
                "rest",
                "web service"
            ],
            "support": {
                "issues": "https://github.com/guzzle/guzzle/issues",
                "source": "https://github.com/guzzle/guzzle/tree/7.3.0"
            },
            "funding": [
                {
                    "url": "https://github.com/GrahamCampbell",
                    "type": "github"
                },
                {
                    "url": "https://github.com/Nyholm",
                    "type": "github"
                },
                {
                    "url": "https://github.com/alexeyshockov",
                    "type": "github"
                },
                {
                    "url": "https://github.com/gmponos",
                    "type": "github"
                }
            ],
            "time": "2021-03-23T11:33:13+00:00"
        },
        {
            "name": "guzzlehttp/promises",
            "version": "1.4.1",
            "source": {
                "type": "git",
                "url": "https://github.com/guzzle/promises.git",
                "reference": "8e7d04f1f6450fef59366c399cfad4b9383aa30d"
            },
            "dist": {
                "type": "zip",
                "url": "https://api.github.com/repos/guzzle/promises/zipball/8e7d04f1f6450fef59366c399cfad4b9383aa30d",
                "reference": "8e7d04f1f6450fef59366c399cfad4b9383aa30d",
                "shasum": ""
            },
            "require": {
                "php": ">=5.5"
            },
            "require-dev": {
                "symfony/phpunit-bridge": "^4.4 || ^5.1"
            },
            "type": "library",
            "extra": {
                "branch-alias": {
                    "dev-master": "1.4-dev"
                }
            },
            "autoload": {
                "psr-4": {
                    "GuzzleHttp\\Promise\\": "src/"
                },
                "files": [
                    "src/functions_include.php"
                ]
            },
            "notification-url": "https://packagist.org/downloads/",
            "license": [
                "MIT"
            ],
            "authors": [
                {
                    "name": "Michael Dowling",
                    "email": "mtdowling@gmail.com",
                    "homepage": "https://github.com/mtdowling"
                }
            ],
            "description": "Guzzle promises library",
            "keywords": [
                "promise"
            ],
            "support": {
                "issues": "https://github.com/guzzle/promises/issues",
                "source": "https://github.com/guzzle/promises/tree/1.4.1"
            },
            "time": "2021-03-07T09:25:29+00:00"
        },
        {
            "name": "guzzlehttp/psr7",
            "version": "2.0.0",
            "source": {
                "type": "git",
                "url": "https://github.com/guzzle/psr7.git",
                "reference": "1dc8d9cba3897165e16d12bb13d813afb1eb3fe7"
            },
            "dist": {
                "type": "zip",
                "url": "https://api.github.com/repos/guzzle/psr7/zipball/1dc8d9cba3897165e16d12bb13d813afb1eb3fe7",
                "reference": "1dc8d9cba3897165e16d12bb13d813afb1eb3fe7",
                "shasum": ""
            },
            "require": {
                "php": "^7.2.5 || ^8.0",
                "psr/http-factory": "^1.0",
                "psr/http-message": "^1.0",
                "ralouphie/getallheaders": "^3.0"
            },
            "provide": {
                "psr/http-factory-implementation": "1.0",
                "psr/http-message-implementation": "1.0"
            },
            "require-dev": {
                "bamarni/composer-bin-plugin": "^1.4.1",
                "http-interop/http-factory-tests": "^0.9",
                "phpunit/phpunit": "^8.5.8 || ^9.3.10"
            },
            "suggest": {
                "laminas/laminas-httphandlerrunner": "Emit PSR-7 responses"
            },
            "type": "library",
            "extra": {
                "branch-alias": {
                    "dev-master": "2.0-dev"
                }
            },
            "autoload": {
                "psr-4": {
                    "GuzzleHttp\\Psr7\\": "src/"
                }
            },
            "notification-url": "https://packagist.org/downloads/",
            "license": [
                "MIT"
            ],
            "authors": [
                {
                    "name": "Michael Dowling",
                    "email": "mtdowling@gmail.com",
                    "homepage": "https://github.com/mtdowling"
                },
                {
                    "name": "Tobias Schultze",
                    "homepage": "https://github.com/Tobion"
                },
                {
                    "name": "Márk Sági-Kazár",
                    "email": "mark.sagikazar@gmail.com",
                    "homepage": "https://sagikazarmark.hu"
                }
            ],
            "description": "PSR-7 message implementation that also provides common utility methods",
            "keywords": [
                "http",
                "message",
                "psr-7",
                "request",
                "response",
                "stream",
                "uri",
                "url"
            ],
            "support": {
                "issues": "https://github.com/guzzle/psr7/issues",
                "source": "https://github.com/guzzle/psr7/tree/2.0.0"
            },
            "time": "2021-06-30T20:03:07+00:00"
        },
        {
            "name": "influxdb/influxdb-php",
            "version": "1.15.2",
            "source": {
                "type": "git",
                "url": "https://github.com/influxdata/influxdb-php.git",
                "reference": "d6e59f4f04ab9107574fda69c2cbe36671253d03"
            },
            "dist": {
                "type": "zip",
                "url": "https://api.github.com/repos/influxdata/influxdb-php/zipball/d6e59f4f04ab9107574fda69c2cbe36671253d03",
                "reference": "d6e59f4f04ab9107574fda69c2cbe36671253d03",
                "shasum": ""
            },
            "require": {
                "guzzlehttp/guzzle": "^6.0|^7.0",
                "php": "^5.5 || ^7.0 || ^8.0"
            },
            "require-dev": {
                "dms/phpunit-arraysubset-asserts": "^0.2.1",
                "phpunit/phpunit": "^9.5"
            },
            "suggest": {
                "ext-curl": "Curl extension, needed for Curl driver",
                "stefanotorresi/influxdb-php-async": "An asyncronous client for InfluxDB, implemented via ReactPHP."
            },
            "type": "library",
            "autoload": {
                "psr-4": {
                    "InfluxDB\\": "src/InfluxDB"
                }
            },
            "notification-url": "https://packagist.org/downloads/",
            "license": [
                "MIT"
            ],
            "authors": [
                {
                    "name": "Stephen Hoogendijk",
                    "email": "stephen@tca0.nl"
                },
                {
                    "name": "Daniel Martinez",
                    "email": "danimartcas@hotmail.com"
                },
                {
                    "name": "Gianluca Arbezzano",
                    "email": "gianarb92@gmail.com"
                }
            ],
            "description": "InfluxDB client library for PHP",
            "keywords": [
                "client",
                "influxdata",
                "influxdb",
                "influxdb class",
                "influxdb client",
                "influxdb library",
                "time series"
            ],
            "support": {
                "issues": "https://github.com/influxdata/influxdb-php/issues",
                "source": "https://github.com/influxdata/influxdb-php/tree/1.15.2"
            },
            "time": "2020-12-26T17:45:17+00:00"
        },
        {
            "name": "jean85/pretty-package-versions",
            "version": "1.6.0",
            "source": {
                "type": "git",
                "url": "https://github.com/Jean85/pretty-package-versions.git",
                "reference": "1e0104b46f045868f11942aea058cd7186d6c303"
            },
            "dist": {
                "type": "zip",
                "url": "https://api.github.com/repos/Jean85/pretty-package-versions/zipball/1e0104b46f045868f11942aea058cd7186d6c303",
                "reference": "1e0104b46f045868f11942aea058cd7186d6c303",
                "shasum": ""
            },
            "require": {
                "composer/package-versions-deprecated": "^1.8.0",
                "php": "^7.0|^8.0"
            },
            "require-dev": {
                "phpunit/phpunit": "^6.0|^8.5|^9.2"
            },
            "type": "library",
            "extra": {
                "branch-alias": {
                    "dev-master": "1.x-dev"
                }
            },
            "autoload": {
                "psr-4": {
                    "Jean85\\": "src/"
                }
            },
            "notification-url": "https://packagist.org/downloads/",
            "license": [
                "MIT"
            ],
            "authors": [
                {
                    "name": "Alessandro Lai",
                    "email": "alessandro.lai85@gmail.com"
                }
            ],
            "description": "A wrapper for ocramius/package-versions to get pretty versions strings",
            "keywords": [
                "composer",
                "package",
                "release",
                "versions"
            ],
            "support": {
                "issues": "https://github.com/Jean85/pretty-package-versions/issues",
                "source": "https://github.com/Jean85/pretty-package-versions/tree/1.6.0"
            },
            "time": "2021-02-04T16:20:16+00:00"
        },
        {
            "name": "matomo/device-detector",
            "version": "4.2.3",
            "source": {
                "type": "git",
                "url": "https://github.com/matomo-org/device-detector.git",
                "reference": "d879f07496d6e6ee89cef5bcd925383d9b0c2cc0"
            },
            "dist": {
                "type": "zip",
                "url": "https://api.github.com/repos/matomo-org/device-detector/zipball/d879f07496d6e6ee89cef5bcd925383d9b0c2cc0",
                "reference": "d879f07496d6e6ee89cef5bcd925383d9b0c2cc0",
                "shasum": ""
            },
            "require": {
                "mustangostang/spyc": "*",
                "php": ">=7.2"
            },
            "replace": {
                "piwik/device-detector": "self.version"
            },
            "require-dev": {
                "matthiasmullie/scrapbook": "^1.4.7",
                "mayflower/mo4-coding-standard": "dev-master#275cb9d",
                "phpstan/phpstan": "^0.12.52",
                "phpunit/phpunit": "^8.5.8",
                "psr/cache": "^1.0.1",
                "psr/simple-cache": "^1.0.1",
                "symfony/yaml": "^5.1.7"
            },
            "suggest": {
                "doctrine/cache": "Can directly be used for caching purpose",
                "ext-yaml": "Necessary for using the Pecl YAML parser"
            },
            "type": "library",
            "autoload": {
                "psr-4": {
                    "DeviceDetector\\": ""
                },
                "exclude-from-classmap": [
                    "Tests/"
                ]
            },
            "notification-url": "https://packagist.org/downloads/",
            "license": [
                "LGPL-3.0-or-later"
            ],
            "authors": [
                {
                    "name": "The Matomo Team",
                    "email": "hello@matomo.org",
                    "homepage": "https://matomo.org/team/"
                }
            ],
            "description": "The Universal Device Detection library, that parses User Agents and detects devices (desktop, tablet, mobile, tv, cars, console, etc.), clients (browsers, media players, mobile apps, feed readers, libraries, etc), operating systems, devices, brands and models.",
            "homepage": "https://matomo.org",
            "keywords": [
                "devicedetection",
                "parser",
                "useragent"
            ],
            "support": {
                "forum": "https://forum.matomo.org/",
                "issues": "https://github.com/matomo-org/device-detector/issues",
                "source": "https://github.com/matomo-org/matomo",
                "wiki": "https://dev.matomo.org/"
            },
            "time": "2021-05-12T14:14:25+00:00"
        },
        {
            "name": "mongodb/mongodb",
            "version": "1.8.0",
            "source": {
                "type": "git",
                "url": "https://github.com/mongodb/mongo-php-library.git",
                "reference": "953dbc19443aa9314c44b7217a16873347e6840d"
            },
            "dist": {
                "type": "zip",
                "url": "https://api.github.com/repos/mongodb/mongo-php-library/zipball/953dbc19443aa9314c44b7217a16873347e6840d",
                "reference": "953dbc19443aa9314c44b7217a16873347e6840d",
                "shasum": ""
            },
            "require": {
                "ext-hash": "*",
                "ext-json": "*",
                "ext-mongodb": "^1.8.1",
                "jean85/pretty-package-versions": "^1.2",
                "php": "^7.0 || ^8.0",
                "symfony/polyfill-php80": "^1.19"
            },
            "require-dev": {
                "squizlabs/php_codesniffer": "^3.5, <3.5.5",
                "symfony/phpunit-bridge": "5.x-dev"
            },
            "type": "library",
            "extra": {
                "branch-alias": {
                    "dev-master": "1.8.x-dev"
                }
            },
            "autoload": {
                "psr-4": {
                    "MongoDB\\": "src/"
                },
                "files": [
                    "src/functions.php"
                ]
            },
            "notification-url": "https://packagist.org/downloads/",
            "license": [
                "Apache-2.0"
            ],
            "authors": [
                {
                    "name": "Andreas Braun",
                    "email": "andreas.braun@mongodb.com"
                },
                {
                    "name": "Jeremy Mikola",
                    "email": "jmikola@gmail.com"
                }
            ],
            "description": "MongoDB driver library",
            "homepage": "https://jira.mongodb.org/browse/PHPLIB",
            "keywords": [
                "database",
                "driver",
                "mongodb",
                "persistence"
            ],
            "support": {
                "issues": "https://github.com/mongodb/mongo-php-library/issues",
                "source": "https://github.com/mongodb/mongo-php-library/tree/1.8.0"
            },
            "time": "2020-11-25T12:26:02+00:00"
        },
        {
            "name": "mustangostang/spyc",
            "version": "0.6.3",
            "source": {
                "type": "git",
                "url": "git@github.com:mustangostang/spyc.git",
                "reference": "4627c838b16550b666d15aeae1e5289dd5b77da0"
            },
            "dist": {
                "type": "zip",
                "url": "https://api.github.com/repos/mustangostang/spyc/zipball/4627c838b16550b666d15aeae1e5289dd5b77da0",
                "reference": "4627c838b16550b666d15aeae1e5289dd5b77da0",
                "shasum": ""
            },
            "require": {
                "php": ">=5.3.1"
            },
            "require-dev": {
                "phpunit/phpunit": "4.3.*@dev"
            },
            "type": "library",
            "extra": {
                "branch-alias": {
                    "dev-master": "0.5.x-dev"
                }
            },
            "autoload": {
                "files": [
                    "Spyc.php"
                ]
            },
            "notification-url": "https://packagist.org/downloads/",
            "license": [
                "MIT"
            ],
            "authors": [
                {
                    "name": "mustangostang",
                    "email": "vlad.andersen@gmail.com"
                }
            ],
            "description": "A simple YAML loader/dumper class for PHP",
            "homepage": "https://github.com/mustangostang/spyc/",
            "keywords": [
                "spyc",
                "yaml",
                "yml"
            ],
            "time": "2019-09-10T13:16:29+00:00"
        },
        {
            "name": "phpmailer/phpmailer",
            "version": "v6.5.0",
            "source": {
                "type": "git",
                "url": "https://github.com/PHPMailer/PHPMailer.git",
                "reference": "a5b5c43e50b7fba655f793ad27303cd74c57363c"
            },
            "dist": {
                "type": "zip",
                "url": "https://api.github.com/repos/PHPMailer/PHPMailer/zipball/a5b5c43e50b7fba655f793ad27303cd74c57363c",
                "reference": "a5b5c43e50b7fba655f793ad27303cd74c57363c",
                "shasum": ""
            },
            "require": {
                "ext-ctype": "*",
                "ext-filter": "*",
                "ext-hash": "*",
                "php": ">=5.5.0"
            },
            "require-dev": {
                "dealerdirect/phpcodesniffer-composer-installer": "^0.7.0",
                "doctrine/annotations": "^1.2",
                "phpcompatibility/php-compatibility": "^9.3.5",
                "roave/security-advisories": "dev-latest",
                "squizlabs/php_codesniffer": "^3.5.6",
                "yoast/phpunit-polyfills": "^0.2.0"
            },
            "suggest": {
                "ext-mbstring": "Needed to send email in multibyte encoding charset or decode encoded addresses",
                "hayageek/oauth2-yahoo": "Needed for Yahoo XOAUTH2 authentication",
                "league/oauth2-google": "Needed for Google XOAUTH2 authentication",
                "psr/log": "For optional PSR-3 debug logging",
                "stevenmaguire/oauth2-microsoft": "Needed for Microsoft XOAUTH2 authentication",
                "symfony/polyfill-mbstring": "To support UTF-8 if the Mbstring PHP extension is not enabled (^1.2)"
            },
            "type": "library",
            "autoload": {
                "psr-4": {
                    "PHPMailer\\PHPMailer\\": "src/"
                }
            },
            "notification-url": "https://packagist.org/downloads/",
            "license": [
                "LGPL-2.1-only"
            ],
            "authors": [
                {
                    "name": "Marcus Bointon",
                    "email": "phpmailer@synchromedia.co.uk"
                },
                {
                    "name": "Jim Jagielski",
                    "email": "jimjag@gmail.com"
                },
                {
                    "name": "Andy Prevost",
                    "email": "codeworxtech@users.sourceforge.net"
                },
                {
                    "name": "Brent R. Matzelle"
                }
            ],
            "description": "PHPMailer is a full-featured email creation and transfer class for PHP",
            "support": {
                "issues": "https://github.com/PHPMailer/PHPMailer/issues",
                "source": "https://github.com/PHPMailer/PHPMailer/tree/v6.5.0"
            },
            "funding": [
                {
                    "url": "https://github.com/Synchro",
                    "type": "github"
                }
            ],
            "time": "2021-06-16T14:33:43+00:00"
        },
        {
            "name": "psr/http-client",
            "version": "1.0.1",
            "source": {
                "type": "git",
                "url": "https://github.com/php-fig/http-client.git",
                "reference": "2dfb5f6c5eff0e91e20e913f8c5452ed95b86621"
            },
            "dist": {
                "type": "zip",
                "url": "https://api.github.com/repos/php-fig/http-client/zipball/2dfb5f6c5eff0e91e20e913f8c5452ed95b86621",
                "reference": "2dfb5f6c5eff0e91e20e913f8c5452ed95b86621",
                "shasum": ""
            },
            "require": {
                "php": "^7.0 || ^8.0",
                "psr/http-message": "^1.0"
            },
            "type": "library",
            "extra": {
                "branch-alias": {
                    "dev-master": "1.0.x-dev"
                }
            },
            "autoload": {
                "psr-4": {
                    "Psr\\Http\\Client\\": "src/"
                }
            },
            "notification-url": "https://packagist.org/downloads/",
            "license": [
                "MIT"
            ],
            "authors": [
                {
                    "name": "PHP-FIG",
                    "homepage": "http://www.php-fig.org/"
                }
            ],
            "description": "Common interface for HTTP clients",
            "homepage": "https://github.com/php-fig/http-client",
            "keywords": [
                "http",
                "http-client",
                "psr",
                "psr-18"
            ],
            "support": {
                "source": "https://github.com/php-fig/http-client/tree/master"
            },
            "time": "2020-06-29T06:28:15+00:00"
        },
        {
            "name": "psr/http-factory",
            "version": "1.0.1",
            "source": {
                "type": "git",
                "url": "https://github.com/php-fig/http-factory.git",
                "reference": "12ac7fcd07e5b077433f5f2bee95b3a771bf61be"
            },
            "dist": {
                "type": "zip",
                "url": "https://api.github.com/repos/php-fig/http-factory/zipball/12ac7fcd07e5b077433f5f2bee95b3a771bf61be",
                "reference": "12ac7fcd07e5b077433f5f2bee95b3a771bf61be",
                "shasum": ""
            },
            "require": {
                "php": ">=7.0.0",
                "psr/http-message": "^1.0"
            },
            "type": "library",
            "extra": {
                "branch-alias": {
                    "dev-master": "1.0.x-dev"
                }
            },
            "autoload": {
                "psr-4": {
                    "Psr\\Http\\Message\\": "src/"
                }
            },
            "notification-url": "https://packagist.org/downloads/",
            "license": [
                "MIT"
            ],
            "authors": [
                {
                    "name": "PHP-FIG",
                    "homepage": "http://www.php-fig.org/"
                }
            ],
            "description": "Common interfaces for PSR-7 HTTP message factories",
            "keywords": [
                "factory",
                "http",
                "message",
                "psr",
                "psr-17",
                "psr-7",
                "request",
                "response"
            ],
            "support": {
                "source": "https://github.com/php-fig/http-factory/tree/master"
            },
            "time": "2019-04-30T12:38:16+00:00"
        },
        {
            "name": "psr/http-message",
            "version": "1.0.1",
            "source": {
                "type": "git",
                "url": "https://github.com/php-fig/http-message.git",
                "reference": "f6561bf28d520154e4b0ec72be95418abe6d9363"
            },
            "dist": {
                "type": "zip",
                "url": "https://api.github.com/repos/php-fig/http-message/zipball/f6561bf28d520154e4b0ec72be95418abe6d9363",
                "reference": "f6561bf28d520154e4b0ec72be95418abe6d9363",
                "shasum": ""
            },
            "require": {
                "php": ">=5.3.0"
            },
            "type": "library",
            "extra": {
                "branch-alias": {
                    "dev-master": "1.0.x-dev"
                }
            },
            "autoload": {
                "psr-4": {
                    "Psr\\Http\\Message\\": "src/"
                }
            },
            "notification-url": "https://packagist.org/downloads/",
            "license": [
                "MIT"
            ],
            "authors": [
                {
                    "name": "PHP-FIG",
                    "homepage": "http://www.php-fig.org/"
                }
            ],
            "description": "Common interface for HTTP messages",
            "homepage": "https://github.com/php-fig/http-message",
            "keywords": [
                "http",
                "http-message",
                "psr",
                "psr-7",
                "request",
                "response"
            ],
            "support": {
                "source": "https://github.com/php-fig/http-message/tree/master"
            },
            "time": "2016-08-06T14:39:51+00:00"
        },
        {
            "name": "psr/log",
            "version": "1.1.4",
            "source": {
                "type": "git",
                "url": "https://github.com/php-fig/log.git",
                "reference": "d49695b909c3b7628b6289db5479a1c204601f11"
            },
            "dist": {
                "type": "zip",
                "url": "https://api.github.com/repos/php-fig/log/zipball/d49695b909c3b7628b6289db5479a1c204601f11",
                "reference": "d49695b909c3b7628b6289db5479a1c204601f11",
                "shasum": ""
            },
            "require": {
                "php": ">=5.3.0"
            },
            "type": "library",
            "extra": {
                "branch-alias": {
                    "dev-master": "1.1.x-dev"
                }
            },
            "autoload": {
                "psr-4": {
                    "Psr\\Log\\": "Psr/Log/"
                }
            },
            "notification-url": "https://packagist.org/downloads/",
            "license": [
                "MIT"
            ],
            "authors": [
                {
                    "name": "PHP-FIG",
                    "homepage": "https://www.php-fig.org/"
                }
            ],
            "description": "Common interface for logging libraries",
            "homepage": "https://github.com/php-fig/log",
            "keywords": [
                "log",
                "psr",
                "psr-3"
            ],
            "support": {
                "source": "https://github.com/php-fig/log/tree/1.1.4"
            },
            "time": "2021-05-03T11:20:27+00:00"
        },
        {
            "name": "ralouphie/getallheaders",
            "version": "3.0.3",
            "source": {
                "type": "git",
                "url": "https://github.com/ralouphie/getallheaders.git",
                "reference": "120b605dfeb996808c31b6477290a714d356e822"
            },
            "dist": {
                "type": "zip",
                "url": "https://api.github.com/repos/ralouphie/getallheaders/zipball/120b605dfeb996808c31b6477290a714d356e822",
                "reference": "120b605dfeb996808c31b6477290a714d356e822",
                "shasum": ""
            },
            "require": {
                "php": ">=5.6"
            },
            "require-dev": {
                "php-coveralls/php-coveralls": "^2.1",
                "phpunit/phpunit": "^5 || ^6.5"
            },
            "type": "library",
            "autoload": {
                "files": [
                    "src/getallheaders.php"
                ]
            },
            "notification-url": "https://packagist.org/downloads/",
            "license": [
                "MIT"
            ],
            "authors": [
                {
                    "name": "Ralph Khattar",
                    "email": "ralph.khattar@gmail.com"
                }
            ],
            "description": "A polyfill for getallheaders.",
            "support": {
                "issues": "https://github.com/ralouphie/getallheaders/issues",
                "source": "https://github.com/ralouphie/getallheaders/tree/develop"
            },
            "time": "2019-03-08T08:55:37+00:00"
        },
        {
            "name": "resque/php-resque",
            "version": "v1.3.6",
            "source": {
                "type": "git",
                "url": "https://github.com/resque/php-resque.git",
                "reference": "fe41c04763699b1318d97ed14cc78583e9380161"
            },
            "dist": {
                "type": "zip",
                "url": "https://api.github.com/repos/resque/php-resque/zipball/fe41c04763699b1318d97ed14cc78583e9380161",
                "reference": "fe41c04763699b1318d97ed14cc78583e9380161",
                "shasum": ""
            },
            "require": {
                "colinmollenhour/credis": "~1.7",
                "php": ">=5.6.0",
                "psr/log": "~1.0"
            },
            "require-dev": {
                "phpunit/phpunit": "^5.7"
            },
            "suggest": {
                "ext-pcntl": "REQUIRED for forking processes on platforms that support it (so anything but Windows).",
                "ext-proctitle": "Allows php-resque to rename the title of UNIX processes to show the status of a worker.",
                "ext-redis": "Native PHP extension for Redis connectivity. Credis will automatically utilize when available."
            },
            "bin": [
                "bin/resque",
                "bin/resque-scheduler"
            ],
            "type": "library",
            "extra": {
                "branch-alias": {
                    "dev-master": "1.0-dev"
                }
            },
            "autoload": {
                "psr-0": {
                    "Resque": "lib",
                    "ResqueScheduler": "lib"
                }
            },
            "notification-url": "https://packagist.org/downloads/",
            "license": [
                "MIT"
            ],
            "authors": [
                {
                    "name": "Dan Hunsaker",
                    "email": "danhunsaker+resque@gmail.com",
                    "role": "Maintainer"
                },
                {
                    "name": "Rajib Ahmed",
                    "homepage": "https://github.com/rajibahmed",
                    "role": "Maintainer"
                },
                {
                    "name": "Steve Klabnik",
                    "email": "steve@steveklabnik.com",
                    "role": "Maintainer"
                },
                {
                    "name": "Chris Boulton",
                    "email": "chris@bigcommerce.com",
                    "role": "Creator"
                }
            ],
            "description": "Redis backed library for creating background jobs and processing them later. Based on resque for Ruby.",
            "homepage": "http://www.github.com/resque/php-resque/",
            "keywords": [
                "background",
                "job",
                "redis",
                "resque"
            ],
            "support": {
                "issues": "https://github.com/resque/php-resque/issues",
                "source": "https://github.com/resque/php-resque/tree/v1.3.6"
            },
            "time": "2020-04-16T16:39:50+00:00"
        },
        {
            "name": "slickdeals/statsd",
            "version": "3.1.0",
            "source": {
                "type": "git",
                "url": "https://github.com/Slickdeals/statsd-php.git",
                "reference": "225588a0a079e145359049f6e5e23eedb1b4c17f"
            },
            "dist": {
                "type": "zip",
                "url": "https://api.github.com/repos/Slickdeals/statsd-php/zipball/225588a0a079e145359049f6e5e23eedb1b4c17f",
                "reference": "225588a0a079e145359049f6e5e23eedb1b4c17f",
                "shasum": ""
            },
            "require": {
                "php": ">= 7.3 || ^8"
            },
            "replace": {
                "domnikl/statsd": "self.version"
            },
            "require-dev": {
                "friendsofphp/php-cs-fixer": "^3.0",
                "phpunit/phpunit": "^9",
                "vimeo/psalm": "^4.6"
            },
            "type": "library",
            "autoload": {
                "psr-4": {
                    "Domnikl\\Statsd\\": "src/"
                }
            },
            "notification-url": "https://packagist.org/downloads/",
            "license": [
                "MIT"
            ],
            "authors": [
                {
                    "name": "Dominik Liebler",
                    "email": "liebler.dominik@gmail.com"
                }
            ],
            "description": "a PHP client for statsd",
            "homepage": "https://github.com/Slickdeals/statsd-php",
            "keywords": [
                "Metrics",
                "monitoring",
                "statistics",
                "statsd",
                "udp"
            ],
            "support": {
                "issues": "https://github.com/Slickdeals/statsd-php/issues",
                "source": "https://github.com/Slickdeals/statsd-php/tree/3.1.0"
            },
            "time": "2021-06-04T20:33:46+00:00"
        },
        {
            "name": "symfony/polyfill-ctype",
            "version": "v1.23.0",
            "source": {
                "type": "git",
                "url": "https://github.com/symfony/polyfill-ctype.git",
                "reference": "46cd95797e9df938fdd2b03693b5fca5e64b01ce"
            },
            "dist": {
                "type": "zip",
                "url": "https://api.github.com/repos/symfony/polyfill-ctype/zipball/46cd95797e9df938fdd2b03693b5fca5e64b01ce",
                "reference": "46cd95797e9df938fdd2b03693b5fca5e64b01ce",
                "shasum": ""
            },
            "require": {
                "php": ">=7.1"
            },
            "suggest": {
                "ext-ctype": "For best performance"
            },
            "type": "library",
            "extra": {
                "branch-alias": {
                    "dev-main": "1.23-dev"
                },
                "thanks": {
                    "name": "symfony/polyfill",
                    "url": "https://github.com/symfony/polyfill"
                }
            },
            "autoload": {
                "psr-4": {
                    "Symfony\\Polyfill\\Ctype\\": ""
                },
                "files": [
                    "bootstrap.php"
                ]
            },
            "notification-url": "https://packagist.org/downloads/",
            "license": [
                "MIT"
            ],
            "authors": [
                {
                    "name": "Gert de Pagter",
                    "email": "BackEndTea@gmail.com"
                },
                {
                    "name": "Symfony Community",
                    "homepage": "https://symfony.com/contributors"
                }
            ],
            "description": "Symfony polyfill for ctype functions",
            "homepage": "https://symfony.com",
            "keywords": [
                "compatibility",
                "ctype",
                "polyfill",
                "portable"
            ],
            "support": {
                "source": "https://github.com/symfony/polyfill-ctype/tree/v1.23.0"
            },
            "funding": [
                {
                    "url": "https://symfony.com/sponsor",
                    "type": "custom"
                },
                {
                    "url": "https://github.com/fabpot",
                    "type": "github"
                },
                {
                    "url": "https://tidelift.com/funding/github/packagist/symfony/symfony",
                    "type": "tidelift"
                }
            ],
            "time": "2021-02-19T12:13:01+00:00"
        },
        {
<<<<<<< HEAD
            "name": "symfony/polyfill-php80",
            "version": "v1.23.0",
            "source": {
                "type": "git",
                "url": "https://github.com/symfony/polyfill-php80.git",
                "reference": "eca0bf41ed421bed1b57c4958bab16aa86b757d0"
            },
            "dist": {
                "type": "zip",
                "url": "https://api.github.com/repos/symfony/polyfill-php80/zipball/eca0bf41ed421bed1b57c4958bab16aa86b757d0",
                "reference": "eca0bf41ed421bed1b57c4958bab16aa86b757d0",
=======
            "name": "utopia-php/abuse",
            "version": "0.5.0",
            "source": {
                "type": "git",
                "url": "https://github.com/utopia-php/abuse.git",
                "reference": "339c1720e5aa5314276128170463594b81f84760"
            },
            "dist": {
                "type": "zip",
                "url": "https://api.github.com/repos/utopia-php/abuse/zipball/339c1720e5aa5314276128170463594b81f84760",
                "reference": "339c1720e5aa5314276128170463594b81f84760",
>>>>>>> a0645641
                "shasum": ""
            },
            "require": {
                "php": ">=7.1"
            },
            "type": "library",
            "extra": {
                "branch-alias": {
                    "dev-main": "1.23-dev"
                },
                "thanks": {
                    "name": "symfony/polyfill",
                    "url": "https://github.com/symfony/polyfill"
                }
            },
            "autoload": {
                "psr-4": {
                    "Symfony\\Polyfill\\Php80\\": ""
                },
                "files": [
                    "bootstrap.php"
                ],
                "classmap": [
                    "Resources/stubs"
                ]
            },
            "notification-url": "https://packagist.org/downloads/",
            "license": [
                "MIT"
            ],
            "authors": [
                {
                    "name": "Ion Bazan",
                    "email": "ion.bazan@gmail.com"
                },
                {
                    "name": "Nicolas Grekas",
                    "email": "p@tchwork.com"
                },
                {
                    "name": "Symfony Community",
                    "homepage": "https://symfony.com/contributors"
                }
            ],
            "description": "Symfony polyfill backporting some PHP 8.0+ features to lower PHP versions",
            "homepage": "https://symfony.com",
            "keywords": [
                "compatibility",
                "polyfill",
                "portable",
                "shim"
            ],
            "support": {
                "source": "https://github.com/symfony/polyfill-php80/tree/v1.23.0"
            },
            "funding": [
                {
                    "url": "https://symfony.com/sponsor",
                    "type": "custom"
                },
                {
                    "url": "https://github.com/fabpot",
                    "type": "github"
                },
                {
                    "url": "https://tidelift.com/funding/github/packagist/symfony/symfony",
                    "type": "tidelift"
                }
            ],
            "time": "2021-02-19T12:13:01+00:00"
        },
        {
            "name": "utopia-php/abuse",
            "version": "dev-feat-utopia-db-integration",
            "source": {
                "type": "git",
                "url": "https://github.com/lohanidamodar/abuse",
                "reference": "9742a72dfecb27e74e2d8d8018b7bdbec6637de6"
            },
            "require": {
                "ext-pdo": "*",
                "php": ">=7.4",
                "utopia-php/database": "0.5.*"
            },
            "require-dev": {
                "phpunit/phpunit": "^9.4",
                "vimeo/psalm": "4.0.1"
            },
            "type": "library",
            "autoload": {
                "psr-4": {
                    "Utopia\\Abuse\\": "src/Abuse"
                }
            },
            "license": [
                "MIT"
            ],
            "authors": [
                {
                    "name": "Eldad Fux",
                    "email": "eldad@appwrite.io"
                }
            ],
            "description": "A simple abuse library to manage application usage limits",
            "keywords": [
                "abuse",
                "framework",
                "php",
                "upf",
                "utopia"
            ],
<<<<<<< HEAD
            "time": "2021-07-04T06:06:38+00:00"
=======
            "support": {
                "issues": "https://github.com/utopia-php/abuse/issues",
                "source": "https://github.com/utopia-php/abuse/tree/0.5.0"
            },
            "time": "2021-06-28T10:11:01+00:00"
>>>>>>> a0645641
        },
        {
            "name": "utopia-php/analytics",
            "version": "0.2.0",
            "source": {
                "type": "git",
                "url": "https://github.com/utopia-php/analytics.git",
                "reference": "adfc2d057a7f6ab618a77c8a20ed3e35485ff416"
            },
            "dist": {
                "type": "zip",
                "url": "https://api.github.com/repos/utopia-php/analytics/zipball/adfc2d057a7f6ab618a77c8a20ed3e35485ff416",
                "reference": "adfc2d057a7f6ab618a77c8a20ed3e35485ff416",
                "shasum": ""
            },
            "require": {
                "php": ">=7.4"
            },
            "require-dev": {
                "phpunit/phpunit": "^9.3",
                "vimeo/psalm": "4.0.1"
            },
            "type": "library",
            "autoload": {
                "psr-4": {
                    "Utopia\\Analytics\\": "src/Analytics"
                }
            },
            "notification-url": "https://packagist.org/downloads/",
            "license": [
                "MIT"
            ],
            "authors": [
                {
                    "name": "Eldad Fux",
                    "email": "eldad@appwrite.io"
                },
                {
                    "name": "Torsten Dittmann",
                    "email": "torsten@appwrite.io"
                }
            ],
            "description": "A simple library to track events & users.",
            "keywords": [
                "analytics",
                "framework",
                "php",
                "upf",
                "utopia"
            ],
            "support": {
                "issues": "https://github.com/utopia-php/analytics/issues",
                "source": "https://github.com/utopia-php/analytics/tree/0.2.0"
            },
            "time": "2021-03-23T21:33:07+00:00"
        },
        {
            "name": "utopia-php/audit",
            "version": "dev-feat-utopia-db-integration",
            "source": {
                "type": "git",
                "url": "https://github.com/lohanidamodar/audit",
                "reference": "e4b03bf3dd86fbde8608ae2b6774851bb66e665b"
            },
            "require": {
                "ext-pdo": "*",
                "php": ">=7.4",
                "utopia-php/database": "0.5.*"
            },
            "require-dev": {
                "phpunit/phpunit": "^9.3",
                "vimeo/psalm": "4.0.1"
            },
            "type": "library",
            "autoload": {
                "psr-4": {
                    "Utopia\\Audit\\": "src/Audit"
                }
            },
            "license": [
                "MIT"
            ],
            "authors": [
                {
                    "name": "Eldad Fux",
                    "email": "eldad@appwrite.io"
                }
            ],
            "description": "A simple audit library to manage application users logs",
            "keywords": [
                "audit",
                "framework",
                "php",
                "upf",
                "utopia"
            ],
            "time": "2021-07-04T12:02:18+00:00"
        },
        {
            "name": "utopia-php/cache",
            "version": "0.4.1",
            "source": {
                "type": "git",
                "url": "https://github.com/utopia-php/cache.git",
                "reference": "8c48eff73219c8c1ac2807909f0a38f3480c8938"
            },
            "dist": {
                "type": "zip",
                "url": "https://api.github.com/repos/utopia-php/cache/zipball/8c48eff73219c8c1ac2807909f0a38f3480c8938",
                "reference": "8c48eff73219c8c1ac2807909f0a38f3480c8938",
                "shasum": ""
            },
            "require": {
                "ext-json": "*",
                "ext-redis": "*",
                "php": ">=7.4"
            },
            "require-dev": {
                "phpunit/phpunit": "^9.3",
                "vimeo/psalm": "4.0.1"
            },
            "type": "library",
            "autoload": {
                "psr-4": {
                    "Utopia\\Cache\\": "src/Cache"
                }
            },
            "notification-url": "https://packagist.org/downloads/",
            "license": [
                "MIT"
            ],
            "authors": [
                {
                    "name": "Eldad Fux",
                    "email": "eldad@appwrite.io"
                }
            ],
            "description": "A simple cache library to manage application cache storing, loading and purging",
            "keywords": [
                "cache",
                "framework",
                "php",
                "upf",
                "utopia"
            ],
            "support": {
                "issues": "https://github.com/utopia-php/cache/issues",
                "source": "https://github.com/utopia-php/cache/tree/0.4.1"
            },
            "time": "2021-04-29T18:41:43+00:00"
        },
        {
            "name": "utopia-php/cli",
            "version": "0.11.0",
            "source": {
                "type": "git",
                "url": "https://github.com/utopia-php/cli.git",
                "reference": "c7a6908a8dbe9234b8b2c954e5487d34cb079af6"
            },
            "dist": {
                "type": "zip",
                "url": "https://api.github.com/repos/utopia-php/cli/zipball/c7a6908a8dbe9234b8b2c954e5487d34cb079af6",
                "reference": "c7a6908a8dbe9234b8b2c954e5487d34cb079af6",
                "shasum": ""
            },
            "require": {
                "php": ">=7.4",
                "utopia-php/framework": "0.*.*"
            },
            "require-dev": {
                "phpunit/phpunit": "^9.3",
                "vimeo/psalm": "4.0.1"
            },
            "type": "library",
            "autoload": {
                "psr-4": {
                    "Utopia\\CLI\\": "src/CLI"
                }
            },
            "notification-url": "https://packagist.org/downloads/",
            "license": [
                "MIT"
            ],
            "authors": [
                {
                    "name": "Eldad Fux",
                    "email": "eldad@appwrite.io"
                }
            ],
            "description": "A simple CLI library to manage command line applications",
            "keywords": [
                "cli",
                "command line",
                "framework",
                "php",
                "upf",
                "utopia"
            ],
            "support": {
                "issues": "https://github.com/utopia-php/cli/issues",
                "source": "https://github.com/utopia-php/cli/tree/0.11.0"
            },
            "time": "2021-04-16T15:16:08+00:00"
        },
        {
            "name": "utopia-php/config",
            "version": "0.2.2",
            "source": {
                "type": "git",
                "url": "https://github.com/utopia-php/config.git",
                "reference": "a3d7bc0312d7150d5e04b1362dc34b2b136908cc"
            },
            "dist": {
                "type": "zip",
                "url": "https://api.github.com/repos/utopia-php/config/zipball/a3d7bc0312d7150d5e04b1362dc34b2b136908cc",
                "reference": "a3d7bc0312d7150d5e04b1362dc34b2b136908cc",
                "shasum": ""
            },
            "require": {
                "php": ">=7.3"
            },
            "require-dev": {
                "phpunit/phpunit": "^9.3",
                "vimeo/psalm": "4.0.1"
            },
            "type": "library",
            "autoload": {
                "psr-4": {
                    "Utopia\\Config\\": "src/Config"
                }
            },
            "notification-url": "https://packagist.org/downloads/",
            "license": [
                "MIT"
            ],
            "authors": [
                {
                    "name": "Eldad Fux",
                    "email": "eldad@appwrite.io"
                }
            ],
            "description": "A simple Config library to managing application config variables",
            "keywords": [
                "config",
                "framework",
                "php",
                "upf",
                "utopia"
            ],
            "support": {
                "issues": "https://github.com/utopia-php/config/issues",
                "source": "https://github.com/utopia-php/config/tree/0.2.2"
            },
            "time": "2020-10-24T09:49:09+00:00"
        },
        {
            "name": "utopia-php/database",
            "version": "0.5.0",
            "source": {
                "type": "git",
                "url": "https://github.com/utopia-php/database.git",
                "reference": "e050e51060df72eff3af9fc24fc95a41ca9a2096"
            },
            "dist": {
                "type": "zip",
                "url": "https://api.github.com/repos/utopia-php/database/zipball/e050e51060df72eff3af9fc24fc95a41ca9a2096",
                "reference": "e050e51060df72eff3af9fc24fc95a41ca9a2096",
                "shasum": ""
            },
            "require": {
                "ext-mongodb": "*",
                "ext-pdo": "*",
                "ext-redis": "*",
                "mongodb/mongodb": "1.8.0",
                "php": ">=7.1",
                "utopia-php/cache": "0.4.*",
                "utopia-php/framework": "0.*.*"
            },
            "require-dev": {
                "fakerphp/faker": "^1.14",
                "phpunit/phpunit": "^9.4",
                "utopia-php/cli": "^0.11.0",
                "vimeo/psalm": "4.0.1"
            },
            "type": "library",
            "autoload": {
                "psr-4": {
                    "Utopia\\Database\\": "src/Database"
                }
            },
            "notification-url": "https://packagist.org/downloads/",
            "license": [
                "MIT"
            ],
            "authors": [
                {
                    "name": "Eldad Fux",
                    "email": "eldad@appwrite.io"
                },
                {
                    "name": "Brandon Leckemby",
                    "email": "brandon@appwrite.io"
                }
            ],
            "description": "A simple library to manage application persistency using multiple database adapters",
            "keywords": [
                "database",
                "framework",
                "php",
                "upf",
                "utopia"
            ],
            "support": {
                "issues": "https://github.com/utopia-php/database/issues",
                "source": "https://github.com/utopia-php/database/tree/0.5.0"
            },
            "time": "2021-07-03T16:49:44+00:00"
        },
        {
            "name": "utopia-php/domains",
            "version": "v1.1.0",
            "source": {
                "type": "git",
                "url": "https://github.com/utopia-php/domains.git",
                "reference": "1665e1d9932afa3be63b5c1e0dcfe01fe77d8e73"
            },
            "dist": {
                "type": "zip",
                "url": "https://api.github.com/repos/utopia-php/domains/zipball/1665e1d9932afa3be63b5c1e0dcfe01fe77d8e73",
                "reference": "1665e1d9932afa3be63b5c1e0dcfe01fe77d8e73",
                "shasum": ""
            },
            "require": {
                "php": ">=7.1"
            },
            "require-dev": {
                "phpunit/phpunit": "^7.0"
            },
            "type": "library",
            "autoload": {
                "psr-4": {
                    "Utopia\\Domains\\": "src/Domains"
                }
            },
            "notification-url": "https://packagist.org/downloads/",
            "license": [
                "MIT"
            ],
            "authors": [
                {
                    "name": "Eldad Fux",
                    "email": "eldad@appwrite.io"
                }
            ],
            "description": "Utopia Domains library is simple and lite library for parsing web domains. This library is aiming to be as simple and easy to learn and use.",
            "keywords": [
                "domains",
                "framework",
                "icann",
                "php",
                "public suffix",
                "tld",
                "tld extract",
                "upf",
                "utopia"
            ],
            "support": {
                "issues": "https://github.com/utopia-php/domains/issues",
                "source": "https://github.com/utopia-php/domains/tree/master"
            },
            "time": "2020-02-23T07:40:02+00:00"
        },
        {
            "name": "utopia-php/framework",
            "version": "0.14.1",
            "source": {
                "type": "git",
                "url": "https://github.com/utopia-php/framework.git",
                "reference": "632113288bebe41cbef79f0d355bd91609767b8c"
            },
            "dist": {
                "type": "zip",
                "url": "https://api.github.com/repos/utopia-php/framework/zipball/632113288bebe41cbef79f0d355bd91609767b8c",
                "reference": "632113288bebe41cbef79f0d355bd91609767b8c",
                "shasum": ""
            },
            "require": {
                "php": ">=7.3.0"
            },
            "require-dev": {
                "phpunit/phpunit": "^9.4",
                "vimeo/psalm": "4.0.1"
            },
            "type": "library",
            "autoload": {
                "psr-4": {
                    "Utopia\\": "src/"
                }
            },
            "notification-url": "https://packagist.org/downloads/",
            "license": [
                "MIT"
            ],
            "authors": [
                {
                    "name": "Eldad Fux",
                    "email": "eldad@appwrite.io"
                }
            ],
            "description": "A simple, light and advanced PHP framework",
            "keywords": [
                "framework",
                "php",
                "upf"
            ],
            "support": {
                "issues": "https://github.com/utopia-php/framework/issues",
                "source": "https://github.com/utopia-php/framework/tree/0.14.1"
            },
            "time": "2021-05-21T06:41:45+00:00"
        },
        {
            "name": "utopia-php/image",
            "version": "0.5.0",
            "source": {
                "type": "git",
                "url": "https://github.com/utopia-php/image.git",
                "reference": "5b4ac25e70a95fa10b39c129b742ac66748d40b8"
            },
            "dist": {
                "type": "zip",
                "url": "https://api.github.com/repos/utopia-php/image/zipball/5b4ac25e70a95fa10b39c129b742ac66748d40b8",
                "reference": "5b4ac25e70a95fa10b39c129b742ac66748d40b8",
                "shasum": ""
            },
            "require": {
                "chillerlan/php-qrcode": "4.3.0",
                "ext-imagick": "*",
                "php": ">=7.4"
            },
            "require-dev": {
                "phpunit/phpunit": "^9.3",
                "vimeo/psalm": "4.0.1"
            },
            "type": "library",
            "autoload": {
                "psr-4": {
                    "Utopia\\Image\\": "src/Image"
                }
            },
            "notification-url": "https://packagist.org/downloads/",
            "license": [
                "MIT"
            ],
            "authors": [
                {
                    "name": "Eldad Fux",
                    "email": "eldad@appwrite.io"
                }
            ],
            "description": "A simple Image manipulation library",
            "keywords": [
                "framework",
                "image",
                "php",
                "upf",
                "utopia"
            ],
            "support": {
                "issues": "https://github.com/utopia-php/image/issues",
                "source": "https://github.com/utopia-php/image/tree/0.5.0"
            },
            "time": "2021-06-25T03:40:03+00:00"
        },
        {
            "name": "utopia-php/locale",
            "version": "0.3.3",
            "source": {
                "type": "git",
                "url": "https://github.com/utopia-php/locale.git",
                "reference": "5b5b22aab786d6e66eb3b9d546b7e606deae68e4"
            },
            "dist": {
                "type": "zip",
                "url": "https://api.github.com/repos/utopia-php/locale/zipball/5b5b22aab786d6e66eb3b9d546b7e606deae68e4",
                "reference": "5b5b22aab786d6e66eb3b9d546b7e606deae68e4",
                "shasum": ""
            },
            "require": {
                "php": ">=7.1"
            },
            "require-dev": {
                "phpunit/phpunit": "^9.3",
                "vimeo/psalm": "4.0.1"
            },
            "type": "library",
            "autoload": {
                "psr-4": {
                    "Utopia\\Locale\\": "src/Locale"
                }
            },
            "notification-url": "https://packagist.org/downloads/",
            "license": [
                "MIT"
            ],
            "authors": [
                {
                    "name": "Eldad Fux",
                    "email": "eldad@appwrite.io"
                }
            ],
            "description": "A simple locale library to manage application translations",
            "keywords": [
                "framework",
                "locale",
                "php",
                "upf",
                "utopia"
            ],
            "support": {
                "issues": "https://github.com/utopia-php/locale/issues",
                "source": "https://github.com/utopia-php/locale/tree/0.3.3"
            },
            "time": "2020-10-24T08:12:55+00:00"
        },
        {
            "name": "utopia-php/preloader",
            "version": "0.2.4",
            "source": {
                "type": "git",
                "url": "https://github.com/utopia-php/preloader.git",
                "reference": "65ef48392e72172f584b0baa2e224f9a1cebcce0"
            },
            "dist": {
                "type": "zip",
                "url": "https://api.github.com/repos/utopia-php/preloader/zipball/65ef48392e72172f584b0baa2e224f9a1cebcce0",
                "reference": "65ef48392e72172f584b0baa2e224f9a1cebcce0",
                "shasum": ""
            },
            "require": {
                "php": ">=7.1"
            },
            "require-dev": {
                "phpunit/phpunit": "^9.3",
                "vimeo/psalm": "4.0.1"
            },
            "type": "library",
            "autoload": {
                "psr-4": {
                    "Utopia\\Preloader\\": "src/Preloader"
                }
            },
            "notification-url": "https://packagist.org/downloads/",
            "license": [
                "MIT"
            ],
            "authors": [
                {
                    "name": "Eldad Fux",
                    "email": "team@appwrite.io"
                }
            ],
            "description": "Utopia Preloader library is simple and lite library for managing PHP preloading configuration",
            "keywords": [
                "framework",
                "php",
                "preload",
                "preloader",
                "preloading",
                "upf",
                "utopia"
            ],
            "support": {
                "issues": "https://github.com/utopia-php/preloader/issues",
                "source": "https://github.com/utopia-php/preloader/tree/0.2.4"
            },
            "time": "2020-10-24T07:04:59+00:00"
        },
        {
            "name": "utopia-php/registry",
            "version": "0.5.0",
            "source": {
                "type": "git",
                "url": "https://github.com/utopia-php/registry.git",
                "reference": "bedc4ed54527b2803e6dfdccc39449f98522b70d"
            },
            "dist": {
                "type": "zip",
                "url": "https://api.github.com/repos/utopia-php/registry/zipball/bedc4ed54527b2803e6dfdccc39449f98522b70d",
                "reference": "bedc4ed54527b2803e6dfdccc39449f98522b70d",
                "shasum": ""
            },
            "require": {
                "php": ">=7.4"
            },
            "require-dev": {
                "phpunit/phpunit": "^9.3",
                "vimeo/psalm": "4.0.1"
            },
            "type": "library",
            "autoload": {
                "psr-4": {
                    "Utopia\\Registry\\": "src/Registry"
                }
            },
            "notification-url": "https://packagist.org/downloads/",
            "license": [
                "MIT"
            ],
            "authors": [
                {
                    "name": "Eldad Fux",
                    "email": "eldad@appwrite.io"
                }
            ],
            "description": "A simple dependency management library for PHP",
            "keywords": [
                "dependency management",
                "di",
                "framework",
                "php",
                "upf",
                "utopia"
            ],
            "support": {
                "issues": "https://github.com/utopia-php/registry/issues",
                "source": "https://github.com/utopia-php/registry/tree/0.5.0"
            },
            "time": "2021-03-10T10:45:22+00:00"
        },
        {
            "name": "utopia-php/storage",
            "version": "0.5.0",
            "source": {
                "type": "git",
                "url": "https://github.com/utopia-php/storage.git",
                "reference": "92ae20c7a2ac329f573a58a82dc245134cc63408"
            },
            "dist": {
                "type": "zip",
                "url": "https://api.github.com/repos/utopia-php/storage/zipball/92ae20c7a2ac329f573a58a82dc245134cc63408",
                "reference": "92ae20c7a2ac329f573a58a82dc245134cc63408",
                "shasum": ""
            },
            "require": {
                "php": ">=7.4",
                "utopia-php/framework": "0.*.*"
            },
            "require-dev": {
                "phpunit/phpunit": "^9.3",
                "vimeo/psalm": "4.0.1"
            },
            "type": "library",
            "autoload": {
                "psr-4": {
                    "Utopia\\Storage\\": "src/Storage"
                }
            },
            "notification-url": "https://packagist.org/downloads/",
            "license": [
                "MIT"
            ],
            "authors": [
                {
                    "name": "Eldad Fux",
                    "email": "eldad@appwrite.io"
                }
            ],
            "description": "A simple Storage library to manage application storage",
            "keywords": [
                "framework",
                "php",
                "storage",
                "upf",
                "utopia"
            ],
            "support": {
                "issues": "https://github.com/utopia-php/storage/issues",
                "source": "https://github.com/utopia-php/storage/tree/0.5.0"
            },
            "time": "2021-04-15T16:43:12+00:00"
        },
        {
            "name": "utopia-php/swoole",
            "version": "0.2.4",
            "source": {
                "type": "git",
                "url": "https://github.com/utopia-php/swoole.git",
                "reference": "37d8c64b536d6bc7da4f0f5a934a0ec44885abf4"
            },
            "dist": {
                "type": "zip",
                "url": "https://api.github.com/repos/utopia-php/swoole/zipball/37d8c64b536d6bc7da4f0f5a934a0ec44885abf4",
                "reference": "37d8c64b536d6bc7da4f0f5a934a0ec44885abf4",
                "shasum": ""
            },
            "require": {
                "ext-swoole": "*",
                "php": ">=7.4",
                "utopia-php/framework": "0.*.*"
            },
            "require-dev": {
                "phpunit/phpunit": "^9.3",
                "swoole/ide-helper": "4.5.5",
                "vimeo/psalm": "4.0.1"
            },
            "type": "library",
            "autoload": {
                "psr-4": {
                    "Utopia\\Swoole\\": "src/Swoole"
                }
            },
            "notification-url": "https://packagist.org/downloads/",
            "license": [
                "MIT"
            ],
            "authors": [
                {
                    "name": "Eldad Fux",
                    "email": "team@appwrite.io"
                }
            ],
            "description": "An extension for Utopia Framework to work with PHP Swoole as a PHP FPM alternative",
            "keywords": [
                "framework",
                "http",
                "php",
                "server",
                "swoole",
                "upf",
                "utopia"
            ],
            "support": {
                "issues": "https://github.com/utopia-php/swoole/issues",
                "source": "https://github.com/utopia-php/swoole/tree/0.2.4"
            },
            "time": "2021-06-22T10:49:24+00:00"
        },
        {
            "name": "utopia-php/system",
            "version": "0.4.0",
            "source": {
                "type": "git",
                "url": "https://github.com/utopia-php/system.git",
                "reference": "67c92c66ce8f0cc925a00bca89f7a188bf9183c0"
            },
            "dist": {
                "type": "zip",
                "url": "https://api.github.com/repos/utopia-php/system/zipball/67c92c66ce8f0cc925a00bca89f7a188bf9183c0",
                "reference": "67c92c66ce8f0cc925a00bca89f7a188bf9183c0",
                "shasum": ""
            },
            "require": {
                "php": ">=7.4"
            },
            "require-dev": {
                "phpunit/phpunit": "^9.3",
                "vimeo/psalm": "4.0.1"
            },
            "type": "library",
            "autoload": {
                "psr-4": {
                    "Utopia\\System\\": "src/System"
                }
            },
            "notification-url": "https://packagist.org/downloads/",
            "license": [
                "MIT"
            ],
            "authors": [
                {
                    "name": "Eldad Fux",
                    "email": "eldad@appwrite.io"
                },
                {
                    "name": "Torsten Dittmann",
                    "email": "torsten@appwrite.io"
                }
            ],
            "description": "A simple library for obtaining information about the host's system.",
            "keywords": [
                "framework",
                "php",
                "system",
                "upf",
                "utopia"
            ],
            "support": {
                "issues": "https://github.com/utopia-php/system/issues",
                "source": "https://github.com/utopia-php/system/tree/0.4.0"
            },
            "time": "2021-02-04T14:14:49+00:00"
        },
        {
            "name": "webmozart/assert",
            "version": "1.10.0",
            "source": {
                "type": "git",
                "url": "https://github.com/webmozarts/assert.git",
                "reference": "6964c76c7804814a842473e0c8fd15bab0f18e25"
            },
            "dist": {
                "type": "zip",
                "url": "https://api.github.com/repos/webmozarts/assert/zipball/6964c76c7804814a842473e0c8fd15bab0f18e25",
                "reference": "6964c76c7804814a842473e0c8fd15bab0f18e25",
                "shasum": ""
            },
            "require": {
                "php": "^7.2 || ^8.0",
                "symfony/polyfill-ctype": "^1.8"
            },
            "conflict": {
                "phpstan/phpstan": "<0.12.20",
                "vimeo/psalm": "<4.6.1 || 4.6.2"
            },
            "require-dev": {
                "phpunit/phpunit": "^8.5.13"
            },
            "type": "library",
            "extra": {
                "branch-alias": {
                    "dev-master": "1.10-dev"
                }
            },
            "autoload": {
                "psr-4": {
                    "Webmozart\\Assert\\": "src/"
                }
            },
            "notification-url": "https://packagist.org/downloads/",
            "license": [
                "MIT"
            ],
            "authors": [
                {
                    "name": "Bernhard Schussek",
                    "email": "bschussek@gmail.com"
                }
            ],
            "description": "Assertions to validate method input/output with nice error messages.",
            "keywords": [
                "assert",
                "check",
                "validate"
            ],
            "support": {
                "issues": "https://github.com/webmozarts/assert/issues",
                "source": "https://github.com/webmozarts/assert/tree/1.10.0"
            },
            "time": "2021-03-09T10:59:23+00:00"
        }
    ],
    "packages-dev": [
        {
            "name": "amphp/amp",
            "version": "v2.5.2",
            "source": {
                "type": "git",
                "url": "https://github.com/amphp/amp.git",
                "reference": "efca2b32a7580087adb8aabbff6be1dc1bb924a9"
            },
            "dist": {
                "type": "zip",
                "url": "https://api.github.com/repos/amphp/amp/zipball/efca2b32a7580087adb8aabbff6be1dc1bb924a9",
                "reference": "efca2b32a7580087adb8aabbff6be1dc1bb924a9",
                "shasum": ""
            },
            "require": {
                "php": ">=7"
            },
            "require-dev": {
                "amphp/php-cs-fixer-config": "dev-master",
                "amphp/phpunit-util": "^1",
                "ext-json": "*",
                "jetbrains/phpstorm-stubs": "^2019.3",
                "phpunit/phpunit": "^6.0.9 | ^7",
                "psalm/phar": "^3.11@dev",
                "react/promise": "^2"
            },
            "type": "library",
            "extra": {
                "branch-alias": {
                    "dev-master": "2.x-dev"
                }
            },
            "autoload": {
                "psr-4": {
                    "Amp\\": "lib"
                },
                "files": [
                    "lib/functions.php",
                    "lib/Internal/functions.php"
                ]
            },
            "notification-url": "https://packagist.org/downloads/",
            "license": [
                "MIT"
            ],
            "authors": [
                {
                    "name": "Daniel Lowrey",
                    "email": "rdlowrey@php.net"
                },
                {
                    "name": "Aaron Piotrowski",
                    "email": "aaron@trowski.com"
                },
                {
                    "name": "Bob Weinand",
                    "email": "bobwei9@hotmail.com"
                },
                {
                    "name": "Niklas Keller",
                    "email": "me@kelunik.com"
                }
            ],
            "description": "A non-blocking concurrency framework for PHP applications.",
            "homepage": "http://amphp.org/amp",
            "keywords": [
                "async",
                "asynchronous",
                "awaitable",
                "concurrency",
                "event",
                "event-loop",
                "future",
                "non-blocking",
                "promise"
            ],
            "support": {
                "irc": "irc://irc.freenode.org/amphp",
                "issues": "https://github.com/amphp/amp/issues",
                "source": "https://github.com/amphp/amp/tree/v2.5.2"
            },
            "funding": [
                {
                    "url": "https://github.com/amphp",
                    "type": "github"
                }
            ],
            "time": "2021-01-10T17:06:37+00:00"
        },
        {
            "name": "amphp/byte-stream",
            "version": "v1.8.1",
            "source": {
                "type": "git",
                "url": "https://github.com/amphp/byte-stream.git",
                "reference": "acbd8002b3536485c997c4e019206b3f10ca15bd"
            },
            "dist": {
                "type": "zip",
                "url": "https://api.github.com/repos/amphp/byte-stream/zipball/acbd8002b3536485c997c4e019206b3f10ca15bd",
                "reference": "acbd8002b3536485c997c4e019206b3f10ca15bd",
                "shasum": ""
            },
            "require": {
                "amphp/amp": "^2",
                "php": ">=7.1"
            },
            "require-dev": {
                "amphp/php-cs-fixer-config": "dev-master",
                "amphp/phpunit-util": "^1.4",
                "friendsofphp/php-cs-fixer": "^2.3",
                "jetbrains/phpstorm-stubs": "^2019.3",
                "phpunit/phpunit": "^6 || ^7 || ^8",
                "psalm/phar": "^3.11.4"
            },
            "type": "library",
            "extra": {
                "branch-alias": {
                    "dev-master": "1.x-dev"
                }
            },
            "autoload": {
                "psr-4": {
                    "Amp\\ByteStream\\": "lib"
                },
                "files": [
                    "lib/functions.php"
                ]
            },
            "notification-url": "https://packagist.org/downloads/",
            "license": [
                "MIT"
            ],
            "authors": [
                {
                    "name": "Aaron Piotrowski",
                    "email": "aaron@trowski.com"
                },
                {
                    "name": "Niklas Keller",
                    "email": "me@kelunik.com"
                }
            ],
            "description": "A stream abstraction to make working with non-blocking I/O simple.",
            "homepage": "http://amphp.org/byte-stream",
            "keywords": [
                "amp",
                "amphp",
                "async",
                "io",
                "non-blocking",
                "stream"
            ],
            "support": {
                "irc": "irc://irc.freenode.org/amphp",
                "issues": "https://github.com/amphp/byte-stream/issues",
                "source": "https://github.com/amphp/byte-stream/tree/v1.8.1"
            },
            "funding": [
                {
                    "url": "https://github.com/amphp",
                    "type": "github"
                }
            ],
            "time": "2021-03-30T17:13:30+00:00"
        },
        {
            "name": "appwrite/sdk-generator",
            "version": "0.11.1",
            "source": {
                "type": "git",
                "url": "https://github.com/appwrite/sdk-generator.git",
                "reference": "9809c31f27037d088fb832cdec0e8fbc93d1d388"
            },
            "dist": {
                "type": "zip",
                "url": "https://api.github.com/repos/appwrite/sdk-generator/zipball/9809c31f27037d088fb832cdec0e8fbc93d1d388",
                "reference": "9809c31f27037d088fb832cdec0e8fbc93d1d388",
                "shasum": ""
            },
            "require": {
                "ext-curl": "*",
                "ext-json": "*",
                "ext-mbstring": "*",
                "matthiasmullie/minify": "^1.3",
                "php": ">=7.0.0",
                "twig/twig": "^2.14"
            },
            "require-dev": {
                "phpunit/phpunit": "^7.0"
            },
            "type": "library",
            "autoload": {
                "psr-4": {
                    "Appwrite\\SDK\\": "src/SDK",
                    "Appwrite\\Spec\\": "src/Spec"
                }
            },
            "notification-url": "https://packagist.org/downloads/",
            "license": [
                "MIT"
            ],
            "authors": [
                {
                    "name": "Eldad Fux",
                    "email": "eldad@appwrite.io"
                }
            ],
            "description": "Appwrite PHP library for generating API SDKs for multiple programming languages and platforms",
            "support": {
                "issues": "https://github.com/appwrite/sdk-generator/issues",
                "source": "https://github.com/appwrite/sdk-generator/tree/0.11.1"
            },
            "time": "2021-07-02T10:15:53+00:00"
        },
        {
            "name": "composer/semver",
            "version": "3.2.5",
            "source": {
                "type": "git",
                "url": "https://github.com/composer/semver.git",
                "reference": "31f3ea725711245195f62e54ffa402d8ef2fdba9"
            },
            "dist": {
                "type": "zip",
                "url": "https://api.github.com/repos/composer/semver/zipball/31f3ea725711245195f62e54ffa402d8ef2fdba9",
                "reference": "31f3ea725711245195f62e54ffa402d8ef2fdba9",
                "shasum": ""
            },
            "require": {
                "php": "^5.3.2 || ^7.0 || ^8.0"
            },
            "require-dev": {
                "phpstan/phpstan": "^0.12.54",
                "symfony/phpunit-bridge": "^4.2 || ^5"
            },
            "type": "library",
            "extra": {
                "branch-alias": {
                    "dev-main": "3.x-dev"
                }
            },
            "autoload": {
                "psr-4": {
                    "Composer\\Semver\\": "src"
                }
            },
            "notification-url": "https://packagist.org/downloads/",
            "license": [
                "MIT"
            ],
            "authors": [
                {
                    "name": "Nils Adermann",
                    "email": "naderman@naderman.de",
                    "homepage": "http://www.naderman.de"
                },
                {
                    "name": "Jordi Boggiano",
                    "email": "j.boggiano@seld.be",
                    "homepage": "http://seld.be"
                },
                {
                    "name": "Rob Bast",
                    "email": "rob.bast@gmail.com",
                    "homepage": "http://robbast.nl"
                }
            ],
            "description": "Semver library that offers utilities, version constraint parsing and validation.",
            "keywords": [
                "semantic",
                "semver",
                "validation",
                "versioning"
            ],
            "support": {
                "irc": "irc://irc.freenode.org/composer",
                "issues": "https://github.com/composer/semver/issues",
                "source": "https://github.com/composer/semver/tree/3.2.5"
            },
            "funding": [
                {
                    "url": "https://packagist.com",
                    "type": "custom"
                },
                {
                    "url": "https://github.com/composer",
                    "type": "github"
                },
                {
                    "url": "https://tidelift.com/funding/github/packagist/composer/composer",
                    "type": "tidelift"
                }
            ],
            "time": "2021-05-24T12:41:47+00:00"
        },
        {
            "name": "composer/xdebug-handler",
            "version": "2.0.1",
            "source": {
                "type": "git",
                "url": "https://github.com/composer/xdebug-handler.git",
                "reference": "964adcdd3a28bf9ed5d9ac6450064e0d71ed7496"
            },
            "dist": {
                "type": "zip",
                "url": "https://api.github.com/repos/composer/xdebug-handler/zipball/964adcdd3a28bf9ed5d9ac6450064e0d71ed7496",
                "reference": "964adcdd3a28bf9ed5d9ac6450064e0d71ed7496",
                "shasum": ""
            },
            "require": {
                "php": "^5.3.2 || ^7.0 || ^8.0",
                "psr/log": "^1.0"
            },
            "require-dev": {
                "phpstan/phpstan": "^0.12.55",
                "symfony/phpunit-bridge": "^4.2 || ^5"
            },
            "type": "library",
            "autoload": {
                "psr-4": {
                    "Composer\\XdebugHandler\\": "src"
                }
            },
            "notification-url": "https://packagist.org/downloads/",
            "license": [
                "MIT"
            ],
            "authors": [
                {
                    "name": "John Stevenson",
                    "email": "john-stevenson@blueyonder.co.uk"
                }
            ],
            "description": "Restarts a process without Xdebug.",
            "keywords": [
                "Xdebug",
                "performance"
            ],
            "support": {
                "irc": "irc://irc.freenode.org/composer",
                "issues": "https://github.com/composer/xdebug-handler/issues",
                "source": "https://github.com/composer/xdebug-handler/tree/2.0.1"
            },
            "funding": [
                {
                    "url": "https://packagist.com",
                    "type": "custom"
                },
                {
                    "url": "https://github.com/composer",
                    "type": "github"
                },
                {
                    "url": "https://tidelift.com/funding/github/packagist/composer/composer",
                    "type": "tidelift"
                }
            ],
            "time": "2021-05-05T19:37:51+00:00"
        },
        {
            "name": "dnoegel/php-xdg-base-dir",
            "version": "v0.1.1",
            "source": {
                "type": "git",
                "url": "https://github.com/dnoegel/php-xdg-base-dir.git",
                "reference": "8f8a6e48c5ecb0f991c2fdcf5f154a47d85f9ffd"
            },
            "dist": {
                "type": "zip",
                "url": "https://api.github.com/repos/dnoegel/php-xdg-base-dir/zipball/8f8a6e48c5ecb0f991c2fdcf5f154a47d85f9ffd",
                "reference": "8f8a6e48c5ecb0f991c2fdcf5f154a47d85f9ffd",
                "shasum": ""
            },
            "require": {
                "php": ">=5.3.2"
            },
            "require-dev": {
                "phpunit/phpunit": "~7.0|~6.0|~5.0|~4.8.35"
            },
            "type": "library",
            "autoload": {
                "psr-4": {
                    "XdgBaseDir\\": "src/"
                }
            },
            "notification-url": "https://packagist.org/downloads/",
            "license": [
                "MIT"
            ],
            "description": "implementation of xdg base directory specification for php",
            "support": {
                "issues": "https://github.com/dnoegel/php-xdg-base-dir/issues",
                "source": "https://github.com/dnoegel/php-xdg-base-dir/tree/v0.1.1"
            },
            "time": "2019-12-04T15:06:13+00:00"
        },
        {
            "name": "doctrine/instantiator",
            "version": "1.4.0",
            "source": {
                "type": "git",
                "url": "https://github.com/doctrine/instantiator.git",
                "reference": "d56bf6102915de5702778fe20f2de3b2fe570b5b"
            },
            "dist": {
                "type": "zip",
                "url": "https://api.github.com/repos/doctrine/instantiator/zipball/d56bf6102915de5702778fe20f2de3b2fe570b5b",
                "reference": "d56bf6102915de5702778fe20f2de3b2fe570b5b",
                "shasum": ""
            },
            "require": {
                "php": "^7.1 || ^8.0"
            },
            "require-dev": {
                "doctrine/coding-standard": "^8.0",
                "ext-pdo": "*",
                "ext-phar": "*",
                "phpbench/phpbench": "^0.13 || 1.0.0-alpha2",
                "phpstan/phpstan": "^0.12",
                "phpstan/phpstan-phpunit": "^0.12",
                "phpunit/phpunit": "^7.0 || ^8.0 || ^9.0"
            },
            "type": "library",
            "autoload": {
                "psr-4": {
                    "Doctrine\\Instantiator\\": "src/Doctrine/Instantiator/"
                }
            },
            "notification-url": "https://packagist.org/downloads/",
            "license": [
                "MIT"
            ],
            "authors": [
                {
                    "name": "Marco Pivetta",
                    "email": "ocramius@gmail.com",
                    "homepage": "https://ocramius.github.io/"
                }
            ],
            "description": "A small, lightweight utility to instantiate objects in PHP without invoking their constructors",
            "homepage": "https://www.doctrine-project.org/projects/instantiator.html",
            "keywords": [
                "constructor",
                "instantiate"
            ],
            "support": {
                "issues": "https://github.com/doctrine/instantiator/issues",
                "source": "https://github.com/doctrine/instantiator/tree/1.4.0"
            },
            "funding": [
                {
                    "url": "https://www.doctrine-project.org/sponsorship.html",
                    "type": "custom"
                },
                {
                    "url": "https://www.patreon.com/phpdoctrine",
                    "type": "patreon"
                },
                {
                    "url": "https://tidelift.com/funding/github/packagist/doctrine%2Finstantiator",
                    "type": "tidelift"
                }
            ],
            "time": "2020-11-10T18:47:58+00:00"
        },
        {
            "name": "felixfbecker/advanced-json-rpc",
            "version": "v3.2.1",
            "source": {
                "type": "git",
                "url": "https://github.com/felixfbecker/php-advanced-json-rpc.git",
                "reference": "b5f37dbff9a8ad360ca341f3240dc1c168b45447"
            },
            "dist": {
                "type": "zip",
                "url": "https://api.github.com/repos/felixfbecker/php-advanced-json-rpc/zipball/b5f37dbff9a8ad360ca341f3240dc1c168b45447",
                "reference": "b5f37dbff9a8ad360ca341f3240dc1c168b45447",
                "shasum": ""
            },
            "require": {
                "netresearch/jsonmapper": "^1.0 || ^2.0 || ^3.0 || ^4.0",
                "php": "^7.1 || ^8.0",
                "phpdocumentor/reflection-docblock": "^4.3.4 || ^5.0.0"
            },
            "require-dev": {
                "phpunit/phpunit": "^7.0 || ^8.0"
            },
            "type": "library",
            "autoload": {
                "psr-4": {
                    "AdvancedJsonRpc\\": "lib/"
                }
            },
            "notification-url": "https://packagist.org/downloads/",
            "license": [
                "ISC"
            ],
            "authors": [
                {
                    "name": "Felix Becker",
                    "email": "felix.b@outlook.com"
                }
            ],
            "description": "A more advanced JSONRPC implementation",
            "support": {
                "issues": "https://github.com/felixfbecker/php-advanced-json-rpc/issues",
                "source": "https://github.com/felixfbecker/php-advanced-json-rpc/tree/v3.2.1"
            },
            "time": "2021-06-11T22:34:44+00:00"
        },
        {
            "name": "felixfbecker/language-server-protocol",
            "version": "1.5.1",
            "source": {
                "type": "git",
                "url": "https://github.com/felixfbecker/php-language-server-protocol.git",
                "reference": "9d846d1f5cf101deee7a61c8ba7caa0a975cd730"
            },
            "dist": {
                "type": "zip",
                "url": "https://api.github.com/repos/felixfbecker/php-language-server-protocol/zipball/9d846d1f5cf101deee7a61c8ba7caa0a975cd730",
                "reference": "9d846d1f5cf101deee7a61c8ba7caa0a975cd730",
                "shasum": ""
            },
            "require": {
                "php": ">=7.1"
            },
            "require-dev": {
                "phpstan/phpstan": "*",
                "squizlabs/php_codesniffer": "^3.1",
                "vimeo/psalm": "^4.0"
            },
            "type": "library",
            "extra": {
                "branch-alias": {
                    "dev-master": "1.x-dev"
                }
            },
            "autoload": {
                "psr-4": {
                    "LanguageServerProtocol\\": "src/"
                }
            },
            "notification-url": "https://packagist.org/downloads/",
            "license": [
                "ISC"
            ],
            "authors": [
                {
                    "name": "Felix Becker",
                    "email": "felix.b@outlook.com"
                }
            ],
            "description": "PHP classes for the Language Server Protocol",
            "keywords": [
                "language",
                "microsoft",
                "php",
                "server"
            ],
            "support": {
                "issues": "https://github.com/felixfbecker/php-language-server-protocol/issues",
                "source": "https://github.com/felixfbecker/php-language-server-protocol/tree/1.5.1"
            },
            "time": "2021-02-22T14:02:09+00:00"
        },
        {
            "name": "matthiasmullie/minify",
            "version": "1.3.66",
            "source": {
                "type": "git",
                "url": "https://github.com/matthiasmullie/minify.git",
                "reference": "45fd3b0f1dfa2c965857c6d4a470bea52adc31a6"
            },
            "dist": {
                "type": "zip",
                "url": "https://api.github.com/repos/matthiasmullie/minify/zipball/45fd3b0f1dfa2c965857c6d4a470bea52adc31a6",
                "reference": "45fd3b0f1dfa2c965857c6d4a470bea52adc31a6",
                "shasum": ""
            },
            "require": {
                "ext-pcre": "*",
                "matthiasmullie/path-converter": "~1.1",
                "php": ">=5.3.0"
            },
            "require-dev": {
                "friendsofphp/php-cs-fixer": "~2.0",
                "matthiasmullie/scrapbook": "dev-master",
                "phpunit/phpunit": ">=4.8"
            },
            "suggest": {
                "psr/cache-implementation": "Cache implementation to use with Minify::cache"
            },
            "bin": [
                "bin/minifycss",
                "bin/minifyjs"
            ],
            "type": "library",
            "autoload": {
                "psr-4": {
                    "MatthiasMullie\\Minify\\": "src/"
                }
            },
            "notification-url": "https://packagist.org/downloads/",
            "license": [
                "MIT"
            ],
            "authors": [
                {
                    "name": "Matthias Mullie",
                    "email": "minify@mullie.eu",
                    "homepage": "http://www.mullie.eu",
                    "role": "Developer"
                }
            ],
            "description": "CSS & JavaScript minifier, in PHP. Removes whitespace, strips comments, combines files (incl. @import statements and small assets in CSS files), and optimizes/shortens a few common programming patterns.",
            "homepage": "http://www.minifier.org",
            "keywords": [
                "JS",
                "css",
                "javascript",
                "minifier",
                "minify"
            ],
            "support": {
                "issues": "https://github.com/matthiasmullie/minify/issues",
                "source": "https://github.com/matthiasmullie/minify/tree/1.3.66"
            },
            "funding": [
                {
                    "url": "https://github.com/[user1",
                    "type": "github"
                },
                {
                    "url": "https://github.com/matthiasmullie] # Replace with up to 4 GitHub Sponsors-enabled usernames e.g.",
                    "type": "github"
                },
                {
                    "url": "https://github.com/user2",
                    "type": "github"
                }
            ],
            "time": "2021-01-06T15:18:10+00:00"
        },
        {
            "name": "matthiasmullie/path-converter",
            "version": "1.1.3",
            "source": {
                "type": "git",
                "url": "https://github.com/matthiasmullie/path-converter.git",
                "reference": "e7d13b2c7e2f2268e1424aaed02085518afa02d9"
            },
            "dist": {
                "type": "zip",
                "url": "https://api.github.com/repos/matthiasmullie/path-converter/zipball/e7d13b2c7e2f2268e1424aaed02085518afa02d9",
                "reference": "e7d13b2c7e2f2268e1424aaed02085518afa02d9",
                "shasum": ""
            },
            "require": {
                "ext-pcre": "*",
                "php": ">=5.3.0"
            },
            "require-dev": {
                "phpunit/phpunit": "~4.8"
            },
            "type": "library",
            "autoload": {
                "psr-4": {
                    "MatthiasMullie\\PathConverter\\": "src/"
                }
            },
            "notification-url": "https://packagist.org/downloads/",
            "license": [
                "MIT"
            ],
            "authors": [
                {
                    "name": "Matthias Mullie",
                    "email": "pathconverter@mullie.eu",
                    "homepage": "http://www.mullie.eu",
                    "role": "Developer"
                }
            ],
            "description": "Relative path converter",
            "homepage": "http://github.com/matthiasmullie/path-converter",
            "keywords": [
                "converter",
                "path",
                "paths",
                "relative"
            ],
            "support": {
                "issues": "https://github.com/matthiasmullie/path-converter/issues",
                "source": "https://github.com/matthiasmullie/path-converter/tree/1.1.3"
            },
            "time": "2019-02-05T23:41:09+00:00"
        },
        {
            "name": "myclabs/deep-copy",
            "version": "1.10.2",
            "source": {
                "type": "git",
                "url": "https://github.com/myclabs/DeepCopy.git",
                "reference": "776f831124e9c62e1a2c601ecc52e776d8bb7220"
            },
            "dist": {
                "type": "zip",
                "url": "https://api.github.com/repos/myclabs/DeepCopy/zipball/776f831124e9c62e1a2c601ecc52e776d8bb7220",
                "reference": "776f831124e9c62e1a2c601ecc52e776d8bb7220",
                "shasum": ""
            },
            "require": {
                "php": "^7.1 || ^8.0"
            },
            "replace": {
                "myclabs/deep-copy": "self.version"
            },
            "require-dev": {
                "doctrine/collections": "^1.0",
                "doctrine/common": "^2.6",
                "phpunit/phpunit": "^7.1"
            },
            "type": "library",
            "autoload": {
                "psr-4": {
                    "DeepCopy\\": "src/DeepCopy/"
                },
                "files": [
                    "src/DeepCopy/deep_copy.php"
                ]
            },
            "notification-url": "https://packagist.org/downloads/",
            "license": [
                "MIT"
            ],
            "description": "Create deep copies (clones) of your objects",
            "keywords": [
                "clone",
                "copy",
                "duplicate",
                "object",
                "object graph"
            ],
            "support": {
                "issues": "https://github.com/myclabs/DeepCopy/issues",
                "source": "https://github.com/myclabs/DeepCopy/tree/1.10.2"
            },
            "funding": [
                {
                    "url": "https://tidelift.com/funding/github/packagist/myclabs/deep-copy",
                    "type": "tidelift"
                }
            ],
            "time": "2020-11-13T09:40:50+00:00"
        },
        {
            "name": "netresearch/jsonmapper",
            "version": "v4.0.0",
            "source": {
                "type": "git",
                "url": "https://github.com/cweiske/jsonmapper.git",
                "reference": "8bbc021a8edb2e4a7ea2f8ad4fa9ec9dce2fcb8d"
            },
            "dist": {
                "type": "zip",
                "url": "https://api.github.com/repos/cweiske/jsonmapper/zipball/8bbc021a8edb2e4a7ea2f8ad4fa9ec9dce2fcb8d",
                "reference": "8bbc021a8edb2e4a7ea2f8ad4fa9ec9dce2fcb8d",
                "shasum": ""
            },
            "require": {
                "ext-json": "*",
                "ext-pcre": "*",
                "ext-reflection": "*",
                "ext-spl": "*",
                "php": ">=7.1"
            },
            "require-dev": {
                "phpunit/phpunit": "~7.5 || ~8.0 || ~9.0",
                "squizlabs/php_codesniffer": "~3.5"
            },
            "type": "library",
            "autoload": {
                "psr-0": {
                    "JsonMapper": "src/"
                }
            },
            "notification-url": "https://packagist.org/downloads/",
            "license": [
                "OSL-3.0"
            ],
            "authors": [
                {
                    "name": "Christian Weiske",
                    "email": "cweiske@cweiske.de",
                    "homepage": "http://github.com/cweiske/jsonmapper/",
                    "role": "Developer"
                }
            ],
            "description": "Map nested JSON structures onto PHP classes",
            "support": {
                "email": "cweiske@cweiske.de",
                "issues": "https://github.com/cweiske/jsonmapper/issues",
                "source": "https://github.com/cweiske/jsonmapper/tree/v4.0.0"
            },
            "time": "2020-12-01T19:48:11+00:00"
        },
        {
            "name": "nikic/php-parser",
            "version": "v4.11.0",
            "source": {
                "type": "git",
                "url": "https://github.com/nikic/PHP-Parser.git",
                "reference": "fe14cf3672a149364fb66dfe11bf6549af899f94"
            },
            "dist": {
                "type": "zip",
                "url": "https://api.github.com/repos/nikic/PHP-Parser/zipball/fe14cf3672a149364fb66dfe11bf6549af899f94",
                "reference": "fe14cf3672a149364fb66dfe11bf6549af899f94",
                "shasum": ""
            },
            "require": {
                "ext-tokenizer": "*",
                "php": ">=7.0"
            },
            "require-dev": {
                "ircmaxell/php-yacc": "^0.0.7",
                "phpunit/phpunit": "^6.5 || ^7.0 || ^8.0 || ^9.0"
            },
            "bin": [
                "bin/php-parse"
            ],
            "type": "library",
            "extra": {
                "branch-alias": {
                    "dev-master": "4.9-dev"
                }
            },
            "autoload": {
                "psr-4": {
                    "PhpParser\\": "lib/PhpParser"
                }
            },
            "notification-url": "https://packagist.org/downloads/",
            "license": [
                "BSD-3-Clause"
            ],
            "authors": [
                {
                    "name": "Nikita Popov"
                }
            ],
            "description": "A PHP parser written in PHP",
            "keywords": [
                "parser",
                "php"
            ],
            "support": {
                "issues": "https://github.com/nikic/PHP-Parser/issues",
                "source": "https://github.com/nikic/PHP-Parser/tree/v4.11.0"
            },
            "time": "2021-07-03T13:36:55+00:00"
        },
        {
            "name": "openlss/lib-array2xml",
            "version": "1.0.0",
            "source": {
                "type": "git",
                "url": "https://github.com/nullivex/lib-array2xml.git",
                "reference": "a91f18a8dfc69ffabe5f9b068bc39bb202c81d90"
            },
            "dist": {
                "type": "zip",
                "url": "https://api.github.com/repos/nullivex/lib-array2xml/zipball/a91f18a8dfc69ffabe5f9b068bc39bb202c81d90",
                "reference": "a91f18a8dfc69ffabe5f9b068bc39bb202c81d90",
                "shasum": ""
            },
            "require": {
                "php": ">=5.3.2"
            },
            "type": "library",
            "autoload": {
                "psr-0": {
                    "LSS": ""
                }
            },
            "notification-url": "https://packagist.org/downloads/",
            "license": [
                "Apache-2.0"
            ],
            "authors": [
                {
                    "name": "Bryan Tong",
                    "email": "bryan@nullivex.com",
                    "homepage": "https://www.nullivex.com"
                },
                {
                    "name": "Tony Butler",
                    "email": "spudz76@gmail.com",
                    "homepage": "https://www.nullivex.com"
                }
            ],
            "description": "Array2XML conversion library credit to lalit.org",
            "homepage": "https://www.nullivex.com",
            "keywords": [
                "array",
                "array conversion",
                "xml",
                "xml conversion"
            ],
            "support": {
                "issues": "https://github.com/nullivex/lib-array2xml/issues",
                "source": "https://github.com/nullivex/lib-array2xml/tree/master"
            },
            "time": "2019-03-29T20:06:56+00:00"
        },
        {
            "name": "phar-io/manifest",
            "version": "2.0.1",
            "source": {
                "type": "git",
                "url": "https://github.com/phar-io/manifest.git",
                "reference": "85265efd3af7ba3ca4b2a2c34dbfc5788dd29133"
            },
            "dist": {
                "type": "zip",
                "url": "https://api.github.com/repos/phar-io/manifest/zipball/85265efd3af7ba3ca4b2a2c34dbfc5788dd29133",
                "reference": "85265efd3af7ba3ca4b2a2c34dbfc5788dd29133",
                "shasum": ""
            },
            "require": {
                "ext-dom": "*",
                "ext-phar": "*",
                "ext-xmlwriter": "*",
                "phar-io/version": "^3.0.1",
                "php": "^7.2 || ^8.0"
            },
            "type": "library",
            "extra": {
                "branch-alias": {
                    "dev-master": "2.0.x-dev"
                }
            },
            "autoload": {
                "classmap": [
                    "src/"
                ]
            },
            "notification-url": "https://packagist.org/downloads/",
            "license": [
                "BSD-3-Clause"
            ],
            "authors": [
                {
                    "name": "Arne Blankerts",
                    "email": "arne@blankerts.de",
                    "role": "Developer"
                },
                {
                    "name": "Sebastian Heuer",
                    "email": "sebastian@phpeople.de",
                    "role": "Developer"
                },
                {
                    "name": "Sebastian Bergmann",
                    "email": "sebastian@phpunit.de",
                    "role": "Developer"
                }
            ],
            "description": "Component for reading phar.io manifest information from a PHP Archive (PHAR)",
            "support": {
                "issues": "https://github.com/phar-io/manifest/issues",
                "source": "https://github.com/phar-io/manifest/tree/master"
            },
            "time": "2020-06-27T14:33:11+00:00"
        },
        {
            "name": "phar-io/version",
            "version": "3.1.0",
            "source": {
                "type": "git",
                "url": "https://github.com/phar-io/version.git",
                "reference": "bae7c545bef187884426f042434e561ab1ddb182"
            },
            "dist": {
                "type": "zip",
                "url": "https://api.github.com/repos/phar-io/version/zipball/bae7c545bef187884426f042434e561ab1ddb182",
                "reference": "bae7c545bef187884426f042434e561ab1ddb182",
                "shasum": ""
            },
            "require": {
                "php": "^7.2 || ^8.0"
            },
            "type": "library",
            "autoload": {
                "classmap": [
                    "src/"
                ]
            },
            "notification-url": "https://packagist.org/downloads/",
            "license": [
                "BSD-3-Clause"
            ],
            "authors": [
                {
                    "name": "Arne Blankerts",
                    "email": "arne@blankerts.de",
                    "role": "Developer"
                },
                {
                    "name": "Sebastian Heuer",
                    "email": "sebastian@phpeople.de",
                    "role": "Developer"
                },
                {
                    "name": "Sebastian Bergmann",
                    "email": "sebastian@phpunit.de",
                    "role": "Developer"
                }
            ],
            "description": "Library for handling version information and constraints",
            "support": {
                "issues": "https://github.com/phar-io/version/issues",
                "source": "https://github.com/phar-io/version/tree/3.1.0"
            },
            "time": "2021-02-23T14:00:09+00:00"
        },
        {
            "name": "phpdocumentor/reflection-common",
            "version": "2.2.0",
            "source": {
                "type": "git",
                "url": "https://github.com/phpDocumentor/ReflectionCommon.git",
                "reference": "1d01c49d4ed62f25aa84a747ad35d5a16924662b"
            },
            "dist": {
                "type": "zip",
                "url": "https://api.github.com/repos/phpDocumentor/ReflectionCommon/zipball/1d01c49d4ed62f25aa84a747ad35d5a16924662b",
                "reference": "1d01c49d4ed62f25aa84a747ad35d5a16924662b",
                "shasum": ""
            },
            "require": {
                "php": "^7.2 || ^8.0"
            },
            "type": "library",
            "extra": {
                "branch-alias": {
                    "dev-2.x": "2.x-dev"
                }
            },
            "autoload": {
                "psr-4": {
                    "phpDocumentor\\Reflection\\": "src/"
                }
            },
            "notification-url": "https://packagist.org/downloads/",
            "license": [
                "MIT"
            ],
            "authors": [
                {
                    "name": "Jaap van Otterdijk",
                    "email": "opensource@ijaap.nl"
                }
            ],
            "description": "Common reflection classes used by phpdocumentor to reflect the code structure",
            "homepage": "http://www.phpdoc.org",
            "keywords": [
                "FQSEN",
                "phpDocumentor",
                "phpdoc",
                "reflection",
                "static analysis"
            ],
            "support": {
                "issues": "https://github.com/phpDocumentor/ReflectionCommon/issues",
                "source": "https://github.com/phpDocumentor/ReflectionCommon/tree/2.x"
            },
            "time": "2020-06-27T09:03:43+00:00"
        },
        {
            "name": "phpdocumentor/reflection-docblock",
            "version": "5.2.2",
            "source": {
                "type": "git",
                "url": "https://github.com/phpDocumentor/ReflectionDocBlock.git",
                "reference": "069a785b2141f5bcf49f3e353548dc1cce6df556"
            },
            "dist": {
                "type": "zip",
                "url": "https://api.github.com/repos/phpDocumentor/ReflectionDocBlock/zipball/069a785b2141f5bcf49f3e353548dc1cce6df556",
                "reference": "069a785b2141f5bcf49f3e353548dc1cce6df556",
                "shasum": ""
            },
            "require": {
                "ext-filter": "*",
                "php": "^7.2 || ^8.0",
                "phpdocumentor/reflection-common": "^2.2",
                "phpdocumentor/type-resolver": "^1.3",
                "webmozart/assert": "^1.9.1"
            },
            "require-dev": {
                "mockery/mockery": "~1.3.2"
            },
            "type": "library",
            "extra": {
                "branch-alias": {
                    "dev-master": "5.x-dev"
                }
            },
            "autoload": {
                "psr-4": {
                    "phpDocumentor\\Reflection\\": "src"
                }
            },
            "notification-url": "https://packagist.org/downloads/",
            "license": [
                "MIT"
            ],
            "authors": [
                {
                    "name": "Mike van Riel",
                    "email": "me@mikevanriel.com"
                },
                {
                    "name": "Jaap van Otterdijk",
                    "email": "account@ijaap.nl"
                }
            ],
            "description": "With this component, a library can provide support for annotations via DocBlocks or otherwise retrieve information that is embedded in a DocBlock.",
            "support": {
                "issues": "https://github.com/phpDocumentor/ReflectionDocBlock/issues",
                "source": "https://github.com/phpDocumentor/ReflectionDocBlock/tree/master"
            },
            "time": "2020-09-03T19:13:55+00:00"
        },
        {
            "name": "phpdocumentor/type-resolver",
            "version": "1.4.0",
            "source": {
                "type": "git",
                "url": "https://github.com/phpDocumentor/TypeResolver.git",
                "reference": "6a467b8989322d92aa1c8bf2bebcc6e5c2ba55c0"
            },
            "dist": {
                "type": "zip",
                "url": "https://api.github.com/repos/phpDocumentor/TypeResolver/zipball/6a467b8989322d92aa1c8bf2bebcc6e5c2ba55c0",
                "reference": "6a467b8989322d92aa1c8bf2bebcc6e5c2ba55c0",
                "shasum": ""
            },
            "require": {
                "php": "^7.2 || ^8.0",
                "phpdocumentor/reflection-common": "^2.0"
            },
            "require-dev": {
                "ext-tokenizer": "*"
            },
            "type": "library",
            "extra": {
                "branch-alias": {
                    "dev-1.x": "1.x-dev"
                }
            },
            "autoload": {
                "psr-4": {
                    "phpDocumentor\\Reflection\\": "src"
                }
            },
            "notification-url": "https://packagist.org/downloads/",
            "license": [
                "MIT"
            ],
            "authors": [
                {
                    "name": "Mike van Riel",
                    "email": "me@mikevanriel.com"
                }
            ],
            "description": "A PSR-5 based resolver of Class names, Types and Structural Element Names",
            "support": {
                "issues": "https://github.com/phpDocumentor/TypeResolver/issues",
                "source": "https://github.com/phpDocumentor/TypeResolver/tree/1.4.0"
            },
            "time": "2020-09-17T18:55:26+00:00"
        },
        {
            "name": "phpspec/prophecy",
            "version": "1.13.0",
            "source": {
                "type": "git",
                "url": "https://github.com/phpspec/prophecy.git",
                "reference": "be1996ed8adc35c3fd795488a653f4b518be70ea"
            },
            "dist": {
                "type": "zip",
                "url": "https://api.github.com/repos/phpspec/prophecy/zipball/be1996ed8adc35c3fd795488a653f4b518be70ea",
                "reference": "be1996ed8adc35c3fd795488a653f4b518be70ea",
                "shasum": ""
            },
            "require": {
                "doctrine/instantiator": "^1.2",
                "php": "^7.2 || ~8.0, <8.1",
                "phpdocumentor/reflection-docblock": "^5.2",
                "sebastian/comparator": "^3.0 || ^4.0",
                "sebastian/recursion-context": "^3.0 || ^4.0"
            },
            "require-dev": {
                "phpspec/phpspec": "^6.0",
                "phpunit/phpunit": "^8.0 || ^9.0"
            },
            "type": "library",
            "extra": {
                "branch-alias": {
                    "dev-master": "1.11.x-dev"
                }
            },
            "autoload": {
                "psr-4": {
                    "Prophecy\\": "src/Prophecy"
                }
            },
            "notification-url": "https://packagist.org/downloads/",
            "license": [
                "MIT"
            ],
            "authors": [
                {
                    "name": "Konstantin Kudryashov",
                    "email": "ever.zet@gmail.com",
                    "homepage": "http://everzet.com"
                },
                {
                    "name": "Marcello Duarte",
                    "email": "marcello.duarte@gmail.com"
                }
            ],
            "description": "Highly opinionated mocking framework for PHP 5.3+",
            "homepage": "https://github.com/phpspec/prophecy",
            "keywords": [
                "Double",
                "Dummy",
                "fake",
                "mock",
                "spy",
                "stub"
            ],
            "support": {
                "issues": "https://github.com/phpspec/prophecy/issues",
                "source": "https://github.com/phpspec/prophecy/tree/1.13.0"
            },
            "time": "2021-03-17T13:42:18+00:00"
        },
        {
            "name": "phpunit/php-code-coverage",
            "version": "9.2.6",
            "source": {
                "type": "git",
                "url": "https://github.com/sebastianbergmann/php-code-coverage.git",
                "reference": "f6293e1b30a2354e8428e004689671b83871edde"
            },
            "dist": {
                "type": "zip",
                "url": "https://api.github.com/repos/sebastianbergmann/php-code-coverage/zipball/f6293e1b30a2354e8428e004689671b83871edde",
                "reference": "f6293e1b30a2354e8428e004689671b83871edde",
                "shasum": ""
            },
            "require": {
                "ext-dom": "*",
                "ext-libxml": "*",
                "ext-xmlwriter": "*",
                "nikic/php-parser": "^4.10.2",
                "php": ">=7.3",
                "phpunit/php-file-iterator": "^3.0.3",
                "phpunit/php-text-template": "^2.0.2",
                "sebastian/code-unit-reverse-lookup": "^2.0.2",
                "sebastian/complexity": "^2.0",
                "sebastian/environment": "^5.1.2",
                "sebastian/lines-of-code": "^1.0.3",
                "sebastian/version": "^3.0.1",
                "theseer/tokenizer": "^1.2.0"
            },
            "require-dev": {
                "phpunit/phpunit": "^9.3"
            },
            "suggest": {
                "ext-pcov": "*",
                "ext-xdebug": "*"
            },
            "type": "library",
            "extra": {
                "branch-alias": {
                    "dev-master": "9.2-dev"
                }
            },
            "autoload": {
                "classmap": [
                    "src/"
                ]
            },
            "notification-url": "https://packagist.org/downloads/",
            "license": [
                "BSD-3-Clause"
            ],
            "authors": [
                {
                    "name": "Sebastian Bergmann",
                    "email": "sebastian@phpunit.de",
                    "role": "lead"
                }
            ],
            "description": "Library that provides collection, processing, and rendering functionality for PHP code coverage information.",
            "homepage": "https://github.com/sebastianbergmann/php-code-coverage",
            "keywords": [
                "coverage",
                "testing",
                "xunit"
            ],
            "support": {
                "issues": "https://github.com/sebastianbergmann/php-code-coverage/issues",
                "source": "https://github.com/sebastianbergmann/php-code-coverage/tree/9.2.6"
            },
            "funding": [
                {
                    "url": "https://github.com/sebastianbergmann",
                    "type": "github"
                }
            ],
            "time": "2021-03-28T07:26:59+00:00"
        },
        {
            "name": "phpunit/php-file-iterator",
            "version": "3.0.5",
            "source": {
                "type": "git",
                "url": "https://github.com/sebastianbergmann/php-file-iterator.git",
                "reference": "aa4be8575f26070b100fccb67faabb28f21f66f8"
            },
            "dist": {
                "type": "zip",
                "url": "https://api.github.com/repos/sebastianbergmann/php-file-iterator/zipball/aa4be8575f26070b100fccb67faabb28f21f66f8",
                "reference": "aa4be8575f26070b100fccb67faabb28f21f66f8",
                "shasum": ""
            },
            "require": {
                "php": ">=7.3"
            },
            "require-dev": {
                "phpunit/phpunit": "^9.3"
            },
            "type": "library",
            "extra": {
                "branch-alias": {
                    "dev-master": "3.0-dev"
                }
            },
            "autoload": {
                "classmap": [
                    "src/"
                ]
            },
            "notification-url": "https://packagist.org/downloads/",
            "license": [
                "BSD-3-Clause"
            ],
            "authors": [
                {
                    "name": "Sebastian Bergmann",
                    "email": "sebastian@phpunit.de",
                    "role": "lead"
                }
            ],
            "description": "FilterIterator implementation that filters files based on a list of suffixes.",
            "homepage": "https://github.com/sebastianbergmann/php-file-iterator/",
            "keywords": [
                "filesystem",
                "iterator"
            ],
            "support": {
                "issues": "https://github.com/sebastianbergmann/php-file-iterator/issues",
                "source": "https://github.com/sebastianbergmann/php-file-iterator/tree/3.0.5"
            },
            "funding": [
                {
                    "url": "https://github.com/sebastianbergmann",
                    "type": "github"
                }
            ],
            "time": "2020-09-28T05:57:25+00:00"
        },
        {
            "name": "phpunit/php-invoker",
            "version": "3.1.1",
            "source": {
                "type": "git",
                "url": "https://github.com/sebastianbergmann/php-invoker.git",
                "reference": "5a10147d0aaf65b58940a0b72f71c9ac0423cc67"
            },
            "dist": {
                "type": "zip",
                "url": "https://api.github.com/repos/sebastianbergmann/php-invoker/zipball/5a10147d0aaf65b58940a0b72f71c9ac0423cc67",
                "reference": "5a10147d0aaf65b58940a0b72f71c9ac0423cc67",
                "shasum": ""
            },
            "require": {
                "php": ">=7.3"
            },
            "require-dev": {
                "ext-pcntl": "*",
                "phpunit/phpunit": "^9.3"
            },
            "suggest": {
                "ext-pcntl": "*"
            },
            "type": "library",
            "extra": {
                "branch-alias": {
                    "dev-master": "3.1-dev"
                }
            },
            "autoload": {
                "classmap": [
                    "src/"
                ]
            },
            "notification-url": "https://packagist.org/downloads/",
            "license": [
                "BSD-3-Clause"
            ],
            "authors": [
                {
                    "name": "Sebastian Bergmann",
                    "email": "sebastian@phpunit.de",
                    "role": "lead"
                }
            ],
            "description": "Invoke callables with a timeout",
            "homepage": "https://github.com/sebastianbergmann/php-invoker/",
            "keywords": [
                "process"
            ],
            "support": {
                "issues": "https://github.com/sebastianbergmann/php-invoker/issues",
                "source": "https://github.com/sebastianbergmann/php-invoker/tree/3.1.1"
            },
            "funding": [
                {
                    "url": "https://github.com/sebastianbergmann",
                    "type": "github"
                }
            ],
            "time": "2020-09-28T05:58:55+00:00"
        },
        {
            "name": "phpunit/php-text-template",
            "version": "2.0.4",
            "source": {
                "type": "git",
                "url": "https://github.com/sebastianbergmann/php-text-template.git",
                "reference": "5da5f67fc95621df9ff4c4e5a84d6a8a2acf7c28"
            },
            "dist": {
                "type": "zip",
                "url": "https://api.github.com/repos/sebastianbergmann/php-text-template/zipball/5da5f67fc95621df9ff4c4e5a84d6a8a2acf7c28",
                "reference": "5da5f67fc95621df9ff4c4e5a84d6a8a2acf7c28",
                "shasum": ""
            },
            "require": {
                "php": ">=7.3"
            },
            "require-dev": {
                "phpunit/phpunit": "^9.3"
            },
            "type": "library",
            "extra": {
                "branch-alias": {
                    "dev-master": "2.0-dev"
                }
            },
            "autoload": {
                "classmap": [
                    "src/"
                ]
            },
            "notification-url": "https://packagist.org/downloads/",
            "license": [
                "BSD-3-Clause"
            ],
            "authors": [
                {
                    "name": "Sebastian Bergmann",
                    "email": "sebastian@phpunit.de",
                    "role": "lead"
                }
            ],
            "description": "Simple template engine.",
            "homepage": "https://github.com/sebastianbergmann/php-text-template/",
            "keywords": [
                "template"
            ],
            "support": {
                "issues": "https://github.com/sebastianbergmann/php-text-template/issues",
                "source": "https://github.com/sebastianbergmann/php-text-template/tree/2.0.4"
            },
            "funding": [
                {
                    "url": "https://github.com/sebastianbergmann",
                    "type": "github"
                }
            ],
            "time": "2020-10-26T05:33:50+00:00"
        },
        {
            "name": "phpunit/php-timer",
            "version": "5.0.3",
            "source": {
                "type": "git",
                "url": "https://github.com/sebastianbergmann/php-timer.git",
                "reference": "5a63ce20ed1b5bf577850e2c4e87f4aa902afbd2"
            },
            "dist": {
                "type": "zip",
                "url": "https://api.github.com/repos/sebastianbergmann/php-timer/zipball/5a63ce20ed1b5bf577850e2c4e87f4aa902afbd2",
                "reference": "5a63ce20ed1b5bf577850e2c4e87f4aa902afbd2",
                "shasum": ""
            },
            "require": {
                "php": ">=7.3"
            },
            "require-dev": {
                "phpunit/phpunit": "^9.3"
            },
            "type": "library",
            "extra": {
                "branch-alias": {
                    "dev-master": "5.0-dev"
                }
            },
            "autoload": {
                "classmap": [
                    "src/"
                ]
            },
            "notification-url": "https://packagist.org/downloads/",
            "license": [
                "BSD-3-Clause"
            ],
            "authors": [
                {
                    "name": "Sebastian Bergmann",
                    "email": "sebastian@phpunit.de",
                    "role": "lead"
                }
            ],
            "description": "Utility class for timing",
            "homepage": "https://github.com/sebastianbergmann/php-timer/",
            "keywords": [
                "timer"
            ],
            "support": {
                "issues": "https://github.com/sebastianbergmann/php-timer/issues",
                "source": "https://github.com/sebastianbergmann/php-timer/tree/5.0.3"
            },
            "funding": [
                {
                    "url": "https://github.com/sebastianbergmann",
                    "type": "github"
                }
            ],
            "time": "2020-10-26T13:16:10+00:00"
        },
        {
            "name": "phpunit/phpunit",
            "version": "9.5.6",
            "source": {
                "type": "git",
                "url": "https://github.com/sebastianbergmann/phpunit.git",
                "reference": "fb9b8333f14e3dce976a60ef6a7e05c7c7ed8bfb"
            },
            "dist": {
                "type": "zip",
                "url": "https://api.github.com/repos/sebastianbergmann/phpunit/zipball/fb9b8333f14e3dce976a60ef6a7e05c7c7ed8bfb",
                "reference": "fb9b8333f14e3dce976a60ef6a7e05c7c7ed8bfb",
                "shasum": ""
            },
            "require": {
                "doctrine/instantiator": "^1.3.1",
                "ext-dom": "*",
                "ext-json": "*",
                "ext-libxml": "*",
                "ext-mbstring": "*",
                "ext-xml": "*",
                "ext-xmlwriter": "*",
                "myclabs/deep-copy": "^1.10.1",
                "phar-io/manifest": "^2.0.1",
                "phar-io/version": "^3.0.2",
                "php": ">=7.3",
                "phpspec/prophecy": "^1.12.1",
                "phpunit/php-code-coverage": "^9.2.3",
                "phpunit/php-file-iterator": "^3.0.5",
                "phpunit/php-invoker": "^3.1.1",
                "phpunit/php-text-template": "^2.0.3",
                "phpunit/php-timer": "^5.0.2",
                "sebastian/cli-parser": "^1.0.1",
                "sebastian/code-unit": "^1.0.6",
                "sebastian/comparator": "^4.0.5",
                "sebastian/diff": "^4.0.3",
                "sebastian/environment": "^5.1.3",
                "sebastian/exporter": "^4.0.3",
                "sebastian/global-state": "^5.0.1",
                "sebastian/object-enumerator": "^4.0.3",
                "sebastian/resource-operations": "^3.0.3",
                "sebastian/type": "^2.3.4",
                "sebastian/version": "^3.0.2"
            },
            "require-dev": {
                "ext-pdo": "*",
                "phpspec/prophecy-phpunit": "^2.0.1"
            },
            "suggest": {
                "ext-soap": "*",
                "ext-xdebug": "*"
            },
            "bin": [
                "phpunit"
            ],
            "type": "library",
            "extra": {
                "branch-alias": {
                    "dev-master": "9.5-dev"
                }
            },
            "autoload": {
                "classmap": [
                    "src/"
                ],
                "files": [
                    "src/Framework/Assert/Functions.php"
                ]
            },
            "notification-url": "https://packagist.org/downloads/",
            "license": [
                "BSD-3-Clause"
            ],
            "authors": [
                {
                    "name": "Sebastian Bergmann",
                    "email": "sebastian@phpunit.de",
                    "role": "lead"
                }
            ],
            "description": "The PHP Unit Testing framework.",
            "homepage": "https://phpunit.de/",
            "keywords": [
                "phpunit",
                "testing",
                "xunit"
            ],
            "support": {
                "issues": "https://github.com/sebastianbergmann/phpunit/issues",
                "source": "https://github.com/sebastianbergmann/phpunit/tree/9.5.6"
            },
            "funding": [
                {
                    "url": "https://phpunit.de/donate.html",
                    "type": "custom"
                },
                {
                    "url": "https://github.com/sebastianbergmann",
                    "type": "github"
                }
            ],
            "time": "2021-06-23T05:14:38+00:00"
        },
        {
            "name": "psr/container",
            "version": "1.1.1",
            "source": {
                "type": "git",
                "url": "https://github.com/php-fig/container.git",
                "reference": "8622567409010282b7aeebe4bb841fe98b58dcaf"
            },
            "dist": {
                "type": "zip",
                "url": "https://api.github.com/repos/php-fig/container/zipball/8622567409010282b7aeebe4bb841fe98b58dcaf",
                "reference": "8622567409010282b7aeebe4bb841fe98b58dcaf",
                "shasum": ""
            },
            "require": {
                "php": ">=7.2.0"
            },
            "type": "library",
            "autoload": {
                "psr-4": {
                    "Psr\\Container\\": "src/"
                }
            },
            "notification-url": "https://packagist.org/downloads/",
            "license": [
                "MIT"
            ],
            "authors": [
                {
                    "name": "PHP-FIG",
                    "homepage": "https://www.php-fig.org/"
                }
            ],
            "description": "Common Container Interface (PHP FIG PSR-11)",
            "homepage": "https://github.com/php-fig/container",
            "keywords": [
                "PSR-11",
                "container",
                "container-interface",
                "container-interop",
                "psr"
            ],
            "support": {
                "issues": "https://github.com/php-fig/container/issues",
                "source": "https://github.com/php-fig/container/tree/1.1.1"
            },
            "time": "2021-03-05T17:36:06+00:00"
        },
        {
            "name": "sebastian/cli-parser",
            "version": "1.0.1",
            "source": {
                "type": "git",
                "url": "https://github.com/sebastianbergmann/cli-parser.git",
                "reference": "442e7c7e687e42adc03470c7b668bc4b2402c0b2"
            },
            "dist": {
                "type": "zip",
                "url": "https://api.github.com/repos/sebastianbergmann/cli-parser/zipball/442e7c7e687e42adc03470c7b668bc4b2402c0b2",
                "reference": "442e7c7e687e42adc03470c7b668bc4b2402c0b2",
                "shasum": ""
            },
            "require": {
                "php": ">=7.3"
            },
            "require-dev": {
                "phpunit/phpunit": "^9.3"
            },
            "type": "library",
            "extra": {
                "branch-alias": {
                    "dev-master": "1.0-dev"
                }
            },
            "autoload": {
                "classmap": [
                    "src/"
                ]
            },
            "notification-url": "https://packagist.org/downloads/",
            "license": [
                "BSD-3-Clause"
            ],
            "authors": [
                {
                    "name": "Sebastian Bergmann",
                    "email": "sebastian@phpunit.de",
                    "role": "lead"
                }
            ],
            "description": "Library for parsing CLI options",
            "homepage": "https://github.com/sebastianbergmann/cli-parser",
            "support": {
                "issues": "https://github.com/sebastianbergmann/cli-parser/issues",
                "source": "https://github.com/sebastianbergmann/cli-parser/tree/1.0.1"
            },
            "funding": [
                {
                    "url": "https://github.com/sebastianbergmann",
                    "type": "github"
                }
            ],
            "time": "2020-09-28T06:08:49+00:00"
        },
        {
            "name": "sebastian/code-unit",
            "version": "1.0.8",
            "source": {
                "type": "git",
                "url": "https://github.com/sebastianbergmann/code-unit.git",
                "reference": "1fc9f64c0927627ef78ba436c9b17d967e68e120"
            },
            "dist": {
                "type": "zip",
                "url": "https://api.github.com/repos/sebastianbergmann/code-unit/zipball/1fc9f64c0927627ef78ba436c9b17d967e68e120",
                "reference": "1fc9f64c0927627ef78ba436c9b17d967e68e120",
                "shasum": ""
            },
            "require": {
                "php": ">=7.3"
            },
            "require-dev": {
                "phpunit/phpunit": "^9.3"
            },
            "type": "library",
            "extra": {
                "branch-alias": {
                    "dev-master": "1.0-dev"
                }
            },
            "autoload": {
                "classmap": [
                    "src/"
                ]
            },
            "notification-url": "https://packagist.org/downloads/",
            "license": [
                "BSD-3-Clause"
            ],
            "authors": [
                {
                    "name": "Sebastian Bergmann",
                    "email": "sebastian@phpunit.de",
                    "role": "lead"
                }
            ],
            "description": "Collection of value objects that represent the PHP code units",
            "homepage": "https://github.com/sebastianbergmann/code-unit",
            "support": {
                "issues": "https://github.com/sebastianbergmann/code-unit/issues",
                "source": "https://github.com/sebastianbergmann/code-unit/tree/1.0.8"
            },
            "funding": [
                {
                    "url": "https://github.com/sebastianbergmann",
                    "type": "github"
                }
            ],
            "time": "2020-10-26T13:08:54+00:00"
        },
        {
            "name": "sebastian/code-unit-reverse-lookup",
            "version": "2.0.3",
            "source": {
                "type": "git",
                "url": "https://github.com/sebastianbergmann/code-unit-reverse-lookup.git",
                "reference": "ac91f01ccec49fb77bdc6fd1e548bc70f7faa3e5"
            },
            "dist": {
                "type": "zip",
                "url": "https://api.github.com/repos/sebastianbergmann/code-unit-reverse-lookup/zipball/ac91f01ccec49fb77bdc6fd1e548bc70f7faa3e5",
                "reference": "ac91f01ccec49fb77bdc6fd1e548bc70f7faa3e5",
                "shasum": ""
            },
            "require": {
                "php": ">=7.3"
            },
            "require-dev": {
                "phpunit/phpunit": "^9.3"
            },
            "type": "library",
            "extra": {
                "branch-alias": {
                    "dev-master": "2.0-dev"
                }
            },
            "autoload": {
                "classmap": [
                    "src/"
                ]
            },
            "notification-url": "https://packagist.org/downloads/",
            "license": [
                "BSD-3-Clause"
            ],
            "authors": [
                {
                    "name": "Sebastian Bergmann",
                    "email": "sebastian@phpunit.de"
                }
            ],
            "description": "Looks up which function or method a line of code belongs to",
            "homepage": "https://github.com/sebastianbergmann/code-unit-reverse-lookup/",
            "support": {
                "issues": "https://github.com/sebastianbergmann/code-unit-reverse-lookup/issues",
                "source": "https://github.com/sebastianbergmann/code-unit-reverse-lookup/tree/2.0.3"
            },
            "funding": [
                {
                    "url": "https://github.com/sebastianbergmann",
                    "type": "github"
                }
            ],
            "time": "2020-09-28T05:30:19+00:00"
        },
        {
            "name": "sebastian/comparator",
            "version": "4.0.6",
            "source": {
                "type": "git",
                "url": "https://github.com/sebastianbergmann/comparator.git",
                "reference": "55f4261989e546dc112258c7a75935a81a7ce382"
            },
            "dist": {
                "type": "zip",
                "url": "https://api.github.com/repos/sebastianbergmann/comparator/zipball/55f4261989e546dc112258c7a75935a81a7ce382",
                "reference": "55f4261989e546dc112258c7a75935a81a7ce382",
                "shasum": ""
            },
            "require": {
                "php": ">=7.3",
                "sebastian/diff": "^4.0",
                "sebastian/exporter": "^4.0"
            },
            "require-dev": {
                "phpunit/phpunit": "^9.3"
            },
            "type": "library",
            "extra": {
                "branch-alias": {
                    "dev-master": "4.0-dev"
                }
            },
            "autoload": {
                "classmap": [
                    "src/"
                ]
            },
            "notification-url": "https://packagist.org/downloads/",
            "license": [
                "BSD-3-Clause"
            ],
            "authors": [
                {
                    "name": "Sebastian Bergmann",
                    "email": "sebastian@phpunit.de"
                },
                {
                    "name": "Jeff Welch",
                    "email": "whatthejeff@gmail.com"
                },
                {
                    "name": "Volker Dusch",
                    "email": "github@wallbash.com"
                },
                {
                    "name": "Bernhard Schussek",
                    "email": "bschussek@2bepublished.at"
                }
            ],
            "description": "Provides the functionality to compare PHP values for equality",
            "homepage": "https://github.com/sebastianbergmann/comparator",
            "keywords": [
                "comparator",
                "compare",
                "equality"
            ],
            "support": {
                "issues": "https://github.com/sebastianbergmann/comparator/issues",
                "source": "https://github.com/sebastianbergmann/comparator/tree/4.0.6"
            },
            "funding": [
                {
                    "url": "https://github.com/sebastianbergmann",
                    "type": "github"
                }
            ],
            "time": "2020-10-26T15:49:45+00:00"
        },
        {
            "name": "sebastian/complexity",
            "version": "2.0.2",
            "source": {
                "type": "git",
                "url": "https://github.com/sebastianbergmann/complexity.git",
                "reference": "739b35e53379900cc9ac327b2147867b8b6efd88"
            },
            "dist": {
                "type": "zip",
                "url": "https://api.github.com/repos/sebastianbergmann/complexity/zipball/739b35e53379900cc9ac327b2147867b8b6efd88",
                "reference": "739b35e53379900cc9ac327b2147867b8b6efd88",
                "shasum": ""
            },
            "require": {
                "nikic/php-parser": "^4.7",
                "php": ">=7.3"
            },
            "require-dev": {
                "phpunit/phpunit": "^9.3"
            },
            "type": "library",
            "extra": {
                "branch-alias": {
                    "dev-master": "2.0-dev"
                }
            },
            "autoload": {
                "classmap": [
                    "src/"
                ]
            },
            "notification-url": "https://packagist.org/downloads/",
            "license": [
                "BSD-3-Clause"
            ],
            "authors": [
                {
                    "name": "Sebastian Bergmann",
                    "email": "sebastian@phpunit.de",
                    "role": "lead"
                }
            ],
            "description": "Library for calculating the complexity of PHP code units",
            "homepage": "https://github.com/sebastianbergmann/complexity",
            "support": {
                "issues": "https://github.com/sebastianbergmann/complexity/issues",
                "source": "https://github.com/sebastianbergmann/complexity/tree/2.0.2"
            },
            "funding": [
                {
                    "url": "https://github.com/sebastianbergmann",
                    "type": "github"
                }
            ],
            "time": "2020-10-26T15:52:27+00:00"
        },
        {
            "name": "sebastian/diff",
            "version": "4.0.4",
            "source": {
                "type": "git",
                "url": "https://github.com/sebastianbergmann/diff.git",
                "reference": "3461e3fccc7cfdfc2720be910d3bd73c69be590d"
            },
            "dist": {
                "type": "zip",
                "url": "https://api.github.com/repos/sebastianbergmann/diff/zipball/3461e3fccc7cfdfc2720be910d3bd73c69be590d",
                "reference": "3461e3fccc7cfdfc2720be910d3bd73c69be590d",
                "shasum": ""
            },
            "require": {
                "php": ">=7.3"
            },
            "require-dev": {
                "phpunit/phpunit": "^9.3",
                "symfony/process": "^4.2 || ^5"
            },
            "type": "library",
            "extra": {
                "branch-alias": {
                    "dev-master": "4.0-dev"
                }
            },
            "autoload": {
                "classmap": [
                    "src/"
                ]
            },
            "notification-url": "https://packagist.org/downloads/",
            "license": [
                "BSD-3-Clause"
            ],
            "authors": [
                {
                    "name": "Sebastian Bergmann",
                    "email": "sebastian@phpunit.de"
                },
                {
                    "name": "Kore Nordmann",
                    "email": "mail@kore-nordmann.de"
                }
            ],
            "description": "Diff implementation",
            "homepage": "https://github.com/sebastianbergmann/diff",
            "keywords": [
                "diff",
                "udiff",
                "unidiff",
                "unified diff"
            ],
            "support": {
                "issues": "https://github.com/sebastianbergmann/diff/issues",
                "source": "https://github.com/sebastianbergmann/diff/tree/4.0.4"
            },
            "funding": [
                {
                    "url": "https://github.com/sebastianbergmann",
                    "type": "github"
                }
            ],
            "time": "2020-10-26T13:10:38+00:00"
        },
        {
            "name": "sebastian/environment",
            "version": "5.1.3",
            "source": {
                "type": "git",
                "url": "https://github.com/sebastianbergmann/environment.git",
                "reference": "388b6ced16caa751030f6a69e588299fa09200ac"
            },
            "dist": {
                "type": "zip",
                "url": "https://api.github.com/repos/sebastianbergmann/environment/zipball/388b6ced16caa751030f6a69e588299fa09200ac",
                "reference": "388b6ced16caa751030f6a69e588299fa09200ac",
                "shasum": ""
            },
            "require": {
                "php": ">=7.3"
            },
            "require-dev": {
                "phpunit/phpunit": "^9.3"
            },
            "suggest": {
                "ext-posix": "*"
            },
            "type": "library",
            "extra": {
                "branch-alias": {
                    "dev-master": "5.1-dev"
                }
            },
            "autoload": {
                "classmap": [
                    "src/"
                ]
            },
            "notification-url": "https://packagist.org/downloads/",
            "license": [
                "BSD-3-Clause"
            ],
            "authors": [
                {
                    "name": "Sebastian Bergmann",
                    "email": "sebastian@phpunit.de"
                }
            ],
            "description": "Provides functionality to handle HHVM/PHP environments",
            "homepage": "http://www.github.com/sebastianbergmann/environment",
            "keywords": [
                "Xdebug",
                "environment",
                "hhvm"
            ],
            "support": {
                "issues": "https://github.com/sebastianbergmann/environment/issues",
                "source": "https://github.com/sebastianbergmann/environment/tree/5.1.3"
            },
            "funding": [
                {
                    "url": "https://github.com/sebastianbergmann",
                    "type": "github"
                }
            ],
            "time": "2020-09-28T05:52:38+00:00"
        },
        {
            "name": "sebastian/exporter",
            "version": "4.0.3",
            "source": {
                "type": "git",
                "url": "https://github.com/sebastianbergmann/exporter.git",
                "reference": "d89cc98761b8cb5a1a235a6b703ae50d34080e65"
            },
            "dist": {
                "type": "zip",
                "url": "https://api.github.com/repos/sebastianbergmann/exporter/zipball/d89cc98761b8cb5a1a235a6b703ae50d34080e65",
                "reference": "d89cc98761b8cb5a1a235a6b703ae50d34080e65",
                "shasum": ""
            },
            "require": {
                "php": ">=7.3",
                "sebastian/recursion-context": "^4.0"
            },
            "require-dev": {
                "ext-mbstring": "*",
                "phpunit/phpunit": "^9.3"
            },
            "type": "library",
            "extra": {
                "branch-alias": {
                    "dev-master": "4.0-dev"
                }
            },
            "autoload": {
                "classmap": [
                    "src/"
                ]
            },
            "notification-url": "https://packagist.org/downloads/",
            "license": [
                "BSD-3-Clause"
            ],
            "authors": [
                {
                    "name": "Sebastian Bergmann",
                    "email": "sebastian@phpunit.de"
                },
                {
                    "name": "Jeff Welch",
                    "email": "whatthejeff@gmail.com"
                },
                {
                    "name": "Volker Dusch",
                    "email": "github@wallbash.com"
                },
                {
                    "name": "Adam Harvey",
                    "email": "aharvey@php.net"
                },
                {
                    "name": "Bernhard Schussek",
                    "email": "bschussek@gmail.com"
                }
            ],
            "description": "Provides the functionality to export PHP variables for visualization",
            "homepage": "http://www.github.com/sebastianbergmann/exporter",
            "keywords": [
                "export",
                "exporter"
            ],
            "support": {
                "issues": "https://github.com/sebastianbergmann/exporter/issues",
                "source": "https://github.com/sebastianbergmann/exporter/tree/4.0.3"
            },
            "funding": [
                {
                    "url": "https://github.com/sebastianbergmann",
                    "type": "github"
                }
            ],
            "time": "2020-09-28T05:24:23+00:00"
        },
        {
            "name": "sebastian/global-state",
            "version": "5.0.3",
            "source": {
                "type": "git",
                "url": "https://github.com/sebastianbergmann/global-state.git",
                "reference": "23bd5951f7ff26f12d4e3242864df3e08dec4e49"
            },
            "dist": {
                "type": "zip",
                "url": "https://api.github.com/repos/sebastianbergmann/global-state/zipball/23bd5951f7ff26f12d4e3242864df3e08dec4e49",
                "reference": "23bd5951f7ff26f12d4e3242864df3e08dec4e49",
                "shasum": ""
            },
            "require": {
                "php": ">=7.3",
                "sebastian/object-reflector": "^2.0",
                "sebastian/recursion-context": "^4.0"
            },
            "require-dev": {
                "ext-dom": "*",
                "phpunit/phpunit": "^9.3"
            },
            "suggest": {
                "ext-uopz": "*"
            },
            "type": "library",
            "extra": {
                "branch-alias": {
                    "dev-master": "5.0-dev"
                }
            },
            "autoload": {
                "classmap": [
                    "src/"
                ]
            },
            "notification-url": "https://packagist.org/downloads/",
            "license": [
                "BSD-3-Clause"
            ],
            "authors": [
                {
                    "name": "Sebastian Bergmann",
                    "email": "sebastian@phpunit.de"
                }
            ],
            "description": "Snapshotting of global state",
            "homepage": "http://www.github.com/sebastianbergmann/global-state",
            "keywords": [
                "global state"
            ],
            "support": {
                "issues": "https://github.com/sebastianbergmann/global-state/issues",
                "source": "https://github.com/sebastianbergmann/global-state/tree/5.0.3"
            },
            "funding": [
                {
                    "url": "https://github.com/sebastianbergmann",
                    "type": "github"
                }
            ],
            "time": "2021-06-11T13:31:12+00:00"
        },
        {
            "name": "sebastian/lines-of-code",
            "version": "1.0.3",
            "source": {
                "type": "git",
                "url": "https://github.com/sebastianbergmann/lines-of-code.git",
                "reference": "c1c2e997aa3146983ed888ad08b15470a2e22ecc"
            },
            "dist": {
                "type": "zip",
                "url": "https://api.github.com/repos/sebastianbergmann/lines-of-code/zipball/c1c2e997aa3146983ed888ad08b15470a2e22ecc",
                "reference": "c1c2e997aa3146983ed888ad08b15470a2e22ecc",
                "shasum": ""
            },
            "require": {
                "nikic/php-parser": "^4.6",
                "php": ">=7.3"
            },
            "require-dev": {
                "phpunit/phpunit": "^9.3"
            },
            "type": "library",
            "extra": {
                "branch-alias": {
                    "dev-master": "1.0-dev"
                }
            },
            "autoload": {
                "classmap": [
                    "src/"
                ]
            },
            "notification-url": "https://packagist.org/downloads/",
            "license": [
                "BSD-3-Clause"
            ],
            "authors": [
                {
                    "name": "Sebastian Bergmann",
                    "email": "sebastian@phpunit.de",
                    "role": "lead"
                }
            ],
            "description": "Library for counting the lines of code in PHP source code",
            "homepage": "https://github.com/sebastianbergmann/lines-of-code",
            "support": {
                "issues": "https://github.com/sebastianbergmann/lines-of-code/issues",
                "source": "https://github.com/sebastianbergmann/lines-of-code/tree/1.0.3"
            },
            "funding": [
                {
                    "url": "https://github.com/sebastianbergmann",
                    "type": "github"
                }
            ],
            "time": "2020-11-28T06:42:11+00:00"
        },
        {
            "name": "sebastian/object-enumerator",
            "version": "4.0.4",
            "source": {
                "type": "git",
                "url": "https://github.com/sebastianbergmann/object-enumerator.git",
                "reference": "5c9eeac41b290a3712d88851518825ad78f45c71"
            },
            "dist": {
                "type": "zip",
                "url": "https://api.github.com/repos/sebastianbergmann/object-enumerator/zipball/5c9eeac41b290a3712d88851518825ad78f45c71",
                "reference": "5c9eeac41b290a3712d88851518825ad78f45c71",
                "shasum": ""
            },
            "require": {
                "php": ">=7.3",
                "sebastian/object-reflector": "^2.0",
                "sebastian/recursion-context": "^4.0"
            },
            "require-dev": {
                "phpunit/phpunit": "^9.3"
            },
            "type": "library",
            "extra": {
                "branch-alias": {
                    "dev-master": "4.0-dev"
                }
            },
            "autoload": {
                "classmap": [
                    "src/"
                ]
            },
            "notification-url": "https://packagist.org/downloads/",
            "license": [
                "BSD-3-Clause"
            ],
            "authors": [
                {
                    "name": "Sebastian Bergmann",
                    "email": "sebastian@phpunit.de"
                }
            ],
            "description": "Traverses array structures and object graphs to enumerate all referenced objects",
            "homepage": "https://github.com/sebastianbergmann/object-enumerator/",
            "support": {
                "issues": "https://github.com/sebastianbergmann/object-enumerator/issues",
                "source": "https://github.com/sebastianbergmann/object-enumerator/tree/4.0.4"
            },
            "funding": [
                {
                    "url": "https://github.com/sebastianbergmann",
                    "type": "github"
                }
            ],
            "time": "2020-10-26T13:12:34+00:00"
        },
        {
            "name": "sebastian/object-reflector",
            "version": "2.0.4",
            "source": {
                "type": "git",
                "url": "https://github.com/sebastianbergmann/object-reflector.git",
                "reference": "b4f479ebdbf63ac605d183ece17d8d7fe49c15c7"
            },
            "dist": {
                "type": "zip",
                "url": "https://api.github.com/repos/sebastianbergmann/object-reflector/zipball/b4f479ebdbf63ac605d183ece17d8d7fe49c15c7",
                "reference": "b4f479ebdbf63ac605d183ece17d8d7fe49c15c7",
                "shasum": ""
            },
            "require": {
                "php": ">=7.3"
            },
            "require-dev": {
                "phpunit/phpunit": "^9.3"
            },
            "type": "library",
            "extra": {
                "branch-alias": {
                    "dev-master": "2.0-dev"
                }
            },
            "autoload": {
                "classmap": [
                    "src/"
                ]
            },
            "notification-url": "https://packagist.org/downloads/",
            "license": [
                "BSD-3-Clause"
            ],
            "authors": [
                {
                    "name": "Sebastian Bergmann",
                    "email": "sebastian@phpunit.de"
                }
            ],
            "description": "Allows reflection of object attributes, including inherited and non-public ones",
            "homepage": "https://github.com/sebastianbergmann/object-reflector/",
            "support": {
                "issues": "https://github.com/sebastianbergmann/object-reflector/issues",
                "source": "https://github.com/sebastianbergmann/object-reflector/tree/2.0.4"
            },
            "funding": [
                {
                    "url": "https://github.com/sebastianbergmann",
                    "type": "github"
                }
            ],
            "time": "2020-10-26T13:14:26+00:00"
        },
        {
            "name": "sebastian/recursion-context",
            "version": "4.0.4",
            "source": {
                "type": "git",
                "url": "https://github.com/sebastianbergmann/recursion-context.git",
                "reference": "cd9d8cf3c5804de4341c283ed787f099f5506172"
            },
            "dist": {
                "type": "zip",
                "url": "https://api.github.com/repos/sebastianbergmann/recursion-context/zipball/cd9d8cf3c5804de4341c283ed787f099f5506172",
                "reference": "cd9d8cf3c5804de4341c283ed787f099f5506172",
                "shasum": ""
            },
            "require": {
                "php": ">=7.3"
            },
            "require-dev": {
                "phpunit/phpunit": "^9.3"
            },
            "type": "library",
            "extra": {
                "branch-alias": {
                    "dev-master": "4.0-dev"
                }
            },
            "autoload": {
                "classmap": [
                    "src/"
                ]
            },
            "notification-url": "https://packagist.org/downloads/",
            "license": [
                "BSD-3-Clause"
            ],
            "authors": [
                {
                    "name": "Sebastian Bergmann",
                    "email": "sebastian@phpunit.de"
                },
                {
                    "name": "Jeff Welch",
                    "email": "whatthejeff@gmail.com"
                },
                {
                    "name": "Adam Harvey",
                    "email": "aharvey@php.net"
                }
            ],
            "description": "Provides functionality to recursively process PHP variables",
            "homepage": "http://www.github.com/sebastianbergmann/recursion-context",
            "support": {
                "issues": "https://github.com/sebastianbergmann/recursion-context/issues",
                "source": "https://github.com/sebastianbergmann/recursion-context/tree/4.0.4"
            },
            "funding": [
                {
                    "url": "https://github.com/sebastianbergmann",
                    "type": "github"
                }
            ],
            "time": "2020-10-26T13:17:30+00:00"
        },
        {
            "name": "sebastian/resource-operations",
            "version": "3.0.3",
            "source": {
                "type": "git",
                "url": "https://github.com/sebastianbergmann/resource-operations.git",
                "reference": "0f4443cb3a1d92ce809899753bc0d5d5a8dd19a8"
            },
            "dist": {
                "type": "zip",
                "url": "https://api.github.com/repos/sebastianbergmann/resource-operations/zipball/0f4443cb3a1d92ce809899753bc0d5d5a8dd19a8",
                "reference": "0f4443cb3a1d92ce809899753bc0d5d5a8dd19a8",
                "shasum": ""
            },
            "require": {
                "php": ">=7.3"
            },
            "require-dev": {
                "phpunit/phpunit": "^9.0"
            },
            "type": "library",
            "extra": {
                "branch-alias": {
                    "dev-master": "3.0-dev"
                }
            },
            "autoload": {
                "classmap": [
                    "src/"
                ]
            },
            "notification-url": "https://packagist.org/downloads/",
            "license": [
                "BSD-3-Clause"
            ],
            "authors": [
                {
                    "name": "Sebastian Bergmann",
                    "email": "sebastian@phpunit.de"
                }
            ],
            "description": "Provides a list of PHP built-in functions that operate on resources",
            "homepage": "https://www.github.com/sebastianbergmann/resource-operations",
            "support": {
                "issues": "https://github.com/sebastianbergmann/resource-operations/issues",
                "source": "https://github.com/sebastianbergmann/resource-operations/tree/3.0.3"
            },
            "funding": [
                {
                    "url": "https://github.com/sebastianbergmann",
                    "type": "github"
                }
            ],
            "time": "2020-09-28T06:45:17+00:00"
        },
        {
            "name": "sebastian/type",
            "version": "2.3.4",
            "source": {
                "type": "git",
                "url": "https://github.com/sebastianbergmann/type.git",
                "reference": "b8cd8a1c753c90bc1a0f5372170e3e489136f914"
            },
            "dist": {
                "type": "zip",
                "url": "https://api.github.com/repos/sebastianbergmann/type/zipball/b8cd8a1c753c90bc1a0f5372170e3e489136f914",
                "reference": "b8cd8a1c753c90bc1a0f5372170e3e489136f914",
                "shasum": ""
            },
            "require": {
                "php": ">=7.3"
            },
            "require-dev": {
                "phpunit/phpunit": "^9.3"
            },
            "type": "library",
            "extra": {
                "branch-alias": {
                    "dev-master": "2.3-dev"
                }
            },
            "autoload": {
                "classmap": [
                    "src/"
                ]
            },
            "notification-url": "https://packagist.org/downloads/",
            "license": [
                "BSD-3-Clause"
            ],
            "authors": [
                {
                    "name": "Sebastian Bergmann",
                    "email": "sebastian@phpunit.de",
                    "role": "lead"
                }
            ],
            "description": "Collection of value objects that represent the types of the PHP type system",
            "homepage": "https://github.com/sebastianbergmann/type",
            "support": {
                "issues": "https://github.com/sebastianbergmann/type/issues",
                "source": "https://github.com/sebastianbergmann/type/tree/2.3.4"
            },
            "funding": [
                {
                    "url": "https://github.com/sebastianbergmann",
                    "type": "github"
                }
            ],
            "time": "2021-06-15T12:49:02+00:00"
        },
        {
            "name": "sebastian/version",
            "version": "3.0.2",
            "source": {
                "type": "git",
                "url": "https://github.com/sebastianbergmann/version.git",
                "reference": "c6c1022351a901512170118436c764e473f6de8c"
            },
            "dist": {
                "type": "zip",
                "url": "https://api.github.com/repos/sebastianbergmann/version/zipball/c6c1022351a901512170118436c764e473f6de8c",
                "reference": "c6c1022351a901512170118436c764e473f6de8c",
                "shasum": ""
            },
            "require": {
                "php": ">=7.3"
            },
            "type": "library",
            "extra": {
                "branch-alias": {
                    "dev-master": "3.0-dev"
                }
            },
            "autoload": {
                "classmap": [
                    "src/"
                ]
            },
            "notification-url": "https://packagist.org/downloads/",
            "license": [
                "BSD-3-Clause"
            ],
            "authors": [
                {
                    "name": "Sebastian Bergmann",
                    "email": "sebastian@phpunit.de",
                    "role": "lead"
                }
            ],
            "description": "Library that helps with managing the version number of Git-hosted PHP projects",
            "homepage": "https://github.com/sebastianbergmann/version",
            "support": {
                "issues": "https://github.com/sebastianbergmann/version/issues",
                "source": "https://github.com/sebastianbergmann/version/tree/3.0.2"
            },
            "funding": [
                {
                    "url": "https://github.com/sebastianbergmann",
                    "type": "github"
                }
            ],
            "time": "2020-09-28T06:39:44+00:00"
        },
        {
            "name": "swoole/ide-helper",
            "version": "4.6.7",
            "source": {
                "type": "git",
                "url": "https://github.com/swoole/ide-helper.git",
                "reference": "0d1409b8274117addfe64d3ea412812a69807411"
            },
            "dist": {
                "type": "zip",
                "url": "https://api.github.com/repos/swoole/ide-helper/zipball/0d1409b8274117addfe64d3ea412812a69807411",
                "reference": "0d1409b8274117addfe64d3ea412812a69807411",
                "shasum": ""
            },
            "require-dev": {
                "guzzlehttp/guzzle": "~6.5.0",
                "laminas/laminas-code": "~3.4.0",
                "squizlabs/php_codesniffer": "~3.5.0",
                "symfony/filesystem": "~4.0"
            },
            "type": "library",
            "notification-url": "https://packagist.org/downloads/",
            "license": [
                "Apache-2.0"
            ],
            "authors": [
                {
                    "name": "Team Swoole",
                    "email": "team@swoole.com"
                }
            ],
            "description": "IDE help files for Swoole.",
            "support": {
                "issues": "https://github.com/swoole/ide-helper/issues",
                "source": "https://github.com/swoole/ide-helper/tree/4.6.7"
            },
            "funding": [
                {
                    "url": "https://gitee.com/swoole/swoole?donate=true",
                    "type": "custom"
                },
                {
                    "url": "https://github.com/swoole",
                    "type": "github"
                },
                {
                    "url": "https://opencollective.com/swoole-src",
                    "type": "open_collective"
                }
            ],
            "time": "2021-05-14T16:05:16+00:00"
        },
        {
            "name": "symfony/console",
            "version": "v5.3.2",
            "source": {
                "type": "git",
                "url": "https://github.com/symfony/console.git",
                "reference": "649730483885ff2ca99ca0560ef0e5f6b03f2ac1"
            },
            "dist": {
                "type": "zip",
                "url": "https://api.github.com/repos/symfony/console/zipball/649730483885ff2ca99ca0560ef0e5f6b03f2ac1",
                "reference": "649730483885ff2ca99ca0560ef0e5f6b03f2ac1",
                "shasum": ""
            },
            "require": {
                "php": ">=7.2.5",
                "symfony/deprecation-contracts": "^2.1",
                "symfony/polyfill-mbstring": "~1.0",
                "symfony/polyfill-php73": "^1.8",
                "symfony/polyfill-php80": "^1.15",
                "symfony/service-contracts": "^1.1|^2",
                "symfony/string": "^5.1"
            },
            "conflict": {
                "symfony/dependency-injection": "<4.4",
                "symfony/dotenv": "<5.1",
                "symfony/event-dispatcher": "<4.4",
                "symfony/lock": "<4.4",
                "symfony/process": "<4.4"
            },
            "provide": {
                "psr/log-implementation": "1.0"
            },
            "require-dev": {
                "psr/log": "~1.0",
                "symfony/config": "^4.4|^5.0",
                "symfony/dependency-injection": "^4.4|^5.0",
                "symfony/event-dispatcher": "^4.4|^5.0",
                "symfony/lock": "^4.4|^5.0",
                "symfony/process": "^4.4|^5.0",
                "symfony/var-dumper": "^4.4|^5.0"
            },
            "suggest": {
                "psr/log": "For using the console logger",
                "symfony/event-dispatcher": "",
                "symfony/lock": "",
                "symfony/process": ""
            },
            "type": "library",
            "autoload": {
                "psr-4": {
                    "Symfony\\Component\\Console\\": ""
                },
                "exclude-from-classmap": [
                    "/Tests/"
                ]
            },
            "notification-url": "https://packagist.org/downloads/",
            "license": [
                "MIT"
            ],
            "authors": [
                {
                    "name": "Fabien Potencier",
                    "email": "fabien@symfony.com"
                },
                {
                    "name": "Symfony Community",
                    "homepage": "https://symfony.com/contributors"
                }
            ],
            "description": "Eases the creation of beautiful and testable command line interfaces",
            "homepage": "https://symfony.com",
            "keywords": [
                "cli",
                "command line",
                "console",
                "terminal"
            ],
            "support": {
                "source": "https://github.com/symfony/console/tree/v5.3.2"
            },
            "funding": [
                {
                    "url": "https://symfony.com/sponsor",
                    "type": "custom"
                },
                {
                    "url": "https://github.com/fabpot",
                    "type": "github"
                },
                {
                    "url": "https://tidelift.com/funding/github/packagist/symfony/symfony",
                    "type": "tidelift"
                }
            ],
            "time": "2021-06-12T09:42:48+00:00"
        },
        {
            "name": "symfony/deprecation-contracts",
            "version": "v2.4.0",
            "source": {
                "type": "git",
                "url": "https://github.com/symfony/deprecation-contracts.git",
                "reference": "5f38c8804a9e97d23e0c8d63341088cd8a22d627"
            },
            "dist": {
                "type": "zip",
                "url": "https://api.github.com/repos/symfony/deprecation-contracts/zipball/5f38c8804a9e97d23e0c8d63341088cd8a22d627",
                "reference": "5f38c8804a9e97d23e0c8d63341088cd8a22d627",
                "shasum": ""
            },
            "require": {
                "php": ">=7.1"
            },
            "type": "library",
            "extra": {
                "branch-alias": {
                    "dev-main": "2.4-dev"
                },
                "thanks": {
                    "name": "symfony/contracts",
                    "url": "https://github.com/symfony/contracts"
                }
            },
            "autoload": {
                "files": [
                    "function.php"
                ]
            },
            "notification-url": "https://packagist.org/downloads/",
            "license": [
                "MIT"
            ],
            "authors": [
                {
                    "name": "Nicolas Grekas",
                    "email": "p@tchwork.com"
                },
                {
                    "name": "Symfony Community",
                    "homepage": "https://symfony.com/contributors"
                }
            ],
            "description": "A generic function and convention to trigger deprecation notices",
            "homepage": "https://symfony.com",
            "support": {
                "source": "https://github.com/symfony/deprecation-contracts/tree/v2.4.0"
            },
            "funding": [
                {
                    "url": "https://symfony.com/sponsor",
                    "type": "custom"
                },
                {
                    "url": "https://github.com/fabpot",
                    "type": "github"
                },
                {
                    "url": "https://tidelift.com/funding/github/packagist/symfony/symfony",
                    "type": "tidelift"
                }
            ],
            "time": "2021-03-23T23:28:01+00:00"
        },
        {
            "name": "symfony/polyfill-intl-grapheme",
            "version": "v1.23.0",
            "source": {
                "type": "git",
                "url": "https://github.com/symfony/polyfill-intl-grapheme.git",
                "reference": "24b72c6baa32c746a4d0840147c9715e42bb68ab"
            },
            "dist": {
                "type": "zip",
                "url": "https://api.github.com/repos/symfony/polyfill-intl-grapheme/zipball/24b72c6baa32c746a4d0840147c9715e42bb68ab",
                "reference": "24b72c6baa32c746a4d0840147c9715e42bb68ab",
                "shasum": ""
            },
            "require": {
                "php": ">=7.1"
            },
            "suggest": {
                "ext-intl": "For best performance"
            },
            "type": "library",
            "extra": {
                "branch-alias": {
                    "dev-main": "1.23-dev"
                },
                "thanks": {
                    "name": "symfony/polyfill",
                    "url": "https://github.com/symfony/polyfill"
                }
            },
            "autoload": {
                "psr-4": {
                    "Symfony\\Polyfill\\Intl\\Grapheme\\": ""
                },
                "files": [
                    "bootstrap.php"
                ]
            },
            "notification-url": "https://packagist.org/downloads/",
            "license": [
                "MIT"
            ],
            "authors": [
                {
                    "name": "Nicolas Grekas",
                    "email": "p@tchwork.com"
                },
                {
                    "name": "Symfony Community",
                    "homepage": "https://symfony.com/contributors"
                }
            ],
            "description": "Symfony polyfill for intl's grapheme_* functions",
            "homepage": "https://symfony.com",
            "keywords": [
                "compatibility",
                "grapheme",
                "intl",
                "polyfill",
                "portable",
                "shim"
            ],
            "support": {
                "source": "https://github.com/symfony/polyfill-intl-grapheme/tree/v1.23.0"
            },
            "funding": [
                {
                    "url": "https://symfony.com/sponsor",
                    "type": "custom"
                },
                {
                    "url": "https://github.com/fabpot",
                    "type": "github"
                },
                {
                    "url": "https://tidelift.com/funding/github/packagist/symfony/symfony",
                    "type": "tidelift"
                }
            ],
            "time": "2021-05-27T09:17:38+00:00"
        },
        {
            "name": "symfony/polyfill-intl-normalizer",
            "version": "v1.23.0",
            "source": {
                "type": "git",
                "url": "https://github.com/symfony/polyfill-intl-normalizer.git",
                "reference": "8590a5f561694770bdcd3f9b5c69dde6945028e8"
            },
            "dist": {
                "type": "zip",
                "url": "https://api.github.com/repos/symfony/polyfill-intl-normalizer/zipball/8590a5f561694770bdcd3f9b5c69dde6945028e8",
                "reference": "8590a5f561694770bdcd3f9b5c69dde6945028e8",
                "shasum": ""
            },
            "require": {
                "php": ">=7.1"
            },
            "suggest": {
                "ext-intl": "For best performance"
            },
            "type": "library",
            "extra": {
                "branch-alias": {
                    "dev-main": "1.23-dev"
                },
                "thanks": {
                    "name": "symfony/polyfill",
                    "url": "https://github.com/symfony/polyfill"
                }
            },
            "autoload": {
                "psr-4": {
                    "Symfony\\Polyfill\\Intl\\Normalizer\\": ""
                },
                "files": [
                    "bootstrap.php"
                ],
                "classmap": [
                    "Resources/stubs"
                ]
            },
            "notification-url": "https://packagist.org/downloads/",
            "license": [
                "MIT"
            ],
            "authors": [
                {
                    "name": "Nicolas Grekas",
                    "email": "p@tchwork.com"
                },
                {
                    "name": "Symfony Community",
                    "homepage": "https://symfony.com/contributors"
                }
            ],
            "description": "Symfony polyfill for intl's Normalizer class and related functions",
            "homepage": "https://symfony.com",
            "keywords": [
                "compatibility",
                "intl",
                "normalizer",
                "polyfill",
                "portable",
                "shim"
            ],
            "support": {
                "source": "https://github.com/symfony/polyfill-intl-normalizer/tree/v1.23.0"
            },
            "funding": [
                {
                    "url": "https://symfony.com/sponsor",
                    "type": "custom"
                },
                {
                    "url": "https://github.com/fabpot",
                    "type": "github"
                },
                {
                    "url": "https://tidelift.com/funding/github/packagist/symfony/symfony",
                    "type": "tidelift"
                }
            ],
            "time": "2021-02-19T12:13:01+00:00"
        },
        {
            "name": "symfony/polyfill-mbstring",
            "version": "v1.23.0",
            "source": {
                "type": "git",
                "url": "https://github.com/symfony/polyfill-mbstring.git",
                "reference": "2df51500adbaebdc4c38dea4c89a2e131c45c8a1"
            },
            "dist": {
                "type": "zip",
                "url": "https://api.github.com/repos/symfony/polyfill-mbstring/zipball/2df51500adbaebdc4c38dea4c89a2e131c45c8a1",
                "reference": "2df51500adbaebdc4c38dea4c89a2e131c45c8a1",
                "shasum": ""
            },
            "require": {
                "php": ">=7.1"
            },
            "suggest": {
                "ext-mbstring": "For best performance"
            },
            "type": "library",
            "extra": {
                "branch-alias": {
                    "dev-main": "1.23-dev"
                },
                "thanks": {
                    "name": "symfony/polyfill",
                    "url": "https://github.com/symfony/polyfill"
                }
            },
            "autoload": {
                "psr-4": {
                    "Symfony\\Polyfill\\Mbstring\\": ""
                },
                "files": [
                    "bootstrap.php"
                ]
            },
            "notification-url": "https://packagist.org/downloads/",
            "license": [
                "MIT"
            ],
            "authors": [
                {
                    "name": "Nicolas Grekas",
                    "email": "p@tchwork.com"
                },
                {
                    "name": "Symfony Community",
                    "homepage": "https://symfony.com/contributors"
                }
            ],
            "description": "Symfony polyfill for the Mbstring extension",
            "homepage": "https://symfony.com",
            "keywords": [
                "compatibility",
                "mbstring",
                "polyfill",
                "portable",
                "shim"
            ],
            "support": {
                "source": "https://github.com/symfony/polyfill-mbstring/tree/v1.23.0"
            },
            "funding": [
                {
                    "url": "https://symfony.com/sponsor",
                    "type": "custom"
                },
                {
                    "url": "https://github.com/fabpot",
                    "type": "github"
                },
                {
                    "url": "https://tidelift.com/funding/github/packagist/symfony/symfony",
                    "type": "tidelift"
                }
            ],
            "time": "2021-05-27T09:27:20+00:00"
        },
        {
            "name": "symfony/polyfill-php73",
            "version": "v1.23.0",
            "source": {
                "type": "git",
                "url": "https://github.com/symfony/polyfill-php73.git",
                "reference": "fba8933c384d6476ab14fb7b8526e5287ca7e010"
            },
            "dist": {
                "type": "zip",
                "url": "https://api.github.com/repos/symfony/polyfill-php73/zipball/fba8933c384d6476ab14fb7b8526e5287ca7e010",
                "reference": "fba8933c384d6476ab14fb7b8526e5287ca7e010",
                "shasum": ""
            },
            "require": {
                "php": ">=7.1"
            },
            "type": "library",
            "extra": {
                "branch-alias": {
                    "dev-main": "1.23-dev"
                },
                "thanks": {
                    "name": "symfony/polyfill",
                    "url": "https://github.com/symfony/polyfill"
                }
            },
            "autoload": {
                "psr-4": {
                    "Symfony\\Polyfill\\Php73\\": ""
                },
                "files": [
                    "bootstrap.php"
                ],
                "classmap": [
                    "Resources/stubs"
                ]
            },
            "notification-url": "https://packagist.org/downloads/",
            "license": [
                "MIT"
            ],
            "authors": [
                {
                    "name": "Nicolas Grekas",
                    "email": "p@tchwork.com"
                },
                {
                    "name": "Symfony Community",
                    "homepage": "https://symfony.com/contributors"
                }
            ],
            "description": "Symfony polyfill backporting some PHP 7.3+ features to lower PHP versions",
            "homepage": "https://symfony.com",
            "keywords": [
                "compatibility",
                "polyfill",
                "portable",
                "shim"
            ],
            "support": {
                "source": "https://github.com/symfony/polyfill-php73/tree/v1.23.0"
            },
            "funding": [
                {
                    "url": "https://symfony.com/sponsor",
                    "type": "custom"
                },
                {
                    "url": "https://github.com/fabpot",
                    "type": "github"
                },
                {
                    "url": "https://tidelift.com/funding/github/packagist/symfony/symfony",
                    "type": "tidelift"
                }
            ],
            "time": "2021-02-19T12:13:01+00:00"
        },
        {
            "name": "symfony/service-contracts",
            "version": "v2.4.0",
            "source": {
                "type": "git",
                "url": "https://github.com/symfony/service-contracts.git",
                "reference": "f040a30e04b57fbcc9c6cbcf4dbaa96bd318b9bb"
            },
            "dist": {
                "type": "zip",
                "url": "https://api.github.com/repos/symfony/service-contracts/zipball/f040a30e04b57fbcc9c6cbcf4dbaa96bd318b9bb",
                "reference": "f040a30e04b57fbcc9c6cbcf4dbaa96bd318b9bb",
                "shasum": ""
            },
            "require": {
                "php": ">=7.2.5",
                "psr/container": "^1.1"
            },
            "suggest": {
                "symfony/service-implementation": ""
            },
            "type": "library",
            "extra": {
                "branch-alias": {
                    "dev-main": "2.4-dev"
                },
                "thanks": {
                    "name": "symfony/contracts",
                    "url": "https://github.com/symfony/contracts"
                }
            },
            "autoload": {
                "psr-4": {
                    "Symfony\\Contracts\\Service\\": ""
                }
            },
            "notification-url": "https://packagist.org/downloads/",
            "license": [
                "MIT"
            ],
            "authors": [
                {
                    "name": "Nicolas Grekas",
                    "email": "p@tchwork.com"
                },
                {
                    "name": "Symfony Community",
                    "homepage": "https://symfony.com/contributors"
                }
            ],
            "description": "Generic abstractions related to writing services",
            "homepage": "https://symfony.com",
            "keywords": [
                "abstractions",
                "contracts",
                "decoupling",
                "interfaces",
                "interoperability",
                "standards"
            ],
            "support": {
                "source": "https://github.com/symfony/service-contracts/tree/v2.4.0"
            },
            "funding": [
                {
                    "url": "https://symfony.com/sponsor",
                    "type": "custom"
                },
                {
                    "url": "https://github.com/fabpot",
                    "type": "github"
                },
                {
                    "url": "https://tidelift.com/funding/github/packagist/symfony/symfony",
                    "type": "tidelift"
                }
            ],
            "time": "2021-04-01T10:43:52+00:00"
        },
        {
            "name": "symfony/string",
            "version": "v5.3.3",
            "source": {
                "type": "git",
                "url": "https://github.com/symfony/string.git",
                "reference": "bd53358e3eccec6a670b5f33ab680d8dbe1d4ae1"
            },
            "dist": {
                "type": "zip",
                "url": "https://api.github.com/repos/symfony/string/zipball/bd53358e3eccec6a670b5f33ab680d8dbe1d4ae1",
                "reference": "bd53358e3eccec6a670b5f33ab680d8dbe1d4ae1",
                "shasum": ""
            },
            "require": {
                "php": ">=7.2.5",
                "symfony/polyfill-ctype": "~1.8",
                "symfony/polyfill-intl-grapheme": "~1.0",
                "symfony/polyfill-intl-normalizer": "~1.0",
                "symfony/polyfill-mbstring": "~1.0",
                "symfony/polyfill-php80": "~1.15"
            },
            "require-dev": {
                "symfony/error-handler": "^4.4|^5.0",
                "symfony/http-client": "^4.4|^5.0",
                "symfony/translation-contracts": "^1.1|^2",
                "symfony/var-exporter": "^4.4|^5.0"
            },
            "type": "library",
            "autoload": {
                "psr-4": {
                    "Symfony\\Component\\String\\": ""
                },
                "files": [
                    "Resources/functions.php"
                ],
                "exclude-from-classmap": [
                    "/Tests/"
                ]
            },
            "notification-url": "https://packagist.org/downloads/",
            "license": [
                "MIT"
            ],
            "authors": [
                {
                    "name": "Nicolas Grekas",
                    "email": "p@tchwork.com"
                },
                {
                    "name": "Symfony Community",
                    "homepage": "https://symfony.com/contributors"
                }
            ],
            "description": "Provides an object-oriented API to strings and deals with bytes, UTF-8 code points and grapheme clusters in a unified way",
            "homepage": "https://symfony.com",
            "keywords": [
                "grapheme",
                "i18n",
                "string",
                "unicode",
                "utf-8",
                "utf8"
            ],
            "support": {
                "source": "https://github.com/symfony/string/tree/v5.3.3"
            },
            "funding": [
                {
                    "url": "https://symfony.com/sponsor",
                    "type": "custom"
                },
                {
                    "url": "https://github.com/fabpot",
                    "type": "github"
                },
                {
                    "url": "https://tidelift.com/funding/github/packagist/symfony/symfony",
                    "type": "tidelift"
                }
            ],
            "time": "2021-06-27T11:44:38+00:00"
        },
        {
            "name": "theseer/tokenizer",
            "version": "1.2.0",
            "source": {
                "type": "git",
                "url": "https://github.com/theseer/tokenizer.git",
                "reference": "75a63c33a8577608444246075ea0af0d052e452a"
            },
            "dist": {
                "type": "zip",
                "url": "https://api.github.com/repos/theseer/tokenizer/zipball/75a63c33a8577608444246075ea0af0d052e452a",
                "reference": "75a63c33a8577608444246075ea0af0d052e452a",
                "shasum": ""
            },
            "require": {
                "ext-dom": "*",
                "ext-tokenizer": "*",
                "ext-xmlwriter": "*",
                "php": "^7.2 || ^8.0"
            },
            "type": "library",
            "autoload": {
                "classmap": [
                    "src/"
                ]
            },
            "notification-url": "https://packagist.org/downloads/",
            "license": [
                "BSD-3-Clause"
            ],
            "authors": [
                {
                    "name": "Arne Blankerts",
                    "email": "arne@blankerts.de",
                    "role": "Developer"
                }
            ],
            "description": "A small library for converting tokenized PHP source code into XML and potentially other formats",
            "support": {
                "issues": "https://github.com/theseer/tokenizer/issues",
                "source": "https://github.com/theseer/tokenizer/tree/master"
            },
            "funding": [
                {
                    "url": "https://github.com/theseer",
                    "type": "github"
                }
            ],
            "time": "2020-07-12T23:59:07+00:00"
        },
        {
            "name": "twig/twig",
            "version": "v2.14.6",
            "source": {
                "type": "git",
                "url": "https://github.com/twigphp/Twig.git",
                "reference": "27e5cf2b05e3744accf39d4c68a3235d9966d260"
            },
            "dist": {
                "type": "zip",
                "url": "https://api.github.com/repos/twigphp/Twig/zipball/27e5cf2b05e3744accf39d4c68a3235d9966d260",
                "reference": "27e5cf2b05e3744accf39d4c68a3235d9966d260",
                "shasum": ""
            },
            "require": {
                "php": ">=7.2.5",
                "symfony/polyfill-ctype": "^1.8",
                "symfony/polyfill-mbstring": "^1.3"
            },
            "require-dev": {
                "psr/container": "^1.0",
                "symfony/phpunit-bridge": "^4.4.9|^5.0.9"
            },
            "type": "library",
            "extra": {
                "branch-alias": {
                    "dev-master": "2.14-dev"
                }
            },
            "autoload": {
                "psr-0": {
                    "Twig_": "lib/"
                },
                "psr-4": {
                    "Twig\\": "src/"
                }
            },
            "notification-url": "https://packagist.org/downloads/",
            "license": [
                "BSD-3-Clause"
            ],
            "authors": [
                {
                    "name": "Fabien Potencier",
                    "email": "fabien@symfony.com",
                    "homepage": "http://fabien.potencier.org",
                    "role": "Lead Developer"
                },
                {
                    "name": "Twig Team",
                    "role": "Contributors"
                },
                {
                    "name": "Armin Ronacher",
                    "email": "armin.ronacher@active-4.com",
                    "role": "Project Founder"
                }
            ],
            "description": "Twig, the flexible, fast, and secure template language for PHP",
            "homepage": "https://twig.symfony.com",
            "keywords": [
                "templating"
            ],
            "support": {
                "issues": "https://github.com/twigphp/Twig/issues",
                "source": "https://github.com/twigphp/Twig/tree/v2.14.6"
            },
            "funding": [
                {
                    "url": "https://github.com/fabpot",
                    "type": "github"
                },
                {
                    "url": "https://tidelift.com/funding/github/packagist/twig/twig",
                    "type": "tidelift"
                }
            ],
            "time": "2021-05-16T12:12:47+00:00"
        },
        {
            "name": "vimeo/psalm",
            "version": "4.7.2",
            "source": {
                "type": "git",
                "url": "https://github.com/vimeo/psalm.git",
                "reference": "83a0325c0a95c0ab531d6b90c877068b464377b5"
            },
            "dist": {
                "type": "zip",
                "url": "https://api.github.com/repos/vimeo/psalm/zipball/83a0325c0a95c0ab531d6b90c877068b464377b5",
                "reference": "83a0325c0a95c0ab531d6b90c877068b464377b5",
                "shasum": ""
            },
            "require": {
                "amphp/amp": "^2.4.2",
                "amphp/byte-stream": "^1.5",
                "composer/package-versions-deprecated": "^1.8.0",
                "composer/semver": "^1.4 || ^2.0 || ^3.0",
                "composer/xdebug-handler": "^1.1 || ^2.0",
                "dnoegel/php-xdg-base-dir": "^0.1.1",
                "ext-dom": "*",
                "ext-json": "*",
                "ext-libxml": "*",
                "ext-mbstring": "*",
                "ext-simplexml": "*",
                "ext-tokenizer": "*",
                "felixfbecker/advanced-json-rpc": "^3.0.3",
                "felixfbecker/language-server-protocol": "^1.5",
                "netresearch/jsonmapper": "^1.0 || ^2.0 || ^3.0 || ^4.0",
                "nikic/php-parser": "^4.10.1",
                "openlss/lib-array2xml": "^1.0",
                "php": "^7.1|^8",
                "sebastian/diff": "^3.0 || ^4.0",
                "symfony/console": "^3.4.17 || ^4.1.6 || ^5.0",
                "webmozart/path-util": "^2.3"
            },
            "provide": {
                "psalm/psalm": "self.version"
            },
            "require-dev": {
                "bamarni/composer-bin-plugin": "^1.2",
                "brianium/paratest": "^4.0||^6.0",
                "ext-curl": "*",
                "php-parallel-lint/php-parallel-lint": "^1.2",
                "phpdocumentor/reflection-docblock": "^5",
                "phpmyadmin/sql-parser": "5.1.0||dev-master",
                "phpspec/prophecy": ">=1.9.0",
                "phpunit/phpunit": "^9.0",
                "psalm/plugin-phpunit": "^0.13",
                "slevomat/coding-standard": "^6.3.11",
                "squizlabs/php_codesniffer": "^3.5",
                "symfony/process": "^4.3",
                "weirdan/phpunit-appveyor-reporter": "^1.0.0",
                "weirdan/prophecy-shim": "^1.0 || ^2.0"
            },
            "suggest": {
                "ext-igbinary": "^2.0.5"
            },
            "bin": [
                "psalm",
                "psalm-language-server",
                "psalm-plugin",
                "psalm-refactor",
                "psalter"
            ],
            "type": "library",
            "extra": {
                "branch-alias": {
                    "dev-master": "4.x-dev",
                    "dev-3.x": "3.x-dev",
                    "dev-2.x": "2.x-dev",
                    "dev-1.x": "1.x-dev"
                }
            },
            "autoload": {
                "psr-4": {
                    "Psalm\\": "src/Psalm/"
                },
                "files": [
                    "src/functions.php",
                    "src/spl_object_id.php"
                ]
            },
            "notification-url": "https://packagist.org/downloads/",
            "license": [
                "MIT"
            ],
            "authors": [
                {
                    "name": "Matthew Brown"
                }
            ],
            "description": "A static analysis tool for finding errors in PHP applications",
            "keywords": [
                "code",
                "inspection",
                "php"
            ],
            "support": {
                "issues": "https://github.com/vimeo/psalm/issues",
                "source": "https://github.com/vimeo/psalm/tree/4.7.2"
            },
            "time": "2021-05-01T20:56:25+00:00"
        },
        {
            "name": "webmozart/path-util",
            "version": "2.3.0",
            "source": {
                "type": "git",
                "url": "https://github.com/webmozart/path-util.git",
                "reference": "d939f7edc24c9a1bb9c0dee5cb05d8e859490725"
            },
            "dist": {
                "type": "zip",
                "url": "https://api.github.com/repos/webmozart/path-util/zipball/d939f7edc24c9a1bb9c0dee5cb05d8e859490725",
                "reference": "d939f7edc24c9a1bb9c0dee5cb05d8e859490725",
                "shasum": ""
            },
            "require": {
                "php": ">=5.3.3",
                "webmozart/assert": "~1.0"
            },
            "require-dev": {
                "phpunit/phpunit": "^4.6",
                "sebastian/version": "^1.0.1"
            },
            "type": "library",
            "extra": {
                "branch-alias": {
                    "dev-master": "2.3-dev"
                }
            },
            "autoload": {
                "psr-4": {
                    "Webmozart\\PathUtil\\": "src/"
                }
            },
            "notification-url": "https://packagist.org/downloads/",
            "license": [
                "MIT"
            ],
            "authors": [
                {
                    "name": "Bernhard Schussek",
                    "email": "bschussek@gmail.com"
                }
            ],
            "description": "A robust cross-platform utility for normalizing, comparing and modifying file paths.",
            "support": {
                "issues": "https://github.com/webmozart/path-util/issues",
                "source": "https://github.com/webmozart/path-util/tree/2.3.0"
            },
            "time": "2015-12-17T08:42:14+00:00"
        }
    ],
    "aliases": [],
    "minimum-stability": "stable",
<<<<<<< HEAD
    "stability-flags": {
        "utopia-php/abuse": 20,
        "utopia-php/audit": 20
    },
=======
    "stability-flags": [],
>>>>>>> a0645641
    "prefer-stable": false,
    "prefer-lowest": false,
    "platform": {
        "php": ">=8.0.0",
        "ext-curl": "*",
        "ext-imagick": "*",
        "ext-mbstring": "*",
        "ext-json": "*",
        "ext-yaml": "*",
        "ext-dom": "*",
        "ext-redis": "*",
        "ext-swoole": "*",
        "ext-pdo": "*",
        "ext-openssl": "*",
        "ext-zlib": "*",
        "ext-sockets": "*"
    },
    "platform-dev": [],
    "platform-overrides": {
        "php": "8.0"
    },
    "plugin-api-version": "2.1.0"
}<|MERGE_RESOLUTION|>--- conflicted
+++ resolved
@@ -4,11 +4,7 @@
         "Read more about it at https://getcomposer.org/doc/01-basic-usage.md#installing-dependencies",
         "This file is @generated automatically"
     ],
-<<<<<<< HEAD
     "content-hash": "68ed82b309f6a9dd878ef031424ac00a",
-=======
-    "content-hash": "65ff5003b9122286423aa030cb6983ea",
->>>>>>> a0645641
     "packages": [
         {
             "name": "adhocore/jwt",
@@ -119,11 +115,7 @@
         },
         {
             "name": "appwrite/php-runtimes",
-<<<<<<< HEAD
             "version": "0.3.0",
-=======
-            "version": "0.4.0",
->>>>>>> a0645641
             "source": {
                 "type": "git",
                 "url": "https://github.com/appwrite/php-runtimes.git",
@@ -172,11 +164,7 @@
             ],
             "support": {
                 "issues": "https://github.com/appwrite/php-runtimes/issues",
-<<<<<<< HEAD
                 "source": "https://github.com/appwrite/php-runtimes/tree/0.3.0"
-=======
-                "source": "https://github.com/appwrite/php-runtimes/tree/0.4.0"
->>>>>>> a0645641
             },
             "time": "2021-06-15T07:52:43+00:00"
         },
@@ -1594,7 +1582,6 @@
             "time": "2021-02-19T12:13:01+00:00"
         },
         {
-<<<<<<< HEAD
             "name": "symfony/polyfill-php80",
             "version": "v1.23.0",
             "source": {
@@ -1606,19 +1593,6 @@
                 "type": "zip",
                 "url": "https://api.github.com/repos/symfony/polyfill-php80/zipball/eca0bf41ed421bed1b57c4958bab16aa86b757d0",
                 "reference": "eca0bf41ed421bed1b57c4958bab16aa86b757d0",
-=======
-            "name": "utopia-php/abuse",
-            "version": "0.5.0",
-            "source": {
-                "type": "git",
-                "url": "https://github.com/utopia-php/abuse.git",
-                "reference": "339c1720e5aa5314276128170463594b81f84760"
-            },
-            "dist": {
-                "type": "zip",
-                "url": "https://api.github.com/repos/utopia-php/abuse/zipball/339c1720e5aa5314276128170463594b81f84760",
-                "reference": "339c1720e5aa5314276128170463594b81f84760",
->>>>>>> a0645641
                 "shasum": ""
             },
             "require": {
@@ -1730,15 +1704,7 @@
                 "upf",
                 "utopia"
             ],
-<<<<<<< HEAD
             "time": "2021-07-04T06:06:38+00:00"
-=======
-            "support": {
-                "issues": "https://github.com/utopia-php/abuse/issues",
-                "source": "https://github.com/utopia-php/abuse/tree/0.5.0"
-            },
-            "time": "2021-06-28T10:11:01+00:00"
->>>>>>> a0645641
         },
         {
             "name": "utopia-php/analytics",
@@ -6267,14 +6233,10 @@
     ],
     "aliases": [],
     "minimum-stability": "stable",
-<<<<<<< HEAD
     "stability-flags": {
         "utopia-php/abuse": 20,
         "utopia-php/audit": 20
     },
-=======
-    "stability-flags": [],
->>>>>>> a0645641
     "prefer-stable": false,
     "prefer-lowest": false,
     "platform": {
