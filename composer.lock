--- conflicted
+++ resolved
@@ -4,11 +4,7 @@
         "Read more about it at https://getcomposer.org/doc/01-basic-usage.md#installing-dependencies",
         "This file is @generated automatically"
     ],
-<<<<<<< HEAD
     "content-hash": "bdda7382f6174d4fc9f068b0d2bf92a3",
-=======
-    "content-hash": "08fdd139ad1285b02c4b4e555679e7de",
->>>>>>> 0d0cacbf
     "packages": [
         {
             "name": "adhocore/jwt",
