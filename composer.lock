--- conflicted
+++ resolved
@@ -4,11 +4,7 @@
         "Read more about it at https://getcomposer.org/doc/01-basic-usage.md#installing-dependencies",
         "This file is @generated automatically"
     ],
-<<<<<<< HEAD
-    "content-hash": "355acc3f36af9b5a6aa619d7226ee740",
-=======
-    "content-hash": "d0df4734e38f660ce979011d70155357",
->>>>>>> 6b569c6c
+    "content-hash": "043d8afcc90e4dc5a0602d71ef6287d7",
     "packages": [
         {
             "name": "adhocore/jwt",
@@ -1662,20 +1658,23 @@
         },
         {
             "name": "symfony/polyfill-ctype",
-            "version": "v1.23.0",
+            "version": "v1.24.0",
             "source": {
                 "type": "git",
                 "url": "https://github.com/symfony/polyfill-ctype.git",
-                "reference": "46cd95797e9df938fdd2b03693b5fca5e64b01ce"
-            },
-            "dist": {
-                "type": "zip",
-                "url": "https://api.github.com/repos/symfony/polyfill-ctype/zipball/46cd95797e9df938fdd2b03693b5fca5e64b01ce",
-                "reference": "46cd95797e9df938fdd2b03693b5fca5e64b01ce",
+                "reference": "30885182c981ab175d4d034db0f6f469898070ab"
+            },
+            "dist": {
+                "type": "zip",
+                "url": "https://api.github.com/repos/symfony/polyfill-ctype/zipball/30885182c981ab175d4d034db0f6f469898070ab",
+                "reference": "30885182c981ab175d4d034db0f6f469898070ab",
                 "shasum": ""
             },
             "require": {
                 "php": ">=7.1"
+            },
+            "provide": {
+                "ext-ctype": "*"
             },
             "suggest": {
                 "ext-ctype": "For best performance"
@@ -1721,7 +1720,7 @@
                 "portable"
             ],
             "support": {
-                "source": "https://github.com/symfony/polyfill-ctype/tree/v1.23.0"
+                "source": "https://github.com/symfony/polyfill-ctype/tree/v1.24.0"
             },
             "funding": [
                 {
@@ -1737,20 +1736,20 @@
                     "type": "tidelift"
                 }
             ],
-            "time": "2021-02-19T12:13:01+00:00"
+            "time": "2021-10-20T20:35:02+00:00"
         },
         {
             "name": "symfony/polyfill-php80",
-            "version": "v1.23.1",
+            "version": "v1.24.0",
             "source": {
                 "type": "git",
                 "url": "https://github.com/symfony/polyfill-php80.git",
-                "reference": "1100343ed1a92e3a38f9ae122fc0eb21602547be"
-            },
-            "dist": {
-                "type": "zip",
-                "url": "https://api.github.com/repos/symfony/polyfill-php80/zipball/1100343ed1a92e3a38f9ae122fc0eb21602547be",
-                "reference": "1100343ed1a92e3a38f9ae122fc0eb21602547be",
+                "reference": "57b712b08eddb97c762a8caa32c84e037892d2e9"
+            },
+            "dist": {
+                "type": "zip",
+                "url": "https://api.github.com/repos/symfony/polyfill-php80/zipball/57b712b08eddb97c762a8caa32c84e037892d2e9",
+                "reference": "57b712b08eddb97c762a8caa32c84e037892d2e9",
                 "shasum": ""
             },
             "require": {
@@ -1804,7 +1803,7 @@
                 "shim"
             ],
             "support": {
-                "source": "https://github.com/symfony/polyfill-php80/tree/v1.23.1"
+                "source": "https://github.com/symfony/polyfill-php80/tree/v1.24.0"
             },
             "funding": [
                 {
@@ -1820,7 +1819,7 @@
                     "type": "tidelift"
                 }
             ],
-            "time": "2021-07-28T13:41:28+00:00"
+            "time": "2021-09-13T13:58:33+00:00"
         },
         {
             "name": "utopia-php/abuse",
@@ -2641,7 +2640,7 @@
             "source": {
                 "type": "git",
                 "url": "https://github.com/utopia-php/storage",
-                "reference": "6d82e34bac0b46b55ea781e0499bd1dfcff94160"
+                "reference": "d9ea68c5e0ee2a1d4b11c6c64769f0d1e620e808"
             },
             "require": {
                 "php": ">=8.0",
@@ -2679,7 +2678,7 @@
                 "upf",
                 "utopia"
             ],
-            "time": "2021-12-14T07:04:35+00:00"
+            "time": "2021-12-30T11:14:10+00:00"
         },
         {
             "name": "utopia-php/swoole",
@@ -3279,16 +3278,16 @@
         },
         {
             "name": "composer/xdebug-handler",
-            "version": "2.0.3",
+            "version": "2.0.4",
             "source": {
                 "type": "git",
                 "url": "https://github.com/composer/xdebug-handler.git",
-                "reference": "6555461e76962fd0379c444c46fd558a0fcfb65e"
-            },
-            "dist": {
-                "type": "zip",
-                "url": "https://api.github.com/repos/composer/xdebug-handler/zipball/6555461e76962fd0379c444c46fd558a0fcfb65e",
-                "reference": "6555461e76962fd0379c444c46fd558a0fcfb65e",
+                "reference": "0c1a3925ec58a4ec98e992b9c7d171e9e184be0a"
+            },
+            "dist": {
+                "type": "zip",
+                "url": "https://api.github.com/repos/composer/xdebug-handler/zipball/0c1a3925ec58a4ec98e992b9c7d171e9e184be0a",
+                "reference": "0c1a3925ec58a4ec98e992b9c7d171e9e184be0a",
                 "shasum": ""
             },
             "require": {
@@ -3325,7 +3324,7 @@
             "support": {
                 "irc": "irc://irc.freenode.org/composer",
                 "issues": "https://github.com/composer/xdebug-handler/issues",
-                "source": "https://github.com/composer/xdebug-handler/tree/2.0.3"
+                "source": "https://github.com/composer/xdebug-handler/tree/2.0.4"
             },
             "funding": [
                 {
@@ -3341,7 +3340,7 @@
                     "type": "tidelift"
                 }
             ],
-            "time": "2021-12-08T13:07:32+00:00"
+            "time": "2022-01-04T17:06:45+00:00"
         },
         {
             "name": "dnoegel/php-xdg-base-dir",
@@ -4122,16 +4121,16 @@
         },
         {
             "name": "phpdocumentor/type-resolver",
-            "version": "1.5.1",
+            "version": "1.6.0",
             "source": {
                 "type": "git",
                 "url": "https://github.com/phpDocumentor/TypeResolver.git",
-                "reference": "a12f7e301eb7258bb68acd89d4aefa05c2906cae"
-            },
-            "dist": {
-                "type": "zip",
-                "url": "https://api.github.com/repos/phpDocumentor/TypeResolver/zipball/a12f7e301eb7258bb68acd89d4aefa05c2906cae",
-                "reference": "a12f7e301eb7258bb68acd89d4aefa05c2906cae",
+                "reference": "93ebd0014cab80c4ea9f5e297ea48672f1b87706"
+            },
+            "dist": {
+                "type": "zip",
+                "url": "https://api.github.com/repos/phpDocumentor/TypeResolver/zipball/93ebd0014cab80c4ea9f5e297ea48672f1b87706",
+                "reference": "93ebd0014cab80c4ea9f5e297ea48672f1b87706",
                 "shasum": ""
             },
             "require": {
@@ -4166,9 +4165,9 @@
             "description": "A PSR-5 based resolver of Class names, Types and Structural Element Names",
             "support": {
                 "issues": "https://github.com/phpDocumentor/TypeResolver/issues",
-                "source": "https://github.com/phpDocumentor/TypeResolver/tree/1.5.1"
-            },
-            "time": "2021-10-02T14:08:47+00:00"
+                "source": "https://github.com/phpDocumentor/TypeResolver/tree/1.6.0"
+            },
+            "time": "2022-01-04T19:58:01+00:00"
         },
         {
             "name": "phpspec/prophecy",
@@ -5814,16 +5813,16 @@
         },
         {
             "name": "symfony/polyfill-intl-grapheme",
-            "version": "v1.23.1",
+            "version": "v1.24.0",
             "source": {
                 "type": "git",
                 "url": "https://github.com/symfony/polyfill-intl-grapheme.git",
-                "reference": "16880ba9c5ebe3642d1995ab866db29270b36535"
-            },
-            "dist": {
-                "type": "zip",
-                "url": "https://api.github.com/repos/symfony/polyfill-intl-grapheme/zipball/16880ba9c5ebe3642d1995ab866db29270b36535",
-                "reference": "16880ba9c5ebe3642d1995ab866db29270b36535",
+                "reference": "81b86b50cf841a64252b439e738e97f4a34e2783"
+            },
+            "dist": {
+                "type": "zip",
+                "url": "https://api.github.com/repos/symfony/polyfill-intl-grapheme/zipball/81b86b50cf841a64252b439e738e97f4a34e2783",
+                "reference": "81b86b50cf841a64252b439e738e97f4a34e2783",
                 "shasum": ""
             },
             "require": {
@@ -5875,7 +5874,7 @@
                 "shim"
             ],
             "support": {
-                "source": "https://github.com/symfony/polyfill-intl-grapheme/tree/v1.23.1"
+                "source": "https://github.com/symfony/polyfill-intl-grapheme/tree/v1.24.0"
             },
             "funding": [
                 {
@@ -5891,11 +5890,11 @@
                     "type": "tidelift"
                 }
             ],
-            "time": "2021-05-27T12:26:48+00:00"
+            "time": "2021-11-23T21:10:46+00:00"
         },
         {
             "name": "symfony/polyfill-intl-normalizer",
-            "version": "v1.23.0",
+            "version": "v1.24.0",
             "source": {
                 "type": "git",
                 "url": "https://github.com/symfony/polyfill-intl-normalizer.git",
@@ -5959,7 +5958,7 @@
                 "shim"
             ],
             "support": {
-                "source": "https://github.com/symfony/polyfill-intl-normalizer/tree/v1.23.0"
+                "source": "https://github.com/symfony/polyfill-intl-normalizer/tree/v1.24.0"
             },
             "funding": [
                 {
@@ -5979,20 +5978,23 @@
         },
         {
             "name": "symfony/polyfill-mbstring",
-            "version": "v1.23.1",
+            "version": "v1.24.0",
             "source": {
                 "type": "git",
                 "url": "https://github.com/symfony/polyfill-mbstring.git",
-                "reference": "9174a3d80210dca8daa7f31fec659150bbeabfc6"
-            },
-            "dist": {
-                "type": "zip",
-                "url": "https://api.github.com/repos/symfony/polyfill-mbstring/zipball/9174a3d80210dca8daa7f31fec659150bbeabfc6",
-                "reference": "9174a3d80210dca8daa7f31fec659150bbeabfc6",
+                "reference": "0abb51d2f102e00a4eefcf46ba7fec406d245825"
+            },
+            "dist": {
+                "type": "zip",
+                "url": "https://api.github.com/repos/symfony/polyfill-mbstring/zipball/0abb51d2f102e00a4eefcf46ba7fec406d245825",
+                "reference": "0abb51d2f102e00a4eefcf46ba7fec406d245825",
                 "shasum": ""
             },
             "require": {
                 "php": ">=7.1"
+            },
+            "provide": {
+                "ext-mbstring": "*"
             },
             "suggest": {
                 "ext-mbstring": "For best performance"
@@ -6039,7 +6041,7 @@
                 "shim"
             ],
             "support": {
-                "source": "https://github.com/symfony/polyfill-mbstring/tree/v1.23.1"
+                "source": "https://github.com/symfony/polyfill-mbstring/tree/v1.24.0"
             },
             "funding": [
                 {
@@ -6055,11 +6057,11 @@
                     "type": "tidelift"
                 }
             ],
-            "time": "2021-05-27T12:26:48+00:00"
+            "time": "2021-11-30T18:21:41+00:00"
         },
         {
             "name": "symfony/polyfill-php72",
-            "version": "v1.23.0",
+            "version": "v1.24.0",
             "source": {
                 "type": "git",
                 "url": "https://github.com/symfony/polyfill-php72.git",
@@ -6115,7 +6117,7 @@
                 "shim"
             ],
             "support": {
-                "source": "https://github.com/symfony/polyfill-php72/tree/v1.23.0"
+                "source": "https://github.com/symfony/polyfill-php72/tree/v1.24.0"
             },
             "funding": [
                 {
