--- conflicted
+++ resolved
@@ -4,11 +4,7 @@
         "Read more about it at https://getcomposer.org/doc/01-basic-usage.md#installing-dependencies",
         "This file is @generated automatically"
     ],
-<<<<<<< HEAD
-    "content-hash": "a744959294e219fff6ea9c17f9fb0705",
-=======
     "content-hash": "b125039c64ae4cbe0d2a1b57322d0ebe",
->>>>>>> 390fbc52
     "packages": [
         {
             "name": "adhocore/jwt",
@@ -346,68 +342,6 @@
             "support": {
                 "issues": "https://github.com/colinmollenhour/credis/issues",
                 "source": "https://github.com/colinmollenhour/credis/tree/v1.14.0"
-<<<<<<< HEAD
-            },
-            "time": "2022-11-09T01:18:39+00:00"
-        },
-        {
-            "name": "composer/package-versions-deprecated",
-            "version": "1.11.99.5",
-            "source": {
-                "type": "git",
-                "url": "https://github.com/composer/package-versions-deprecated.git",
-                "reference": "b4f54f74ef3453349c24a845d22392cd31e65f1d"
-            },
-            "dist": {
-                "type": "zip",
-                "url": "https://api.github.com/repos/composer/package-versions-deprecated/zipball/b4f54f74ef3453349c24a845d22392cd31e65f1d",
-                "reference": "b4f54f74ef3453349c24a845d22392cd31e65f1d",
-                "shasum": ""
-            },
-            "require": {
-                "composer-plugin-api": "^1.1.0 || ^2.0",
-                "php": "^7 || ^8"
-            },
-            "replace": {
-                "ocramius/package-versions": "1.11.99"
-            },
-            "require-dev": {
-                "composer/composer": "^1.9.3 || ^2.0@dev",
-                "ext-zip": "^1.13",
-                "phpunit/phpunit": "^6.5 || ^7"
-            },
-            "type": "composer-plugin",
-            "extra": {
-                "class": "PackageVersions\\Installer",
-                "branch-alias": {
-                    "dev-master": "1.x-dev"
-                }
-            },
-            "autoload": {
-                "psr-4": {
-                    "PackageVersions\\": "src/PackageVersions"
-                }
-            },
-            "notification-url": "https://packagist.org/downloads/",
-            "license": [
-                "MIT"
-            ],
-            "authors": [
-                {
-                    "name": "Marco Pivetta",
-                    "email": "ocramius@gmail.com"
-                },
-                {
-                    "name": "Jordi Boggiano",
-                    "email": "j.boggiano@seld.be"
-                }
-            ],
-            "description": "Composer plugin that provides efficient querying for installed package versions (no runtime IO)",
-            "support": {
-                "issues": "https://github.com/composer/package-versions-deprecated/issues",
-                "source": "https://github.com/composer/package-versions-deprecated/tree/1.11.99.5"
-=======
->>>>>>> 390fbc52
             },
             "time": "2022-11-09T01:18:39+00:00"
         },
@@ -936,72 +870,6 @@
             "time": "2022-09-13T15:07:15+00:00"
         },
         {
-            "name": "laravel/pint",
-            "version": "v1.2.0",
-            "source": {
-                "type": "git",
-                "url": "https://github.com/laravel/pint.git",
-                "reference": "1d276e4c803397a26cc337df908f55c2a4e90d86"
-            },
-            "dist": {
-                "type": "zip",
-                "url": "https://api.github.com/repos/laravel/pint/zipball/1d276e4c803397a26cc337df908f55c2a4e90d86",
-                "reference": "1d276e4c803397a26cc337df908f55c2a4e90d86",
-                "shasum": ""
-            },
-            "require": {
-                "ext-json": "*",
-                "ext-mbstring": "*",
-                "ext-tokenizer": "*",
-                "ext-xml": "*",
-                "php": "^8.0"
-            },
-            "require-dev": {
-                "friendsofphp/php-cs-fixer": "^3.11.0",
-                "illuminate/view": "^9.27",
-                "laravel-zero/framework": "^9.1.3",
-                "mockery/mockery": "^1.5.0",
-                "nunomaduro/larastan": "^2.2",
-                "nunomaduro/termwind": "^1.14.0",
-                "pestphp/pest": "^1.22.1"
-            },
-            "bin": [
-                "builds/pint"
-            ],
-            "type": "project",
-            "autoload": {
-                "psr-4": {
-                    "App\\": "app/",
-                    "Database\\Seeders\\": "database/seeders/",
-                    "Database\\Factories\\": "database/factories/"
-                }
-            },
-            "notification-url": "https://packagist.org/downloads/",
-            "license": [
-                "MIT"
-            ],
-            "authors": [
-                {
-                    "name": "Nuno Maduro",
-                    "email": "enunomaduro@gmail.com"
-                }
-            ],
-            "description": "An opinionated code formatter for PHP.",
-            "homepage": "https://laravel.com",
-            "keywords": [
-                "format",
-                "formatter",
-                "lint",
-                "linter",
-                "php"
-            ],
-            "support": {
-                "issues": "https://github.com/laravel/pint/issues",
-                "source": "https://github.com/laravel/pint"
-            },
-            "time": "2022-09-13T15:07:15+00:00"
-        },
-        {
             "name": "matomo/device-detector",
             "version": "6.0.0",
             "source": {
@@ -1659,92 +1527,6 @@
             "time": "2022-02-25T11:15:52+00:00"
         },
         {
-<<<<<<< HEAD
-            "name": "symfony/polyfill-php80",
-            "version": "v1.27.0",
-            "source": {
-                "type": "git",
-                "url": "https://github.com/symfony/polyfill-php80.git",
-                "reference": "7a6ff3f1959bb01aefccb463a0f2cd3d3d2fd936"
-            },
-            "dist": {
-                "type": "zip",
-                "url": "https://api.github.com/repos/symfony/polyfill-php80/zipball/7a6ff3f1959bb01aefccb463a0f2cd3d3d2fd936",
-                "reference": "7a6ff3f1959bb01aefccb463a0f2cd3d3d2fd936",
-                "shasum": ""
-            },
-            "require": {
-                "php": ">=7.1"
-            },
-            "type": "library",
-            "extra": {
-                "branch-alias": {
-                    "dev-main": "1.27-dev"
-                },
-                "thanks": {
-                    "name": "symfony/polyfill",
-                    "url": "https://github.com/symfony/polyfill"
-                }
-            },
-            "autoload": {
-                "files": [
-                    "bootstrap.php"
-                ],
-                "psr-4": {
-                    "Symfony\\Polyfill\\Php80\\": ""
-                },
-                "classmap": [
-                    "Resources/stubs"
-                ]
-            },
-            "notification-url": "https://packagist.org/downloads/",
-            "license": [
-                "MIT"
-            ],
-            "authors": [
-                {
-                    "name": "Ion Bazan",
-                    "email": "ion.bazan@gmail.com"
-                },
-                {
-                    "name": "Nicolas Grekas",
-                    "email": "p@tchwork.com"
-                },
-                {
-                    "name": "Symfony Community",
-                    "homepage": "https://symfony.com/contributors"
-                }
-            ],
-            "description": "Symfony polyfill backporting some PHP 8.0+ features to lower PHP versions",
-            "homepage": "https://symfony.com",
-            "keywords": [
-                "compatibility",
-                "polyfill",
-                "portable",
-                "shim"
-            ],
-            "support": {
-                "source": "https://github.com/symfony/polyfill-php80/tree/v1.27.0"
-            },
-            "funding": [
-                {
-                    "url": "https://symfony.com/sponsor",
-                    "type": "custom"
-                },
-                {
-                    "url": "https://github.com/fabpot",
-                    "type": "github"
-                },
-                {
-                    "url": "https://tidelift.com/funding/github/packagist/symfony/symfony",
-                    "type": "tidelift"
-                }
-            ],
-            "time": "2022-11-03T14:55:06+00:00"
-        },
-        {
-=======
->>>>>>> 390fbc52
             "name": "utopia-php/abuse",
             "version": "0.16.0",
             "source": {
@@ -2473,26 +2255,6 @@
         },
         {
             "name": "utopia-php/pools",
-<<<<<<< HEAD
-            "version": "dev-upgrade-cli",
-            "source": {
-                "type": "git",
-                "url": "https://github.com/utopia-php/pools.git",
-                "reference": "88a2c1ed2badbfdf2787ce0a12def2c988fc1097"
-            },
-            "dist": {
-                "type": "zip",
-                "url": "https://api.github.com/repos/utopia-php/pools/zipball/88a2c1ed2badbfdf2787ce0a12def2c988fc1097",
-                "reference": "88a2c1ed2badbfdf2787ce0a12def2c988fc1097",
-                "shasum": ""
-            },
-            "require": {
-                "ext-mongodb": "*",
-                "ext-pdo": "*",
-                "ext-redis": "*",
-                "php": ">=8.0",
-                "utopia-php/cli": "0.13.*"
-=======
             "version": "0.4.1",
             "source": {
                 "type": "git",
@@ -2507,7 +2269,6 @@
             },
             "require": {
                 "php": ">=8.0"
->>>>>>> 390fbc52
             },
             "require-dev": {
                 "laravel/pint": "1.2.*",
@@ -2539,15 +2300,9 @@
             ],
             "support": {
                 "issues": "https://github.com/utopia-php/pools/issues",
-<<<<<<< HEAD
-                "source": "https://github.com/utopia-php/pools/tree/upgrade-cli"
-            },
-            "time": "2022-11-04T08:33:04+00:00"
-=======
                 "source": "https://github.com/utopia-php/pools/tree/0.4.1"
             },
             "time": "2022-11-15T08:55:16+00:00"
->>>>>>> 390fbc52
         },
         {
             "name": "utopia-php/preloader",
@@ -2601,67 +2356,6 @@
                 "source": "https://github.com/utopia-php/preloader/tree/0.2.4"
             },
             "time": "2020-10-24T07:04:59+00:00"
-        },
-        {
-            "name": "utopia-php/queue",
-            "version": "0.4.0",
-            "source": {
-                "type": "git",
-                "url": "https://github.com/utopia-php/queue.git",
-                "reference": "0cad4cf4231377aa6c67956b51ba1954e0d02166"
-            },
-            "dist": {
-                "type": "zip",
-                "url": "https://api.github.com/repos/utopia-php/queue/zipball/0cad4cf4231377aa6c67956b51ba1954e0d02166",
-                "reference": "0cad4cf4231377aa6c67956b51ba1954e0d02166",
-                "shasum": ""
-            },
-            "require": {
-                "php": ">=8.0",
-                "utopia-php/cli": "0.13.*",
-                "utopia-php/framework": "0.*.*"
-            },
-            "require-dev": {
-                "laravel/pint": "^0.2.3",
-                "phpstan/phpstan": "^1.8",
-                "phpunit/phpunit": "^9.5.5",
-                "swoole/ide-helper": "4.8.8",
-                "workerman/workerman": "^4.0"
-            },
-            "suggest": {
-                "ext-swoole": "Needed to support Swoole.",
-                "workerman/workerman": "Needed to support Workerman."
-            },
-            "type": "library",
-            "autoload": {
-                "psr-4": {
-                    "Utopia\\Queue\\": "src/Queue"
-                }
-            },
-            "notification-url": "https://packagist.org/downloads/",
-            "license": [
-                "MIT"
-            ],
-            "authors": [
-                {
-                    "name": "Torsten Dittmann",
-                    "email": "torsten@appwrite.io"
-                }
-            ],
-            "description": "A powerful task queue.",
-            "keywords": [
-                "Tasks",
-                "framework",
-                "php",
-                "queue",
-                "upf",
-                "utopia"
-            ],
-            "support": {
-                "issues": "https://github.com/utopia-php/queue/issues",
-                "source": "https://github.com/utopia-php/queue/tree/0.4.0"
-            },
-            "time": "2022-10-31T06:23:08+00:00"
         },
         {
             "name": "utopia-php/registry",
@@ -5523,33 +5217,15 @@
     ],
     "aliases": [
         {
-<<<<<<< HEAD
-            "package": "utopia-php/database",
-            "version": "dev-feat-update-cache-lib",
-            "alias": "0.26.1",
-            "alias_normalized": "0.26.1.0"
-        },
-        {
-            "package": "utopia-php/pools",
-            "version": "dev-upgrade-cli",
-            "alias": "0.2.0",
-            "alias_normalized": "0.2.0.0"
-=======
             "package": "utopia-php/registry",
             "version": "dev-feat-allow-params",
             "alias": "0.5.0",
             "alias_normalized": "0.5.0.0"
->>>>>>> 390fbc52
         }
     ],
     "minimum-stability": "stable",
     "stability-flags": {
-<<<<<<< HEAD
-        "utopia-php/database": 20,
-        "utopia-php/pools": 20
-=======
         "utopia-php/registry": 20
->>>>>>> 390fbc52
     },
     "prefer-stable": false,
     "prefer-lowest": false,
