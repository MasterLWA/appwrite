--- conflicted
+++ resolved
@@ -4,11 +4,7 @@
         "Read more about it at https://getcomposer.org/doc/01-basic-usage.md#installing-dependencies",
         "This file is @generated automatically"
     ],
-<<<<<<< HEAD
-    "content-hash": "380d806f7540199698d12a7abeb13534",
-=======
     "content-hash": "677b1b47c8567f0b7b05645e2bbc7bc7",
->>>>>>> 5b73561a
     "packages": [
         {
             "name": "adhocore/jwt",
@@ -2055,18 +2051,6 @@
         },
         {
             "name": "utopia-php/database",
-<<<<<<< HEAD
-            "version": "0.18.7",
-            "source": {
-                "type": "git",
-                "url": "https://github.com/utopia-php/database.git",
-                "reference": "d542ee433f1a545d926ffaf707bdf952dc18a52e"
-            },
-            "dist": {
-                "type": "zip",
-                "url": "https://api.github.com/repos/utopia-php/database/zipball/d542ee433f1a545d926ffaf707bdf952dc18a52e",
-                "reference": "d542ee433f1a545d926ffaf707bdf952dc18a52e",
-=======
             "version": "0.18.9",
             "source": {
                 "type": "git",
@@ -2077,7 +2061,6 @@
                 "type": "zip",
                 "url": "https://api.github.com/repos/utopia-php/database/zipball/227b3ca919149b7b0d6556c8effe9ee46ed081e6",
                 "reference": "227b3ca919149b7b0d6556c8effe9ee46ed081e6",
->>>>>>> 5b73561a
                 "shasum": ""
             },
             "require": {
@@ -2126,15 +2109,9 @@
             ],
             "support": {
                 "issues": "https://github.com/utopia-php/database/issues",
-<<<<<<< HEAD
-                "source": "https://github.com/utopia-php/database/tree/0.18.7"
-            },
-            "time": "2022-07-11T10:20:33+00:00"
-=======
                 "source": "https://github.com/utopia-php/database/tree/0.18.9"
             },
             "time": "2022-07-19T09:42:53+00:00"
->>>>>>> 5b73561a
         },
         {
             "name": "utopia-php/domains",
@@ -2410,18 +2387,6 @@
         },
         {
             "name": "utopia-php/orchestration",
-<<<<<<< HEAD
-            "version": "dev-cli-lib-upgrade",
-            "source": {
-                "type": "git",
-                "url": "https://github.com/utopia-php/orchestration.git",
-                "reference": "06f2afef516aca900ddb483689ebe6f8e7037d28"
-            },
-            "dist": {
-                "type": "zip",
-                "url": "https://api.github.com/repos/utopia-php/orchestration/zipball/06f2afef516aca900ddb483689ebe6f8e7037d28",
-                "reference": "06f2afef516aca900ddb483689ebe6f8e7037d28",
-=======
             "version": "0.6.0",
             "source": {
                 "type": "git",
@@ -2432,7 +2397,6 @@
                 "type": "zip",
                 "url": "https://api.github.com/repos/utopia-php/orchestration/zipball/94263976413871efb6b16157a7101a81df3b6d78",
                 "reference": "94263976413871efb6b16157a7101a81df3b6d78",
->>>>>>> 5b73561a
                 "shasum": ""
             },
             "require": {
@@ -2472,15 +2436,9 @@
             ],
             "support": {
                 "issues": "https://github.com/utopia-php/orchestration/issues",
-<<<<<<< HEAD
-                "source": "https://github.com/utopia-php/orchestration/tree/cli-lib-upgrade"
-            },
-            "time": "2022-07-13T14:55:12+00:00"
-=======
                 "source": "https://github.com/utopia-php/orchestration/tree/0.6.0"
             },
             "time": "2022-07-13T16:47:18+00:00"
->>>>>>> 5b73561a
         },
         {
             "name": "utopia-php/preloader",
@@ -5388,18 +5346,9 @@
             "time": "2022-05-17T05:48:52+00:00"
         }
     ],
-    "aliases": [
-        {
-            "package": "utopia-php/orchestration",
-            "version": "dev-cli-lib-upgrade",
-            "alias": "0.4.1",
-            "alias_normalized": "0.4.1.0"
-        }
-    ],
+    "aliases": [],
     "minimum-stability": "stable",
-    "stability-flags": {
-        "utopia-php/orchestration": 20
-    },
+    "stability-flags": [],
     "prefer-stable": false,
     "prefer-lowest": false,
     "platform": {
