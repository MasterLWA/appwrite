{
    "_readme": [
        "This file locks the dependencies of your project to a known state",
        "Read more about it at https://getcomposer.org/doc/01-basic-usage.md#installing-dependencies",
        "This file is @generated automatically"
    ],
<<<<<<< HEAD
    "content-hash": "3b088b0f09093a6f094f65f73b96bf91",
=======
    "content-hash": "164a9bd37203b233d663d709394feb07",
>>>>>>> dc626ea3
    "packages": [
        {
            "name": "adhocore/jwt",
            "version": "1.1.2",
            "source": {
                "type": "git",
                "url": "https://github.com/adhocore/php-jwt.git",
                "reference": "6c434af7170090bb7a8880d2bc220a2254ba7899"
            },
            "dist": {
                "type": "zip",
                "url": "https://api.github.com/repos/adhocore/php-jwt/zipball/6c434af7170090bb7a8880d2bc220a2254ba7899",
                "reference": "6c434af7170090bb7a8880d2bc220a2254ba7899",
                "shasum": ""
            },
            "require": {
                "php": "^7.0 || ^8.0"
            },
            "require-dev": {
                "phpunit/phpunit": "^6.5 || ^7.5"
            },
            "type": "library",
            "autoload": {
                "psr-4": {
                    "Ahc\\Jwt\\": "src/"
                }
            },
            "notification-url": "https://packagist.org/downloads/",
            "license": [
                "MIT"
            ],
            "authors": [
                {
                    "name": "Jitendra Adhikari",
                    "email": "jiten.adhikary@gmail.com"
                }
            ],
            "description": "Ultra lightweight JSON web token (JWT) library for PHP5.5+.",
            "keywords": [
                "auth",
                "json-web-token",
                "jwt",
                "jwt-auth",
                "jwt-php",
                "token"
            ],
            "support": {
                "issues": "https://github.com/adhocore/php-jwt/issues",
                "source": "https://github.com/adhocore/php-jwt/tree/1.1.2"
            },
            "funding": [
                {
                    "url": "https://paypal.me/ji10",
                    "type": "custom"
                }
            ],
            "time": "2021-02-20T09:56:44+00:00"
        },
        {
            "name": "appwrite/php-clamav",
            "version": "1.1.0",
            "source": {
                "type": "git",
                "url": "https://github.com/appwrite/php-clamav.git",
                "reference": "61d00f24f9e7766fbba233e7b8d09c5475388073"
            },
            "dist": {
                "type": "zip",
                "url": "https://api.github.com/repos/appwrite/php-clamav/zipball/61d00f24f9e7766fbba233e7b8d09c5475388073",
                "reference": "61d00f24f9e7766fbba233e7b8d09c5475388073",
                "shasum": ""
            },
            "require": {
                "ext-sockets": "*",
                "php": ">=7.1"
            },
            "require-dev": {
                "phpunit/phpunit": "^7.0"
            },
            "type": "library",
            "autoload": {
                "psr-4": {
                    "Appwrite\\ClamAV\\": "src/ClamAV"
                }
            },
            "notification-url": "https://packagist.org/downloads/",
            "license": [
                "MIT"
            ],
            "authors": [
                {
                    "name": "Eldad Fux",
                    "email": "eldad@appwrite.io"
                }
            ],
            "description": "ClamAV network and pipe client for PHP",
            "keywords": [
                "anti virus",
                "appwrite",
                "clamav",
                "php"
            ],
            "support": {
                "issues": "https://github.com/appwrite/php-clamav/issues",
                "source": "https://github.com/appwrite/php-clamav/tree/1.1.0"
            },
            "time": "2020-10-02T05:23:46+00:00"
        },
        {
            "name": "appwrite/php-runtimes",
            "version": "0.11.1",
            "source": {
                "type": "git",
                "url": "https://github.com/appwrite/runtimes.git",
                "reference": "9d74a477ba3333cbcfac565c46fcf19606b7b603"
            },
            "require": {
                "php": ">=8.0",
                "utopia-php/system": "0.6.*"
            },
            "require-dev": {
                "phpunit/phpunit": "^9.3",
                "vimeo/psalm": "4.0.1"
            },
            "type": "library",
            "autoload": {
                "psr-4": {
                    "Appwrite\\Runtimes\\": "src/Runtimes"
                }
            },
            "license": [
                "BSD-3-Clause"
            ],
            "authors": [
                {
                    "name": "Eldad Fux",
                    "email": "eldad@appwrite.io"
                },
                {
                    "name": "Torsten Dittmann",
                    "email": "torsten@appwrite.io"
                }
            ],
            "description": "Appwrite repository for Cloud Function runtimes that contains the configurations and tests for all of the Appwrite runtime environments.",
            "keywords": [
                "appwrite",
                "php",
                "runtimes"
            ],
            "time": "2022-11-07T16:45:52+00:00"
        },
        {
            "name": "chillerlan/php-qrcode",
            "version": "4.3.3",
            "source": {
                "type": "git",
                "url": "https://github.com/chillerlan/php-qrcode.git",
                "reference": "6356b246948ac1025882b3f55e7c68ebd4515ae3"
            },
            "dist": {
                "type": "zip",
                "url": "https://api.github.com/repos/chillerlan/php-qrcode/zipball/6356b246948ac1025882b3f55e7c68ebd4515ae3",
                "reference": "6356b246948ac1025882b3f55e7c68ebd4515ae3",
                "shasum": ""
            },
            "require": {
                "chillerlan/php-settings-container": "^2.1",
                "ext-mbstring": "*",
                "php": "^7.4 || ^8.0"
            },
            "require-dev": {
                "phan/phan": "^5.3",
                "phpunit/phpunit": "^9.5",
                "setasign/fpdf": "^1.8.2"
            },
            "suggest": {
                "chillerlan/php-authenticator": "Yet another Google authenticator! Also creates URIs for mobile apps.",
                "setasign/fpdf": "Required to use the QR FPDF output."
            },
            "type": "library",
            "autoload": {
                "psr-4": {
                    "chillerlan\\QRCode\\": "src/"
                }
            },
            "notification-url": "https://packagist.org/downloads/",
            "license": [
                "MIT"
            ],
            "authors": [
                {
                    "name": "Kazuhiko Arase",
                    "homepage": "https://github.com/kazuhikoarase"
                },
                {
                    "name": "Smiley",
                    "email": "smiley@chillerlan.net",
                    "homepage": "https://github.com/codemasher"
                },
                {
                    "name": "Contributors",
                    "homepage": "https://github.com/chillerlan/php-qrcode/graphs/contributors"
                }
            ],
            "description": "A QR code generator. PHP 7.4+",
            "homepage": "https://github.com/chillerlan/php-qrcode",
            "keywords": [
                "phpqrcode",
                "qr",
                "qr code",
                "qrcode",
                "qrcode-generator"
            ],
            "support": {
                "issues": "https://github.com/chillerlan/php-qrcode/issues",
                "source": "https://github.com/chillerlan/php-qrcode/tree/4.3.3"
            },
            "funding": [
                {
                    "url": "https://www.paypal.com/donate?hosted_button_id=WLYUNAT9ZTJZ4",
                    "type": "custom"
                },
                {
                    "url": "https://ko-fi.com/codemasher",
                    "type": "ko_fi"
                }
            ],
            "time": "2021-11-25T22:38:09+00:00"
        },
        {
            "name": "chillerlan/php-settings-container",
            "version": "2.1.4",
            "source": {
                "type": "git",
                "url": "https://github.com/chillerlan/php-settings-container.git",
                "reference": "1beb7df3c14346d4344b0b2e12f6f9a74feabd4a"
            },
            "dist": {
                "type": "zip",
                "url": "https://api.github.com/repos/chillerlan/php-settings-container/zipball/1beb7df3c14346d4344b0b2e12f6f9a74feabd4a",
                "reference": "1beb7df3c14346d4344b0b2e12f6f9a74feabd4a",
                "shasum": ""
            },
            "require": {
                "ext-json": "*",
                "php": "^7.4 || ^8.0"
            },
            "require-dev": {
                "phan/phan": "^5.3",
                "phpunit/phpunit": "^9.5"
            },
            "type": "library",
            "autoload": {
                "psr-4": {
                    "chillerlan\\Settings\\": "src/"
                }
            },
            "notification-url": "https://packagist.org/downloads/",
            "license": [
                "MIT"
            ],
            "authors": [
                {
                    "name": "Smiley",
                    "email": "smiley@chillerlan.net",
                    "homepage": "https://github.com/codemasher"
                }
            ],
            "description": "A container class for immutable settings objects. Not a DI container. PHP 7.4+",
            "homepage": "https://github.com/chillerlan/php-settings-container",
            "keywords": [
                "PHP7",
                "Settings",
                "configuration",
                "container",
                "helper"
            ],
            "support": {
                "issues": "https://github.com/chillerlan/php-settings-container/issues",
                "source": "https://github.com/chillerlan/php-settings-container"
            },
            "funding": [
                {
                    "url": "https://www.paypal.com/donate?hosted_button_id=WLYUNAT9ZTJZ4",
                    "type": "custom"
                },
                {
                    "url": "https://ko-fi.com/codemasher",
                    "type": "ko_fi"
                }
            ],
            "time": "2022-07-05T22:32:14+00:00"
        },
        {
            "name": "colinmollenhour/credis",
            "version": "v1.14.0",
            "source": {
                "type": "git",
                "url": "https://github.com/colinmollenhour/credis.git",
                "reference": "dccc8a46586475075fbb012d8bd523b8a938c2dc"
            },
            "dist": {
                "type": "zip",
                "url": "https://api.github.com/repos/colinmollenhour/credis/zipball/dccc8a46586475075fbb012d8bd523b8a938c2dc",
                "reference": "dccc8a46586475075fbb012d8bd523b8a938c2dc",
                "shasum": ""
            },
            "require": {
                "php": ">=5.6.0"
            },
            "suggest": {
                "ext-redis": "Improved performance for communicating with redis"
            },
            "type": "library",
            "autoload": {
                "classmap": [
                    "Client.php",
                    "Cluster.php",
                    "Sentinel.php",
                    "Module.php"
                ]
            },
            "notification-url": "https://packagist.org/downloads/",
            "license": [
                "MIT"
            ],
            "authors": [
                {
                    "name": "Colin Mollenhour",
                    "email": "colin@mollenhour.com"
                }
            ],
            "description": "Credis is a lightweight interface to the Redis key-value store which wraps the phpredis library when available for better performance.",
            "homepage": "https://github.com/colinmollenhour/credis",
            "support": {
                "issues": "https://github.com/colinmollenhour/credis/issues",
                "source": "https://github.com/colinmollenhour/credis/tree/v1.14.0"
            },
            "time": "2022-11-09T01:18:39+00:00"
        },
        {
            "name": "composer/package-versions-deprecated",
            "version": "1.11.99.5",
            "source": {
                "type": "git",
                "url": "https://github.com/composer/package-versions-deprecated.git",
                "reference": "b4f54f74ef3453349c24a845d22392cd31e65f1d"
            },
            "dist": {
                "type": "zip",
                "url": "https://api.github.com/repos/composer/package-versions-deprecated/zipball/b4f54f74ef3453349c24a845d22392cd31e65f1d",
                "reference": "b4f54f74ef3453349c24a845d22392cd31e65f1d",
                "shasum": ""
            },
            "require": {
                "composer-plugin-api": "^1.1.0 || ^2.0",
                "php": "^7 || ^8"
            },
            "replace": {
                "ocramius/package-versions": "1.11.99"
            },
            "require-dev": {
                "composer/composer": "^1.9.3 || ^2.0@dev",
                "ext-zip": "^1.13",
                "phpunit/phpunit": "^6.5 || ^7"
            },
            "type": "composer-plugin",
            "extra": {
                "class": "PackageVersions\\Installer",
                "branch-alias": {
                    "dev-master": "1.x-dev"
                }
            },
            "autoload": {
                "psr-4": {
                    "PackageVersions\\": "src/PackageVersions"
                }
            },
            "notification-url": "https://packagist.org/downloads/",
            "license": [
                "MIT"
            ],
            "authors": [
                {
                    "name": "Marco Pivetta",
                    "email": "ocramius@gmail.com"
                },
                {
                    "name": "Jordi Boggiano",
                    "email": "j.boggiano@seld.be"
                }
            ],
            "description": "Composer plugin that provides efficient querying for installed package versions (no runtime IO)",
            "support": {
                "issues": "https://github.com/composer/package-versions-deprecated/issues",
                "source": "https://github.com/composer/package-versions-deprecated/tree/1.11.99.5"
            },
            "funding": [
                {
                    "url": "https://packagist.com",
                    "type": "custom"
                },
                {
                    "url": "https://github.com/composer",
                    "type": "github"
                },
                {
                    "url": "https://tidelift.com/funding/github/packagist/composer/composer",
                    "type": "tidelift"
                }
            ],
            "time": "2022-01-17T14:14:24+00:00"
        },
        {
            "name": "dragonmantank/cron-expression",
            "version": "v3.3.1",
            "source": {
                "type": "git",
                "url": "https://github.com/dragonmantank/cron-expression.git",
                "reference": "be85b3f05b46c39bbc0d95f6c071ddff669510fa"
            },
            "dist": {
                "type": "zip",
                "url": "https://api.github.com/repos/dragonmantank/cron-expression/zipball/be85b3f05b46c39bbc0d95f6c071ddff669510fa",
                "reference": "be85b3f05b46c39bbc0d95f6c071ddff669510fa",
                "shasum": ""
            },
            "require": {
                "php": "^7.2|^8.0",
                "webmozart/assert": "^1.0"
            },
            "replace": {
                "mtdowling/cron-expression": "^1.0"
            },
            "require-dev": {
                "phpstan/extension-installer": "^1.0",
                "phpstan/phpstan": "^1.0",
                "phpstan/phpstan-webmozart-assert": "^1.0",
                "phpunit/phpunit": "^7.0|^8.0|^9.0"
            },
            "type": "library",
            "autoload": {
                "psr-4": {
                    "Cron\\": "src/Cron/"
                }
            },
            "notification-url": "https://packagist.org/downloads/",
            "license": [
                "MIT"
            ],
            "authors": [
                {
                    "name": "Chris Tankersley",
                    "email": "chris@ctankersley.com",
                    "homepage": "https://github.com/dragonmantank"
                }
            ],
            "description": "CRON for PHP: Calculate the next or previous run date and determine if a CRON expression is due",
            "keywords": [
                "cron",
                "schedule"
            ],
            "support": {
                "issues": "https://github.com/dragonmantank/cron-expression/issues",
                "source": "https://github.com/dragonmantank/cron-expression/tree/v3.3.1"
            },
            "funding": [
                {
                    "url": "https://github.com/dragonmantank",
                    "type": "github"
                }
            ],
            "time": "2022-01-18T15:43:28+00:00"
        },
        {
            "name": "guzzlehttp/guzzle",
            "version": "7.5.0",
            "source": {
                "type": "git",
                "url": "https://github.com/guzzle/guzzle.git",
                "reference": "b50a2a1251152e43f6a37f0fa053e730a67d25ba"
            },
            "dist": {
                "type": "zip",
                "url": "https://api.github.com/repos/guzzle/guzzle/zipball/b50a2a1251152e43f6a37f0fa053e730a67d25ba",
                "reference": "b50a2a1251152e43f6a37f0fa053e730a67d25ba",
                "shasum": ""
            },
            "require": {
                "ext-json": "*",
                "guzzlehttp/promises": "^1.5",
                "guzzlehttp/psr7": "^1.9 || ^2.4",
                "php": "^7.2.5 || ^8.0",
                "psr/http-client": "^1.0",
                "symfony/deprecation-contracts": "^2.2 || ^3.0"
            },
            "provide": {
                "psr/http-client-implementation": "1.0"
            },
            "require-dev": {
                "bamarni/composer-bin-plugin": "^1.8.1",
                "ext-curl": "*",
                "php-http/client-integration-tests": "^3.0",
                "phpunit/phpunit": "^8.5.29 || ^9.5.23",
                "psr/log": "^1.1 || ^2.0 || ^3.0"
            },
            "suggest": {
                "ext-curl": "Required for CURL handler support",
                "ext-intl": "Required for Internationalized Domain Name (IDN) support",
                "psr/log": "Required for using the Log middleware"
            },
            "type": "library",
            "extra": {
                "bamarni-bin": {
                    "bin-links": true,
                    "forward-command": false
                },
                "branch-alias": {
                    "dev-master": "7.5-dev"
                }
            },
            "autoload": {
                "files": [
                    "src/functions_include.php"
                ],
                "psr-4": {
                    "GuzzleHttp\\": "src/"
                }
            },
            "notification-url": "https://packagist.org/downloads/",
            "license": [
                "MIT"
            ],
            "authors": [
                {
                    "name": "Graham Campbell",
                    "email": "hello@gjcampbell.co.uk",
                    "homepage": "https://github.com/GrahamCampbell"
                },
                {
                    "name": "Michael Dowling",
                    "email": "mtdowling@gmail.com",
                    "homepage": "https://github.com/mtdowling"
                },
                {
                    "name": "Jeremy Lindblom",
                    "email": "jeremeamia@gmail.com",
                    "homepage": "https://github.com/jeremeamia"
                },
                {
                    "name": "George Mponos",
                    "email": "gmponos@gmail.com",
                    "homepage": "https://github.com/gmponos"
                },
                {
                    "name": "Tobias Nyholm",
                    "email": "tobias.nyholm@gmail.com",
                    "homepage": "https://github.com/Nyholm"
                },
                {
                    "name": "Márk Sági-Kazár",
                    "email": "mark.sagikazar@gmail.com",
                    "homepage": "https://github.com/sagikazarmark"
                },
                {
                    "name": "Tobias Schultze",
                    "email": "webmaster@tubo-world.de",
                    "homepage": "https://github.com/Tobion"
                }
            ],
            "description": "Guzzle is a PHP HTTP client library",
            "keywords": [
                "client",
                "curl",
                "framework",
                "http",
                "http client",
                "psr-18",
                "psr-7",
                "rest",
                "web service"
            ],
            "support": {
                "issues": "https://github.com/guzzle/guzzle/issues",
                "source": "https://github.com/guzzle/guzzle/tree/7.5.0"
            },
            "funding": [
                {
                    "url": "https://github.com/GrahamCampbell",
                    "type": "github"
                },
                {
                    "url": "https://github.com/Nyholm",
                    "type": "github"
                },
                {
                    "url": "https://tidelift.com/funding/github/packagist/guzzlehttp/guzzle",
                    "type": "tidelift"
                }
            ],
            "time": "2022-08-28T15:39:27+00:00"
        },
        {
            "name": "guzzlehttp/promises",
            "version": "1.5.2",
            "source": {
                "type": "git",
                "url": "https://github.com/guzzle/promises.git",
                "reference": "b94b2807d85443f9719887892882d0329d1e2598"
            },
            "dist": {
                "type": "zip",
                "url": "https://api.github.com/repos/guzzle/promises/zipball/b94b2807d85443f9719887892882d0329d1e2598",
                "reference": "b94b2807d85443f9719887892882d0329d1e2598",
                "shasum": ""
            },
            "require": {
                "php": ">=5.5"
            },
            "require-dev": {
                "symfony/phpunit-bridge": "^4.4 || ^5.1"
            },
            "type": "library",
            "extra": {
                "branch-alias": {
                    "dev-master": "1.5-dev"
                }
            },
            "autoload": {
                "files": [
                    "src/functions_include.php"
                ],
                "psr-4": {
                    "GuzzleHttp\\Promise\\": "src/"
                }
            },
            "notification-url": "https://packagist.org/downloads/",
            "license": [
                "MIT"
            ],
            "authors": [
                {
                    "name": "Graham Campbell",
                    "email": "hello@gjcampbell.co.uk",
                    "homepage": "https://github.com/GrahamCampbell"
                },
                {
                    "name": "Michael Dowling",
                    "email": "mtdowling@gmail.com",
                    "homepage": "https://github.com/mtdowling"
                },
                {
                    "name": "Tobias Nyholm",
                    "email": "tobias.nyholm@gmail.com",
                    "homepage": "https://github.com/Nyholm"
                },
                {
                    "name": "Tobias Schultze",
                    "email": "webmaster@tubo-world.de",
                    "homepage": "https://github.com/Tobion"
                }
            ],
            "description": "Guzzle promises library",
            "keywords": [
                "promise"
            ],
            "support": {
                "issues": "https://github.com/guzzle/promises/issues",
                "source": "https://github.com/guzzle/promises/tree/1.5.2"
            },
            "funding": [
                {
                    "url": "https://github.com/GrahamCampbell",
                    "type": "github"
                },
                {
                    "url": "https://github.com/Nyholm",
                    "type": "github"
                },
                {
                    "url": "https://tidelift.com/funding/github/packagist/guzzlehttp/promises",
                    "type": "tidelift"
                }
            ],
            "time": "2022-08-28T14:55:35+00:00"
        },
        {
            "name": "guzzlehttp/psr7",
            "version": "2.4.4",
            "source": {
                "type": "git",
                "url": "https://github.com/guzzle/psr7.git",
                "reference": "3cf1b6d4f0c820a2cf8bcaec39fc698f3443b5cf"
            },
            "dist": {
                "type": "zip",
                "url": "https://api.github.com/repos/guzzle/psr7/zipball/3cf1b6d4f0c820a2cf8bcaec39fc698f3443b5cf",
                "reference": "3cf1b6d4f0c820a2cf8bcaec39fc698f3443b5cf",
                "shasum": ""
            },
            "require": {
                "php": "^7.2.5 || ^8.0",
                "psr/http-factory": "^1.0",
                "psr/http-message": "^1.0",
                "ralouphie/getallheaders": "^3.0"
            },
            "provide": {
                "psr/http-factory-implementation": "1.0",
                "psr/http-message-implementation": "1.0"
            },
            "require-dev": {
                "bamarni/composer-bin-plugin": "^1.8.1",
                "http-interop/http-factory-tests": "^0.9",
                "phpunit/phpunit": "^8.5.29 || ^9.5.23"
            },
            "suggest": {
                "laminas/laminas-httphandlerrunner": "Emit PSR-7 responses"
            },
            "type": "library",
            "extra": {
                "bamarni-bin": {
                    "bin-links": true,
                    "forward-command": false
                },
                "branch-alias": {
                    "dev-master": "2.4-dev"
                }
            },
            "autoload": {
                "psr-4": {
                    "GuzzleHttp\\Psr7\\": "src/"
                }
            },
            "notification-url": "https://packagist.org/downloads/",
            "license": [
                "MIT"
            ],
            "authors": [
                {
                    "name": "Graham Campbell",
                    "email": "hello@gjcampbell.co.uk",
                    "homepage": "https://github.com/GrahamCampbell"
                },
                {
                    "name": "Michael Dowling",
                    "email": "mtdowling@gmail.com",
                    "homepage": "https://github.com/mtdowling"
                },
                {
                    "name": "George Mponos",
                    "email": "gmponos@gmail.com",
                    "homepage": "https://github.com/gmponos"
                },
                {
                    "name": "Tobias Nyholm",
                    "email": "tobias.nyholm@gmail.com",
                    "homepage": "https://github.com/Nyholm"
                },
                {
                    "name": "Márk Sági-Kazár",
                    "email": "mark.sagikazar@gmail.com",
                    "homepage": "https://github.com/sagikazarmark"
                },
                {
                    "name": "Tobias Schultze",
                    "email": "webmaster@tubo-world.de",
                    "homepage": "https://github.com/Tobion"
                },
                {
                    "name": "Márk Sági-Kazár",
                    "email": "mark.sagikazar@gmail.com",
                    "homepage": "https://sagikazarmark.hu"
                }
            ],
            "description": "PSR-7 message implementation that also provides common utility methods",
            "keywords": [
                "http",
                "message",
                "psr-7",
                "request",
                "response",
                "stream",
                "uri",
                "url"
            ],
            "support": {
                "issues": "https://github.com/guzzle/psr7/issues",
                "source": "https://github.com/guzzle/psr7/tree/2.4.4"
            },
            "funding": [
                {
                    "url": "https://github.com/GrahamCampbell",
                    "type": "github"
                },
                {
                    "url": "https://github.com/Nyholm",
                    "type": "github"
                },
                {
                    "url": "https://tidelift.com/funding/github/packagist/guzzlehttp/psr7",
                    "type": "tidelift"
                }
            ],
            "time": "2023-03-09T13:19:02+00:00"
        },
        {
            "name": "influxdb/influxdb-php",
            "version": "1.15.2",
            "source": {
                "type": "git",
                "url": "https://github.com/influxdata/influxdb-php.git",
                "reference": "d6e59f4f04ab9107574fda69c2cbe36671253d03"
            },
            "dist": {
                "type": "zip",
                "url": "https://api.github.com/repos/influxdata/influxdb-php/zipball/d6e59f4f04ab9107574fda69c2cbe36671253d03",
                "reference": "d6e59f4f04ab9107574fda69c2cbe36671253d03",
                "shasum": ""
            },
            "require": {
                "guzzlehttp/guzzle": "^6.0|^7.0",
                "php": "^5.5 || ^7.0 || ^8.0"
            },
            "require-dev": {
                "dms/phpunit-arraysubset-asserts": "^0.2.1",
                "phpunit/phpunit": "^9.5"
            },
            "suggest": {
                "ext-curl": "Curl extension, needed for Curl driver",
                "stefanotorresi/influxdb-php-async": "An asyncronous client for InfluxDB, implemented via ReactPHP."
            },
            "type": "library",
            "autoload": {
                "psr-4": {
                    "InfluxDB\\": "src/InfluxDB"
                }
            },
            "notification-url": "https://packagist.org/downloads/",
            "license": [
                "MIT"
            ],
            "authors": [
                {
                    "name": "Stephen Hoogendijk",
                    "email": "stephen@tca0.nl"
                },
                {
                    "name": "Daniel Martinez",
                    "email": "danimartcas@hotmail.com"
                },
                {
                    "name": "Gianluca Arbezzano",
                    "email": "gianarb92@gmail.com"
                }
            ],
            "description": "InfluxDB client library for PHP",
            "keywords": [
                "client",
                "influxdata",
                "influxdb",
                "influxdb class",
                "influxdb client",
                "influxdb library",
                "time series"
            ],
            "support": {
                "issues": "https://github.com/influxdata/influxdb-php/issues",
                "source": "https://github.com/influxdata/influxdb-php/tree/1.15.2"
            },
            "abandoned": true,
            "time": "2020-12-26T17:45:17+00:00"
        },
        {
            "name": "jean85/pretty-package-versions",
            "version": "1.6.0",
            "source": {
                "type": "git",
                "url": "https://github.com/Jean85/pretty-package-versions.git",
                "reference": "1e0104b46f045868f11942aea058cd7186d6c303"
            },
            "dist": {
                "type": "zip",
                "url": "https://api.github.com/repos/Jean85/pretty-package-versions/zipball/1e0104b46f045868f11942aea058cd7186d6c303",
                "reference": "1e0104b46f045868f11942aea058cd7186d6c303",
                "shasum": ""
            },
            "require": {
                "composer/package-versions-deprecated": "^1.8.0",
                "php": "^7.0|^8.0"
            },
            "require-dev": {
                "phpunit/phpunit": "^6.0|^8.5|^9.2"
            },
            "type": "library",
            "extra": {
                "branch-alias": {
                    "dev-master": "1.x-dev"
                }
            },
            "autoload": {
                "psr-4": {
                    "Jean85\\": "src/"
                }
            },
            "notification-url": "https://packagist.org/downloads/",
            "license": [
                "MIT"
            ],
            "authors": [
                {
                    "name": "Alessandro Lai",
                    "email": "alessandro.lai85@gmail.com"
                }
            ],
            "description": "A wrapper for ocramius/package-versions to get pretty versions strings",
            "keywords": [
                "composer",
                "package",
                "release",
                "versions"
            ],
            "support": {
                "issues": "https://github.com/Jean85/pretty-package-versions/issues",
                "source": "https://github.com/Jean85/pretty-package-versions/tree/1.6.0"
            },
            "time": "2021-02-04T16:20:16+00:00"
        },
        {
            "name": "laravel/pint",
            "version": "v1.2.1",
            "source": {
                "type": "git",
                "url": "https://github.com/laravel/pint.git",
                "reference": "e60e2112ee779ce60f253695b273d1646a17d6f1"
            },
            "dist": {
                "type": "zip",
                "url": "https://api.github.com/repos/laravel/pint/zipball/e60e2112ee779ce60f253695b273d1646a17d6f1",
                "reference": "e60e2112ee779ce60f253695b273d1646a17d6f1",
                "shasum": ""
            },
            "require": {
                "ext-json": "*",
                "ext-mbstring": "*",
                "ext-tokenizer": "*",
                "ext-xml": "*",
                "php": "^8.0"
            },
            "require-dev": {
                "friendsofphp/php-cs-fixer": "^3.11.0",
                "illuminate/view": "^9.32.0",
                "laravel-zero/framework": "^9.2.0",
                "mockery/mockery": "^1.5.1",
                "nunomaduro/larastan": "^2.2.0",
                "nunomaduro/termwind": "^1.14.0",
                "pestphp/pest": "^1.22.1"
            },
            "bin": [
                "builds/pint"
            ],
            "type": "project",
            "autoload": {
                "psr-4": {
                    "App\\": "app/",
                    "Database\\Seeders\\": "database/seeders/",
                    "Database\\Factories\\": "database/factories/"
                }
            },
            "notification-url": "https://packagist.org/downloads/",
            "license": [
                "MIT"
            ],
            "authors": [
                {
                    "name": "Nuno Maduro",
                    "email": "enunomaduro@gmail.com"
                }
            ],
            "description": "An opinionated code formatter for PHP.",
            "homepage": "https://laravel.com",
            "keywords": [
                "format",
                "formatter",
                "lint",
                "linter",
                "php"
            ],
            "support": {
                "issues": "https://github.com/laravel/pint/issues",
                "source": "https://github.com/laravel/pint"
            },
            "time": "2022-11-29T16:25:20+00:00"
        },
        {
            "name": "matomo/device-detector",
            "version": "6.0.6",
            "source": {
                "type": "git",
                "url": "https://github.com/matomo-org/device-detector.git",
                "reference": "ce5ef5e6776c16af306d38e20674973f072e05ed"
            },
            "dist": {
                "type": "zip",
                "url": "https://api.github.com/repos/matomo-org/device-detector/zipball/ce5ef5e6776c16af306d38e20674973f072e05ed",
                "reference": "ce5ef5e6776c16af306d38e20674973f072e05ed",
                "shasum": ""
            },
            "require": {
                "mustangostang/spyc": "*",
                "php": "^7.2|^8.0"
            },
            "replace": {
                "piwik/device-detector": "self.version"
            },
            "require-dev": {
                "matthiasmullie/scrapbook": "^1.4.7",
                "mayflower/mo4-coding-standard": "^v8.0.0",
                "phpstan/phpstan": "^0.12.52",
                "phpunit/phpunit": "^8.5.8",
                "psr/cache": "^1.0.1",
                "psr/simple-cache": "^1.0.1",
                "symfony/yaml": "^5.1.7"
            },
            "suggest": {
                "doctrine/cache": "Can directly be used for caching purpose",
                "ext-yaml": "Necessary for using the Pecl YAML parser"
            },
            "type": "library",
            "autoload": {
                "psr-4": {
                    "DeviceDetector\\": ""
                },
                "exclude-from-classmap": [
                    "Tests/"
                ]
            },
            "notification-url": "https://packagist.org/downloads/",
            "license": [
                "LGPL-3.0-or-later"
            ],
            "authors": [
                {
                    "name": "The Matomo Team",
                    "email": "hello@matomo.org",
                    "homepage": "https://matomo.org/team/"
                }
            ],
            "description": "The Universal Device Detection library, that parses User Agents and detects devices (desktop, tablet, mobile, tv, cars, console, etc.), clients (browsers, media players, mobile apps, feed readers, libraries, etc), operating systems, devices, brands and models.",
            "homepage": "https://matomo.org",
            "keywords": [
                "devicedetection",
                "parser",
                "useragent"
            ],
            "support": {
                "forum": "https://forum.matomo.org/",
                "issues": "https://github.com/matomo-org/device-detector/issues",
                "source": "https://github.com/matomo-org/matomo",
                "wiki": "https://dev.matomo.org/"
            },
            "time": "2023-01-16T08:18:02+00:00"
        },
        {
            "name": "mongodb/mongodb",
            "version": "1.8.0",
            "source": {
                "type": "git",
                "url": "https://github.com/mongodb/mongo-php-library.git",
                "reference": "953dbc19443aa9314c44b7217a16873347e6840d"
            },
            "dist": {
                "type": "zip",
                "url": "https://api.github.com/repos/mongodb/mongo-php-library/zipball/953dbc19443aa9314c44b7217a16873347e6840d",
                "reference": "953dbc19443aa9314c44b7217a16873347e6840d",
                "shasum": ""
            },
            "require": {
                "ext-hash": "*",
                "ext-json": "*",
                "ext-mongodb": "^1.8.1",
                "jean85/pretty-package-versions": "^1.2",
                "php": "^7.0 || ^8.0",
                "symfony/polyfill-php80": "^1.19"
            },
            "require-dev": {
                "squizlabs/php_codesniffer": "^3.5, <3.5.5",
                "symfony/phpunit-bridge": "5.x-dev"
            },
            "type": "library",
            "extra": {
                "branch-alias": {
                    "dev-master": "1.8.x-dev"
                }
            },
            "autoload": {
                "files": [
                    "src/functions.php"
                ],
                "psr-4": {
                    "MongoDB\\": "src/"
                }
            },
            "notification-url": "https://packagist.org/downloads/",
            "license": [
                "Apache-2.0"
            ],
            "authors": [
                {
                    "name": "Andreas Braun",
                    "email": "andreas.braun@mongodb.com"
                },
                {
                    "name": "Jeremy Mikola",
                    "email": "jmikola@gmail.com"
                }
            ],
            "description": "MongoDB driver library",
            "homepage": "https://jira.mongodb.org/browse/PHPLIB",
            "keywords": [
                "database",
                "driver",
                "mongodb",
                "persistence"
            ],
            "support": {
                "issues": "https://github.com/mongodb/mongo-php-library/issues",
                "source": "https://github.com/mongodb/mongo-php-library/tree/1.8.0"
            },
            "time": "2020-11-25T12:26:02+00:00"
        },
        {
            "name": "mustangostang/spyc",
            "version": "0.6.3",
            "source": {
                "type": "git",
                "url": "git@github.com:mustangostang/spyc.git",
                "reference": "4627c838b16550b666d15aeae1e5289dd5b77da0"
            },
            "dist": {
                "type": "zip",
                "url": "https://api.github.com/repos/mustangostang/spyc/zipball/4627c838b16550b666d15aeae1e5289dd5b77da0",
                "reference": "4627c838b16550b666d15aeae1e5289dd5b77da0",
                "shasum": ""
            },
            "require": {
                "php": ">=5.3.1"
            },
            "require-dev": {
                "phpunit/phpunit": "4.3.*@dev"
            },
            "type": "library",
            "extra": {
                "branch-alias": {
                    "dev-master": "0.5.x-dev"
                }
            },
            "autoload": {
                "files": [
                    "Spyc.php"
                ]
            },
            "notification-url": "https://packagist.org/downloads/",
            "license": [
                "MIT"
            ],
            "authors": [
                {
                    "name": "mustangostang",
                    "email": "vlad.andersen@gmail.com"
                }
            ],
            "description": "A simple YAML loader/dumper class for PHP",
            "homepage": "https://github.com/mustangostang/spyc/",
            "keywords": [
                "spyc",
                "yaml",
                "yml"
            ],
            "time": "2019-09-10T13:16:29+00:00"
        },
        {
            "name": "phpmailer/phpmailer",
            "version": "v6.6.0",
            "source": {
                "type": "git",
                "url": "https://github.com/PHPMailer/PHPMailer.git",
                "reference": "e43bac82edc26ca04b36143a48bde1c051cfd5b1"
            },
            "dist": {
                "type": "zip",
                "url": "https://api.github.com/repos/PHPMailer/PHPMailer/zipball/e43bac82edc26ca04b36143a48bde1c051cfd5b1",
                "reference": "e43bac82edc26ca04b36143a48bde1c051cfd5b1",
                "shasum": ""
            },
            "require": {
                "ext-ctype": "*",
                "ext-filter": "*",
                "ext-hash": "*",
                "php": ">=5.5.0"
            },
            "require-dev": {
                "dealerdirect/phpcodesniffer-composer-installer": "^0.7.0",
                "doctrine/annotations": "^1.2",
                "php-parallel-lint/php-console-highlighter": "^0.5.0",
                "php-parallel-lint/php-parallel-lint": "^1.3.1",
                "phpcompatibility/php-compatibility": "^9.3.5",
                "roave/security-advisories": "dev-latest",
                "squizlabs/php_codesniffer": "^3.6.2",
                "yoast/phpunit-polyfills": "^1.0.0"
            },
            "suggest": {
                "ext-mbstring": "Needed to send email in multibyte encoding charset or decode encoded addresses",
                "hayageek/oauth2-yahoo": "Needed for Yahoo XOAUTH2 authentication",
                "league/oauth2-google": "Needed for Google XOAUTH2 authentication",
                "psr/log": "For optional PSR-3 debug logging",
                "stevenmaguire/oauth2-microsoft": "Needed for Microsoft XOAUTH2 authentication",
                "symfony/polyfill-mbstring": "To support UTF-8 if the Mbstring PHP extension is not enabled (^1.2)"
            },
            "type": "library",
            "autoload": {
                "psr-4": {
                    "PHPMailer\\PHPMailer\\": "src/"
                }
            },
            "notification-url": "https://packagist.org/downloads/",
            "license": [
                "LGPL-2.1-only"
            ],
            "authors": [
                {
                    "name": "Marcus Bointon",
                    "email": "phpmailer@synchromedia.co.uk"
                },
                {
                    "name": "Jim Jagielski",
                    "email": "jimjag@gmail.com"
                },
                {
                    "name": "Andy Prevost",
                    "email": "codeworxtech@users.sourceforge.net"
                },
                {
                    "name": "Brent R. Matzelle"
                }
            ],
            "description": "PHPMailer is a full-featured email creation and transfer class for PHP",
            "support": {
                "issues": "https://github.com/PHPMailer/PHPMailer/issues",
                "source": "https://github.com/PHPMailer/PHPMailer/tree/v6.6.0"
            },
            "funding": [
                {
                    "url": "https://github.com/Synchro",
                    "type": "github"
                }
            ],
            "time": "2022-02-28T15:31:21+00:00"
        },
        {
            "name": "psr/http-client",
            "version": "1.0.1",
            "source": {
                "type": "git",
                "url": "https://github.com/php-fig/http-client.git",
                "reference": "2dfb5f6c5eff0e91e20e913f8c5452ed95b86621"
            },
            "dist": {
                "type": "zip",
                "url": "https://api.github.com/repos/php-fig/http-client/zipball/2dfb5f6c5eff0e91e20e913f8c5452ed95b86621",
                "reference": "2dfb5f6c5eff0e91e20e913f8c5452ed95b86621",
                "shasum": ""
            },
            "require": {
                "php": "^7.0 || ^8.0",
                "psr/http-message": "^1.0"
            },
            "type": "library",
            "extra": {
                "branch-alias": {
                    "dev-master": "1.0.x-dev"
                }
            },
            "autoload": {
                "psr-4": {
                    "Psr\\Http\\Client\\": "src/"
                }
            },
            "notification-url": "https://packagist.org/downloads/",
            "license": [
                "MIT"
            ],
            "authors": [
                {
                    "name": "PHP-FIG",
                    "homepage": "http://www.php-fig.org/"
                }
            ],
            "description": "Common interface for HTTP clients",
            "homepage": "https://github.com/php-fig/http-client",
            "keywords": [
                "http",
                "http-client",
                "psr",
                "psr-18"
            ],
            "support": {
                "source": "https://github.com/php-fig/http-client/tree/master"
            },
            "time": "2020-06-29T06:28:15+00:00"
        },
        {
            "name": "psr/http-factory",
            "version": "1.0.1",
            "source": {
                "type": "git",
                "url": "https://github.com/php-fig/http-factory.git",
                "reference": "12ac7fcd07e5b077433f5f2bee95b3a771bf61be"
            },
            "dist": {
                "type": "zip",
                "url": "https://api.github.com/repos/php-fig/http-factory/zipball/12ac7fcd07e5b077433f5f2bee95b3a771bf61be",
                "reference": "12ac7fcd07e5b077433f5f2bee95b3a771bf61be",
                "shasum": ""
            },
            "require": {
                "php": ">=7.0.0",
                "psr/http-message": "^1.0"
            },
            "type": "library",
            "extra": {
                "branch-alias": {
                    "dev-master": "1.0.x-dev"
                }
            },
            "autoload": {
                "psr-4": {
                    "Psr\\Http\\Message\\": "src/"
                }
            },
            "notification-url": "https://packagist.org/downloads/",
            "license": [
                "MIT"
            ],
            "authors": [
                {
                    "name": "PHP-FIG",
                    "homepage": "http://www.php-fig.org/"
                }
            ],
            "description": "Common interfaces for PSR-7 HTTP message factories",
            "keywords": [
                "factory",
                "http",
                "message",
                "psr",
                "psr-17",
                "psr-7",
                "request",
                "response"
            ],
            "support": {
                "source": "https://github.com/php-fig/http-factory/tree/master"
            },
            "time": "2019-04-30T12:38:16+00:00"
        },
        {
            "name": "psr/http-message",
            "version": "1.1",
            "source": {
                "type": "git",
                "url": "https://github.com/php-fig/http-message.git",
                "reference": "cb6ce4845ce34a8ad9e68117c10ee90a29919eba"
            },
            "dist": {
                "type": "zip",
                "url": "https://api.github.com/repos/php-fig/http-message/zipball/cb6ce4845ce34a8ad9e68117c10ee90a29919eba",
                "reference": "cb6ce4845ce34a8ad9e68117c10ee90a29919eba",
                "shasum": ""
            },
            "require": {
                "php": "^7.2 || ^8.0"
            },
            "type": "library",
            "extra": {
                "branch-alias": {
                    "dev-master": "1.1.x-dev"
                }
            },
            "autoload": {
                "psr-4": {
                    "Psr\\Http\\Message\\": "src/"
                }
            },
            "notification-url": "https://packagist.org/downloads/",
            "license": [
                "MIT"
            ],
            "authors": [
                {
                    "name": "PHP-FIG",
                    "homepage": "http://www.php-fig.org/"
                }
            ],
            "description": "Common interface for HTTP messages",
            "homepage": "https://github.com/php-fig/http-message",
            "keywords": [
                "http",
                "http-message",
                "psr",
                "psr-7",
                "request",
                "response"
            ],
            "support": {
                "source": "https://github.com/php-fig/http-message/tree/1.1"
            },
            "time": "2023-04-04T09:50:52+00:00"
        },
        {
            "name": "psr/log",
            "version": "1.1.4",
            "source": {
                "type": "git",
                "url": "https://github.com/php-fig/log.git",
                "reference": "d49695b909c3b7628b6289db5479a1c204601f11"
            },
            "dist": {
                "type": "zip",
                "url": "https://api.github.com/repos/php-fig/log/zipball/d49695b909c3b7628b6289db5479a1c204601f11",
                "reference": "d49695b909c3b7628b6289db5479a1c204601f11",
                "shasum": ""
            },
            "require": {
                "php": ">=5.3.0"
            },
            "type": "library",
            "extra": {
                "branch-alias": {
                    "dev-master": "1.1.x-dev"
                }
            },
            "autoload": {
                "psr-4": {
                    "Psr\\Log\\": "Psr/Log/"
                }
            },
            "notification-url": "https://packagist.org/downloads/",
            "license": [
                "MIT"
            ],
            "authors": [
                {
                    "name": "PHP-FIG",
                    "homepage": "https://www.php-fig.org/"
                }
            ],
            "description": "Common interface for logging libraries",
            "homepage": "https://github.com/php-fig/log",
            "keywords": [
                "log",
                "psr",
                "psr-3"
            ],
            "support": {
                "source": "https://github.com/php-fig/log/tree/1.1.4"
            },
            "time": "2021-05-03T11:20:27+00:00"
        },
        {
            "name": "ralouphie/getallheaders",
            "version": "3.0.3",
            "source": {
                "type": "git",
                "url": "https://github.com/ralouphie/getallheaders.git",
                "reference": "120b605dfeb996808c31b6477290a714d356e822"
            },
            "dist": {
                "type": "zip",
                "url": "https://api.github.com/repos/ralouphie/getallheaders/zipball/120b605dfeb996808c31b6477290a714d356e822",
                "reference": "120b605dfeb996808c31b6477290a714d356e822",
                "shasum": ""
            },
            "require": {
                "php": ">=5.6"
            },
            "require-dev": {
                "php-coveralls/php-coveralls": "^2.1",
                "phpunit/phpunit": "^5 || ^6.5"
            },
            "type": "library",
            "autoload": {
                "files": [
                    "src/getallheaders.php"
                ]
            },
            "notification-url": "https://packagist.org/downloads/",
            "license": [
                "MIT"
            ],
            "authors": [
                {
                    "name": "Ralph Khattar",
                    "email": "ralph.khattar@gmail.com"
                }
            ],
            "description": "A polyfill for getallheaders.",
            "support": {
                "issues": "https://github.com/ralouphie/getallheaders/issues",
                "source": "https://github.com/ralouphie/getallheaders/tree/develop"
            },
            "time": "2019-03-08T08:55:37+00:00"
        },
        {
            "name": "resque/php-resque",
            "version": "v1.3.6",
            "source": {
                "type": "git",
                "url": "https://github.com/resque/php-resque.git",
                "reference": "fe41c04763699b1318d97ed14cc78583e9380161"
            },
            "dist": {
                "type": "zip",
                "url": "https://api.github.com/repos/resque/php-resque/zipball/fe41c04763699b1318d97ed14cc78583e9380161",
                "reference": "fe41c04763699b1318d97ed14cc78583e9380161",
                "shasum": ""
            },
            "require": {
                "colinmollenhour/credis": "~1.7",
                "php": ">=5.6.0",
                "psr/log": "~1.0"
            },
            "require-dev": {
                "phpunit/phpunit": "^5.7"
            },
            "suggest": {
                "ext-pcntl": "REQUIRED for forking processes on platforms that support it (so anything but Windows).",
                "ext-proctitle": "Allows php-resque to rename the title of UNIX processes to show the status of a worker.",
                "ext-redis": "Native PHP extension for Redis connectivity. Credis will automatically utilize when available."
            },
            "bin": [
                "bin/resque",
                "bin/resque-scheduler"
            ],
            "type": "library",
            "extra": {
                "branch-alias": {
                    "dev-master": "1.0-dev"
                }
            },
            "autoload": {
                "psr-0": {
                    "Resque": "lib",
                    "ResqueScheduler": "lib"
                }
            },
            "notification-url": "https://packagist.org/downloads/",
            "license": [
                "MIT"
            ],
            "authors": [
                {
                    "name": "Dan Hunsaker",
                    "email": "danhunsaker+resque@gmail.com",
                    "role": "Maintainer"
                },
                {
                    "name": "Rajib Ahmed",
                    "homepage": "https://github.com/rajibahmed",
                    "role": "Maintainer"
                },
                {
                    "name": "Steve Klabnik",
                    "email": "steve@steveklabnik.com",
                    "role": "Maintainer"
                },
                {
                    "name": "Chris Boulton",
                    "email": "chris@bigcommerce.com",
                    "role": "Creator"
                }
            ],
            "description": "Redis backed library for creating background jobs and processing them later. Based on resque for Ruby.",
            "homepage": "http://www.github.com/resque/php-resque/",
            "keywords": [
                "background",
                "job",
                "redis",
                "resque"
            ],
            "support": {
                "issues": "https://github.com/resque/php-resque/issues",
                "source": "https://github.com/resque/php-resque/tree/v1.3.6"
            },
            "time": "2020-04-16T16:39:50+00:00"
        },
        {
            "name": "slickdeals/statsd",
            "version": "3.1.0",
            "source": {
                "type": "git",
                "url": "https://github.com/Slickdeals/statsd-php.git",
                "reference": "225588a0a079e145359049f6e5e23eedb1b4c17f"
            },
            "dist": {
                "type": "zip",
                "url": "https://api.github.com/repos/Slickdeals/statsd-php/zipball/225588a0a079e145359049f6e5e23eedb1b4c17f",
                "reference": "225588a0a079e145359049f6e5e23eedb1b4c17f",
                "shasum": ""
            },
            "require": {
                "php": ">= 7.3 || ^8"
            },
            "replace": {
                "domnikl/statsd": "self.version"
            },
            "require-dev": {
                "friendsofphp/php-cs-fixer": "^3.0",
                "phpunit/phpunit": "^9",
                "vimeo/psalm": "^4.6"
            },
            "type": "library",
            "autoload": {
                "psr-4": {
                    "Domnikl\\Statsd\\": "src/"
                }
            },
            "notification-url": "https://packagist.org/downloads/",
            "license": [
                "MIT"
            ],
            "authors": [
                {
                    "name": "Dominik Liebler",
                    "email": "liebler.dominik@gmail.com"
                }
            ],
            "description": "a PHP client for statsd",
            "homepage": "https://github.com/Slickdeals/statsd-php",
            "keywords": [
                "Metrics",
                "monitoring",
                "statistics",
                "statsd",
                "udp"
            ],
            "support": {
                "issues": "https://github.com/Slickdeals/statsd-php/issues",
                "source": "https://github.com/Slickdeals/statsd-php/tree/3.1.0"
            },
            "time": "2021-06-04T20:33:46+00:00"
        },
        {
            "name": "symfony/deprecation-contracts",
            "version": "v3.2.1",
            "source": {
                "type": "git",
                "url": "https://github.com/symfony/deprecation-contracts.git",
                "reference": "e2d1534420bd723d0ef5aec58a22c5fe60ce6f5e"
            },
            "dist": {
                "type": "zip",
                "url": "https://api.github.com/repos/symfony/deprecation-contracts/zipball/e2d1534420bd723d0ef5aec58a22c5fe60ce6f5e",
                "reference": "e2d1534420bd723d0ef5aec58a22c5fe60ce6f5e",
                "shasum": ""
            },
            "require": {
                "php": ">=8.1"
            },
            "type": "library",
            "extra": {
                "branch-alias": {
                    "dev-main": "3.3-dev"
                },
                "thanks": {
                    "name": "symfony/contracts",
                    "url": "https://github.com/symfony/contracts"
                }
            },
            "autoload": {
                "files": [
                    "function.php"
                ]
            },
            "notification-url": "https://packagist.org/downloads/",
            "license": [
                "MIT"
            ],
            "authors": [
                {
                    "name": "Nicolas Grekas",
                    "email": "p@tchwork.com"
                },
                {
                    "name": "Symfony Community",
                    "homepage": "https://symfony.com/contributors"
                }
            ],
            "description": "A generic function and convention to trigger deprecation notices",
            "homepage": "https://symfony.com",
            "support": {
                "source": "https://github.com/symfony/deprecation-contracts/tree/v3.2.1"
            },
            "funding": [
                {
                    "url": "https://symfony.com/sponsor",
                    "type": "custom"
                },
                {
                    "url": "https://github.com/fabpot",
                    "type": "github"
                },
                {
                    "url": "https://tidelift.com/funding/github/packagist/symfony/symfony",
                    "type": "tidelift"
                }
            ],
            "time": "2023-03-01T10:25:55+00:00"
        },
        {
            "name": "symfony/polyfill-php80",
            "version": "v1.27.0",
            "source": {
                "type": "git",
                "url": "https://github.com/symfony/polyfill-php80.git",
                "reference": "7a6ff3f1959bb01aefccb463a0f2cd3d3d2fd936"
            },
            "dist": {
                "type": "zip",
                "url": "https://api.github.com/repos/symfony/polyfill-php80/zipball/7a6ff3f1959bb01aefccb463a0f2cd3d3d2fd936",
                "reference": "7a6ff3f1959bb01aefccb463a0f2cd3d3d2fd936",
                "shasum": ""
            },
            "require": {
                "php": ">=7.1"
            },
            "type": "library",
            "extra": {
                "branch-alias": {
                    "dev-main": "1.27-dev"
                },
                "thanks": {
                    "name": "symfony/polyfill",
                    "url": "https://github.com/symfony/polyfill"
                }
            },
            "autoload": {
                "files": [
                    "bootstrap.php"
                ],
                "psr-4": {
                    "Symfony\\Polyfill\\Php80\\": ""
                },
                "classmap": [
                    "Resources/stubs"
                ]
            },
            "notification-url": "https://packagist.org/downloads/",
            "license": [
                "MIT"
            ],
            "authors": [
                {
                    "name": "Ion Bazan",
                    "email": "ion.bazan@gmail.com"
                },
                {
                    "name": "Nicolas Grekas",
                    "email": "p@tchwork.com"
                },
                {
                    "name": "Symfony Community",
                    "homepage": "https://symfony.com/contributors"
                }
            ],
            "description": "Symfony polyfill backporting some PHP 8.0+ features to lower PHP versions",
            "homepage": "https://symfony.com",
            "keywords": [
                "compatibility",
                "polyfill",
                "portable",
                "shim"
            ],
            "support": {
                "source": "https://github.com/symfony/polyfill-php80/tree/v1.27.0"
            },
            "funding": [
                {
                    "url": "https://symfony.com/sponsor",
                    "type": "custom"
                },
                {
                    "url": "https://github.com/fabpot",
                    "type": "github"
                },
                {
                    "url": "https://tidelift.com/funding/github/packagist/symfony/symfony",
                    "type": "tidelift"
                }
            ],
            "time": "2022-11-03T14:55:06+00:00"
        },
        {
            "name": "utopia-php/abuse",
            "version": "0.24.0",
            "source": {
                "type": "git",
                "url": "https://github.com/utopia-php/abuse.git",
                "reference": "403641f16a53b81ac40b91111a86e5672da49e8c"
            },
            "dist": {
                "type": "zip",
                "url": "https://api.github.com/repos/utopia-php/abuse/zipball/403641f16a53b81ac40b91111a86e5672da49e8c",
                "reference": "403641f16a53b81ac40b91111a86e5672da49e8c",
                "shasum": ""
            },
            "require": {
                "ext-curl": "*",
                "ext-pdo": "*",
                "php": ">=8.0",
                "utopia-php/database": "0.35.*"
            },
            "require-dev": {
                "laravel/pint": "1.2.*",
                "phpstan/phpstan": "^1.9",
                "phpunit/phpunit": "^9.4"
            },
            "type": "library",
            "autoload": {
                "psr-4": {
                    "Utopia\\Abuse\\": "src/Abuse"
                }
            },
            "notification-url": "https://packagist.org/downloads/",
            "license": [
                "MIT"
            ],
            "description": "A simple abuse library to manage application usage limits",
            "keywords": [
                "Abuse",
                "framework",
                "php",
                "upf",
                "utopia"
            ],
            "support": {
                "issues": "https://github.com/utopia-php/abuse/issues",
                "source": "https://github.com/utopia-php/abuse/tree/0.24.0"
            },
            "time": "2023-04-11T05:31:55+00:00"
        },
        {
            "name": "utopia-php/analytics",
            "version": "0.2.0",
            "source": {
                "type": "git",
                "url": "https://github.com/utopia-php/analytics.git",
                "reference": "adfc2d057a7f6ab618a77c8a20ed3e35485ff416"
            },
            "dist": {
                "type": "zip",
                "url": "https://api.github.com/repos/utopia-php/analytics/zipball/adfc2d057a7f6ab618a77c8a20ed3e35485ff416",
                "reference": "adfc2d057a7f6ab618a77c8a20ed3e35485ff416",
                "shasum": ""
            },
            "require": {
                "php": ">=7.4"
            },
            "require-dev": {
                "phpunit/phpunit": "^9.3",
                "vimeo/psalm": "4.0.1"
            },
            "type": "library",
            "autoload": {
                "psr-4": {
                    "Utopia\\Analytics\\": "src/Analytics"
                }
            },
            "notification-url": "https://packagist.org/downloads/",
            "license": [
                "MIT"
            ],
            "authors": [
                {
                    "name": "Eldad Fux",
                    "email": "eldad@appwrite.io"
                },
                {
                    "name": "Torsten Dittmann",
                    "email": "torsten@appwrite.io"
                }
            ],
            "description": "A simple library to track events & users.",
            "keywords": [
                "analytics",
                "framework",
                "php",
                "upf",
                "utopia"
            ],
            "support": {
                "issues": "https://github.com/utopia-php/analytics/issues",
                "source": "https://github.com/utopia-php/analytics/tree/0.2.0"
            },
            "time": "2021-03-23T21:33:07+00:00"
        },
        {
            "name": "utopia-php/audit",
            "version": "0.25.0",
            "source": {
                "type": "git",
                "url": "https://github.com/utopia-php/audit.git",
                "reference": "adc209f2e16878e5468f0b9cfd9f7f7ab497db31"
            },
            "dist": {
                "type": "zip",
                "url": "https://api.github.com/repos/utopia-php/audit/zipball/adc209f2e16878e5468f0b9cfd9f7f7ab497db31",
                "reference": "adc209f2e16878e5468f0b9cfd9f7f7ab497db31",
                "shasum": ""
            },
            "require": {
                "php": ">=8.0",
                "utopia-php/database": "0.35.*"
            },
            "require-dev": {
                "laravel/pint": "1.2.*",
                "phpstan/phpstan": "^1.8",
                "phpunit/phpunit": "^9.3"
            },
            "type": "library",
            "autoload": {
                "psr-4": {
                    "Utopia\\Audit\\": "src/Audit"
                }
            },
            "notification-url": "https://packagist.org/downloads/",
            "license": [
                "MIT"
            ],
            "description": "A simple audit library to manage application users logs",
            "keywords": [
                "Audit",
                "framework",
                "php",
                "upf",
                "utopia"
            ],
            "support": {
                "issues": "https://github.com/utopia-php/audit/issues",
                "source": "https://github.com/utopia-php/audit/tree/0.25.0"
            },
            "time": "2023-04-11T05:31:15+00:00"
        },
        {
            "name": "utopia-php/cache",
            "version": "0.8.0",
            "source": {
                "type": "git",
                "url": "https://github.com/utopia-php/cache.git",
                "reference": "212e66100a1f32e674fca5d9bc317cc998303089"
            },
            "dist": {
                "type": "zip",
                "url": "https://api.github.com/repos/utopia-php/cache/zipball/212e66100a1f32e674fca5d9bc317cc998303089",
                "reference": "212e66100a1f32e674fca5d9bc317cc998303089",
                "shasum": ""
            },
            "require": {
                "ext-json": "*",
                "ext-memcached": "*",
                "ext-redis": "*",
                "php": ">=8.0"
            },
            "require-dev": {
                "laravel/pint": "1.2.*",
                "phpunit/phpunit": "^9.3",
                "vimeo/psalm": "4.13.1"
            },
            "type": "library",
            "autoload": {
                "psr-4": {
                    "Utopia\\Cache\\": "src/Cache"
                }
            },
            "notification-url": "https://packagist.org/downloads/",
            "license": [
                "MIT"
            ],
            "description": "A simple cache library to manage application cache storing, loading and purging",
            "keywords": [
                "cache",
                "framework",
                "php",
                "upf",
                "utopia"
            ],
            "support": {
                "issues": "https://github.com/utopia-php/cache/issues",
                "source": "https://github.com/utopia-php/cache/tree/0.8.0"
            },
            "time": "2022-10-16T16:48:09+00:00"
        },
        {
            "name": "utopia-php/cli",
            "version": "0.13.0",
            "source": {
                "type": "git",
                "url": "https://github.com/utopia-php/cli.git",
                "reference": "69e68f8ed525fe162fae950a0507ed28a0f179bc"
            },
            "dist": {
                "type": "zip",
                "url": "https://api.github.com/repos/utopia-php/cli/zipball/69e68f8ed525fe162fae950a0507ed28a0f179bc",
                "reference": "69e68f8ed525fe162fae950a0507ed28a0f179bc",
                "shasum": ""
            },
            "require": {
                "php": ">=7.4",
                "utopia-php/framework": "0.*.*"
            },
            "require-dev": {
                "phpunit/phpunit": "^9.3",
                "vimeo/psalm": "4.0.1"
            },
            "type": "library",
            "autoload": {
                "psr-4": {
                    "Utopia\\CLI\\": "src/CLI"
                }
            },
            "notification-url": "https://packagist.org/downloads/",
            "license": [
                "MIT"
            ],
            "authors": [
                {
                    "name": "Eldad Fux",
                    "email": "eldad@appwrite.io"
                }
            ],
            "description": "A simple CLI library to manage command line applications",
            "keywords": [
                "cli",
                "command line",
                "framework",
                "php",
                "upf",
                "utopia"
            ],
            "support": {
                "issues": "https://github.com/utopia-php/cli/issues",
                "source": "https://github.com/utopia-php/cli/tree/0.13.0"
            },
            "time": "2022-04-26T08:41:22+00:00"
        },
        {
            "name": "utopia-php/config",
            "version": "0.2.2",
            "source": {
                "type": "git",
                "url": "https://github.com/utopia-php/config.git",
                "reference": "a3d7bc0312d7150d5e04b1362dc34b2b136908cc"
            },
            "dist": {
                "type": "zip",
                "url": "https://api.github.com/repos/utopia-php/config/zipball/a3d7bc0312d7150d5e04b1362dc34b2b136908cc",
                "reference": "a3d7bc0312d7150d5e04b1362dc34b2b136908cc",
                "shasum": ""
            },
            "require": {
                "php": ">=7.3"
            },
            "require-dev": {
                "phpunit/phpunit": "^9.3",
                "vimeo/psalm": "4.0.1"
            },
            "type": "library",
            "autoload": {
                "psr-4": {
                    "Utopia\\Config\\": "src/Config"
                }
            },
            "notification-url": "https://packagist.org/downloads/",
            "license": [
                "MIT"
            ],
            "authors": [
                {
                    "name": "Eldad Fux",
                    "email": "eldad@appwrite.io"
                }
            ],
            "description": "A simple Config library to managing application config variables",
            "keywords": [
                "config",
                "framework",
                "php",
                "upf",
                "utopia"
            ],
            "support": {
                "issues": "https://github.com/utopia-php/config/issues",
                "source": "https://github.com/utopia-php/config/tree/0.2.2"
            },
            "time": "2020-10-24T09:49:09+00:00"
        },
        {
            "name": "utopia-php/database",
            "version": "0.35.0",
            "source": {
                "type": "git",
                "url": "https://github.com/utopia-php/database.git",
                "reference": "f162c142fd61753c4b413b15c3c4041f3cd00bb2"
            },
            "dist": {
                "type": "zip",
                "url": "https://api.github.com/repos/utopia-php/database/zipball/f162c142fd61753c4b413b15c3c4041f3cd00bb2",
                "reference": "f162c142fd61753c4b413b15c3c4041f3cd00bb2",
                "shasum": ""
            },
            "require": {
                "ext-pdo": "*",
                "php": ">=8.0",
                "utopia-php/cache": "0.8.*",
                "utopia-php/framework": "0.*.*",
                "utopia-php/mongo": "0.2.*"
            },
            "require-dev": {
                "ext-mongodb": "*",
                "ext-redis": "*",
                "fakerphp/faker": "^1.14",
                "laravel/pint": "1.4.*",
                "mongodb/mongodb": "1.8.0",
                "pcov/clobber": "^2.0",
                "phpstan/phpstan": "1.10.*",
                "phpunit/phpunit": "^9.4",
                "rregeer/phpunit-coverage-check": "^0.3.1",
                "swoole/ide-helper": "4.8.0",
                "utopia-php/cli": "^0.14.0"
            },
            "type": "library",
            "autoload": {
                "psr-4": {
                    "Utopia\\Database\\": "src/Database"
                }
            },
            "notification-url": "https://packagist.org/downloads/",
            "license": [
                "MIT"
            ],
            "description": "A simple library to manage application persistence using multiple database adapters",
            "keywords": [
                "database",
                "framework",
                "php",
                "upf",
                "utopia"
            ],
            "support": {
                "issues": "https://github.com/utopia-php/database/issues",
                "source": "https://github.com/utopia-php/database/tree/0.35.0"
            },
            "time": "2023-04-11T04:02:22+00:00"
        },
        {
            "name": "utopia-php/domains",
            "version": "v1.1.0",
            "source": {
                "type": "git",
                "url": "https://github.com/utopia-php/domains.git",
                "reference": "1665e1d9932afa3be63b5c1e0dcfe01fe77d8e73"
            },
            "dist": {
                "type": "zip",
                "url": "https://api.github.com/repos/utopia-php/domains/zipball/1665e1d9932afa3be63b5c1e0dcfe01fe77d8e73",
                "reference": "1665e1d9932afa3be63b5c1e0dcfe01fe77d8e73",
                "shasum": ""
            },
            "require": {
                "php": ">=7.1"
            },
            "require-dev": {
                "phpunit/phpunit": "^7.0"
            },
            "type": "library",
            "autoload": {
                "psr-4": {
                    "Utopia\\Domains\\": "src/Domains"
                }
            },
            "notification-url": "https://packagist.org/downloads/",
            "license": [
                "MIT"
            ],
            "authors": [
                {
                    "name": "Eldad Fux",
                    "email": "eldad@appwrite.io"
                }
            ],
            "description": "Utopia Domains library is simple and lite library for parsing web domains. This library is aiming to be as simple and easy to learn and use.",
            "keywords": [
                "domains",
                "framework",
                "icann",
                "php",
                "public suffix",
                "tld",
                "tld extract",
                "upf",
                "utopia"
            ],
            "support": {
                "issues": "https://github.com/utopia-php/domains/issues",
                "source": "https://github.com/utopia-php/domains/tree/master"
            },
            "time": "2020-02-23T07:40:02+00:00"
        },
        {
            "name": "utopia-php/framework",
            "version": "0.28.1",
            "source": {
                "type": "git",
                "url": "https://github.com/utopia-php/framework.git",
                "reference": "7f22c556fc5991e54e5811a68fb39809b21bda55"
            },
            "dist": {
                "type": "zip",
                "url": "https://api.github.com/repos/utopia-php/framework/zipball/7f22c556fc5991e54e5811a68fb39809b21bda55",
                "reference": "7f22c556fc5991e54e5811a68fb39809b21bda55",
                "shasum": ""
            },
            "require": {
                "php": ">=8.0.0"
            },
            "require-dev": {
                "laravel/pint": "^1.2",
                "phpunit/phpunit": "^9.5.25",
                "vimeo/psalm": "4.27.0"
            },
            "type": "library",
            "autoload": {
                "psr-4": {
                    "Utopia\\": "src/"
                }
            },
            "notification-url": "https://packagist.org/downloads/",
            "license": [
                "MIT"
            ],
            "description": "A simple, light and advanced PHP framework",
            "keywords": [
                "framework",
                "php",
                "upf"
            ],
            "support": {
                "issues": "https://github.com/utopia-php/framework/issues",
                "source": "https://github.com/utopia-php/framework/tree/0.28.1"
            },
            "time": "2023-03-02T08:16:01+00:00"
        },
        {
            "name": "utopia-php/image",
            "version": "0.5.4",
            "source": {
                "type": "git",
                "url": "https://github.com/utopia-php/image.git",
                "reference": "ca5f436f9aa22dedaa6648f24f3687733808e336"
            },
            "dist": {
                "type": "zip",
                "url": "https://api.github.com/repos/utopia-php/image/zipball/ca5f436f9aa22dedaa6648f24f3687733808e336",
                "reference": "ca5f436f9aa22dedaa6648f24f3687733808e336",
                "shasum": ""
            },
            "require": {
                "ext-imagick": "*",
                "php": ">=8.0"
            },
            "require-dev": {
                "phpunit/phpunit": "^9.3",
                "vimeo/psalm": "4.13.1"
            },
            "type": "library",
            "autoload": {
                "psr-4": {
                    "Utopia\\Image\\": "src/Image"
                }
            },
            "notification-url": "https://packagist.org/downloads/",
            "license": [
                "MIT"
            ],
            "authors": [
                {
                    "name": "Eldad Fux",
                    "email": "eldad@appwrite.io"
                }
            ],
            "description": "A simple Image manipulation library",
            "keywords": [
                "framework",
                "image",
                "php",
                "upf",
                "utopia"
            ],
            "support": {
                "issues": "https://github.com/utopia-php/image/issues",
                "source": "https://github.com/utopia-php/image/tree/0.5.4"
            },
            "time": "2022-05-11T12:30:41+00:00"
        },
        {
            "name": "utopia-php/locale",
            "version": "0.4.0",
            "source": {
                "type": "git",
                "url": "https://github.com/utopia-php/locale.git",
                "reference": "c2d9358d0fe2f6b6ed5448369f9d1e430c615447"
            },
            "dist": {
                "type": "zip",
                "url": "https://api.github.com/repos/utopia-php/locale/zipball/c2d9358d0fe2f6b6ed5448369f9d1e430c615447",
                "reference": "c2d9358d0fe2f6b6ed5448369f9d1e430c615447",
                "shasum": ""
            },
            "require": {
                "php": ">=7.4"
            },
            "require-dev": {
                "phpunit/phpunit": "^9.3",
                "vimeo/psalm": "4.0.1"
            },
            "type": "library",
            "autoload": {
                "psr-4": {
                    "Utopia\\Locale\\": "src/Locale"
                }
            },
            "notification-url": "https://packagist.org/downloads/",
            "license": [
                "MIT"
            ],
            "authors": [
                {
                    "name": "Eldad Fux",
                    "email": "eldad@appwrite.io"
                }
            ],
            "description": "A simple locale library to manage application translations",
            "keywords": [
                "framework",
                "locale",
                "php",
                "upf",
                "utopia"
            ],
            "support": {
                "issues": "https://github.com/utopia-php/locale/issues",
                "source": "https://github.com/utopia-php/locale/tree/0.4.0"
            },
            "time": "2021-07-24T11:35:55+00:00"
        },
        {
            "name": "utopia-php/logger",
            "version": "0.3.1",
            "source": {
                "type": "git",
                "url": "https://github.com/utopia-php/logger.git",
                "reference": "de623f1ec1c672c795d113dd25c5bf212f7ef4fc"
            },
            "dist": {
                "type": "zip",
                "url": "https://api.github.com/repos/utopia-php/logger/zipball/de623f1ec1c672c795d113dd25c5bf212f7ef4fc",
                "reference": "de623f1ec1c672c795d113dd25c5bf212f7ef4fc",
                "shasum": ""
            },
            "require": {
                "php": ">=8.0"
            },
            "require-dev": {
                "phpstan/phpstan": "1.9.x-dev",
                "phpunit/phpunit": "^9.3",
                "vimeo/psalm": "4.0.1"
            },
            "type": "library",
            "autoload": {
                "psr-4": {
                    "Utopia\\Logger\\": "src/Logger"
                }
            },
            "notification-url": "https://packagist.org/downloads/",
            "license": [
                "MIT"
            ],
            "description": "Utopia Logger library is simple and lite library for logging information, such as errors or warnings. This library is aiming to be as simple and easy to learn and use.",
            "keywords": [
                "appsignal",
                "errors",
                "framework",
                "logger",
                "logging",
                "logs",
                "php",
                "raygun",
                "sentry",
                "upf",
                "utopia",
                "warnings"
            ],
            "support": {
                "issues": "https://github.com/utopia-php/logger/issues",
                "source": "https://github.com/utopia-php/logger/tree/0.3.1"
            },
            "time": "2023-02-10T15:52:50+00:00"
        },
        {
            "name": "utopia-php/messaging",
            "version": "0.1.1",
            "source": {
                "type": "git",
                "url": "https://github.com/utopia-php/messaging.git",
                "reference": "a75d66ddd59b834ab500a4878a2c084e6572604a"
            },
            "dist": {
                "type": "zip",
                "url": "https://api.github.com/repos/utopia-php/messaging/zipball/a75d66ddd59b834ab500a4878a2c084e6572604a",
                "reference": "a75d66ddd59b834ab500a4878a2c084e6572604a",
                "shasum": ""
            },
            "require": {
                "ext-curl": "*",
                "php": ">=8.0.0"
            },
            "require-dev": {
                "laravel/pint": "^1.2",
                "phpmailer/phpmailer": "6.6.*",
                "phpunit/phpunit": "9.5.*"
            },
            "type": "library",
            "autoload": {
                "psr-4": {
                    "Utopia\\Messaging\\": "src/Utopia/Messaging"
                }
            },
            "notification-url": "https://packagist.org/downloads/",
            "license": [
                "MIT"
            ],
            "description": "A simple, light and advanced PHP messaging library",
            "keywords": [
                "library",
                "messaging",
                "php",
                "upf",
                "utopia",
                "utopia-php"
            ],
            "support": {
                "issues": "https://github.com/utopia-php/messaging/issues",
                "source": "https://github.com/utopia-php/messaging/tree/0.1.1"
            },
            "time": "2023-02-07T05:42:46+00:00"
        },
        {
            "name": "utopia-php/mongo",
            "version": "0.2.0",
            "source": {
                "type": "git",
                "url": "https://github.com/utopia-php/mongo.git",
                "reference": "b6dfb31b93c07c59b8bbd62a3b52e3b97a407c09"
            },
            "dist": {
                "type": "zip",
                "url": "https://api.github.com/repos/utopia-php/mongo/zipball/b6dfb31b93c07c59b8bbd62a3b52e3b97a407c09",
                "reference": "b6dfb31b93c07c59b8bbd62a3b52e3b97a407c09",
                "shasum": ""
            },
            "require": {
                "ext-mongodb": "*",
                "mongodb/mongodb": "1.8.0",
                "php": ">=8.0"
            },
            "require-dev": {
                "fakerphp/faker": "^1.14",
                "laravel/pint": "1.2.*",
                "phpstan/phpstan": "1.8.*",
                "phpunit/phpunit": "^9.4",
                "swoole/ide-helper": "4.8.0"
            },
            "type": "library",
            "autoload": {
                "psr-4": {
                    "Utopia\\Mongo\\": "src"
                }
            },
            "notification-url": "https://packagist.org/downloads/",
            "license": [
                "MIT"
            ],
            "authors": [
                {
                    "name": "Eldad Fux",
                    "email": "eldad@appwrite.io"
                },
                {
                    "name": "Wess",
                    "email": "wess@appwrite.io"
                }
            ],
            "description": "A simple library to manage Mongo database",
            "keywords": [
                "database",
                "mongo",
                "php",
                "upf",
                "utopia"
            ],
            "support": {
                "issues": "https://github.com/utopia-php/mongo/issues",
                "source": "https://github.com/utopia-php/mongo/tree/0.2.0"
            },
            "time": "2023-03-22T10:44:29+00:00"
        },
        {
            "name": "utopia-php/orchestration",
            "version": "0.6.0",
            "source": {
                "type": "git",
                "url": "https://github.com/utopia-php/orchestration.git",
                "reference": "94263976413871efb6b16157a7101a81df3b6d78"
            },
            "dist": {
                "type": "zip",
                "url": "https://api.github.com/repos/utopia-php/orchestration/zipball/94263976413871efb6b16157a7101a81df3b6d78",
                "reference": "94263976413871efb6b16157a7101a81df3b6d78",
                "shasum": ""
            },
            "require": {
                "php": ">=8.0",
                "utopia-php/cli": "0.13.*"
            },
            "require-dev": {
                "phpunit/phpunit": "^9.3",
                "vimeo/psalm": "4.0.1"
            },
            "type": "library",
            "autoload": {
                "psr-4": {
                    "Utopia\\Orchestration\\": "src/Orchestration"
                }
            },
            "notification-url": "https://packagist.org/downloads/",
            "license": [
                "MIT"
            ],
            "authors": [
                {
                    "name": "Eldad Fux",
                    "email": "eldad@appwrite.io"
                }
            ],
            "description": "Lite & fast micro PHP abstraction library for container orchestration",
            "keywords": [
                "docker",
                "framework",
                "kubernetes",
                "orchestration",
                "php",
                "swarm",
                "upf",
                "utopia"
            ],
            "support": {
                "issues": "https://github.com/utopia-php/orchestration/issues",
                "source": "https://github.com/utopia-php/orchestration/tree/0.6.0"
            },
            "time": "2022-07-13T16:47:18+00:00"
        },
        {
            "name": "utopia-php/preloader",
            "version": "0.2.4",
            "source": {
                "type": "git",
                "url": "https://github.com/utopia-php/preloader.git",
                "reference": "65ef48392e72172f584b0baa2e224f9a1cebcce0"
            },
            "dist": {
                "type": "zip",
                "url": "https://api.github.com/repos/utopia-php/preloader/zipball/65ef48392e72172f584b0baa2e224f9a1cebcce0",
                "reference": "65ef48392e72172f584b0baa2e224f9a1cebcce0",
                "shasum": ""
            },
            "require": {
                "php": ">=7.1"
            },
            "require-dev": {
                "phpunit/phpunit": "^9.3",
                "vimeo/psalm": "4.0.1"
            },
            "type": "library",
            "autoload": {
                "psr-4": {
                    "Utopia\\Preloader\\": "src/Preloader"
                }
            },
            "notification-url": "https://packagist.org/downloads/",
            "license": [
                "MIT"
            ],
            "authors": [
                {
                    "name": "Eldad Fux",
                    "email": "team@appwrite.io"
                }
            ],
            "description": "Utopia Preloader library is simple and lite library for managing PHP preloading configuration",
            "keywords": [
                "framework",
                "php",
                "preload",
                "preloader",
                "preloading",
                "upf",
                "utopia"
            ],
            "support": {
                "issues": "https://github.com/utopia-php/preloader/issues",
                "source": "https://github.com/utopia-php/preloader/tree/0.2.4"
            },
            "time": "2020-10-24T07:04:59+00:00"
        },
        {
            "name": "utopia-php/registry",
            "version": "0.5.0",
            "source": {
                "type": "git",
                "url": "https://github.com/utopia-php/registry.git",
                "reference": "bedc4ed54527b2803e6dfdccc39449f98522b70d"
            },
            "dist": {
                "type": "zip",
                "url": "https://api.github.com/repos/utopia-php/registry/zipball/bedc4ed54527b2803e6dfdccc39449f98522b70d",
                "reference": "bedc4ed54527b2803e6dfdccc39449f98522b70d",
                "shasum": ""
            },
            "require": {
                "php": ">=7.4"
            },
            "require-dev": {
                "phpunit/phpunit": "^9.3",
                "vimeo/psalm": "4.0.1"
            },
            "type": "library",
            "autoload": {
                "psr-4": {
                    "Utopia\\Registry\\": "src/Registry"
                }
            },
            "notification-url": "https://packagist.org/downloads/",
            "license": [
                "MIT"
            ],
            "authors": [
                {
                    "name": "Eldad Fux",
                    "email": "eldad@appwrite.io"
                }
            ],
            "description": "A simple dependency management library for PHP",
            "keywords": [
                "dependency management",
                "di",
                "framework",
                "php",
                "upf",
                "utopia"
            ],
            "support": {
                "issues": "https://github.com/utopia-php/registry/issues",
                "source": "https://github.com/utopia-php/registry/tree/0.5.0"
            },
            "time": "2021-03-10T10:45:22+00:00"
        },
        {
            "name": "utopia-php/storage",
            "version": "0.14.0",
            "source": {
                "type": "git",
                "url": "https://github.com/utopia-php/storage.git",
                "reference": "eda6651ac16884dc2a79ecb984ea591ba1ed498c"
            },
            "dist": {
                "type": "zip",
                "url": "https://api.github.com/repos/utopia-php/storage/zipball/eda6651ac16884dc2a79ecb984ea591ba1ed498c",
                "reference": "eda6651ac16884dc2a79ecb984ea591ba1ed498c",
                "shasum": ""
            },
            "require": {
                "ext-brotli": "*",
                "ext-fileinfo": "*",
                "ext-lz4": "*",
                "ext-snappy": "*",
                "ext-zlib": "*",
                "ext-zstd": "*",
                "php": ">=8.0",
                "utopia-php/framework": "0.*.*"
            },
            "require-dev": {
                "laravel/pint": "1.2.*",
                "phpunit/phpunit": "^9.3",
                "vimeo/psalm": "4.0.1"
            },
            "type": "library",
            "autoload": {
                "psr-4": {
                    "Utopia\\Storage\\": "src/Storage"
                }
            },
            "notification-url": "https://packagist.org/downloads/",
            "license": [
                "MIT"
            ],
            "description": "A simple Storage library to manage application storage",
            "keywords": [
                "framework",
                "php",
                "storage",
                "upf",
                "utopia"
            ],
            "support": {
                "issues": "https://github.com/utopia-php/storage/issues",
                "source": "https://github.com/utopia-php/storage/tree/0.14.0"
            },
            "time": "2023-03-15T00:16:34+00:00"
        },
        {
            "name": "utopia-php/swoole",
            "version": "0.5.0",
            "source": {
                "type": "git",
                "url": "https://github.com/utopia-php/swoole.git",
                "reference": "c2a3a4f944a2f22945af3cbcb95b13f0769628b1"
            },
            "dist": {
                "type": "zip",
                "url": "https://api.github.com/repos/utopia-php/swoole/zipball/c2a3a4f944a2f22945af3cbcb95b13f0769628b1",
                "reference": "c2a3a4f944a2f22945af3cbcb95b13f0769628b1",
                "shasum": ""
            },
            "require": {
                "ext-swoole": "*",
                "php": ">=8.0",
                "utopia-php/framework": "0.*.*"
            },
            "require-dev": {
                "laravel/pint": "1.2.*",
                "phpunit/phpunit": "^9.3",
                "swoole/ide-helper": "4.8.3",
                "vimeo/psalm": "4.15.0"
            },
            "type": "library",
            "autoload": {
                "psr-4": {
                    "Utopia\\Swoole\\": "src/Swoole"
                }
            },
            "notification-url": "https://packagist.org/downloads/",
            "license": [
                "MIT"
            ],
            "description": "An extension for Utopia Framework to work with PHP Swoole as a PHP FPM alternative",
            "keywords": [
                "framework",
                "http",
                "php",
                "server",
                "swoole",
                "upf",
                "utopia"
            ],
            "support": {
                "issues": "https://github.com/utopia-php/swoole/issues",
                "source": "https://github.com/utopia-php/swoole/tree/0.5.0"
            },
            "time": "2022-10-19T22:19:07+00:00"
        },
        {
            "name": "utopia-php/system",
            "version": "0.6.0",
            "source": {
                "type": "git",
                "url": "https://github.com/utopia-php/system.git",
                "reference": "289c4327713deadc9c748b5317d248133a02f245"
            },
            "dist": {
                "type": "zip",
                "url": "https://api.github.com/repos/utopia-php/system/zipball/289c4327713deadc9c748b5317d248133a02f245",
                "reference": "289c4327713deadc9c748b5317d248133a02f245",
                "shasum": ""
            },
            "require": {
                "laravel/pint": "1.2.*",
                "php": ">=7.4"
            },
            "require-dev": {
                "phpunit/phpunit": "^9.3",
                "squizlabs/php_codesniffer": "^3.6",
                "vimeo/psalm": "4.0.1"
            },
            "type": "library",
            "autoload": {
                "psr-4": {
                    "Utopia\\System\\": "src/System"
                }
            },
            "notification-url": "https://packagist.org/downloads/",
            "license": [
                "MIT"
            ],
            "authors": [
                {
                    "name": "Eldad Fux",
                    "email": "eldad@appwrite.io"
                },
                {
                    "name": "Torsten Dittmann",
                    "email": "torsten@appwrite.io"
                }
            ],
            "description": "A simple library for obtaining information about the host's system.",
            "keywords": [
                "framework",
                "php",
                "system",
                "upf",
                "utopia"
            ],
            "support": {
                "issues": "https://github.com/utopia-php/system/issues",
                "source": "https://github.com/utopia-php/system/tree/0.6.0"
            },
            "time": "2022-11-07T13:51:59+00:00"
        },
        {
            "name": "utopia-php/websocket",
            "version": "0.1.0",
            "source": {
                "type": "git",
                "url": "https://github.com/utopia-php/websocket.git",
                "reference": "51fcb86171400d8aa40d76c54593481fd273dab5"
            },
            "dist": {
                "type": "zip",
                "url": "https://api.github.com/repos/utopia-php/websocket/zipball/51fcb86171400d8aa40d76c54593481fd273dab5",
                "reference": "51fcb86171400d8aa40d76c54593481fd273dab5",
                "shasum": ""
            },
            "require": {
                "php": ">=8.0"
            },
            "require-dev": {
                "phpunit/phpunit": "^9.5.5",
                "swoole/ide-helper": "4.6.6",
                "textalk/websocket": "1.5.2",
                "vimeo/psalm": "^4.8.1",
                "workerman/workerman": "^4.0"
            },
            "type": "library",
            "autoload": {
                "psr-4": {
                    "Utopia\\WebSocket\\": "src/WebSocket"
                }
            },
            "notification-url": "https://packagist.org/downloads/",
            "license": [
                "MIT"
            ],
            "authors": [
                {
                    "name": "Eldad Fux",
                    "email": "eldad@appwrite.io"
                },
                {
                    "name": "Torsten Dittmann",
                    "email": "torsten@appwrite.io"
                }
            ],
            "description": "A simple abstraction for WebSocket servers.",
            "keywords": [
                "framework",
                "php",
                "upf",
                "utopia",
                "websocket"
            ],
            "support": {
                "issues": "https://github.com/utopia-php/websocket/issues",
                "source": "https://github.com/utopia-php/websocket/tree/0.1.0"
            },
            "time": "2021-12-20T10:50:09+00:00"
        },
        {
            "name": "webmozart/assert",
            "version": "1.11.0",
            "source": {
                "type": "git",
                "url": "https://github.com/webmozarts/assert.git",
                "reference": "11cb2199493b2f8a3b53e7f19068fc6aac760991"
            },
            "dist": {
                "type": "zip",
                "url": "https://api.github.com/repos/webmozarts/assert/zipball/11cb2199493b2f8a3b53e7f19068fc6aac760991",
                "reference": "11cb2199493b2f8a3b53e7f19068fc6aac760991",
                "shasum": ""
            },
            "require": {
                "ext-ctype": "*",
                "php": "^7.2 || ^8.0"
            },
            "conflict": {
                "phpstan/phpstan": "<0.12.20",
                "vimeo/psalm": "<4.6.1 || 4.6.2"
            },
            "require-dev": {
                "phpunit/phpunit": "^8.5.13"
            },
            "type": "library",
            "extra": {
                "branch-alias": {
                    "dev-master": "1.10-dev"
                }
            },
            "autoload": {
                "psr-4": {
                    "Webmozart\\Assert\\": "src/"
                }
            },
            "notification-url": "https://packagist.org/downloads/",
            "license": [
                "MIT"
            ],
            "authors": [
                {
                    "name": "Bernhard Schussek",
                    "email": "bschussek@gmail.com"
                }
            ],
            "description": "Assertions to validate method input/output with nice error messages.",
            "keywords": [
                "assert",
                "check",
                "validate"
            ],
            "support": {
                "issues": "https://github.com/webmozarts/assert/issues",
                "source": "https://github.com/webmozarts/assert/tree/1.11.0"
            },
            "time": "2022-06-03T18:03:27+00:00"
        },
        {
            "name": "webonyx/graphql-php",
            "version": "v14.11.9",
            "source": {
                "type": "git",
                "url": "https://github.com/webonyx/graphql-php.git",
                "reference": "ff91c9f3cf241db702e30b2c42bcc0920e70ac70"
            },
            "dist": {
                "type": "zip",
                "url": "https://api.github.com/repos/webonyx/graphql-php/zipball/ff91c9f3cf241db702e30b2c42bcc0920e70ac70",
                "reference": "ff91c9f3cf241db702e30b2c42bcc0920e70ac70",
                "shasum": ""
            },
            "require": {
                "ext-json": "*",
                "ext-mbstring": "*",
                "php": "^7.1 || ^8"
            },
            "require-dev": {
                "amphp/amp": "^2.3",
                "doctrine/coding-standard": "^6.0",
                "nyholm/psr7": "^1.2",
                "phpbench/phpbench": "^1.2",
                "phpstan/extension-installer": "^1.0",
                "phpstan/phpstan": "0.12.82",
                "phpstan/phpstan-phpunit": "0.12.18",
                "phpstan/phpstan-strict-rules": "0.12.9",
                "phpunit/phpunit": "^7.2 || ^8.5",
                "psr/http-message": "^1.0",
                "react/promise": "2.*",
                "simpod/php-coveralls-mirror": "^3.0",
                "squizlabs/php_codesniffer": "3.5.4"
            },
            "suggest": {
                "psr/http-message": "To use standard GraphQL server",
                "react/promise": "To leverage async resolving on React PHP platform"
            },
            "type": "library",
            "autoload": {
                "psr-4": {
                    "GraphQL\\": "src/"
                }
            },
            "notification-url": "https://packagist.org/downloads/",
            "license": [
                "MIT"
            ],
            "description": "A PHP port of GraphQL reference implementation",
            "homepage": "https://github.com/webonyx/graphql-php",
            "keywords": [
                "api",
                "graphql"
            ],
            "support": {
                "issues": "https://github.com/webonyx/graphql-php/issues",
                "source": "https://github.com/webonyx/graphql-php/tree/v14.11.9"
            },
            "funding": [
                {
                    "url": "https://opencollective.com/webonyx-graphql-php",
                    "type": "open_collective"
                }
            ],
            "time": "2023-01-06T12:12:50+00:00"
        }
    ],
    "packages-dev": [
        {
            "name": "appwrite/sdk-generator",
            "version": "0.29.4",
            "source": {
                "type": "git",
                "url": "https://github.com/appwrite/sdk-generator.git",
                "reference": "35ec927d1de1854bebe8894e16b1646c3fdd5567"
            },
            "dist": {
                "type": "zip",
                "url": "https://api.github.com/repos/appwrite/sdk-generator/zipball/35ec927d1de1854bebe8894e16b1646c3fdd5567",
                "reference": "35ec927d1de1854bebe8894e16b1646c3fdd5567",
                "shasum": ""
            },
            "require": {
                "ext-curl": "*",
                "ext-json": "*",
                "ext-mbstring": "*",
                "matthiasmullie/minify": "^1.3.68",
                "php": ">=8.0",
                "twig/twig": "^3.4.1"
            },
            "require-dev": {
                "brianium/paratest": "^6.4",
                "phpunit/phpunit": "^9.5.21",
                "squizlabs/php_codesniffer": "^3.6"
            },
            "type": "library",
            "autoload": {
                "psr-4": {
                    "Appwrite\\SDK\\": "src/SDK",
                    "Appwrite\\Spec\\": "src/Spec"
                }
            },
            "notification-url": "https://packagist.org/downloads/",
            "license": [
                "MIT"
            ],
            "authors": [
                {
                    "name": "Eldad Fux",
                    "email": "eldad@appwrite.io"
                }
            ],
            "description": "Appwrite PHP library for generating API SDKs for multiple programming languages and platforms",
            "support": {
                "issues": "https://github.com/appwrite/sdk-generator/issues",
                "source": "https://github.com/appwrite/sdk-generator/tree/0.29.4"
            },
            "time": "2023-02-03T05:44:59+00:00"
        },
        {
            "name": "doctrine/deprecations",
            "version": "v1.0.0",
            "source": {
                "type": "git",
                "url": "https://github.com/doctrine/deprecations.git",
                "reference": "0e2a4f1f8cdfc7a92ec3b01c9334898c806b30de"
            },
            "dist": {
                "type": "zip",
                "url": "https://api.github.com/repos/doctrine/deprecations/zipball/0e2a4f1f8cdfc7a92ec3b01c9334898c806b30de",
                "reference": "0e2a4f1f8cdfc7a92ec3b01c9334898c806b30de",
                "shasum": ""
            },
            "require": {
                "php": "^7.1|^8.0"
            },
            "require-dev": {
                "doctrine/coding-standard": "^9",
                "phpunit/phpunit": "^7.5|^8.5|^9.5",
                "psr/log": "^1|^2|^3"
            },
            "suggest": {
                "psr/log": "Allows logging deprecations via PSR-3 logger implementation"
            },
            "type": "library",
            "autoload": {
                "psr-4": {
                    "Doctrine\\Deprecations\\": "lib/Doctrine/Deprecations"
                }
            },
            "notification-url": "https://packagist.org/downloads/",
            "license": [
                "MIT"
            ],
            "description": "A small layer on top of trigger_error(E_USER_DEPRECATED) or PSR-3 logging with options to disable all deprecations or selectively for packages.",
            "homepage": "https://www.doctrine-project.org/",
            "support": {
                "issues": "https://github.com/doctrine/deprecations/issues",
                "source": "https://github.com/doctrine/deprecations/tree/v1.0.0"
            },
            "time": "2022-05-02T15:47:09+00:00"
        },
        {
            "name": "doctrine/instantiator",
            "version": "1.5.0",
            "source": {
                "type": "git",
                "url": "https://github.com/doctrine/instantiator.git",
                "reference": "0a0fa9780f5d4e507415a065172d26a98d02047b"
            },
            "dist": {
                "type": "zip",
                "url": "https://api.github.com/repos/doctrine/instantiator/zipball/0a0fa9780f5d4e507415a065172d26a98d02047b",
                "reference": "0a0fa9780f5d4e507415a065172d26a98d02047b",
                "shasum": ""
            },
            "require": {
                "php": "^7.1 || ^8.0"
            },
            "require-dev": {
                "doctrine/coding-standard": "^9 || ^11",
                "ext-pdo": "*",
                "ext-phar": "*",
                "phpbench/phpbench": "^0.16 || ^1",
                "phpstan/phpstan": "^1.4",
                "phpstan/phpstan-phpunit": "^1",
                "phpunit/phpunit": "^7.5 || ^8.5 || ^9.5",
                "vimeo/psalm": "^4.30 || ^5.4"
            },
            "type": "library",
            "autoload": {
                "psr-4": {
                    "Doctrine\\Instantiator\\": "src/Doctrine/Instantiator/"
                }
            },
            "notification-url": "https://packagist.org/downloads/",
            "license": [
                "MIT"
            ],
            "authors": [
                {
                    "name": "Marco Pivetta",
                    "email": "ocramius@gmail.com",
                    "homepage": "https://ocramius.github.io/"
                }
            ],
            "description": "A small, lightweight utility to instantiate objects in PHP without invoking their constructors",
            "homepage": "https://www.doctrine-project.org/projects/instantiator.html",
            "keywords": [
                "constructor",
                "instantiate"
            ],
            "support": {
                "issues": "https://github.com/doctrine/instantiator/issues",
                "source": "https://github.com/doctrine/instantiator/tree/1.5.0"
            },
            "funding": [
                {
                    "url": "https://www.doctrine-project.org/sponsorship.html",
                    "type": "custom"
                },
                {
                    "url": "https://www.patreon.com/phpdoctrine",
                    "type": "patreon"
                },
                {
                    "url": "https://tidelift.com/funding/github/packagist/doctrine%2Finstantiator",
                    "type": "tidelift"
                }
            ],
            "time": "2022-12-30T00:15:36+00:00"
        },
        {
            "name": "matthiasmullie/minify",
            "version": "1.3.70",
            "source": {
                "type": "git",
                "url": "https://github.com/matthiasmullie/minify.git",
                "reference": "2807d9f9bece6877577ad44acb5c801bb3ae536b"
            },
            "dist": {
                "type": "zip",
                "url": "https://api.github.com/repos/matthiasmullie/minify/zipball/2807d9f9bece6877577ad44acb5c801bb3ae536b",
                "reference": "2807d9f9bece6877577ad44acb5c801bb3ae536b",
                "shasum": ""
            },
            "require": {
                "ext-pcre": "*",
                "matthiasmullie/path-converter": "~1.1",
                "php": ">=5.3.0"
            },
            "require-dev": {
                "friendsofphp/php-cs-fixer": ">=2.0",
                "matthiasmullie/scrapbook": ">=1.3",
                "phpunit/phpunit": ">=4.8",
                "squizlabs/php_codesniffer": ">=3.0"
            },
            "suggest": {
                "psr/cache-implementation": "Cache implementation to use with Minify::cache"
            },
            "bin": [
                "bin/minifycss",
                "bin/minifyjs"
            ],
            "type": "library",
            "autoload": {
                "psr-4": {
                    "MatthiasMullie\\Minify\\": "src/"
                }
            },
            "notification-url": "https://packagist.org/downloads/",
            "license": [
                "MIT"
            ],
            "authors": [
                {
                    "name": "Matthias Mullie",
                    "email": "minify@mullie.eu",
                    "homepage": "https://www.mullie.eu",
                    "role": "Developer"
                }
            ],
            "description": "CSS & JavaScript minifier, in PHP. Removes whitespace, strips comments, combines files (incl. @import statements and small assets in CSS files), and optimizes/shortens a few common programming patterns.",
            "homepage": "https://github.com/matthiasmullie/minify",
            "keywords": [
                "JS",
                "css",
                "javascript",
                "minifier",
                "minify"
            ],
            "support": {
                "issues": "https://github.com/matthiasmullie/minify/issues",
                "source": "https://github.com/matthiasmullie/minify/tree/1.3.70"
            },
            "funding": [
                {
                    "url": "https://github.com/matthiasmullie",
                    "type": "github"
                }
            ],
            "time": "2022-12-09T12:56:44+00:00"
        },
        {
            "name": "matthiasmullie/path-converter",
            "version": "1.1.3",
            "source": {
                "type": "git",
                "url": "https://github.com/matthiasmullie/path-converter.git",
                "reference": "e7d13b2c7e2f2268e1424aaed02085518afa02d9"
            },
            "dist": {
                "type": "zip",
                "url": "https://api.github.com/repos/matthiasmullie/path-converter/zipball/e7d13b2c7e2f2268e1424aaed02085518afa02d9",
                "reference": "e7d13b2c7e2f2268e1424aaed02085518afa02d9",
                "shasum": ""
            },
            "require": {
                "ext-pcre": "*",
                "php": ">=5.3.0"
            },
            "require-dev": {
                "phpunit/phpunit": "~4.8"
            },
            "type": "library",
            "autoload": {
                "psr-4": {
                    "MatthiasMullie\\PathConverter\\": "src/"
                }
            },
            "notification-url": "https://packagist.org/downloads/",
            "license": [
                "MIT"
            ],
            "authors": [
                {
                    "name": "Matthias Mullie",
                    "email": "pathconverter@mullie.eu",
                    "homepage": "http://www.mullie.eu",
                    "role": "Developer"
                }
            ],
            "description": "Relative path converter",
            "homepage": "http://github.com/matthiasmullie/path-converter",
            "keywords": [
                "converter",
                "path",
                "paths",
                "relative"
            ],
            "support": {
                "issues": "https://github.com/matthiasmullie/path-converter/issues",
                "source": "https://github.com/matthiasmullie/path-converter/tree/1.1.3"
            },
            "time": "2019-02-05T23:41:09+00:00"
        },
        {
            "name": "myclabs/deep-copy",
            "version": "1.11.1",
            "source": {
                "type": "git",
                "url": "https://github.com/myclabs/DeepCopy.git",
                "reference": "7284c22080590fb39f2ffa3e9057f10a4ddd0e0c"
            },
            "dist": {
                "type": "zip",
                "url": "https://api.github.com/repos/myclabs/DeepCopy/zipball/7284c22080590fb39f2ffa3e9057f10a4ddd0e0c",
                "reference": "7284c22080590fb39f2ffa3e9057f10a4ddd0e0c",
                "shasum": ""
            },
            "require": {
                "php": "^7.1 || ^8.0"
            },
            "conflict": {
                "doctrine/collections": "<1.6.8",
                "doctrine/common": "<2.13.3 || >=3,<3.2.2"
            },
            "require-dev": {
                "doctrine/collections": "^1.6.8",
                "doctrine/common": "^2.13.3 || ^3.2.2",
                "phpunit/phpunit": "^7.5.20 || ^8.5.23 || ^9.5.13"
            },
            "type": "library",
            "autoload": {
                "files": [
                    "src/DeepCopy/deep_copy.php"
                ],
                "psr-4": {
                    "DeepCopy\\": "src/DeepCopy/"
                }
            },
            "notification-url": "https://packagist.org/downloads/",
            "license": [
                "MIT"
            ],
            "description": "Create deep copies (clones) of your objects",
            "keywords": [
                "clone",
                "copy",
                "duplicate",
                "object",
                "object graph"
            ],
            "support": {
                "issues": "https://github.com/myclabs/DeepCopy/issues",
                "source": "https://github.com/myclabs/DeepCopy/tree/1.11.1"
            },
            "funding": [
                {
                    "url": "https://tidelift.com/funding/github/packagist/myclabs/deep-copy",
                    "type": "tidelift"
                }
            ],
            "time": "2023-03-08T13:26:56+00:00"
        },
        {
            "name": "nikic/php-parser",
            "version": "v4.15.4",
            "source": {
                "type": "git",
                "url": "https://github.com/nikic/PHP-Parser.git",
                "reference": "6bb5176bc4af8bcb7d926f88718db9b96a2d4290"
            },
            "dist": {
                "type": "zip",
                "url": "https://api.github.com/repos/nikic/PHP-Parser/zipball/6bb5176bc4af8bcb7d926f88718db9b96a2d4290",
                "reference": "6bb5176bc4af8bcb7d926f88718db9b96a2d4290",
                "shasum": ""
            },
            "require": {
                "ext-tokenizer": "*",
                "php": ">=7.0"
            },
            "require-dev": {
                "ircmaxell/php-yacc": "^0.0.7",
                "phpunit/phpunit": "^6.5 || ^7.0 || ^8.0 || ^9.0"
            },
            "bin": [
                "bin/php-parse"
            ],
            "type": "library",
            "extra": {
                "branch-alias": {
                    "dev-master": "4.9-dev"
                }
            },
            "autoload": {
                "psr-4": {
                    "PhpParser\\": "lib/PhpParser"
                }
            },
            "notification-url": "https://packagist.org/downloads/",
            "license": [
                "BSD-3-Clause"
            ],
            "authors": [
                {
                    "name": "Nikita Popov"
                }
            ],
            "description": "A PHP parser written in PHP",
            "keywords": [
                "parser",
                "php"
            ],
            "support": {
                "issues": "https://github.com/nikic/PHP-Parser/issues",
                "source": "https://github.com/nikic/PHP-Parser/tree/v4.15.4"
            },
            "time": "2023-03-05T19:49:14+00:00"
        },
        {
            "name": "phar-io/manifest",
            "version": "2.0.3",
            "source": {
                "type": "git",
                "url": "https://github.com/phar-io/manifest.git",
                "reference": "97803eca37d319dfa7826cc2437fc020857acb53"
            },
            "dist": {
                "type": "zip",
                "url": "https://api.github.com/repos/phar-io/manifest/zipball/97803eca37d319dfa7826cc2437fc020857acb53",
                "reference": "97803eca37d319dfa7826cc2437fc020857acb53",
                "shasum": ""
            },
            "require": {
                "ext-dom": "*",
                "ext-phar": "*",
                "ext-xmlwriter": "*",
                "phar-io/version": "^3.0.1",
                "php": "^7.2 || ^8.0"
            },
            "type": "library",
            "extra": {
                "branch-alias": {
                    "dev-master": "2.0.x-dev"
                }
            },
            "autoload": {
                "classmap": [
                    "src/"
                ]
            },
            "notification-url": "https://packagist.org/downloads/",
            "license": [
                "BSD-3-Clause"
            ],
            "authors": [
                {
                    "name": "Arne Blankerts",
                    "email": "arne@blankerts.de",
                    "role": "Developer"
                },
                {
                    "name": "Sebastian Heuer",
                    "email": "sebastian@phpeople.de",
                    "role": "Developer"
                },
                {
                    "name": "Sebastian Bergmann",
                    "email": "sebastian@phpunit.de",
                    "role": "Developer"
                }
            ],
            "description": "Component for reading phar.io manifest information from a PHP Archive (PHAR)",
            "support": {
                "issues": "https://github.com/phar-io/manifest/issues",
                "source": "https://github.com/phar-io/manifest/tree/2.0.3"
            },
            "time": "2021-07-20T11:28:43+00:00"
        },
        {
            "name": "phar-io/version",
            "version": "3.2.1",
            "source": {
                "type": "git",
                "url": "https://github.com/phar-io/version.git",
                "reference": "4f7fd7836c6f332bb2933569e566a0d6c4cbed74"
            },
            "dist": {
                "type": "zip",
                "url": "https://api.github.com/repos/phar-io/version/zipball/4f7fd7836c6f332bb2933569e566a0d6c4cbed74",
                "reference": "4f7fd7836c6f332bb2933569e566a0d6c4cbed74",
                "shasum": ""
            },
            "require": {
                "php": "^7.2 || ^8.0"
            },
            "type": "library",
            "autoload": {
                "classmap": [
                    "src/"
                ]
            },
            "notification-url": "https://packagist.org/downloads/",
            "license": [
                "BSD-3-Clause"
            ],
            "authors": [
                {
                    "name": "Arne Blankerts",
                    "email": "arne@blankerts.de",
                    "role": "Developer"
                },
                {
                    "name": "Sebastian Heuer",
                    "email": "sebastian@phpeople.de",
                    "role": "Developer"
                },
                {
                    "name": "Sebastian Bergmann",
                    "email": "sebastian@phpunit.de",
                    "role": "Developer"
                }
            ],
            "description": "Library for handling version information and constraints",
            "support": {
                "issues": "https://github.com/phar-io/version/issues",
                "source": "https://github.com/phar-io/version/tree/3.2.1"
            },
            "time": "2022-02-21T01:04:05+00:00"
        },
        {
            "name": "phpdocumentor/reflection-common",
            "version": "2.2.0",
            "source": {
                "type": "git",
                "url": "https://github.com/phpDocumentor/ReflectionCommon.git",
                "reference": "1d01c49d4ed62f25aa84a747ad35d5a16924662b"
            },
            "dist": {
                "type": "zip",
                "url": "https://api.github.com/repos/phpDocumentor/ReflectionCommon/zipball/1d01c49d4ed62f25aa84a747ad35d5a16924662b",
                "reference": "1d01c49d4ed62f25aa84a747ad35d5a16924662b",
                "shasum": ""
            },
            "require": {
                "php": "^7.2 || ^8.0"
            },
            "type": "library",
            "extra": {
                "branch-alias": {
                    "dev-2.x": "2.x-dev"
                }
            },
            "autoload": {
                "psr-4": {
                    "phpDocumentor\\Reflection\\": "src/"
                }
            },
            "notification-url": "https://packagist.org/downloads/",
            "license": [
                "MIT"
            ],
            "authors": [
                {
                    "name": "Jaap van Otterdijk",
                    "email": "opensource@ijaap.nl"
                }
            ],
            "description": "Common reflection classes used by phpdocumentor to reflect the code structure",
            "homepage": "http://www.phpdoc.org",
            "keywords": [
                "FQSEN",
                "phpDocumentor",
                "phpdoc",
                "reflection",
                "static analysis"
            ],
            "support": {
                "issues": "https://github.com/phpDocumentor/ReflectionCommon/issues",
                "source": "https://github.com/phpDocumentor/ReflectionCommon/tree/2.x"
            },
            "time": "2020-06-27T09:03:43+00:00"
        },
        {
            "name": "phpdocumentor/reflection-docblock",
            "version": "5.3.0",
            "source": {
                "type": "git",
                "url": "https://github.com/phpDocumentor/ReflectionDocBlock.git",
                "reference": "622548b623e81ca6d78b721c5e029f4ce664f170"
            },
            "dist": {
                "type": "zip",
                "url": "https://api.github.com/repos/phpDocumentor/ReflectionDocBlock/zipball/622548b623e81ca6d78b721c5e029f4ce664f170",
                "reference": "622548b623e81ca6d78b721c5e029f4ce664f170",
                "shasum": ""
            },
            "require": {
                "ext-filter": "*",
                "php": "^7.2 || ^8.0",
                "phpdocumentor/reflection-common": "^2.2",
                "phpdocumentor/type-resolver": "^1.3",
                "webmozart/assert": "^1.9.1"
            },
            "require-dev": {
                "mockery/mockery": "~1.3.2",
                "psalm/phar": "^4.8"
            },
            "type": "library",
            "extra": {
                "branch-alias": {
                    "dev-master": "5.x-dev"
                }
            },
            "autoload": {
                "psr-4": {
                    "phpDocumentor\\Reflection\\": "src"
                }
            },
            "notification-url": "https://packagist.org/downloads/",
            "license": [
                "MIT"
            ],
            "authors": [
                {
                    "name": "Mike van Riel",
                    "email": "me@mikevanriel.com"
                },
                {
                    "name": "Jaap van Otterdijk",
                    "email": "account@ijaap.nl"
                }
            ],
            "description": "With this component, a library can provide support for annotations via DocBlocks or otherwise retrieve information that is embedded in a DocBlock.",
            "support": {
                "issues": "https://github.com/phpDocumentor/ReflectionDocBlock/issues",
                "source": "https://github.com/phpDocumentor/ReflectionDocBlock/tree/5.3.0"
            },
            "time": "2021-10-19T17:43:47+00:00"
        },
        {
            "name": "phpdocumentor/type-resolver",
            "version": "1.7.1",
            "source": {
                "type": "git",
                "url": "https://github.com/phpDocumentor/TypeResolver.git",
                "reference": "dfc078e8af9c99210337325ff5aa152872c98714"
            },
            "dist": {
                "type": "zip",
                "url": "https://api.github.com/repos/phpDocumentor/TypeResolver/zipball/dfc078e8af9c99210337325ff5aa152872c98714",
                "reference": "dfc078e8af9c99210337325ff5aa152872c98714",
                "shasum": ""
            },
            "require": {
                "doctrine/deprecations": "^1.0",
                "php": "^7.4 || ^8.0",
                "phpdocumentor/reflection-common": "^2.0",
                "phpstan/phpdoc-parser": "^1.13"
            },
            "require-dev": {
                "ext-tokenizer": "*",
                "phpbench/phpbench": "^1.2",
                "phpstan/extension-installer": "^1.1",
                "phpstan/phpstan": "^1.8",
                "phpstan/phpstan-phpunit": "^1.1",
                "phpunit/phpunit": "^9.5",
                "rector/rector": "^0.13.9",
                "vimeo/psalm": "^4.25"
            },
            "type": "library",
            "extra": {
                "branch-alias": {
                    "dev-1.x": "1.x-dev"
                }
            },
            "autoload": {
                "psr-4": {
                    "phpDocumentor\\Reflection\\": "src"
                }
            },
            "notification-url": "https://packagist.org/downloads/",
            "license": [
                "MIT"
            ],
            "authors": [
                {
                    "name": "Mike van Riel",
                    "email": "me@mikevanriel.com"
                }
            ],
            "description": "A PSR-5 based resolver of Class names, Types and Structural Element Names",
            "support": {
                "issues": "https://github.com/phpDocumentor/TypeResolver/issues",
                "source": "https://github.com/phpDocumentor/TypeResolver/tree/1.7.1"
            },
            "time": "2023-03-27T19:02:04+00:00"
        },
        {
            "name": "phpspec/prophecy",
            "version": "v1.17.0",
            "source": {
                "type": "git",
                "url": "https://github.com/phpspec/prophecy.git",
                "reference": "15873c65b207b07765dbc3c95d20fdf4a320cbe2"
            },
            "dist": {
                "type": "zip",
                "url": "https://api.github.com/repos/phpspec/prophecy/zipball/15873c65b207b07765dbc3c95d20fdf4a320cbe2",
                "reference": "15873c65b207b07765dbc3c95d20fdf4a320cbe2",
                "shasum": ""
            },
            "require": {
                "doctrine/instantiator": "^1.2 || ^2.0",
                "php": "^7.2 || 8.0.* || 8.1.* || 8.2.*",
                "phpdocumentor/reflection-docblock": "^5.2",
                "sebastian/comparator": "^3.0 || ^4.0",
                "sebastian/recursion-context": "^3.0 || ^4.0"
            },
            "require-dev": {
                "phpspec/phpspec": "^6.0 || ^7.0",
                "phpstan/phpstan": "^1.9",
                "phpunit/phpunit": "^8.0 || ^9.0"
            },
            "type": "library",
            "extra": {
                "branch-alias": {
                    "dev-master": "1.x-dev"
                }
            },
            "autoload": {
                "psr-4": {
                    "Prophecy\\": "src/Prophecy"
                }
            },
            "notification-url": "https://packagist.org/downloads/",
            "license": [
                "MIT"
            ],
            "authors": [
                {
                    "name": "Konstantin Kudryashov",
                    "email": "ever.zet@gmail.com",
                    "homepage": "http://everzet.com"
                },
                {
                    "name": "Marcello Duarte",
                    "email": "marcello.duarte@gmail.com"
                }
            ],
            "description": "Highly opinionated mocking framework for PHP 5.3+",
            "homepage": "https://github.com/phpspec/prophecy",
            "keywords": [
                "Double",
                "Dummy",
                "fake",
                "mock",
                "spy",
                "stub"
            ],
            "support": {
                "issues": "https://github.com/phpspec/prophecy/issues",
                "source": "https://github.com/phpspec/prophecy/tree/v1.17.0"
            },
            "time": "2023-02-02T15:41:36+00:00"
        },
        {
            "name": "phpstan/phpdoc-parser",
            "version": "1.18.1",
            "source": {
                "type": "git",
                "url": "https://github.com/phpstan/phpdoc-parser.git",
                "reference": "22dcdfd725ddf99583bfe398fc624ad6c5004a0f"
            },
            "dist": {
                "type": "zip",
                "url": "https://api.github.com/repos/phpstan/phpdoc-parser/zipball/22dcdfd725ddf99583bfe398fc624ad6c5004a0f",
                "reference": "22dcdfd725ddf99583bfe398fc624ad6c5004a0f",
                "shasum": ""
            },
            "require": {
                "php": "^7.2 || ^8.0"
            },
            "require-dev": {
                "php-parallel-lint/php-parallel-lint": "^1.2",
                "phpstan/extension-installer": "^1.0",
                "phpstan/phpstan": "^1.5",
                "phpstan/phpstan-phpunit": "^1.1",
                "phpstan/phpstan-strict-rules": "^1.0",
                "phpunit/phpunit": "^9.5",
                "symfony/process": "^5.2"
            },
            "type": "library",
            "autoload": {
                "psr-4": {
                    "PHPStan\\PhpDocParser\\": [
                        "src/"
                    ]
                }
            },
            "notification-url": "https://packagist.org/downloads/",
            "license": [
                "MIT"
            ],
            "description": "PHPDoc parser with support for nullable, intersection and generic types",
            "support": {
                "issues": "https://github.com/phpstan/phpdoc-parser/issues",
                "source": "https://github.com/phpstan/phpdoc-parser/tree/1.18.1"
            },
            "time": "2023-04-07T11:51:11+00:00"
        },
        {
            "name": "phpunit/php-code-coverage",
            "version": "9.2.26",
            "source": {
                "type": "git",
                "url": "https://github.com/sebastianbergmann/php-code-coverage.git",
                "reference": "443bc6912c9bd5b409254a40f4b0f4ced7c80ea1"
            },
            "dist": {
                "type": "zip",
                "url": "https://api.github.com/repos/sebastianbergmann/php-code-coverage/zipball/443bc6912c9bd5b409254a40f4b0f4ced7c80ea1",
                "reference": "443bc6912c9bd5b409254a40f4b0f4ced7c80ea1",
                "shasum": ""
            },
            "require": {
                "ext-dom": "*",
                "ext-libxml": "*",
                "ext-xmlwriter": "*",
                "nikic/php-parser": "^4.15",
                "php": ">=7.3",
                "phpunit/php-file-iterator": "^3.0.3",
                "phpunit/php-text-template": "^2.0.2",
                "sebastian/code-unit-reverse-lookup": "^2.0.2",
                "sebastian/complexity": "^2.0",
                "sebastian/environment": "^5.1.2",
                "sebastian/lines-of-code": "^1.0.3",
                "sebastian/version": "^3.0.1",
                "theseer/tokenizer": "^1.2.0"
            },
            "require-dev": {
                "phpunit/phpunit": "^9.3"
            },
            "suggest": {
                "ext-pcov": "PHP extension that provides line coverage",
                "ext-xdebug": "PHP extension that provides line coverage as well as branch and path coverage"
            },
            "type": "library",
            "extra": {
                "branch-alias": {
                    "dev-master": "9.2-dev"
                }
            },
            "autoload": {
                "classmap": [
                    "src/"
                ]
            },
            "notification-url": "https://packagist.org/downloads/",
            "license": [
                "BSD-3-Clause"
            ],
            "authors": [
                {
                    "name": "Sebastian Bergmann",
                    "email": "sebastian@phpunit.de",
                    "role": "lead"
                }
            ],
            "description": "Library that provides collection, processing, and rendering functionality for PHP code coverage information.",
            "homepage": "https://github.com/sebastianbergmann/php-code-coverage",
            "keywords": [
                "coverage",
                "testing",
                "xunit"
            ],
            "support": {
                "issues": "https://github.com/sebastianbergmann/php-code-coverage/issues",
                "source": "https://github.com/sebastianbergmann/php-code-coverage/tree/9.2.26"
            },
            "funding": [
                {
                    "url": "https://github.com/sebastianbergmann",
                    "type": "github"
                }
            ],
            "time": "2023-03-06T12:58:08+00:00"
        },
        {
            "name": "phpunit/php-file-iterator",
            "version": "3.0.6",
            "source": {
                "type": "git",
                "url": "https://github.com/sebastianbergmann/php-file-iterator.git",
                "reference": "cf1c2e7c203ac650e352f4cc675a7021e7d1b3cf"
            },
            "dist": {
                "type": "zip",
                "url": "https://api.github.com/repos/sebastianbergmann/php-file-iterator/zipball/cf1c2e7c203ac650e352f4cc675a7021e7d1b3cf",
                "reference": "cf1c2e7c203ac650e352f4cc675a7021e7d1b3cf",
                "shasum": ""
            },
            "require": {
                "php": ">=7.3"
            },
            "require-dev": {
                "phpunit/phpunit": "^9.3"
            },
            "type": "library",
            "extra": {
                "branch-alias": {
                    "dev-master": "3.0-dev"
                }
            },
            "autoload": {
                "classmap": [
                    "src/"
                ]
            },
            "notification-url": "https://packagist.org/downloads/",
            "license": [
                "BSD-3-Clause"
            ],
            "authors": [
                {
                    "name": "Sebastian Bergmann",
                    "email": "sebastian@phpunit.de",
                    "role": "lead"
                }
            ],
            "description": "FilterIterator implementation that filters files based on a list of suffixes.",
            "homepage": "https://github.com/sebastianbergmann/php-file-iterator/",
            "keywords": [
                "filesystem",
                "iterator"
            ],
            "support": {
                "issues": "https://github.com/sebastianbergmann/php-file-iterator/issues",
                "source": "https://github.com/sebastianbergmann/php-file-iterator/tree/3.0.6"
            },
            "funding": [
                {
                    "url": "https://github.com/sebastianbergmann",
                    "type": "github"
                }
            ],
            "time": "2021-12-02T12:48:52+00:00"
        },
        {
            "name": "phpunit/php-invoker",
            "version": "3.1.1",
            "source": {
                "type": "git",
                "url": "https://github.com/sebastianbergmann/php-invoker.git",
                "reference": "5a10147d0aaf65b58940a0b72f71c9ac0423cc67"
            },
            "dist": {
                "type": "zip",
                "url": "https://api.github.com/repos/sebastianbergmann/php-invoker/zipball/5a10147d0aaf65b58940a0b72f71c9ac0423cc67",
                "reference": "5a10147d0aaf65b58940a0b72f71c9ac0423cc67",
                "shasum": ""
            },
            "require": {
                "php": ">=7.3"
            },
            "require-dev": {
                "ext-pcntl": "*",
                "phpunit/phpunit": "^9.3"
            },
            "suggest": {
                "ext-pcntl": "*"
            },
            "type": "library",
            "extra": {
                "branch-alias": {
                    "dev-master": "3.1-dev"
                }
            },
            "autoload": {
                "classmap": [
                    "src/"
                ]
            },
            "notification-url": "https://packagist.org/downloads/",
            "license": [
                "BSD-3-Clause"
            ],
            "authors": [
                {
                    "name": "Sebastian Bergmann",
                    "email": "sebastian@phpunit.de",
                    "role": "lead"
                }
            ],
            "description": "Invoke callables with a timeout",
            "homepage": "https://github.com/sebastianbergmann/php-invoker/",
            "keywords": [
                "process"
            ],
            "support": {
                "issues": "https://github.com/sebastianbergmann/php-invoker/issues",
                "source": "https://github.com/sebastianbergmann/php-invoker/tree/3.1.1"
            },
            "funding": [
                {
                    "url": "https://github.com/sebastianbergmann",
                    "type": "github"
                }
            ],
            "time": "2020-09-28T05:58:55+00:00"
        },
        {
            "name": "phpunit/php-text-template",
            "version": "2.0.4",
            "source": {
                "type": "git",
                "url": "https://github.com/sebastianbergmann/php-text-template.git",
                "reference": "5da5f67fc95621df9ff4c4e5a84d6a8a2acf7c28"
            },
            "dist": {
                "type": "zip",
                "url": "https://api.github.com/repos/sebastianbergmann/php-text-template/zipball/5da5f67fc95621df9ff4c4e5a84d6a8a2acf7c28",
                "reference": "5da5f67fc95621df9ff4c4e5a84d6a8a2acf7c28",
                "shasum": ""
            },
            "require": {
                "php": ">=7.3"
            },
            "require-dev": {
                "phpunit/phpunit": "^9.3"
            },
            "type": "library",
            "extra": {
                "branch-alias": {
                    "dev-master": "2.0-dev"
                }
            },
            "autoload": {
                "classmap": [
                    "src/"
                ]
            },
            "notification-url": "https://packagist.org/downloads/",
            "license": [
                "BSD-3-Clause"
            ],
            "authors": [
                {
                    "name": "Sebastian Bergmann",
                    "email": "sebastian@phpunit.de",
                    "role": "lead"
                }
            ],
            "description": "Simple template engine.",
            "homepage": "https://github.com/sebastianbergmann/php-text-template/",
            "keywords": [
                "template"
            ],
            "support": {
                "issues": "https://github.com/sebastianbergmann/php-text-template/issues",
                "source": "https://github.com/sebastianbergmann/php-text-template/tree/2.0.4"
            },
            "funding": [
                {
                    "url": "https://github.com/sebastianbergmann",
                    "type": "github"
                }
            ],
            "time": "2020-10-26T05:33:50+00:00"
        },
        {
            "name": "phpunit/php-timer",
            "version": "5.0.3",
            "source": {
                "type": "git",
                "url": "https://github.com/sebastianbergmann/php-timer.git",
                "reference": "5a63ce20ed1b5bf577850e2c4e87f4aa902afbd2"
            },
            "dist": {
                "type": "zip",
                "url": "https://api.github.com/repos/sebastianbergmann/php-timer/zipball/5a63ce20ed1b5bf577850e2c4e87f4aa902afbd2",
                "reference": "5a63ce20ed1b5bf577850e2c4e87f4aa902afbd2",
                "shasum": ""
            },
            "require": {
                "php": ">=7.3"
            },
            "require-dev": {
                "phpunit/phpunit": "^9.3"
            },
            "type": "library",
            "extra": {
                "branch-alias": {
                    "dev-master": "5.0-dev"
                }
            },
            "autoload": {
                "classmap": [
                    "src/"
                ]
            },
            "notification-url": "https://packagist.org/downloads/",
            "license": [
                "BSD-3-Clause"
            ],
            "authors": [
                {
                    "name": "Sebastian Bergmann",
                    "email": "sebastian@phpunit.de",
                    "role": "lead"
                }
            ],
            "description": "Utility class for timing",
            "homepage": "https://github.com/sebastianbergmann/php-timer/",
            "keywords": [
                "timer"
            ],
            "support": {
                "issues": "https://github.com/sebastianbergmann/php-timer/issues",
                "source": "https://github.com/sebastianbergmann/php-timer/tree/5.0.3"
            },
            "funding": [
                {
                    "url": "https://github.com/sebastianbergmann",
                    "type": "github"
                }
            ],
            "time": "2020-10-26T13:16:10+00:00"
        },
        {
            "name": "phpunit/phpunit",
            "version": "9.5.20",
            "source": {
                "type": "git",
                "url": "https://github.com/sebastianbergmann/phpunit.git",
                "reference": "12bc8879fb65aef2138b26fc633cb1e3620cffba"
            },
            "dist": {
                "type": "zip",
                "url": "https://api.github.com/repos/sebastianbergmann/phpunit/zipball/12bc8879fb65aef2138b26fc633cb1e3620cffba",
                "reference": "12bc8879fb65aef2138b26fc633cb1e3620cffba",
                "shasum": ""
            },
            "require": {
                "doctrine/instantiator": "^1.3.1",
                "ext-dom": "*",
                "ext-json": "*",
                "ext-libxml": "*",
                "ext-mbstring": "*",
                "ext-xml": "*",
                "ext-xmlwriter": "*",
                "myclabs/deep-copy": "^1.10.1",
                "phar-io/manifest": "^2.0.3",
                "phar-io/version": "^3.0.2",
                "php": ">=7.3",
                "phpspec/prophecy": "^1.12.1",
                "phpunit/php-code-coverage": "^9.2.13",
                "phpunit/php-file-iterator": "^3.0.5",
                "phpunit/php-invoker": "^3.1.1",
                "phpunit/php-text-template": "^2.0.3",
                "phpunit/php-timer": "^5.0.2",
                "sebastian/cli-parser": "^1.0.1",
                "sebastian/code-unit": "^1.0.6",
                "sebastian/comparator": "^4.0.5",
                "sebastian/diff": "^4.0.3",
                "sebastian/environment": "^5.1.3",
                "sebastian/exporter": "^4.0.3",
                "sebastian/global-state": "^5.0.1",
                "sebastian/object-enumerator": "^4.0.3",
                "sebastian/resource-operations": "^3.0.3",
                "sebastian/type": "^3.0",
                "sebastian/version": "^3.0.2"
            },
            "require-dev": {
                "ext-pdo": "*",
                "phpspec/prophecy-phpunit": "^2.0.1"
            },
            "suggest": {
                "ext-soap": "*",
                "ext-xdebug": "*"
            },
            "bin": [
                "phpunit"
            ],
            "type": "library",
            "extra": {
                "branch-alias": {
                    "dev-master": "9.5-dev"
                }
            },
            "autoload": {
                "files": [
                    "src/Framework/Assert/Functions.php"
                ],
                "classmap": [
                    "src/"
                ]
            },
            "notification-url": "https://packagist.org/downloads/",
            "license": [
                "BSD-3-Clause"
            ],
            "authors": [
                {
                    "name": "Sebastian Bergmann",
                    "email": "sebastian@phpunit.de",
                    "role": "lead"
                }
            ],
            "description": "The PHP Unit Testing framework.",
            "homepage": "https://phpunit.de/",
            "keywords": [
                "phpunit",
                "testing",
                "xunit"
            ],
            "support": {
                "issues": "https://github.com/sebastianbergmann/phpunit/issues",
                "source": "https://github.com/sebastianbergmann/phpunit/tree/9.5.20"
            },
            "funding": [
                {
                    "url": "https://phpunit.de/sponsors.html",
                    "type": "custom"
                },
                {
                    "url": "https://github.com/sebastianbergmann",
                    "type": "github"
                }
            ],
            "time": "2022-04-01T12:37:26+00:00"
        },
        {
            "name": "sebastian/cli-parser",
            "version": "1.0.1",
            "source": {
                "type": "git",
                "url": "https://github.com/sebastianbergmann/cli-parser.git",
                "reference": "442e7c7e687e42adc03470c7b668bc4b2402c0b2"
            },
            "dist": {
                "type": "zip",
                "url": "https://api.github.com/repos/sebastianbergmann/cli-parser/zipball/442e7c7e687e42adc03470c7b668bc4b2402c0b2",
                "reference": "442e7c7e687e42adc03470c7b668bc4b2402c0b2",
                "shasum": ""
            },
            "require": {
                "php": ">=7.3"
            },
            "require-dev": {
                "phpunit/phpunit": "^9.3"
            },
            "type": "library",
            "extra": {
                "branch-alias": {
                    "dev-master": "1.0-dev"
                }
            },
            "autoload": {
                "classmap": [
                    "src/"
                ]
            },
            "notification-url": "https://packagist.org/downloads/",
            "license": [
                "BSD-3-Clause"
            ],
            "authors": [
                {
                    "name": "Sebastian Bergmann",
                    "email": "sebastian@phpunit.de",
                    "role": "lead"
                }
            ],
            "description": "Library for parsing CLI options",
            "homepage": "https://github.com/sebastianbergmann/cli-parser",
            "support": {
                "issues": "https://github.com/sebastianbergmann/cli-parser/issues",
                "source": "https://github.com/sebastianbergmann/cli-parser/tree/1.0.1"
            },
            "funding": [
                {
                    "url": "https://github.com/sebastianbergmann",
                    "type": "github"
                }
            ],
            "time": "2020-09-28T06:08:49+00:00"
        },
        {
            "name": "sebastian/code-unit",
            "version": "1.0.8",
            "source": {
                "type": "git",
                "url": "https://github.com/sebastianbergmann/code-unit.git",
                "reference": "1fc9f64c0927627ef78ba436c9b17d967e68e120"
            },
            "dist": {
                "type": "zip",
                "url": "https://api.github.com/repos/sebastianbergmann/code-unit/zipball/1fc9f64c0927627ef78ba436c9b17d967e68e120",
                "reference": "1fc9f64c0927627ef78ba436c9b17d967e68e120",
                "shasum": ""
            },
            "require": {
                "php": ">=7.3"
            },
            "require-dev": {
                "phpunit/phpunit": "^9.3"
            },
            "type": "library",
            "extra": {
                "branch-alias": {
                    "dev-master": "1.0-dev"
                }
            },
            "autoload": {
                "classmap": [
                    "src/"
                ]
            },
            "notification-url": "https://packagist.org/downloads/",
            "license": [
                "BSD-3-Clause"
            ],
            "authors": [
                {
                    "name": "Sebastian Bergmann",
                    "email": "sebastian@phpunit.de",
                    "role": "lead"
                }
            ],
            "description": "Collection of value objects that represent the PHP code units",
            "homepage": "https://github.com/sebastianbergmann/code-unit",
            "support": {
                "issues": "https://github.com/sebastianbergmann/code-unit/issues",
                "source": "https://github.com/sebastianbergmann/code-unit/tree/1.0.8"
            },
            "funding": [
                {
                    "url": "https://github.com/sebastianbergmann",
                    "type": "github"
                }
            ],
            "time": "2020-10-26T13:08:54+00:00"
        },
        {
            "name": "sebastian/code-unit-reverse-lookup",
            "version": "2.0.3",
            "source": {
                "type": "git",
                "url": "https://github.com/sebastianbergmann/code-unit-reverse-lookup.git",
                "reference": "ac91f01ccec49fb77bdc6fd1e548bc70f7faa3e5"
            },
            "dist": {
                "type": "zip",
                "url": "https://api.github.com/repos/sebastianbergmann/code-unit-reverse-lookup/zipball/ac91f01ccec49fb77bdc6fd1e548bc70f7faa3e5",
                "reference": "ac91f01ccec49fb77bdc6fd1e548bc70f7faa3e5",
                "shasum": ""
            },
            "require": {
                "php": ">=7.3"
            },
            "require-dev": {
                "phpunit/phpunit": "^9.3"
            },
            "type": "library",
            "extra": {
                "branch-alias": {
                    "dev-master": "2.0-dev"
                }
            },
            "autoload": {
                "classmap": [
                    "src/"
                ]
            },
            "notification-url": "https://packagist.org/downloads/",
            "license": [
                "BSD-3-Clause"
            ],
            "authors": [
                {
                    "name": "Sebastian Bergmann",
                    "email": "sebastian@phpunit.de"
                }
            ],
            "description": "Looks up which function or method a line of code belongs to",
            "homepage": "https://github.com/sebastianbergmann/code-unit-reverse-lookup/",
            "support": {
                "issues": "https://github.com/sebastianbergmann/code-unit-reverse-lookup/issues",
                "source": "https://github.com/sebastianbergmann/code-unit-reverse-lookup/tree/2.0.3"
            },
            "funding": [
                {
                    "url": "https://github.com/sebastianbergmann",
                    "type": "github"
                }
            ],
            "time": "2020-09-28T05:30:19+00:00"
        },
        {
            "name": "sebastian/comparator",
            "version": "4.0.8",
            "source": {
                "type": "git",
                "url": "https://github.com/sebastianbergmann/comparator.git",
                "reference": "fa0f136dd2334583309d32b62544682ee972b51a"
            },
            "dist": {
                "type": "zip",
                "url": "https://api.github.com/repos/sebastianbergmann/comparator/zipball/fa0f136dd2334583309d32b62544682ee972b51a",
                "reference": "fa0f136dd2334583309d32b62544682ee972b51a",
                "shasum": ""
            },
            "require": {
                "php": ">=7.3",
                "sebastian/diff": "^4.0",
                "sebastian/exporter": "^4.0"
            },
            "require-dev": {
                "phpunit/phpunit": "^9.3"
            },
            "type": "library",
            "extra": {
                "branch-alias": {
                    "dev-master": "4.0-dev"
                }
            },
            "autoload": {
                "classmap": [
                    "src/"
                ]
            },
            "notification-url": "https://packagist.org/downloads/",
            "license": [
                "BSD-3-Clause"
            ],
            "authors": [
                {
                    "name": "Sebastian Bergmann",
                    "email": "sebastian@phpunit.de"
                },
                {
                    "name": "Jeff Welch",
                    "email": "whatthejeff@gmail.com"
                },
                {
                    "name": "Volker Dusch",
                    "email": "github@wallbash.com"
                },
                {
                    "name": "Bernhard Schussek",
                    "email": "bschussek@2bepublished.at"
                }
            ],
            "description": "Provides the functionality to compare PHP values for equality",
            "homepage": "https://github.com/sebastianbergmann/comparator",
            "keywords": [
                "comparator",
                "compare",
                "equality"
            ],
            "support": {
                "issues": "https://github.com/sebastianbergmann/comparator/issues",
                "source": "https://github.com/sebastianbergmann/comparator/tree/4.0.8"
            },
            "funding": [
                {
                    "url": "https://github.com/sebastianbergmann",
                    "type": "github"
                }
            ],
            "time": "2022-09-14T12:41:17+00:00"
        },
        {
            "name": "sebastian/complexity",
            "version": "2.0.2",
            "source": {
                "type": "git",
                "url": "https://github.com/sebastianbergmann/complexity.git",
                "reference": "739b35e53379900cc9ac327b2147867b8b6efd88"
            },
            "dist": {
                "type": "zip",
                "url": "https://api.github.com/repos/sebastianbergmann/complexity/zipball/739b35e53379900cc9ac327b2147867b8b6efd88",
                "reference": "739b35e53379900cc9ac327b2147867b8b6efd88",
                "shasum": ""
            },
            "require": {
                "nikic/php-parser": "^4.7",
                "php": ">=7.3"
            },
            "require-dev": {
                "phpunit/phpunit": "^9.3"
            },
            "type": "library",
            "extra": {
                "branch-alias": {
                    "dev-master": "2.0-dev"
                }
            },
            "autoload": {
                "classmap": [
                    "src/"
                ]
            },
            "notification-url": "https://packagist.org/downloads/",
            "license": [
                "BSD-3-Clause"
            ],
            "authors": [
                {
                    "name": "Sebastian Bergmann",
                    "email": "sebastian@phpunit.de",
                    "role": "lead"
                }
            ],
            "description": "Library for calculating the complexity of PHP code units",
            "homepage": "https://github.com/sebastianbergmann/complexity",
            "support": {
                "issues": "https://github.com/sebastianbergmann/complexity/issues",
                "source": "https://github.com/sebastianbergmann/complexity/tree/2.0.2"
            },
            "funding": [
                {
                    "url": "https://github.com/sebastianbergmann",
                    "type": "github"
                }
            ],
            "time": "2020-10-26T15:52:27+00:00"
        },
        {
            "name": "sebastian/diff",
            "version": "4.0.4",
            "source": {
                "type": "git",
                "url": "https://github.com/sebastianbergmann/diff.git",
                "reference": "3461e3fccc7cfdfc2720be910d3bd73c69be590d"
            },
            "dist": {
                "type": "zip",
                "url": "https://api.github.com/repos/sebastianbergmann/diff/zipball/3461e3fccc7cfdfc2720be910d3bd73c69be590d",
                "reference": "3461e3fccc7cfdfc2720be910d3bd73c69be590d",
                "shasum": ""
            },
            "require": {
                "php": ">=7.3"
            },
            "require-dev": {
                "phpunit/phpunit": "^9.3",
                "symfony/process": "^4.2 || ^5"
            },
            "type": "library",
            "extra": {
                "branch-alias": {
                    "dev-master": "4.0-dev"
                }
            },
            "autoload": {
                "classmap": [
                    "src/"
                ]
            },
            "notification-url": "https://packagist.org/downloads/",
            "license": [
                "BSD-3-Clause"
            ],
            "authors": [
                {
                    "name": "Sebastian Bergmann",
                    "email": "sebastian@phpunit.de"
                },
                {
                    "name": "Kore Nordmann",
                    "email": "mail@kore-nordmann.de"
                }
            ],
            "description": "Diff implementation",
            "homepage": "https://github.com/sebastianbergmann/diff",
            "keywords": [
                "diff",
                "udiff",
                "unidiff",
                "unified diff"
            ],
            "support": {
                "issues": "https://github.com/sebastianbergmann/diff/issues",
                "source": "https://github.com/sebastianbergmann/diff/tree/4.0.4"
            },
            "funding": [
                {
                    "url": "https://github.com/sebastianbergmann",
                    "type": "github"
                }
            ],
            "time": "2020-10-26T13:10:38+00:00"
        },
        {
            "name": "sebastian/environment",
            "version": "5.1.5",
            "source": {
                "type": "git",
                "url": "https://github.com/sebastianbergmann/environment.git",
                "reference": "830c43a844f1f8d5b7a1f6d6076b784454d8b7ed"
            },
            "dist": {
                "type": "zip",
                "url": "https://api.github.com/repos/sebastianbergmann/environment/zipball/830c43a844f1f8d5b7a1f6d6076b784454d8b7ed",
                "reference": "830c43a844f1f8d5b7a1f6d6076b784454d8b7ed",
                "shasum": ""
            },
            "require": {
                "php": ">=7.3"
            },
            "require-dev": {
                "phpunit/phpunit": "^9.3"
            },
            "suggest": {
                "ext-posix": "*"
            },
            "type": "library",
            "extra": {
                "branch-alias": {
                    "dev-master": "5.1-dev"
                }
            },
            "autoload": {
                "classmap": [
                    "src/"
                ]
            },
            "notification-url": "https://packagist.org/downloads/",
            "license": [
                "BSD-3-Clause"
            ],
            "authors": [
                {
                    "name": "Sebastian Bergmann",
                    "email": "sebastian@phpunit.de"
                }
            ],
            "description": "Provides functionality to handle HHVM/PHP environments",
            "homepage": "http://www.github.com/sebastianbergmann/environment",
            "keywords": [
                "Xdebug",
                "environment",
                "hhvm"
            ],
            "support": {
                "issues": "https://github.com/sebastianbergmann/environment/issues",
                "source": "https://github.com/sebastianbergmann/environment/tree/5.1.5"
            },
            "funding": [
                {
                    "url": "https://github.com/sebastianbergmann",
                    "type": "github"
                }
            ],
            "time": "2023-02-03T06:03:51+00:00"
        },
        {
            "name": "sebastian/exporter",
            "version": "4.0.5",
            "source": {
                "type": "git",
                "url": "https://github.com/sebastianbergmann/exporter.git",
                "reference": "ac230ed27f0f98f597c8a2b6eb7ac563af5e5b9d"
            },
            "dist": {
                "type": "zip",
                "url": "https://api.github.com/repos/sebastianbergmann/exporter/zipball/ac230ed27f0f98f597c8a2b6eb7ac563af5e5b9d",
                "reference": "ac230ed27f0f98f597c8a2b6eb7ac563af5e5b9d",
                "shasum": ""
            },
            "require": {
                "php": ">=7.3",
                "sebastian/recursion-context": "^4.0"
            },
            "require-dev": {
                "ext-mbstring": "*",
                "phpunit/phpunit": "^9.3"
            },
            "type": "library",
            "extra": {
                "branch-alias": {
                    "dev-master": "4.0-dev"
                }
            },
            "autoload": {
                "classmap": [
                    "src/"
                ]
            },
            "notification-url": "https://packagist.org/downloads/",
            "license": [
                "BSD-3-Clause"
            ],
            "authors": [
                {
                    "name": "Sebastian Bergmann",
                    "email": "sebastian@phpunit.de"
                },
                {
                    "name": "Jeff Welch",
                    "email": "whatthejeff@gmail.com"
                },
                {
                    "name": "Volker Dusch",
                    "email": "github@wallbash.com"
                },
                {
                    "name": "Adam Harvey",
                    "email": "aharvey@php.net"
                },
                {
                    "name": "Bernhard Schussek",
                    "email": "bschussek@gmail.com"
                }
            ],
            "description": "Provides the functionality to export PHP variables for visualization",
            "homepage": "https://www.github.com/sebastianbergmann/exporter",
            "keywords": [
                "export",
                "exporter"
            ],
            "support": {
                "issues": "https://github.com/sebastianbergmann/exporter/issues",
                "source": "https://github.com/sebastianbergmann/exporter/tree/4.0.5"
            },
            "funding": [
                {
                    "url": "https://github.com/sebastianbergmann",
                    "type": "github"
                }
            ],
            "time": "2022-09-14T06:03:37+00:00"
        },
        {
            "name": "sebastian/global-state",
            "version": "5.0.5",
            "source": {
                "type": "git",
                "url": "https://github.com/sebastianbergmann/global-state.git",
                "reference": "0ca8db5a5fc9c8646244e629625ac486fa286bf2"
            },
            "dist": {
                "type": "zip",
                "url": "https://api.github.com/repos/sebastianbergmann/global-state/zipball/0ca8db5a5fc9c8646244e629625ac486fa286bf2",
                "reference": "0ca8db5a5fc9c8646244e629625ac486fa286bf2",
                "shasum": ""
            },
            "require": {
                "php": ">=7.3",
                "sebastian/object-reflector": "^2.0",
                "sebastian/recursion-context": "^4.0"
            },
            "require-dev": {
                "ext-dom": "*",
                "phpunit/phpunit": "^9.3"
            },
            "suggest": {
                "ext-uopz": "*"
            },
            "type": "library",
            "extra": {
                "branch-alias": {
                    "dev-master": "5.0-dev"
                }
            },
            "autoload": {
                "classmap": [
                    "src/"
                ]
            },
            "notification-url": "https://packagist.org/downloads/",
            "license": [
                "BSD-3-Clause"
            ],
            "authors": [
                {
                    "name": "Sebastian Bergmann",
                    "email": "sebastian@phpunit.de"
                }
            ],
            "description": "Snapshotting of global state",
            "homepage": "http://www.github.com/sebastianbergmann/global-state",
            "keywords": [
                "global state"
            ],
            "support": {
                "issues": "https://github.com/sebastianbergmann/global-state/issues",
                "source": "https://github.com/sebastianbergmann/global-state/tree/5.0.5"
            },
            "funding": [
                {
                    "url": "https://github.com/sebastianbergmann",
                    "type": "github"
                }
            ],
            "time": "2022-02-14T08:28:10+00:00"
        },
        {
            "name": "sebastian/lines-of-code",
            "version": "1.0.3",
            "source": {
                "type": "git",
                "url": "https://github.com/sebastianbergmann/lines-of-code.git",
                "reference": "c1c2e997aa3146983ed888ad08b15470a2e22ecc"
            },
            "dist": {
                "type": "zip",
                "url": "https://api.github.com/repos/sebastianbergmann/lines-of-code/zipball/c1c2e997aa3146983ed888ad08b15470a2e22ecc",
                "reference": "c1c2e997aa3146983ed888ad08b15470a2e22ecc",
                "shasum": ""
            },
            "require": {
                "nikic/php-parser": "^4.6",
                "php": ">=7.3"
            },
            "require-dev": {
                "phpunit/phpunit": "^9.3"
            },
            "type": "library",
            "extra": {
                "branch-alias": {
                    "dev-master": "1.0-dev"
                }
            },
            "autoload": {
                "classmap": [
                    "src/"
                ]
            },
            "notification-url": "https://packagist.org/downloads/",
            "license": [
                "BSD-3-Clause"
            ],
            "authors": [
                {
                    "name": "Sebastian Bergmann",
                    "email": "sebastian@phpunit.de",
                    "role": "lead"
                }
            ],
            "description": "Library for counting the lines of code in PHP source code",
            "homepage": "https://github.com/sebastianbergmann/lines-of-code",
            "support": {
                "issues": "https://github.com/sebastianbergmann/lines-of-code/issues",
                "source": "https://github.com/sebastianbergmann/lines-of-code/tree/1.0.3"
            },
            "funding": [
                {
                    "url": "https://github.com/sebastianbergmann",
                    "type": "github"
                }
            ],
            "time": "2020-11-28T06:42:11+00:00"
        },
        {
            "name": "sebastian/object-enumerator",
            "version": "4.0.4",
            "source": {
                "type": "git",
                "url": "https://github.com/sebastianbergmann/object-enumerator.git",
                "reference": "5c9eeac41b290a3712d88851518825ad78f45c71"
            },
            "dist": {
                "type": "zip",
                "url": "https://api.github.com/repos/sebastianbergmann/object-enumerator/zipball/5c9eeac41b290a3712d88851518825ad78f45c71",
                "reference": "5c9eeac41b290a3712d88851518825ad78f45c71",
                "shasum": ""
            },
            "require": {
                "php": ">=7.3",
                "sebastian/object-reflector": "^2.0",
                "sebastian/recursion-context": "^4.0"
            },
            "require-dev": {
                "phpunit/phpunit": "^9.3"
            },
            "type": "library",
            "extra": {
                "branch-alias": {
                    "dev-master": "4.0-dev"
                }
            },
            "autoload": {
                "classmap": [
                    "src/"
                ]
            },
            "notification-url": "https://packagist.org/downloads/",
            "license": [
                "BSD-3-Clause"
            ],
            "authors": [
                {
                    "name": "Sebastian Bergmann",
                    "email": "sebastian@phpunit.de"
                }
            ],
            "description": "Traverses array structures and object graphs to enumerate all referenced objects",
            "homepage": "https://github.com/sebastianbergmann/object-enumerator/",
            "support": {
                "issues": "https://github.com/sebastianbergmann/object-enumerator/issues",
                "source": "https://github.com/sebastianbergmann/object-enumerator/tree/4.0.4"
            },
            "funding": [
                {
                    "url": "https://github.com/sebastianbergmann",
                    "type": "github"
                }
            ],
            "time": "2020-10-26T13:12:34+00:00"
        },
        {
            "name": "sebastian/object-reflector",
            "version": "2.0.4",
            "source": {
                "type": "git",
                "url": "https://github.com/sebastianbergmann/object-reflector.git",
                "reference": "b4f479ebdbf63ac605d183ece17d8d7fe49c15c7"
            },
            "dist": {
                "type": "zip",
                "url": "https://api.github.com/repos/sebastianbergmann/object-reflector/zipball/b4f479ebdbf63ac605d183ece17d8d7fe49c15c7",
                "reference": "b4f479ebdbf63ac605d183ece17d8d7fe49c15c7",
                "shasum": ""
            },
            "require": {
                "php": ">=7.3"
            },
            "require-dev": {
                "phpunit/phpunit": "^9.3"
            },
            "type": "library",
            "extra": {
                "branch-alias": {
                    "dev-master": "2.0-dev"
                }
            },
            "autoload": {
                "classmap": [
                    "src/"
                ]
            },
            "notification-url": "https://packagist.org/downloads/",
            "license": [
                "BSD-3-Clause"
            ],
            "authors": [
                {
                    "name": "Sebastian Bergmann",
                    "email": "sebastian@phpunit.de"
                }
            ],
            "description": "Allows reflection of object attributes, including inherited and non-public ones",
            "homepage": "https://github.com/sebastianbergmann/object-reflector/",
            "support": {
                "issues": "https://github.com/sebastianbergmann/object-reflector/issues",
                "source": "https://github.com/sebastianbergmann/object-reflector/tree/2.0.4"
            },
            "funding": [
                {
                    "url": "https://github.com/sebastianbergmann",
                    "type": "github"
                }
            ],
            "time": "2020-10-26T13:14:26+00:00"
        },
        {
            "name": "sebastian/recursion-context",
            "version": "4.0.5",
            "source": {
                "type": "git",
                "url": "https://github.com/sebastianbergmann/recursion-context.git",
                "reference": "e75bd0f07204fec2a0af9b0f3cfe97d05f92efc1"
            },
            "dist": {
                "type": "zip",
                "url": "https://api.github.com/repos/sebastianbergmann/recursion-context/zipball/e75bd0f07204fec2a0af9b0f3cfe97d05f92efc1",
                "reference": "e75bd0f07204fec2a0af9b0f3cfe97d05f92efc1",
                "shasum": ""
            },
            "require": {
                "php": ">=7.3"
            },
            "require-dev": {
                "phpunit/phpunit": "^9.3"
            },
            "type": "library",
            "extra": {
                "branch-alias": {
                    "dev-master": "4.0-dev"
                }
            },
            "autoload": {
                "classmap": [
                    "src/"
                ]
            },
            "notification-url": "https://packagist.org/downloads/",
            "license": [
                "BSD-3-Clause"
            ],
            "authors": [
                {
                    "name": "Sebastian Bergmann",
                    "email": "sebastian@phpunit.de"
                },
                {
                    "name": "Jeff Welch",
                    "email": "whatthejeff@gmail.com"
                },
                {
                    "name": "Adam Harvey",
                    "email": "aharvey@php.net"
                }
            ],
            "description": "Provides functionality to recursively process PHP variables",
            "homepage": "https://github.com/sebastianbergmann/recursion-context",
            "support": {
                "issues": "https://github.com/sebastianbergmann/recursion-context/issues",
                "source": "https://github.com/sebastianbergmann/recursion-context/tree/4.0.5"
            },
            "funding": [
                {
                    "url": "https://github.com/sebastianbergmann",
                    "type": "github"
                }
            ],
            "time": "2023-02-03T06:07:39+00:00"
        },
        {
            "name": "sebastian/resource-operations",
            "version": "3.0.3",
            "source": {
                "type": "git",
                "url": "https://github.com/sebastianbergmann/resource-operations.git",
                "reference": "0f4443cb3a1d92ce809899753bc0d5d5a8dd19a8"
            },
            "dist": {
                "type": "zip",
                "url": "https://api.github.com/repos/sebastianbergmann/resource-operations/zipball/0f4443cb3a1d92ce809899753bc0d5d5a8dd19a8",
                "reference": "0f4443cb3a1d92ce809899753bc0d5d5a8dd19a8",
                "shasum": ""
            },
            "require": {
                "php": ">=7.3"
            },
            "require-dev": {
                "phpunit/phpunit": "^9.0"
            },
            "type": "library",
            "extra": {
                "branch-alias": {
                    "dev-master": "3.0-dev"
                }
            },
            "autoload": {
                "classmap": [
                    "src/"
                ]
            },
            "notification-url": "https://packagist.org/downloads/",
            "license": [
                "BSD-3-Clause"
            ],
            "authors": [
                {
                    "name": "Sebastian Bergmann",
                    "email": "sebastian@phpunit.de"
                }
            ],
            "description": "Provides a list of PHP built-in functions that operate on resources",
            "homepage": "https://www.github.com/sebastianbergmann/resource-operations",
            "support": {
                "issues": "https://github.com/sebastianbergmann/resource-operations/issues",
                "source": "https://github.com/sebastianbergmann/resource-operations/tree/3.0.3"
            },
            "funding": [
                {
                    "url": "https://github.com/sebastianbergmann",
                    "type": "github"
                }
            ],
            "time": "2020-09-28T06:45:17+00:00"
        },
        {
            "name": "sebastian/type",
            "version": "3.2.1",
            "source": {
                "type": "git",
                "url": "https://github.com/sebastianbergmann/type.git",
                "reference": "75e2c2a32f5e0b3aef905b9ed0b179b953b3d7c7"
            },
            "dist": {
                "type": "zip",
                "url": "https://api.github.com/repos/sebastianbergmann/type/zipball/75e2c2a32f5e0b3aef905b9ed0b179b953b3d7c7",
                "reference": "75e2c2a32f5e0b3aef905b9ed0b179b953b3d7c7",
                "shasum": ""
            },
            "require": {
                "php": ">=7.3"
            },
            "require-dev": {
                "phpunit/phpunit": "^9.5"
            },
            "type": "library",
            "extra": {
                "branch-alias": {
                    "dev-master": "3.2-dev"
                }
            },
            "autoload": {
                "classmap": [
                    "src/"
                ]
            },
            "notification-url": "https://packagist.org/downloads/",
            "license": [
                "BSD-3-Clause"
            ],
            "authors": [
                {
                    "name": "Sebastian Bergmann",
                    "email": "sebastian@phpunit.de",
                    "role": "lead"
                }
            ],
            "description": "Collection of value objects that represent the types of the PHP type system",
            "homepage": "https://github.com/sebastianbergmann/type",
            "support": {
                "issues": "https://github.com/sebastianbergmann/type/issues",
                "source": "https://github.com/sebastianbergmann/type/tree/3.2.1"
            },
            "funding": [
                {
                    "url": "https://github.com/sebastianbergmann",
                    "type": "github"
                }
            ],
            "time": "2023-02-03T06:13:03+00:00"
        },
        {
            "name": "sebastian/version",
            "version": "3.0.2",
            "source": {
                "type": "git",
                "url": "https://github.com/sebastianbergmann/version.git",
                "reference": "c6c1022351a901512170118436c764e473f6de8c"
            },
            "dist": {
                "type": "zip",
                "url": "https://api.github.com/repos/sebastianbergmann/version/zipball/c6c1022351a901512170118436c764e473f6de8c",
                "reference": "c6c1022351a901512170118436c764e473f6de8c",
                "shasum": ""
            },
            "require": {
                "php": ">=7.3"
            },
            "type": "library",
            "extra": {
                "branch-alias": {
                    "dev-master": "3.0-dev"
                }
            },
            "autoload": {
                "classmap": [
                    "src/"
                ]
            },
            "notification-url": "https://packagist.org/downloads/",
            "license": [
                "BSD-3-Clause"
            ],
            "authors": [
                {
                    "name": "Sebastian Bergmann",
                    "email": "sebastian@phpunit.de",
                    "role": "lead"
                }
            ],
            "description": "Library that helps with managing the version number of Git-hosted PHP projects",
            "homepage": "https://github.com/sebastianbergmann/version",
            "support": {
                "issues": "https://github.com/sebastianbergmann/version/issues",
                "source": "https://github.com/sebastianbergmann/version/tree/3.0.2"
            },
            "funding": [
                {
                    "url": "https://github.com/sebastianbergmann",
                    "type": "github"
                }
            ],
            "time": "2020-09-28T06:39:44+00:00"
        },
        {
            "name": "squizlabs/php_codesniffer",
            "version": "3.7.2",
            "source": {
                "type": "git",
                "url": "https://github.com/squizlabs/PHP_CodeSniffer.git",
                "reference": "ed8e00df0a83aa96acf703f8c2979ff33341f879"
            },
            "dist": {
                "type": "zip",
                "url": "https://api.github.com/repos/squizlabs/PHP_CodeSniffer/zipball/ed8e00df0a83aa96acf703f8c2979ff33341f879",
                "reference": "ed8e00df0a83aa96acf703f8c2979ff33341f879",
                "shasum": ""
            },
            "require": {
                "ext-simplexml": "*",
                "ext-tokenizer": "*",
                "ext-xmlwriter": "*",
                "php": ">=5.4.0"
            },
            "require-dev": {
                "phpunit/phpunit": "^4.0 || ^5.0 || ^6.0 || ^7.0"
            },
            "bin": [
                "bin/phpcs",
                "bin/phpcbf"
            ],
            "type": "library",
            "extra": {
                "branch-alias": {
                    "dev-master": "3.x-dev"
                }
            },
            "notification-url": "https://packagist.org/downloads/",
            "license": [
                "BSD-3-Clause"
            ],
            "authors": [
                {
                    "name": "Greg Sherwood",
                    "role": "lead"
                }
            ],
            "description": "PHP_CodeSniffer tokenizes PHP, JavaScript and CSS files and detects violations of a defined set of coding standards.",
            "homepage": "https://github.com/squizlabs/PHP_CodeSniffer",
            "keywords": [
                "phpcs",
                "standards",
                "static analysis"
            ],
            "support": {
                "issues": "https://github.com/squizlabs/PHP_CodeSniffer/issues",
                "source": "https://github.com/squizlabs/PHP_CodeSniffer",
                "wiki": "https://github.com/squizlabs/PHP_CodeSniffer/wiki"
            },
            "time": "2023-02-22T23:07:41+00:00"
        },
        {
            "name": "swoole/ide-helper",
            "version": "4.8.9",
            "source": {
                "type": "git",
                "url": "https://github.com/swoole/ide-helper.git",
                "reference": "8f82ba3b6af04a5bccb97c1654af992d1ee8b0fe"
            },
            "dist": {
                "type": "zip",
                "url": "https://api.github.com/repos/swoole/ide-helper/zipball/8f82ba3b6af04a5bccb97c1654af992d1ee8b0fe",
                "reference": "8f82ba3b6af04a5bccb97c1654af992d1ee8b0fe",
                "shasum": ""
            },
            "type": "library",
            "notification-url": "https://packagist.org/downloads/",
            "license": [
                "Apache-2.0"
            ],
            "authors": [
                {
                    "name": "Team Swoole",
                    "email": "team@swoole.com"
                }
            ],
            "description": "IDE help files for Swoole.",
            "support": {
                "issues": "https://github.com/swoole/ide-helper/issues",
                "source": "https://github.com/swoole/ide-helper/tree/4.8.9"
            },
            "funding": [
                {
                    "url": "https://gitee.com/swoole/swoole?donate=true",
                    "type": "custom"
                },
                {
                    "url": "https://github.com/swoole",
                    "type": "github"
                }
            ],
            "time": "2022-04-18T20:38:04+00:00"
        },
        {
            "name": "symfony/polyfill-ctype",
            "version": "v1.27.0",
            "source": {
                "type": "git",
                "url": "https://github.com/symfony/polyfill-ctype.git",
                "reference": "5bbc823adecdae860bb64756d639ecfec17b050a"
            },
            "dist": {
                "type": "zip",
                "url": "https://api.github.com/repos/symfony/polyfill-ctype/zipball/5bbc823adecdae860bb64756d639ecfec17b050a",
                "reference": "5bbc823adecdae860bb64756d639ecfec17b050a",
                "shasum": ""
            },
            "require": {
                "php": ">=7.1"
            },
            "provide": {
                "ext-ctype": "*"
            },
            "suggest": {
                "ext-ctype": "For best performance"
            },
            "type": "library",
            "extra": {
                "branch-alias": {
                    "dev-main": "1.27-dev"
                },
                "thanks": {
                    "name": "symfony/polyfill",
                    "url": "https://github.com/symfony/polyfill"
                }
            },
            "autoload": {
                "files": [
                    "bootstrap.php"
                ],
                "psr-4": {
                    "Symfony\\Polyfill\\Ctype\\": ""
                }
            },
            "notification-url": "https://packagist.org/downloads/",
            "license": [
                "MIT"
            ],
            "authors": [
                {
                    "name": "Gert de Pagter",
                    "email": "BackEndTea@gmail.com"
                },
                {
                    "name": "Symfony Community",
                    "homepage": "https://symfony.com/contributors"
                }
            ],
            "description": "Symfony polyfill for ctype functions",
            "homepage": "https://symfony.com",
            "keywords": [
                "compatibility",
                "ctype",
                "polyfill",
                "portable"
            ],
            "support": {
                "source": "https://github.com/symfony/polyfill-ctype/tree/v1.27.0"
            },
            "funding": [
                {
                    "url": "https://symfony.com/sponsor",
                    "type": "custom"
                },
                {
                    "url": "https://github.com/fabpot",
                    "type": "github"
                },
                {
                    "url": "https://tidelift.com/funding/github/packagist/symfony/symfony",
                    "type": "tidelift"
                }
            ],
            "time": "2022-11-03T14:55:06+00:00"
        },
        {
            "name": "symfony/polyfill-mbstring",
            "version": "v1.27.0",
            "source": {
                "type": "git",
                "url": "https://github.com/symfony/polyfill-mbstring.git",
                "reference": "8ad114f6b39e2c98a8b0e3bd907732c207c2b534"
            },
            "dist": {
                "type": "zip",
                "url": "https://api.github.com/repos/symfony/polyfill-mbstring/zipball/8ad114f6b39e2c98a8b0e3bd907732c207c2b534",
                "reference": "8ad114f6b39e2c98a8b0e3bd907732c207c2b534",
                "shasum": ""
            },
            "require": {
                "php": ">=7.1"
            },
            "provide": {
                "ext-mbstring": "*"
            },
            "suggest": {
                "ext-mbstring": "For best performance"
            },
            "type": "library",
            "extra": {
                "branch-alias": {
                    "dev-main": "1.27-dev"
                },
                "thanks": {
                    "name": "symfony/polyfill",
                    "url": "https://github.com/symfony/polyfill"
                }
            },
            "autoload": {
                "files": [
                    "bootstrap.php"
                ],
                "psr-4": {
                    "Symfony\\Polyfill\\Mbstring\\": ""
                }
            },
            "notification-url": "https://packagist.org/downloads/",
            "license": [
                "MIT"
            ],
            "authors": [
                {
                    "name": "Nicolas Grekas",
                    "email": "p@tchwork.com"
                },
                {
                    "name": "Symfony Community",
                    "homepage": "https://symfony.com/contributors"
                }
            ],
            "description": "Symfony polyfill for the Mbstring extension",
            "homepage": "https://symfony.com",
            "keywords": [
                "compatibility",
                "mbstring",
                "polyfill",
                "portable",
                "shim"
            ],
            "support": {
                "source": "https://github.com/symfony/polyfill-mbstring/tree/v1.27.0"
            },
            "funding": [
                {
                    "url": "https://symfony.com/sponsor",
                    "type": "custom"
                },
                {
                    "url": "https://github.com/fabpot",
                    "type": "github"
                },
                {
                    "url": "https://tidelift.com/funding/github/packagist/symfony/symfony",
                    "type": "tidelift"
                }
            ],
            "time": "2022-11-03T14:55:06+00:00"
        },
        {
            "name": "textalk/websocket",
            "version": "1.5.7",
            "source": {
                "type": "git",
                "url": "https://github.com/Textalk/websocket-php.git",
                "reference": "1712325e99b6bf869ccbf9bf41ab749e7328ea46"
            },
            "dist": {
                "type": "zip",
                "url": "https://api.github.com/repos/Textalk/websocket-php/zipball/1712325e99b6bf869ccbf9bf41ab749e7328ea46",
                "reference": "1712325e99b6bf869ccbf9bf41ab749e7328ea46",
                "shasum": ""
            },
            "require": {
                "php": "^7.2 | ^8.0",
                "psr/log": "^1 | ^2 | ^3"
            },
            "require-dev": {
                "php-coveralls/php-coveralls": "^2.0",
                "phpunit/phpunit": "^8.0|^9.0",
                "squizlabs/php_codesniffer": "^3.5"
            },
            "type": "library",
            "autoload": {
                "psr-4": {
                    "WebSocket\\": "lib"
                }
            },
            "notification-url": "https://packagist.org/downloads/",
            "license": [
                "ISC"
            ],
            "authors": [
                {
                    "name": "Fredrik Liljegren"
                },
                {
                    "name": "Sören Jensen",
                    "email": "soren@abicart.se"
                }
            ],
            "description": "WebSocket client and server",
            "support": {
                "issues": "https://github.com/Textalk/websocket-php/issues",
                "source": "https://github.com/Textalk/websocket-php/tree/1.5.7"
            },
            "time": "2022-03-29T09:46:59+00:00"
        },
        {
            "name": "theseer/tokenizer",
            "version": "1.2.1",
            "source": {
                "type": "git",
                "url": "https://github.com/theseer/tokenizer.git",
                "reference": "34a41e998c2183e22995f158c581e7b5e755ab9e"
            },
            "dist": {
                "type": "zip",
                "url": "https://api.github.com/repos/theseer/tokenizer/zipball/34a41e998c2183e22995f158c581e7b5e755ab9e",
                "reference": "34a41e998c2183e22995f158c581e7b5e755ab9e",
                "shasum": ""
            },
            "require": {
                "ext-dom": "*",
                "ext-tokenizer": "*",
                "ext-xmlwriter": "*",
                "php": "^7.2 || ^8.0"
            },
            "type": "library",
            "autoload": {
                "classmap": [
                    "src/"
                ]
            },
            "notification-url": "https://packagist.org/downloads/",
            "license": [
                "BSD-3-Clause"
            ],
            "authors": [
                {
                    "name": "Arne Blankerts",
                    "email": "arne@blankerts.de",
                    "role": "Developer"
                }
            ],
            "description": "A small library for converting tokenized PHP source code into XML and potentially other formats",
            "support": {
                "issues": "https://github.com/theseer/tokenizer/issues",
                "source": "https://github.com/theseer/tokenizer/tree/1.2.1"
            },
            "funding": [
                {
                    "url": "https://github.com/theseer",
                    "type": "github"
                }
            ],
            "time": "2021-07-28T10:34:58+00:00"
        },
        {
            "name": "twig/twig",
            "version": "v3.5.1",
            "source": {
                "type": "git",
                "url": "https://github.com/twigphp/Twig.git",
                "reference": "a6e0510cc793912b451fd40ab983a1d28f611c15"
            },
            "dist": {
                "type": "zip",
                "url": "https://api.github.com/repos/twigphp/Twig/zipball/a6e0510cc793912b451fd40ab983a1d28f611c15",
                "reference": "a6e0510cc793912b451fd40ab983a1d28f611c15",
                "shasum": ""
            },
            "require": {
                "php": ">=7.2.5",
                "symfony/polyfill-ctype": "^1.8",
                "symfony/polyfill-mbstring": "^1.3"
            },
            "require-dev": {
                "psr/container": "^1.0",
                "symfony/phpunit-bridge": "^4.4.9|^5.0.9|^6.0"
            },
            "type": "library",
            "extra": {
                "branch-alias": {
                    "dev-master": "3.5-dev"
                }
            },
            "autoload": {
                "psr-4": {
                    "Twig\\": "src/"
                }
            },
            "notification-url": "https://packagist.org/downloads/",
            "license": [
                "BSD-3-Clause"
            ],
            "authors": [
                {
                    "name": "Fabien Potencier",
                    "email": "fabien@symfony.com",
                    "homepage": "http://fabien.potencier.org",
                    "role": "Lead Developer"
                },
                {
                    "name": "Twig Team",
                    "role": "Contributors"
                },
                {
                    "name": "Armin Ronacher",
                    "email": "armin.ronacher@active-4.com",
                    "role": "Project Founder"
                }
            ],
            "description": "Twig, the flexible, fast, and secure template language for PHP",
            "homepage": "https://twig.symfony.com",
            "keywords": [
                "templating"
            ],
            "support": {
                "issues": "https://github.com/twigphp/Twig/issues",
                "source": "https://github.com/twigphp/Twig/tree/v3.5.1"
            },
            "funding": [
                {
                    "url": "https://github.com/fabpot",
                    "type": "github"
                },
                {
                    "url": "https://tidelift.com/funding/github/packagist/twig/twig",
                    "type": "tidelift"
                }
            ],
            "time": "2023-02-08T07:49:20+00:00"
        }
    ],
    "aliases": [],
    "minimum-stability": "stable",
    "stability-flags": [],
    "prefer-stable": false,
    "prefer-lowest": false,
    "platform": {
        "php": ">=8.0.0",
        "ext-curl": "*",
        "ext-imagick": "*",
        "ext-mbstring": "*",
        "ext-json": "*",
        "ext-yaml": "*",
        "ext-dom": "*",
        "ext-redis": "*",
        "ext-swoole": "*",
        "ext-pdo": "*",
        "ext-openssl": "*",
        "ext-zlib": "*",
        "ext-sockets": "*"
    },
    "platform-dev": {
        "ext-fileinfo": "*"
    },
    "platform-overrides": {
        "php": "8.0"
    },
    "plugin-api-version": "2.3.0"
}<|MERGE_RESOLUTION|>--- conflicted
+++ resolved
@@ -4,11 +4,7 @@
         "Read more about it at https://getcomposer.org/doc/01-basic-usage.md#installing-dependencies",
         "This file is @generated automatically"
     ],
-<<<<<<< HEAD
-    "content-hash": "3b088b0f09093a6f094f65f73b96bf91",
-=======
     "content-hash": "164a9bd37203b233d663d709394feb07",
->>>>>>> dc626ea3
     "packages": [
         {
             "name": "adhocore/jwt",
