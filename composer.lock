{
    "_readme": [
        "This file locks the dependencies of your project to a known state",
        "Read more about it at https://getcomposer.org/doc/01-basic-usage.md#installing-dependencies",
        "This file is @generated automatically"
    ],
    "content-hash": "355acc3f36af9b5a6aa619d7226ee740",
    "packages": [
        {
            "name": "adhocore/jwt",
            "version": "1.1.2",
            "source": {
                "type": "git",
                "url": "https://github.com/adhocore/php-jwt.git",
                "reference": "6c434af7170090bb7a8880d2bc220a2254ba7899"
            },
            "dist": {
                "type": "zip",
                "url": "https://api.github.com/repos/adhocore/php-jwt/zipball/6c434af7170090bb7a8880d2bc220a2254ba7899",
                "reference": "6c434af7170090bb7a8880d2bc220a2254ba7899",
                "shasum": ""
            },
            "require": {
                "php": "^7.0 || ^8.0"
            },
            "require-dev": {
                "phpunit/phpunit": "^6.5 || ^7.5"
            },
            "type": "library",
            "autoload": {
                "psr-4": {
                    "Ahc\\Jwt\\": "src/"
                }
            },
            "notification-url": "https://packagist.org/downloads/",
            "license": [
                "MIT"
            ],
            "authors": [
                {
                    "name": "Jitendra Adhikari",
                    "email": "jiten.adhikary@gmail.com"
                }
            ],
            "description": "Ultra lightweight JSON web token (JWT) library for PHP5.5+.",
            "keywords": [
                "auth",
                "json-web-token",
                "jwt",
                "jwt-auth",
                "jwt-php",
                "token"
            ],
            "support": {
                "issues": "https://github.com/adhocore/php-jwt/issues",
                "source": "https://github.com/adhocore/php-jwt/tree/1.1.2"
            },
            "funding": [
                {
                    "url": "https://paypal.me/ji10",
                    "type": "custom"
                }
            ],
            "time": "2021-02-20T09:56:44+00:00"
        },
        {
            "name": "appwrite/php-clamav",
            "version": "1.1.0",
            "source": {
                "type": "git",
                "url": "https://github.com/appwrite/php-clamav.git",
                "reference": "61d00f24f9e7766fbba233e7b8d09c5475388073"
            },
            "dist": {
                "type": "zip",
                "url": "https://api.github.com/repos/appwrite/php-clamav/zipball/61d00f24f9e7766fbba233e7b8d09c5475388073",
                "reference": "61d00f24f9e7766fbba233e7b8d09c5475388073",
                "shasum": ""
            },
            "require": {
                "ext-sockets": "*",
                "php": ">=7.1"
            },
            "require-dev": {
                "phpunit/phpunit": "^7.0"
            },
            "type": "library",
            "autoload": {
                "psr-4": {
                    "Appwrite\\ClamAV\\": "src/ClamAV"
                }
            },
            "notification-url": "https://packagist.org/downloads/",
            "license": [
                "MIT"
            ],
            "authors": [
                {
                    "name": "Eldad Fux",
                    "email": "eldad@appwrite.io"
                }
            ],
            "description": "ClamAV network and pipe client for PHP",
            "keywords": [
                "anti virus",
                "appwrite",
                "clamav",
                "php"
            ],
            "support": {
                "issues": "https://github.com/appwrite/php-clamav/issues",
                "source": "https://github.com/appwrite/php-clamav/tree/1.1.0"
            },
            "time": "2020-10-02T05:23:46+00:00"
        },
        {
            "name": "appwrite/php-runtimes",
            "version": "0.6.1",
            "source": {
                "type": "git",
                "url": "https://github.com/appwrite/php-runtimes.git",
                "reference": "a42434de2fbd60818244c1a9b2ac0429ad0ef9ee"
            },
            "dist": {
                "type": "zip",
                "url": "https://api.github.com/repos/appwrite/php-runtimes/zipball/a42434de2fbd60818244c1a9b2ac0429ad0ef9ee",
                "reference": "a42434de2fbd60818244c1a9b2ac0429ad0ef9ee",
                "shasum": ""
            },
            "require": {
                "php": ">=8.0",
                "utopia-php/system": "0.4.*"
            },
            "require-dev": {
                "phpunit/phpunit": "^9.3",
                "utopia-php/cli": "0.11.*",
                "vimeo/psalm": "4.0.1"
            },
            "type": "library",
            "autoload": {
                "psr-4": {
                    "Appwrite\\Runtimes\\": "src/Runtimes"
                }
            },
            "notification-url": "https://packagist.org/downloads/",
            "license": [
                "BSD-3-Clause"
            ],
            "authors": [
                {
                    "name": "Eldad Fux",
                    "email": "eldad@appwrite.io"
                },
                {
                    "name": "Torsten Dittmann",
                    "email": "torsten@appwrite.io"
                }
            ],
            "description": "Appwrite repository for Cloud Function runtimes that contains the configurations and tests for all of the Appwrite runtime environments.",
            "keywords": [
                "appwrite",
                "php",
                "runtimes"
            ],
            "support": {
                "issues": "https://github.com/appwrite/php-runtimes/issues",
                "source": "https://github.com/appwrite/php-runtimes/tree/0.6.1"
            },
            "time": "2021-10-21T11:32:25+00:00"
        },
        {
            "name": "chillerlan/php-qrcode",
            "version": "4.3.2",
            "source": {
                "type": "git",
                "url": "https://github.com/chillerlan/php-qrcode.git",
                "reference": "b625396e0752d79747a55205ae7e191eeb459dcd"
            },
            "dist": {
                "type": "zip",
                "url": "https://api.github.com/repos/chillerlan/php-qrcode/zipball/b625396e0752d79747a55205ae7e191eeb459dcd",
                "reference": "b625396e0752d79747a55205ae7e191eeb459dcd",
                "shasum": ""
            },
            "require": {
                "chillerlan/php-settings-container": "^2.1",
                "ext-mbstring": "*",
                "php": "^7.4 || ^8.0"
            },
            "require-dev": {
                "phan/phan": "^5.3",
                "phpunit/phpunit": "^9.5",
                "setasign/fpdf": "^1.8.2"
            },
            "suggest": {
                "chillerlan/php-authenticator": "Yet another Google authenticator! Also creates URIs for mobile apps.",
                "setasign/fpdf": "Required to use the QR FPDF output."
            },
            "type": "library",
            "autoload": {
                "psr-4": {
                    "chillerlan\\QRCode\\": "src/"
                }
            },
            "notification-url": "https://packagist.org/downloads/",
            "license": [
                "MIT"
            ],
            "authors": [
                {
                    "name": "Kazuhiko Arase",
                    "homepage": "https://github.com/kazuhikoarase"
                },
                {
                    "name": "Smiley",
                    "email": "smiley@chillerlan.net",
                    "homepage": "https://github.com/codemasher"
                },
                {
                    "name": "Contributors",
                    "homepage": "https://github.com/chillerlan/php-qrcode/graphs/contributors"
                }
            ],
            "description": "A QR code generator. PHP 7.4+",
            "homepage": "https://github.com/chillerlan/php-qrcode",
            "keywords": [
                "phpqrcode",
                "qr",
                "qr code",
                "qrcode",
                "qrcode-generator"
            ],
            "support": {
                "issues": "https://github.com/chillerlan/php-qrcode/issues",
                "source": "https://github.com/chillerlan/php-qrcode/tree/4.3.2"
            },
            "funding": [
                {
                    "url": "https://www.paypal.com/donate?hosted_button_id=WLYUNAT9ZTJZ4",
                    "type": "custom"
                },
                {
                    "url": "https://ko-fi.com/codemasher",
                    "type": "ko_fi"
                }
            ],
            "time": "2021-11-18T08:46:03+00:00"
        },
        {
            "name": "chillerlan/php-settings-container",
            "version": "2.1.2",
            "source": {
                "type": "git",
                "url": "https://github.com/chillerlan/php-settings-container.git",
                "reference": "ec834493a88682dd69652a1eeaf462789ed0c5f5"
            },
            "dist": {
                "type": "zip",
                "url": "https://api.github.com/repos/chillerlan/php-settings-container/zipball/ec834493a88682dd69652a1eeaf462789ed0c5f5",
                "reference": "ec834493a88682dd69652a1eeaf462789ed0c5f5",
                "shasum": ""
            },
            "require": {
                "ext-json": "*",
                "php": "^7.4 || ^8.0"
            },
            "require-dev": {
                "phan/phan": "^4.0",
                "phpunit/phpunit": "^9.5"
            },
            "type": "library",
            "autoload": {
                "psr-4": {
                    "chillerlan\\Settings\\": "src/"
                }
            },
            "notification-url": "https://packagist.org/downloads/",
            "license": [
                "MIT"
            ],
            "authors": [
                {
                    "name": "Smiley",
                    "email": "smiley@chillerlan.net",
                    "homepage": "https://github.com/codemasher"
                }
            ],
            "description": "A container class for immutable settings objects. Not a DI container. PHP 7.4+",
            "homepage": "https://github.com/chillerlan/php-settings-container",
            "keywords": [
                "PHP7",
                "Settings",
                "container",
                "helper"
            ],
            "support": {
                "issues": "https://github.com/chillerlan/php-settings-container/issues",
                "source": "https://github.com/chillerlan/php-settings-container"
            },
            "funding": [
                {
                    "url": "https://www.paypal.com/donate?hosted_button_id=WLYUNAT9ZTJZ4",
                    "type": "custom"
                },
                {
                    "url": "https://ko-fi.com/codemasher",
                    "type": "ko_fi"
                }
            ],
            "time": "2021-09-06T15:17:01+00:00"
        },
        {
            "name": "colinmollenhour/credis",
            "version": "v1.12.1",
            "source": {
                "type": "git",
                "url": "https://github.com/colinmollenhour/credis.git",
                "reference": "c27faa11724229986335c23f4b6d0f1d8d6547fb"
            },
            "dist": {
                "type": "zip",
                "url": "https://api.github.com/repos/colinmollenhour/credis/zipball/c27faa11724229986335c23f4b6d0f1d8d6547fb",
                "reference": "c27faa11724229986335c23f4b6d0f1d8d6547fb",
                "shasum": ""
            },
            "require": {
                "php": ">=5.4.0"
            },
            "type": "library",
            "autoload": {
                "classmap": [
                    "Client.php",
                    "Cluster.php",
                    "Sentinel.php",
                    "Module.php"
                ]
            },
            "notification-url": "https://packagist.org/downloads/",
            "license": [
                "MIT"
            ],
            "authors": [
                {
                    "name": "Colin Mollenhour",
                    "email": "colin@mollenhour.com"
                }
            ],
            "description": "Credis is a lightweight interface to the Redis key-value store which wraps the phpredis library when available for better performance.",
            "homepage": "https://github.com/colinmollenhour/credis",
            "support": {
                "issues": "https://github.com/colinmollenhour/credis/issues",
                "source": "https://github.com/colinmollenhour/credis/tree/v1.12.1"
            },
            "time": "2020-11-06T16:09:14+00:00"
        },
        {
            "name": "composer/package-versions-deprecated",
            "version": "1.11.99.4",
            "source": {
                "type": "git",
                "url": "https://github.com/composer/package-versions-deprecated.git",
                "reference": "b174585d1fe49ceed21928a945138948cb394600"
            },
            "dist": {
                "type": "zip",
                "url": "https://api.github.com/repos/composer/package-versions-deprecated/zipball/b174585d1fe49ceed21928a945138948cb394600",
                "reference": "b174585d1fe49ceed21928a945138948cb394600",
                "shasum": ""
            },
            "require": {
                "composer-plugin-api": "^1.1.0 || ^2.0",
                "php": "^7 || ^8"
            },
            "replace": {
                "ocramius/package-versions": "1.11.99"
            },
            "require-dev": {
                "composer/composer": "^1.9.3 || ^2.0@dev",
                "ext-zip": "^1.13",
                "phpunit/phpunit": "^6.5 || ^7"
            },
            "type": "composer-plugin",
            "extra": {
                "class": "PackageVersions\\Installer",
                "branch-alias": {
                    "dev-master": "1.x-dev"
                }
            },
            "autoload": {
                "psr-4": {
                    "PackageVersions\\": "src/PackageVersions"
                }
            },
            "notification-url": "https://packagist.org/downloads/",
            "license": [
                "MIT"
            ],
            "authors": [
                {
                    "name": "Marco Pivetta",
                    "email": "ocramius@gmail.com"
                },
                {
                    "name": "Jordi Boggiano",
                    "email": "j.boggiano@seld.be"
                }
            ],
            "description": "Composer plugin that provides efficient querying for installed package versions (no runtime IO)",
            "support": {
                "issues": "https://github.com/composer/package-versions-deprecated/issues",
                "source": "https://github.com/composer/package-versions-deprecated/tree/1.11.99.4"
            },
            "funding": [
                {
                    "url": "https://packagist.com",
                    "type": "custom"
                },
                {
                    "url": "https://github.com/composer",
                    "type": "github"
                },
                {
                    "url": "https://tidelift.com/funding/github/packagist/composer/composer",
                    "type": "tidelift"
                }
            ],
            "time": "2021-09-13T08:41:34+00:00"
        },
        {
            "name": "dragonmantank/cron-expression",
            "version": "v3.1.0",
            "source": {
                "type": "git",
                "url": "https://github.com/dragonmantank/cron-expression.git",
                "reference": "7a8c6e56ab3ffcc538d05e8155bb42269abf1a0c"
            },
            "dist": {
                "type": "zip",
                "url": "https://api.github.com/repos/dragonmantank/cron-expression/zipball/7a8c6e56ab3ffcc538d05e8155bb42269abf1a0c",
                "reference": "7a8c6e56ab3ffcc538d05e8155bb42269abf1a0c",
                "shasum": ""
            },
            "require": {
                "php": "^7.2|^8.0",
                "webmozart/assert": "^1.7.0"
            },
            "replace": {
                "mtdowling/cron-expression": "^1.0"
            },
            "require-dev": {
                "phpstan/extension-installer": "^1.0",
                "phpstan/phpstan": "^0.12",
                "phpstan/phpstan-webmozart-assert": "^0.12.7",
                "phpunit/phpunit": "^7.0|^8.0|^9.0"
            },
            "type": "library",
            "autoload": {
                "psr-4": {
                    "Cron\\": "src/Cron/"
                }
            },
            "notification-url": "https://packagist.org/downloads/",
            "license": [
                "MIT"
            ],
            "authors": [
                {
                    "name": "Chris Tankersley",
                    "email": "chris@ctankersley.com",
                    "homepage": "https://github.com/dragonmantank"
                }
            ],
            "description": "CRON for PHP: Calculate the next or previous run date and determine if a CRON expression is due",
            "keywords": [
                "cron",
                "schedule"
            ],
            "support": {
                "issues": "https://github.com/dragonmantank/cron-expression/issues",
                "source": "https://github.com/dragonmantank/cron-expression/tree/v3.1.0"
            },
            "funding": [
                {
                    "url": "https://github.com/dragonmantank",
                    "type": "github"
                }
            ],
            "time": "2020-11-24T19:55:57+00:00"
        },
        {
            "name": "guzzlehttp/guzzle",
            "version": "7.4.1",
            "source": {
                "type": "git",
                "url": "https://github.com/guzzle/guzzle.git",
                "reference": "ee0a041b1760e6a53d2a39c8c34115adc2af2c79"
            },
            "dist": {
                "type": "zip",
                "url": "https://api.github.com/repos/guzzle/guzzle/zipball/ee0a041b1760e6a53d2a39c8c34115adc2af2c79",
                "reference": "ee0a041b1760e6a53d2a39c8c34115adc2af2c79",
                "shasum": ""
            },
            "require": {
                "ext-json": "*",
                "guzzlehttp/promises": "^1.5",
                "guzzlehttp/psr7": "^1.8.3 || ^2.1",
                "php": "^7.2.5 || ^8.0",
                "psr/http-client": "^1.0",
                "symfony/deprecation-contracts": "^2.2 || ^3.0"
            },
            "provide": {
                "psr/http-client-implementation": "1.0"
            },
            "require-dev": {
                "bamarni/composer-bin-plugin": "^1.4.1",
                "ext-curl": "*",
                "php-http/client-integration-tests": "^3.0",
                "phpunit/phpunit": "^8.5.5 || ^9.3.5",
                "psr/log": "^1.1 || ^2.0 || ^3.0"
            },
            "suggest": {
                "ext-curl": "Required for CURL handler support",
                "ext-intl": "Required for Internationalized Domain Name (IDN) support",
                "psr/log": "Required for using the Log middleware"
            },
            "type": "library",
            "extra": {
                "branch-alias": {
                    "dev-master": "7.4-dev"
                }
            },
            "autoload": {
                "psr-4": {
                    "GuzzleHttp\\": "src/"
                },
                "files": [
                    "src/functions_include.php"
                ]
            },
            "notification-url": "https://packagist.org/downloads/",
            "license": [
                "MIT"
            ],
            "authors": [
                {
                    "name": "Graham Campbell",
                    "email": "hello@gjcampbell.co.uk",
                    "homepage": "https://github.com/GrahamCampbell"
                },
                {
                    "name": "Michael Dowling",
                    "email": "mtdowling@gmail.com",
                    "homepage": "https://github.com/mtdowling"
                },
                {
                    "name": "Jeremy Lindblom",
                    "email": "jeremeamia@gmail.com",
                    "homepage": "https://github.com/jeremeamia"
                },
                {
                    "name": "George Mponos",
                    "email": "gmponos@gmail.com",
                    "homepage": "https://github.com/gmponos"
                },
                {
                    "name": "Tobias Nyholm",
                    "email": "tobias.nyholm@gmail.com",
                    "homepage": "https://github.com/Nyholm"
                },
                {
                    "name": "Márk Sági-Kazár",
                    "email": "mark.sagikazar@gmail.com",
                    "homepage": "https://github.com/sagikazarmark"
                },
                {
                    "name": "Tobias Schultze",
                    "email": "webmaster@tubo-world.de",
                    "homepage": "https://github.com/Tobion"
                }
            ],
            "description": "Guzzle is a PHP HTTP client library",
            "keywords": [
                "client",
                "curl",
                "framework",
                "http",
                "http client",
                "psr-18",
                "psr-7",
                "rest",
                "web service"
            ],
            "support": {
                "issues": "https://github.com/guzzle/guzzle/issues",
                "source": "https://github.com/guzzle/guzzle/tree/7.4.1"
            },
            "funding": [
                {
                    "url": "https://github.com/GrahamCampbell",
                    "type": "github"
                },
                {
                    "url": "https://github.com/Nyholm",
                    "type": "github"
                },
                {
                    "url": "https://tidelift.com/funding/github/packagist/guzzlehttp/guzzle",
                    "type": "tidelift"
                }
            ],
            "time": "2021-12-06T18:43:05+00:00"
        },
        {
            "name": "guzzlehttp/promises",
            "version": "1.5.1",
            "source": {
                "type": "git",
                "url": "https://github.com/guzzle/promises.git",
                "reference": "fe752aedc9fd8fcca3fe7ad05d419d32998a06da"
            },
            "dist": {
                "type": "zip",
                "url": "https://api.github.com/repos/guzzle/promises/zipball/fe752aedc9fd8fcca3fe7ad05d419d32998a06da",
                "reference": "fe752aedc9fd8fcca3fe7ad05d419d32998a06da",
                "shasum": ""
            },
            "require": {
                "php": ">=5.5"
            },
            "require-dev": {
                "symfony/phpunit-bridge": "^4.4 || ^5.1"
            },
            "type": "library",
            "extra": {
                "branch-alias": {
                    "dev-master": "1.5-dev"
                }
            },
            "autoload": {
                "psr-4": {
                    "GuzzleHttp\\Promise\\": "src/"
                },
                "files": [
                    "src/functions_include.php"
                ]
            },
            "notification-url": "https://packagist.org/downloads/",
            "license": [
                "MIT"
            ],
            "authors": [
                {
                    "name": "Graham Campbell",
                    "email": "hello@gjcampbell.co.uk",
                    "homepage": "https://github.com/GrahamCampbell"
                },
                {
                    "name": "Michael Dowling",
                    "email": "mtdowling@gmail.com",
                    "homepage": "https://github.com/mtdowling"
                },
                {
                    "name": "Tobias Nyholm",
                    "email": "tobias.nyholm@gmail.com",
                    "homepage": "https://github.com/Nyholm"
                },
                {
                    "name": "Tobias Schultze",
                    "email": "webmaster@tubo-world.de",
                    "homepage": "https://github.com/Tobion"
                }
            ],
            "description": "Guzzle promises library",
            "keywords": [
                "promise"
            ],
            "support": {
                "issues": "https://github.com/guzzle/promises/issues",
                "source": "https://github.com/guzzle/promises/tree/1.5.1"
            },
            "funding": [
                {
                    "url": "https://github.com/GrahamCampbell",
                    "type": "github"
                },
                {
                    "url": "https://github.com/Nyholm",
                    "type": "github"
                },
                {
                    "url": "https://tidelift.com/funding/github/packagist/guzzlehttp/promises",
                    "type": "tidelift"
                }
            ],
            "time": "2021-10-22T20:56:57+00:00"
        },
        {
            "name": "guzzlehttp/psr7",
            "version": "2.1.0",
            "source": {
                "type": "git",
                "url": "https://github.com/guzzle/psr7.git",
                "reference": "089edd38f5b8abba6cb01567c2a8aaa47cec4c72"
            },
            "dist": {
                "type": "zip",
                "url": "https://api.github.com/repos/guzzle/psr7/zipball/089edd38f5b8abba6cb01567c2a8aaa47cec4c72",
                "reference": "089edd38f5b8abba6cb01567c2a8aaa47cec4c72",
                "shasum": ""
            },
            "require": {
                "php": "^7.2.5 || ^8.0",
                "psr/http-factory": "^1.0",
                "psr/http-message": "^1.0",
                "ralouphie/getallheaders": "^3.0"
            },
            "provide": {
                "psr/http-factory-implementation": "1.0",
                "psr/http-message-implementation": "1.0"
            },
            "require-dev": {
                "bamarni/composer-bin-plugin": "^1.4.1",
                "http-interop/http-factory-tests": "^0.9",
                "phpunit/phpunit": "^8.5.8 || ^9.3.10"
            },
            "suggest": {
                "laminas/laminas-httphandlerrunner": "Emit PSR-7 responses"
            },
            "type": "library",
            "extra": {
                "branch-alias": {
                    "dev-master": "2.1-dev"
                }
            },
            "autoload": {
                "psr-4": {
                    "GuzzleHttp\\Psr7\\": "src/"
                }
            },
            "notification-url": "https://packagist.org/downloads/",
            "license": [
                "MIT"
            ],
            "authors": [
                {
                    "name": "Graham Campbell",
                    "email": "hello@gjcampbell.co.uk",
                    "homepage": "https://github.com/GrahamCampbell"
                },
                {
                    "name": "Michael Dowling",
                    "email": "mtdowling@gmail.com",
                    "homepage": "https://github.com/mtdowling"
                },
                {
                    "name": "George Mponos",
                    "email": "gmponos@gmail.com",
                    "homepage": "https://github.com/gmponos"
                },
                {
                    "name": "Tobias Nyholm",
                    "email": "tobias.nyholm@gmail.com",
                    "homepage": "https://github.com/Nyholm"
                },
                {
                    "name": "Márk Sági-Kazár",
                    "email": "mark.sagikazar@gmail.com",
                    "homepage": "https://github.com/sagikazarmark"
                },
                {
                    "name": "Tobias Schultze",
                    "email": "webmaster@tubo-world.de",
                    "homepage": "https://github.com/Tobion"
                },
                {
                    "name": "Márk Sági-Kazár",
                    "email": "mark.sagikazar@gmail.com",
                    "homepage": "https://sagikazarmark.hu"
                }
            ],
            "description": "PSR-7 message implementation that also provides common utility methods",
            "keywords": [
                "http",
                "message",
                "psr-7",
                "request",
                "response",
                "stream",
                "uri",
                "url"
            ],
            "support": {
                "issues": "https://github.com/guzzle/psr7/issues",
                "source": "https://github.com/guzzle/psr7/tree/2.1.0"
            },
            "funding": [
                {
                    "url": "https://github.com/GrahamCampbell",
                    "type": "github"
                },
                {
                    "url": "https://github.com/Nyholm",
                    "type": "github"
                },
                {
                    "url": "https://tidelift.com/funding/github/packagist/guzzlehttp/psr7",
                    "type": "tidelift"
                }
            ],
            "time": "2021-10-06T17:43:30+00:00"
        },
        {
            "name": "influxdb/influxdb-php",
            "version": "1.15.2",
            "source": {
                "type": "git",
                "url": "https://github.com/influxdata/influxdb-php.git",
                "reference": "d6e59f4f04ab9107574fda69c2cbe36671253d03"
            },
            "dist": {
                "type": "zip",
                "url": "https://api.github.com/repos/influxdata/influxdb-php/zipball/d6e59f4f04ab9107574fda69c2cbe36671253d03",
                "reference": "d6e59f4f04ab9107574fda69c2cbe36671253d03",
                "shasum": ""
            },
            "require": {
                "guzzlehttp/guzzle": "^6.0|^7.0",
                "php": "^5.5 || ^7.0 || ^8.0"
            },
            "require-dev": {
                "dms/phpunit-arraysubset-asserts": "^0.2.1",
                "phpunit/phpunit": "^9.5"
            },
            "suggest": {
                "ext-curl": "Curl extension, needed for Curl driver",
                "stefanotorresi/influxdb-php-async": "An asyncronous client for InfluxDB, implemented via ReactPHP."
            },
            "type": "library",
            "autoload": {
                "psr-4": {
                    "InfluxDB\\": "src/InfluxDB"
                }
            },
            "notification-url": "https://packagist.org/downloads/",
            "license": [
                "MIT"
            ],
            "authors": [
                {
                    "name": "Stephen Hoogendijk",
                    "email": "stephen@tca0.nl"
                },
                {
                    "name": "Daniel Martinez",
                    "email": "danimartcas@hotmail.com"
                },
                {
                    "name": "Gianluca Arbezzano",
                    "email": "gianarb92@gmail.com"
                }
            ],
            "description": "InfluxDB client library for PHP",
            "keywords": [
                "client",
                "influxdata",
                "influxdb",
                "influxdb class",
                "influxdb client",
                "influxdb library",
                "time series"
            ],
            "support": {
                "issues": "https://github.com/influxdata/influxdb-php/issues",
                "source": "https://github.com/influxdata/influxdb-php/tree/1.15.2"
            },
            "time": "2020-12-26T17:45:17+00:00"
        },
        {
            "name": "jean85/pretty-package-versions",
            "version": "1.6.0",
            "source": {
                "type": "git",
                "url": "https://github.com/Jean85/pretty-package-versions.git",
                "reference": "1e0104b46f045868f11942aea058cd7186d6c303"
            },
            "dist": {
                "type": "zip",
                "url": "https://api.github.com/repos/Jean85/pretty-package-versions/zipball/1e0104b46f045868f11942aea058cd7186d6c303",
                "reference": "1e0104b46f045868f11942aea058cd7186d6c303",
                "shasum": ""
            },
            "require": {
                "composer/package-versions-deprecated": "^1.8.0",
                "php": "^7.0|^8.0"
            },
            "require-dev": {
                "phpunit/phpunit": "^6.0|^8.5|^9.2"
            },
            "type": "library",
            "extra": {
                "branch-alias": {
                    "dev-master": "1.x-dev"
                }
            },
            "autoload": {
                "psr-4": {
                    "Jean85\\": "src/"
                }
            },
            "notification-url": "https://packagist.org/downloads/",
            "license": [
                "MIT"
            ],
            "authors": [
                {
                    "name": "Alessandro Lai",
                    "email": "alessandro.lai85@gmail.com"
                }
            ],
            "description": "A wrapper for ocramius/package-versions to get pretty versions strings",
            "keywords": [
                "composer",
                "package",
                "release",
                "versions"
            ],
            "support": {
                "issues": "https://github.com/Jean85/pretty-package-versions/issues",
                "source": "https://github.com/Jean85/pretty-package-versions/tree/1.6.0"
            },
            "time": "2021-02-04T16:20:16+00:00"
        },
        {
            "name": "matomo/device-detector",
            "version": "5.0.1",
            "source": {
                "type": "git",
                "url": "https://github.com/matomo-org/device-detector.git",
                "reference": "ebd8a07e4b69088c0e34f29ec72dc162c34c9264"
            },
            "dist": {
                "type": "zip",
                "url": "https://api.github.com/repos/matomo-org/device-detector/zipball/ebd8a07e4b69088c0e34f29ec72dc162c34c9264",
                "reference": "ebd8a07e4b69088c0e34f29ec72dc162c34c9264",
                "shasum": ""
            },
            "require": {
                "mustangostang/spyc": "*",
                "php": "^7.2|^8.0"
            },
            "replace": {
                "piwik/device-detector": "self.version"
            },
            "require-dev": {
                "matthiasmullie/scrapbook": "^1.4.7",
                "mayflower/mo4-coding-standard": "dev-master#275cb9d",
                "phpstan/phpstan": "^0.12.52",
                "phpunit/phpunit": "^8.5.8",
                "psr/cache": "^1.0.1",
                "psr/simple-cache": "^1.0.1",
                "symfony/yaml": "^5.1.7"
            },
            "suggest": {
                "doctrine/cache": "Can directly be used for caching purpose",
                "ext-yaml": "Necessary for using the Pecl YAML parser"
            },
            "type": "library",
            "autoload": {
                "psr-4": {
                    "DeviceDetector\\": ""
                },
                "exclude-from-classmap": [
                    "Tests/"
                ]
            },
            "notification-url": "https://packagist.org/downloads/",
            "license": [
                "LGPL-3.0-or-later"
            ],
            "authors": [
                {
                    "name": "The Matomo Team",
                    "email": "hello@matomo.org",
                    "homepage": "https://matomo.org/team/"
                }
            ],
            "description": "The Universal Device Detection library, that parses User Agents and detects devices (desktop, tablet, mobile, tv, cars, console, etc.), clients (browsers, media players, mobile apps, feed readers, libraries, etc), operating systems, devices, brands and models.",
            "homepage": "https://matomo.org",
            "keywords": [
                "devicedetection",
                "parser",
                "useragent"
            ],
            "support": {
                "forum": "https://forum.matomo.org/",
                "issues": "https://github.com/matomo-org/device-detector/issues",
                "source": "https://github.com/matomo-org/matomo",
                "wiki": "https://dev.matomo.org/"
            },
            "time": "2021-12-07T11:40:16+00:00"
        },
        {
            "name": "mongodb/mongodb",
            "version": "1.8.0",
            "source": {
                "type": "git",
                "url": "https://github.com/mongodb/mongo-php-library.git",
                "reference": "953dbc19443aa9314c44b7217a16873347e6840d"
            },
            "dist": {
                "type": "zip",
                "url": "https://api.github.com/repos/mongodb/mongo-php-library/zipball/953dbc19443aa9314c44b7217a16873347e6840d",
                "reference": "953dbc19443aa9314c44b7217a16873347e6840d",
                "shasum": ""
            },
            "require": {
                "ext-hash": "*",
                "ext-json": "*",
                "ext-mongodb": "^1.8.1",
                "jean85/pretty-package-versions": "^1.2",
                "php": "^7.0 || ^8.0",
                "symfony/polyfill-php80": "^1.19"
            },
            "require-dev": {
                "squizlabs/php_codesniffer": "^3.5, <3.5.5",
                "symfony/phpunit-bridge": "5.x-dev"
            },
            "type": "library",
            "extra": {
                "branch-alias": {
                    "dev-master": "1.8.x-dev"
                }
            },
            "autoload": {
                "psr-4": {
                    "MongoDB\\": "src/"
                },
                "files": [
                    "src/functions.php"
                ]
            },
            "notification-url": "https://packagist.org/downloads/",
            "license": [
                "Apache-2.0"
            ],
            "authors": [
                {
                    "name": "Andreas Braun",
                    "email": "andreas.braun@mongodb.com"
                },
                {
                    "name": "Jeremy Mikola",
                    "email": "jmikola@gmail.com"
                }
            ],
            "description": "MongoDB driver library",
            "homepage": "https://jira.mongodb.org/browse/PHPLIB",
            "keywords": [
                "database",
                "driver",
                "mongodb",
                "persistence"
            ],
            "support": {
                "issues": "https://github.com/mongodb/mongo-php-library/issues",
                "source": "https://github.com/mongodb/mongo-php-library/tree/1.8.0"
            },
            "time": "2020-11-25T12:26:02+00:00"
        },
        {
            "name": "mustangostang/spyc",
            "version": "0.6.3",
            "source": {
                "type": "git",
                "url": "git@github.com:mustangostang/spyc.git",
                "reference": "4627c838b16550b666d15aeae1e5289dd5b77da0"
            },
            "dist": {
                "type": "zip",
                "url": "https://api.github.com/repos/mustangostang/spyc/zipball/4627c838b16550b666d15aeae1e5289dd5b77da0",
                "reference": "4627c838b16550b666d15aeae1e5289dd5b77da0",
                "shasum": ""
            },
            "require": {
                "php": ">=5.3.1"
            },
            "require-dev": {
                "phpunit/phpunit": "4.3.*@dev"
            },
            "type": "library",
            "extra": {
                "branch-alias": {
                    "dev-master": "0.5.x-dev"
                }
            },
            "autoload": {
                "files": [
                    "Spyc.php"
                ]
            },
            "notification-url": "https://packagist.org/downloads/",
            "license": [
                "MIT"
            ],
            "authors": [
                {
                    "name": "mustangostang",
                    "email": "vlad.andersen@gmail.com"
                }
            ],
            "description": "A simple YAML loader/dumper class for PHP",
            "homepage": "https://github.com/mustangostang/spyc/",
            "keywords": [
                "spyc",
                "yaml",
                "yml"
            ],
            "time": "2019-09-10T13:16:29+00:00"
        },
        {
            "name": "phpmailer/phpmailer",
            "version": "v6.5.3",
            "source": {
                "type": "git",
                "url": "https://github.com/PHPMailer/PHPMailer.git",
                "reference": "baeb7cde6b60b1286912690ab0693c7789a31e71"
            },
            "dist": {
                "type": "zip",
                "url": "https://api.github.com/repos/PHPMailer/PHPMailer/zipball/baeb7cde6b60b1286912690ab0693c7789a31e71",
                "reference": "baeb7cde6b60b1286912690ab0693c7789a31e71",
                "shasum": ""
            },
            "require": {
                "ext-ctype": "*",
                "ext-filter": "*",
                "ext-hash": "*",
                "php": ">=5.5.0"
            },
            "require-dev": {
                "dealerdirect/phpcodesniffer-composer-installer": "^0.7.0",
                "doctrine/annotations": "^1.2",
                "php-parallel-lint/php-console-highlighter": "^0.5.0",
                "php-parallel-lint/php-parallel-lint": "^1.3",
                "phpcompatibility/php-compatibility": "^9.3.5",
                "roave/security-advisories": "dev-latest",
                "squizlabs/php_codesniffer": "^3.6.0",
                "yoast/phpunit-polyfills": "^1.0.0"
            },
            "suggest": {
                "ext-mbstring": "Needed to send email in multibyte encoding charset or decode encoded addresses",
                "hayageek/oauth2-yahoo": "Needed for Yahoo XOAUTH2 authentication",
                "league/oauth2-google": "Needed for Google XOAUTH2 authentication",
                "psr/log": "For optional PSR-3 debug logging",
                "stevenmaguire/oauth2-microsoft": "Needed for Microsoft XOAUTH2 authentication",
                "symfony/polyfill-mbstring": "To support UTF-8 if the Mbstring PHP extension is not enabled (^1.2)"
            },
            "type": "library",
            "autoload": {
                "psr-4": {
                    "PHPMailer\\PHPMailer\\": "src/"
                }
            },
            "notification-url": "https://packagist.org/downloads/",
            "license": [
                "LGPL-2.1-only"
            ],
            "authors": [
                {
                    "name": "Marcus Bointon",
                    "email": "phpmailer@synchromedia.co.uk"
                },
                {
                    "name": "Jim Jagielski",
                    "email": "jimjag@gmail.com"
                },
                {
                    "name": "Andy Prevost",
                    "email": "codeworxtech@users.sourceforge.net"
                },
                {
                    "name": "Brent R. Matzelle"
                }
            ],
            "description": "PHPMailer is a full-featured email creation and transfer class for PHP",
            "support": {
                "issues": "https://github.com/PHPMailer/PHPMailer/issues",
                "source": "https://github.com/PHPMailer/PHPMailer/tree/v6.5.3"
            },
            "funding": [
                {
                    "url": "https://github.com/Synchro",
                    "type": "github"
                }
            ],
            "time": "2021-11-25T16:34:11+00:00"
        },
        {
            "name": "psr/http-client",
            "version": "1.0.1",
            "source": {
                "type": "git",
                "url": "https://github.com/php-fig/http-client.git",
                "reference": "2dfb5f6c5eff0e91e20e913f8c5452ed95b86621"
            },
            "dist": {
                "type": "zip",
                "url": "https://api.github.com/repos/php-fig/http-client/zipball/2dfb5f6c5eff0e91e20e913f8c5452ed95b86621",
                "reference": "2dfb5f6c5eff0e91e20e913f8c5452ed95b86621",
                "shasum": ""
            },
            "require": {
                "php": "^7.0 || ^8.0",
                "psr/http-message": "^1.0"
            },
            "type": "library",
            "extra": {
                "branch-alias": {
                    "dev-master": "1.0.x-dev"
                }
            },
            "autoload": {
                "psr-4": {
                    "Psr\\Http\\Client\\": "src/"
                }
            },
            "notification-url": "https://packagist.org/downloads/",
            "license": [
                "MIT"
            ],
            "authors": [
                {
                    "name": "PHP-FIG",
                    "homepage": "http://www.php-fig.org/"
                }
            ],
            "description": "Common interface for HTTP clients",
            "homepage": "https://github.com/php-fig/http-client",
            "keywords": [
                "http",
                "http-client",
                "psr",
                "psr-18"
            ],
            "support": {
                "source": "https://github.com/php-fig/http-client/tree/master"
            },
            "time": "2020-06-29T06:28:15+00:00"
        },
        {
            "name": "psr/http-factory",
            "version": "1.0.1",
            "source": {
                "type": "git",
                "url": "https://github.com/php-fig/http-factory.git",
                "reference": "12ac7fcd07e5b077433f5f2bee95b3a771bf61be"
            },
            "dist": {
                "type": "zip",
                "url": "https://api.github.com/repos/php-fig/http-factory/zipball/12ac7fcd07e5b077433f5f2bee95b3a771bf61be",
                "reference": "12ac7fcd07e5b077433f5f2bee95b3a771bf61be",
                "shasum": ""
            },
            "require": {
                "php": ">=7.0.0",
                "psr/http-message": "^1.0"
            },
            "type": "library",
            "extra": {
                "branch-alias": {
                    "dev-master": "1.0.x-dev"
                }
            },
            "autoload": {
                "psr-4": {
                    "Psr\\Http\\Message\\": "src/"
                }
            },
            "notification-url": "https://packagist.org/downloads/",
            "license": [
                "MIT"
            ],
            "authors": [
                {
                    "name": "PHP-FIG",
                    "homepage": "http://www.php-fig.org/"
                }
            ],
            "description": "Common interfaces for PSR-7 HTTP message factories",
            "keywords": [
                "factory",
                "http",
                "message",
                "psr",
                "psr-17",
                "psr-7",
                "request",
                "response"
            ],
            "support": {
                "source": "https://github.com/php-fig/http-factory/tree/master"
            },
            "time": "2019-04-30T12:38:16+00:00"
        },
        {
            "name": "psr/http-message",
            "version": "1.0.1",
            "source": {
                "type": "git",
                "url": "https://github.com/php-fig/http-message.git",
                "reference": "f6561bf28d520154e4b0ec72be95418abe6d9363"
            },
            "dist": {
                "type": "zip",
                "url": "https://api.github.com/repos/php-fig/http-message/zipball/f6561bf28d520154e4b0ec72be95418abe6d9363",
                "reference": "f6561bf28d520154e4b0ec72be95418abe6d9363",
                "shasum": ""
            },
            "require": {
                "php": ">=5.3.0"
            },
            "type": "library",
            "extra": {
                "branch-alias": {
                    "dev-master": "1.0.x-dev"
                }
            },
            "autoload": {
                "psr-4": {
                    "Psr\\Http\\Message\\": "src/"
                }
            },
            "notification-url": "https://packagist.org/downloads/",
            "license": [
                "MIT"
            ],
            "authors": [
                {
                    "name": "PHP-FIG",
                    "homepage": "http://www.php-fig.org/"
                }
            ],
            "description": "Common interface for HTTP messages",
            "homepage": "https://github.com/php-fig/http-message",
            "keywords": [
                "http",
                "http-message",
                "psr",
                "psr-7",
                "request",
                "response"
            ],
            "support": {
                "source": "https://github.com/php-fig/http-message/tree/master"
            },
            "time": "2016-08-06T14:39:51+00:00"
        },
        {
            "name": "psr/log",
            "version": "1.1.4",
            "source": {
                "type": "git",
                "url": "https://github.com/php-fig/log.git",
                "reference": "d49695b909c3b7628b6289db5479a1c204601f11"
            },
            "dist": {
                "type": "zip",
                "url": "https://api.github.com/repos/php-fig/log/zipball/d49695b909c3b7628b6289db5479a1c204601f11",
                "reference": "d49695b909c3b7628b6289db5479a1c204601f11",
                "shasum": ""
            },
            "require": {
                "php": ">=5.3.0"
            },
            "type": "library",
            "extra": {
                "branch-alias": {
                    "dev-master": "1.1.x-dev"
                }
            },
            "autoload": {
                "psr-4": {
                    "Psr\\Log\\": "Psr/Log/"
                }
            },
            "notification-url": "https://packagist.org/downloads/",
            "license": [
                "MIT"
            ],
            "authors": [
                {
                    "name": "PHP-FIG",
                    "homepage": "https://www.php-fig.org/"
                }
            ],
            "description": "Common interface for logging libraries",
            "homepage": "https://github.com/php-fig/log",
            "keywords": [
                "log",
                "psr",
                "psr-3"
            ],
            "support": {
                "source": "https://github.com/php-fig/log/tree/1.1.4"
            },
            "time": "2021-05-03T11:20:27+00:00"
        },
        {
            "name": "ralouphie/getallheaders",
            "version": "3.0.3",
            "source": {
                "type": "git",
                "url": "https://github.com/ralouphie/getallheaders.git",
                "reference": "120b605dfeb996808c31b6477290a714d356e822"
            },
            "dist": {
                "type": "zip",
                "url": "https://api.github.com/repos/ralouphie/getallheaders/zipball/120b605dfeb996808c31b6477290a714d356e822",
                "reference": "120b605dfeb996808c31b6477290a714d356e822",
                "shasum": ""
            },
            "require": {
                "php": ">=5.6"
            },
            "require-dev": {
                "php-coveralls/php-coveralls": "^2.1",
                "phpunit/phpunit": "^5 || ^6.5"
            },
            "type": "library",
            "autoload": {
                "files": [
                    "src/getallheaders.php"
                ]
            },
            "notification-url": "https://packagist.org/downloads/",
            "license": [
                "MIT"
            ],
            "authors": [
                {
                    "name": "Ralph Khattar",
                    "email": "ralph.khattar@gmail.com"
                }
            ],
            "description": "A polyfill for getallheaders.",
            "support": {
                "issues": "https://github.com/ralouphie/getallheaders/issues",
                "source": "https://github.com/ralouphie/getallheaders/tree/develop"
            },
            "time": "2019-03-08T08:55:37+00:00"
        },
        {
            "name": "resque/php-resque",
            "version": "v1.3.6",
            "source": {
                "type": "git",
                "url": "https://github.com/resque/php-resque.git",
                "reference": "fe41c04763699b1318d97ed14cc78583e9380161"
            },
            "dist": {
                "type": "zip",
                "url": "https://api.github.com/repos/resque/php-resque/zipball/fe41c04763699b1318d97ed14cc78583e9380161",
                "reference": "fe41c04763699b1318d97ed14cc78583e9380161",
                "shasum": ""
            },
            "require": {
                "colinmollenhour/credis": "~1.7",
                "php": ">=5.6.0",
                "psr/log": "~1.0"
            },
            "require-dev": {
                "phpunit/phpunit": "^5.7"
            },
            "suggest": {
                "ext-pcntl": "REQUIRED for forking processes on platforms that support it (so anything but Windows).",
                "ext-proctitle": "Allows php-resque to rename the title of UNIX processes to show the status of a worker.",
                "ext-redis": "Native PHP extension for Redis connectivity. Credis will automatically utilize when available."
            },
            "bin": [
                "bin/resque",
                "bin/resque-scheduler"
            ],
            "type": "library",
            "extra": {
                "branch-alias": {
                    "dev-master": "1.0-dev"
                }
            },
            "autoload": {
                "psr-0": {
                    "Resque": "lib",
                    "ResqueScheduler": "lib"
                }
            },
            "notification-url": "https://packagist.org/downloads/",
            "license": [
                "MIT"
            ],
            "authors": [
                {
                    "name": "Dan Hunsaker",
                    "email": "danhunsaker+resque@gmail.com",
                    "role": "Maintainer"
                },
                {
                    "name": "Rajib Ahmed",
                    "homepage": "https://github.com/rajibahmed",
                    "role": "Maintainer"
                },
                {
                    "name": "Steve Klabnik",
                    "email": "steve@steveklabnik.com",
                    "role": "Maintainer"
                },
                {
                    "name": "Chris Boulton",
                    "email": "chris@bigcommerce.com",
                    "role": "Creator"
                }
            ],
            "description": "Redis backed library for creating background jobs and processing them later. Based on resque for Ruby.",
            "homepage": "http://www.github.com/resque/php-resque/",
            "keywords": [
                "background",
                "job",
                "redis",
                "resque"
            ],
            "support": {
                "issues": "https://github.com/resque/php-resque/issues",
                "source": "https://github.com/resque/php-resque/tree/v1.3.6"
            },
            "time": "2020-04-16T16:39:50+00:00"
        },
        {
            "name": "slickdeals/statsd",
            "version": "3.1.0",
            "source": {
                "type": "git",
                "url": "https://github.com/Slickdeals/statsd-php.git",
                "reference": "225588a0a079e145359049f6e5e23eedb1b4c17f"
            },
            "dist": {
                "type": "zip",
                "url": "https://api.github.com/repos/Slickdeals/statsd-php/zipball/225588a0a079e145359049f6e5e23eedb1b4c17f",
                "reference": "225588a0a079e145359049f6e5e23eedb1b4c17f",
                "shasum": ""
            },
            "require": {
                "php": ">= 7.3 || ^8"
            },
            "replace": {
                "domnikl/statsd": "self.version"
            },
            "require-dev": {
                "friendsofphp/php-cs-fixer": "^3.0",
                "phpunit/phpunit": "^9",
                "vimeo/psalm": "^4.6"
            },
            "type": "library",
            "autoload": {
                "psr-4": {
                    "Domnikl\\Statsd\\": "src/"
                }
            },
            "notification-url": "https://packagist.org/downloads/",
            "license": [
                "MIT"
            ],
            "authors": [
                {
                    "name": "Dominik Liebler",
                    "email": "liebler.dominik@gmail.com"
                }
            ],
            "description": "a PHP client for statsd",
            "homepage": "https://github.com/Slickdeals/statsd-php",
            "keywords": [
                "Metrics",
                "monitoring",
                "statistics",
                "statsd",
                "udp"
            ],
            "support": {
                "issues": "https://github.com/Slickdeals/statsd-php/issues",
                "source": "https://github.com/Slickdeals/statsd-php/tree/3.1.0"
            },
            "time": "2021-06-04T20:33:46+00:00"
        },
        {
            "name": "symfony/deprecation-contracts",
            "version": "v3.0.0",
            "source": {
                "type": "git",
                "url": "https://github.com/symfony/deprecation-contracts.git",
                "reference": "c726b64c1ccfe2896cb7df2e1331c357ad1c8ced"
            },
            "dist": {
                "type": "zip",
                "url": "https://api.github.com/repos/symfony/deprecation-contracts/zipball/c726b64c1ccfe2896cb7df2e1331c357ad1c8ced",
                "reference": "c726b64c1ccfe2896cb7df2e1331c357ad1c8ced",
                "shasum": ""
            },
            "require": {
                "php": ">=8.0.2"
            },
            "type": "library",
            "extra": {
                "branch-alias": {
                    "dev-main": "3.0-dev"
                },
                "thanks": {
                    "name": "symfony/contracts",
                    "url": "https://github.com/symfony/contracts"
                }
            },
            "autoload": {
                "files": [
                    "function.php"
                ]
            },
            "notification-url": "https://packagist.org/downloads/",
            "license": [
                "MIT"
            ],
            "authors": [
                {
                    "name": "Nicolas Grekas",
                    "email": "p@tchwork.com"
                },
                {
                    "name": "Symfony Community",
                    "homepage": "https://symfony.com/contributors"
                }
            ],
            "description": "A generic function and convention to trigger deprecation notices",
            "homepage": "https://symfony.com",
            "support": {
                "source": "https://github.com/symfony/deprecation-contracts/tree/v3.0.0"
            },
            "funding": [
                {
                    "url": "https://symfony.com/sponsor",
                    "type": "custom"
                },
                {
                    "url": "https://github.com/fabpot",
                    "type": "github"
                },
                {
                    "url": "https://tidelift.com/funding/github/packagist/symfony/symfony",
                    "type": "tidelift"
                }
            ],
            "time": "2021-11-01T23:48:49+00:00"
        },
        {
            "name": "symfony/polyfill-ctype",
            "version": "v1.23.0",
            "source": {
                "type": "git",
                "url": "https://github.com/symfony/polyfill-ctype.git",
                "reference": "46cd95797e9df938fdd2b03693b5fca5e64b01ce"
            },
            "dist": {
                "type": "zip",
                "url": "https://api.github.com/repos/symfony/polyfill-ctype/zipball/46cd95797e9df938fdd2b03693b5fca5e64b01ce",
                "reference": "46cd95797e9df938fdd2b03693b5fca5e64b01ce",
                "shasum": ""
            },
            "require": {
                "php": ">=7.1"
            },
            "suggest": {
                "ext-ctype": "For best performance"
            },
            "type": "library",
            "extra": {
                "branch-alias": {
                    "dev-main": "1.23-dev"
                },
                "thanks": {
                    "name": "symfony/polyfill",
                    "url": "https://github.com/symfony/polyfill"
                }
            },
            "autoload": {
                "psr-4": {
                    "Symfony\\Polyfill\\Ctype\\": ""
                },
                "files": [
                    "bootstrap.php"
                ]
            },
            "notification-url": "https://packagist.org/downloads/",
            "license": [
                "MIT"
            ],
            "authors": [
                {
                    "name": "Gert de Pagter",
                    "email": "BackEndTea@gmail.com"
                },
                {
                    "name": "Symfony Community",
                    "homepage": "https://symfony.com/contributors"
                }
            ],
            "description": "Symfony polyfill for ctype functions",
            "homepage": "https://symfony.com",
            "keywords": [
                "compatibility",
                "ctype",
                "polyfill",
                "portable"
            ],
            "support": {
                "source": "https://github.com/symfony/polyfill-ctype/tree/v1.23.0"
            },
            "funding": [
                {
                    "url": "https://symfony.com/sponsor",
                    "type": "custom"
                },
                {
                    "url": "https://github.com/fabpot",
                    "type": "github"
                },
                {
                    "url": "https://tidelift.com/funding/github/packagist/symfony/symfony",
                    "type": "tidelift"
                }
            ],
            "time": "2021-02-19T12:13:01+00:00"
        },
        {
            "name": "symfony/polyfill-php80",
            "version": "v1.23.1",
            "source": {
                "type": "git",
                "url": "https://github.com/symfony/polyfill-php80.git",
                "reference": "1100343ed1a92e3a38f9ae122fc0eb21602547be"
            },
            "dist": {
                "type": "zip",
                "url": "https://api.github.com/repos/symfony/polyfill-php80/zipball/1100343ed1a92e3a38f9ae122fc0eb21602547be",
                "reference": "1100343ed1a92e3a38f9ae122fc0eb21602547be",
                "shasum": ""
            },
            "require": {
                "php": ">=7.1"
            },
            "type": "library",
            "extra": {
                "branch-alias": {
                    "dev-main": "1.23-dev"
                },
                "thanks": {
                    "name": "symfony/polyfill",
                    "url": "https://github.com/symfony/polyfill"
                }
            },
            "autoload": {
                "psr-4": {
                    "Symfony\\Polyfill\\Php80\\": ""
                },
                "files": [
                    "bootstrap.php"
                ],
                "classmap": [
                    "Resources/stubs"
                ]
            },
            "notification-url": "https://packagist.org/downloads/",
            "license": [
                "MIT"
            ],
            "authors": [
                {
                    "name": "Ion Bazan",
                    "email": "ion.bazan@gmail.com"
                },
                {
                    "name": "Nicolas Grekas",
                    "email": "p@tchwork.com"
                },
                {
                    "name": "Symfony Community",
                    "homepage": "https://symfony.com/contributors"
                }
            ],
            "description": "Symfony polyfill backporting some PHP 8.0+ features to lower PHP versions",
            "homepage": "https://symfony.com",
            "keywords": [
                "compatibility",
                "polyfill",
                "portable",
                "shim"
            ],
            "support": {
                "source": "https://github.com/symfony/polyfill-php80/tree/v1.23.1"
            },
            "funding": [
                {
                    "url": "https://symfony.com/sponsor",
                    "type": "custom"
                },
                {
                    "url": "https://github.com/fabpot",
                    "type": "github"
                },
                {
                    "url": "https://tidelift.com/funding/github/packagist/symfony/symfony",
                    "type": "tidelift"
                }
            ],
            "time": "2021-07-28T13:41:28+00:00"
        },
        {
            "name": "utopia-php/abuse",
            "version": "0.6.3",
            "source": {
                "type": "git",
                "url": "https://github.com/utopia-php/abuse.git",
                "reference": "d63e928c2c50b367495a499a85ba9806ee274c5e"
            },
            "dist": {
                "type": "zip",
                "url": "https://api.github.com/repos/utopia-php/abuse/zipball/d63e928c2c50b367495a499a85ba9806ee274c5e",
                "reference": "d63e928c2c50b367495a499a85ba9806ee274c5e",
                "shasum": ""
            },
            "require": {
                "ext-pdo": "*",
                "php": ">=7.4",
                "utopia-php/database": ">=0.6 <1.0"
            },
            "require-dev": {
                "phpunit/phpunit": "^9.4",
                "vimeo/psalm": "4.0.1"
            },
            "type": "library",
            "autoload": {
                "psr-4": {
                    "Utopia\\Abuse\\": "src/Abuse"
                }
            },
            "notification-url": "https://packagist.org/downloads/",
            "license": [
                "MIT"
            ],
            "authors": [
                {
                    "name": "Eldad Fux",
                    "email": "eldad@appwrite.io"
                }
            ],
            "description": "A simple abuse library to manage application usage limits",
            "keywords": [
                "Abuse",
                "framework",
                "php",
                "upf",
                "utopia"
            ],
            "support": {
                "issues": "https://github.com/utopia-php/abuse/issues",
                "source": "https://github.com/utopia-php/abuse/tree/0.6.3"
            },
            "time": "2021-08-16T18:38:31+00:00"
        },
        {
            "name": "utopia-php/analytics",
            "version": "0.2.0",
            "source": {
                "type": "git",
                "url": "https://github.com/utopia-php/analytics.git",
                "reference": "adfc2d057a7f6ab618a77c8a20ed3e35485ff416"
            },
            "dist": {
                "type": "zip",
                "url": "https://api.github.com/repos/utopia-php/analytics/zipball/adfc2d057a7f6ab618a77c8a20ed3e35485ff416",
                "reference": "adfc2d057a7f6ab618a77c8a20ed3e35485ff416",
                "shasum": ""
            },
            "require": {
                "php": ">=7.4"
            },
            "require-dev": {
                "phpunit/phpunit": "^9.3",
                "vimeo/psalm": "4.0.1"
            },
            "type": "library",
            "autoload": {
                "psr-4": {
                    "Utopia\\Analytics\\": "src/Analytics"
                }
            },
            "notification-url": "https://packagist.org/downloads/",
            "license": [
                "MIT"
            ],
            "authors": [
                {
                    "name": "Eldad Fux",
                    "email": "eldad@appwrite.io"
                },
                {
                    "name": "Torsten Dittmann",
                    "email": "torsten@appwrite.io"
                }
            ],
            "description": "A simple library to track events & users.",
            "keywords": [
                "analytics",
                "framework",
                "php",
                "upf",
                "utopia"
            ],
            "support": {
                "issues": "https://github.com/utopia-php/analytics/issues",
                "source": "https://github.com/utopia-php/analytics/tree/0.2.0"
            },
            "time": "2021-03-23T21:33:07+00:00"
        },
        {
            "name": "utopia-php/audit",
            "version": "0.7.0",
            "source": {
                "type": "git",
                "url": "https://github.com/utopia-php/audit.git",
                "reference": "485cdd2354db7eb8f7aa74bbe39c39b583e99c04"
            },
            "dist": {
                "type": "zip",
                "url": "https://api.github.com/repos/utopia-php/audit/zipball/485cdd2354db7eb8f7aa74bbe39c39b583e99c04",
                "reference": "485cdd2354db7eb8f7aa74bbe39c39b583e99c04",
                "shasum": ""
            },
            "require": {
                "ext-pdo": "*",
                "php": ">=7.4",
                "utopia-php/database": ">=0.11 <1.0"
            },
            "require-dev": {
                "phpunit/phpunit": "^9.3",
                "vimeo/psalm": "4.0.1"
            },
            "type": "library",
            "autoload": {
                "psr-4": {
                    "Utopia\\Audit\\": "src/Audit"
                }
            },
            "notification-url": "https://packagist.org/downloads/",
            "license": [
                "MIT"
            ],
            "authors": [
                {
                    "name": "Eldad Fux",
                    "email": "eldad@appwrite.io"
                }
            ],
            "description": "A simple audit library to manage application users logs",
            "keywords": [
                "Audit",
                "framework",
                "php",
                "upf",
                "utopia"
            ],
            "support": {
                "issues": "https://github.com/utopia-php/audit/issues",
                "source": "https://github.com/utopia-php/audit/tree/0.7.0"
            },
            "time": "2021-11-17T17:23:42+00:00"
        },
        {
            "name": "utopia-php/cache",
            "version": "0.4.2",
            "source": {
                "type": "git",
                "url": "https://github.com/utopia-php/cache.git",
                "reference": "7334c5b182c6ccf66b21ca61808d7c6c899e2bcb"
            },
            "dist": {
                "type": "zip",
                "url": "https://api.github.com/repos/utopia-php/cache/zipball/7334c5b182c6ccf66b21ca61808d7c6c899e2bcb",
                "reference": "7334c5b182c6ccf66b21ca61808d7c6c899e2bcb",
                "shasum": ""
            },
            "require": {
                "ext-json": "*",
                "ext-redis": "*",
                "php": ">=7.4"
            },
            "require-dev": {
                "phpunit/phpunit": "^9.3",
                "vimeo/psalm": "4.13.1"
            },
            "type": "library",
            "autoload": {
                "psr-4": {
                    "Utopia\\Cache\\": "src/Cache"
                }
            },
            "notification-url": "https://packagist.org/downloads/",
            "license": [
                "MIT"
            ],
            "authors": [
                {
                    "name": "Eldad Fux",
                    "email": "eldad@appwrite.io"
                }
            ],
            "description": "A simple cache library to manage application cache storing, loading and purging",
            "keywords": [
                "cache",
                "framework",
                "php",
                "upf",
                "utopia"
            ],
            "support": {
                "issues": "https://github.com/utopia-php/cache/issues",
                "source": "https://github.com/utopia-php/cache/tree/0.4.2"
            },
            "time": "2021-11-25T16:41:35+00:00"
        },
        {
            "name": "utopia-php/cli",
            "version": "0.11.0",
            "source": {
                "type": "git",
                "url": "https://github.com/utopia-php/cli.git",
                "reference": "c7a6908a8dbe9234b8b2c954e5487d34cb079af6"
            },
            "dist": {
                "type": "zip",
                "url": "https://api.github.com/repos/utopia-php/cli/zipball/c7a6908a8dbe9234b8b2c954e5487d34cb079af6",
                "reference": "c7a6908a8dbe9234b8b2c954e5487d34cb079af6",
                "shasum": ""
            },
            "require": {
                "php": ">=7.4",
                "utopia-php/framework": "0.*.*"
            },
            "require-dev": {
                "phpunit/phpunit": "^9.3",
                "vimeo/psalm": "4.0.1"
            },
            "type": "library",
            "autoload": {
                "psr-4": {
                    "Utopia\\CLI\\": "src/CLI"
                }
            },
            "notification-url": "https://packagist.org/downloads/",
            "license": [
                "MIT"
            ],
            "authors": [
                {
                    "name": "Eldad Fux",
                    "email": "eldad@appwrite.io"
                }
            ],
            "description": "A simple CLI library to manage command line applications",
            "keywords": [
                "cli",
                "command line",
                "framework",
                "php",
                "upf",
                "utopia"
            ],
            "support": {
                "issues": "https://github.com/utopia-php/cli/issues",
                "source": "https://github.com/utopia-php/cli/tree/0.11.0"
            },
            "time": "2021-04-16T15:16:08+00:00"
        },
        {
            "name": "utopia-php/config",
            "version": "0.2.2",
            "source": {
                "type": "git",
                "url": "https://github.com/utopia-php/config.git",
                "reference": "a3d7bc0312d7150d5e04b1362dc34b2b136908cc"
            },
            "dist": {
                "type": "zip",
                "url": "https://api.github.com/repos/utopia-php/config/zipball/a3d7bc0312d7150d5e04b1362dc34b2b136908cc",
                "reference": "a3d7bc0312d7150d5e04b1362dc34b2b136908cc",
                "shasum": ""
            },
            "require": {
                "php": ">=7.3"
            },
            "require-dev": {
                "phpunit/phpunit": "^9.3",
                "vimeo/psalm": "4.0.1"
            },
            "type": "library",
            "autoload": {
                "psr-4": {
                    "Utopia\\Config\\": "src/Config"
                }
            },
            "notification-url": "https://packagist.org/downloads/",
            "license": [
                "MIT"
            ],
            "authors": [
                {
                    "name": "Eldad Fux",
                    "email": "eldad@appwrite.io"
                }
            ],
            "description": "A simple Config library to managing application config variables",
            "keywords": [
                "config",
                "framework",
                "php",
                "upf",
                "utopia"
            ],
            "support": {
                "issues": "https://github.com/utopia-php/config/issues",
                "source": "https://github.com/utopia-php/config/tree/0.2.2"
            },
            "time": "2020-10-24T09:49:09+00:00"
        },
        {
            "name": "utopia-php/database",
            "version": "0.12.1",
            "source": {
                "type": "git",
<<<<<<< HEAD
                "url": "https://github.com/utopia-php/database",
                "reference": "af512b7a00cc7c6e30fa03efbc5fd7e77a93e2df"
=======
                "url": "https://github.com/utopia-php/database.git",
                "reference": "af512b7a00cc7c6e30fa03efbc5fd7e77a93e2df"
            },
            "dist": {
                "type": "zip",
                "url": "https://api.github.com/repos/utopia-php/database/zipball/af512b7a00cc7c6e30fa03efbc5fd7e77a93e2df",
                "reference": "af512b7a00cc7c6e30fa03efbc5fd7e77a93e2df",
                "shasum": ""
>>>>>>> 4de4e87c
            },
            "require": {
                "ext-mongodb": "*",
                "ext-pdo": "*",
                "ext-redis": "*",
                "mongodb/mongodb": "1.8.0",
                "php": ">=8.0",
                "utopia-php/cache": "0.4.*",
                "utopia-php/framework": "0.*.*"
            },
            "require-dev": {
                "fakerphp/faker": "^1.14",
                "phpunit/phpunit": "^9.4",
                "utopia-php/cli": "^0.11.0",
                "vimeo/psalm": "4.0.1"
            },
            "type": "library",
            "autoload": {
                "psr-4": {
                    "Utopia\\Database\\": "src/Database"
                }
            },
            "notification-url": "https://packagist.org/downloads/",
            "license": [
                "MIT"
            ],
            "authors": [
                {
                    "name": "Eldad Fux",
                    "email": "eldad@appwrite.io"
                },
                {
                    "name": "Brandon Leckemby",
                    "email": "brandon@appwrite.io"
                }
            ],
            "description": "A simple library to manage application persistency using multiple database adapters",
            "keywords": [
                "database",
                "framework",
                "php",
                "upf",
                "utopia"
            ],
<<<<<<< HEAD
=======
            "support": {
                "issues": "https://github.com/utopia-php/database/issues",
                "source": "https://github.com/utopia-php/database/tree/0.12.1"
            },
>>>>>>> 4de4e87c
            "time": "2021-12-13T14:57:32+00:00"
        },
        {
            "name": "utopia-php/domains",
            "version": "v1.1.0",
            "source": {
                "type": "git",
                "url": "https://github.com/utopia-php/domains.git",
                "reference": "1665e1d9932afa3be63b5c1e0dcfe01fe77d8e73"
            },
            "dist": {
                "type": "zip",
                "url": "https://api.github.com/repos/utopia-php/domains/zipball/1665e1d9932afa3be63b5c1e0dcfe01fe77d8e73",
                "reference": "1665e1d9932afa3be63b5c1e0dcfe01fe77d8e73",
                "shasum": ""
            },
            "require": {
                "php": ">=7.1"
            },
            "require-dev": {
                "phpunit/phpunit": "^7.0"
            },
            "type": "library",
            "autoload": {
                "psr-4": {
                    "Utopia\\Domains\\": "src/Domains"
                }
            },
            "notification-url": "https://packagist.org/downloads/",
            "license": [
                "MIT"
            ],
            "authors": [
                {
                    "name": "Eldad Fux",
                    "email": "eldad@appwrite.io"
                }
            ],
            "description": "Utopia Domains library is simple and lite library for parsing web domains. This library is aiming to be as simple and easy to learn and use.",
            "keywords": [
                "domains",
                "framework",
                "icann",
                "php",
                "public suffix",
                "tld",
                "tld extract",
                "upf",
                "utopia"
            ],
            "support": {
                "issues": "https://github.com/utopia-php/domains/issues",
                "source": "https://github.com/utopia-php/domains/tree/master"
            },
            "time": "2020-02-23T07:40:02+00:00"
        },
        {
            "name": "utopia-php/framework",
<<<<<<< HEAD
            "version": "0.19.2",
            "source": {
                "type": "git",
                "url": "https://github.com/utopia-php/framework",
                "reference": "49e4374b97c0f4d14bc84b424bdc9c3b7747e15f"
=======
            "version": "0.19.3",
            "source": {
                "type": "git",
                "url": "https://github.com/utopia-php/framework.git",
                "reference": "4c6c841d738cec458b73fec5aedd40fd43bd41a7"
            },
            "dist": {
                "type": "zip",
                "url": "https://api.github.com/repos/utopia-php/framework/zipball/4c6c841d738cec458b73fec5aedd40fd43bd41a7",
                "reference": "4c6c841d738cec458b73fec5aedd40fd43bd41a7",
                "shasum": ""
>>>>>>> 4de4e87c
            },
            "require": {
                "php": ">=8.0.0"
            },
            "require-dev": {
                "phpunit/phpunit": "^9.5.10",
                "vimeo/psalm": "4.13.1"
            },
            "type": "library",
            "autoload": {
                "psr-4": {
                    "Utopia\\": "src/"
                }
            },
            "notification-url": "https://packagist.org/downloads/",
            "license": [
                "MIT"
            ],
            "authors": [
                {
                    "name": "Eldad Fux",
                    "email": "eldad@appwrite.io"
                }
            ],
            "description": "A simple, light and advanced PHP framework",
            "keywords": [
                "framework",
                "php",
                "upf"
            ],
<<<<<<< HEAD
            "time": "2021-12-07T09:29:35+00:00"
=======
            "support": {
                "issues": "https://github.com/utopia-php/framework/issues",
                "source": "https://github.com/utopia-php/framework/tree/0.19.3"
            },
            "time": "2021-12-17T13:04:13+00:00"
>>>>>>> 4de4e87c
        },
        {
            "name": "utopia-php/image",
            "version": "0.5.3",
            "source": {
                "type": "git",
                "url": "https://github.com/utopia-php/image.git",
                "reference": "4a8429b62dcf56562b038d6712375f75166f0c02"
            },
            "dist": {
                "type": "zip",
                "url": "https://api.github.com/repos/utopia-php/image/zipball/4a8429b62dcf56562b038d6712375f75166f0c02",
                "reference": "4a8429b62dcf56562b038d6712375f75166f0c02",
                "shasum": ""
            },
            "require": {
                "ext-imagick": "*",
                "php": ">=7.4"
            },
            "require-dev": {
                "phpunit/phpunit": "^9.3",
                "vimeo/psalm": "4.0.1"
            },
            "type": "library",
            "autoload": {
                "psr-4": {
                    "Utopia\\Image\\": "src/Image"
                }
            },
            "notification-url": "https://packagist.org/downloads/",
            "license": [
                "MIT"
            ],
            "authors": [
                {
                    "name": "Eldad Fux",
                    "email": "eldad@appwrite.io"
                }
            ],
            "description": "A simple Image manipulation library",
            "keywords": [
                "framework",
                "image",
                "php",
                "upf",
                "utopia"
            ],
            "support": {
                "issues": "https://github.com/utopia-php/image/issues",
                "source": "https://github.com/utopia-php/image/tree/0.5.3"
            },
            "time": "2021-11-02T05:47:16+00:00"
        },
        {
            "name": "utopia-php/locale",
            "version": "0.4.0",
            "source": {
                "type": "git",
                "url": "https://github.com/utopia-php/locale.git",
                "reference": "c2d9358d0fe2f6b6ed5448369f9d1e430c615447"
            },
            "dist": {
                "type": "zip",
                "url": "https://api.github.com/repos/utopia-php/locale/zipball/c2d9358d0fe2f6b6ed5448369f9d1e430c615447",
                "reference": "c2d9358d0fe2f6b6ed5448369f9d1e430c615447",
                "shasum": ""
            },
            "require": {
                "php": ">=7.4"
            },
            "require-dev": {
                "phpunit/phpunit": "^9.3",
                "vimeo/psalm": "4.0.1"
            },
            "type": "library",
            "autoload": {
                "psr-4": {
                    "Utopia\\Locale\\": "src/Locale"
                }
            },
            "notification-url": "https://packagist.org/downloads/",
            "license": [
                "MIT"
            ],
            "authors": [
                {
                    "name": "Eldad Fux",
                    "email": "eldad@appwrite.io"
                }
            ],
            "description": "A simple locale library to manage application translations",
            "keywords": [
                "framework",
                "locale",
                "php",
                "upf",
                "utopia"
            ],
            "support": {
                "issues": "https://github.com/utopia-php/locale/issues",
                "source": "https://github.com/utopia-php/locale/tree/0.4.0"
            },
            "time": "2021-07-24T11:35:55+00:00"
        },
        {
            "name": "utopia-php/orchestration",
            "version": "0.2.1",
            "source": {
                "type": "git",
                "url": "https://github.com/utopia-php/orchestration.git",
                "reference": "55da7a331a45d5887de8122268dfccd15fee94d1"
            },
            "dist": {
                "type": "zip",
                "url": "https://api.github.com/repos/utopia-php/orchestration/zipball/55da7a331a45d5887de8122268dfccd15fee94d1",
                "reference": "55da7a331a45d5887de8122268dfccd15fee94d1",
                "shasum": ""
            },
            "require": {
                "php": ">=8.0",
                "utopia-php/cli": "0.11.*"
            },
            "require-dev": {
                "phpunit/phpunit": "^9.3",
                "vimeo/psalm": "4.0.1"
            },
            "type": "library",
            "autoload": {
                "psr-4": {
                    "Utopia\\Orchestration\\": "src/Orchestration"
                }
            },
            "notification-url": "https://packagist.org/downloads/",
            "license": [
                "MIT"
            ],
            "authors": [
                {
                    "name": "Eldad Fux",
                    "email": "eldad@appwrite.io"
                }
            ],
            "description": "Lite & fast micro PHP abstraction library for container orchestration",
            "keywords": [
                "docker",
                "framework",
                "kubernetes",
                "orchestration",
                "php",
                "swarm",
                "upf",
                "utopia"
            ],
            "support": {
                "issues": "https://github.com/utopia-php/orchestration/issues",
                "source": "https://github.com/utopia-php/orchestration/tree/0.2.1"
            },
            "time": "2021-09-03T11:29:20+00:00"
        },
        {
            "name": "utopia-php/preloader",
            "version": "0.2.4",
            "source": {
                "type": "git",
                "url": "https://github.com/utopia-php/preloader.git",
                "reference": "65ef48392e72172f584b0baa2e224f9a1cebcce0"
            },
            "dist": {
                "type": "zip",
                "url": "https://api.github.com/repos/utopia-php/preloader/zipball/65ef48392e72172f584b0baa2e224f9a1cebcce0",
                "reference": "65ef48392e72172f584b0baa2e224f9a1cebcce0",
                "shasum": ""
            },
            "require": {
                "php": ">=7.1"
            },
            "require-dev": {
                "phpunit/phpunit": "^9.3",
                "vimeo/psalm": "4.0.1"
            },
            "type": "library",
            "autoload": {
                "psr-4": {
                    "Utopia\\Preloader\\": "src/Preloader"
                }
            },
            "notification-url": "https://packagist.org/downloads/",
            "license": [
                "MIT"
            ],
            "authors": [
                {
                    "name": "Eldad Fux",
                    "email": "team@appwrite.io"
                }
            ],
            "description": "Utopia Preloader library is simple and lite library for managing PHP preloading configuration",
            "keywords": [
                "framework",
                "php",
                "preload",
                "preloader",
                "preloading",
                "upf",
                "utopia"
            ],
            "support": {
                "issues": "https://github.com/utopia-php/preloader/issues",
                "source": "https://github.com/utopia-php/preloader/tree/0.2.4"
            },
            "time": "2020-10-24T07:04:59+00:00"
        },
        {
            "name": "utopia-php/registry",
            "version": "0.5.0",
            "source": {
                "type": "git",
                "url": "https://github.com/utopia-php/registry.git",
                "reference": "bedc4ed54527b2803e6dfdccc39449f98522b70d"
            },
            "dist": {
                "type": "zip",
                "url": "https://api.github.com/repos/utopia-php/registry/zipball/bedc4ed54527b2803e6dfdccc39449f98522b70d",
                "reference": "bedc4ed54527b2803e6dfdccc39449f98522b70d",
                "shasum": ""
            },
            "require": {
                "php": ">=7.4"
            },
            "require-dev": {
                "phpunit/phpunit": "^9.3",
                "vimeo/psalm": "4.0.1"
            },
            "type": "library",
            "autoload": {
                "psr-4": {
                    "Utopia\\Registry\\": "src/Registry"
                }
            },
            "notification-url": "https://packagist.org/downloads/",
            "license": [
                "MIT"
            ],
            "authors": [
                {
                    "name": "Eldad Fux",
                    "email": "eldad@appwrite.io"
                }
            ],
            "description": "A simple dependency management library for PHP",
            "keywords": [
                "dependency management",
                "di",
                "framework",
                "php",
                "upf",
                "utopia"
            ],
            "support": {
                "issues": "https://github.com/utopia-php/registry/issues",
                "source": "https://github.com/utopia-php/registry/tree/0.5.0"
            },
            "time": "2021-03-10T10:45:22+00:00"
        },
        {
            "name": "utopia-php/storage",
            "version": "dev-feat-large-file-support",
            "source": {
                "type": "git",
                "url": "https://github.com/utopia-php/storage",
<<<<<<< HEAD
                "reference": "c558674fdda56161dd32cd9acdc7ced6741afa83"
=======
                "reference": "6d82e34bac0b46b55ea781e0499bd1dfcff94160"
>>>>>>> 4de4e87c
            },
            "require": {
                "php": ">=8.0",
                "utopia-php/framework": "0.*.*"
            },
            "require-dev": {
                "phpunit/phpunit": "^9.3",
                "vimeo/psalm": "4.0.1"
            },
            "type": "library",
            "autoload": {
                "psr-4": {
                    "Utopia\\Storage\\": "src/Storage"
                }
            },
            "autoload-dev": {
                "psr-4": {
                    "Utopia\\Tests\\": "tests/Storage"
                }
            },
            "license": [
                "MIT"
            ],
            "authors": [
                {
                    "name": "Eldad Fux",
                    "email": "eldad@appwrite.io"
                }
            ],
            "description": "A simple Storage library to manage application storage",
            "keywords": [
                "framework",
                "php",
                "storage",
                "upf",
                "utopia"
            ],
<<<<<<< HEAD
            "time": "2021-12-09T08:20:04+00:00"
=======
            "time": "2021-12-14T07:04:35+00:00"
>>>>>>> 4de4e87c
        },
        {
            "name": "utopia-php/swoole",
            "version": "0.3.2",
            "source": {
                "type": "git",
                "url": "https://github.com/utopia-php/swoole.git",
                "reference": "2b714eddf77cd5eda1889219c9656d7c0a63ce73"
            },
            "dist": {
                "type": "zip",
                "url": "https://api.github.com/repos/utopia-php/swoole/zipball/2b714eddf77cd5eda1889219c9656d7c0a63ce73",
                "reference": "2b714eddf77cd5eda1889219c9656d7c0a63ce73",
                "shasum": ""
            },
            "require": {
                "ext-swoole": "*",
                "php": ">=8.0",
                "utopia-php/framework": "0.*.*"
            },
            "require-dev": {
                "phpunit/phpunit": "^9.3",
                "swoole/ide-helper": "4.8.3",
                "vimeo/psalm": "4.15.0"
            },
            "type": "library",
            "autoload": {
                "psr-4": {
                    "Utopia\\Swoole\\": "src/Swoole"
                }
            },
            "notification-url": "https://packagist.org/downloads/",
            "license": [
                "MIT"
            ],
            "authors": [
                {
                    "name": "Eldad Fux",
                    "email": "team@appwrite.io"
                }
            ],
            "description": "An extension for Utopia Framework to work with PHP Swoole as a PHP FPM alternative",
            "keywords": [
                "framework",
                "http",
                "php",
                "server",
                "swoole",
                "upf",
                "utopia"
            ],
            "support": {
                "issues": "https://github.com/utopia-php/swoole/issues",
                "source": "https://github.com/utopia-php/swoole/tree/0.3.2"
            },
            "time": "2021-12-13T15:37:41+00:00"
        },
        {
            "name": "utopia-php/system",
            "version": "0.4.0",
            "source": {
                "type": "git",
                "url": "https://github.com/utopia-php/system.git",
                "reference": "67c92c66ce8f0cc925a00bca89f7a188bf9183c0"
            },
            "dist": {
                "type": "zip",
                "url": "https://api.github.com/repos/utopia-php/system/zipball/67c92c66ce8f0cc925a00bca89f7a188bf9183c0",
                "reference": "67c92c66ce8f0cc925a00bca89f7a188bf9183c0",
                "shasum": ""
            },
            "require": {
                "php": ">=7.4"
            },
            "require-dev": {
                "phpunit/phpunit": "^9.3",
                "vimeo/psalm": "4.0.1"
            },
            "type": "library",
            "autoload": {
                "psr-4": {
                    "Utopia\\System\\": "src/System"
                }
            },
            "notification-url": "https://packagist.org/downloads/",
            "license": [
                "MIT"
            ],
            "authors": [
                {
                    "name": "Eldad Fux",
                    "email": "eldad@appwrite.io"
                },
                {
                    "name": "Torsten Dittmann",
                    "email": "torsten@appwrite.io"
                }
            ],
            "description": "A simple library for obtaining information about the host's system.",
            "keywords": [
                "framework",
                "php",
                "system",
                "upf",
                "utopia"
            ],
            "support": {
                "issues": "https://github.com/utopia-php/system/issues",
                "source": "https://github.com/utopia-php/system/tree/0.4.0"
            },
            "time": "2021-02-04T14:14:49+00:00"
        },
        {
            "name": "utopia-php/websocket",
            "version": "0.0.1",
            "source": {
                "type": "git",
                "url": "https://github.com/utopia-php/websocket.git",
                "reference": "808317ef4ea0683c2c82dee5d543b1c8378e2e1b"
            },
            "dist": {
                "type": "zip",
                "url": "https://api.github.com/repos/utopia-php/websocket/zipball/808317ef4ea0683c2c82dee5d543b1c8378e2e1b",
                "reference": "808317ef4ea0683c2c82dee5d543b1c8378e2e1b",
                "shasum": ""
            },
            "require": {
                "php": ">=8.0"
            },
            "require-dev": {
                "phpunit/phpunit": "^9.5.5",
                "swoole/ide-helper": "4.6.6",
                "textalk/websocket": "1.5.2",
                "vimeo/psalm": "^4.8.1",
                "workerman/workerman": "^4.0"
            },
            "type": "library",
            "autoload": {
                "psr-4": {
                    "Utopia\\WebSocket\\": "src/WebSocket"
                }
            },
            "notification-url": "https://packagist.org/downloads/",
            "license": [
                "MIT"
            ],
            "authors": [
                {
                    "name": "Eldad Fux",
                    "email": "eldad@appwrite.io"
                },
                {
                    "name": "Torsten Dittmann",
                    "email": "torsten@appwrite.io"
                }
            ],
            "description": "A simple abstraction for WebSocket servers.",
            "keywords": [
                "framework",
                "php",
                "upf",
                "utopia",
                "websocket"
            ],
            "support": {
                "issues": "https://github.com/utopia-php/websocket/issues",
                "source": "https://github.com/utopia-php/websocket/tree/0.0.1"
            },
            "time": "2021-07-11T13:09:44+00:00"
        },
        {
            "name": "webmozart/assert",
            "version": "1.10.0",
            "source": {
                "type": "git",
                "url": "https://github.com/webmozarts/assert.git",
                "reference": "6964c76c7804814a842473e0c8fd15bab0f18e25"
            },
            "dist": {
                "type": "zip",
                "url": "https://api.github.com/repos/webmozarts/assert/zipball/6964c76c7804814a842473e0c8fd15bab0f18e25",
                "reference": "6964c76c7804814a842473e0c8fd15bab0f18e25",
                "shasum": ""
            },
            "require": {
                "php": "^7.2 || ^8.0",
                "symfony/polyfill-ctype": "^1.8"
            },
            "conflict": {
                "phpstan/phpstan": "<0.12.20",
                "vimeo/psalm": "<4.6.1 || 4.6.2"
            },
            "require-dev": {
                "phpunit/phpunit": "^8.5.13"
            },
            "type": "library",
            "extra": {
                "branch-alias": {
                    "dev-master": "1.10-dev"
                }
            },
            "autoload": {
                "psr-4": {
                    "Webmozart\\Assert\\": "src/"
                }
            },
            "notification-url": "https://packagist.org/downloads/",
            "license": [
                "MIT"
            ],
            "authors": [
                {
                    "name": "Bernhard Schussek",
                    "email": "bschussek@gmail.com"
                }
            ],
            "description": "Assertions to validate method input/output with nice error messages.",
            "keywords": [
                "assert",
                "check",
                "validate"
            ],
            "support": {
                "issues": "https://github.com/webmozarts/assert/issues",
                "source": "https://github.com/webmozarts/assert/tree/1.10.0"
            },
            "time": "2021-03-09T10:59:23+00:00"
        }
    ],
    "packages-dev": [
        {
            "name": "amphp/amp",
            "version": "v2.6.1",
            "source": {
                "type": "git",
                "url": "https://github.com/amphp/amp.git",
                "reference": "c5fc66a78ee38d7ac9195a37bacaf940eb3f65ae"
            },
            "dist": {
                "type": "zip",
                "url": "https://api.github.com/repos/amphp/amp/zipball/c5fc66a78ee38d7ac9195a37bacaf940eb3f65ae",
                "reference": "c5fc66a78ee38d7ac9195a37bacaf940eb3f65ae",
                "shasum": ""
            },
            "require": {
                "php": ">=7.1"
            },
            "require-dev": {
                "amphp/php-cs-fixer-config": "dev-master",
                "amphp/phpunit-util": "^1",
                "ext-json": "*",
                "jetbrains/phpstorm-stubs": "^2019.3",
                "phpunit/phpunit": "^7 | ^8 | ^9",
                "psalm/phar": "^3.11@dev",
                "react/promise": "^2"
            },
            "type": "library",
            "extra": {
                "branch-alias": {
                    "dev-master": "2.x-dev"
                }
            },
            "autoload": {
                "psr-4": {
                    "Amp\\": "lib"
                },
                "files": [
                    "lib/functions.php",
                    "lib/Internal/functions.php"
                ]
            },
            "notification-url": "https://packagist.org/downloads/",
            "license": [
                "MIT"
            ],
            "authors": [
                {
                    "name": "Daniel Lowrey",
                    "email": "rdlowrey@php.net"
                },
                {
                    "name": "Aaron Piotrowski",
                    "email": "aaron@trowski.com"
                },
                {
                    "name": "Bob Weinand",
                    "email": "bobwei9@hotmail.com"
                },
                {
                    "name": "Niklas Keller",
                    "email": "me@kelunik.com"
                }
            ],
            "description": "A non-blocking concurrency framework for PHP applications.",
            "homepage": "http://amphp.org/amp",
            "keywords": [
                "async",
                "asynchronous",
                "awaitable",
                "concurrency",
                "event",
                "event-loop",
                "future",
                "non-blocking",
                "promise"
            ],
            "support": {
                "irc": "irc://irc.freenode.org/amphp",
                "issues": "https://github.com/amphp/amp/issues",
                "source": "https://github.com/amphp/amp/tree/v2.6.1"
            },
            "funding": [
                {
                    "url": "https://github.com/amphp",
                    "type": "github"
                }
            ],
            "time": "2021-09-23T18:43:08+00:00"
        },
        {
            "name": "amphp/byte-stream",
            "version": "v1.8.1",
            "source": {
                "type": "git",
                "url": "https://github.com/amphp/byte-stream.git",
                "reference": "acbd8002b3536485c997c4e019206b3f10ca15bd"
            },
            "dist": {
                "type": "zip",
                "url": "https://api.github.com/repos/amphp/byte-stream/zipball/acbd8002b3536485c997c4e019206b3f10ca15bd",
                "reference": "acbd8002b3536485c997c4e019206b3f10ca15bd",
                "shasum": ""
            },
            "require": {
                "amphp/amp": "^2",
                "php": ">=7.1"
            },
            "require-dev": {
                "amphp/php-cs-fixer-config": "dev-master",
                "amphp/phpunit-util": "^1.4",
                "friendsofphp/php-cs-fixer": "^2.3",
                "jetbrains/phpstorm-stubs": "^2019.3",
                "phpunit/phpunit": "^6 || ^7 || ^8",
                "psalm/phar": "^3.11.4"
            },
            "type": "library",
            "extra": {
                "branch-alias": {
                    "dev-master": "1.x-dev"
                }
            },
            "autoload": {
                "psr-4": {
                    "Amp\\ByteStream\\": "lib"
                },
                "files": [
                    "lib/functions.php"
                ]
            },
            "notification-url": "https://packagist.org/downloads/",
            "license": [
                "MIT"
            ],
            "authors": [
                {
                    "name": "Aaron Piotrowski",
                    "email": "aaron@trowski.com"
                },
                {
                    "name": "Niklas Keller",
                    "email": "me@kelunik.com"
                }
            ],
            "description": "A stream abstraction to make working with non-blocking I/O simple.",
            "homepage": "http://amphp.org/byte-stream",
            "keywords": [
                "amp",
                "amphp",
                "async",
                "io",
                "non-blocking",
                "stream"
            ],
            "support": {
                "irc": "irc://irc.freenode.org/amphp",
                "issues": "https://github.com/amphp/byte-stream/issues",
                "source": "https://github.com/amphp/byte-stream/tree/v1.8.1"
            },
            "funding": [
                {
                    "url": "https://github.com/amphp",
                    "type": "github"
                }
            ],
            "time": "2021-03-30T17:13:30+00:00"
        },
        {
            "name": "appwrite/sdk-generator",
            "version": "0.16.2",
            "source": {
                "type": "git",
                "url": "https://github.com/appwrite/sdk-generator.git",
                "reference": "e3a20c96a745a9c4aa048fd344650fcfbf41cf6f"
            },
            "dist": {
                "type": "zip",
                "url": "https://api.github.com/repos/appwrite/sdk-generator/zipball/e3a20c96a745a9c4aa048fd344650fcfbf41cf6f",
                "reference": "e3a20c96a745a9c4aa048fd344650fcfbf41cf6f",
                "shasum": ""
            },
            "require": {
                "ext-curl": "*",
                "ext-json": "*",
                "ext-mbstring": "*",
                "matthiasmullie/minify": "^1.3",
                "php": ">=7.0.0",
                "twig/twig": "^2.14"
            },
            "require-dev": {
                "phpunit/phpunit": "^7.0"
            },
            "type": "library",
            "autoload": {
                "psr-4": {
                    "Appwrite\\SDK\\": "src/SDK",
                    "Appwrite\\Spec\\": "src/Spec"
                }
            },
            "notification-url": "https://packagist.org/downloads/",
            "license": [
                "MIT"
            ],
            "authors": [
                {
                    "name": "Eldad Fux",
                    "email": "eldad@appwrite.io"
                }
            ],
            "description": "Appwrite PHP library for generating API SDKs for multiple programming languages and platforms",
            "support": {
                "issues": "https://github.com/appwrite/sdk-generator/issues",
                "source": "https://github.com/appwrite/sdk-generator/tree/0.16.2"
            },
            "time": "2021-11-12T11:09:38+00:00"
        },
        {
            "name": "composer/pcre",
            "version": "1.0.0",
            "source": {
                "type": "git",
                "url": "https://github.com/composer/pcre.git",
                "reference": "3d322d715c43a1ac36c7fe215fa59336265500f2"
            },
            "dist": {
                "type": "zip",
                "url": "https://api.github.com/repos/composer/pcre/zipball/3d322d715c43a1ac36c7fe215fa59336265500f2",
                "reference": "3d322d715c43a1ac36c7fe215fa59336265500f2",
                "shasum": ""
            },
            "require": {
                "php": "^5.3.2 || ^7.0 || ^8.0"
            },
            "require-dev": {
                "phpstan/phpstan": "^1",
                "phpstan/phpstan-strict-rules": "^1.1",
                "symfony/phpunit-bridge": "^4.2 || ^5"
            },
            "type": "library",
            "extra": {
                "branch-alias": {
                    "dev-main": "1.x-dev"
                }
            },
            "autoload": {
                "psr-4": {
                    "Composer\\Pcre\\": "src"
                }
            },
            "notification-url": "https://packagist.org/downloads/",
            "license": [
                "MIT"
            ],
            "authors": [
                {
                    "name": "Jordi Boggiano",
                    "email": "j.boggiano@seld.be",
                    "homepage": "http://seld.be"
                }
            ],
            "description": "PCRE wrapping library that offers type-safe preg_* replacements.",
            "keywords": [
                "PCRE",
                "preg",
                "regex",
                "regular expression"
            ],
            "support": {
                "issues": "https://github.com/composer/pcre/issues",
                "source": "https://github.com/composer/pcre/tree/1.0.0"
            },
            "funding": [
                {
                    "url": "https://packagist.com",
                    "type": "custom"
                },
                {
                    "url": "https://github.com/composer",
                    "type": "github"
                },
                {
                    "url": "https://tidelift.com/funding/github/packagist/composer/composer",
                    "type": "tidelift"
                }
            ],
            "time": "2021-12-06T15:17:27+00:00"
        },
        {
            "name": "composer/semver",
            "version": "3.2.6",
            "source": {
                "type": "git",
                "url": "https://github.com/composer/semver.git",
                "reference": "83e511e247de329283478496f7a1e114c9517506"
            },
            "dist": {
                "type": "zip",
                "url": "https://api.github.com/repos/composer/semver/zipball/83e511e247de329283478496f7a1e114c9517506",
                "reference": "83e511e247de329283478496f7a1e114c9517506",
                "shasum": ""
            },
            "require": {
                "php": "^5.3.2 || ^7.0 || ^8.0"
            },
            "require-dev": {
                "phpstan/phpstan": "^0.12.54",
                "symfony/phpunit-bridge": "^4.2 || ^5"
            },
            "type": "library",
            "extra": {
                "branch-alias": {
                    "dev-main": "3.x-dev"
                }
            },
            "autoload": {
                "psr-4": {
                    "Composer\\Semver\\": "src"
                }
            },
            "notification-url": "https://packagist.org/downloads/",
            "license": [
                "MIT"
            ],
            "authors": [
                {
                    "name": "Nils Adermann",
                    "email": "naderman@naderman.de",
                    "homepage": "http://www.naderman.de"
                },
                {
                    "name": "Jordi Boggiano",
                    "email": "j.boggiano@seld.be",
                    "homepage": "http://seld.be"
                },
                {
                    "name": "Rob Bast",
                    "email": "rob.bast@gmail.com",
                    "homepage": "http://robbast.nl"
                }
            ],
            "description": "Semver library that offers utilities, version constraint parsing and validation.",
            "keywords": [
                "semantic",
                "semver",
                "validation",
                "versioning"
            ],
            "support": {
                "irc": "irc://irc.freenode.org/composer",
                "issues": "https://github.com/composer/semver/issues",
                "source": "https://github.com/composer/semver/tree/3.2.6"
            },
            "funding": [
                {
                    "url": "https://packagist.com",
                    "type": "custom"
                },
                {
                    "url": "https://github.com/composer",
                    "type": "github"
                },
                {
                    "url": "https://tidelift.com/funding/github/packagist/composer/composer",
                    "type": "tidelift"
                }
            ],
            "time": "2021-10-25T11:34:17+00:00"
        },
        {
            "name": "composer/xdebug-handler",
            "version": "2.0.3",
            "source": {
                "type": "git",
                "url": "https://github.com/composer/xdebug-handler.git",
                "reference": "6555461e76962fd0379c444c46fd558a0fcfb65e"
            },
            "dist": {
                "type": "zip",
                "url": "https://api.github.com/repos/composer/xdebug-handler/zipball/6555461e76962fd0379c444c46fd558a0fcfb65e",
                "reference": "6555461e76962fd0379c444c46fd558a0fcfb65e",
                "shasum": ""
            },
            "require": {
                "composer/pcre": "^1",
                "php": "^5.3.2 || ^7.0 || ^8.0",
                "psr/log": "^1 || ^2 || ^3"
            },
            "require-dev": {
                "phpstan/phpstan": "^1.0",
                "phpstan/phpstan-strict-rules": "^1.1",
                "symfony/phpunit-bridge": "^4.2 || ^5.0 || ^6.0"
            },
            "type": "library",
            "autoload": {
                "psr-4": {
                    "Composer\\XdebugHandler\\": "src"
                }
            },
            "notification-url": "https://packagist.org/downloads/",
            "license": [
                "MIT"
            ],
            "authors": [
                {
                    "name": "John Stevenson",
                    "email": "john-stevenson@blueyonder.co.uk"
                }
            ],
            "description": "Restarts a process without Xdebug.",
            "keywords": [
                "Xdebug",
                "performance"
            ],
            "support": {
                "irc": "irc://irc.freenode.org/composer",
                "issues": "https://github.com/composer/xdebug-handler/issues",
                "source": "https://github.com/composer/xdebug-handler/tree/2.0.3"
            },
            "funding": [
                {
                    "url": "https://packagist.com",
                    "type": "custom"
                },
                {
                    "url": "https://github.com/composer",
                    "type": "github"
                },
                {
                    "url": "https://tidelift.com/funding/github/packagist/composer/composer",
                    "type": "tidelift"
                }
            ],
            "time": "2021-12-08T13:07:32+00:00"
        },
        {
            "name": "dnoegel/php-xdg-base-dir",
            "version": "v0.1.1",
            "source": {
                "type": "git",
                "url": "https://github.com/dnoegel/php-xdg-base-dir.git",
                "reference": "8f8a6e48c5ecb0f991c2fdcf5f154a47d85f9ffd"
            },
            "dist": {
                "type": "zip",
                "url": "https://api.github.com/repos/dnoegel/php-xdg-base-dir/zipball/8f8a6e48c5ecb0f991c2fdcf5f154a47d85f9ffd",
                "reference": "8f8a6e48c5ecb0f991c2fdcf5f154a47d85f9ffd",
                "shasum": ""
            },
            "require": {
                "php": ">=5.3.2"
            },
            "require-dev": {
                "phpunit/phpunit": "~7.0|~6.0|~5.0|~4.8.35"
            },
            "type": "library",
            "autoload": {
                "psr-4": {
                    "XdgBaseDir\\": "src/"
                }
            },
            "notification-url": "https://packagist.org/downloads/",
            "license": [
                "MIT"
            ],
            "description": "implementation of xdg base directory specification for php",
            "support": {
                "issues": "https://github.com/dnoegel/php-xdg-base-dir/issues",
                "source": "https://github.com/dnoegel/php-xdg-base-dir/tree/v0.1.1"
            },
            "time": "2019-12-04T15:06:13+00:00"
        },
        {
            "name": "doctrine/instantiator",
            "version": "1.4.0",
            "source": {
                "type": "git",
                "url": "https://github.com/doctrine/instantiator.git",
                "reference": "d56bf6102915de5702778fe20f2de3b2fe570b5b"
            },
            "dist": {
                "type": "zip",
                "url": "https://api.github.com/repos/doctrine/instantiator/zipball/d56bf6102915de5702778fe20f2de3b2fe570b5b",
                "reference": "d56bf6102915de5702778fe20f2de3b2fe570b5b",
                "shasum": ""
            },
            "require": {
                "php": "^7.1 || ^8.0"
            },
            "require-dev": {
                "doctrine/coding-standard": "^8.0",
                "ext-pdo": "*",
                "ext-phar": "*",
                "phpbench/phpbench": "^0.13 || 1.0.0-alpha2",
                "phpstan/phpstan": "^0.12",
                "phpstan/phpstan-phpunit": "^0.12",
                "phpunit/phpunit": "^7.0 || ^8.0 || ^9.0"
            },
            "type": "library",
            "autoload": {
                "psr-4": {
                    "Doctrine\\Instantiator\\": "src/Doctrine/Instantiator/"
                }
            },
            "notification-url": "https://packagist.org/downloads/",
            "license": [
                "MIT"
            ],
            "authors": [
                {
                    "name": "Marco Pivetta",
                    "email": "ocramius@gmail.com",
                    "homepage": "https://ocramius.github.io/"
                }
            ],
            "description": "A small, lightweight utility to instantiate objects in PHP without invoking their constructors",
            "homepage": "https://www.doctrine-project.org/projects/instantiator.html",
            "keywords": [
                "constructor",
                "instantiate"
            ],
            "support": {
                "issues": "https://github.com/doctrine/instantiator/issues",
                "source": "https://github.com/doctrine/instantiator/tree/1.4.0"
            },
            "funding": [
                {
                    "url": "https://www.doctrine-project.org/sponsorship.html",
                    "type": "custom"
                },
                {
                    "url": "https://www.patreon.com/phpdoctrine",
                    "type": "patreon"
                },
                {
                    "url": "https://tidelift.com/funding/github/packagist/doctrine%2Finstantiator",
                    "type": "tidelift"
                }
            ],
            "time": "2020-11-10T18:47:58+00:00"
        },
        {
            "name": "felixfbecker/advanced-json-rpc",
            "version": "v3.2.1",
            "source": {
                "type": "git",
                "url": "https://github.com/felixfbecker/php-advanced-json-rpc.git",
                "reference": "b5f37dbff9a8ad360ca341f3240dc1c168b45447"
            },
            "dist": {
                "type": "zip",
                "url": "https://api.github.com/repos/felixfbecker/php-advanced-json-rpc/zipball/b5f37dbff9a8ad360ca341f3240dc1c168b45447",
                "reference": "b5f37dbff9a8ad360ca341f3240dc1c168b45447",
                "shasum": ""
            },
            "require": {
                "netresearch/jsonmapper": "^1.0 || ^2.0 || ^3.0 || ^4.0",
                "php": "^7.1 || ^8.0",
                "phpdocumentor/reflection-docblock": "^4.3.4 || ^5.0.0"
            },
            "require-dev": {
                "phpunit/phpunit": "^7.0 || ^8.0"
            },
            "type": "library",
            "autoload": {
                "psr-4": {
                    "AdvancedJsonRpc\\": "lib/"
                }
            },
            "notification-url": "https://packagist.org/downloads/",
            "license": [
                "ISC"
            ],
            "authors": [
                {
                    "name": "Felix Becker",
                    "email": "felix.b@outlook.com"
                }
            ],
            "description": "A more advanced JSONRPC implementation",
            "support": {
                "issues": "https://github.com/felixfbecker/php-advanced-json-rpc/issues",
                "source": "https://github.com/felixfbecker/php-advanced-json-rpc/tree/v3.2.1"
            },
            "time": "2021-06-11T22:34:44+00:00"
        },
        {
            "name": "felixfbecker/language-server-protocol",
            "version": "1.5.1",
            "source": {
                "type": "git",
                "url": "https://github.com/felixfbecker/php-language-server-protocol.git",
                "reference": "9d846d1f5cf101deee7a61c8ba7caa0a975cd730"
            },
            "dist": {
                "type": "zip",
                "url": "https://api.github.com/repos/felixfbecker/php-language-server-protocol/zipball/9d846d1f5cf101deee7a61c8ba7caa0a975cd730",
                "reference": "9d846d1f5cf101deee7a61c8ba7caa0a975cd730",
                "shasum": ""
            },
            "require": {
                "php": ">=7.1"
            },
            "require-dev": {
                "phpstan/phpstan": "*",
                "squizlabs/php_codesniffer": "^3.1",
                "vimeo/psalm": "^4.0"
            },
            "type": "library",
            "extra": {
                "branch-alias": {
                    "dev-master": "1.x-dev"
                }
            },
            "autoload": {
                "psr-4": {
                    "LanguageServerProtocol\\": "src/"
                }
            },
            "notification-url": "https://packagist.org/downloads/",
            "license": [
                "ISC"
            ],
            "authors": [
                {
                    "name": "Felix Becker",
                    "email": "felix.b@outlook.com"
                }
            ],
            "description": "PHP classes for the Language Server Protocol",
            "keywords": [
                "language",
                "microsoft",
                "php",
                "server"
            ],
            "support": {
                "issues": "https://github.com/felixfbecker/php-language-server-protocol/issues",
                "source": "https://github.com/felixfbecker/php-language-server-protocol/tree/1.5.1"
            },
            "time": "2021-02-22T14:02:09+00:00"
        },
        {
            "name": "matthiasmullie/minify",
            "version": "1.3.66",
            "source": {
                "type": "git",
                "url": "https://github.com/matthiasmullie/minify.git",
                "reference": "45fd3b0f1dfa2c965857c6d4a470bea52adc31a6"
            },
            "dist": {
                "type": "zip",
                "url": "https://api.github.com/repos/matthiasmullie/minify/zipball/45fd3b0f1dfa2c965857c6d4a470bea52adc31a6",
                "reference": "45fd3b0f1dfa2c965857c6d4a470bea52adc31a6",
                "shasum": ""
            },
            "require": {
                "ext-pcre": "*",
                "matthiasmullie/path-converter": "~1.1",
                "php": ">=5.3.0"
            },
            "require-dev": {
                "friendsofphp/php-cs-fixer": "~2.0",
                "matthiasmullie/scrapbook": "dev-master",
                "phpunit/phpunit": ">=4.8"
            },
            "suggest": {
                "psr/cache-implementation": "Cache implementation to use with Minify::cache"
            },
            "bin": [
                "bin/minifycss",
                "bin/minifyjs"
            ],
            "type": "library",
            "autoload": {
                "psr-4": {
                    "MatthiasMullie\\Minify\\": "src/"
                }
            },
            "notification-url": "https://packagist.org/downloads/",
            "license": [
                "MIT"
            ],
            "authors": [
                {
                    "name": "Matthias Mullie",
                    "email": "minify@mullie.eu",
                    "homepage": "http://www.mullie.eu",
                    "role": "Developer"
                }
            ],
            "description": "CSS & JavaScript minifier, in PHP. Removes whitespace, strips comments, combines files (incl. @import statements and small assets in CSS files), and optimizes/shortens a few common programming patterns.",
            "homepage": "http://www.minifier.org",
            "keywords": [
                "JS",
                "css",
                "javascript",
                "minifier",
                "minify"
            ],
            "support": {
                "issues": "https://github.com/matthiasmullie/minify/issues",
                "source": "https://github.com/matthiasmullie/minify/tree/1.3.66"
            },
            "funding": [
                {
                    "url": "https://github.com/[user1",
                    "type": "github"
                },
                {
                    "url": "https://github.com/matthiasmullie] # Replace with up to 4 GitHub Sponsors-enabled usernames e.g.",
                    "type": "github"
                },
                {
                    "url": "https://github.com/user2",
                    "type": "github"
                }
            ],
            "time": "2021-01-06T15:18:10+00:00"
        },
        {
            "name": "matthiasmullie/path-converter",
            "version": "1.1.3",
            "source": {
                "type": "git",
                "url": "https://github.com/matthiasmullie/path-converter.git",
                "reference": "e7d13b2c7e2f2268e1424aaed02085518afa02d9"
            },
            "dist": {
                "type": "zip",
                "url": "https://api.github.com/repos/matthiasmullie/path-converter/zipball/e7d13b2c7e2f2268e1424aaed02085518afa02d9",
                "reference": "e7d13b2c7e2f2268e1424aaed02085518afa02d9",
                "shasum": ""
            },
            "require": {
                "ext-pcre": "*",
                "php": ">=5.3.0"
            },
            "require-dev": {
                "phpunit/phpunit": "~4.8"
            },
            "type": "library",
            "autoload": {
                "psr-4": {
                    "MatthiasMullie\\PathConverter\\": "src/"
                }
            },
            "notification-url": "https://packagist.org/downloads/",
            "license": [
                "MIT"
            ],
            "authors": [
                {
                    "name": "Matthias Mullie",
                    "email": "pathconverter@mullie.eu",
                    "homepage": "http://www.mullie.eu",
                    "role": "Developer"
                }
            ],
            "description": "Relative path converter",
            "homepage": "http://github.com/matthiasmullie/path-converter",
            "keywords": [
                "converter",
                "path",
                "paths",
                "relative"
            ],
            "support": {
                "issues": "https://github.com/matthiasmullie/path-converter/issues",
                "source": "https://github.com/matthiasmullie/path-converter/tree/1.1.3"
            },
            "time": "2019-02-05T23:41:09+00:00"
        },
        {
            "name": "myclabs/deep-copy",
            "version": "1.10.2",
            "source": {
                "type": "git",
                "url": "https://github.com/myclabs/DeepCopy.git",
                "reference": "776f831124e9c62e1a2c601ecc52e776d8bb7220"
            },
            "dist": {
                "type": "zip",
                "url": "https://api.github.com/repos/myclabs/DeepCopy/zipball/776f831124e9c62e1a2c601ecc52e776d8bb7220",
                "reference": "776f831124e9c62e1a2c601ecc52e776d8bb7220",
                "shasum": ""
            },
            "require": {
                "php": "^7.1 || ^8.0"
            },
            "replace": {
                "myclabs/deep-copy": "self.version"
            },
            "require-dev": {
                "doctrine/collections": "^1.0",
                "doctrine/common": "^2.6",
                "phpunit/phpunit": "^7.1"
            },
            "type": "library",
            "autoload": {
                "psr-4": {
                    "DeepCopy\\": "src/DeepCopy/"
                },
                "files": [
                    "src/DeepCopy/deep_copy.php"
                ]
            },
            "notification-url": "https://packagist.org/downloads/",
            "license": [
                "MIT"
            ],
            "description": "Create deep copies (clones) of your objects",
            "keywords": [
                "clone",
                "copy",
                "duplicate",
                "object",
                "object graph"
            ],
            "support": {
                "issues": "https://github.com/myclabs/DeepCopy/issues",
                "source": "https://github.com/myclabs/DeepCopy/tree/1.10.2"
            },
            "funding": [
                {
                    "url": "https://tidelift.com/funding/github/packagist/myclabs/deep-copy",
                    "type": "tidelift"
                }
            ],
            "time": "2020-11-13T09:40:50+00:00"
        },
        {
            "name": "netresearch/jsonmapper",
            "version": "v4.0.0",
            "source": {
                "type": "git",
                "url": "https://github.com/cweiske/jsonmapper.git",
                "reference": "8bbc021a8edb2e4a7ea2f8ad4fa9ec9dce2fcb8d"
            },
            "dist": {
                "type": "zip",
                "url": "https://api.github.com/repos/cweiske/jsonmapper/zipball/8bbc021a8edb2e4a7ea2f8ad4fa9ec9dce2fcb8d",
                "reference": "8bbc021a8edb2e4a7ea2f8ad4fa9ec9dce2fcb8d",
                "shasum": ""
            },
            "require": {
                "ext-json": "*",
                "ext-pcre": "*",
                "ext-reflection": "*",
                "ext-spl": "*",
                "php": ">=7.1"
            },
            "require-dev": {
                "phpunit/phpunit": "~7.5 || ~8.0 || ~9.0",
                "squizlabs/php_codesniffer": "~3.5"
            },
            "type": "library",
            "autoload": {
                "psr-0": {
                    "JsonMapper": "src/"
                }
            },
            "notification-url": "https://packagist.org/downloads/",
            "license": [
                "OSL-3.0"
            ],
            "authors": [
                {
                    "name": "Christian Weiske",
                    "email": "cweiske@cweiske.de",
                    "homepage": "http://github.com/cweiske/jsonmapper/",
                    "role": "Developer"
                }
            ],
            "description": "Map nested JSON structures onto PHP classes",
            "support": {
                "email": "cweiske@cweiske.de",
                "issues": "https://github.com/cweiske/jsonmapper/issues",
                "source": "https://github.com/cweiske/jsonmapper/tree/v4.0.0"
            },
            "time": "2020-12-01T19:48:11+00:00"
        },
        {
            "name": "nikic/php-parser",
            "version": "v4.13.2",
            "source": {
                "type": "git",
                "url": "https://github.com/nikic/PHP-Parser.git",
                "reference": "210577fe3cf7badcc5814d99455df46564f3c077"
            },
            "dist": {
                "type": "zip",
                "url": "https://api.github.com/repos/nikic/PHP-Parser/zipball/210577fe3cf7badcc5814d99455df46564f3c077",
                "reference": "210577fe3cf7badcc5814d99455df46564f3c077",
                "shasum": ""
            },
            "require": {
                "ext-tokenizer": "*",
                "php": ">=7.0"
            },
            "require-dev": {
                "ircmaxell/php-yacc": "^0.0.7",
                "phpunit/phpunit": "^6.5 || ^7.0 || ^8.0 || ^9.0"
            },
            "bin": [
                "bin/php-parse"
            ],
            "type": "library",
            "extra": {
                "branch-alias": {
                    "dev-master": "4.9-dev"
                }
            },
            "autoload": {
                "psr-4": {
                    "PhpParser\\": "lib/PhpParser"
                }
            },
            "notification-url": "https://packagist.org/downloads/",
            "license": [
                "BSD-3-Clause"
            ],
            "authors": [
                {
                    "name": "Nikita Popov"
                }
            ],
            "description": "A PHP parser written in PHP",
            "keywords": [
                "parser",
                "php"
            ],
            "support": {
                "issues": "https://github.com/nikic/PHP-Parser/issues",
                "source": "https://github.com/nikic/PHP-Parser/tree/v4.13.2"
            },
            "time": "2021-11-30T19:35:32+00:00"
        },
        {
            "name": "openlss/lib-array2xml",
            "version": "1.0.0",
            "source": {
                "type": "git",
                "url": "https://github.com/nullivex/lib-array2xml.git",
                "reference": "a91f18a8dfc69ffabe5f9b068bc39bb202c81d90"
            },
            "dist": {
                "type": "zip",
                "url": "https://api.github.com/repos/nullivex/lib-array2xml/zipball/a91f18a8dfc69ffabe5f9b068bc39bb202c81d90",
                "reference": "a91f18a8dfc69ffabe5f9b068bc39bb202c81d90",
                "shasum": ""
            },
            "require": {
                "php": ">=5.3.2"
            },
            "type": "library",
            "autoload": {
                "psr-0": {
                    "LSS": ""
                }
            },
            "notification-url": "https://packagist.org/downloads/",
            "license": [
                "Apache-2.0"
            ],
            "authors": [
                {
                    "name": "Bryan Tong",
                    "email": "bryan@nullivex.com",
                    "homepage": "https://www.nullivex.com"
                },
                {
                    "name": "Tony Butler",
                    "email": "spudz76@gmail.com",
                    "homepage": "https://www.nullivex.com"
                }
            ],
            "description": "Array2XML conversion library credit to lalit.org",
            "homepage": "https://www.nullivex.com",
            "keywords": [
                "array",
                "array conversion",
                "xml",
                "xml conversion"
            ],
            "support": {
                "issues": "https://github.com/nullivex/lib-array2xml/issues",
                "source": "https://github.com/nullivex/lib-array2xml/tree/master"
            },
            "time": "2019-03-29T20:06:56+00:00"
        },
        {
            "name": "phar-io/manifest",
            "version": "2.0.3",
            "source": {
                "type": "git",
                "url": "https://github.com/phar-io/manifest.git",
                "reference": "97803eca37d319dfa7826cc2437fc020857acb53"
            },
            "dist": {
                "type": "zip",
                "url": "https://api.github.com/repos/phar-io/manifest/zipball/97803eca37d319dfa7826cc2437fc020857acb53",
                "reference": "97803eca37d319dfa7826cc2437fc020857acb53",
                "shasum": ""
            },
            "require": {
                "ext-dom": "*",
                "ext-phar": "*",
                "ext-xmlwriter": "*",
                "phar-io/version": "^3.0.1",
                "php": "^7.2 || ^8.0"
            },
            "type": "library",
            "extra": {
                "branch-alias": {
                    "dev-master": "2.0.x-dev"
                }
            },
            "autoload": {
                "classmap": [
                    "src/"
                ]
            },
            "notification-url": "https://packagist.org/downloads/",
            "license": [
                "BSD-3-Clause"
            ],
            "authors": [
                {
                    "name": "Arne Blankerts",
                    "email": "arne@blankerts.de",
                    "role": "Developer"
                },
                {
                    "name": "Sebastian Heuer",
                    "email": "sebastian@phpeople.de",
                    "role": "Developer"
                },
                {
                    "name": "Sebastian Bergmann",
                    "email": "sebastian@phpunit.de",
                    "role": "Developer"
                }
            ],
            "description": "Component for reading phar.io manifest information from a PHP Archive (PHAR)",
            "support": {
                "issues": "https://github.com/phar-io/manifest/issues",
                "source": "https://github.com/phar-io/manifest/tree/2.0.3"
            },
            "time": "2021-07-20T11:28:43+00:00"
        },
        {
            "name": "phar-io/version",
            "version": "3.1.0",
            "source": {
                "type": "git",
                "url": "https://github.com/phar-io/version.git",
                "reference": "bae7c545bef187884426f042434e561ab1ddb182"
            },
            "dist": {
                "type": "zip",
                "url": "https://api.github.com/repos/phar-io/version/zipball/bae7c545bef187884426f042434e561ab1ddb182",
                "reference": "bae7c545bef187884426f042434e561ab1ddb182",
                "shasum": ""
            },
            "require": {
                "php": "^7.2 || ^8.0"
            },
            "type": "library",
            "autoload": {
                "classmap": [
                    "src/"
                ]
            },
            "notification-url": "https://packagist.org/downloads/",
            "license": [
                "BSD-3-Clause"
            ],
            "authors": [
                {
                    "name": "Arne Blankerts",
                    "email": "arne@blankerts.de",
                    "role": "Developer"
                },
                {
                    "name": "Sebastian Heuer",
                    "email": "sebastian@phpeople.de",
                    "role": "Developer"
                },
                {
                    "name": "Sebastian Bergmann",
                    "email": "sebastian@phpunit.de",
                    "role": "Developer"
                }
            ],
            "description": "Library for handling version information and constraints",
            "support": {
                "issues": "https://github.com/phar-io/version/issues",
                "source": "https://github.com/phar-io/version/tree/3.1.0"
            },
            "time": "2021-02-23T14:00:09+00:00"
        },
        {
            "name": "phpdocumentor/reflection-common",
            "version": "2.2.0",
            "source": {
                "type": "git",
                "url": "https://github.com/phpDocumentor/ReflectionCommon.git",
                "reference": "1d01c49d4ed62f25aa84a747ad35d5a16924662b"
            },
            "dist": {
                "type": "zip",
                "url": "https://api.github.com/repos/phpDocumentor/ReflectionCommon/zipball/1d01c49d4ed62f25aa84a747ad35d5a16924662b",
                "reference": "1d01c49d4ed62f25aa84a747ad35d5a16924662b",
                "shasum": ""
            },
            "require": {
                "php": "^7.2 || ^8.0"
            },
            "type": "library",
            "extra": {
                "branch-alias": {
                    "dev-2.x": "2.x-dev"
                }
            },
            "autoload": {
                "psr-4": {
                    "phpDocumentor\\Reflection\\": "src/"
                }
            },
            "notification-url": "https://packagist.org/downloads/",
            "license": [
                "MIT"
            ],
            "authors": [
                {
                    "name": "Jaap van Otterdijk",
                    "email": "opensource@ijaap.nl"
                }
            ],
            "description": "Common reflection classes used by phpdocumentor to reflect the code structure",
            "homepage": "http://www.phpdoc.org",
            "keywords": [
                "FQSEN",
                "phpDocumentor",
                "phpdoc",
                "reflection",
                "static analysis"
            ],
            "support": {
                "issues": "https://github.com/phpDocumentor/ReflectionCommon/issues",
                "source": "https://github.com/phpDocumentor/ReflectionCommon/tree/2.x"
            },
            "time": "2020-06-27T09:03:43+00:00"
        },
        {
            "name": "phpdocumentor/reflection-docblock",
            "version": "5.3.0",
            "source": {
                "type": "git",
                "url": "https://github.com/phpDocumentor/ReflectionDocBlock.git",
                "reference": "622548b623e81ca6d78b721c5e029f4ce664f170"
            },
            "dist": {
                "type": "zip",
                "url": "https://api.github.com/repos/phpDocumentor/ReflectionDocBlock/zipball/622548b623e81ca6d78b721c5e029f4ce664f170",
                "reference": "622548b623e81ca6d78b721c5e029f4ce664f170",
                "shasum": ""
            },
            "require": {
                "ext-filter": "*",
                "php": "^7.2 || ^8.0",
                "phpdocumentor/reflection-common": "^2.2",
                "phpdocumentor/type-resolver": "^1.3",
                "webmozart/assert": "^1.9.1"
            },
            "require-dev": {
                "mockery/mockery": "~1.3.2",
                "psalm/phar": "^4.8"
            },
            "type": "library",
            "extra": {
                "branch-alias": {
                    "dev-master": "5.x-dev"
                }
            },
            "autoload": {
                "psr-4": {
                    "phpDocumentor\\Reflection\\": "src"
                }
            },
            "notification-url": "https://packagist.org/downloads/",
            "license": [
                "MIT"
            ],
            "authors": [
                {
                    "name": "Mike van Riel",
                    "email": "me@mikevanriel.com"
                },
                {
                    "name": "Jaap van Otterdijk",
                    "email": "account@ijaap.nl"
                }
            ],
            "description": "With this component, a library can provide support for annotations via DocBlocks or otherwise retrieve information that is embedded in a DocBlock.",
            "support": {
                "issues": "https://github.com/phpDocumentor/ReflectionDocBlock/issues",
                "source": "https://github.com/phpDocumentor/ReflectionDocBlock/tree/5.3.0"
            },
            "time": "2021-10-19T17:43:47+00:00"
        },
        {
            "name": "phpdocumentor/type-resolver",
            "version": "1.5.1",
            "source": {
                "type": "git",
                "url": "https://github.com/phpDocumentor/TypeResolver.git",
                "reference": "a12f7e301eb7258bb68acd89d4aefa05c2906cae"
            },
            "dist": {
                "type": "zip",
                "url": "https://api.github.com/repos/phpDocumentor/TypeResolver/zipball/a12f7e301eb7258bb68acd89d4aefa05c2906cae",
                "reference": "a12f7e301eb7258bb68acd89d4aefa05c2906cae",
                "shasum": ""
            },
            "require": {
                "php": "^7.2 || ^8.0",
                "phpdocumentor/reflection-common": "^2.0"
            },
            "require-dev": {
                "ext-tokenizer": "*",
                "psalm/phar": "^4.8"
            },
            "type": "library",
            "extra": {
                "branch-alias": {
                    "dev-1.x": "1.x-dev"
                }
            },
            "autoload": {
                "psr-4": {
                    "phpDocumentor\\Reflection\\": "src"
                }
            },
            "notification-url": "https://packagist.org/downloads/",
            "license": [
                "MIT"
            ],
            "authors": [
                {
                    "name": "Mike van Riel",
                    "email": "me@mikevanriel.com"
                }
            ],
            "description": "A PSR-5 based resolver of Class names, Types and Structural Element Names",
            "support": {
                "issues": "https://github.com/phpDocumentor/TypeResolver/issues",
                "source": "https://github.com/phpDocumentor/TypeResolver/tree/1.5.1"
            },
            "time": "2021-10-02T14:08:47+00:00"
        },
        {
            "name": "phpspec/prophecy",
            "version": "v1.15.0",
            "source": {
                "type": "git",
                "url": "https://github.com/phpspec/prophecy.git",
                "reference": "bbcd7380b0ebf3961ee21409db7b38bc31d69a13"
            },
            "dist": {
                "type": "zip",
                "url": "https://api.github.com/repos/phpspec/prophecy/zipball/bbcd7380b0ebf3961ee21409db7b38bc31d69a13",
                "reference": "bbcd7380b0ebf3961ee21409db7b38bc31d69a13",
                "shasum": ""
            },
            "require": {
                "doctrine/instantiator": "^1.2",
                "php": "^7.2 || ~8.0, <8.2",
                "phpdocumentor/reflection-docblock": "^5.2",
                "sebastian/comparator": "^3.0 || ^4.0",
                "sebastian/recursion-context": "^3.0 || ^4.0"
            },
            "require-dev": {
                "phpspec/phpspec": "^6.0 || ^7.0",
                "phpunit/phpunit": "^8.0 || ^9.0"
            },
            "type": "library",
            "extra": {
                "branch-alias": {
                    "dev-master": "1.x-dev"
                }
            },
            "autoload": {
                "psr-4": {
                    "Prophecy\\": "src/Prophecy"
                }
            },
            "notification-url": "https://packagist.org/downloads/",
            "license": [
                "MIT"
            ],
            "authors": [
                {
                    "name": "Konstantin Kudryashov",
                    "email": "ever.zet@gmail.com",
                    "homepage": "http://everzet.com"
                },
                {
                    "name": "Marcello Duarte",
                    "email": "marcello.duarte@gmail.com"
                }
            ],
            "description": "Highly opinionated mocking framework for PHP 5.3+",
            "homepage": "https://github.com/phpspec/prophecy",
            "keywords": [
                "Double",
                "Dummy",
                "fake",
                "mock",
                "spy",
                "stub"
            ],
            "support": {
                "issues": "https://github.com/phpspec/prophecy/issues",
                "source": "https://github.com/phpspec/prophecy/tree/v1.15.0"
            },
            "time": "2021-12-08T12:19:24+00:00"
        },
        {
            "name": "phpunit/php-code-coverage",
            "version": "9.2.10",
            "source": {
                "type": "git",
                "url": "https://github.com/sebastianbergmann/php-code-coverage.git",
                "reference": "d5850aaf931743067f4bfc1ae4cbd06468400687"
            },
            "dist": {
                "type": "zip",
                "url": "https://api.github.com/repos/sebastianbergmann/php-code-coverage/zipball/d5850aaf931743067f4bfc1ae4cbd06468400687",
                "reference": "d5850aaf931743067f4bfc1ae4cbd06468400687",
                "shasum": ""
            },
            "require": {
                "ext-dom": "*",
                "ext-libxml": "*",
                "ext-xmlwriter": "*",
                "nikic/php-parser": "^4.13.0",
                "php": ">=7.3",
                "phpunit/php-file-iterator": "^3.0.3",
                "phpunit/php-text-template": "^2.0.2",
                "sebastian/code-unit-reverse-lookup": "^2.0.2",
                "sebastian/complexity": "^2.0",
                "sebastian/environment": "^5.1.2",
                "sebastian/lines-of-code": "^1.0.3",
                "sebastian/version": "^3.0.1",
                "theseer/tokenizer": "^1.2.0"
            },
            "require-dev": {
                "phpunit/phpunit": "^9.3"
            },
            "suggest": {
                "ext-pcov": "*",
                "ext-xdebug": "*"
            },
            "type": "library",
            "extra": {
                "branch-alias": {
                    "dev-master": "9.2-dev"
                }
            },
            "autoload": {
                "classmap": [
                    "src/"
                ]
            },
            "notification-url": "https://packagist.org/downloads/",
            "license": [
                "BSD-3-Clause"
            ],
            "authors": [
                {
                    "name": "Sebastian Bergmann",
                    "email": "sebastian@phpunit.de",
                    "role": "lead"
                }
            ],
            "description": "Library that provides collection, processing, and rendering functionality for PHP code coverage information.",
            "homepage": "https://github.com/sebastianbergmann/php-code-coverage",
            "keywords": [
                "coverage",
                "testing",
                "xunit"
            ],
            "support": {
                "issues": "https://github.com/sebastianbergmann/php-code-coverage/issues",
                "source": "https://github.com/sebastianbergmann/php-code-coverage/tree/9.2.10"
            },
            "funding": [
                {
                    "url": "https://github.com/sebastianbergmann",
                    "type": "github"
                }
            ],
            "time": "2021-12-05T09:12:13+00:00"
        },
        {
            "name": "phpunit/php-file-iterator",
            "version": "3.0.6",
            "source": {
                "type": "git",
                "url": "https://github.com/sebastianbergmann/php-file-iterator.git",
                "reference": "cf1c2e7c203ac650e352f4cc675a7021e7d1b3cf"
            },
            "dist": {
                "type": "zip",
                "url": "https://api.github.com/repos/sebastianbergmann/php-file-iterator/zipball/cf1c2e7c203ac650e352f4cc675a7021e7d1b3cf",
                "reference": "cf1c2e7c203ac650e352f4cc675a7021e7d1b3cf",
                "shasum": ""
            },
            "require": {
                "php": ">=7.3"
            },
            "require-dev": {
                "phpunit/phpunit": "^9.3"
            },
            "type": "library",
            "extra": {
                "branch-alias": {
                    "dev-master": "3.0-dev"
                }
            },
            "autoload": {
                "classmap": [
                    "src/"
                ]
            },
            "notification-url": "https://packagist.org/downloads/",
            "license": [
                "BSD-3-Clause"
            ],
            "authors": [
                {
                    "name": "Sebastian Bergmann",
                    "email": "sebastian@phpunit.de",
                    "role": "lead"
                }
            ],
            "description": "FilterIterator implementation that filters files based on a list of suffixes.",
            "homepage": "https://github.com/sebastianbergmann/php-file-iterator/",
            "keywords": [
                "filesystem",
                "iterator"
            ],
            "support": {
                "issues": "https://github.com/sebastianbergmann/php-file-iterator/issues",
                "source": "https://github.com/sebastianbergmann/php-file-iterator/tree/3.0.6"
            },
            "funding": [
                {
                    "url": "https://github.com/sebastianbergmann",
                    "type": "github"
                }
            ],
            "time": "2021-12-02T12:48:52+00:00"
        },
        {
            "name": "phpunit/php-invoker",
            "version": "3.1.1",
            "source": {
                "type": "git",
                "url": "https://github.com/sebastianbergmann/php-invoker.git",
                "reference": "5a10147d0aaf65b58940a0b72f71c9ac0423cc67"
            },
            "dist": {
                "type": "zip",
                "url": "https://api.github.com/repos/sebastianbergmann/php-invoker/zipball/5a10147d0aaf65b58940a0b72f71c9ac0423cc67",
                "reference": "5a10147d0aaf65b58940a0b72f71c9ac0423cc67",
                "shasum": ""
            },
            "require": {
                "php": ">=7.3"
            },
            "require-dev": {
                "ext-pcntl": "*",
                "phpunit/phpunit": "^9.3"
            },
            "suggest": {
                "ext-pcntl": "*"
            },
            "type": "library",
            "extra": {
                "branch-alias": {
                    "dev-master": "3.1-dev"
                }
            },
            "autoload": {
                "classmap": [
                    "src/"
                ]
            },
            "notification-url": "https://packagist.org/downloads/",
            "license": [
                "BSD-3-Clause"
            ],
            "authors": [
                {
                    "name": "Sebastian Bergmann",
                    "email": "sebastian@phpunit.de",
                    "role": "lead"
                }
            ],
            "description": "Invoke callables with a timeout",
            "homepage": "https://github.com/sebastianbergmann/php-invoker/",
            "keywords": [
                "process"
            ],
            "support": {
                "issues": "https://github.com/sebastianbergmann/php-invoker/issues",
                "source": "https://github.com/sebastianbergmann/php-invoker/tree/3.1.1"
            },
            "funding": [
                {
                    "url": "https://github.com/sebastianbergmann",
                    "type": "github"
                }
            ],
            "time": "2020-09-28T05:58:55+00:00"
        },
        {
            "name": "phpunit/php-text-template",
            "version": "2.0.4",
            "source": {
                "type": "git",
                "url": "https://github.com/sebastianbergmann/php-text-template.git",
                "reference": "5da5f67fc95621df9ff4c4e5a84d6a8a2acf7c28"
            },
            "dist": {
                "type": "zip",
                "url": "https://api.github.com/repos/sebastianbergmann/php-text-template/zipball/5da5f67fc95621df9ff4c4e5a84d6a8a2acf7c28",
                "reference": "5da5f67fc95621df9ff4c4e5a84d6a8a2acf7c28",
                "shasum": ""
            },
            "require": {
                "php": ">=7.3"
            },
            "require-dev": {
                "phpunit/phpunit": "^9.3"
            },
            "type": "library",
            "extra": {
                "branch-alias": {
                    "dev-master": "2.0-dev"
                }
            },
            "autoload": {
                "classmap": [
                    "src/"
                ]
            },
            "notification-url": "https://packagist.org/downloads/",
            "license": [
                "BSD-3-Clause"
            ],
            "authors": [
                {
                    "name": "Sebastian Bergmann",
                    "email": "sebastian@phpunit.de",
                    "role": "lead"
                }
            ],
            "description": "Simple template engine.",
            "homepage": "https://github.com/sebastianbergmann/php-text-template/",
            "keywords": [
                "template"
            ],
            "support": {
                "issues": "https://github.com/sebastianbergmann/php-text-template/issues",
                "source": "https://github.com/sebastianbergmann/php-text-template/tree/2.0.4"
            },
            "funding": [
                {
                    "url": "https://github.com/sebastianbergmann",
                    "type": "github"
                }
            ],
            "time": "2020-10-26T05:33:50+00:00"
        },
        {
            "name": "phpunit/php-timer",
            "version": "5.0.3",
            "source": {
                "type": "git",
                "url": "https://github.com/sebastianbergmann/php-timer.git",
                "reference": "5a63ce20ed1b5bf577850e2c4e87f4aa902afbd2"
            },
            "dist": {
                "type": "zip",
                "url": "https://api.github.com/repos/sebastianbergmann/php-timer/zipball/5a63ce20ed1b5bf577850e2c4e87f4aa902afbd2",
                "reference": "5a63ce20ed1b5bf577850e2c4e87f4aa902afbd2",
                "shasum": ""
            },
            "require": {
                "php": ">=7.3"
            },
            "require-dev": {
                "phpunit/phpunit": "^9.3"
            },
            "type": "library",
            "extra": {
                "branch-alias": {
                    "dev-master": "5.0-dev"
                }
            },
            "autoload": {
                "classmap": [
                    "src/"
                ]
            },
            "notification-url": "https://packagist.org/downloads/",
            "license": [
                "BSD-3-Clause"
            ],
            "authors": [
                {
                    "name": "Sebastian Bergmann",
                    "email": "sebastian@phpunit.de",
                    "role": "lead"
                }
            ],
            "description": "Utility class for timing",
            "homepage": "https://github.com/sebastianbergmann/php-timer/",
            "keywords": [
                "timer"
            ],
            "support": {
                "issues": "https://github.com/sebastianbergmann/php-timer/issues",
                "source": "https://github.com/sebastianbergmann/php-timer/tree/5.0.3"
            },
            "funding": [
                {
                    "url": "https://github.com/sebastianbergmann",
                    "type": "github"
                }
            ],
            "time": "2020-10-26T13:16:10+00:00"
        },
        {
            "name": "phpunit/phpunit",
            "version": "9.5.10",
            "source": {
                "type": "git",
                "url": "https://github.com/sebastianbergmann/phpunit.git",
                "reference": "c814a05837f2edb0d1471d6e3f4ab3501ca3899a"
            },
            "dist": {
                "type": "zip",
                "url": "https://api.github.com/repos/sebastianbergmann/phpunit/zipball/c814a05837f2edb0d1471d6e3f4ab3501ca3899a",
                "reference": "c814a05837f2edb0d1471d6e3f4ab3501ca3899a",
                "shasum": ""
            },
            "require": {
                "doctrine/instantiator": "^1.3.1",
                "ext-dom": "*",
                "ext-json": "*",
                "ext-libxml": "*",
                "ext-mbstring": "*",
                "ext-xml": "*",
                "ext-xmlwriter": "*",
                "myclabs/deep-copy": "^1.10.1",
                "phar-io/manifest": "^2.0.3",
                "phar-io/version": "^3.0.2",
                "php": ">=7.3",
                "phpspec/prophecy": "^1.12.1",
                "phpunit/php-code-coverage": "^9.2.7",
                "phpunit/php-file-iterator": "^3.0.5",
                "phpunit/php-invoker": "^3.1.1",
                "phpunit/php-text-template": "^2.0.3",
                "phpunit/php-timer": "^5.0.2",
                "sebastian/cli-parser": "^1.0.1",
                "sebastian/code-unit": "^1.0.6",
                "sebastian/comparator": "^4.0.5",
                "sebastian/diff": "^4.0.3",
                "sebastian/environment": "^5.1.3",
                "sebastian/exporter": "^4.0.3",
                "sebastian/global-state": "^5.0.1",
                "sebastian/object-enumerator": "^4.0.3",
                "sebastian/resource-operations": "^3.0.3",
                "sebastian/type": "^2.3.4",
                "sebastian/version": "^3.0.2"
            },
            "require-dev": {
                "ext-pdo": "*",
                "phpspec/prophecy-phpunit": "^2.0.1"
            },
            "suggest": {
                "ext-soap": "*",
                "ext-xdebug": "*"
            },
            "bin": [
                "phpunit"
            ],
            "type": "library",
            "extra": {
                "branch-alias": {
                    "dev-master": "9.5-dev"
                }
            },
            "autoload": {
                "classmap": [
                    "src/"
                ],
                "files": [
                    "src/Framework/Assert/Functions.php"
                ]
            },
            "notification-url": "https://packagist.org/downloads/",
            "license": [
                "BSD-3-Clause"
            ],
            "authors": [
                {
                    "name": "Sebastian Bergmann",
                    "email": "sebastian@phpunit.de",
                    "role": "lead"
                }
            ],
            "description": "The PHP Unit Testing framework.",
            "homepage": "https://phpunit.de/",
            "keywords": [
                "phpunit",
                "testing",
                "xunit"
            ],
            "support": {
                "issues": "https://github.com/sebastianbergmann/phpunit/issues",
                "source": "https://github.com/sebastianbergmann/phpunit/tree/9.5.10"
            },
            "funding": [
                {
                    "url": "https://phpunit.de/donate.html",
                    "type": "custom"
                },
                {
                    "url": "https://github.com/sebastianbergmann",
                    "type": "github"
                }
            ],
            "time": "2021-09-25T07:38:51+00:00"
        },
        {
            "name": "psr/container",
            "version": "2.0.2",
            "source": {
                "type": "git",
                "url": "https://github.com/php-fig/container.git",
                "reference": "c71ecc56dfe541dbd90c5360474fbc405f8d5963"
            },
            "dist": {
                "type": "zip",
                "url": "https://api.github.com/repos/php-fig/container/zipball/c71ecc56dfe541dbd90c5360474fbc405f8d5963",
                "reference": "c71ecc56dfe541dbd90c5360474fbc405f8d5963",
                "shasum": ""
            },
            "require": {
                "php": ">=7.4.0"
            },
            "type": "library",
            "extra": {
                "branch-alias": {
                    "dev-master": "2.0.x-dev"
                }
            },
            "autoload": {
                "psr-4": {
                    "Psr\\Container\\": "src/"
                }
            },
            "notification-url": "https://packagist.org/downloads/",
            "license": [
                "MIT"
            ],
            "authors": [
                {
                    "name": "PHP-FIG",
                    "homepage": "https://www.php-fig.org/"
                }
            ],
            "description": "Common Container Interface (PHP FIG PSR-11)",
            "homepage": "https://github.com/php-fig/container",
            "keywords": [
                "PSR-11",
                "container",
                "container-interface",
                "container-interop",
                "psr"
            ],
            "support": {
                "issues": "https://github.com/php-fig/container/issues",
                "source": "https://github.com/php-fig/container/tree/2.0.2"
            },
            "time": "2021-11-05T16:47:00+00:00"
        },
        {
            "name": "sebastian/cli-parser",
            "version": "1.0.1",
            "source": {
                "type": "git",
                "url": "https://github.com/sebastianbergmann/cli-parser.git",
                "reference": "442e7c7e687e42adc03470c7b668bc4b2402c0b2"
            },
            "dist": {
                "type": "zip",
                "url": "https://api.github.com/repos/sebastianbergmann/cli-parser/zipball/442e7c7e687e42adc03470c7b668bc4b2402c0b2",
                "reference": "442e7c7e687e42adc03470c7b668bc4b2402c0b2",
                "shasum": ""
            },
            "require": {
                "php": ">=7.3"
            },
            "require-dev": {
                "phpunit/phpunit": "^9.3"
            },
            "type": "library",
            "extra": {
                "branch-alias": {
                    "dev-master": "1.0-dev"
                }
            },
            "autoload": {
                "classmap": [
                    "src/"
                ]
            },
            "notification-url": "https://packagist.org/downloads/",
            "license": [
                "BSD-3-Clause"
            ],
            "authors": [
                {
                    "name": "Sebastian Bergmann",
                    "email": "sebastian@phpunit.de",
                    "role": "lead"
                }
            ],
            "description": "Library for parsing CLI options",
            "homepage": "https://github.com/sebastianbergmann/cli-parser",
            "support": {
                "issues": "https://github.com/sebastianbergmann/cli-parser/issues",
                "source": "https://github.com/sebastianbergmann/cli-parser/tree/1.0.1"
            },
            "funding": [
                {
                    "url": "https://github.com/sebastianbergmann",
                    "type": "github"
                }
            ],
            "time": "2020-09-28T06:08:49+00:00"
        },
        {
            "name": "sebastian/code-unit",
            "version": "1.0.8",
            "source": {
                "type": "git",
                "url": "https://github.com/sebastianbergmann/code-unit.git",
                "reference": "1fc9f64c0927627ef78ba436c9b17d967e68e120"
            },
            "dist": {
                "type": "zip",
                "url": "https://api.github.com/repos/sebastianbergmann/code-unit/zipball/1fc9f64c0927627ef78ba436c9b17d967e68e120",
                "reference": "1fc9f64c0927627ef78ba436c9b17d967e68e120",
                "shasum": ""
            },
            "require": {
                "php": ">=7.3"
            },
            "require-dev": {
                "phpunit/phpunit": "^9.3"
            },
            "type": "library",
            "extra": {
                "branch-alias": {
                    "dev-master": "1.0-dev"
                }
            },
            "autoload": {
                "classmap": [
                    "src/"
                ]
            },
            "notification-url": "https://packagist.org/downloads/",
            "license": [
                "BSD-3-Clause"
            ],
            "authors": [
                {
                    "name": "Sebastian Bergmann",
                    "email": "sebastian@phpunit.de",
                    "role": "lead"
                }
            ],
            "description": "Collection of value objects that represent the PHP code units",
            "homepage": "https://github.com/sebastianbergmann/code-unit",
            "support": {
                "issues": "https://github.com/sebastianbergmann/code-unit/issues",
                "source": "https://github.com/sebastianbergmann/code-unit/tree/1.0.8"
            },
            "funding": [
                {
                    "url": "https://github.com/sebastianbergmann",
                    "type": "github"
                }
            ],
            "time": "2020-10-26T13:08:54+00:00"
        },
        {
            "name": "sebastian/code-unit-reverse-lookup",
            "version": "2.0.3",
            "source": {
                "type": "git",
                "url": "https://github.com/sebastianbergmann/code-unit-reverse-lookup.git",
                "reference": "ac91f01ccec49fb77bdc6fd1e548bc70f7faa3e5"
            },
            "dist": {
                "type": "zip",
                "url": "https://api.github.com/repos/sebastianbergmann/code-unit-reverse-lookup/zipball/ac91f01ccec49fb77bdc6fd1e548bc70f7faa3e5",
                "reference": "ac91f01ccec49fb77bdc6fd1e548bc70f7faa3e5",
                "shasum": ""
            },
            "require": {
                "php": ">=7.3"
            },
            "require-dev": {
                "phpunit/phpunit": "^9.3"
            },
            "type": "library",
            "extra": {
                "branch-alias": {
                    "dev-master": "2.0-dev"
                }
            },
            "autoload": {
                "classmap": [
                    "src/"
                ]
            },
            "notification-url": "https://packagist.org/downloads/",
            "license": [
                "BSD-3-Clause"
            ],
            "authors": [
                {
                    "name": "Sebastian Bergmann",
                    "email": "sebastian@phpunit.de"
                }
            ],
            "description": "Looks up which function or method a line of code belongs to",
            "homepage": "https://github.com/sebastianbergmann/code-unit-reverse-lookup/",
            "support": {
                "issues": "https://github.com/sebastianbergmann/code-unit-reverse-lookup/issues",
                "source": "https://github.com/sebastianbergmann/code-unit-reverse-lookup/tree/2.0.3"
            },
            "funding": [
                {
                    "url": "https://github.com/sebastianbergmann",
                    "type": "github"
                }
            ],
            "time": "2020-09-28T05:30:19+00:00"
        },
        {
            "name": "sebastian/comparator",
            "version": "4.0.6",
            "source": {
                "type": "git",
                "url": "https://github.com/sebastianbergmann/comparator.git",
                "reference": "55f4261989e546dc112258c7a75935a81a7ce382"
            },
            "dist": {
                "type": "zip",
                "url": "https://api.github.com/repos/sebastianbergmann/comparator/zipball/55f4261989e546dc112258c7a75935a81a7ce382",
                "reference": "55f4261989e546dc112258c7a75935a81a7ce382",
                "shasum": ""
            },
            "require": {
                "php": ">=7.3",
                "sebastian/diff": "^4.0",
                "sebastian/exporter": "^4.0"
            },
            "require-dev": {
                "phpunit/phpunit": "^9.3"
            },
            "type": "library",
            "extra": {
                "branch-alias": {
                    "dev-master": "4.0-dev"
                }
            },
            "autoload": {
                "classmap": [
                    "src/"
                ]
            },
            "notification-url": "https://packagist.org/downloads/",
            "license": [
                "BSD-3-Clause"
            ],
            "authors": [
                {
                    "name": "Sebastian Bergmann",
                    "email": "sebastian@phpunit.de"
                },
                {
                    "name": "Jeff Welch",
                    "email": "whatthejeff@gmail.com"
                },
                {
                    "name": "Volker Dusch",
                    "email": "github@wallbash.com"
                },
                {
                    "name": "Bernhard Schussek",
                    "email": "bschussek@2bepublished.at"
                }
            ],
            "description": "Provides the functionality to compare PHP values for equality",
            "homepage": "https://github.com/sebastianbergmann/comparator",
            "keywords": [
                "comparator",
                "compare",
                "equality"
            ],
            "support": {
                "issues": "https://github.com/sebastianbergmann/comparator/issues",
                "source": "https://github.com/sebastianbergmann/comparator/tree/4.0.6"
            },
            "funding": [
                {
                    "url": "https://github.com/sebastianbergmann",
                    "type": "github"
                }
            ],
            "time": "2020-10-26T15:49:45+00:00"
        },
        {
            "name": "sebastian/complexity",
            "version": "2.0.2",
            "source": {
                "type": "git",
                "url": "https://github.com/sebastianbergmann/complexity.git",
                "reference": "739b35e53379900cc9ac327b2147867b8b6efd88"
            },
            "dist": {
                "type": "zip",
                "url": "https://api.github.com/repos/sebastianbergmann/complexity/zipball/739b35e53379900cc9ac327b2147867b8b6efd88",
                "reference": "739b35e53379900cc9ac327b2147867b8b6efd88",
                "shasum": ""
            },
            "require": {
                "nikic/php-parser": "^4.7",
                "php": ">=7.3"
            },
            "require-dev": {
                "phpunit/phpunit": "^9.3"
            },
            "type": "library",
            "extra": {
                "branch-alias": {
                    "dev-master": "2.0-dev"
                }
            },
            "autoload": {
                "classmap": [
                    "src/"
                ]
            },
            "notification-url": "https://packagist.org/downloads/",
            "license": [
                "BSD-3-Clause"
            ],
            "authors": [
                {
                    "name": "Sebastian Bergmann",
                    "email": "sebastian@phpunit.de",
                    "role": "lead"
                }
            ],
            "description": "Library for calculating the complexity of PHP code units",
            "homepage": "https://github.com/sebastianbergmann/complexity",
            "support": {
                "issues": "https://github.com/sebastianbergmann/complexity/issues",
                "source": "https://github.com/sebastianbergmann/complexity/tree/2.0.2"
            },
            "funding": [
                {
                    "url": "https://github.com/sebastianbergmann",
                    "type": "github"
                }
            ],
            "time": "2020-10-26T15:52:27+00:00"
        },
        {
            "name": "sebastian/diff",
            "version": "4.0.4",
            "source": {
                "type": "git",
                "url": "https://github.com/sebastianbergmann/diff.git",
                "reference": "3461e3fccc7cfdfc2720be910d3bd73c69be590d"
            },
            "dist": {
                "type": "zip",
                "url": "https://api.github.com/repos/sebastianbergmann/diff/zipball/3461e3fccc7cfdfc2720be910d3bd73c69be590d",
                "reference": "3461e3fccc7cfdfc2720be910d3bd73c69be590d",
                "shasum": ""
            },
            "require": {
                "php": ">=7.3"
            },
            "require-dev": {
                "phpunit/phpunit": "^9.3",
                "symfony/process": "^4.2 || ^5"
            },
            "type": "library",
            "extra": {
                "branch-alias": {
                    "dev-master": "4.0-dev"
                }
            },
            "autoload": {
                "classmap": [
                    "src/"
                ]
            },
            "notification-url": "https://packagist.org/downloads/",
            "license": [
                "BSD-3-Clause"
            ],
            "authors": [
                {
                    "name": "Sebastian Bergmann",
                    "email": "sebastian@phpunit.de"
                },
                {
                    "name": "Kore Nordmann",
                    "email": "mail@kore-nordmann.de"
                }
            ],
            "description": "Diff implementation",
            "homepage": "https://github.com/sebastianbergmann/diff",
            "keywords": [
                "diff",
                "udiff",
                "unidiff",
                "unified diff"
            ],
            "support": {
                "issues": "https://github.com/sebastianbergmann/diff/issues",
                "source": "https://github.com/sebastianbergmann/diff/tree/4.0.4"
            },
            "funding": [
                {
                    "url": "https://github.com/sebastianbergmann",
                    "type": "github"
                }
            ],
            "time": "2020-10-26T13:10:38+00:00"
        },
        {
            "name": "sebastian/environment",
            "version": "5.1.3",
            "source": {
                "type": "git",
                "url": "https://github.com/sebastianbergmann/environment.git",
                "reference": "388b6ced16caa751030f6a69e588299fa09200ac"
            },
            "dist": {
                "type": "zip",
                "url": "https://api.github.com/repos/sebastianbergmann/environment/zipball/388b6ced16caa751030f6a69e588299fa09200ac",
                "reference": "388b6ced16caa751030f6a69e588299fa09200ac",
                "shasum": ""
            },
            "require": {
                "php": ">=7.3"
            },
            "require-dev": {
                "phpunit/phpunit": "^9.3"
            },
            "suggest": {
                "ext-posix": "*"
            },
            "type": "library",
            "extra": {
                "branch-alias": {
                    "dev-master": "5.1-dev"
                }
            },
            "autoload": {
                "classmap": [
                    "src/"
                ]
            },
            "notification-url": "https://packagist.org/downloads/",
            "license": [
                "BSD-3-Clause"
            ],
            "authors": [
                {
                    "name": "Sebastian Bergmann",
                    "email": "sebastian@phpunit.de"
                }
            ],
            "description": "Provides functionality to handle HHVM/PHP environments",
            "homepage": "http://www.github.com/sebastianbergmann/environment",
            "keywords": [
                "Xdebug",
                "environment",
                "hhvm"
            ],
            "support": {
                "issues": "https://github.com/sebastianbergmann/environment/issues",
                "source": "https://github.com/sebastianbergmann/environment/tree/5.1.3"
            },
            "funding": [
                {
                    "url": "https://github.com/sebastianbergmann",
                    "type": "github"
                }
            ],
            "time": "2020-09-28T05:52:38+00:00"
        },
        {
            "name": "sebastian/exporter",
            "version": "4.0.4",
            "source": {
                "type": "git",
                "url": "https://github.com/sebastianbergmann/exporter.git",
                "reference": "65e8b7db476c5dd267e65eea9cab77584d3cfff9"
            },
            "dist": {
                "type": "zip",
                "url": "https://api.github.com/repos/sebastianbergmann/exporter/zipball/65e8b7db476c5dd267e65eea9cab77584d3cfff9",
                "reference": "65e8b7db476c5dd267e65eea9cab77584d3cfff9",
                "shasum": ""
            },
            "require": {
                "php": ">=7.3",
                "sebastian/recursion-context": "^4.0"
            },
            "require-dev": {
                "ext-mbstring": "*",
                "phpunit/phpunit": "^9.3"
            },
            "type": "library",
            "extra": {
                "branch-alias": {
                    "dev-master": "4.0-dev"
                }
            },
            "autoload": {
                "classmap": [
                    "src/"
                ]
            },
            "notification-url": "https://packagist.org/downloads/",
            "license": [
                "BSD-3-Clause"
            ],
            "authors": [
                {
                    "name": "Sebastian Bergmann",
                    "email": "sebastian@phpunit.de"
                },
                {
                    "name": "Jeff Welch",
                    "email": "whatthejeff@gmail.com"
                },
                {
                    "name": "Volker Dusch",
                    "email": "github@wallbash.com"
                },
                {
                    "name": "Adam Harvey",
                    "email": "aharvey@php.net"
                },
                {
                    "name": "Bernhard Schussek",
                    "email": "bschussek@gmail.com"
                }
            ],
            "description": "Provides the functionality to export PHP variables for visualization",
            "homepage": "https://www.github.com/sebastianbergmann/exporter",
            "keywords": [
                "export",
                "exporter"
            ],
            "support": {
                "issues": "https://github.com/sebastianbergmann/exporter/issues",
                "source": "https://github.com/sebastianbergmann/exporter/tree/4.0.4"
            },
            "funding": [
                {
                    "url": "https://github.com/sebastianbergmann",
                    "type": "github"
                }
            ],
            "time": "2021-11-11T14:18:36+00:00"
        },
        {
            "name": "sebastian/global-state",
            "version": "5.0.3",
            "source": {
                "type": "git",
                "url": "https://github.com/sebastianbergmann/global-state.git",
                "reference": "23bd5951f7ff26f12d4e3242864df3e08dec4e49"
            },
            "dist": {
                "type": "zip",
                "url": "https://api.github.com/repos/sebastianbergmann/global-state/zipball/23bd5951f7ff26f12d4e3242864df3e08dec4e49",
                "reference": "23bd5951f7ff26f12d4e3242864df3e08dec4e49",
                "shasum": ""
            },
            "require": {
                "php": ">=7.3",
                "sebastian/object-reflector": "^2.0",
                "sebastian/recursion-context": "^4.0"
            },
            "require-dev": {
                "ext-dom": "*",
                "phpunit/phpunit": "^9.3"
            },
            "suggest": {
                "ext-uopz": "*"
            },
            "type": "library",
            "extra": {
                "branch-alias": {
                    "dev-master": "5.0-dev"
                }
            },
            "autoload": {
                "classmap": [
                    "src/"
                ]
            },
            "notification-url": "https://packagist.org/downloads/",
            "license": [
                "BSD-3-Clause"
            ],
            "authors": [
                {
                    "name": "Sebastian Bergmann",
                    "email": "sebastian@phpunit.de"
                }
            ],
            "description": "Snapshotting of global state",
            "homepage": "http://www.github.com/sebastianbergmann/global-state",
            "keywords": [
                "global state"
            ],
            "support": {
                "issues": "https://github.com/sebastianbergmann/global-state/issues",
                "source": "https://github.com/sebastianbergmann/global-state/tree/5.0.3"
            },
            "funding": [
                {
                    "url": "https://github.com/sebastianbergmann",
                    "type": "github"
                }
            ],
            "time": "2021-06-11T13:31:12+00:00"
        },
        {
            "name": "sebastian/lines-of-code",
            "version": "1.0.3",
            "source": {
                "type": "git",
                "url": "https://github.com/sebastianbergmann/lines-of-code.git",
                "reference": "c1c2e997aa3146983ed888ad08b15470a2e22ecc"
            },
            "dist": {
                "type": "zip",
                "url": "https://api.github.com/repos/sebastianbergmann/lines-of-code/zipball/c1c2e997aa3146983ed888ad08b15470a2e22ecc",
                "reference": "c1c2e997aa3146983ed888ad08b15470a2e22ecc",
                "shasum": ""
            },
            "require": {
                "nikic/php-parser": "^4.6",
                "php": ">=7.3"
            },
            "require-dev": {
                "phpunit/phpunit": "^9.3"
            },
            "type": "library",
            "extra": {
                "branch-alias": {
                    "dev-master": "1.0-dev"
                }
            },
            "autoload": {
                "classmap": [
                    "src/"
                ]
            },
            "notification-url": "https://packagist.org/downloads/",
            "license": [
                "BSD-3-Clause"
            ],
            "authors": [
                {
                    "name": "Sebastian Bergmann",
                    "email": "sebastian@phpunit.de",
                    "role": "lead"
                }
            ],
            "description": "Library for counting the lines of code in PHP source code",
            "homepage": "https://github.com/sebastianbergmann/lines-of-code",
            "support": {
                "issues": "https://github.com/sebastianbergmann/lines-of-code/issues",
                "source": "https://github.com/sebastianbergmann/lines-of-code/tree/1.0.3"
            },
            "funding": [
                {
                    "url": "https://github.com/sebastianbergmann",
                    "type": "github"
                }
            ],
            "time": "2020-11-28T06:42:11+00:00"
        },
        {
            "name": "sebastian/object-enumerator",
            "version": "4.0.4",
            "source": {
                "type": "git",
                "url": "https://github.com/sebastianbergmann/object-enumerator.git",
                "reference": "5c9eeac41b290a3712d88851518825ad78f45c71"
            },
            "dist": {
                "type": "zip",
                "url": "https://api.github.com/repos/sebastianbergmann/object-enumerator/zipball/5c9eeac41b290a3712d88851518825ad78f45c71",
                "reference": "5c9eeac41b290a3712d88851518825ad78f45c71",
                "shasum": ""
            },
            "require": {
                "php": ">=7.3",
                "sebastian/object-reflector": "^2.0",
                "sebastian/recursion-context": "^4.0"
            },
            "require-dev": {
                "phpunit/phpunit": "^9.3"
            },
            "type": "library",
            "extra": {
                "branch-alias": {
                    "dev-master": "4.0-dev"
                }
            },
            "autoload": {
                "classmap": [
                    "src/"
                ]
            },
            "notification-url": "https://packagist.org/downloads/",
            "license": [
                "BSD-3-Clause"
            ],
            "authors": [
                {
                    "name": "Sebastian Bergmann",
                    "email": "sebastian@phpunit.de"
                }
            ],
            "description": "Traverses array structures and object graphs to enumerate all referenced objects",
            "homepage": "https://github.com/sebastianbergmann/object-enumerator/",
            "support": {
                "issues": "https://github.com/sebastianbergmann/object-enumerator/issues",
                "source": "https://github.com/sebastianbergmann/object-enumerator/tree/4.0.4"
            },
            "funding": [
                {
                    "url": "https://github.com/sebastianbergmann",
                    "type": "github"
                }
            ],
            "time": "2020-10-26T13:12:34+00:00"
        },
        {
            "name": "sebastian/object-reflector",
            "version": "2.0.4",
            "source": {
                "type": "git",
                "url": "https://github.com/sebastianbergmann/object-reflector.git",
                "reference": "b4f479ebdbf63ac605d183ece17d8d7fe49c15c7"
            },
            "dist": {
                "type": "zip",
                "url": "https://api.github.com/repos/sebastianbergmann/object-reflector/zipball/b4f479ebdbf63ac605d183ece17d8d7fe49c15c7",
                "reference": "b4f479ebdbf63ac605d183ece17d8d7fe49c15c7",
                "shasum": ""
            },
            "require": {
                "php": ">=7.3"
            },
            "require-dev": {
                "phpunit/phpunit": "^9.3"
            },
            "type": "library",
            "extra": {
                "branch-alias": {
                    "dev-master": "2.0-dev"
                }
            },
            "autoload": {
                "classmap": [
                    "src/"
                ]
            },
            "notification-url": "https://packagist.org/downloads/",
            "license": [
                "BSD-3-Clause"
            ],
            "authors": [
                {
                    "name": "Sebastian Bergmann",
                    "email": "sebastian@phpunit.de"
                }
            ],
            "description": "Allows reflection of object attributes, including inherited and non-public ones",
            "homepage": "https://github.com/sebastianbergmann/object-reflector/",
            "support": {
                "issues": "https://github.com/sebastianbergmann/object-reflector/issues",
                "source": "https://github.com/sebastianbergmann/object-reflector/tree/2.0.4"
            },
            "funding": [
                {
                    "url": "https://github.com/sebastianbergmann",
                    "type": "github"
                }
            ],
            "time": "2020-10-26T13:14:26+00:00"
        },
        {
            "name": "sebastian/recursion-context",
            "version": "4.0.4",
            "source": {
                "type": "git",
                "url": "https://github.com/sebastianbergmann/recursion-context.git",
                "reference": "cd9d8cf3c5804de4341c283ed787f099f5506172"
            },
            "dist": {
                "type": "zip",
                "url": "https://api.github.com/repos/sebastianbergmann/recursion-context/zipball/cd9d8cf3c5804de4341c283ed787f099f5506172",
                "reference": "cd9d8cf3c5804de4341c283ed787f099f5506172",
                "shasum": ""
            },
            "require": {
                "php": ">=7.3"
            },
            "require-dev": {
                "phpunit/phpunit": "^9.3"
            },
            "type": "library",
            "extra": {
                "branch-alias": {
                    "dev-master": "4.0-dev"
                }
            },
            "autoload": {
                "classmap": [
                    "src/"
                ]
            },
            "notification-url": "https://packagist.org/downloads/",
            "license": [
                "BSD-3-Clause"
            ],
            "authors": [
                {
                    "name": "Sebastian Bergmann",
                    "email": "sebastian@phpunit.de"
                },
                {
                    "name": "Jeff Welch",
                    "email": "whatthejeff@gmail.com"
                },
                {
                    "name": "Adam Harvey",
                    "email": "aharvey@php.net"
                }
            ],
            "description": "Provides functionality to recursively process PHP variables",
            "homepage": "http://www.github.com/sebastianbergmann/recursion-context",
            "support": {
                "issues": "https://github.com/sebastianbergmann/recursion-context/issues",
                "source": "https://github.com/sebastianbergmann/recursion-context/tree/4.0.4"
            },
            "funding": [
                {
                    "url": "https://github.com/sebastianbergmann",
                    "type": "github"
                }
            ],
            "time": "2020-10-26T13:17:30+00:00"
        },
        {
            "name": "sebastian/resource-operations",
            "version": "3.0.3",
            "source": {
                "type": "git",
                "url": "https://github.com/sebastianbergmann/resource-operations.git",
                "reference": "0f4443cb3a1d92ce809899753bc0d5d5a8dd19a8"
            },
            "dist": {
                "type": "zip",
                "url": "https://api.github.com/repos/sebastianbergmann/resource-operations/zipball/0f4443cb3a1d92ce809899753bc0d5d5a8dd19a8",
                "reference": "0f4443cb3a1d92ce809899753bc0d5d5a8dd19a8",
                "shasum": ""
            },
            "require": {
                "php": ">=7.3"
            },
            "require-dev": {
                "phpunit/phpunit": "^9.0"
            },
            "type": "library",
            "extra": {
                "branch-alias": {
                    "dev-master": "3.0-dev"
                }
            },
            "autoload": {
                "classmap": [
                    "src/"
                ]
            },
            "notification-url": "https://packagist.org/downloads/",
            "license": [
                "BSD-3-Clause"
            ],
            "authors": [
                {
                    "name": "Sebastian Bergmann",
                    "email": "sebastian@phpunit.de"
                }
            ],
            "description": "Provides a list of PHP built-in functions that operate on resources",
            "homepage": "https://www.github.com/sebastianbergmann/resource-operations",
            "support": {
                "issues": "https://github.com/sebastianbergmann/resource-operations/issues",
                "source": "https://github.com/sebastianbergmann/resource-operations/tree/3.0.3"
            },
            "funding": [
                {
                    "url": "https://github.com/sebastianbergmann",
                    "type": "github"
                }
            ],
            "time": "2020-09-28T06:45:17+00:00"
        },
        {
            "name": "sebastian/type",
            "version": "2.3.4",
            "source": {
                "type": "git",
                "url": "https://github.com/sebastianbergmann/type.git",
                "reference": "b8cd8a1c753c90bc1a0f5372170e3e489136f914"
            },
            "dist": {
                "type": "zip",
                "url": "https://api.github.com/repos/sebastianbergmann/type/zipball/b8cd8a1c753c90bc1a0f5372170e3e489136f914",
                "reference": "b8cd8a1c753c90bc1a0f5372170e3e489136f914",
                "shasum": ""
            },
            "require": {
                "php": ">=7.3"
            },
            "require-dev": {
                "phpunit/phpunit": "^9.3"
            },
            "type": "library",
            "extra": {
                "branch-alias": {
                    "dev-master": "2.3-dev"
                }
            },
            "autoload": {
                "classmap": [
                    "src/"
                ]
            },
            "notification-url": "https://packagist.org/downloads/",
            "license": [
                "BSD-3-Clause"
            ],
            "authors": [
                {
                    "name": "Sebastian Bergmann",
                    "email": "sebastian@phpunit.de",
                    "role": "lead"
                }
            ],
            "description": "Collection of value objects that represent the types of the PHP type system",
            "homepage": "https://github.com/sebastianbergmann/type",
            "support": {
                "issues": "https://github.com/sebastianbergmann/type/issues",
                "source": "https://github.com/sebastianbergmann/type/tree/2.3.4"
            },
            "funding": [
                {
                    "url": "https://github.com/sebastianbergmann",
                    "type": "github"
                }
            ],
            "time": "2021-06-15T12:49:02+00:00"
        },
        {
            "name": "sebastian/version",
            "version": "3.0.2",
            "source": {
                "type": "git",
                "url": "https://github.com/sebastianbergmann/version.git",
                "reference": "c6c1022351a901512170118436c764e473f6de8c"
            },
            "dist": {
                "type": "zip",
                "url": "https://api.github.com/repos/sebastianbergmann/version/zipball/c6c1022351a901512170118436c764e473f6de8c",
                "reference": "c6c1022351a901512170118436c764e473f6de8c",
                "shasum": ""
            },
            "require": {
                "php": ">=7.3"
            },
            "type": "library",
            "extra": {
                "branch-alias": {
                    "dev-master": "3.0-dev"
                }
            },
            "autoload": {
                "classmap": [
                    "src/"
                ]
            },
            "notification-url": "https://packagist.org/downloads/",
            "license": [
                "BSD-3-Clause"
            ],
            "authors": [
                {
                    "name": "Sebastian Bergmann",
                    "email": "sebastian@phpunit.de",
                    "role": "lead"
                }
            ],
            "description": "Library that helps with managing the version number of Git-hosted PHP projects",
            "homepage": "https://github.com/sebastianbergmann/version",
            "support": {
                "issues": "https://github.com/sebastianbergmann/version/issues",
                "source": "https://github.com/sebastianbergmann/version/tree/3.0.2"
            },
            "funding": [
                {
                    "url": "https://github.com/sebastianbergmann",
                    "type": "github"
                }
            ],
            "time": "2020-09-28T06:39:44+00:00"
        },
        {
            "name": "swoole/ide-helper",
            "version": "4.8.3",
            "source": {
                "type": "git",
                "url": "https://github.com/swoole/ide-helper.git",
                "reference": "3ac4971814273889933b871e03b2a6b340e58f79"
            },
            "dist": {
                "type": "zip",
                "url": "https://api.github.com/repos/swoole/ide-helper/zipball/3ac4971814273889933b871e03b2a6b340e58f79",
                "reference": "3ac4971814273889933b871e03b2a6b340e58f79",
                "shasum": ""
            },
            "type": "library",
            "notification-url": "https://packagist.org/downloads/",
            "license": [
                "Apache-2.0"
            ],
            "authors": [
                {
                    "name": "Team Swoole",
                    "email": "team@swoole.com"
                }
            ],
            "description": "IDE help files for Swoole.",
            "support": {
                "issues": "https://github.com/swoole/ide-helper/issues",
                "source": "https://github.com/swoole/ide-helper/tree/4.8.3"
            },
            "funding": [
                {
                    "url": "https://gitee.com/swoole/swoole?donate=true",
                    "type": "custom"
                },
                {
                    "url": "https://github.com/swoole",
                    "type": "github"
                }
            ],
            "time": "2021-12-01T08:11:40+00:00"
        },
        {
            "name": "symfony/console",
<<<<<<< HEAD
            "version": "v5.4.1",
            "source": {
                "type": "git",
                "url": "https://github.com/symfony/console.git",
                "reference": "9130e1a0fc93cb0faadca4ee917171bd2ca9e5f4"
            },
            "dist": {
                "type": "zip",
                "url": "https://api.github.com/repos/symfony/console/zipball/9130e1a0fc93cb0faadca4ee917171bd2ca9e5f4",
                "reference": "9130e1a0fc93cb0faadca4ee917171bd2ca9e5f4",
=======
            "version": "v6.0.1",
            "source": {
                "type": "git",
                "url": "https://github.com/symfony/console.git",
                "reference": "fafd9802d386bf1c267e0249ddb7ceb14dcfdad4"
            },
            "dist": {
                "type": "zip",
                "url": "https://api.github.com/repos/symfony/console/zipball/fafd9802d386bf1c267e0249ddb7ceb14dcfdad4",
                "reference": "fafd9802d386bf1c267e0249ddb7ceb14dcfdad4",
>>>>>>> 4de4e87c
                "shasum": ""
            },
            "require": {
                "php": ">=8.0.2",
                "symfony/polyfill-mbstring": "~1.0",
<<<<<<< HEAD
                "symfony/polyfill-php73": "^1.9",
                "symfony/polyfill-php80": "^1.16",
=======
>>>>>>> 4de4e87c
                "symfony/service-contracts": "^1.1|^2|^3",
                "symfony/string": "^5.4|^6.0"
            },
            "conflict": {
                "symfony/dependency-injection": "<5.4",
                "symfony/dotenv": "<5.4",
                "symfony/event-dispatcher": "<5.4",
                "symfony/lock": "<5.4",
                "symfony/process": "<5.4"
            },
            "provide": {
                "psr/log-implementation": "1.0|2.0|3.0"
            },
            "require-dev": {
                "psr/log": "^1|^2|^3",
                "symfony/config": "^5.4|^6.0",
                "symfony/dependency-injection": "^5.4|^6.0",
                "symfony/event-dispatcher": "^5.4|^6.0",
                "symfony/lock": "^5.4|^6.0",
                "symfony/process": "^5.4|^6.0",
                "symfony/var-dumper": "^5.4|^6.0"
            },
            "suggest": {
                "psr/log": "For using the console logger",
                "symfony/event-dispatcher": "",
                "symfony/lock": "",
                "symfony/process": ""
            },
            "type": "library",
            "autoload": {
                "psr-4": {
                    "Symfony\\Component\\Console\\": ""
                },
                "exclude-from-classmap": [
                    "/Tests/"
                ]
            },
            "notification-url": "https://packagist.org/downloads/",
            "license": [
                "MIT"
            ],
            "authors": [
                {
                    "name": "Fabien Potencier",
                    "email": "fabien@symfony.com"
                },
                {
                    "name": "Symfony Community",
                    "homepage": "https://symfony.com/contributors"
                }
            ],
            "description": "Eases the creation of beautiful and testable command line interfaces",
            "homepage": "https://symfony.com",
            "keywords": [
                "cli",
                "command line",
                "console",
                "terminal"
            ],
            "support": {
<<<<<<< HEAD
                "source": "https://github.com/symfony/console/tree/v5.4.1"
=======
                "source": "https://github.com/symfony/console/tree/v6.0.1"
>>>>>>> 4de4e87c
            },
            "funding": [
                {
                    "url": "https://symfony.com/sponsor",
                    "type": "custom"
                },
                {
                    "url": "https://github.com/fabpot",
                    "type": "github"
                },
                {
                    "url": "https://tidelift.com/funding/github/packagist/symfony/symfony",
                    "type": "tidelift"
                }
            ],
<<<<<<< HEAD
            "time": "2021-12-09T11:22:43+00:00"
=======
            "time": "2021-12-09T12:47:37+00:00"
>>>>>>> 4de4e87c
        },
        {
            "name": "symfony/polyfill-intl-grapheme",
            "version": "v1.23.1",
            "source": {
                "type": "git",
                "url": "https://github.com/symfony/polyfill-intl-grapheme.git",
                "reference": "16880ba9c5ebe3642d1995ab866db29270b36535"
            },
            "dist": {
                "type": "zip",
                "url": "https://api.github.com/repos/symfony/polyfill-intl-grapheme/zipball/16880ba9c5ebe3642d1995ab866db29270b36535",
                "reference": "16880ba9c5ebe3642d1995ab866db29270b36535",
                "shasum": ""
            },
            "require": {
                "php": ">=7.1"
            },
            "suggest": {
                "ext-intl": "For best performance"
            },
            "type": "library",
            "extra": {
                "branch-alias": {
                    "dev-main": "1.23-dev"
                },
                "thanks": {
                    "name": "symfony/polyfill",
                    "url": "https://github.com/symfony/polyfill"
                }
            },
            "autoload": {
                "psr-4": {
                    "Symfony\\Polyfill\\Intl\\Grapheme\\": ""
                },
                "files": [
                    "bootstrap.php"
                ]
            },
            "notification-url": "https://packagist.org/downloads/",
            "license": [
                "MIT"
            ],
            "authors": [
                {
                    "name": "Nicolas Grekas",
                    "email": "p@tchwork.com"
                },
                {
                    "name": "Symfony Community",
                    "homepage": "https://symfony.com/contributors"
                }
            ],
            "description": "Symfony polyfill for intl's grapheme_* functions",
            "homepage": "https://symfony.com",
            "keywords": [
                "compatibility",
                "grapheme",
                "intl",
                "polyfill",
                "portable",
                "shim"
            ],
            "support": {
                "source": "https://github.com/symfony/polyfill-intl-grapheme/tree/v1.23.1"
            },
            "funding": [
                {
                    "url": "https://symfony.com/sponsor",
                    "type": "custom"
                },
                {
                    "url": "https://github.com/fabpot",
                    "type": "github"
                },
                {
                    "url": "https://tidelift.com/funding/github/packagist/symfony/symfony",
                    "type": "tidelift"
                }
            ],
            "time": "2021-05-27T12:26:48+00:00"
        },
        {
            "name": "symfony/polyfill-intl-normalizer",
            "version": "v1.23.0",
            "source": {
                "type": "git",
                "url": "https://github.com/symfony/polyfill-intl-normalizer.git",
                "reference": "8590a5f561694770bdcd3f9b5c69dde6945028e8"
            },
            "dist": {
                "type": "zip",
                "url": "https://api.github.com/repos/symfony/polyfill-intl-normalizer/zipball/8590a5f561694770bdcd3f9b5c69dde6945028e8",
                "reference": "8590a5f561694770bdcd3f9b5c69dde6945028e8",
                "shasum": ""
            },
            "require": {
                "php": ">=7.1"
            },
            "suggest": {
                "ext-intl": "For best performance"
            },
            "type": "library",
            "extra": {
                "branch-alias": {
                    "dev-main": "1.23-dev"
                },
                "thanks": {
                    "name": "symfony/polyfill",
                    "url": "https://github.com/symfony/polyfill"
                }
            },
            "autoload": {
                "psr-4": {
                    "Symfony\\Polyfill\\Intl\\Normalizer\\": ""
                },
                "files": [
                    "bootstrap.php"
                ],
                "classmap": [
                    "Resources/stubs"
                ]
            },
            "notification-url": "https://packagist.org/downloads/",
            "license": [
                "MIT"
            ],
            "authors": [
                {
                    "name": "Nicolas Grekas",
                    "email": "p@tchwork.com"
                },
                {
                    "name": "Symfony Community",
                    "homepage": "https://symfony.com/contributors"
                }
            ],
            "description": "Symfony polyfill for intl's Normalizer class and related functions",
            "homepage": "https://symfony.com",
            "keywords": [
                "compatibility",
                "intl",
                "normalizer",
                "polyfill",
                "portable",
                "shim"
            ],
            "support": {
                "source": "https://github.com/symfony/polyfill-intl-normalizer/tree/v1.23.0"
            },
            "funding": [
                {
                    "url": "https://symfony.com/sponsor",
                    "type": "custom"
                },
                {
                    "url": "https://github.com/fabpot",
                    "type": "github"
                },
                {
                    "url": "https://tidelift.com/funding/github/packagist/symfony/symfony",
                    "type": "tidelift"
                }
            ],
            "time": "2021-02-19T12:13:01+00:00"
        },
        {
            "name": "symfony/polyfill-mbstring",
            "version": "v1.23.1",
            "source": {
                "type": "git",
                "url": "https://github.com/symfony/polyfill-mbstring.git",
                "reference": "9174a3d80210dca8daa7f31fec659150bbeabfc6"
            },
            "dist": {
                "type": "zip",
                "url": "https://api.github.com/repos/symfony/polyfill-mbstring/zipball/9174a3d80210dca8daa7f31fec659150bbeabfc6",
                "reference": "9174a3d80210dca8daa7f31fec659150bbeabfc6",
                "shasum": ""
            },
            "require": {
                "php": ">=7.1"
            },
            "suggest": {
                "ext-mbstring": "For best performance"
            },
            "type": "library",
            "extra": {
                "branch-alias": {
                    "dev-main": "1.23-dev"
                },
                "thanks": {
                    "name": "symfony/polyfill",
                    "url": "https://github.com/symfony/polyfill"
                }
            },
            "autoload": {
                "psr-4": {
                    "Symfony\\Polyfill\\Mbstring\\": ""
                },
                "files": [
                    "bootstrap.php"
                ]
            },
            "notification-url": "https://packagist.org/downloads/",
            "license": [
                "MIT"
            ],
            "authors": [
                {
                    "name": "Nicolas Grekas",
                    "email": "p@tchwork.com"
                },
                {
                    "name": "Symfony Community",
                    "homepage": "https://symfony.com/contributors"
                }
            ],
            "description": "Symfony polyfill for the Mbstring extension",
            "homepage": "https://symfony.com",
            "keywords": [
                "compatibility",
                "mbstring",
                "polyfill",
                "portable",
                "shim"
            ],
            "support": {
                "source": "https://github.com/symfony/polyfill-mbstring/tree/v1.23.1"
            },
            "funding": [
                {
                    "url": "https://symfony.com/sponsor",
                    "type": "custom"
                },
                {
                    "url": "https://github.com/fabpot",
                    "type": "github"
                },
                {
                    "url": "https://tidelift.com/funding/github/packagist/symfony/symfony",
                    "type": "tidelift"
                }
            ],
            "time": "2021-05-27T12:26:48+00:00"
        },
        {
            "name": "symfony/service-contracts",
            "version": "v3.0.0",
            "source": {
                "type": "git",
                "url": "https://github.com/symfony/service-contracts.git",
                "reference": "36715ebf9fb9db73db0cb24263c79077c6fe8603"
            },
            "dist": {
                "type": "zip",
                "url": "https://api.github.com/repos/symfony/service-contracts/zipball/36715ebf9fb9db73db0cb24263c79077c6fe8603",
                "reference": "36715ebf9fb9db73db0cb24263c79077c6fe8603",
                "shasum": ""
            },
            "require": {
                "php": ">=8.0.2",
                "psr/container": "^2.0"
            },
            "conflict": {
                "ext-psr": "<1.1|>=2"
            },
            "suggest": {
                "symfony/service-implementation": ""
            },
            "type": "library",
            "extra": {
                "branch-alias": {
                    "dev-main": "3.0-dev"
                },
                "thanks": {
                    "name": "symfony/contracts",
                    "url": "https://github.com/symfony/contracts"
                }
            },
            "autoload": {
                "psr-4": {
                    "Symfony\\Contracts\\Service\\": ""
                }
            },
            "notification-url": "https://packagist.org/downloads/",
            "license": [
                "MIT"
            ],
            "authors": [
                {
                    "name": "Nicolas Grekas",
                    "email": "p@tchwork.com"
                },
                {
                    "name": "Symfony Community",
                    "homepage": "https://symfony.com/contributors"
                }
            ],
            "description": "Generic abstractions related to writing services",
            "homepage": "https://symfony.com",
            "keywords": [
                "abstractions",
                "contracts",
                "decoupling",
                "interfaces",
                "interoperability",
                "standards"
            ],
            "support": {
                "source": "https://github.com/symfony/service-contracts/tree/v3.0.0"
            },
            "funding": [
                {
                    "url": "https://symfony.com/sponsor",
                    "type": "custom"
                },
                {
                    "url": "https://github.com/fabpot",
                    "type": "github"
                },
                {
                    "url": "https://tidelift.com/funding/github/packagist/symfony/symfony",
                    "type": "tidelift"
                }
            ],
            "time": "2021-11-04T17:53:12+00:00"
        },
        {
            "name": "symfony/string",
            "version": "v6.0.1",
            "source": {
                "type": "git",
                "url": "https://github.com/symfony/string.git",
                "reference": "0cfed595758ec6e0a25591bdc8ca733c1896af32"
            },
            "dist": {
                "type": "zip",
                "url": "https://api.github.com/repos/symfony/string/zipball/0cfed595758ec6e0a25591bdc8ca733c1896af32",
                "reference": "0cfed595758ec6e0a25591bdc8ca733c1896af32",
                "shasum": ""
            },
            "require": {
                "php": ">=8.0.2",
                "symfony/polyfill-ctype": "~1.8",
                "symfony/polyfill-intl-grapheme": "~1.0",
                "symfony/polyfill-intl-normalizer": "~1.0",
                "symfony/polyfill-mbstring": "~1.0"
            },
            "conflict": {
                "symfony/translation-contracts": "<2.0"
            },
            "require-dev": {
                "symfony/error-handler": "^5.4|^6.0",
                "symfony/http-client": "^5.4|^6.0",
                "symfony/translation-contracts": "^2.0|^3.0",
                "symfony/var-exporter": "^5.4|^6.0"
            },
            "type": "library",
            "autoload": {
                "psr-4": {
                    "Symfony\\Component\\String\\": ""
                },
                "files": [
                    "Resources/functions.php"
                ],
                "exclude-from-classmap": [
                    "/Tests/"
                ]
            },
            "notification-url": "https://packagist.org/downloads/",
            "license": [
                "MIT"
            ],
            "authors": [
                {
                    "name": "Nicolas Grekas",
                    "email": "p@tchwork.com"
                },
                {
                    "name": "Symfony Community",
                    "homepage": "https://symfony.com/contributors"
                }
            ],
            "description": "Provides an object-oriented API to strings and deals with bytes, UTF-8 code points and grapheme clusters in a unified way",
            "homepage": "https://symfony.com",
            "keywords": [
                "grapheme",
                "i18n",
                "string",
                "unicode",
                "utf-8",
                "utf8"
            ],
            "support": {
                "source": "https://github.com/symfony/string/tree/v6.0.1"
            },
            "funding": [
                {
                    "url": "https://symfony.com/sponsor",
                    "type": "custom"
                },
                {
                    "url": "https://github.com/fabpot",
                    "type": "github"
                },
                {
                    "url": "https://tidelift.com/funding/github/packagist/symfony/symfony",
                    "type": "tidelift"
                }
            ],
            "time": "2021-12-08T15:13:44+00:00"
        },
        {
            "name": "textalk/websocket",
            "version": "1.5.5",
            "source": {
                "type": "git",
                "url": "https://github.com/Textalk/websocket-php.git",
                "reference": "846542f82658132cd36acb7a7e8ce0f03960c295"
            },
            "dist": {
                "type": "zip",
                "url": "https://api.github.com/repos/Textalk/websocket-php/zipball/846542f82658132cd36acb7a7e8ce0f03960c295",
                "reference": "846542f82658132cd36acb7a7e8ce0f03960c295",
                "shasum": ""
            },
            "require": {
                "php": "^7.2 | ^8.0",
                "psr/log": "^1 | ^2 | ^3"
            },
            "require-dev": {
                "php-coveralls/php-coveralls": "^2.0",
                "phpunit/phpunit": "^8.0|^9.0",
                "squizlabs/php_codesniffer": "^3.5"
            },
            "type": "library",
            "autoload": {
                "psr-4": {
                    "WebSocket\\": "lib"
                }
            },
            "notification-url": "https://packagist.org/downloads/",
            "license": [
                "ISC"
            ],
            "authors": [
                {
                    "name": "Fredrik Liljegren"
                },
                {
                    "name": "Sören Jensen",
                    "email": "soren@abicart.se"
                }
            ],
            "description": "WebSocket client and server",
            "support": {
                "issues": "https://github.com/Textalk/websocket-php/issues",
                "source": "https://github.com/Textalk/websocket-php/tree/1.5.5"
            },
            "time": "2021-08-07T10:21:40+00:00"
        },
        {
            "name": "theseer/tokenizer",
            "version": "1.2.1",
            "source": {
                "type": "git",
                "url": "https://github.com/theseer/tokenizer.git",
                "reference": "34a41e998c2183e22995f158c581e7b5e755ab9e"
            },
            "dist": {
                "type": "zip",
                "url": "https://api.github.com/repos/theseer/tokenizer/zipball/34a41e998c2183e22995f158c581e7b5e755ab9e",
                "reference": "34a41e998c2183e22995f158c581e7b5e755ab9e",
                "shasum": ""
            },
            "require": {
                "ext-dom": "*",
                "ext-tokenizer": "*",
                "ext-xmlwriter": "*",
                "php": "^7.2 || ^8.0"
            },
            "type": "library",
            "autoload": {
                "classmap": [
                    "src/"
                ]
            },
            "notification-url": "https://packagist.org/downloads/",
            "license": [
                "BSD-3-Clause"
            ],
            "authors": [
                {
                    "name": "Arne Blankerts",
                    "email": "arne@blankerts.de",
                    "role": "Developer"
                }
            ],
            "description": "A small library for converting tokenized PHP source code into XML and potentially other formats",
            "support": {
                "issues": "https://github.com/theseer/tokenizer/issues",
                "source": "https://github.com/theseer/tokenizer/tree/1.2.1"
            },
            "funding": [
                {
                    "url": "https://github.com/theseer",
                    "type": "github"
                }
            ],
            "time": "2021-07-28T10:34:58+00:00"
        },
        {
            "name": "twig/twig",
            "version": "v2.14.8",
            "source": {
                "type": "git",
                "url": "https://github.com/twigphp/Twig.git",
                "reference": "06b450a2326aa879faa2061ff72fe1588b3ab043"
            },
            "dist": {
                "type": "zip",
                "url": "https://api.github.com/repos/twigphp/Twig/zipball/06b450a2326aa879faa2061ff72fe1588b3ab043",
                "reference": "06b450a2326aa879faa2061ff72fe1588b3ab043",
                "shasum": ""
            },
            "require": {
                "php": ">=7.2.5",
                "symfony/polyfill-ctype": "^1.8",
                "symfony/polyfill-mbstring": "^1.3"
            },
            "require-dev": {
                "psr/container": "^1.0",
                "symfony/phpunit-bridge": "^4.4.9|^5.0.9|^6.0"
            },
            "type": "library",
            "extra": {
                "branch-alias": {
                    "dev-master": "2.14-dev"
                }
            },
            "autoload": {
                "psr-0": {
                    "Twig_": "lib/"
                },
                "psr-4": {
                    "Twig\\": "src/"
                }
            },
            "notification-url": "https://packagist.org/downloads/",
            "license": [
                "BSD-3-Clause"
            ],
            "authors": [
                {
                    "name": "Fabien Potencier",
                    "email": "fabien@symfony.com",
                    "homepage": "http://fabien.potencier.org",
                    "role": "Lead Developer"
                },
                {
                    "name": "Twig Team",
                    "role": "Contributors"
                },
                {
                    "name": "Armin Ronacher",
                    "email": "armin.ronacher@active-4.com",
                    "role": "Project Founder"
                }
            ],
            "description": "Twig, the flexible, fast, and secure template language for PHP",
            "homepage": "https://twig.symfony.com",
            "keywords": [
                "templating"
            ],
            "support": {
                "issues": "https://github.com/twigphp/Twig/issues",
                "source": "https://github.com/twigphp/Twig/tree/v2.14.8"
            },
            "funding": [
                {
                    "url": "https://github.com/fabpot",
                    "type": "github"
                },
                {
                    "url": "https://tidelift.com/funding/github/packagist/twig/twig",
                    "type": "tidelift"
                }
            ],
            "time": "2021-11-25T13:38:06+00:00"
        },
        {
            "name": "vimeo/psalm",
            "version": "4.13.1",
            "source": {
                "type": "git",
                "url": "https://github.com/vimeo/psalm.git",
                "reference": "5cf660f63b548ccd4a56f62d916ee4d6028e01a3"
            },
            "dist": {
                "type": "zip",
                "url": "https://api.github.com/repos/vimeo/psalm/zipball/5cf660f63b548ccd4a56f62d916ee4d6028e01a3",
                "reference": "5cf660f63b548ccd4a56f62d916ee4d6028e01a3",
                "shasum": ""
            },
            "require": {
                "amphp/amp": "^2.4.2",
                "amphp/byte-stream": "^1.5",
                "composer/package-versions-deprecated": "^1.8.0",
                "composer/semver": "^1.4 || ^2.0 || ^3.0",
                "composer/xdebug-handler": "^1.1 || ^2.0",
                "dnoegel/php-xdg-base-dir": "^0.1.1",
                "ext-ctype": "*",
                "ext-dom": "*",
                "ext-json": "*",
                "ext-libxml": "*",
                "ext-mbstring": "*",
                "ext-simplexml": "*",
                "ext-tokenizer": "*",
                "felixfbecker/advanced-json-rpc": "^3.0.3",
                "felixfbecker/language-server-protocol": "^1.5",
                "netresearch/jsonmapper": "^1.0 || ^2.0 || ^3.0 || ^4.0",
                "nikic/php-parser": "^4.13",
                "openlss/lib-array2xml": "^1.0",
                "php": "^7.1|^8",
                "sebastian/diff": "^3.0 || ^4.0",
                "symfony/console": "^3.4.17 || ^4.1.6 || ^5.0 || ^6.0",
                "webmozart/path-util": "^2.3"
            },
            "provide": {
                "psalm/psalm": "self.version"
            },
            "require-dev": {
                "bamarni/composer-bin-plugin": "^1.2",
                "brianium/paratest": "^4.0||^6.0",
                "ext-curl": "*",
                "php-parallel-lint/php-parallel-lint": "^1.2",
                "phpdocumentor/reflection-docblock": "^5",
                "phpmyadmin/sql-parser": "5.1.0||dev-master",
                "phpspec/prophecy": ">=1.9.0",
                "phpunit/phpunit": "^9.0",
                "psalm/plugin-phpunit": "^0.16",
                "slevomat/coding-standard": "^7.0",
                "squizlabs/php_codesniffer": "^3.5",
                "symfony/process": "^4.3 || ^5.0 || ^6.0",
                "weirdan/prophecy-shim": "^1.0 || ^2.0"
            },
            "suggest": {
                "ext-curl": "In order to send data to shepherd",
                "ext-igbinary": "^2.0.5 is required, used to serialize caching data"
            },
            "bin": [
                "psalm",
                "psalm-language-server",
                "psalm-plugin",
                "psalm-refactor",
                "psalter"
            ],
            "type": "library",
            "extra": {
                "branch-alias": {
                    "dev-master": "4.x-dev",
                    "dev-3.x": "3.x-dev",
                    "dev-2.x": "2.x-dev",
                    "dev-1.x": "1.x-dev"
                }
            },
            "autoload": {
                "psr-4": {
                    "Psalm\\": "src/Psalm/"
                },
                "files": [
                    "src/functions.php",
                    "src/spl_object_id.php"
                ]
            },
            "notification-url": "https://packagist.org/downloads/",
            "license": [
                "MIT"
            ],
            "authors": [
                {
                    "name": "Matthew Brown"
                }
            ],
            "description": "A static analysis tool for finding errors in PHP applications",
            "keywords": [
                "code",
                "inspection",
                "php"
            ],
            "support": {
                "issues": "https://github.com/vimeo/psalm/issues",
                "source": "https://github.com/vimeo/psalm/tree/4.13.1"
            },
            "time": "2021-11-23T23:52:49+00:00"
        },
        {
            "name": "webmozart/path-util",
            "version": "2.3.0",
            "source": {
                "type": "git",
                "url": "https://github.com/webmozart/path-util.git",
                "reference": "d939f7edc24c9a1bb9c0dee5cb05d8e859490725"
            },
            "dist": {
                "type": "zip",
                "url": "https://api.github.com/repos/webmozart/path-util/zipball/d939f7edc24c9a1bb9c0dee5cb05d8e859490725",
                "reference": "d939f7edc24c9a1bb9c0dee5cb05d8e859490725",
                "shasum": ""
            },
            "require": {
                "php": ">=5.3.3",
                "webmozart/assert": "~1.0"
            },
            "require-dev": {
                "phpunit/phpunit": "^4.6",
                "sebastian/version": "^1.0.1"
            },
            "type": "library",
            "extra": {
                "branch-alias": {
                    "dev-master": "2.3-dev"
                }
            },
            "autoload": {
                "psr-4": {
                    "Webmozart\\PathUtil\\": "src/"
                }
            },
            "notification-url": "https://packagist.org/downloads/",
            "license": [
                "MIT"
            ],
            "authors": [
                {
                    "name": "Bernhard Schussek",
                    "email": "bschussek@gmail.com"
                }
            ],
            "description": "A robust cross-platform utility for normalizing, comparing and modifying file paths.",
            "support": {
                "issues": "https://github.com/webmozart/path-util/issues",
                "source": "https://github.com/webmozart/path-util/tree/2.3.0"
            },
            "abandoned": "symfony/filesystem",
            "time": "2015-12-17T08:42:14+00:00"
        }
    ],
    "aliases": [],
    "minimum-stability": "stable",
    "stability-flags": {
        "utopia-php/storage": 20
    },
    "prefer-stable": false,
    "prefer-lowest": false,
    "platform": {
        "php": ">=8.0.0",
        "ext-curl": "*",
        "ext-imagick": "*",
        "ext-mbstring": "*",
        "ext-json": "*",
        "ext-yaml": "*",
        "ext-dom": "*",
        "ext-redis": "*",
        "ext-swoole": "*",
        "ext-pdo": "*",
        "ext-openssl": "*",
        "ext-zlib": "*",
        "ext-sockets": "*"
    },
    "platform-dev": [],
    "platform-overrides": {
        "php": "8.0"
    },
    "plugin-api-version": "2.1.0"
}<|MERGE_RESOLUTION|>--- conflicted
+++ resolved
@@ -2141,10 +2141,6 @@
             "version": "0.12.1",
             "source": {
                 "type": "git",
-<<<<<<< HEAD
-                "url": "https://github.com/utopia-php/database",
-                "reference": "af512b7a00cc7c6e30fa03efbc5fd7e77a93e2df"
-=======
                 "url": "https://github.com/utopia-php/database.git",
                 "reference": "af512b7a00cc7c6e30fa03efbc5fd7e77a93e2df"
             },
@@ -2153,7 +2149,6 @@
                 "url": "https://api.github.com/repos/utopia-php/database/zipball/af512b7a00cc7c6e30fa03efbc5fd7e77a93e2df",
                 "reference": "af512b7a00cc7c6e30fa03efbc5fd7e77a93e2df",
                 "shasum": ""
->>>>>>> 4de4e87c
             },
             "require": {
                 "ext-mongodb": "*",
@@ -2198,13 +2193,10 @@
                 "upf",
                 "utopia"
             ],
-<<<<<<< HEAD
-=======
             "support": {
                 "issues": "https://github.com/utopia-php/database/issues",
                 "source": "https://github.com/utopia-php/database/tree/0.12.1"
             },
->>>>>>> 4de4e87c
             "time": "2021-12-13T14:57:32+00:00"
         },
         {
@@ -2263,13 +2255,6 @@
         },
         {
             "name": "utopia-php/framework",
-<<<<<<< HEAD
-            "version": "0.19.2",
-            "source": {
-                "type": "git",
-                "url": "https://github.com/utopia-php/framework",
-                "reference": "49e4374b97c0f4d14bc84b424bdc9c3b7747e15f"
-=======
             "version": "0.19.3",
             "source": {
                 "type": "git",
@@ -2281,7 +2266,6 @@
                 "url": "https://api.github.com/repos/utopia-php/framework/zipball/4c6c841d738cec458b73fec5aedd40fd43bd41a7",
                 "reference": "4c6c841d738cec458b73fec5aedd40fd43bd41a7",
                 "shasum": ""
->>>>>>> 4de4e87c
             },
             "require": {
                 "php": ">=8.0.0"
@@ -2312,15 +2296,11 @@
                 "php",
                 "upf"
             ],
-<<<<<<< HEAD
-            "time": "2021-12-07T09:29:35+00:00"
-=======
             "support": {
                 "issues": "https://github.com/utopia-php/framework/issues",
                 "source": "https://github.com/utopia-php/framework/tree/0.19.3"
             },
             "time": "2021-12-17T13:04:13+00:00"
->>>>>>> 4de4e87c
         },
         {
             "name": "utopia-php/image",
@@ -2591,11 +2571,7 @@
             "source": {
                 "type": "git",
                 "url": "https://github.com/utopia-php/storage",
-<<<<<<< HEAD
-                "reference": "c558674fdda56161dd32cd9acdc7ced6741afa83"
-=======
                 "reference": "6d82e34bac0b46b55ea781e0499bd1dfcff94160"
->>>>>>> 4de4e87c
             },
             "require": {
                 "php": ">=8.0",
@@ -2633,11 +2609,7 @@
                 "upf",
                 "utopia"
             ],
-<<<<<<< HEAD
-            "time": "2021-12-09T08:20:04+00:00"
-=======
             "time": "2021-12-14T07:04:35+00:00"
->>>>>>> 4de4e87c
         },
         {
             "name": "utopia-php/swoole",
@@ -5677,18 +5649,6 @@
         },
         {
             "name": "symfony/console",
-<<<<<<< HEAD
-            "version": "v5.4.1",
-            "source": {
-                "type": "git",
-                "url": "https://github.com/symfony/console.git",
-                "reference": "9130e1a0fc93cb0faadca4ee917171bd2ca9e5f4"
-            },
-            "dist": {
-                "type": "zip",
-                "url": "https://api.github.com/repos/symfony/console/zipball/9130e1a0fc93cb0faadca4ee917171bd2ca9e5f4",
-                "reference": "9130e1a0fc93cb0faadca4ee917171bd2ca9e5f4",
-=======
             "version": "v6.0.1",
             "source": {
                 "type": "git",
@@ -5699,17 +5659,11 @@
                 "type": "zip",
                 "url": "https://api.github.com/repos/symfony/console/zipball/fafd9802d386bf1c267e0249ddb7ceb14dcfdad4",
                 "reference": "fafd9802d386bf1c267e0249ddb7ceb14dcfdad4",
->>>>>>> 4de4e87c
                 "shasum": ""
             },
             "require": {
                 "php": ">=8.0.2",
                 "symfony/polyfill-mbstring": "~1.0",
-<<<<<<< HEAD
-                "symfony/polyfill-php73": "^1.9",
-                "symfony/polyfill-php80": "^1.16",
-=======
->>>>>>> 4de4e87c
                 "symfony/service-contracts": "^1.1|^2|^3",
                 "symfony/string": "^5.4|^6.0"
             },
@@ -5770,11 +5724,7 @@
                 "terminal"
             ],
             "support": {
-<<<<<<< HEAD
-                "source": "https://github.com/symfony/console/tree/v5.4.1"
-=======
                 "source": "https://github.com/symfony/console/tree/v6.0.1"
->>>>>>> 4de4e87c
             },
             "funding": [
                 {
@@ -5790,11 +5740,7 @@
                     "type": "tidelift"
                 }
             ],
-<<<<<<< HEAD
-            "time": "2021-12-09T11:22:43+00:00"
-=======
             "time": "2021-12-09T12:47:37+00:00"
->>>>>>> 4de4e87c
         },
         {
             "name": "symfony/polyfill-intl-grapheme",
