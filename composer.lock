{
    "_readme": [
        "This file locks the dependencies of your project to a known state",
        "Read more about it at https://getcomposer.org/doc/01-basic-usage.md#installing-dependencies",
        "This file is @generated automatically"
    ],
<<<<<<< HEAD
    "content-hash": "bd77c6854e858381edef57388096a498",
=======
    "content-hash": "7e24a95bc534ed39b042f19b27268de9",
>>>>>>> b2279731
    "packages": [
        {
            "name": "adhocore/jwt",
            "version": "1.1.2",
            "source": {
                "type": "git",
                "url": "https://github.com/adhocore/php-jwt.git",
                "reference": "6c434af7170090bb7a8880d2bc220a2254ba7899"
            },
            "dist": {
                "type": "zip",
                "url": "https://api.github.com/repos/adhocore/php-jwt/zipball/6c434af7170090bb7a8880d2bc220a2254ba7899",
                "reference": "6c434af7170090bb7a8880d2bc220a2254ba7899",
                "shasum": ""
            },
            "require": {
                "php": "^7.0 || ^8.0"
            },
            "require-dev": {
                "phpunit/phpunit": "^6.5 || ^7.5"
            },
            "type": "library",
            "autoload": {
                "psr-4": {
                    "Ahc\\Jwt\\": "src/"
                }
            },
            "notification-url": "https://packagist.org/downloads/",
            "license": [
                "MIT"
            ],
            "authors": [
                {
                    "name": "Jitendra Adhikari",
                    "email": "jiten.adhikary@gmail.com"
                }
            ],
            "description": "Ultra lightweight JSON web token (JWT) library for PHP5.5+.",
            "keywords": [
                "auth",
                "json-web-token",
                "jwt",
                "jwt-auth",
                "jwt-php",
                "token"
            ],
            "support": {
                "issues": "https://github.com/adhocore/php-jwt/issues",
                "source": "https://github.com/adhocore/php-jwt/tree/1.1.2"
            },
            "funding": [
                {
                    "url": "https://paypal.me/ji10",
                    "type": "custom"
                }
            ],
            "time": "2021-02-20T09:56:44+00:00"
        },
        {
            "name": "appwrite/php-clamav",
            "version": "1.1.0",
            "source": {
                "type": "git",
                "url": "https://github.com/appwrite/php-clamav.git",
                "reference": "61d00f24f9e7766fbba233e7b8d09c5475388073"
            },
            "dist": {
                "type": "zip",
                "url": "https://api.github.com/repos/appwrite/php-clamav/zipball/61d00f24f9e7766fbba233e7b8d09c5475388073",
                "reference": "61d00f24f9e7766fbba233e7b8d09c5475388073",
                "shasum": ""
            },
            "require": {
                "ext-sockets": "*",
                "php": ">=7.1"
            },
            "require-dev": {
                "phpunit/phpunit": "^7.0"
            },
            "type": "library",
            "autoload": {
                "psr-4": {
                    "Appwrite\\ClamAV\\": "src/ClamAV"
                }
            },
            "notification-url": "https://packagist.org/downloads/",
            "license": [
                "MIT"
            ],
            "authors": [
                {
                    "name": "Eldad Fux",
                    "email": "eldad@appwrite.io"
                }
            ],
            "description": "ClamAV network and pipe client for PHP",
            "keywords": [
                "anti virus",
                "appwrite",
                "clamav",
                "php"
            ],
            "support": {
                "issues": "https://github.com/appwrite/php-clamav/issues",
                "source": "https://github.com/appwrite/php-clamav/tree/1.1.0"
            },
            "time": "2020-10-02T05:23:46+00:00"
        },
        {
            "name": "appwrite/php-runtimes",
            "version": "0.6.1",
            "source": {
                "type": "git",
                "url": "https://github.com/appwrite/php-runtimes.git",
                "reference": "a42434de2fbd60818244c1a9b2ac0429ad0ef9ee"
            },
            "dist": {
                "type": "zip",
                "url": "https://api.github.com/repos/appwrite/php-runtimes/zipball/a42434de2fbd60818244c1a9b2ac0429ad0ef9ee",
                "reference": "a42434de2fbd60818244c1a9b2ac0429ad0ef9ee",
                "shasum": ""
            },
            "require": {
                "php": ">=8.0",
                "utopia-php/system": "0.4.*"
            },
            "require-dev": {
                "phpunit/phpunit": "^9.3",
                "utopia-php/cli": "0.11.*",
                "vimeo/psalm": "4.0.1"
            },
            "type": "library",
            "autoload": {
                "psr-4": {
                    "Appwrite\\Runtimes\\": "src/Runtimes"
                }
            },
            "notification-url": "https://packagist.org/downloads/",
            "license": [
                "BSD-3-Clause"
            ],
            "authors": [
                {
                    "name": "Eldad Fux",
                    "email": "eldad@appwrite.io"
                },
                {
                    "name": "Torsten Dittmann",
                    "email": "torsten@appwrite.io"
                }
            ],
            "description": "Appwrite repository for Cloud Function runtimes that contains the configurations and tests for all of the Appwrite runtime environments.",
            "keywords": [
                "appwrite",
                "php",
                "runtimes"
            ],
            "support": {
                "issues": "https://github.com/appwrite/php-runtimes/issues",
                "source": "https://github.com/appwrite/php-runtimes/tree/0.6.1"
            },
            "time": "2021-10-21T11:32:25+00:00"
        },
        {
            "name": "chillerlan/php-qrcode",
            "version": "4.3.1",
            "source": {
                "type": "git",
                "url": "https://github.com/chillerlan/php-qrcode.git",
                "reference": "be3beb936c21fe53a4e7e8f7f3582e9f02443666"
            },
            "dist": {
                "type": "zip",
                "url": "https://api.github.com/repos/chillerlan/php-qrcode/zipball/be3beb936c21fe53a4e7e8f7f3582e9f02443666",
                "reference": "be3beb936c21fe53a4e7e8f7f3582e9f02443666",
                "shasum": ""
            },
            "require": {
                "chillerlan/php-settings-container": "^2.1",
                "ext-mbstring": "*",
                "php": "^7.4 || ^8.0"
            },
            "require-dev": {
                "phan/phan": "^3.2.2",
                "phpunit/phpunit": "^9.5",
                "setasign/fpdf": "^1.8.2"
            },
            "suggest": {
                "chillerlan/php-authenticator": "Yet another Google authenticator! Also creates URIs for mobile apps.",
                "setasign/fpdf": "Required to use the QR FPDF output."
            },
            "type": "library",
            "autoload": {
                "psr-4": {
                    "chillerlan\\QRCode\\": "src/"
                }
            },
            "notification-url": "https://packagist.org/downloads/",
            "license": [
                "MIT"
            ],
            "authors": [
                {
                    "name": "Kazuhiko Arase",
                    "homepage": "https://github.com/kazuhikoarase"
                },
                {
                    "name": "Smiley",
                    "email": "smiley@chillerlan.net",
                    "homepage": "https://github.com/codemasher"
                },
                {
                    "name": "Contributors",
                    "homepage": "https://github.com/chillerlan/php-qrcode/graphs/contributors"
                }
            ],
            "description": "A QR code generator. PHP 7.4+",
            "homepage": "https://github.com/chillerlan/php-qrcode",
            "keywords": [
                "phpqrcode",
                "qr",
                "qr code",
                "qrcode",
                "qrcode-generator"
            ],
            "support": {
                "issues": "https://github.com/chillerlan/php-qrcode/issues",
                "source": "https://github.com/chillerlan/php-qrcode/tree/4.3.1"
            },
            "funding": [
                {
                    "url": "https://www.paypal.com/donate?hosted_button_id=WLYUNAT9ZTJZ4",
                    "type": "custom"
                },
                {
                    "url": "https://ko-fi.com/codemasher",
                    "type": "ko_fi"
                }
            ],
            "time": "2021-01-05T21:21:28+00:00"
        },
        {
            "name": "chillerlan/php-settings-container",
            "version": "2.1.2",
            "source": {
                "type": "git",
                "url": "https://github.com/chillerlan/php-settings-container.git",
                "reference": "ec834493a88682dd69652a1eeaf462789ed0c5f5"
            },
            "dist": {
                "type": "zip",
                "url": "https://api.github.com/repos/chillerlan/php-settings-container/zipball/ec834493a88682dd69652a1eeaf462789ed0c5f5",
                "reference": "ec834493a88682dd69652a1eeaf462789ed0c5f5",
                "shasum": ""
            },
            "require": {
                "ext-json": "*",
                "php": "^7.4 || ^8.0"
            },
            "require-dev": {
                "phan/phan": "^4.0",
                "phpunit/phpunit": "^9.5"
            },
            "type": "library",
            "autoload": {
                "psr-4": {
                    "chillerlan\\Settings\\": "src/"
                }
            },
            "notification-url": "https://packagist.org/downloads/",
            "license": [
                "MIT"
            ],
            "authors": [
                {
                    "name": "Smiley",
                    "email": "smiley@chillerlan.net",
                    "homepage": "https://github.com/codemasher"
                }
            ],
            "description": "A container class for immutable settings objects. Not a DI container. PHP 7.4+",
            "homepage": "https://github.com/chillerlan/php-settings-container",
            "keywords": [
                "PHP7",
                "Settings",
                "container",
                "helper"
            ],
            "support": {
                "issues": "https://github.com/chillerlan/php-settings-container/issues",
                "source": "https://github.com/chillerlan/php-settings-container"
            },
            "funding": [
                {
                    "url": "https://www.paypal.com/donate?hosted_button_id=WLYUNAT9ZTJZ4",
                    "type": "custom"
                },
                {
                    "url": "https://ko-fi.com/codemasher",
                    "type": "ko_fi"
                }
            ],
            "time": "2021-09-06T15:17:01+00:00"
        },
        {
            "name": "colinmollenhour/credis",
            "version": "v1.12.1",
            "source": {
                "type": "git",
                "url": "https://github.com/colinmollenhour/credis.git",
                "reference": "c27faa11724229986335c23f4b6d0f1d8d6547fb"
            },
            "dist": {
                "type": "zip",
                "url": "https://api.github.com/repos/colinmollenhour/credis/zipball/c27faa11724229986335c23f4b6d0f1d8d6547fb",
                "reference": "c27faa11724229986335c23f4b6d0f1d8d6547fb",
                "shasum": ""
            },
            "require": {
                "php": ">=5.4.0"
            },
            "type": "library",
            "autoload": {
                "classmap": [
                    "Client.php",
                    "Cluster.php",
                    "Sentinel.php",
                    "Module.php"
                ]
            },
            "notification-url": "https://packagist.org/downloads/",
            "license": [
                "MIT"
            ],
            "authors": [
                {
                    "name": "Colin Mollenhour",
                    "email": "colin@mollenhour.com"
                }
            ],
            "description": "Credis is a lightweight interface to the Redis key-value store which wraps the phpredis library when available for better performance.",
            "homepage": "https://github.com/colinmollenhour/credis",
            "support": {
                "issues": "https://github.com/colinmollenhour/credis/issues",
                "source": "https://github.com/colinmollenhour/credis/tree/v1.12.1"
            },
            "time": "2020-11-06T16:09:14+00:00"
        },
        {
            "name": "composer/package-versions-deprecated",
            "version": "1.11.99.4",
            "source": {
                "type": "git",
                "url": "https://github.com/composer/package-versions-deprecated.git",
                "reference": "b174585d1fe49ceed21928a945138948cb394600"
            },
            "dist": {
                "type": "zip",
                "url": "https://api.github.com/repos/composer/package-versions-deprecated/zipball/b174585d1fe49ceed21928a945138948cb394600",
                "reference": "b174585d1fe49ceed21928a945138948cb394600",
                "shasum": ""
            },
            "require": {
                "composer-plugin-api": "^1.1.0 || ^2.0",
                "php": "^7 || ^8"
            },
            "replace": {
                "ocramius/package-versions": "1.11.99"
            },
            "require-dev": {
                "composer/composer": "^1.9.3 || ^2.0@dev",
                "ext-zip": "^1.13",
                "phpunit/phpunit": "^6.5 || ^7"
            },
            "type": "composer-plugin",
            "extra": {
                "class": "PackageVersions\\Installer",
                "branch-alias": {
                    "dev-master": "1.x-dev"
                }
            },
            "autoload": {
                "psr-4": {
                    "PackageVersions\\": "src/PackageVersions"
                }
            },
            "notification-url": "https://packagist.org/downloads/",
            "license": [
                "MIT"
            ],
            "authors": [
                {
                    "name": "Marco Pivetta",
                    "email": "ocramius@gmail.com"
                },
                {
                    "name": "Jordi Boggiano",
                    "email": "j.boggiano@seld.be"
                }
            ],
            "description": "Composer plugin that provides efficient querying for installed package versions (no runtime IO)",
            "support": {
                "issues": "https://github.com/composer/package-versions-deprecated/issues",
                "source": "https://github.com/composer/package-versions-deprecated/tree/1.11.99.4"
            },
            "funding": [
                {
                    "url": "https://packagist.com",
                    "type": "custom"
                },
                {
                    "url": "https://github.com/composer",
                    "type": "github"
                },
                {
                    "url": "https://tidelift.com/funding/github/packagist/composer/composer",
                    "type": "tidelift"
                }
            ],
            "time": "2021-09-13T08:41:34+00:00"
        },
        {
            "name": "dragonmantank/cron-expression",
            "version": "v3.1.0",
            "source": {
                "type": "git",
                "url": "https://github.com/dragonmantank/cron-expression.git",
                "reference": "7a8c6e56ab3ffcc538d05e8155bb42269abf1a0c"
            },
            "dist": {
                "type": "zip",
                "url": "https://api.github.com/repos/dragonmantank/cron-expression/zipball/7a8c6e56ab3ffcc538d05e8155bb42269abf1a0c",
                "reference": "7a8c6e56ab3ffcc538d05e8155bb42269abf1a0c",
                "shasum": ""
            },
            "require": {
                "php": "^7.2|^8.0",
                "webmozart/assert": "^1.7.0"
            },
            "replace": {
                "mtdowling/cron-expression": "^1.0"
            },
            "require-dev": {
                "phpstan/extension-installer": "^1.0",
                "phpstan/phpstan": "^0.12",
                "phpstan/phpstan-webmozart-assert": "^0.12.7",
                "phpunit/phpunit": "^7.0|^8.0|^9.0"
            },
            "type": "library",
            "autoload": {
                "psr-4": {
                    "Cron\\": "src/Cron/"
                }
            },
            "notification-url": "https://packagist.org/downloads/",
            "license": [
                "MIT"
            ],
            "authors": [
                {
                    "name": "Chris Tankersley",
                    "email": "chris@ctankersley.com",
                    "homepage": "https://github.com/dragonmantank"
                }
            ],
            "description": "CRON for PHP: Calculate the next or previous run date and determine if a CRON expression is due",
            "keywords": [
                "cron",
                "schedule"
            ],
            "support": {
                "issues": "https://github.com/dragonmantank/cron-expression/issues",
                "source": "https://github.com/dragonmantank/cron-expression/tree/v3.1.0"
            },
            "funding": [
                {
                    "url": "https://github.com/dragonmantank",
                    "type": "github"
                }
            ],
            "time": "2020-11-24T19:55:57+00:00"
        },
        {
            "name": "guzzlehttp/guzzle",
            "version": "7.4.0",
            "source": {
                "type": "git",
                "url": "https://github.com/guzzle/guzzle.git",
                "reference": "868b3571a039f0ebc11ac8f344f4080babe2cb94"
            },
            "dist": {
                "type": "zip",
                "url": "https://api.github.com/repos/guzzle/guzzle/zipball/868b3571a039f0ebc11ac8f344f4080babe2cb94",
                "reference": "868b3571a039f0ebc11ac8f344f4080babe2cb94",
                "shasum": ""
            },
            "require": {
                "ext-json": "*",
                "guzzlehttp/promises": "^1.5",
                "guzzlehttp/psr7": "^1.8.3 || ^2.1",
                "php": "^7.2.5 || ^8.0",
                "psr/http-client": "^1.0",
                "symfony/deprecation-contracts": "^2.2"
            },
            "provide": {
                "psr/http-client-implementation": "1.0"
            },
            "require-dev": {
                "bamarni/composer-bin-plugin": "^1.4.1",
                "ext-curl": "*",
                "php-http/client-integration-tests": "^3.0",
                "phpunit/phpunit": "^8.5.5 || ^9.3.5",
                "psr/log": "^1.1 || ^2.0 || ^3.0"
            },
            "suggest": {
                "ext-curl": "Required for CURL handler support",
                "ext-intl": "Required for Internationalized Domain Name (IDN) support",
                "psr/log": "Required for using the Log middleware"
            },
            "type": "library",
            "extra": {
                "branch-alias": {
                    "dev-master": "7.4-dev"
                }
            },
            "autoload": {
                "psr-4": {
                    "GuzzleHttp\\": "src/"
                },
                "files": [
                    "src/functions_include.php"
                ]
            },
            "notification-url": "https://packagist.org/downloads/",
            "license": [
                "MIT"
            ],
            "authors": [
                {
                    "name": "Graham Campbell",
                    "email": "hello@gjcampbell.co.uk",
                    "homepage": "https://github.com/GrahamCampbell"
                },
                {
                    "name": "Michael Dowling",
                    "email": "mtdowling@gmail.com",
                    "homepage": "https://github.com/mtdowling"
                },
                {
                    "name": "Jeremy Lindblom",
                    "email": "jeremeamia@gmail.com",
                    "homepage": "https://github.com/jeremeamia"
                },
                {
                    "name": "George Mponos",
                    "email": "gmponos@gmail.com",
                    "homepage": "https://github.com/gmponos"
                },
                {
                    "name": "Tobias Nyholm",
                    "email": "tobias.nyholm@gmail.com",
                    "homepage": "https://github.com/Nyholm"
                },
                {
                    "name": "Márk Sági-Kazár",
                    "email": "mark.sagikazar@gmail.com",
                    "homepage": "https://github.com/sagikazarmark"
                },
                {
                    "name": "Tobias Schultze",
                    "email": "webmaster@tubo-world.de",
                    "homepage": "https://github.com/Tobion"
                }
            ],
            "description": "Guzzle is a PHP HTTP client library",
            "keywords": [
                "client",
                "curl",
                "framework",
                "http",
                "http client",
                "psr-18",
                "psr-7",
                "rest",
                "web service"
            ],
            "support": {
                "issues": "https://github.com/guzzle/guzzle/issues",
                "source": "https://github.com/guzzle/guzzle/tree/7.4.0"
            },
            "funding": [
                {
                    "url": "https://github.com/GrahamCampbell",
                    "type": "github"
                },
                {
                    "url": "https://github.com/Nyholm",
                    "type": "github"
                },
                {
                    "url": "https://tidelift.com/funding/github/packagist/guzzlehttp/guzzle",
                    "type": "tidelift"
                }
            ],
            "time": "2021-10-18T09:52:00+00:00"
        },
        {
            "name": "guzzlehttp/promises",
            "version": "1.5.1",
            "source": {
                "type": "git",
                "url": "https://github.com/guzzle/promises.git",
                "reference": "fe752aedc9fd8fcca3fe7ad05d419d32998a06da"
            },
            "dist": {
                "type": "zip",
                "url": "https://api.github.com/repos/guzzle/promises/zipball/fe752aedc9fd8fcca3fe7ad05d419d32998a06da",
                "reference": "fe752aedc9fd8fcca3fe7ad05d419d32998a06da",
                "shasum": ""
            },
            "require": {
                "php": ">=5.5"
            },
            "require-dev": {
                "symfony/phpunit-bridge": "^4.4 || ^5.1"
            },
            "type": "library",
            "extra": {
                "branch-alias": {
                    "dev-master": "1.5-dev"
                }
            },
            "autoload": {
                "psr-4": {
                    "GuzzleHttp\\Promise\\": "src/"
                },
                "files": [
                    "src/functions_include.php"
                ]
            },
            "notification-url": "https://packagist.org/downloads/",
            "license": [
                "MIT"
            ],
            "authors": [
                {
                    "name": "Graham Campbell",
                    "email": "hello@gjcampbell.co.uk",
                    "homepage": "https://github.com/GrahamCampbell"
                },
                {
                    "name": "Michael Dowling",
                    "email": "mtdowling@gmail.com",
                    "homepage": "https://github.com/mtdowling"
                },
                {
                    "name": "Tobias Nyholm",
                    "email": "tobias.nyholm@gmail.com",
                    "homepage": "https://github.com/Nyholm"
                },
                {
                    "name": "Tobias Schultze",
                    "email": "webmaster@tubo-world.de",
                    "homepage": "https://github.com/Tobion"
                }
            ],
            "description": "Guzzle promises library",
            "keywords": [
                "promise"
            ],
            "support": {
                "issues": "https://github.com/guzzle/promises/issues",
                "source": "https://github.com/guzzle/promises/tree/1.5.1"
            },
            "funding": [
                {
                    "url": "https://github.com/GrahamCampbell",
                    "type": "github"
                },
                {
                    "url": "https://github.com/Nyholm",
                    "type": "github"
                },
                {
                    "url": "https://tidelift.com/funding/github/packagist/guzzlehttp/promises",
                    "type": "tidelift"
                }
            ],
            "time": "2021-10-22T20:56:57+00:00"
        },
        {
            "name": "guzzlehttp/psr7",
            "version": "2.1.0",
            "source": {
                "type": "git",
                "url": "https://github.com/guzzle/psr7.git",
                "reference": "089edd38f5b8abba6cb01567c2a8aaa47cec4c72"
            },
            "dist": {
                "type": "zip",
                "url": "https://api.github.com/repos/guzzle/psr7/zipball/089edd38f5b8abba6cb01567c2a8aaa47cec4c72",
                "reference": "089edd38f5b8abba6cb01567c2a8aaa47cec4c72",
                "shasum": ""
            },
            "require": {
                "php": "^7.2.5 || ^8.0",
                "psr/http-factory": "^1.0",
                "psr/http-message": "^1.0",
                "ralouphie/getallheaders": "^3.0"
            },
            "provide": {
                "psr/http-factory-implementation": "1.0",
                "psr/http-message-implementation": "1.0"
            },
            "require-dev": {
                "bamarni/composer-bin-plugin": "^1.4.1",
                "http-interop/http-factory-tests": "^0.9",
                "phpunit/phpunit": "^8.5.8 || ^9.3.10"
            },
            "suggest": {
                "laminas/laminas-httphandlerrunner": "Emit PSR-7 responses"
            },
            "type": "library",
            "extra": {
                "branch-alias": {
                    "dev-master": "2.1-dev"
                }
            },
            "autoload": {
                "psr-4": {
                    "GuzzleHttp\\Psr7\\": "src/"
                }
            },
            "notification-url": "https://packagist.org/downloads/",
            "license": [
                "MIT"
            ],
            "authors": [
                {
                    "name": "Graham Campbell",
                    "email": "hello@gjcampbell.co.uk",
                    "homepage": "https://github.com/GrahamCampbell"
                },
                {
                    "name": "Michael Dowling",
                    "email": "mtdowling@gmail.com",
                    "homepage": "https://github.com/mtdowling"
                },
                {
                    "name": "George Mponos",
                    "email": "gmponos@gmail.com",
                    "homepage": "https://github.com/gmponos"
                },
                {
                    "name": "Tobias Nyholm",
                    "email": "tobias.nyholm@gmail.com",
                    "homepage": "https://github.com/Nyholm"
                },
                {
                    "name": "Márk Sági-Kazár",
                    "email": "mark.sagikazar@gmail.com",
                    "homepage": "https://github.com/sagikazarmark"
                },
                {
                    "name": "Tobias Schultze",
                    "email": "webmaster@tubo-world.de",
                    "homepage": "https://github.com/Tobion"
                },
                {
                    "name": "Márk Sági-Kazár",
                    "email": "mark.sagikazar@gmail.com",
                    "homepage": "https://sagikazarmark.hu"
                }
            ],
            "description": "PSR-7 message implementation that also provides common utility methods",
            "keywords": [
                "http",
                "message",
                "psr-7",
                "request",
                "response",
                "stream",
                "uri",
                "url"
            ],
            "support": {
                "issues": "https://github.com/guzzle/psr7/issues",
                "source": "https://github.com/guzzle/psr7/tree/2.1.0"
            },
            "funding": [
                {
                    "url": "https://github.com/GrahamCampbell",
                    "type": "github"
                },
                {
                    "url": "https://github.com/Nyholm",
                    "type": "github"
                },
                {
                    "url": "https://tidelift.com/funding/github/packagist/guzzlehttp/psr7",
                    "type": "tidelift"
                }
            ],
            "time": "2021-10-06T17:43:30+00:00"
        },
        {
            "name": "influxdb/influxdb-php",
            "version": "1.15.2",
            "source": {
                "type": "git",
                "url": "https://github.com/influxdata/influxdb-php.git",
                "reference": "d6e59f4f04ab9107574fda69c2cbe36671253d03"
            },
            "dist": {
                "type": "zip",
                "url": "https://api.github.com/repos/influxdata/influxdb-php/zipball/d6e59f4f04ab9107574fda69c2cbe36671253d03",
                "reference": "d6e59f4f04ab9107574fda69c2cbe36671253d03",
                "shasum": ""
            },
            "require": {
                "guzzlehttp/guzzle": "^6.0|^7.0",
                "php": "^5.5 || ^7.0 || ^8.0"
            },
            "require-dev": {
                "dms/phpunit-arraysubset-asserts": "^0.2.1",
                "phpunit/phpunit": "^9.5"
            },
            "suggest": {
                "ext-curl": "Curl extension, needed for Curl driver",
                "stefanotorresi/influxdb-php-async": "An asyncronous client for InfluxDB, implemented via ReactPHP."
            },
            "type": "library",
            "autoload": {
                "psr-4": {
                    "InfluxDB\\": "src/InfluxDB"
                }
            },
            "notification-url": "https://packagist.org/downloads/",
            "license": [
                "MIT"
            ],
            "authors": [
                {
                    "name": "Stephen Hoogendijk",
                    "email": "stephen@tca0.nl"
                },
                {
                    "name": "Daniel Martinez",
                    "email": "danimartcas@hotmail.com"
                },
                {
                    "name": "Gianluca Arbezzano",
                    "email": "gianarb92@gmail.com"
                }
            ],
            "description": "InfluxDB client library for PHP",
            "keywords": [
                "client",
                "influxdata",
                "influxdb",
                "influxdb class",
                "influxdb client",
                "influxdb library",
                "time series"
            ],
            "support": {
                "issues": "https://github.com/influxdata/influxdb-php/issues",
                "source": "https://github.com/influxdata/influxdb-php/tree/1.15.2"
            },
            "time": "2020-12-26T17:45:17+00:00"
        },
        {
            "name": "jean85/pretty-package-versions",
            "version": "1.6.0",
            "source": {
                "type": "git",
                "url": "https://github.com/Jean85/pretty-package-versions.git",
                "reference": "1e0104b46f045868f11942aea058cd7186d6c303"
            },
            "dist": {
                "type": "zip",
                "url": "https://api.github.com/repos/Jean85/pretty-package-versions/zipball/1e0104b46f045868f11942aea058cd7186d6c303",
                "reference": "1e0104b46f045868f11942aea058cd7186d6c303",
                "shasum": ""
            },
            "require": {
                "composer/package-versions-deprecated": "^1.8.0",
                "php": "^7.0|^8.0"
            },
            "require-dev": {
                "phpunit/phpunit": "^6.0|^8.5|^9.2"
            },
            "type": "library",
            "extra": {
                "branch-alias": {
                    "dev-master": "1.x-dev"
                }
            },
            "autoload": {
                "psr-4": {
                    "Jean85\\": "src/"
                }
            },
            "notification-url": "https://packagist.org/downloads/",
            "license": [
                "MIT"
            ],
            "authors": [
                {
                    "name": "Alessandro Lai",
                    "email": "alessandro.lai85@gmail.com"
                }
            ],
            "description": "A wrapper for ocramius/package-versions to get pretty versions strings",
            "keywords": [
                "composer",
                "package",
                "release",
                "versions"
            ],
            "support": {
                "issues": "https://github.com/Jean85/pretty-package-versions/issues",
                "source": "https://github.com/Jean85/pretty-package-versions/tree/1.6.0"
            },
            "time": "2021-02-04T16:20:16+00:00"
        },
        {
            "name": "matomo/device-detector",
            "version": "4.3.1",
            "source": {
                "type": "git",
                "url": "https://github.com/matomo-org/device-detector.git",
                "reference": "88e5419ee1448ccb9537e287dd09836ff9d2de3b"
            },
            "dist": {
                "type": "zip",
                "url": "https://api.github.com/repos/matomo-org/device-detector/zipball/88e5419ee1448ccb9537e287dd09836ff9d2de3b",
                "reference": "88e5419ee1448ccb9537e287dd09836ff9d2de3b",
                "shasum": ""
            },
            "require": {
                "mustangostang/spyc": "*",
                "php": ">=7.2"
            },
            "replace": {
                "piwik/device-detector": "self.version"
            },
            "require-dev": {
                "matthiasmullie/scrapbook": "^1.4.7",
                "mayflower/mo4-coding-standard": "dev-master#275cb9d",
                "phpstan/phpstan": "^0.12.52",
                "phpunit/phpunit": "^8.5.8",
                "psr/cache": "^1.0.1",
                "psr/simple-cache": "^1.0.1",
                "symfony/yaml": "^5.1.7"
            },
            "suggest": {
                "doctrine/cache": "Can directly be used for caching purpose",
                "ext-yaml": "Necessary for using the Pecl YAML parser"
            },
            "type": "library",
            "autoload": {
                "psr-4": {
                    "DeviceDetector\\": ""
                },
                "exclude-from-classmap": [
                    "Tests/"
                ]
            },
            "notification-url": "https://packagist.org/downloads/",
            "license": [
                "LGPL-3.0-or-later"
            ],
            "authors": [
                {
                    "name": "The Matomo Team",
                    "email": "hello@matomo.org",
                    "homepage": "https://matomo.org/team/"
                }
            ],
            "description": "The Universal Device Detection library, that parses User Agents and detects devices (desktop, tablet, mobile, tv, cars, console, etc.), clients (browsers, media players, mobile apps, feed readers, libraries, etc), operating systems, devices, brands and models.",
            "homepage": "https://matomo.org",
            "keywords": [
                "devicedetection",
                "parser",
                "useragent"
            ],
            "support": {
                "forum": "https://forum.matomo.org/",
                "issues": "https://github.com/matomo-org/device-detector/issues",
                "source": "https://github.com/matomo-org/matomo",
                "wiki": "https://dev.matomo.org/"
            },
            "time": "2021-09-20T12:34:12+00:00"
        },
        {
            "name": "mongodb/mongodb",
            "version": "1.8.0",
            "source": {
                "type": "git",
                "url": "https://github.com/mongodb/mongo-php-library.git",
                "reference": "953dbc19443aa9314c44b7217a16873347e6840d"
            },
            "dist": {
                "type": "zip",
                "url": "https://api.github.com/repos/mongodb/mongo-php-library/zipball/953dbc19443aa9314c44b7217a16873347e6840d",
                "reference": "953dbc19443aa9314c44b7217a16873347e6840d",
                "shasum": ""
            },
            "require": {
                "ext-hash": "*",
                "ext-json": "*",
                "ext-mongodb": "^1.8.1",
                "jean85/pretty-package-versions": "^1.2",
                "php": "^7.0 || ^8.0",
                "symfony/polyfill-php80": "^1.19"
            },
            "require-dev": {
                "squizlabs/php_codesniffer": "^3.5, <3.5.5",
                "symfony/phpunit-bridge": "5.x-dev"
            },
            "type": "library",
            "extra": {
                "branch-alias": {
                    "dev-master": "1.8.x-dev"
                }
            },
            "autoload": {
                "psr-4": {
                    "MongoDB\\": "src/"
                },
                "files": [
                    "src/functions.php"
                ]
            },
            "notification-url": "https://packagist.org/downloads/",
            "license": [
                "Apache-2.0"
            ],
            "authors": [
                {
                    "name": "Andreas Braun",
                    "email": "andreas.braun@mongodb.com"
                },
                {
                    "name": "Jeremy Mikola",
                    "email": "jmikola@gmail.com"
                }
            ],
            "description": "MongoDB driver library",
            "homepage": "https://jira.mongodb.org/browse/PHPLIB",
            "keywords": [
                "database",
                "driver",
                "mongodb",
                "persistence"
            ],
            "support": {
                "issues": "https://github.com/mongodb/mongo-php-library/issues",
                "source": "https://github.com/mongodb/mongo-php-library/tree/1.8.0"
            },
            "time": "2020-11-25T12:26:02+00:00"
        },
        {
            "name": "mustangostang/spyc",
            "version": "0.6.3",
            "source": {
                "type": "git",
                "url": "git@github.com:mustangostang/spyc.git",
                "reference": "4627c838b16550b666d15aeae1e5289dd5b77da0"
            },
            "dist": {
                "type": "zip",
                "url": "https://api.github.com/repos/mustangostang/spyc/zipball/4627c838b16550b666d15aeae1e5289dd5b77da0",
                "reference": "4627c838b16550b666d15aeae1e5289dd5b77da0",
                "shasum": ""
            },
            "require": {
                "php": ">=5.3.1"
            },
            "require-dev": {
                "phpunit/phpunit": "4.3.*@dev"
            },
            "type": "library",
            "extra": {
                "branch-alias": {
                    "dev-master": "0.5.x-dev"
                }
            },
            "autoload": {
                "files": [
                    "Spyc.php"
                ]
            },
            "notification-url": "https://packagist.org/downloads/",
            "license": [
                "MIT"
            ],
            "authors": [
                {
                    "name": "mustangostang",
                    "email": "vlad.andersen@gmail.com"
                }
            ],
            "description": "A simple YAML loader/dumper class for PHP",
            "homepage": "https://github.com/mustangostang/spyc/",
            "keywords": [
                "spyc",
                "yaml",
                "yml"
            ],
            "time": "2019-09-10T13:16:29+00:00"
        },
        {
            "name": "phpmailer/phpmailer",
            "version": "v6.5.1",
            "source": {
                "type": "git",
                "url": "https://github.com/PHPMailer/PHPMailer.git",
                "reference": "dd803df5ad7492e1b40637f7ebd258fee5ca7355"
            },
            "dist": {
                "type": "zip",
                "url": "https://api.github.com/repos/PHPMailer/PHPMailer/zipball/dd803df5ad7492e1b40637f7ebd258fee5ca7355",
                "reference": "dd803df5ad7492e1b40637f7ebd258fee5ca7355",
                "shasum": ""
            },
            "require": {
                "ext-ctype": "*",
                "ext-filter": "*",
                "ext-hash": "*",
                "php": ">=5.5.0"
            },
            "require-dev": {
                "dealerdirect/phpcodesniffer-composer-installer": "^0.7.0",
                "doctrine/annotations": "^1.2",
                "php-parallel-lint/php-console-highlighter": "^0.5.0",
                "php-parallel-lint/php-parallel-lint": "^1.3",
                "phpcompatibility/php-compatibility": "^9.3.5",
                "roave/security-advisories": "dev-latest",
                "squizlabs/php_codesniffer": "^3.6.0",
                "yoast/phpunit-polyfills": "^1.0.0"
            },
            "suggest": {
                "ext-mbstring": "Needed to send email in multibyte encoding charset or decode encoded addresses",
                "hayageek/oauth2-yahoo": "Needed for Yahoo XOAUTH2 authentication",
                "league/oauth2-google": "Needed for Google XOAUTH2 authentication",
                "psr/log": "For optional PSR-3 debug logging",
                "stevenmaguire/oauth2-microsoft": "Needed for Microsoft XOAUTH2 authentication",
                "symfony/polyfill-mbstring": "To support UTF-8 if the Mbstring PHP extension is not enabled (^1.2)"
            },
            "type": "library",
            "autoload": {
                "psr-4": {
                    "PHPMailer\\PHPMailer\\": "src/"
                }
            },
            "notification-url": "https://packagist.org/downloads/",
            "license": [
                "LGPL-2.1-only"
            ],
            "authors": [
                {
                    "name": "Marcus Bointon",
                    "email": "phpmailer@synchromedia.co.uk"
                },
                {
                    "name": "Jim Jagielski",
                    "email": "jimjag@gmail.com"
                },
                {
                    "name": "Andy Prevost",
                    "email": "codeworxtech@users.sourceforge.net"
                },
                {
                    "name": "Brent R. Matzelle"
                }
            ],
            "description": "PHPMailer is a full-featured email creation and transfer class for PHP",
            "support": {
                "issues": "https://github.com/PHPMailer/PHPMailer/issues",
                "source": "https://github.com/PHPMailer/PHPMailer/tree/v6.5.1"
            },
            "funding": [
                {
                    "url": "https://github.com/Synchro",
                    "type": "github"
                }
            ],
            "time": "2021-08-18T09:14:16+00:00"
        },
        {
            "name": "psr/http-client",
            "version": "1.0.1",
            "source": {
                "type": "git",
                "url": "https://github.com/php-fig/http-client.git",
                "reference": "2dfb5f6c5eff0e91e20e913f8c5452ed95b86621"
            },
            "dist": {
                "type": "zip",
                "url": "https://api.github.com/repos/php-fig/http-client/zipball/2dfb5f6c5eff0e91e20e913f8c5452ed95b86621",
                "reference": "2dfb5f6c5eff0e91e20e913f8c5452ed95b86621",
                "shasum": ""
            },
            "require": {
                "php": "^7.0 || ^8.0",
                "psr/http-message": "^1.0"
            },
            "type": "library",
            "extra": {
                "branch-alias": {
                    "dev-master": "1.0.x-dev"
                }
            },
            "autoload": {
                "psr-4": {
                    "Psr\\Http\\Client\\": "src/"
                }
            },
            "notification-url": "https://packagist.org/downloads/",
            "license": [
                "MIT"
            ],
            "authors": [
                {
                    "name": "PHP-FIG",
                    "homepage": "http://www.php-fig.org/"
                }
            ],
            "description": "Common interface for HTTP clients",
            "homepage": "https://github.com/php-fig/http-client",
            "keywords": [
                "http",
                "http-client",
                "psr",
                "psr-18"
            ],
            "support": {
                "source": "https://github.com/php-fig/http-client/tree/master"
            },
            "time": "2020-06-29T06:28:15+00:00"
        },
        {
            "name": "psr/http-factory",
            "version": "1.0.1",
            "source": {
                "type": "git",
                "url": "https://github.com/php-fig/http-factory.git",
                "reference": "12ac7fcd07e5b077433f5f2bee95b3a771bf61be"
            },
            "dist": {
                "type": "zip",
                "url": "https://api.github.com/repos/php-fig/http-factory/zipball/12ac7fcd07e5b077433f5f2bee95b3a771bf61be",
                "reference": "12ac7fcd07e5b077433f5f2bee95b3a771bf61be",
                "shasum": ""
            },
            "require": {
                "php": ">=7.0.0",
                "psr/http-message": "^1.0"
            },
            "type": "library",
            "extra": {
                "branch-alias": {
                    "dev-master": "1.0.x-dev"
                }
            },
            "autoload": {
                "psr-4": {
                    "Psr\\Http\\Message\\": "src/"
                }
            },
            "notification-url": "https://packagist.org/downloads/",
            "license": [
                "MIT"
            ],
            "authors": [
                {
                    "name": "PHP-FIG",
                    "homepage": "http://www.php-fig.org/"
                }
            ],
            "description": "Common interfaces for PSR-7 HTTP message factories",
            "keywords": [
                "factory",
                "http",
                "message",
                "psr",
                "psr-17",
                "psr-7",
                "request",
                "response"
            ],
            "support": {
                "source": "https://github.com/php-fig/http-factory/tree/master"
            },
            "time": "2019-04-30T12:38:16+00:00"
        },
        {
            "name": "psr/http-message",
            "version": "1.0.1",
            "source": {
                "type": "git",
                "url": "https://github.com/php-fig/http-message.git",
                "reference": "f6561bf28d520154e4b0ec72be95418abe6d9363"
            },
            "dist": {
                "type": "zip",
                "url": "https://api.github.com/repos/php-fig/http-message/zipball/f6561bf28d520154e4b0ec72be95418abe6d9363",
                "reference": "f6561bf28d520154e4b0ec72be95418abe6d9363",
                "shasum": ""
            },
            "require": {
                "php": ">=5.3.0"
            },
            "type": "library",
            "extra": {
                "branch-alias": {
                    "dev-master": "1.0.x-dev"
                }
            },
            "autoload": {
                "psr-4": {
                    "Psr\\Http\\Message\\": "src/"
                }
            },
            "notification-url": "https://packagist.org/downloads/",
            "license": [
                "MIT"
            ],
            "authors": [
                {
                    "name": "PHP-FIG",
                    "homepage": "http://www.php-fig.org/"
                }
            ],
            "description": "Common interface for HTTP messages",
            "homepage": "https://github.com/php-fig/http-message",
            "keywords": [
                "http",
                "http-message",
                "psr",
                "psr-7",
                "request",
                "response"
            ],
            "support": {
                "source": "https://github.com/php-fig/http-message/tree/master"
            },
            "time": "2016-08-06T14:39:51+00:00"
        },
        {
            "name": "psr/log",
            "version": "1.1.4",
            "source": {
                "type": "git",
                "url": "https://github.com/php-fig/log.git",
                "reference": "d49695b909c3b7628b6289db5479a1c204601f11"
            },
            "dist": {
                "type": "zip",
                "url": "https://api.github.com/repos/php-fig/log/zipball/d49695b909c3b7628b6289db5479a1c204601f11",
                "reference": "d49695b909c3b7628b6289db5479a1c204601f11",
                "shasum": ""
            },
            "require": {
                "php": ">=5.3.0"
            },
            "type": "library",
            "extra": {
                "branch-alias": {
                    "dev-master": "1.1.x-dev"
                }
            },
            "autoload": {
                "psr-4": {
                    "Psr\\Log\\": "Psr/Log/"
                }
            },
            "notification-url": "https://packagist.org/downloads/",
            "license": [
                "MIT"
            ],
            "authors": [
                {
                    "name": "PHP-FIG",
                    "homepage": "https://www.php-fig.org/"
                }
            ],
            "description": "Common interface for logging libraries",
            "homepage": "https://github.com/php-fig/log",
            "keywords": [
                "log",
                "psr",
                "psr-3"
            ],
            "support": {
                "source": "https://github.com/php-fig/log/tree/1.1.4"
            },
            "time": "2021-05-03T11:20:27+00:00"
        },
        {
            "name": "ralouphie/getallheaders",
            "version": "3.0.3",
            "source": {
                "type": "git",
                "url": "https://github.com/ralouphie/getallheaders.git",
                "reference": "120b605dfeb996808c31b6477290a714d356e822"
            },
            "dist": {
                "type": "zip",
                "url": "https://api.github.com/repos/ralouphie/getallheaders/zipball/120b605dfeb996808c31b6477290a714d356e822",
                "reference": "120b605dfeb996808c31b6477290a714d356e822",
                "shasum": ""
            },
            "require": {
                "php": ">=5.6"
            },
            "require-dev": {
                "php-coveralls/php-coveralls": "^2.1",
                "phpunit/phpunit": "^5 || ^6.5"
            },
            "type": "library",
            "autoload": {
                "files": [
                    "src/getallheaders.php"
                ]
            },
            "notification-url": "https://packagist.org/downloads/",
            "license": [
                "MIT"
            ],
            "authors": [
                {
                    "name": "Ralph Khattar",
                    "email": "ralph.khattar@gmail.com"
                }
            ],
            "description": "A polyfill for getallheaders.",
            "support": {
                "issues": "https://github.com/ralouphie/getallheaders/issues",
                "source": "https://github.com/ralouphie/getallheaders/tree/develop"
            },
            "time": "2019-03-08T08:55:37+00:00"
        },
        {
            "name": "resque/php-resque",
            "version": "v1.3.6",
            "source": {
                "type": "git",
                "url": "https://github.com/resque/php-resque.git",
                "reference": "fe41c04763699b1318d97ed14cc78583e9380161"
            },
            "dist": {
                "type": "zip",
                "url": "https://api.github.com/repos/resque/php-resque/zipball/fe41c04763699b1318d97ed14cc78583e9380161",
                "reference": "fe41c04763699b1318d97ed14cc78583e9380161",
                "shasum": ""
            },
            "require": {
                "colinmollenhour/credis": "~1.7",
                "php": ">=5.6.0",
                "psr/log": "~1.0"
            },
            "require-dev": {
                "phpunit/phpunit": "^5.7"
            },
            "suggest": {
                "ext-pcntl": "REQUIRED for forking processes on platforms that support it (so anything but Windows).",
                "ext-proctitle": "Allows php-resque to rename the title of UNIX processes to show the status of a worker.",
                "ext-redis": "Native PHP extension for Redis connectivity. Credis will automatically utilize when available."
            },
            "bin": [
                "bin/resque",
                "bin/resque-scheduler"
            ],
            "type": "library",
            "extra": {
                "branch-alias": {
                    "dev-master": "1.0-dev"
                }
            },
            "autoload": {
                "psr-0": {
                    "Resque": "lib",
                    "ResqueScheduler": "lib"
                }
            },
            "notification-url": "https://packagist.org/downloads/",
            "license": [
                "MIT"
            ],
            "authors": [
                {
                    "name": "Dan Hunsaker",
                    "email": "danhunsaker+resque@gmail.com",
                    "role": "Maintainer"
                },
                {
                    "name": "Rajib Ahmed",
                    "homepage": "https://github.com/rajibahmed",
                    "role": "Maintainer"
                },
                {
                    "name": "Steve Klabnik",
                    "email": "steve@steveklabnik.com",
                    "role": "Maintainer"
                },
                {
                    "name": "Chris Boulton",
                    "email": "chris@bigcommerce.com",
                    "role": "Creator"
                }
            ],
            "description": "Redis backed library for creating background jobs and processing them later. Based on resque for Ruby.",
            "homepage": "http://www.github.com/resque/php-resque/",
            "keywords": [
                "background",
                "job",
                "redis",
                "resque"
            ],
            "support": {
                "issues": "https://github.com/resque/php-resque/issues",
                "source": "https://github.com/resque/php-resque/tree/v1.3.6"
            },
            "time": "2020-04-16T16:39:50+00:00"
        },
        {
            "name": "slickdeals/statsd",
            "version": "3.1.0",
            "source": {
                "type": "git",
                "url": "https://github.com/Slickdeals/statsd-php.git",
                "reference": "225588a0a079e145359049f6e5e23eedb1b4c17f"
            },
            "dist": {
                "type": "zip",
                "url": "https://api.github.com/repos/Slickdeals/statsd-php/zipball/225588a0a079e145359049f6e5e23eedb1b4c17f",
                "reference": "225588a0a079e145359049f6e5e23eedb1b4c17f",
                "shasum": ""
            },
            "require": {
                "php": ">= 7.3 || ^8"
            },
            "replace": {
                "domnikl/statsd": "self.version"
            },
            "require-dev": {
                "friendsofphp/php-cs-fixer": "^3.0",
                "phpunit/phpunit": "^9",
                "vimeo/psalm": "^4.6"
            },
            "type": "library",
            "autoload": {
                "psr-4": {
                    "Domnikl\\Statsd\\": "src/"
                }
            },
            "notification-url": "https://packagist.org/downloads/",
            "license": [
                "MIT"
            ],
            "authors": [
                {
                    "name": "Dominik Liebler",
                    "email": "liebler.dominik@gmail.com"
                }
            ],
            "description": "a PHP client for statsd",
            "homepage": "https://github.com/Slickdeals/statsd-php",
            "keywords": [
                "Metrics",
                "monitoring",
                "statistics",
                "statsd",
                "udp"
            ],
            "support": {
                "issues": "https://github.com/Slickdeals/statsd-php/issues",
                "source": "https://github.com/Slickdeals/statsd-php/tree/3.1.0"
            },
            "time": "2021-06-04T20:33:46+00:00"
        },
        {
            "name": "symfony/deprecation-contracts",
            "version": "v2.5.0",
            "source": {
                "type": "git",
                "url": "https://github.com/symfony/deprecation-contracts.git",
                "reference": "6f981ee24cf69ee7ce9736146d1c57c2780598a8"
            },
            "dist": {
                "type": "zip",
                "url": "https://api.github.com/repos/symfony/deprecation-contracts/zipball/6f981ee24cf69ee7ce9736146d1c57c2780598a8",
                "reference": "6f981ee24cf69ee7ce9736146d1c57c2780598a8",
                "shasum": ""
            },
            "require": {
                "php": ">=7.1"
            },
            "type": "library",
            "extra": {
                "branch-alias": {
                    "dev-main": "2.5-dev"
                },
                "thanks": {
                    "name": "symfony/contracts",
                    "url": "https://github.com/symfony/contracts"
                }
            },
            "autoload": {
                "files": [
                    "function.php"
                ]
            },
            "notification-url": "https://packagist.org/downloads/",
            "license": [
                "MIT"
            ],
            "authors": [
                {
                    "name": "Nicolas Grekas",
                    "email": "p@tchwork.com"
                },
                {
                    "name": "Symfony Community",
                    "homepage": "https://symfony.com/contributors"
                }
            ],
            "description": "A generic function and convention to trigger deprecation notices",
            "homepage": "https://symfony.com",
            "support": {
                "source": "https://github.com/symfony/deprecation-contracts/tree/v2.5.0"
            },
            "funding": [
                {
                    "url": "https://symfony.com/sponsor",
                    "type": "custom"
                },
                {
                    "url": "https://github.com/fabpot",
                    "type": "github"
                },
                {
                    "url": "https://tidelift.com/funding/github/packagist/symfony/symfony",
                    "type": "tidelift"
                }
            ],
            "time": "2021-07-12T14:48:14+00:00"
        },
        {
            "name": "symfony/polyfill-ctype",
            "version": "v1.23.0",
            "source": {
                "type": "git",
                "url": "https://github.com/symfony/polyfill-ctype.git",
                "reference": "46cd95797e9df938fdd2b03693b5fca5e64b01ce"
            },
            "dist": {
                "type": "zip",
                "url": "https://api.github.com/repos/symfony/polyfill-ctype/zipball/46cd95797e9df938fdd2b03693b5fca5e64b01ce",
                "reference": "46cd95797e9df938fdd2b03693b5fca5e64b01ce",
                "shasum": ""
            },
            "require": {
                "php": ">=7.1"
            },
            "suggest": {
                "ext-ctype": "For best performance"
            },
            "type": "library",
            "extra": {
                "branch-alias": {
                    "dev-main": "1.23-dev"
                },
                "thanks": {
                    "name": "symfony/polyfill",
                    "url": "https://github.com/symfony/polyfill"
                }
            },
            "autoload": {
                "psr-4": {
                    "Symfony\\Polyfill\\Ctype\\": ""
                },
                "files": [
                    "bootstrap.php"
                ]
            },
            "notification-url": "https://packagist.org/downloads/",
            "license": [
                "MIT"
            ],
            "authors": [
                {
                    "name": "Gert de Pagter",
                    "email": "BackEndTea@gmail.com"
                },
                {
                    "name": "Symfony Community",
                    "homepage": "https://symfony.com/contributors"
                }
            ],
            "description": "Symfony polyfill for ctype functions",
            "homepage": "https://symfony.com",
            "keywords": [
                "compatibility",
                "ctype",
                "polyfill",
                "portable"
            ],
            "support": {
                "source": "https://github.com/symfony/polyfill-ctype/tree/v1.23.0"
            },
            "funding": [
                {
                    "url": "https://symfony.com/sponsor",
                    "type": "custom"
                },
                {
                    "url": "https://github.com/fabpot",
                    "type": "github"
                },
                {
                    "url": "https://tidelift.com/funding/github/packagist/symfony/symfony",
                    "type": "tidelift"
                }
            ],
            "time": "2021-02-19T12:13:01+00:00"
        },
        {
            "name": "symfony/polyfill-php80",
            "version": "v1.23.1",
            "source": {
                "type": "git",
                "url": "https://github.com/symfony/polyfill-php80.git",
                "reference": "1100343ed1a92e3a38f9ae122fc0eb21602547be"
            },
            "dist": {
                "type": "zip",
                "url": "https://api.github.com/repos/symfony/polyfill-php80/zipball/1100343ed1a92e3a38f9ae122fc0eb21602547be",
                "reference": "1100343ed1a92e3a38f9ae122fc0eb21602547be",
                "shasum": ""
            },
            "require": {
                "php": ">=7.1"
            },
            "type": "library",
            "extra": {
                "branch-alias": {
                    "dev-main": "1.23-dev"
                },
                "thanks": {
                    "name": "symfony/polyfill",
                    "url": "https://github.com/symfony/polyfill"
                }
            },
            "autoload": {
                "psr-4": {
                    "Symfony\\Polyfill\\Php80\\": ""
                },
                "files": [
                    "bootstrap.php"
                ],
                "classmap": [
                    "Resources/stubs"
                ]
            },
            "notification-url": "https://packagist.org/downloads/",
            "license": [
                "MIT"
            ],
            "authors": [
                {
                    "name": "Ion Bazan",
                    "email": "ion.bazan@gmail.com"
                },
                {
                    "name": "Nicolas Grekas",
                    "email": "p@tchwork.com"
                },
                {
                    "name": "Symfony Community",
                    "homepage": "https://symfony.com/contributors"
                }
            ],
            "description": "Symfony polyfill backporting some PHP 8.0+ features to lower PHP versions",
            "homepage": "https://symfony.com",
            "keywords": [
                "compatibility",
                "polyfill",
                "portable",
                "shim"
            ],
            "support": {
                "source": "https://github.com/symfony/polyfill-php80/tree/v1.23.1"
            },
            "funding": [
                {
                    "url": "https://symfony.com/sponsor",
                    "type": "custom"
                },
                {
                    "url": "https://github.com/fabpot",
                    "type": "github"
                },
                {
                    "url": "https://tidelift.com/funding/github/packagist/symfony/symfony",
                    "type": "tidelift"
                }
            ],
            "time": "2021-07-28T13:41:28+00:00"
        },
        {
            "name": "utopia-php/abuse",
            "version": "0.6.3",
            "source": {
                "type": "git",
                "url": "https://github.com/utopia-php/abuse.git",
                "reference": "d63e928c2c50b367495a499a85ba9806ee274c5e"
            },
            "dist": {
                "type": "zip",
                "url": "https://api.github.com/repos/utopia-php/abuse/zipball/d63e928c2c50b367495a499a85ba9806ee274c5e",
                "reference": "d63e928c2c50b367495a499a85ba9806ee274c5e",
                "shasum": ""
            },
            "require": {
                "ext-pdo": "*",
                "php": ">=7.4",
                "utopia-php/database": ">=0.6 <1.0"
            },
            "require-dev": {
                "phpunit/phpunit": "^9.4",
                "vimeo/psalm": "4.0.1"
            },
            "type": "library",
            "autoload": {
                "psr-4": {
                    "Utopia\\Abuse\\": "src/Abuse"
                }
            },
            "notification-url": "https://packagist.org/downloads/",
            "license": [
                "MIT"
            ],
            "authors": [
                {
                    "name": "Eldad Fux",
                    "email": "eldad@appwrite.io"
                }
            ],
            "description": "A simple abuse library to manage application usage limits",
            "keywords": [
                "Abuse",
                "framework",
                "php",
                "upf",
                "utopia"
            ],
            "support": {
                "issues": "https://github.com/utopia-php/abuse/issues",
                "source": "https://github.com/utopia-php/abuse/tree/0.6.3"
            },
            "time": "2021-08-16T18:38:31+00:00"
        },
        {
            "name": "utopia-php/analytics",
            "version": "0.2.0",
            "source": {
                "type": "git",
                "url": "https://github.com/utopia-php/analytics.git",
                "reference": "adfc2d057a7f6ab618a77c8a20ed3e35485ff416"
            },
            "dist": {
                "type": "zip",
                "url": "https://api.github.com/repos/utopia-php/analytics/zipball/adfc2d057a7f6ab618a77c8a20ed3e35485ff416",
                "reference": "adfc2d057a7f6ab618a77c8a20ed3e35485ff416",
                "shasum": ""
            },
            "require": {
                "php": ">=7.4"
            },
            "require-dev": {
                "phpunit/phpunit": "^9.3",
                "vimeo/psalm": "4.0.1"
            },
            "type": "library",
            "autoload": {
                "psr-4": {
                    "Utopia\\Analytics\\": "src/Analytics"
                }
            },
            "notification-url": "https://packagist.org/downloads/",
            "license": [
                "MIT"
            ],
            "authors": [
                {
                    "name": "Eldad Fux",
                    "email": "eldad@appwrite.io"
                },
                {
                    "name": "Torsten Dittmann",
                    "email": "torsten@appwrite.io"
                }
            ],
            "description": "A simple library to track events & users.",
            "keywords": [
                "analytics",
                "framework",
                "php",
                "upf",
                "utopia"
            ],
            "support": {
                "issues": "https://github.com/utopia-php/analytics/issues",
                "source": "https://github.com/utopia-php/analytics/tree/0.2.0"
            },
            "time": "2021-03-23T21:33:07+00:00"
        },
        {
            "name": "utopia-php/audit",
            "version": "0.7.0",
            "source": {
                "type": "git",
                "url": "https://github.com/utopia-php/audit.git",
                "reference": "485cdd2354db7eb8f7aa74bbe39c39b583e99c04"
            },
            "dist": {
                "type": "zip",
                "url": "https://api.github.com/repos/utopia-php/audit/zipball/485cdd2354db7eb8f7aa74bbe39c39b583e99c04",
                "reference": "485cdd2354db7eb8f7aa74bbe39c39b583e99c04",
                "shasum": ""
            },
            "require": {
                "ext-pdo": "*",
                "php": ">=7.4",
                "utopia-php/database": ">=0.11 <1.0"
            },
            "require-dev": {
                "phpunit/phpunit": "^9.3",
                "vimeo/psalm": "4.0.1"
            },
            "type": "library",
            "autoload": {
                "psr-4": {
                    "Utopia\\Audit\\": "src/Audit"
                }
            },
            "notification-url": "https://packagist.org/downloads/",
            "license": [
                "MIT"
            ],
            "authors": [
                {
                    "name": "Eldad Fux",
                    "email": "eldad@appwrite.io"
                }
            ],
            "description": "A simple audit library to manage application users logs",
            "keywords": [
                "Audit",
                "framework",
                "php",
                "upf",
                "utopia"
            ],
            "support": {
                "issues": "https://github.com/utopia-php/audit/issues",
                "source": "https://github.com/utopia-php/audit/tree/0.7.0"
            },
            "time": "2021-11-17T17:23:42+00:00"
        },
        {
            "name": "utopia-php/cache",
            "version": "0.4.2",
            "source": {
                "type": "git",
                "url": "https://github.com/utopia-php/cache.git",
                "reference": "7334c5b182c6ccf66b21ca61808d7c6c899e2bcb"
            },
            "dist": {
                "type": "zip",
                "url": "https://api.github.com/repos/utopia-php/cache/zipball/7334c5b182c6ccf66b21ca61808d7c6c899e2bcb",
                "reference": "7334c5b182c6ccf66b21ca61808d7c6c899e2bcb",
                "shasum": ""
            },
            "require": {
                "ext-json": "*",
                "ext-redis": "*",
                "php": ">=7.4"
            },
            "require-dev": {
                "phpunit/phpunit": "^9.3",
                "vimeo/psalm": "4.13.1"
            },
            "type": "library",
            "autoload": {
                "psr-4": {
                    "Utopia\\Cache\\": "src/Cache"
                }
            },
            "notification-url": "https://packagist.org/downloads/",
            "license": [
                "MIT"
            ],
            "authors": [
                {
                    "name": "Eldad Fux",
                    "email": "eldad@appwrite.io"
                }
            ],
            "description": "A simple cache library to manage application cache storing, loading and purging",
            "keywords": [
                "cache",
                "framework",
                "php",
                "upf",
                "utopia"
            ],
            "support": {
                "issues": "https://github.com/utopia-php/cache/issues",
                "source": "https://github.com/utopia-php/cache/tree/0.4.2"
            },
            "time": "2021-11-25T16:41:35+00:00"
        },
        {
            "name": "utopia-php/cli",
            "version": "0.11.0",
            "source": {
                "type": "git",
                "url": "https://github.com/utopia-php/cli.git",
                "reference": "c7a6908a8dbe9234b8b2c954e5487d34cb079af6"
            },
            "dist": {
                "type": "zip",
                "url": "https://api.github.com/repos/utopia-php/cli/zipball/c7a6908a8dbe9234b8b2c954e5487d34cb079af6",
                "reference": "c7a6908a8dbe9234b8b2c954e5487d34cb079af6",
                "shasum": ""
            },
            "require": {
                "php": ">=7.4",
                "utopia-php/framework": "0.*.*"
            },
            "require-dev": {
                "phpunit/phpunit": "^9.3",
                "vimeo/psalm": "4.0.1"
            },
            "type": "library",
            "autoload": {
                "psr-4": {
                    "Utopia\\CLI\\": "src/CLI"
                }
            },
            "notification-url": "https://packagist.org/downloads/",
            "license": [
                "MIT"
            ],
            "authors": [
                {
                    "name": "Eldad Fux",
                    "email": "eldad@appwrite.io"
                }
            ],
            "description": "A simple CLI library to manage command line applications",
            "keywords": [
                "cli",
                "command line",
                "framework",
                "php",
                "upf",
                "utopia"
            ],
            "support": {
                "issues": "https://github.com/utopia-php/cli/issues",
                "source": "https://github.com/utopia-php/cli/tree/0.11.0"
            },
            "time": "2021-04-16T15:16:08+00:00"
        },
        {
            "name": "utopia-php/config",
            "version": "0.2.2",
            "source": {
                "type": "git",
                "url": "https://github.com/utopia-php/config.git",
                "reference": "a3d7bc0312d7150d5e04b1362dc34b2b136908cc"
            },
            "dist": {
                "type": "zip",
                "url": "https://api.github.com/repos/utopia-php/config/zipball/a3d7bc0312d7150d5e04b1362dc34b2b136908cc",
                "reference": "a3d7bc0312d7150d5e04b1362dc34b2b136908cc",
                "shasum": ""
            },
            "require": {
                "php": ">=7.3"
            },
            "require-dev": {
                "phpunit/phpunit": "^9.3",
                "vimeo/psalm": "4.0.1"
            },
            "type": "library",
            "autoload": {
                "psr-4": {
                    "Utopia\\Config\\": "src/Config"
                }
            },
            "notification-url": "https://packagist.org/downloads/",
            "license": [
                "MIT"
            ],
            "authors": [
                {
                    "name": "Eldad Fux",
                    "email": "eldad@appwrite.io"
                }
            ],
            "description": "A simple Config library to managing application config variables",
            "keywords": [
                "config",
                "framework",
                "php",
                "upf",
                "utopia"
            ],
            "support": {
                "issues": "https://github.com/utopia-php/config/issues",
                "source": "https://github.com/utopia-php/config/tree/0.2.2"
            },
            "time": "2020-10-24T09:49:09+00:00"
        },
        {
            "name": "utopia-php/database",
            "version": "0.12.0",
            "source": {
                "type": "git",
<<<<<<< HEAD
                "url": "https://github.com/utopia-php/database",
                "reference": "b7c60b0ec769a9050dd2b939b78ff1f5d4fa27e8"
            },
=======
                "url": "https://github.com/utopia-php/database.git",
                "reference": "102ee1d21fd55fc92dc7a07b60672a98ae49be26"
            },
            "dist": {
                "type": "zip",
                "url": "https://api.github.com/repos/utopia-php/database/zipball/102ee1d21fd55fc92dc7a07b60672a98ae49be26",
                "reference": "102ee1d21fd55fc92dc7a07b60672a98ae49be26",
                "shasum": ""
            },
>>>>>>> b2279731
            "require": {
                "ext-mongodb": "*",
                "ext-pdo": "*",
                "ext-redis": "*",
                "mongodb/mongodb": "1.8.0",
                "php": ">=7.1",
                "utopia-php/cache": "0.4.*",
                "utopia-php/framework": "0.*.*"
            },
            "require-dev": {
                "fakerphp/faker": "^1.14",
                "phpunit/phpunit": "^9.4",
                "utopia-php/cli": "^0.11.0",
                "vimeo/psalm": "4.0.1"
            },
            "type": "library",
            "autoload": {
                "psr-4": {
                    "Utopia\\Database\\": "src/Database"
                }
            },
            "autoload-dev": {
                "psr-4": {
                    "Utopia\\Tests\\": "tests/Database"
                }
            },
            "license": [
                "MIT"
            ],
            "authors": [
                {
                    "name": "Eldad Fux",
                    "email": "eldad@appwrite.io"
                },
                {
                    "name": "Brandon Leckemby",
                    "email": "brandon@appwrite.io"
                }
            ],
            "description": "A simple library to manage application persistency using multiple database adapters",
            "keywords": [
                "database",
                "framework",
                "php",
                "upf",
                "utopia"
            ],
<<<<<<< HEAD
            "time": "2021-10-04T17:23:25+00:00"
=======
            "support": {
                "issues": "https://github.com/utopia-php/database/issues",
                "source": "https://github.com/utopia-php/database/tree/0.12.0"
            },
            "time": "2021-11-24T14:53:22+00:00"
>>>>>>> b2279731
        },
        {
            "name": "utopia-php/domains",
            "version": "v1.1.0",
            "source": {
                "type": "git",
                "url": "https://github.com/utopia-php/domains.git",
                "reference": "1665e1d9932afa3be63b5c1e0dcfe01fe77d8e73"
            },
            "dist": {
                "type": "zip",
                "url": "https://api.github.com/repos/utopia-php/domains/zipball/1665e1d9932afa3be63b5c1e0dcfe01fe77d8e73",
                "reference": "1665e1d9932afa3be63b5c1e0dcfe01fe77d8e73",
                "shasum": ""
            },
            "require": {
                "php": ">=7.1"
            },
            "require-dev": {
                "phpunit/phpunit": "^7.0"
            },
            "type": "library",
            "autoload": {
                "psr-4": {
                    "Utopia\\Domains\\": "src/Domains"
                }
            },
            "notification-url": "https://packagist.org/downloads/",
            "license": [
                "MIT"
            ],
            "authors": [
                {
                    "name": "Eldad Fux",
                    "email": "eldad@appwrite.io"
                }
            ],
            "description": "Utopia Domains library is simple and lite library for parsing web domains. This library is aiming to be as simple and easy to learn and use.",
            "keywords": [
                "domains",
                "framework",
                "icann",
                "php",
                "public suffix",
                "tld",
                "tld extract",
                "upf",
                "utopia"
            ],
            "support": {
                "issues": "https://github.com/utopia-php/domains/issues",
                "source": "https://github.com/utopia-php/domains/tree/master"
            },
            "time": "2020-02-23T07:40:02+00:00"
        },
        {
            "name": "utopia-php/framework",
            "version": "0.19.1",
            "source": {
                "type": "git",
<<<<<<< HEAD
                "url": "https://github.com/utopia-php/framework",
                "reference": "c86fc078ef258f3c88d3a25233202267314df3a9"
            },
=======
                "url": "https://github.com/utopia-php/framework.git",
                "reference": "cc7629b5f7a8f45912ec2e069b7f14e361e41c34"
            },
            "dist": {
                "type": "zip",
                "url": "https://api.github.com/repos/utopia-php/framework/zipball/cc7629b5f7a8f45912ec2e069b7f14e361e41c34",
                "reference": "cc7629b5f7a8f45912ec2e069b7f14e361e41c34",
                "shasum": ""
            },
>>>>>>> b2279731
            "require": {
                "php": ">=7.3.0"
            },
            "require-dev": {
                "phpunit/phpunit": "^9.4",
                "vimeo/psalm": "4.0.1"
            },
            "type": "library",
            "autoload": {
                "psr-4": {
                    "Utopia\\": "src/"
                }
            },
            "license": [
                "MIT"
            ],
            "authors": [
                {
                    "name": "Eldad Fux",
                    "email": "eldad@appwrite.io"
                }
            ],
            "description": "A simple, light and advanced PHP framework",
            "keywords": [
                "framework",
                "php",
                "upf"
            ],
<<<<<<< HEAD
            "time": "2021-10-08T11:46:20+00:00"
=======
            "support": {
                "issues": "https://github.com/utopia-php/framework/issues",
                "source": "https://github.com/utopia-php/framework/tree/0.19.1"
            },
            "time": "2021-11-25T16:11:40+00:00"
>>>>>>> b2279731
        },
        {
            "name": "utopia-php/image",
            "version": "0.5.3",
            "source": {
                "type": "git",
                "url": "https://github.com/utopia-php/image.git",
                "reference": "4a8429b62dcf56562b038d6712375f75166f0c02"
            },
            "dist": {
                "type": "zip",
                "url": "https://api.github.com/repos/utopia-php/image/zipball/4a8429b62dcf56562b038d6712375f75166f0c02",
                "reference": "4a8429b62dcf56562b038d6712375f75166f0c02",
                "shasum": ""
            },
            "require": {
                "ext-imagick": "*",
                "php": ">=7.4"
            },
            "require-dev": {
                "phpunit/phpunit": "^9.3",
                "vimeo/psalm": "4.0.1"
            },
            "type": "library",
            "autoload": {
                "psr-4": {
                    "Utopia\\Image\\": "src/Image"
                }
            },
            "notification-url": "https://packagist.org/downloads/",
            "license": [
                "MIT"
            ],
            "authors": [
                {
                    "name": "Eldad Fux",
                    "email": "eldad@appwrite.io"
                }
            ],
            "description": "A simple Image manipulation library",
            "keywords": [
                "framework",
                "image",
                "php",
                "upf",
                "utopia"
            ],
            "support": {
                "issues": "https://github.com/utopia-php/image/issues",
                "source": "https://github.com/utopia-php/image/tree/0.5.3"
            },
            "time": "2021-11-02T05:47:16+00:00"
        },
        {
            "name": "utopia-php/locale",
            "version": "0.4.0",
            "source": {
                "type": "git",
                "url": "https://github.com/utopia-php/locale.git",
                "reference": "c2d9358d0fe2f6b6ed5448369f9d1e430c615447"
            },
            "dist": {
                "type": "zip",
                "url": "https://api.github.com/repos/utopia-php/locale/zipball/c2d9358d0fe2f6b6ed5448369f9d1e430c615447",
                "reference": "c2d9358d0fe2f6b6ed5448369f9d1e430c615447",
                "shasum": ""
            },
            "require": {
                "php": ">=7.4"
            },
            "require-dev": {
                "phpunit/phpunit": "^9.3",
                "vimeo/psalm": "4.0.1"
            },
            "type": "library",
            "autoload": {
                "psr-4": {
                    "Utopia\\Locale\\": "src/Locale"
                }
            },
            "notification-url": "https://packagist.org/downloads/",
            "license": [
                "MIT"
            ],
            "authors": [
                {
                    "name": "Eldad Fux",
                    "email": "eldad@appwrite.io"
                }
            ],
            "description": "A simple locale library to manage application translations",
            "keywords": [
                "framework",
                "locale",
                "php",
                "upf",
                "utopia"
            ],
            "support": {
                "issues": "https://github.com/utopia-php/locale/issues",
                "source": "https://github.com/utopia-php/locale/tree/0.4.0"
            },
            "time": "2021-07-24T11:35:55+00:00"
        },
        {
            "name": "utopia-php/orchestration",
            "version": "0.2.1",
            "source": {
                "type": "git",
                "url": "https://github.com/utopia-php/orchestration.git",
                "reference": "55da7a331a45d5887de8122268dfccd15fee94d1"
            },
            "dist": {
                "type": "zip",
                "url": "https://api.github.com/repos/utopia-php/orchestration/zipball/55da7a331a45d5887de8122268dfccd15fee94d1",
                "reference": "55da7a331a45d5887de8122268dfccd15fee94d1",
                "shasum": ""
            },
            "require": {
                "php": ">=8.0",
                "utopia-php/cli": "0.11.*"
            },
            "require-dev": {
                "phpunit/phpunit": "^9.3",
                "vimeo/psalm": "4.0.1"
            },
            "type": "library",
            "autoload": {
                "psr-4": {
                    "Utopia\\Orchestration\\": "src/Orchestration"
                }
            },
            "notification-url": "https://packagist.org/downloads/",
            "license": [
                "MIT"
            ],
            "authors": [
                {
                    "name": "Eldad Fux",
                    "email": "eldad@appwrite.io"
                }
            ],
            "description": "Lite & fast micro PHP abstraction library for container orchestration",
            "keywords": [
                "docker",
                "framework",
                "kubernetes",
                "orchestration",
                "php",
                "swarm",
                "upf",
                "utopia"
            ],
            "support": {
                "issues": "https://github.com/utopia-php/orchestration/issues",
                "source": "https://github.com/utopia-php/orchestration/tree/0.2.1"
            },
            "time": "2021-09-03T11:29:20+00:00"
        },
        {
            "name": "utopia-php/preloader",
            "version": "0.2.4",
            "source": {
                "type": "git",
                "url": "https://github.com/utopia-php/preloader.git",
                "reference": "65ef48392e72172f584b0baa2e224f9a1cebcce0"
            },
            "dist": {
                "type": "zip",
                "url": "https://api.github.com/repos/utopia-php/preloader/zipball/65ef48392e72172f584b0baa2e224f9a1cebcce0",
                "reference": "65ef48392e72172f584b0baa2e224f9a1cebcce0",
                "shasum": ""
            },
            "require": {
                "php": ">=7.1"
            },
            "require-dev": {
                "phpunit/phpunit": "^9.3",
                "vimeo/psalm": "4.0.1"
            },
            "type": "library",
            "autoload": {
                "psr-4": {
                    "Utopia\\Preloader\\": "src/Preloader"
                }
            },
            "notification-url": "https://packagist.org/downloads/",
            "license": [
                "MIT"
            ],
            "authors": [
                {
                    "name": "Eldad Fux",
                    "email": "team@appwrite.io"
                }
            ],
            "description": "Utopia Preloader library is simple and lite library for managing PHP preloading configuration",
            "keywords": [
                "framework",
                "php",
                "preload",
                "preloader",
                "preloading",
                "upf",
                "utopia"
            ],
            "support": {
                "issues": "https://github.com/utopia-php/preloader/issues",
                "source": "https://github.com/utopia-php/preloader/tree/0.2.4"
            },
            "time": "2020-10-24T07:04:59+00:00"
        },
        {
            "name": "utopia-php/registry",
            "version": "0.5.0",
            "source": {
                "type": "git",
                "url": "https://github.com/utopia-php/registry.git",
                "reference": "bedc4ed54527b2803e6dfdccc39449f98522b70d"
            },
            "dist": {
                "type": "zip",
                "url": "https://api.github.com/repos/utopia-php/registry/zipball/bedc4ed54527b2803e6dfdccc39449f98522b70d",
                "reference": "bedc4ed54527b2803e6dfdccc39449f98522b70d",
                "shasum": ""
            },
            "require": {
                "php": ">=7.4"
            },
            "require-dev": {
                "phpunit/phpunit": "^9.3",
                "vimeo/psalm": "4.0.1"
            },
            "type": "library",
            "autoload": {
                "psr-4": {
                    "Utopia\\Registry\\": "src/Registry"
                }
            },
            "notification-url": "https://packagist.org/downloads/",
            "license": [
                "MIT"
            ],
            "authors": [
                {
                    "name": "Eldad Fux",
                    "email": "eldad@appwrite.io"
                }
            ],
            "description": "A simple dependency management library for PHP",
            "keywords": [
                "dependency management",
                "di",
                "framework",
                "php",
                "upf",
                "utopia"
            ],
            "support": {
                "issues": "https://github.com/utopia-php/registry/issues",
                "source": "https://github.com/utopia-php/registry/tree/0.5.0"
            },
            "time": "2021-03-10T10:45:22+00:00"
        },
        {
            "name": "utopia-php/storage",
            "version": "dev-feat-large-file-support",
            "source": {
                "type": "git",
                "url": "https://github.com/utopia-php/storage",
                "reference": "1597e2bd4c1091587d91b46ef2dc2878b9c71721"
            },
            "require": {
                "php": ">=8.0",
                "utopia-php/framework": "0.*.*"
            },
            "require-dev": {
                "phpunit/phpunit": "^9.3",
                "vimeo/psalm": "4.0.1"
            },
            "type": "library",
            "autoload": {
                "psr-4": {
                    "Utopia\\Storage\\": "src/Storage"
                }
            },
            "license": [
                "MIT"
            ],
            "authors": [
                {
                    "name": "Eldad Fux",
                    "email": "eldad@appwrite.io"
                }
            ],
            "description": "A simple Storage library to manage application storage",
            "keywords": [
                "framework",
                "php",
                "storage",
                "upf",
                "utopia"
            ],
            "time": "2021-10-04T09:42:56+00:00"
        },
        {
            "name": "utopia-php/swoole",
            "version": "0.3.1",
            "source": {
                "type": "git",
                "url": "https://github.com/utopia-php/swoole.git",
                "reference": "b564dacb13472845f06df158ae5382e8098dfd7a"
            },
            "dist": {
                "type": "zip",
                "url": "https://api.github.com/repos/utopia-php/swoole/zipball/b564dacb13472845f06df158ae5382e8098dfd7a",
                "reference": "b564dacb13472845f06df158ae5382e8098dfd7a",
                "shasum": ""
            },
            "require": {
                "ext-swoole": "*",
                "php": ">=7.4",
                "utopia-php/framework": "0.*.*"
            },
            "require-dev": {
                "phpunit/phpunit": "^9.3",
                "swoole/ide-helper": "4.5.5",
                "vimeo/psalm": "4.0.1"
            },
            "type": "library",
            "autoload": {
                "psr-4": {
                    "Utopia\\Swoole\\": "src/Swoole"
                }
            },
            "notification-url": "https://packagist.org/downloads/",
            "license": [
                "MIT"
            ],
            "authors": [
                {
                    "name": "Eldad Fux",
                    "email": "team@appwrite.io"
                }
            ],
            "description": "An extension for Utopia Framework to work with PHP Swoole as a PHP FPM alternative",
            "keywords": [
                "framework",
                "http",
                "php",
                "server",
                "swoole",
                "upf",
                "utopia"
            ],
            "support": {
                "issues": "https://github.com/utopia-php/swoole/issues",
                "source": "https://github.com/utopia-php/swoole/tree/0.3.1"
            },
            "time": "2021-07-27T09:28:10+00:00"
        },
        {
            "name": "utopia-php/system",
            "version": "0.4.0",
            "source": {
                "type": "git",
                "url": "https://github.com/utopia-php/system.git",
                "reference": "67c92c66ce8f0cc925a00bca89f7a188bf9183c0"
            },
            "dist": {
                "type": "zip",
                "url": "https://api.github.com/repos/utopia-php/system/zipball/67c92c66ce8f0cc925a00bca89f7a188bf9183c0",
                "reference": "67c92c66ce8f0cc925a00bca89f7a188bf9183c0",
                "shasum": ""
            },
            "require": {
                "php": ">=7.4"
            },
            "require-dev": {
                "phpunit/phpunit": "^9.3",
                "vimeo/psalm": "4.0.1"
            },
            "type": "library",
            "autoload": {
                "psr-4": {
                    "Utopia\\System\\": "src/System"
                }
            },
            "notification-url": "https://packagist.org/downloads/",
            "license": [
                "MIT"
            ],
            "authors": [
                {
                    "name": "Eldad Fux",
                    "email": "eldad@appwrite.io"
                },
                {
                    "name": "Torsten Dittmann",
                    "email": "torsten@appwrite.io"
                }
            ],
            "description": "A simple library for obtaining information about the host's system.",
            "keywords": [
                "framework",
                "php",
                "system",
                "upf",
                "utopia"
            ],
            "support": {
                "issues": "https://github.com/utopia-php/system/issues",
                "source": "https://github.com/utopia-php/system/tree/0.4.0"
            },
            "time": "2021-02-04T14:14:49+00:00"
        },
        {
            "name": "utopia-php/websocket",
            "version": "0.0.1",
            "source": {
                "type": "git",
                "url": "https://github.com/utopia-php/websocket.git",
                "reference": "808317ef4ea0683c2c82dee5d543b1c8378e2e1b"
            },
            "dist": {
                "type": "zip",
                "url": "https://api.github.com/repos/utopia-php/websocket/zipball/808317ef4ea0683c2c82dee5d543b1c8378e2e1b",
                "reference": "808317ef4ea0683c2c82dee5d543b1c8378e2e1b",
                "shasum": ""
            },
            "require": {
                "php": ">=8.0"
            },
            "require-dev": {
                "phpunit/phpunit": "^9.5.5",
                "swoole/ide-helper": "4.6.6",
                "textalk/websocket": "1.5.2",
                "vimeo/psalm": "^4.8.1",
                "workerman/workerman": "^4.0"
            },
            "type": "library",
            "autoload": {
                "psr-4": {
                    "Utopia\\WebSocket\\": "src/WebSocket"
                }
            },
            "notification-url": "https://packagist.org/downloads/",
            "license": [
                "MIT"
            ],
            "authors": [
                {
                    "name": "Eldad Fux",
                    "email": "eldad@appwrite.io"
                },
                {
                    "name": "Torsten Dittmann",
                    "email": "torsten@appwrite.io"
                }
            ],
            "description": "A simple abstraction for WebSocket servers.",
            "keywords": [
                "framework",
                "php",
                "upf",
                "utopia",
                "websocket"
            ],
            "support": {
                "issues": "https://github.com/utopia-php/websocket/issues",
                "source": "https://github.com/utopia-php/websocket/tree/0.0.1"
            },
            "time": "2021-07-11T13:09:44+00:00"
        },
        {
            "name": "webmozart/assert",
            "version": "1.10.0",
            "source": {
                "type": "git",
                "url": "https://github.com/webmozarts/assert.git",
                "reference": "6964c76c7804814a842473e0c8fd15bab0f18e25"
            },
            "dist": {
                "type": "zip",
                "url": "https://api.github.com/repos/webmozarts/assert/zipball/6964c76c7804814a842473e0c8fd15bab0f18e25",
                "reference": "6964c76c7804814a842473e0c8fd15bab0f18e25",
                "shasum": ""
            },
            "require": {
                "php": "^7.2 || ^8.0",
                "symfony/polyfill-ctype": "^1.8"
            },
            "conflict": {
                "phpstan/phpstan": "<0.12.20",
                "vimeo/psalm": "<4.6.1 || 4.6.2"
            },
            "require-dev": {
                "phpunit/phpunit": "^8.5.13"
            },
            "type": "library",
            "extra": {
                "branch-alias": {
                    "dev-master": "1.10-dev"
                }
            },
            "autoload": {
                "psr-4": {
                    "Webmozart\\Assert\\": "src/"
                }
            },
            "notification-url": "https://packagist.org/downloads/",
            "license": [
                "MIT"
            ],
            "authors": [
                {
                    "name": "Bernhard Schussek",
                    "email": "bschussek@gmail.com"
                }
            ],
            "description": "Assertions to validate method input/output with nice error messages.",
            "keywords": [
                "assert",
                "check",
                "validate"
            ],
            "support": {
                "issues": "https://github.com/webmozarts/assert/issues",
                "source": "https://github.com/webmozarts/assert/tree/1.10.0"
            },
            "time": "2021-03-09T10:59:23+00:00"
        }
    ],
    "packages-dev": [
        {
            "name": "amphp/amp",
            "version": "v2.6.1",
            "source": {
                "type": "git",
                "url": "https://github.com/amphp/amp.git",
                "reference": "c5fc66a78ee38d7ac9195a37bacaf940eb3f65ae"
            },
            "dist": {
                "type": "zip",
                "url": "https://api.github.com/repos/amphp/amp/zipball/c5fc66a78ee38d7ac9195a37bacaf940eb3f65ae",
                "reference": "c5fc66a78ee38d7ac9195a37bacaf940eb3f65ae",
                "shasum": ""
            },
            "require": {
                "php": ">=7.1"
            },
            "require-dev": {
                "amphp/php-cs-fixer-config": "dev-master",
                "amphp/phpunit-util": "^1",
                "ext-json": "*",
                "jetbrains/phpstorm-stubs": "^2019.3",
                "phpunit/phpunit": "^7 | ^8 | ^9",
                "psalm/phar": "^3.11@dev",
                "react/promise": "^2"
            },
            "type": "library",
            "extra": {
                "branch-alias": {
                    "dev-master": "2.x-dev"
                }
            },
            "autoload": {
                "psr-4": {
                    "Amp\\": "lib"
                },
                "files": [
                    "lib/functions.php",
                    "lib/Internal/functions.php"
                ]
            },
            "notification-url": "https://packagist.org/downloads/",
            "license": [
                "MIT"
            ],
            "authors": [
                {
                    "name": "Daniel Lowrey",
                    "email": "rdlowrey@php.net"
                },
                {
                    "name": "Aaron Piotrowski",
                    "email": "aaron@trowski.com"
                },
                {
                    "name": "Bob Weinand",
                    "email": "bobwei9@hotmail.com"
                },
                {
                    "name": "Niklas Keller",
                    "email": "me@kelunik.com"
                }
            ],
            "description": "A non-blocking concurrency framework for PHP applications.",
            "homepage": "http://amphp.org/amp",
            "keywords": [
                "async",
                "asynchronous",
                "awaitable",
                "concurrency",
                "event",
                "event-loop",
                "future",
                "non-blocking",
                "promise"
            ],
            "support": {
                "irc": "irc://irc.freenode.org/amphp",
                "issues": "https://github.com/amphp/amp/issues",
                "source": "https://github.com/amphp/amp/tree/v2.6.1"
            },
            "funding": [
                {
                    "url": "https://github.com/amphp",
                    "type": "github"
                }
            ],
            "time": "2021-09-23T18:43:08+00:00"
        },
        {
            "name": "amphp/byte-stream",
            "version": "v1.8.1",
            "source": {
                "type": "git",
                "url": "https://github.com/amphp/byte-stream.git",
                "reference": "acbd8002b3536485c997c4e019206b3f10ca15bd"
            },
            "dist": {
                "type": "zip",
                "url": "https://api.github.com/repos/amphp/byte-stream/zipball/acbd8002b3536485c997c4e019206b3f10ca15bd",
                "reference": "acbd8002b3536485c997c4e019206b3f10ca15bd",
                "shasum": ""
            },
            "require": {
                "amphp/amp": "^2",
                "php": ">=7.1"
            },
            "require-dev": {
                "amphp/php-cs-fixer-config": "dev-master",
                "amphp/phpunit-util": "^1.4",
                "friendsofphp/php-cs-fixer": "^2.3",
                "jetbrains/phpstorm-stubs": "^2019.3",
                "phpunit/phpunit": "^6 || ^7 || ^8",
                "psalm/phar": "^3.11.4"
            },
            "type": "library",
            "extra": {
                "branch-alias": {
                    "dev-master": "1.x-dev"
                }
            },
            "autoload": {
                "psr-4": {
                    "Amp\\ByteStream\\": "lib"
                },
                "files": [
                    "lib/functions.php"
                ]
            },
            "notification-url": "https://packagist.org/downloads/",
            "license": [
                "MIT"
            ],
            "authors": [
                {
                    "name": "Aaron Piotrowski",
                    "email": "aaron@trowski.com"
                },
                {
                    "name": "Niklas Keller",
                    "email": "me@kelunik.com"
                }
            ],
            "description": "A stream abstraction to make working with non-blocking I/O simple.",
            "homepage": "http://amphp.org/byte-stream",
            "keywords": [
                "amp",
                "amphp",
                "async",
                "io",
                "non-blocking",
                "stream"
            ],
            "support": {
                "irc": "irc://irc.freenode.org/amphp",
                "issues": "https://github.com/amphp/byte-stream/issues",
                "source": "https://github.com/amphp/byte-stream/tree/v1.8.1"
            },
            "funding": [
                {
                    "url": "https://github.com/amphp",
                    "type": "github"
                }
            ],
            "time": "2021-03-30T17:13:30+00:00"
        },
        {
            "name": "appwrite/sdk-generator",
            "version": "0.16.2",
            "source": {
                "type": "git",
                "url": "https://github.com/appwrite/sdk-generator.git",
                "reference": "e3a20c96a745a9c4aa048fd344650fcfbf41cf6f"
            },
            "dist": {
                "type": "zip",
                "url": "https://api.github.com/repos/appwrite/sdk-generator/zipball/e3a20c96a745a9c4aa048fd344650fcfbf41cf6f",
                "reference": "e3a20c96a745a9c4aa048fd344650fcfbf41cf6f",
                "shasum": ""
            },
            "require": {
                "ext-curl": "*",
                "ext-json": "*",
                "ext-mbstring": "*",
                "matthiasmullie/minify": "^1.3",
                "php": ">=7.0.0",
                "twig/twig": "^2.14"
            },
            "require-dev": {
                "phpunit/phpunit": "^7.0"
            },
            "type": "library",
            "autoload": {
                "psr-4": {
                    "Appwrite\\SDK\\": "src/SDK",
                    "Appwrite\\Spec\\": "src/Spec"
                }
            },
            "notification-url": "https://packagist.org/downloads/",
            "license": [
                "MIT"
            ],
            "authors": [
                {
                    "name": "Eldad Fux",
                    "email": "eldad@appwrite.io"
                }
            ],
            "description": "Appwrite PHP library for generating API SDKs for multiple programming languages and platforms",
            "support": {
                "issues": "https://github.com/appwrite/sdk-generator/issues",
                "source": "https://github.com/appwrite/sdk-generator/tree/0.16.2"
            },
            "time": "2021-11-12T11:09:38+00:00"
        },
        {
            "name": "composer/semver",
            "version": "3.2.6",
            "source": {
                "type": "git",
                "url": "https://github.com/composer/semver.git",
                "reference": "83e511e247de329283478496f7a1e114c9517506"
            },
            "dist": {
                "type": "zip",
                "url": "https://api.github.com/repos/composer/semver/zipball/83e511e247de329283478496f7a1e114c9517506",
                "reference": "83e511e247de329283478496f7a1e114c9517506",
                "shasum": ""
            },
            "require": {
                "php": "^5.3.2 || ^7.0 || ^8.0"
            },
            "require-dev": {
                "phpstan/phpstan": "^0.12.54",
                "symfony/phpunit-bridge": "^4.2 || ^5"
            },
            "type": "library",
            "extra": {
                "branch-alias": {
                    "dev-main": "3.x-dev"
                }
            },
            "autoload": {
                "psr-4": {
                    "Composer\\Semver\\": "src"
                }
            },
            "notification-url": "https://packagist.org/downloads/",
            "license": [
                "MIT"
            ],
            "authors": [
                {
                    "name": "Nils Adermann",
                    "email": "naderman@naderman.de",
                    "homepage": "http://www.naderman.de"
                },
                {
                    "name": "Jordi Boggiano",
                    "email": "j.boggiano@seld.be",
                    "homepage": "http://seld.be"
                },
                {
                    "name": "Rob Bast",
                    "email": "rob.bast@gmail.com",
                    "homepage": "http://robbast.nl"
                }
            ],
            "description": "Semver library that offers utilities, version constraint parsing and validation.",
            "keywords": [
                "semantic",
                "semver",
                "validation",
                "versioning"
            ],
            "support": {
                "irc": "irc://irc.freenode.org/composer",
                "issues": "https://github.com/composer/semver/issues",
                "source": "https://github.com/composer/semver/tree/3.2.6"
            },
            "funding": [
                {
                    "url": "https://packagist.com",
                    "type": "custom"
                },
                {
                    "url": "https://github.com/composer",
                    "type": "github"
                },
                {
                    "url": "https://tidelift.com/funding/github/packagist/composer/composer",
                    "type": "tidelift"
                }
            ],
            "time": "2021-10-25T11:34:17+00:00"
        },
        {
            "name": "composer/xdebug-handler",
            "version": "2.0.2",
            "source": {
                "type": "git",
                "url": "https://github.com/composer/xdebug-handler.git",
                "reference": "84674dd3a7575ba617f5a76d7e9e29a7d3891339"
            },
            "dist": {
                "type": "zip",
                "url": "https://api.github.com/repos/composer/xdebug-handler/zipball/84674dd3a7575ba617f5a76d7e9e29a7d3891339",
                "reference": "84674dd3a7575ba617f5a76d7e9e29a7d3891339",
                "shasum": ""
            },
            "require": {
                "php": "^5.3.2 || ^7.0 || ^8.0",
                "psr/log": "^1 || ^2 || ^3"
            },
            "require-dev": {
                "phpstan/phpstan": "^0.12.55",
                "symfony/phpunit-bridge": "^4.2 || ^5"
            },
            "type": "library",
            "autoload": {
                "psr-4": {
                    "Composer\\XdebugHandler\\": "src"
                }
            },
            "notification-url": "https://packagist.org/downloads/",
            "license": [
                "MIT"
            ],
            "authors": [
                {
                    "name": "John Stevenson",
                    "email": "john-stevenson@blueyonder.co.uk"
                }
            ],
            "description": "Restarts a process without Xdebug.",
            "keywords": [
                "Xdebug",
                "performance"
            ],
            "support": {
                "irc": "irc://irc.freenode.org/composer",
                "issues": "https://github.com/composer/xdebug-handler/issues",
                "source": "https://github.com/composer/xdebug-handler/tree/2.0.2"
            },
            "funding": [
                {
                    "url": "https://packagist.com",
                    "type": "custom"
                },
                {
                    "url": "https://github.com/composer",
                    "type": "github"
                },
                {
                    "url": "https://tidelift.com/funding/github/packagist/composer/composer",
                    "type": "tidelift"
                }
            ],
            "time": "2021-07-31T17:03:58+00:00"
        },
        {
            "name": "dnoegel/php-xdg-base-dir",
            "version": "v0.1.1",
            "source": {
                "type": "git",
                "url": "https://github.com/dnoegel/php-xdg-base-dir.git",
                "reference": "8f8a6e48c5ecb0f991c2fdcf5f154a47d85f9ffd"
            },
            "dist": {
                "type": "zip",
                "url": "https://api.github.com/repos/dnoegel/php-xdg-base-dir/zipball/8f8a6e48c5ecb0f991c2fdcf5f154a47d85f9ffd",
                "reference": "8f8a6e48c5ecb0f991c2fdcf5f154a47d85f9ffd",
                "shasum": ""
            },
            "require": {
                "php": ">=5.3.2"
            },
            "require-dev": {
                "phpunit/phpunit": "~7.0|~6.0|~5.0|~4.8.35"
            },
            "type": "library",
            "autoload": {
                "psr-4": {
                    "XdgBaseDir\\": "src/"
                }
            },
            "notification-url": "https://packagist.org/downloads/",
            "license": [
                "MIT"
            ],
            "description": "implementation of xdg base directory specification for php",
            "support": {
                "issues": "https://github.com/dnoegel/php-xdg-base-dir/issues",
                "source": "https://github.com/dnoegel/php-xdg-base-dir/tree/v0.1.1"
            },
            "time": "2019-12-04T15:06:13+00:00"
        },
        {
            "name": "doctrine/instantiator",
            "version": "1.4.0",
            "source": {
                "type": "git",
                "url": "https://github.com/doctrine/instantiator.git",
                "reference": "d56bf6102915de5702778fe20f2de3b2fe570b5b"
            },
            "dist": {
                "type": "zip",
                "url": "https://api.github.com/repos/doctrine/instantiator/zipball/d56bf6102915de5702778fe20f2de3b2fe570b5b",
                "reference": "d56bf6102915de5702778fe20f2de3b2fe570b5b",
                "shasum": ""
            },
            "require": {
                "php": "^7.1 || ^8.0"
            },
            "require-dev": {
                "doctrine/coding-standard": "^8.0",
                "ext-pdo": "*",
                "ext-phar": "*",
                "phpbench/phpbench": "^0.13 || 1.0.0-alpha2",
                "phpstan/phpstan": "^0.12",
                "phpstan/phpstan-phpunit": "^0.12",
                "phpunit/phpunit": "^7.0 || ^8.0 || ^9.0"
            },
            "type": "library",
            "autoload": {
                "psr-4": {
                    "Doctrine\\Instantiator\\": "src/Doctrine/Instantiator/"
                }
            },
            "notification-url": "https://packagist.org/downloads/",
            "license": [
                "MIT"
            ],
            "authors": [
                {
                    "name": "Marco Pivetta",
                    "email": "ocramius@gmail.com",
                    "homepage": "https://ocramius.github.io/"
                }
            ],
            "description": "A small, lightweight utility to instantiate objects in PHP without invoking their constructors",
            "homepage": "https://www.doctrine-project.org/projects/instantiator.html",
            "keywords": [
                "constructor",
                "instantiate"
            ],
            "support": {
                "issues": "https://github.com/doctrine/instantiator/issues",
                "source": "https://github.com/doctrine/instantiator/tree/1.4.0"
            },
            "funding": [
                {
                    "url": "https://www.doctrine-project.org/sponsorship.html",
                    "type": "custom"
                },
                {
                    "url": "https://www.patreon.com/phpdoctrine",
                    "type": "patreon"
                },
                {
                    "url": "https://tidelift.com/funding/github/packagist/doctrine%2Finstantiator",
                    "type": "tidelift"
                }
            ],
            "time": "2020-11-10T18:47:58+00:00"
        },
        {
            "name": "felixfbecker/advanced-json-rpc",
            "version": "v3.2.1",
            "source": {
                "type": "git",
                "url": "https://github.com/felixfbecker/php-advanced-json-rpc.git",
                "reference": "b5f37dbff9a8ad360ca341f3240dc1c168b45447"
            },
            "dist": {
                "type": "zip",
                "url": "https://api.github.com/repos/felixfbecker/php-advanced-json-rpc/zipball/b5f37dbff9a8ad360ca341f3240dc1c168b45447",
                "reference": "b5f37dbff9a8ad360ca341f3240dc1c168b45447",
                "shasum": ""
            },
            "require": {
                "netresearch/jsonmapper": "^1.0 || ^2.0 || ^3.0 || ^4.0",
                "php": "^7.1 || ^8.0",
                "phpdocumentor/reflection-docblock": "^4.3.4 || ^5.0.0"
            },
            "require-dev": {
                "phpunit/phpunit": "^7.0 || ^8.0"
            },
            "type": "library",
            "autoload": {
                "psr-4": {
                    "AdvancedJsonRpc\\": "lib/"
                }
            },
            "notification-url": "https://packagist.org/downloads/",
            "license": [
                "ISC"
            ],
            "authors": [
                {
                    "name": "Felix Becker",
                    "email": "felix.b@outlook.com"
                }
            ],
            "description": "A more advanced JSONRPC implementation",
            "support": {
                "issues": "https://github.com/felixfbecker/php-advanced-json-rpc/issues",
                "source": "https://github.com/felixfbecker/php-advanced-json-rpc/tree/v3.2.1"
            },
            "time": "2021-06-11T22:34:44+00:00"
        },
        {
            "name": "felixfbecker/language-server-protocol",
            "version": "1.5.1",
            "source": {
                "type": "git",
                "url": "https://github.com/felixfbecker/php-language-server-protocol.git",
                "reference": "9d846d1f5cf101deee7a61c8ba7caa0a975cd730"
            },
            "dist": {
                "type": "zip",
                "url": "https://api.github.com/repos/felixfbecker/php-language-server-protocol/zipball/9d846d1f5cf101deee7a61c8ba7caa0a975cd730",
                "reference": "9d846d1f5cf101deee7a61c8ba7caa0a975cd730",
                "shasum": ""
            },
            "require": {
                "php": ">=7.1"
            },
            "require-dev": {
                "phpstan/phpstan": "*",
                "squizlabs/php_codesniffer": "^3.1",
                "vimeo/psalm": "^4.0"
            },
            "type": "library",
            "extra": {
                "branch-alias": {
                    "dev-master": "1.x-dev"
                }
            },
            "autoload": {
                "psr-4": {
                    "LanguageServerProtocol\\": "src/"
                }
            },
            "notification-url": "https://packagist.org/downloads/",
            "license": [
                "ISC"
            ],
            "authors": [
                {
                    "name": "Felix Becker",
                    "email": "felix.b@outlook.com"
                }
            ],
            "description": "PHP classes for the Language Server Protocol",
            "keywords": [
                "language",
                "microsoft",
                "php",
                "server"
            ],
            "support": {
                "issues": "https://github.com/felixfbecker/php-language-server-protocol/issues",
                "source": "https://github.com/felixfbecker/php-language-server-protocol/tree/1.5.1"
            },
            "time": "2021-02-22T14:02:09+00:00"
        },
        {
            "name": "matthiasmullie/minify",
            "version": "1.3.66",
            "source": {
                "type": "git",
                "url": "https://github.com/matthiasmullie/minify.git",
                "reference": "45fd3b0f1dfa2c965857c6d4a470bea52adc31a6"
            },
            "dist": {
                "type": "zip",
                "url": "https://api.github.com/repos/matthiasmullie/minify/zipball/45fd3b0f1dfa2c965857c6d4a470bea52adc31a6",
                "reference": "45fd3b0f1dfa2c965857c6d4a470bea52adc31a6",
                "shasum": ""
            },
            "require": {
                "ext-pcre": "*",
                "matthiasmullie/path-converter": "~1.1",
                "php": ">=5.3.0"
            },
            "require-dev": {
                "friendsofphp/php-cs-fixer": "~2.0",
                "matthiasmullie/scrapbook": "dev-master",
                "phpunit/phpunit": ">=4.8"
            },
            "suggest": {
                "psr/cache-implementation": "Cache implementation to use with Minify::cache"
            },
            "bin": [
                "bin/minifycss",
                "bin/minifyjs"
            ],
            "type": "library",
            "autoload": {
                "psr-4": {
                    "MatthiasMullie\\Minify\\": "src/"
                }
            },
            "notification-url": "https://packagist.org/downloads/",
            "license": [
                "MIT"
            ],
            "authors": [
                {
                    "name": "Matthias Mullie",
                    "email": "minify@mullie.eu",
                    "homepage": "http://www.mullie.eu",
                    "role": "Developer"
                }
            ],
            "description": "CSS & JavaScript minifier, in PHP. Removes whitespace, strips comments, combines files (incl. @import statements and small assets in CSS files), and optimizes/shortens a few common programming patterns.",
            "homepage": "http://www.minifier.org",
            "keywords": [
                "JS",
                "css",
                "javascript",
                "minifier",
                "minify"
            ],
            "support": {
                "issues": "https://github.com/matthiasmullie/minify/issues",
                "source": "https://github.com/matthiasmullie/minify/tree/1.3.66"
            },
            "funding": [
                {
                    "url": "https://github.com/[user1",
                    "type": "github"
                },
                {
                    "url": "https://github.com/matthiasmullie] # Replace with up to 4 GitHub Sponsors-enabled usernames e.g.",
                    "type": "github"
                },
                {
                    "url": "https://github.com/user2",
                    "type": "github"
                }
            ],
            "time": "2021-01-06T15:18:10+00:00"
        },
        {
            "name": "matthiasmullie/path-converter",
            "version": "1.1.3",
            "source": {
                "type": "git",
                "url": "https://github.com/matthiasmullie/path-converter.git",
                "reference": "e7d13b2c7e2f2268e1424aaed02085518afa02d9"
            },
            "dist": {
                "type": "zip",
                "url": "https://api.github.com/repos/matthiasmullie/path-converter/zipball/e7d13b2c7e2f2268e1424aaed02085518afa02d9",
                "reference": "e7d13b2c7e2f2268e1424aaed02085518afa02d9",
                "shasum": ""
            },
            "require": {
                "ext-pcre": "*",
                "php": ">=5.3.0"
            },
            "require-dev": {
                "phpunit/phpunit": "~4.8"
            },
            "type": "library",
            "autoload": {
                "psr-4": {
                    "MatthiasMullie\\PathConverter\\": "src/"
                }
            },
            "notification-url": "https://packagist.org/downloads/",
            "license": [
                "MIT"
            ],
            "authors": [
                {
                    "name": "Matthias Mullie",
                    "email": "pathconverter@mullie.eu",
                    "homepage": "http://www.mullie.eu",
                    "role": "Developer"
                }
            ],
            "description": "Relative path converter",
            "homepage": "http://github.com/matthiasmullie/path-converter",
            "keywords": [
                "converter",
                "path",
                "paths",
                "relative"
            ],
            "support": {
                "issues": "https://github.com/matthiasmullie/path-converter/issues",
                "source": "https://github.com/matthiasmullie/path-converter/tree/1.1.3"
            },
            "time": "2019-02-05T23:41:09+00:00"
        },
        {
            "name": "myclabs/deep-copy",
            "version": "1.10.2",
            "source": {
                "type": "git",
                "url": "https://github.com/myclabs/DeepCopy.git",
                "reference": "776f831124e9c62e1a2c601ecc52e776d8bb7220"
            },
            "dist": {
                "type": "zip",
                "url": "https://api.github.com/repos/myclabs/DeepCopy/zipball/776f831124e9c62e1a2c601ecc52e776d8bb7220",
                "reference": "776f831124e9c62e1a2c601ecc52e776d8bb7220",
                "shasum": ""
            },
            "require": {
                "php": "^7.1 || ^8.0"
            },
            "replace": {
                "myclabs/deep-copy": "self.version"
            },
            "require-dev": {
                "doctrine/collections": "^1.0",
                "doctrine/common": "^2.6",
                "phpunit/phpunit": "^7.1"
            },
            "type": "library",
            "autoload": {
                "psr-4": {
                    "DeepCopy\\": "src/DeepCopy/"
                },
                "files": [
                    "src/DeepCopy/deep_copy.php"
                ]
            },
            "notification-url": "https://packagist.org/downloads/",
            "license": [
                "MIT"
            ],
            "description": "Create deep copies (clones) of your objects",
            "keywords": [
                "clone",
                "copy",
                "duplicate",
                "object",
                "object graph"
            ],
            "support": {
                "issues": "https://github.com/myclabs/DeepCopy/issues",
                "source": "https://github.com/myclabs/DeepCopy/tree/1.10.2"
            },
            "funding": [
                {
                    "url": "https://tidelift.com/funding/github/packagist/myclabs/deep-copy",
                    "type": "tidelift"
                }
            ],
            "time": "2020-11-13T09:40:50+00:00"
        },
        {
            "name": "netresearch/jsonmapper",
            "version": "v4.0.0",
            "source": {
                "type": "git",
                "url": "https://github.com/cweiske/jsonmapper.git",
                "reference": "8bbc021a8edb2e4a7ea2f8ad4fa9ec9dce2fcb8d"
            },
            "dist": {
                "type": "zip",
                "url": "https://api.github.com/repos/cweiske/jsonmapper/zipball/8bbc021a8edb2e4a7ea2f8ad4fa9ec9dce2fcb8d",
                "reference": "8bbc021a8edb2e4a7ea2f8ad4fa9ec9dce2fcb8d",
                "shasum": ""
            },
            "require": {
                "ext-json": "*",
                "ext-pcre": "*",
                "ext-reflection": "*",
                "ext-spl": "*",
                "php": ">=7.1"
            },
            "require-dev": {
                "phpunit/phpunit": "~7.5 || ~8.0 || ~9.0",
                "squizlabs/php_codesniffer": "~3.5"
            },
            "type": "library",
            "autoload": {
                "psr-0": {
                    "JsonMapper": "src/"
                }
            },
            "notification-url": "https://packagist.org/downloads/",
            "license": [
                "OSL-3.0"
            ],
            "authors": [
                {
                    "name": "Christian Weiske",
                    "email": "cweiske@cweiske.de",
                    "homepage": "http://github.com/cweiske/jsonmapper/",
                    "role": "Developer"
                }
            ],
            "description": "Map nested JSON structures onto PHP classes",
            "support": {
                "email": "cweiske@cweiske.de",
                "issues": "https://github.com/cweiske/jsonmapper/issues",
                "source": "https://github.com/cweiske/jsonmapper/tree/v4.0.0"
            },
            "time": "2020-12-01T19:48:11+00:00"
        },
        {
            "name": "nikic/php-parser",
            "version": "v4.13.1",
            "source": {
                "type": "git",
                "url": "https://github.com/nikic/PHP-Parser.git",
                "reference": "63a79e8daa781cac14e5195e63ed8ae231dd10fd"
            },
            "dist": {
                "type": "zip",
                "url": "https://api.github.com/repos/nikic/PHP-Parser/zipball/63a79e8daa781cac14e5195e63ed8ae231dd10fd",
                "reference": "63a79e8daa781cac14e5195e63ed8ae231dd10fd",
                "shasum": ""
            },
            "require": {
                "ext-tokenizer": "*",
                "php": ">=7.0"
            },
            "require-dev": {
                "ircmaxell/php-yacc": "^0.0.7",
                "phpunit/phpunit": "^6.5 || ^7.0 || ^8.0 || ^9.0"
            },
            "bin": [
                "bin/php-parse"
            ],
            "type": "library",
            "extra": {
                "branch-alias": {
                    "dev-master": "4.9-dev"
                }
            },
            "autoload": {
                "psr-4": {
                    "PhpParser\\": "lib/PhpParser"
                }
            },
            "notification-url": "https://packagist.org/downloads/",
            "license": [
                "BSD-3-Clause"
            ],
            "authors": [
                {
                    "name": "Nikita Popov"
                }
            ],
            "description": "A PHP parser written in PHP",
            "keywords": [
                "parser",
                "php"
            ],
            "support": {
                "issues": "https://github.com/nikic/PHP-Parser/issues",
                "source": "https://github.com/nikic/PHP-Parser/tree/v4.13.1"
            },
            "time": "2021-11-03T20:52:16+00:00"
        },
        {
            "name": "openlss/lib-array2xml",
            "version": "1.0.0",
            "source": {
                "type": "git",
                "url": "https://github.com/nullivex/lib-array2xml.git",
                "reference": "a91f18a8dfc69ffabe5f9b068bc39bb202c81d90"
            },
            "dist": {
                "type": "zip",
                "url": "https://api.github.com/repos/nullivex/lib-array2xml/zipball/a91f18a8dfc69ffabe5f9b068bc39bb202c81d90",
                "reference": "a91f18a8dfc69ffabe5f9b068bc39bb202c81d90",
                "shasum": ""
            },
            "require": {
                "php": ">=5.3.2"
            },
            "type": "library",
            "autoload": {
                "psr-0": {
                    "LSS": ""
                }
            },
            "notification-url": "https://packagist.org/downloads/",
            "license": [
                "Apache-2.0"
            ],
            "authors": [
                {
                    "name": "Bryan Tong",
                    "email": "bryan@nullivex.com",
                    "homepage": "https://www.nullivex.com"
                },
                {
                    "name": "Tony Butler",
                    "email": "spudz76@gmail.com",
                    "homepage": "https://www.nullivex.com"
                }
            ],
            "description": "Array2XML conversion library credit to lalit.org",
            "homepage": "https://www.nullivex.com",
            "keywords": [
                "array",
                "array conversion",
                "xml",
                "xml conversion"
            ],
            "support": {
                "issues": "https://github.com/nullivex/lib-array2xml/issues",
                "source": "https://github.com/nullivex/lib-array2xml/tree/master"
            },
            "time": "2019-03-29T20:06:56+00:00"
        },
        {
            "name": "phar-io/manifest",
            "version": "2.0.3",
            "source": {
                "type": "git",
                "url": "https://github.com/phar-io/manifest.git",
                "reference": "97803eca37d319dfa7826cc2437fc020857acb53"
            },
            "dist": {
                "type": "zip",
                "url": "https://api.github.com/repos/phar-io/manifest/zipball/97803eca37d319dfa7826cc2437fc020857acb53",
                "reference": "97803eca37d319dfa7826cc2437fc020857acb53",
                "shasum": ""
            },
            "require": {
                "ext-dom": "*",
                "ext-phar": "*",
                "ext-xmlwriter": "*",
                "phar-io/version": "^3.0.1",
                "php": "^7.2 || ^8.0"
            },
            "type": "library",
            "extra": {
                "branch-alias": {
                    "dev-master": "2.0.x-dev"
                }
            },
            "autoload": {
                "classmap": [
                    "src/"
                ]
            },
            "notification-url": "https://packagist.org/downloads/",
            "license": [
                "BSD-3-Clause"
            ],
            "authors": [
                {
                    "name": "Arne Blankerts",
                    "email": "arne@blankerts.de",
                    "role": "Developer"
                },
                {
                    "name": "Sebastian Heuer",
                    "email": "sebastian@phpeople.de",
                    "role": "Developer"
                },
                {
                    "name": "Sebastian Bergmann",
                    "email": "sebastian@phpunit.de",
                    "role": "Developer"
                }
            ],
            "description": "Component for reading phar.io manifest information from a PHP Archive (PHAR)",
            "support": {
                "issues": "https://github.com/phar-io/manifest/issues",
                "source": "https://github.com/phar-io/manifest/tree/2.0.3"
            },
            "time": "2021-07-20T11:28:43+00:00"
        },
        {
            "name": "phar-io/version",
            "version": "3.1.0",
            "source": {
                "type": "git",
                "url": "https://github.com/phar-io/version.git",
                "reference": "bae7c545bef187884426f042434e561ab1ddb182"
            },
            "dist": {
                "type": "zip",
                "url": "https://api.github.com/repos/phar-io/version/zipball/bae7c545bef187884426f042434e561ab1ddb182",
                "reference": "bae7c545bef187884426f042434e561ab1ddb182",
                "shasum": ""
            },
            "require": {
                "php": "^7.2 || ^8.0"
            },
            "type": "library",
            "autoload": {
                "classmap": [
                    "src/"
                ]
            },
            "notification-url": "https://packagist.org/downloads/",
            "license": [
                "BSD-3-Clause"
            ],
            "authors": [
                {
                    "name": "Arne Blankerts",
                    "email": "arne@blankerts.de",
                    "role": "Developer"
                },
                {
                    "name": "Sebastian Heuer",
                    "email": "sebastian@phpeople.de",
                    "role": "Developer"
                },
                {
                    "name": "Sebastian Bergmann",
                    "email": "sebastian@phpunit.de",
                    "role": "Developer"
                }
            ],
            "description": "Library for handling version information and constraints",
            "support": {
                "issues": "https://github.com/phar-io/version/issues",
                "source": "https://github.com/phar-io/version/tree/3.1.0"
            },
            "time": "2021-02-23T14:00:09+00:00"
        },
        {
            "name": "phpdocumentor/reflection-common",
            "version": "2.2.0",
            "source": {
                "type": "git",
                "url": "https://github.com/phpDocumentor/ReflectionCommon.git",
                "reference": "1d01c49d4ed62f25aa84a747ad35d5a16924662b"
            },
            "dist": {
                "type": "zip",
                "url": "https://api.github.com/repos/phpDocumentor/ReflectionCommon/zipball/1d01c49d4ed62f25aa84a747ad35d5a16924662b",
                "reference": "1d01c49d4ed62f25aa84a747ad35d5a16924662b",
                "shasum": ""
            },
            "require": {
                "php": "^7.2 || ^8.0"
            },
            "type": "library",
            "extra": {
                "branch-alias": {
                    "dev-2.x": "2.x-dev"
                }
            },
            "autoload": {
                "psr-4": {
                    "phpDocumentor\\Reflection\\": "src/"
                }
            },
            "notification-url": "https://packagist.org/downloads/",
            "license": [
                "MIT"
            ],
            "authors": [
                {
                    "name": "Jaap van Otterdijk",
                    "email": "opensource@ijaap.nl"
                }
            ],
            "description": "Common reflection classes used by phpdocumentor to reflect the code structure",
            "homepage": "http://www.phpdoc.org",
            "keywords": [
                "FQSEN",
                "phpDocumentor",
                "phpdoc",
                "reflection",
                "static analysis"
            ],
            "support": {
                "issues": "https://github.com/phpDocumentor/ReflectionCommon/issues",
                "source": "https://github.com/phpDocumentor/ReflectionCommon/tree/2.x"
            },
            "time": "2020-06-27T09:03:43+00:00"
        },
        {
            "name": "phpdocumentor/reflection-docblock",
            "version": "5.3.0",
            "source": {
                "type": "git",
                "url": "https://github.com/phpDocumentor/ReflectionDocBlock.git",
                "reference": "622548b623e81ca6d78b721c5e029f4ce664f170"
            },
            "dist": {
                "type": "zip",
                "url": "https://api.github.com/repos/phpDocumentor/ReflectionDocBlock/zipball/622548b623e81ca6d78b721c5e029f4ce664f170",
                "reference": "622548b623e81ca6d78b721c5e029f4ce664f170",
                "shasum": ""
            },
            "require": {
                "ext-filter": "*",
                "php": "^7.2 || ^8.0",
                "phpdocumentor/reflection-common": "^2.2",
                "phpdocumentor/type-resolver": "^1.3",
                "webmozart/assert": "^1.9.1"
            },
            "require-dev": {
                "mockery/mockery": "~1.3.2",
                "psalm/phar": "^4.8"
            },
            "type": "library",
            "extra": {
                "branch-alias": {
                    "dev-master": "5.x-dev"
                }
            },
            "autoload": {
                "psr-4": {
                    "phpDocumentor\\Reflection\\": "src"
                }
            },
            "notification-url": "https://packagist.org/downloads/",
            "license": [
                "MIT"
            ],
            "authors": [
                {
                    "name": "Mike van Riel",
                    "email": "me@mikevanriel.com"
                },
                {
                    "name": "Jaap van Otterdijk",
                    "email": "account@ijaap.nl"
                }
            ],
            "description": "With this component, a library can provide support for annotations via DocBlocks or otherwise retrieve information that is embedded in a DocBlock.",
            "support": {
                "issues": "https://github.com/phpDocumentor/ReflectionDocBlock/issues",
                "source": "https://github.com/phpDocumentor/ReflectionDocBlock/tree/5.3.0"
            },
            "time": "2021-10-19T17:43:47+00:00"
        },
        {
            "name": "phpdocumentor/type-resolver",
            "version": "1.5.1",
            "source": {
                "type": "git",
                "url": "https://github.com/phpDocumentor/TypeResolver.git",
                "reference": "a12f7e301eb7258bb68acd89d4aefa05c2906cae"
            },
            "dist": {
                "type": "zip",
                "url": "https://api.github.com/repos/phpDocumentor/TypeResolver/zipball/a12f7e301eb7258bb68acd89d4aefa05c2906cae",
                "reference": "a12f7e301eb7258bb68acd89d4aefa05c2906cae",
                "shasum": ""
            },
            "require": {
                "php": "^7.2 || ^8.0",
                "phpdocumentor/reflection-common": "^2.0"
            },
            "require-dev": {
                "ext-tokenizer": "*",
                "psalm/phar": "^4.8"
            },
            "type": "library",
            "extra": {
                "branch-alias": {
                    "dev-1.x": "1.x-dev"
                }
            },
            "autoload": {
                "psr-4": {
                    "phpDocumentor\\Reflection\\": "src"
                }
            },
            "notification-url": "https://packagist.org/downloads/",
            "license": [
                "MIT"
            ],
            "authors": [
                {
                    "name": "Mike van Riel",
                    "email": "me@mikevanriel.com"
                }
            ],
            "description": "A PSR-5 based resolver of Class names, Types and Structural Element Names",
            "support": {
                "issues": "https://github.com/phpDocumentor/TypeResolver/issues",
                "source": "https://github.com/phpDocumentor/TypeResolver/tree/1.5.1"
            },
            "time": "2021-10-02T14:08:47+00:00"
        },
        {
            "name": "phpspec/prophecy",
            "version": "1.14.0",
            "source": {
                "type": "git",
                "url": "https://github.com/phpspec/prophecy.git",
                "reference": "d86dfc2e2a3cd366cee475e52c6bb3bbc371aa0e"
            },
            "dist": {
                "type": "zip",
                "url": "https://api.github.com/repos/phpspec/prophecy/zipball/d86dfc2e2a3cd366cee475e52c6bb3bbc371aa0e",
                "reference": "d86dfc2e2a3cd366cee475e52c6bb3bbc371aa0e",
                "shasum": ""
            },
            "require": {
                "doctrine/instantiator": "^1.2",
                "php": "^7.2 || ~8.0, <8.2",
                "phpdocumentor/reflection-docblock": "^5.2",
                "sebastian/comparator": "^3.0 || ^4.0",
                "sebastian/recursion-context": "^3.0 || ^4.0"
            },
            "require-dev": {
                "phpspec/phpspec": "^6.0 || ^7.0",
                "phpunit/phpunit": "^8.0 || ^9.0"
            },
            "type": "library",
            "extra": {
                "branch-alias": {
                    "dev-master": "1.x-dev"
                }
            },
            "autoload": {
                "psr-4": {
                    "Prophecy\\": "src/Prophecy"
                }
            },
            "notification-url": "https://packagist.org/downloads/",
            "license": [
                "MIT"
            ],
            "authors": [
                {
                    "name": "Konstantin Kudryashov",
                    "email": "ever.zet@gmail.com",
                    "homepage": "http://everzet.com"
                },
                {
                    "name": "Marcello Duarte",
                    "email": "marcello.duarte@gmail.com"
                }
            ],
            "description": "Highly opinionated mocking framework for PHP 5.3+",
            "homepage": "https://github.com/phpspec/prophecy",
            "keywords": [
                "Double",
                "Dummy",
                "fake",
                "mock",
                "spy",
                "stub"
            ],
            "support": {
                "issues": "https://github.com/phpspec/prophecy/issues",
                "source": "https://github.com/phpspec/prophecy/tree/1.14.0"
            },
            "time": "2021-09-10T09:02:12+00:00"
        },
        {
            "name": "phpunit/php-code-coverage",
            "version": "9.2.9",
            "source": {
                "type": "git",
                "url": "https://github.com/sebastianbergmann/php-code-coverage.git",
                "reference": "f301eb1453c9e7a1bc912ee8b0ea9db22c60223b"
            },
            "dist": {
                "type": "zip",
                "url": "https://api.github.com/repos/sebastianbergmann/php-code-coverage/zipball/f301eb1453c9e7a1bc912ee8b0ea9db22c60223b",
                "reference": "f301eb1453c9e7a1bc912ee8b0ea9db22c60223b",
                "shasum": ""
            },
            "require": {
                "ext-dom": "*",
                "ext-libxml": "*",
                "ext-xmlwriter": "*",
                "nikic/php-parser": "^4.13.0",
                "php": ">=7.3",
                "phpunit/php-file-iterator": "^3.0.3",
                "phpunit/php-text-template": "^2.0.2",
                "sebastian/code-unit-reverse-lookup": "^2.0.2",
                "sebastian/complexity": "^2.0",
                "sebastian/environment": "^5.1.2",
                "sebastian/lines-of-code": "^1.0.3",
                "sebastian/version": "^3.0.1",
                "theseer/tokenizer": "^1.2.0"
            },
            "require-dev": {
                "phpunit/phpunit": "^9.3"
            },
            "suggest": {
                "ext-pcov": "*",
                "ext-xdebug": "*"
            },
            "type": "library",
            "extra": {
                "branch-alias": {
                    "dev-master": "9.2-dev"
                }
            },
            "autoload": {
                "classmap": [
                    "src/"
                ]
            },
            "notification-url": "https://packagist.org/downloads/",
            "license": [
                "BSD-3-Clause"
            ],
            "authors": [
                {
                    "name": "Sebastian Bergmann",
                    "email": "sebastian@phpunit.de",
                    "role": "lead"
                }
            ],
            "description": "Library that provides collection, processing, and rendering functionality for PHP code coverage information.",
            "homepage": "https://github.com/sebastianbergmann/php-code-coverage",
            "keywords": [
                "coverage",
                "testing",
                "xunit"
            ],
            "support": {
                "issues": "https://github.com/sebastianbergmann/php-code-coverage/issues",
                "source": "https://github.com/sebastianbergmann/php-code-coverage/tree/9.2.9"
            },
            "funding": [
                {
                    "url": "https://github.com/sebastianbergmann",
                    "type": "github"
                }
            ],
            "time": "2021-11-19T15:21:02+00:00"
        },
        {
            "name": "phpunit/php-file-iterator",
            "version": "3.0.5",
            "source": {
                "type": "git",
                "url": "https://github.com/sebastianbergmann/php-file-iterator.git",
                "reference": "aa4be8575f26070b100fccb67faabb28f21f66f8"
            },
            "dist": {
                "type": "zip",
                "url": "https://api.github.com/repos/sebastianbergmann/php-file-iterator/zipball/aa4be8575f26070b100fccb67faabb28f21f66f8",
                "reference": "aa4be8575f26070b100fccb67faabb28f21f66f8",
                "shasum": ""
            },
            "require": {
                "php": ">=7.3"
            },
            "require-dev": {
                "phpunit/phpunit": "^9.3"
            },
            "type": "library",
            "extra": {
                "branch-alias": {
                    "dev-master": "3.0-dev"
                }
            },
            "autoload": {
                "classmap": [
                    "src/"
                ]
            },
            "notification-url": "https://packagist.org/downloads/",
            "license": [
                "BSD-3-Clause"
            ],
            "authors": [
                {
                    "name": "Sebastian Bergmann",
                    "email": "sebastian@phpunit.de",
                    "role": "lead"
                }
            ],
            "description": "FilterIterator implementation that filters files based on a list of suffixes.",
            "homepage": "https://github.com/sebastianbergmann/php-file-iterator/",
            "keywords": [
                "filesystem",
                "iterator"
            ],
            "support": {
                "issues": "https://github.com/sebastianbergmann/php-file-iterator/issues",
                "source": "https://github.com/sebastianbergmann/php-file-iterator/tree/3.0.5"
            },
            "funding": [
                {
                    "url": "https://github.com/sebastianbergmann",
                    "type": "github"
                }
            ],
            "time": "2020-09-28T05:57:25+00:00"
        },
        {
            "name": "phpunit/php-invoker",
            "version": "3.1.1",
            "source": {
                "type": "git",
                "url": "https://github.com/sebastianbergmann/php-invoker.git",
                "reference": "5a10147d0aaf65b58940a0b72f71c9ac0423cc67"
            },
            "dist": {
                "type": "zip",
                "url": "https://api.github.com/repos/sebastianbergmann/php-invoker/zipball/5a10147d0aaf65b58940a0b72f71c9ac0423cc67",
                "reference": "5a10147d0aaf65b58940a0b72f71c9ac0423cc67",
                "shasum": ""
            },
            "require": {
                "php": ">=7.3"
            },
            "require-dev": {
                "ext-pcntl": "*",
                "phpunit/phpunit": "^9.3"
            },
            "suggest": {
                "ext-pcntl": "*"
            },
            "type": "library",
            "extra": {
                "branch-alias": {
                    "dev-master": "3.1-dev"
                }
            },
            "autoload": {
                "classmap": [
                    "src/"
                ]
            },
            "notification-url": "https://packagist.org/downloads/",
            "license": [
                "BSD-3-Clause"
            ],
            "authors": [
                {
                    "name": "Sebastian Bergmann",
                    "email": "sebastian@phpunit.de",
                    "role": "lead"
                }
            ],
            "description": "Invoke callables with a timeout",
            "homepage": "https://github.com/sebastianbergmann/php-invoker/",
            "keywords": [
                "process"
            ],
            "support": {
                "issues": "https://github.com/sebastianbergmann/php-invoker/issues",
                "source": "https://github.com/sebastianbergmann/php-invoker/tree/3.1.1"
            },
            "funding": [
                {
                    "url": "https://github.com/sebastianbergmann",
                    "type": "github"
                }
            ],
            "time": "2020-09-28T05:58:55+00:00"
        },
        {
            "name": "phpunit/php-text-template",
            "version": "2.0.4",
            "source": {
                "type": "git",
                "url": "https://github.com/sebastianbergmann/php-text-template.git",
                "reference": "5da5f67fc95621df9ff4c4e5a84d6a8a2acf7c28"
            },
            "dist": {
                "type": "zip",
                "url": "https://api.github.com/repos/sebastianbergmann/php-text-template/zipball/5da5f67fc95621df9ff4c4e5a84d6a8a2acf7c28",
                "reference": "5da5f67fc95621df9ff4c4e5a84d6a8a2acf7c28",
                "shasum": ""
            },
            "require": {
                "php": ">=7.3"
            },
            "require-dev": {
                "phpunit/phpunit": "^9.3"
            },
            "type": "library",
            "extra": {
                "branch-alias": {
                    "dev-master": "2.0-dev"
                }
            },
            "autoload": {
                "classmap": [
                    "src/"
                ]
            },
            "notification-url": "https://packagist.org/downloads/",
            "license": [
                "BSD-3-Clause"
            ],
            "authors": [
                {
                    "name": "Sebastian Bergmann",
                    "email": "sebastian@phpunit.de",
                    "role": "lead"
                }
            ],
            "description": "Simple template engine.",
            "homepage": "https://github.com/sebastianbergmann/php-text-template/",
            "keywords": [
                "template"
            ],
            "support": {
                "issues": "https://github.com/sebastianbergmann/php-text-template/issues",
                "source": "https://github.com/sebastianbergmann/php-text-template/tree/2.0.4"
            },
            "funding": [
                {
                    "url": "https://github.com/sebastianbergmann",
                    "type": "github"
                }
            ],
            "time": "2020-10-26T05:33:50+00:00"
        },
        {
            "name": "phpunit/php-timer",
            "version": "5.0.3",
            "source": {
                "type": "git",
                "url": "https://github.com/sebastianbergmann/php-timer.git",
                "reference": "5a63ce20ed1b5bf577850e2c4e87f4aa902afbd2"
            },
            "dist": {
                "type": "zip",
                "url": "https://api.github.com/repos/sebastianbergmann/php-timer/zipball/5a63ce20ed1b5bf577850e2c4e87f4aa902afbd2",
                "reference": "5a63ce20ed1b5bf577850e2c4e87f4aa902afbd2",
                "shasum": ""
            },
            "require": {
                "php": ">=7.3"
            },
            "require-dev": {
                "phpunit/phpunit": "^9.3"
            },
            "type": "library",
            "extra": {
                "branch-alias": {
                    "dev-master": "5.0-dev"
                }
            },
            "autoload": {
                "classmap": [
                    "src/"
                ]
            },
            "notification-url": "https://packagist.org/downloads/",
            "license": [
                "BSD-3-Clause"
            ],
            "authors": [
                {
                    "name": "Sebastian Bergmann",
                    "email": "sebastian@phpunit.de",
                    "role": "lead"
                }
            ],
            "description": "Utility class for timing",
            "homepage": "https://github.com/sebastianbergmann/php-timer/",
            "keywords": [
                "timer"
            ],
            "support": {
                "issues": "https://github.com/sebastianbergmann/php-timer/issues",
                "source": "https://github.com/sebastianbergmann/php-timer/tree/5.0.3"
            },
            "funding": [
                {
                    "url": "https://github.com/sebastianbergmann",
                    "type": "github"
                }
            ],
            "time": "2020-10-26T13:16:10+00:00"
        },
        {
            "name": "phpunit/phpunit",
            "version": "9.5.6",
            "source": {
                "type": "git",
                "url": "https://github.com/sebastianbergmann/phpunit.git",
                "reference": "fb9b8333f14e3dce976a60ef6a7e05c7c7ed8bfb"
            },
            "dist": {
                "type": "zip",
                "url": "https://api.github.com/repos/sebastianbergmann/phpunit/zipball/fb9b8333f14e3dce976a60ef6a7e05c7c7ed8bfb",
                "reference": "fb9b8333f14e3dce976a60ef6a7e05c7c7ed8bfb",
                "shasum": ""
            },
            "require": {
                "doctrine/instantiator": "^1.3.1",
                "ext-dom": "*",
                "ext-json": "*",
                "ext-libxml": "*",
                "ext-mbstring": "*",
                "ext-xml": "*",
                "ext-xmlwriter": "*",
                "myclabs/deep-copy": "^1.10.1",
                "phar-io/manifest": "^2.0.1",
                "phar-io/version": "^3.0.2",
                "php": ">=7.3",
                "phpspec/prophecy": "^1.12.1",
                "phpunit/php-code-coverage": "^9.2.3",
                "phpunit/php-file-iterator": "^3.0.5",
                "phpunit/php-invoker": "^3.1.1",
                "phpunit/php-text-template": "^2.0.3",
                "phpunit/php-timer": "^5.0.2",
                "sebastian/cli-parser": "^1.0.1",
                "sebastian/code-unit": "^1.0.6",
                "sebastian/comparator": "^4.0.5",
                "sebastian/diff": "^4.0.3",
                "sebastian/environment": "^5.1.3",
                "sebastian/exporter": "^4.0.3",
                "sebastian/global-state": "^5.0.1",
                "sebastian/object-enumerator": "^4.0.3",
                "sebastian/resource-operations": "^3.0.3",
                "sebastian/type": "^2.3.4",
                "sebastian/version": "^3.0.2"
            },
            "require-dev": {
                "ext-pdo": "*",
                "phpspec/prophecy-phpunit": "^2.0.1"
            },
            "suggest": {
                "ext-soap": "*",
                "ext-xdebug": "*"
            },
            "bin": [
                "phpunit"
            ],
            "type": "library",
            "extra": {
                "branch-alias": {
                    "dev-master": "9.5-dev"
                }
            },
            "autoload": {
                "classmap": [
                    "src/"
                ],
                "files": [
                    "src/Framework/Assert/Functions.php"
                ]
            },
            "notification-url": "https://packagist.org/downloads/",
            "license": [
                "BSD-3-Clause"
            ],
            "authors": [
                {
                    "name": "Sebastian Bergmann",
                    "email": "sebastian@phpunit.de",
                    "role": "lead"
                }
            ],
            "description": "The PHP Unit Testing framework.",
            "homepage": "https://phpunit.de/",
            "keywords": [
                "phpunit",
                "testing",
                "xunit"
            ],
            "support": {
                "issues": "https://github.com/sebastianbergmann/phpunit/issues",
                "source": "https://github.com/sebastianbergmann/phpunit/tree/9.5.6"
            },
            "funding": [
                {
                    "url": "https://phpunit.de/donate.html",
                    "type": "custom"
                },
                {
                    "url": "https://github.com/sebastianbergmann",
                    "type": "github"
                }
            ],
            "time": "2021-06-23T05:14:38+00:00"
        },
        {
            "name": "psr/container",
            "version": "1.1.2",
            "source": {
                "type": "git",
                "url": "https://github.com/php-fig/container.git",
                "reference": "513e0666f7216c7459170d56df27dfcefe1689ea"
            },
            "dist": {
                "type": "zip",
                "url": "https://api.github.com/repos/php-fig/container/zipball/513e0666f7216c7459170d56df27dfcefe1689ea",
                "reference": "513e0666f7216c7459170d56df27dfcefe1689ea",
                "shasum": ""
            },
            "require": {
                "php": ">=7.4.0"
            },
            "type": "library",
            "autoload": {
                "psr-4": {
                    "Psr\\Container\\": "src/"
                }
            },
            "notification-url": "https://packagist.org/downloads/",
            "license": [
                "MIT"
            ],
            "authors": [
                {
                    "name": "PHP-FIG",
                    "homepage": "https://www.php-fig.org/"
                }
            ],
            "description": "Common Container Interface (PHP FIG PSR-11)",
            "homepage": "https://github.com/php-fig/container",
            "keywords": [
                "PSR-11",
                "container",
                "container-interface",
                "container-interop",
                "psr"
            ],
            "support": {
                "issues": "https://github.com/php-fig/container/issues",
                "source": "https://github.com/php-fig/container/tree/1.1.2"
            },
            "time": "2021-11-05T16:50:12+00:00"
        },
        {
            "name": "sebastian/cli-parser",
            "version": "1.0.1",
            "source": {
                "type": "git",
                "url": "https://github.com/sebastianbergmann/cli-parser.git",
                "reference": "442e7c7e687e42adc03470c7b668bc4b2402c0b2"
            },
            "dist": {
                "type": "zip",
                "url": "https://api.github.com/repos/sebastianbergmann/cli-parser/zipball/442e7c7e687e42adc03470c7b668bc4b2402c0b2",
                "reference": "442e7c7e687e42adc03470c7b668bc4b2402c0b2",
                "shasum": ""
            },
            "require": {
                "php": ">=7.3"
            },
            "require-dev": {
                "phpunit/phpunit": "^9.3"
            },
            "type": "library",
            "extra": {
                "branch-alias": {
                    "dev-master": "1.0-dev"
                }
            },
            "autoload": {
                "classmap": [
                    "src/"
                ]
            },
            "notification-url": "https://packagist.org/downloads/",
            "license": [
                "BSD-3-Clause"
            ],
            "authors": [
                {
                    "name": "Sebastian Bergmann",
                    "email": "sebastian@phpunit.de",
                    "role": "lead"
                }
            ],
            "description": "Library for parsing CLI options",
            "homepage": "https://github.com/sebastianbergmann/cli-parser",
            "support": {
                "issues": "https://github.com/sebastianbergmann/cli-parser/issues",
                "source": "https://github.com/sebastianbergmann/cli-parser/tree/1.0.1"
            },
            "funding": [
                {
                    "url": "https://github.com/sebastianbergmann",
                    "type": "github"
                }
            ],
            "time": "2020-09-28T06:08:49+00:00"
        },
        {
            "name": "sebastian/code-unit",
            "version": "1.0.8",
            "source": {
                "type": "git",
                "url": "https://github.com/sebastianbergmann/code-unit.git",
                "reference": "1fc9f64c0927627ef78ba436c9b17d967e68e120"
            },
            "dist": {
                "type": "zip",
                "url": "https://api.github.com/repos/sebastianbergmann/code-unit/zipball/1fc9f64c0927627ef78ba436c9b17d967e68e120",
                "reference": "1fc9f64c0927627ef78ba436c9b17d967e68e120",
                "shasum": ""
            },
            "require": {
                "php": ">=7.3"
            },
            "require-dev": {
                "phpunit/phpunit": "^9.3"
            },
            "type": "library",
            "extra": {
                "branch-alias": {
                    "dev-master": "1.0-dev"
                }
            },
            "autoload": {
                "classmap": [
                    "src/"
                ]
            },
            "notification-url": "https://packagist.org/downloads/",
            "license": [
                "BSD-3-Clause"
            ],
            "authors": [
                {
                    "name": "Sebastian Bergmann",
                    "email": "sebastian@phpunit.de",
                    "role": "lead"
                }
            ],
            "description": "Collection of value objects that represent the PHP code units",
            "homepage": "https://github.com/sebastianbergmann/code-unit",
            "support": {
                "issues": "https://github.com/sebastianbergmann/code-unit/issues",
                "source": "https://github.com/sebastianbergmann/code-unit/tree/1.0.8"
            },
            "funding": [
                {
                    "url": "https://github.com/sebastianbergmann",
                    "type": "github"
                }
            ],
            "time": "2020-10-26T13:08:54+00:00"
        },
        {
            "name": "sebastian/code-unit-reverse-lookup",
            "version": "2.0.3",
            "source": {
                "type": "git",
                "url": "https://github.com/sebastianbergmann/code-unit-reverse-lookup.git",
                "reference": "ac91f01ccec49fb77bdc6fd1e548bc70f7faa3e5"
            },
            "dist": {
                "type": "zip",
                "url": "https://api.github.com/repos/sebastianbergmann/code-unit-reverse-lookup/zipball/ac91f01ccec49fb77bdc6fd1e548bc70f7faa3e5",
                "reference": "ac91f01ccec49fb77bdc6fd1e548bc70f7faa3e5",
                "shasum": ""
            },
            "require": {
                "php": ">=7.3"
            },
            "require-dev": {
                "phpunit/phpunit": "^9.3"
            },
            "type": "library",
            "extra": {
                "branch-alias": {
                    "dev-master": "2.0-dev"
                }
            },
            "autoload": {
                "classmap": [
                    "src/"
                ]
            },
            "notification-url": "https://packagist.org/downloads/",
            "license": [
                "BSD-3-Clause"
            ],
            "authors": [
                {
                    "name": "Sebastian Bergmann",
                    "email": "sebastian@phpunit.de"
                }
            ],
            "description": "Looks up which function or method a line of code belongs to",
            "homepage": "https://github.com/sebastianbergmann/code-unit-reverse-lookup/",
            "support": {
                "issues": "https://github.com/sebastianbergmann/code-unit-reverse-lookup/issues",
                "source": "https://github.com/sebastianbergmann/code-unit-reverse-lookup/tree/2.0.3"
            },
            "funding": [
                {
                    "url": "https://github.com/sebastianbergmann",
                    "type": "github"
                }
            ],
            "time": "2020-09-28T05:30:19+00:00"
        },
        {
            "name": "sebastian/comparator",
            "version": "4.0.6",
            "source": {
                "type": "git",
                "url": "https://github.com/sebastianbergmann/comparator.git",
                "reference": "55f4261989e546dc112258c7a75935a81a7ce382"
            },
            "dist": {
                "type": "zip",
                "url": "https://api.github.com/repos/sebastianbergmann/comparator/zipball/55f4261989e546dc112258c7a75935a81a7ce382",
                "reference": "55f4261989e546dc112258c7a75935a81a7ce382",
                "shasum": ""
            },
            "require": {
                "php": ">=7.3",
                "sebastian/diff": "^4.0",
                "sebastian/exporter": "^4.0"
            },
            "require-dev": {
                "phpunit/phpunit": "^9.3"
            },
            "type": "library",
            "extra": {
                "branch-alias": {
                    "dev-master": "4.0-dev"
                }
            },
            "autoload": {
                "classmap": [
                    "src/"
                ]
            },
            "notification-url": "https://packagist.org/downloads/",
            "license": [
                "BSD-3-Clause"
            ],
            "authors": [
                {
                    "name": "Sebastian Bergmann",
                    "email": "sebastian@phpunit.de"
                },
                {
                    "name": "Jeff Welch",
                    "email": "whatthejeff@gmail.com"
                },
                {
                    "name": "Volker Dusch",
                    "email": "github@wallbash.com"
                },
                {
                    "name": "Bernhard Schussek",
                    "email": "bschussek@2bepublished.at"
                }
            ],
            "description": "Provides the functionality to compare PHP values for equality",
            "homepage": "https://github.com/sebastianbergmann/comparator",
            "keywords": [
                "comparator",
                "compare",
                "equality"
            ],
            "support": {
                "issues": "https://github.com/sebastianbergmann/comparator/issues",
                "source": "https://github.com/sebastianbergmann/comparator/tree/4.0.6"
            },
            "funding": [
                {
                    "url": "https://github.com/sebastianbergmann",
                    "type": "github"
                }
            ],
            "time": "2020-10-26T15:49:45+00:00"
        },
        {
            "name": "sebastian/complexity",
            "version": "2.0.2",
            "source": {
                "type": "git",
                "url": "https://github.com/sebastianbergmann/complexity.git",
                "reference": "739b35e53379900cc9ac327b2147867b8b6efd88"
            },
            "dist": {
                "type": "zip",
                "url": "https://api.github.com/repos/sebastianbergmann/complexity/zipball/739b35e53379900cc9ac327b2147867b8b6efd88",
                "reference": "739b35e53379900cc9ac327b2147867b8b6efd88",
                "shasum": ""
            },
            "require": {
                "nikic/php-parser": "^4.7",
                "php": ">=7.3"
            },
            "require-dev": {
                "phpunit/phpunit": "^9.3"
            },
            "type": "library",
            "extra": {
                "branch-alias": {
                    "dev-master": "2.0-dev"
                }
            },
            "autoload": {
                "classmap": [
                    "src/"
                ]
            },
            "notification-url": "https://packagist.org/downloads/",
            "license": [
                "BSD-3-Clause"
            ],
            "authors": [
                {
                    "name": "Sebastian Bergmann",
                    "email": "sebastian@phpunit.de",
                    "role": "lead"
                }
            ],
            "description": "Library for calculating the complexity of PHP code units",
            "homepage": "https://github.com/sebastianbergmann/complexity",
            "support": {
                "issues": "https://github.com/sebastianbergmann/complexity/issues",
                "source": "https://github.com/sebastianbergmann/complexity/tree/2.0.2"
            },
            "funding": [
                {
                    "url": "https://github.com/sebastianbergmann",
                    "type": "github"
                }
            ],
            "time": "2020-10-26T15:52:27+00:00"
        },
        {
            "name": "sebastian/diff",
            "version": "4.0.4",
            "source": {
                "type": "git",
                "url": "https://github.com/sebastianbergmann/diff.git",
                "reference": "3461e3fccc7cfdfc2720be910d3bd73c69be590d"
            },
            "dist": {
                "type": "zip",
                "url": "https://api.github.com/repos/sebastianbergmann/diff/zipball/3461e3fccc7cfdfc2720be910d3bd73c69be590d",
                "reference": "3461e3fccc7cfdfc2720be910d3bd73c69be590d",
                "shasum": ""
            },
            "require": {
                "php": ">=7.3"
            },
            "require-dev": {
                "phpunit/phpunit": "^9.3",
                "symfony/process": "^4.2 || ^5"
            },
            "type": "library",
            "extra": {
                "branch-alias": {
                    "dev-master": "4.0-dev"
                }
            },
            "autoload": {
                "classmap": [
                    "src/"
                ]
            },
            "notification-url": "https://packagist.org/downloads/",
            "license": [
                "BSD-3-Clause"
            ],
            "authors": [
                {
                    "name": "Sebastian Bergmann",
                    "email": "sebastian@phpunit.de"
                },
                {
                    "name": "Kore Nordmann",
                    "email": "mail@kore-nordmann.de"
                }
            ],
            "description": "Diff implementation",
            "homepage": "https://github.com/sebastianbergmann/diff",
            "keywords": [
                "diff",
                "udiff",
                "unidiff",
                "unified diff"
            ],
            "support": {
                "issues": "https://github.com/sebastianbergmann/diff/issues",
                "source": "https://github.com/sebastianbergmann/diff/tree/4.0.4"
            },
            "funding": [
                {
                    "url": "https://github.com/sebastianbergmann",
                    "type": "github"
                }
            ],
            "time": "2020-10-26T13:10:38+00:00"
        },
        {
            "name": "sebastian/environment",
            "version": "5.1.3",
            "source": {
                "type": "git",
                "url": "https://github.com/sebastianbergmann/environment.git",
                "reference": "388b6ced16caa751030f6a69e588299fa09200ac"
            },
            "dist": {
                "type": "zip",
                "url": "https://api.github.com/repos/sebastianbergmann/environment/zipball/388b6ced16caa751030f6a69e588299fa09200ac",
                "reference": "388b6ced16caa751030f6a69e588299fa09200ac",
                "shasum": ""
            },
            "require": {
                "php": ">=7.3"
            },
            "require-dev": {
                "phpunit/phpunit": "^9.3"
            },
            "suggest": {
                "ext-posix": "*"
            },
            "type": "library",
            "extra": {
                "branch-alias": {
                    "dev-master": "5.1-dev"
                }
            },
            "autoload": {
                "classmap": [
                    "src/"
                ]
            },
            "notification-url": "https://packagist.org/downloads/",
            "license": [
                "BSD-3-Clause"
            ],
            "authors": [
                {
                    "name": "Sebastian Bergmann",
                    "email": "sebastian@phpunit.de"
                }
            ],
            "description": "Provides functionality to handle HHVM/PHP environments",
            "homepage": "http://www.github.com/sebastianbergmann/environment",
            "keywords": [
                "Xdebug",
                "environment",
                "hhvm"
            ],
            "support": {
                "issues": "https://github.com/sebastianbergmann/environment/issues",
                "source": "https://github.com/sebastianbergmann/environment/tree/5.1.3"
            },
            "funding": [
                {
                    "url": "https://github.com/sebastianbergmann",
                    "type": "github"
                }
            ],
            "time": "2020-09-28T05:52:38+00:00"
        },
        {
            "name": "sebastian/exporter",
            "version": "4.0.4",
            "source": {
                "type": "git",
                "url": "https://github.com/sebastianbergmann/exporter.git",
                "reference": "65e8b7db476c5dd267e65eea9cab77584d3cfff9"
            },
            "dist": {
                "type": "zip",
                "url": "https://api.github.com/repos/sebastianbergmann/exporter/zipball/65e8b7db476c5dd267e65eea9cab77584d3cfff9",
                "reference": "65e8b7db476c5dd267e65eea9cab77584d3cfff9",
                "shasum": ""
            },
            "require": {
                "php": ">=7.3",
                "sebastian/recursion-context": "^4.0"
            },
            "require-dev": {
                "ext-mbstring": "*",
                "phpunit/phpunit": "^9.3"
            },
            "type": "library",
            "extra": {
                "branch-alias": {
                    "dev-master": "4.0-dev"
                }
            },
            "autoload": {
                "classmap": [
                    "src/"
                ]
            },
            "notification-url": "https://packagist.org/downloads/",
            "license": [
                "BSD-3-Clause"
            ],
            "authors": [
                {
                    "name": "Sebastian Bergmann",
                    "email": "sebastian@phpunit.de"
                },
                {
                    "name": "Jeff Welch",
                    "email": "whatthejeff@gmail.com"
                },
                {
                    "name": "Volker Dusch",
                    "email": "github@wallbash.com"
                },
                {
                    "name": "Adam Harvey",
                    "email": "aharvey@php.net"
                },
                {
                    "name": "Bernhard Schussek",
                    "email": "bschussek@gmail.com"
                }
            ],
            "description": "Provides the functionality to export PHP variables for visualization",
            "homepage": "https://www.github.com/sebastianbergmann/exporter",
            "keywords": [
                "export",
                "exporter"
            ],
            "support": {
                "issues": "https://github.com/sebastianbergmann/exporter/issues",
                "source": "https://github.com/sebastianbergmann/exporter/tree/4.0.4"
            },
            "funding": [
                {
                    "url": "https://github.com/sebastianbergmann",
                    "type": "github"
                }
            ],
            "time": "2021-11-11T14:18:36+00:00"
        },
        {
            "name": "sebastian/global-state",
            "version": "5.0.3",
            "source": {
                "type": "git",
                "url": "https://github.com/sebastianbergmann/global-state.git",
                "reference": "23bd5951f7ff26f12d4e3242864df3e08dec4e49"
            },
            "dist": {
                "type": "zip",
                "url": "https://api.github.com/repos/sebastianbergmann/global-state/zipball/23bd5951f7ff26f12d4e3242864df3e08dec4e49",
                "reference": "23bd5951f7ff26f12d4e3242864df3e08dec4e49",
                "shasum": ""
            },
            "require": {
                "php": ">=7.3",
                "sebastian/object-reflector": "^2.0",
                "sebastian/recursion-context": "^4.0"
            },
            "require-dev": {
                "ext-dom": "*",
                "phpunit/phpunit": "^9.3"
            },
            "suggest": {
                "ext-uopz": "*"
            },
            "type": "library",
            "extra": {
                "branch-alias": {
                    "dev-master": "5.0-dev"
                }
            },
            "autoload": {
                "classmap": [
                    "src/"
                ]
            },
            "notification-url": "https://packagist.org/downloads/",
            "license": [
                "BSD-3-Clause"
            ],
            "authors": [
                {
                    "name": "Sebastian Bergmann",
                    "email": "sebastian@phpunit.de"
                }
            ],
            "description": "Snapshotting of global state",
            "homepage": "http://www.github.com/sebastianbergmann/global-state",
            "keywords": [
                "global state"
            ],
            "support": {
                "issues": "https://github.com/sebastianbergmann/global-state/issues",
                "source": "https://github.com/sebastianbergmann/global-state/tree/5.0.3"
            },
            "funding": [
                {
                    "url": "https://github.com/sebastianbergmann",
                    "type": "github"
                }
            ],
            "time": "2021-06-11T13:31:12+00:00"
        },
        {
            "name": "sebastian/lines-of-code",
            "version": "1.0.3",
            "source": {
                "type": "git",
                "url": "https://github.com/sebastianbergmann/lines-of-code.git",
                "reference": "c1c2e997aa3146983ed888ad08b15470a2e22ecc"
            },
            "dist": {
                "type": "zip",
                "url": "https://api.github.com/repos/sebastianbergmann/lines-of-code/zipball/c1c2e997aa3146983ed888ad08b15470a2e22ecc",
                "reference": "c1c2e997aa3146983ed888ad08b15470a2e22ecc",
                "shasum": ""
            },
            "require": {
                "nikic/php-parser": "^4.6",
                "php": ">=7.3"
            },
            "require-dev": {
                "phpunit/phpunit": "^9.3"
            },
            "type": "library",
            "extra": {
                "branch-alias": {
                    "dev-master": "1.0-dev"
                }
            },
            "autoload": {
                "classmap": [
                    "src/"
                ]
            },
            "notification-url": "https://packagist.org/downloads/",
            "license": [
                "BSD-3-Clause"
            ],
            "authors": [
                {
                    "name": "Sebastian Bergmann",
                    "email": "sebastian@phpunit.de",
                    "role": "lead"
                }
            ],
            "description": "Library for counting the lines of code in PHP source code",
            "homepage": "https://github.com/sebastianbergmann/lines-of-code",
            "support": {
                "issues": "https://github.com/sebastianbergmann/lines-of-code/issues",
                "source": "https://github.com/sebastianbergmann/lines-of-code/tree/1.0.3"
            },
            "funding": [
                {
                    "url": "https://github.com/sebastianbergmann",
                    "type": "github"
                }
            ],
            "time": "2020-11-28T06:42:11+00:00"
        },
        {
            "name": "sebastian/object-enumerator",
            "version": "4.0.4",
            "source": {
                "type": "git",
                "url": "https://github.com/sebastianbergmann/object-enumerator.git",
                "reference": "5c9eeac41b290a3712d88851518825ad78f45c71"
            },
            "dist": {
                "type": "zip",
                "url": "https://api.github.com/repos/sebastianbergmann/object-enumerator/zipball/5c9eeac41b290a3712d88851518825ad78f45c71",
                "reference": "5c9eeac41b290a3712d88851518825ad78f45c71",
                "shasum": ""
            },
            "require": {
                "php": ">=7.3",
                "sebastian/object-reflector": "^2.0",
                "sebastian/recursion-context": "^4.0"
            },
            "require-dev": {
                "phpunit/phpunit": "^9.3"
            },
            "type": "library",
            "extra": {
                "branch-alias": {
                    "dev-master": "4.0-dev"
                }
            },
            "autoload": {
                "classmap": [
                    "src/"
                ]
            },
            "notification-url": "https://packagist.org/downloads/",
            "license": [
                "BSD-3-Clause"
            ],
            "authors": [
                {
                    "name": "Sebastian Bergmann",
                    "email": "sebastian@phpunit.de"
                }
            ],
            "description": "Traverses array structures and object graphs to enumerate all referenced objects",
            "homepage": "https://github.com/sebastianbergmann/object-enumerator/",
            "support": {
                "issues": "https://github.com/sebastianbergmann/object-enumerator/issues",
                "source": "https://github.com/sebastianbergmann/object-enumerator/tree/4.0.4"
            },
            "funding": [
                {
                    "url": "https://github.com/sebastianbergmann",
                    "type": "github"
                }
            ],
            "time": "2020-10-26T13:12:34+00:00"
        },
        {
            "name": "sebastian/object-reflector",
            "version": "2.0.4",
            "source": {
                "type": "git",
                "url": "https://github.com/sebastianbergmann/object-reflector.git",
                "reference": "b4f479ebdbf63ac605d183ece17d8d7fe49c15c7"
            },
            "dist": {
                "type": "zip",
                "url": "https://api.github.com/repos/sebastianbergmann/object-reflector/zipball/b4f479ebdbf63ac605d183ece17d8d7fe49c15c7",
                "reference": "b4f479ebdbf63ac605d183ece17d8d7fe49c15c7",
                "shasum": ""
            },
            "require": {
                "php": ">=7.3"
            },
            "require-dev": {
                "phpunit/phpunit": "^9.3"
            },
            "type": "library",
            "extra": {
                "branch-alias": {
                    "dev-master": "2.0-dev"
                }
            },
            "autoload": {
                "classmap": [
                    "src/"
                ]
            },
            "notification-url": "https://packagist.org/downloads/",
            "license": [
                "BSD-3-Clause"
            ],
            "authors": [
                {
                    "name": "Sebastian Bergmann",
                    "email": "sebastian@phpunit.de"
                }
            ],
            "description": "Allows reflection of object attributes, including inherited and non-public ones",
            "homepage": "https://github.com/sebastianbergmann/object-reflector/",
            "support": {
                "issues": "https://github.com/sebastianbergmann/object-reflector/issues",
                "source": "https://github.com/sebastianbergmann/object-reflector/tree/2.0.4"
            },
            "funding": [
                {
                    "url": "https://github.com/sebastianbergmann",
                    "type": "github"
                }
            ],
            "time": "2020-10-26T13:14:26+00:00"
        },
        {
            "name": "sebastian/recursion-context",
            "version": "4.0.4",
            "source": {
                "type": "git",
                "url": "https://github.com/sebastianbergmann/recursion-context.git",
                "reference": "cd9d8cf3c5804de4341c283ed787f099f5506172"
            },
            "dist": {
                "type": "zip",
                "url": "https://api.github.com/repos/sebastianbergmann/recursion-context/zipball/cd9d8cf3c5804de4341c283ed787f099f5506172",
                "reference": "cd9d8cf3c5804de4341c283ed787f099f5506172",
                "shasum": ""
            },
            "require": {
                "php": ">=7.3"
            },
            "require-dev": {
                "phpunit/phpunit": "^9.3"
            },
            "type": "library",
            "extra": {
                "branch-alias": {
                    "dev-master": "4.0-dev"
                }
            },
            "autoload": {
                "classmap": [
                    "src/"
                ]
            },
            "notification-url": "https://packagist.org/downloads/",
            "license": [
                "BSD-3-Clause"
            ],
            "authors": [
                {
                    "name": "Sebastian Bergmann",
                    "email": "sebastian@phpunit.de"
                },
                {
                    "name": "Jeff Welch",
                    "email": "whatthejeff@gmail.com"
                },
                {
                    "name": "Adam Harvey",
                    "email": "aharvey@php.net"
                }
            ],
            "description": "Provides functionality to recursively process PHP variables",
            "homepage": "http://www.github.com/sebastianbergmann/recursion-context",
            "support": {
                "issues": "https://github.com/sebastianbergmann/recursion-context/issues",
                "source": "https://github.com/sebastianbergmann/recursion-context/tree/4.0.4"
            },
            "funding": [
                {
                    "url": "https://github.com/sebastianbergmann",
                    "type": "github"
                }
            ],
            "time": "2020-10-26T13:17:30+00:00"
        },
        {
            "name": "sebastian/resource-operations",
            "version": "3.0.3",
            "source": {
                "type": "git",
                "url": "https://github.com/sebastianbergmann/resource-operations.git",
                "reference": "0f4443cb3a1d92ce809899753bc0d5d5a8dd19a8"
            },
            "dist": {
                "type": "zip",
                "url": "https://api.github.com/repos/sebastianbergmann/resource-operations/zipball/0f4443cb3a1d92ce809899753bc0d5d5a8dd19a8",
                "reference": "0f4443cb3a1d92ce809899753bc0d5d5a8dd19a8",
                "shasum": ""
            },
            "require": {
                "php": ">=7.3"
            },
            "require-dev": {
                "phpunit/phpunit": "^9.0"
            },
            "type": "library",
            "extra": {
                "branch-alias": {
                    "dev-master": "3.0-dev"
                }
            },
            "autoload": {
                "classmap": [
                    "src/"
                ]
            },
            "notification-url": "https://packagist.org/downloads/",
            "license": [
                "BSD-3-Clause"
            ],
            "authors": [
                {
                    "name": "Sebastian Bergmann",
                    "email": "sebastian@phpunit.de"
                }
            ],
            "description": "Provides a list of PHP built-in functions that operate on resources",
            "homepage": "https://www.github.com/sebastianbergmann/resource-operations",
            "support": {
                "issues": "https://github.com/sebastianbergmann/resource-operations/issues",
                "source": "https://github.com/sebastianbergmann/resource-operations/tree/3.0.3"
            },
            "funding": [
                {
                    "url": "https://github.com/sebastianbergmann",
                    "type": "github"
                }
            ],
            "time": "2020-09-28T06:45:17+00:00"
        },
        {
            "name": "sebastian/type",
            "version": "2.3.4",
            "source": {
                "type": "git",
                "url": "https://github.com/sebastianbergmann/type.git",
                "reference": "b8cd8a1c753c90bc1a0f5372170e3e489136f914"
            },
            "dist": {
                "type": "zip",
                "url": "https://api.github.com/repos/sebastianbergmann/type/zipball/b8cd8a1c753c90bc1a0f5372170e3e489136f914",
                "reference": "b8cd8a1c753c90bc1a0f5372170e3e489136f914",
                "shasum": ""
            },
            "require": {
                "php": ">=7.3"
            },
            "require-dev": {
                "phpunit/phpunit": "^9.3"
            },
            "type": "library",
            "extra": {
                "branch-alias": {
                    "dev-master": "2.3-dev"
                }
            },
            "autoload": {
                "classmap": [
                    "src/"
                ]
            },
            "notification-url": "https://packagist.org/downloads/",
            "license": [
                "BSD-3-Clause"
            ],
            "authors": [
                {
                    "name": "Sebastian Bergmann",
                    "email": "sebastian@phpunit.de",
                    "role": "lead"
                }
            ],
            "description": "Collection of value objects that represent the types of the PHP type system",
            "homepage": "https://github.com/sebastianbergmann/type",
            "support": {
                "issues": "https://github.com/sebastianbergmann/type/issues",
                "source": "https://github.com/sebastianbergmann/type/tree/2.3.4"
            },
            "funding": [
                {
                    "url": "https://github.com/sebastianbergmann",
                    "type": "github"
                }
            ],
            "time": "2021-06-15T12:49:02+00:00"
        },
        {
            "name": "sebastian/version",
            "version": "3.0.2",
            "source": {
                "type": "git",
                "url": "https://github.com/sebastianbergmann/version.git",
                "reference": "c6c1022351a901512170118436c764e473f6de8c"
            },
            "dist": {
                "type": "zip",
                "url": "https://api.github.com/repos/sebastianbergmann/version/zipball/c6c1022351a901512170118436c764e473f6de8c",
                "reference": "c6c1022351a901512170118436c764e473f6de8c",
                "shasum": ""
            },
            "require": {
                "php": ">=7.3"
            },
            "type": "library",
            "extra": {
                "branch-alias": {
                    "dev-master": "3.0-dev"
                }
            },
            "autoload": {
                "classmap": [
                    "src/"
                ]
            },
            "notification-url": "https://packagist.org/downloads/",
            "license": [
                "BSD-3-Clause"
            ],
            "authors": [
                {
                    "name": "Sebastian Bergmann",
                    "email": "sebastian@phpunit.de",
                    "role": "lead"
                }
            ],
            "description": "Library that helps with managing the version number of Git-hosted PHP projects",
            "homepage": "https://github.com/sebastianbergmann/version",
            "support": {
                "issues": "https://github.com/sebastianbergmann/version/issues",
                "source": "https://github.com/sebastianbergmann/version/tree/3.0.2"
            },
            "funding": [
                {
                    "url": "https://github.com/sebastianbergmann",
                    "type": "github"
                }
            ],
            "time": "2020-09-28T06:39:44+00:00"
        },
        {
            "name": "swoole/ide-helper",
            "version": "4.6.7",
            "source": {
                "type": "git",
                "url": "https://github.com/swoole/ide-helper.git",
                "reference": "0d1409b8274117addfe64d3ea412812a69807411"
            },
            "dist": {
                "type": "zip",
                "url": "https://api.github.com/repos/swoole/ide-helper/zipball/0d1409b8274117addfe64d3ea412812a69807411",
                "reference": "0d1409b8274117addfe64d3ea412812a69807411",
                "shasum": ""
            },
            "require-dev": {
                "guzzlehttp/guzzle": "~6.5.0",
                "laminas/laminas-code": "~3.4.0",
                "squizlabs/php_codesniffer": "~3.5.0",
                "symfony/filesystem": "~4.0"
            },
            "type": "library",
            "notification-url": "https://packagist.org/downloads/",
            "license": [
                "Apache-2.0"
            ],
            "authors": [
                {
                    "name": "Team Swoole",
                    "email": "team@swoole.com"
                }
            ],
            "description": "IDE help files for Swoole.",
            "support": {
                "issues": "https://github.com/swoole/ide-helper/issues",
                "source": "https://github.com/swoole/ide-helper/tree/4.6.7"
            },
            "funding": [
                {
                    "url": "https://gitee.com/swoole/swoole?donate=true",
                    "type": "custom"
                },
                {
                    "url": "https://github.com/swoole",
                    "type": "github"
                },
                {
                    "url": "https://opencollective.com/swoole-src",
                    "type": "open_collective"
                }
            ],
            "time": "2021-05-14T16:05:16+00:00"
        },
        {
            "name": "symfony/console",
            "version": "v5.3.11",
            "source": {
                "type": "git",
                "url": "https://github.com/symfony/console.git",
                "reference": "3e7ab8f5905058984899b05a4648096f558bfeba"
            },
            "dist": {
                "type": "zip",
                "url": "https://api.github.com/repos/symfony/console/zipball/3e7ab8f5905058984899b05a4648096f558bfeba",
                "reference": "3e7ab8f5905058984899b05a4648096f558bfeba",
                "shasum": ""
            },
            "require": {
                "php": ">=7.2.5",
                "symfony/deprecation-contracts": "^2.1",
                "symfony/polyfill-mbstring": "~1.0",
                "symfony/polyfill-php73": "^1.8",
                "symfony/polyfill-php80": "^1.16",
                "symfony/service-contracts": "^1.1|^2",
                "symfony/string": "^5.1"
            },
            "conflict": {
                "symfony/dependency-injection": "<4.4",
                "symfony/dotenv": "<5.1",
                "symfony/event-dispatcher": "<4.4",
                "symfony/lock": "<4.4",
                "symfony/process": "<4.4"
            },
            "provide": {
                "psr/log-implementation": "1.0|2.0"
            },
            "require-dev": {
                "psr/log": "^1|^2",
                "symfony/config": "^4.4|^5.0",
                "symfony/dependency-injection": "^4.4|^5.0",
                "symfony/event-dispatcher": "^4.4|^5.0",
                "symfony/lock": "^4.4|^5.0",
                "symfony/process": "^4.4|^5.0",
                "symfony/var-dumper": "^4.4|^5.0"
            },
            "suggest": {
                "psr/log": "For using the console logger",
                "symfony/event-dispatcher": "",
                "symfony/lock": "",
                "symfony/process": ""
            },
            "type": "library",
            "autoload": {
                "psr-4": {
                    "Symfony\\Component\\Console\\": ""
                },
                "exclude-from-classmap": [
                    "/Tests/"
                ]
            },
            "notification-url": "https://packagist.org/downloads/",
            "license": [
                "MIT"
            ],
            "authors": [
                {
                    "name": "Fabien Potencier",
                    "email": "fabien@symfony.com"
                },
                {
                    "name": "Symfony Community",
                    "homepage": "https://symfony.com/contributors"
                }
            ],
            "description": "Eases the creation of beautiful and testable command line interfaces",
            "homepage": "https://symfony.com",
            "keywords": [
                "cli",
                "command line",
                "console",
                "terminal"
            ],
            "support": {
                "source": "https://github.com/symfony/console/tree/v5.3.11"
            },
            "funding": [
                {
                    "url": "https://symfony.com/sponsor",
                    "type": "custom"
                },
                {
                    "url": "https://github.com/fabpot",
                    "type": "github"
                },
                {
                    "url": "https://tidelift.com/funding/github/packagist/symfony/symfony",
                    "type": "tidelift"
                }
            ],
            "time": "2021-11-21T19:41:05+00:00"
        },
        {
            "name": "symfony/polyfill-intl-grapheme",
            "version": "v1.23.1",
            "source": {
                "type": "git",
                "url": "https://github.com/symfony/polyfill-intl-grapheme.git",
                "reference": "16880ba9c5ebe3642d1995ab866db29270b36535"
            },
            "dist": {
                "type": "zip",
                "url": "https://api.github.com/repos/symfony/polyfill-intl-grapheme/zipball/16880ba9c5ebe3642d1995ab866db29270b36535",
                "reference": "16880ba9c5ebe3642d1995ab866db29270b36535",
                "shasum": ""
            },
            "require": {
                "php": ">=7.1"
            },
            "suggest": {
                "ext-intl": "For best performance"
            },
            "type": "library",
            "extra": {
                "branch-alias": {
                    "dev-main": "1.23-dev"
                },
                "thanks": {
                    "name": "symfony/polyfill",
                    "url": "https://github.com/symfony/polyfill"
                }
            },
            "autoload": {
                "psr-4": {
                    "Symfony\\Polyfill\\Intl\\Grapheme\\": ""
                },
                "files": [
                    "bootstrap.php"
                ]
            },
            "notification-url": "https://packagist.org/downloads/",
            "license": [
                "MIT"
            ],
            "authors": [
                {
                    "name": "Nicolas Grekas",
                    "email": "p@tchwork.com"
                },
                {
                    "name": "Symfony Community",
                    "homepage": "https://symfony.com/contributors"
                }
            ],
            "description": "Symfony polyfill for intl's grapheme_* functions",
            "homepage": "https://symfony.com",
            "keywords": [
                "compatibility",
                "grapheme",
                "intl",
                "polyfill",
                "portable",
                "shim"
            ],
            "support": {
                "source": "https://github.com/symfony/polyfill-intl-grapheme/tree/v1.23.1"
            },
            "funding": [
                {
                    "url": "https://symfony.com/sponsor",
                    "type": "custom"
                },
                {
                    "url": "https://github.com/fabpot",
                    "type": "github"
                },
                {
                    "url": "https://tidelift.com/funding/github/packagist/symfony/symfony",
                    "type": "tidelift"
                }
            ],
            "time": "2021-05-27T12:26:48+00:00"
        },
        {
            "name": "symfony/polyfill-intl-normalizer",
            "version": "v1.23.0",
            "source": {
                "type": "git",
                "url": "https://github.com/symfony/polyfill-intl-normalizer.git",
                "reference": "8590a5f561694770bdcd3f9b5c69dde6945028e8"
            },
            "dist": {
                "type": "zip",
                "url": "https://api.github.com/repos/symfony/polyfill-intl-normalizer/zipball/8590a5f561694770bdcd3f9b5c69dde6945028e8",
                "reference": "8590a5f561694770bdcd3f9b5c69dde6945028e8",
                "shasum": ""
            },
            "require": {
                "php": ">=7.1"
            },
            "suggest": {
                "ext-intl": "For best performance"
            },
            "type": "library",
            "extra": {
                "branch-alias": {
                    "dev-main": "1.23-dev"
                },
                "thanks": {
                    "name": "symfony/polyfill",
                    "url": "https://github.com/symfony/polyfill"
                }
            },
            "autoload": {
                "psr-4": {
                    "Symfony\\Polyfill\\Intl\\Normalizer\\": ""
                },
                "files": [
                    "bootstrap.php"
                ],
                "classmap": [
                    "Resources/stubs"
                ]
            },
            "notification-url": "https://packagist.org/downloads/",
            "license": [
                "MIT"
            ],
            "authors": [
                {
                    "name": "Nicolas Grekas",
                    "email": "p@tchwork.com"
                },
                {
                    "name": "Symfony Community",
                    "homepage": "https://symfony.com/contributors"
                }
            ],
            "description": "Symfony polyfill for intl's Normalizer class and related functions",
            "homepage": "https://symfony.com",
            "keywords": [
                "compatibility",
                "intl",
                "normalizer",
                "polyfill",
                "portable",
                "shim"
            ],
            "support": {
                "source": "https://github.com/symfony/polyfill-intl-normalizer/tree/v1.23.0"
            },
            "funding": [
                {
                    "url": "https://symfony.com/sponsor",
                    "type": "custom"
                },
                {
                    "url": "https://github.com/fabpot",
                    "type": "github"
                },
                {
                    "url": "https://tidelift.com/funding/github/packagist/symfony/symfony",
                    "type": "tidelift"
                }
            ],
            "time": "2021-02-19T12:13:01+00:00"
        },
        {
            "name": "symfony/polyfill-mbstring",
            "version": "v1.23.1",
            "source": {
                "type": "git",
                "url": "https://github.com/symfony/polyfill-mbstring.git",
                "reference": "9174a3d80210dca8daa7f31fec659150bbeabfc6"
            },
            "dist": {
                "type": "zip",
                "url": "https://api.github.com/repos/symfony/polyfill-mbstring/zipball/9174a3d80210dca8daa7f31fec659150bbeabfc6",
                "reference": "9174a3d80210dca8daa7f31fec659150bbeabfc6",
                "shasum": ""
            },
            "require": {
                "php": ">=7.1"
            },
            "suggest": {
                "ext-mbstring": "For best performance"
            },
            "type": "library",
            "extra": {
                "branch-alias": {
                    "dev-main": "1.23-dev"
                },
                "thanks": {
                    "name": "symfony/polyfill",
                    "url": "https://github.com/symfony/polyfill"
                }
            },
            "autoload": {
                "psr-4": {
                    "Symfony\\Polyfill\\Mbstring\\": ""
                },
                "files": [
                    "bootstrap.php"
                ]
            },
            "notification-url": "https://packagist.org/downloads/",
            "license": [
                "MIT"
            ],
            "authors": [
                {
                    "name": "Nicolas Grekas",
                    "email": "p@tchwork.com"
                },
                {
                    "name": "Symfony Community",
                    "homepage": "https://symfony.com/contributors"
                }
            ],
            "description": "Symfony polyfill for the Mbstring extension",
            "homepage": "https://symfony.com",
            "keywords": [
                "compatibility",
                "mbstring",
                "polyfill",
                "portable",
                "shim"
            ],
            "support": {
                "source": "https://github.com/symfony/polyfill-mbstring/tree/v1.23.1"
            },
            "funding": [
                {
                    "url": "https://symfony.com/sponsor",
                    "type": "custom"
                },
                {
                    "url": "https://github.com/fabpot",
                    "type": "github"
                },
                {
                    "url": "https://tidelift.com/funding/github/packagist/symfony/symfony",
                    "type": "tidelift"
                }
            ],
            "time": "2021-05-27T12:26:48+00:00"
        },
        {
            "name": "symfony/polyfill-php73",
            "version": "v1.23.0",
            "source": {
                "type": "git",
                "url": "https://github.com/symfony/polyfill-php73.git",
                "reference": "fba8933c384d6476ab14fb7b8526e5287ca7e010"
            },
            "dist": {
                "type": "zip",
                "url": "https://api.github.com/repos/symfony/polyfill-php73/zipball/fba8933c384d6476ab14fb7b8526e5287ca7e010",
                "reference": "fba8933c384d6476ab14fb7b8526e5287ca7e010",
                "shasum": ""
            },
            "require": {
                "php": ">=7.1"
            },
            "type": "library",
            "extra": {
                "branch-alias": {
                    "dev-main": "1.23-dev"
                },
                "thanks": {
                    "name": "symfony/polyfill",
                    "url": "https://github.com/symfony/polyfill"
                }
            },
            "autoload": {
                "psr-4": {
                    "Symfony\\Polyfill\\Php73\\": ""
                },
                "files": [
                    "bootstrap.php"
                ],
                "classmap": [
                    "Resources/stubs"
                ]
            },
            "notification-url": "https://packagist.org/downloads/",
            "license": [
                "MIT"
            ],
            "authors": [
                {
                    "name": "Nicolas Grekas",
                    "email": "p@tchwork.com"
                },
                {
                    "name": "Symfony Community",
                    "homepage": "https://symfony.com/contributors"
                }
            ],
            "description": "Symfony polyfill backporting some PHP 7.3+ features to lower PHP versions",
            "homepage": "https://symfony.com",
            "keywords": [
                "compatibility",
                "polyfill",
                "portable",
                "shim"
            ],
            "support": {
                "source": "https://github.com/symfony/polyfill-php73/tree/v1.23.0"
            },
            "funding": [
                {
                    "url": "https://symfony.com/sponsor",
                    "type": "custom"
                },
                {
                    "url": "https://github.com/fabpot",
                    "type": "github"
                },
                {
                    "url": "https://tidelift.com/funding/github/packagist/symfony/symfony",
                    "type": "tidelift"
                }
            ],
            "time": "2021-02-19T12:13:01+00:00"
        },
        {
            "name": "symfony/service-contracts",
            "version": "v2.5.0",
            "source": {
                "type": "git",
                "url": "https://github.com/symfony/service-contracts.git",
                "reference": "1ab11b933cd6bc5464b08e81e2c5b07dec58b0fc"
            },
            "dist": {
                "type": "zip",
                "url": "https://api.github.com/repos/symfony/service-contracts/zipball/1ab11b933cd6bc5464b08e81e2c5b07dec58b0fc",
                "reference": "1ab11b933cd6bc5464b08e81e2c5b07dec58b0fc",
                "shasum": ""
            },
            "require": {
                "php": ">=7.2.5",
                "psr/container": "^1.1",
                "symfony/deprecation-contracts": "^2.1"
            },
            "conflict": {
                "ext-psr": "<1.1|>=2"
            },
            "suggest": {
                "symfony/service-implementation": ""
            },
            "type": "library",
            "extra": {
                "branch-alias": {
                    "dev-main": "2.5-dev"
                },
                "thanks": {
                    "name": "symfony/contracts",
                    "url": "https://github.com/symfony/contracts"
                }
            },
            "autoload": {
                "psr-4": {
                    "Symfony\\Contracts\\Service\\": ""
                }
            },
            "notification-url": "https://packagist.org/downloads/",
            "license": [
                "MIT"
            ],
            "authors": [
                {
                    "name": "Nicolas Grekas",
                    "email": "p@tchwork.com"
                },
                {
                    "name": "Symfony Community",
                    "homepage": "https://symfony.com/contributors"
                }
            ],
            "description": "Generic abstractions related to writing services",
            "homepage": "https://symfony.com",
            "keywords": [
                "abstractions",
                "contracts",
                "decoupling",
                "interfaces",
                "interoperability",
                "standards"
            ],
            "support": {
                "source": "https://github.com/symfony/service-contracts/tree/v2.5.0"
            },
            "funding": [
                {
                    "url": "https://symfony.com/sponsor",
                    "type": "custom"
                },
                {
                    "url": "https://github.com/fabpot",
                    "type": "github"
                },
                {
                    "url": "https://tidelift.com/funding/github/packagist/symfony/symfony",
                    "type": "tidelift"
                }
            ],
            "time": "2021-11-04T16:48:04+00:00"
        },
        {
            "name": "symfony/string",
            "version": "v5.3.10",
            "source": {
                "type": "git",
                "url": "https://github.com/symfony/string.git",
                "reference": "d70c35bb20bbca71fc4ab7921e3c6bda1a82a60c"
            },
            "dist": {
                "type": "zip",
                "url": "https://api.github.com/repos/symfony/string/zipball/d70c35bb20bbca71fc4ab7921e3c6bda1a82a60c",
                "reference": "d70c35bb20bbca71fc4ab7921e3c6bda1a82a60c",
                "shasum": ""
            },
            "require": {
                "php": ">=7.2.5",
                "symfony/polyfill-ctype": "~1.8",
                "symfony/polyfill-intl-grapheme": "~1.0",
                "symfony/polyfill-intl-normalizer": "~1.0",
                "symfony/polyfill-mbstring": "~1.0",
                "symfony/polyfill-php80": "~1.15"
            },
            "require-dev": {
                "symfony/error-handler": "^4.4|^5.0",
                "symfony/http-client": "^4.4|^5.0",
                "symfony/translation-contracts": "^1.1|^2",
                "symfony/var-exporter": "^4.4|^5.0"
            },
            "type": "library",
            "autoload": {
                "psr-4": {
                    "Symfony\\Component\\String\\": ""
                },
                "files": [
                    "Resources/functions.php"
                ],
                "exclude-from-classmap": [
                    "/Tests/"
                ]
            },
            "notification-url": "https://packagist.org/downloads/",
            "license": [
                "MIT"
            ],
            "authors": [
                {
                    "name": "Nicolas Grekas",
                    "email": "p@tchwork.com"
                },
                {
                    "name": "Symfony Community",
                    "homepage": "https://symfony.com/contributors"
                }
            ],
            "description": "Provides an object-oriented API to strings and deals with bytes, UTF-8 code points and grapheme clusters in a unified way",
            "homepage": "https://symfony.com",
            "keywords": [
                "grapheme",
                "i18n",
                "string",
                "unicode",
                "utf-8",
                "utf8"
            ],
            "support": {
                "source": "https://github.com/symfony/string/tree/v5.3.10"
            },
            "funding": [
                {
                    "url": "https://symfony.com/sponsor",
                    "type": "custom"
                },
                {
                    "url": "https://github.com/fabpot",
                    "type": "github"
                },
                {
                    "url": "https://tidelift.com/funding/github/packagist/symfony/symfony",
                    "type": "tidelift"
                }
            ],
            "time": "2021-10-27T18:21:46+00:00"
        },
        {
            "name": "textalk/websocket",
            "version": "1.5.2",
            "source": {
                "type": "git",
                "url": "https://github.com/Textalk/websocket-php.git",
                "reference": "b93249453806a2dd46495de46d76fcbcb0d8dee8"
            },
            "dist": {
                "type": "zip",
                "url": "https://api.github.com/repos/Textalk/websocket-php/zipball/b93249453806a2dd46495de46d76fcbcb0d8dee8",
                "reference": "b93249453806a2dd46495de46d76fcbcb0d8dee8",
                "shasum": ""
            },
            "require": {
                "php": "^7.2 | ^8.0",
                "psr/log": "^1.0"
            },
            "require-dev": {
                "php-coveralls/php-coveralls": "^2.0",
                "phpunit/phpunit": "^8.0|^9.0",
                "squizlabs/php_codesniffer": "^3.5"
            },
            "type": "library",
            "autoload": {
                "psr-4": {
                    "WebSocket\\": "lib"
                }
            },
            "notification-url": "https://packagist.org/downloads/",
            "license": [
                "ISC"
            ],
            "authors": [
                {
                    "name": "Fredrik Liljegren"
                },
                {
                    "name": "Sören Jensen",
                    "email": "soren@abicart.se"
                }
            ],
            "description": "WebSocket client and server",
            "support": {
                "issues": "https://github.com/Textalk/websocket-php/issues",
                "source": "https://github.com/Textalk/websocket-php/tree/1.5.2"
            },
            "time": "2021-02-12T15:39:23+00:00"
        },
        {
            "name": "theseer/tokenizer",
            "version": "1.2.1",
            "source": {
                "type": "git",
                "url": "https://github.com/theseer/tokenizer.git",
                "reference": "34a41e998c2183e22995f158c581e7b5e755ab9e"
            },
            "dist": {
                "type": "zip",
                "url": "https://api.github.com/repos/theseer/tokenizer/zipball/34a41e998c2183e22995f158c581e7b5e755ab9e",
                "reference": "34a41e998c2183e22995f158c581e7b5e755ab9e",
                "shasum": ""
            },
            "require": {
                "ext-dom": "*",
                "ext-tokenizer": "*",
                "ext-xmlwriter": "*",
                "php": "^7.2 || ^8.0"
            },
            "type": "library",
            "autoload": {
                "classmap": [
                    "src/"
                ]
            },
            "notification-url": "https://packagist.org/downloads/",
            "license": [
                "BSD-3-Clause"
            ],
            "authors": [
                {
                    "name": "Arne Blankerts",
                    "email": "arne@blankerts.de",
                    "role": "Developer"
                }
            ],
            "description": "A small library for converting tokenized PHP source code into XML and potentially other formats",
            "support": {
                "issues": "https://github.com/theseer/tokenizer/issues",
                "source": "https://github.com/theseer/tokenizer/tree/1.2.1"
            },
            "funding": [
                {
                    "url": "https://github.com/theseer",
                    "type": "github"
                }
            ],
            "time": "2021-07-28T10:34:58+00:00"
        },
        {
            "name": "twig/twig",
            "version": "v2.14.8",
            "source": {
                "type": "git",
                "url": "https://github.com/twigphp/Twig.git",
                "reference": "06b450a2326aa879faa2061ff72fe1588b3ab043"
            },
            "dist": {
                "type": "zip",
                "url": "https://api.github.com/repos/twigphp/Twig/zipball/06b450a2326aa879faa2061ff72fe1588b3ab043",
                "reference": "06b450a2326aa879faa2061ff72fe1588b3ab043",
                "shasum": ""
            },
            "require": {
                "php": ">=7.2.5",
                "symfony/polyfill-ctype": "^1.8",
                "symfony/polyfill-mbstring": "^1.3"
            },
            "require-dev": {
                "psr/container": "^1.0",
                "symfony/phpunit-bridge": "^4.4.9|^5.0.9|^6.0"
            },
            "type": "library",
            "extra": {
                "branch-alias": {
                    "dev-master": "2.14-dev"
                }
            },
            "autoload": {
                "psr-0": {
                    "Twig_": "lib/"
                },
                "psr-4": {
                    "Twig\\": "src/"
                }
            },
            "notification-url": "https://packagist.org/downloads/",
            "license": [
                "BSD-3-Clause"
            ],
            "authors": [
                {
                    "name": "Fabien Potencier",
                    "email": "fabien@symfony.com",
                    "homepage": "http://fabien.potencier.org",
                    "role": "Lead Developer"
                },
                {
                    "name": "Twig Team",
                    "role": "Contributors"
                },
                {
                    "name": "Armin Ronacher",
                    "email": "armin.ronacher@active-4.com",
                    "role": "Project Founder"
                }
            ],
            "description": "Twig, the flexible, fast, and secure template language for PHP",
            "homepage": "https://twig.symfony.com",
            "keywords": [
                "templating"
            ],
            "support": {
                "issues": "https://github.com/twigphp/Twig/issues",
                "source": "https://github.com/twigphp/Twig/tree/v2.14.8"
            },
            "funding": [
                {
                    "url": "https://github.com/fabpot",
                    "type": "github"
                },
                {
                    "url": "https://tidelift.com/funding/github/packagist/twig/twig",
                    "type": "tidelift"
                }
            ],
            "time": "2021-11-25T13:38:06+00:00"
        },
        {
            "name": "vimeo/psalm",
            "version": "4.7.2",
            "source": {
                "type": "git",
                "url": "https://github.com/vimeo/psalm.git",
                "reference": "83a0325c0a95c0ab531d6b90c877068b464377b5"
            },
            "dist": {
                "type": "zip",
                "url": "https://api.github.com/repos/vimeo/psalm/zipball/83a0325c0a95c0ab531d6b90c877068b464377b5",
                "reference": "83a0325c0a95c0ab531d6b90c877068b464377b5",
                "shasum": ""
            },
            "require": {
                "amphp/amp": "^2.4.2",
                "amphp/byte-stream": "^1.5",
                "composer/package-versions-deprecated": "^1.8.0",
                "composer/semver": "^1.4 || ^2.0 || ^3.0",
                "composer/xdebug-handler": "^1.1 || ^2.0",
                "dnoegel/php-xdg-base-dir": "^0.1.1",
                "ext-dom": "*",
                "ext-json": "*",
                "ext-libxml": "*",
                "ext-mbstring": "*",
                "ext-simplexml": "*",
                "ext-tokenizer": "*",
                "felixfbecker/advanced-json-rpc": "^3.0.3",
                "felixfbecker/language-server-protocol": "^1.5",
                "netresearch/jsonmapper": "^1.0 || ^2.0 || ^3.0 || ^4.0",
                "nikic/php-parser": "^4.10.1",
                "openlss/lib-array2xml": "^1.0",
                "php": "^7.1|^8",
                "sebastian/diff": "^3.0 || ^4.0",
                "symfony/console": "^3.4.17 || ^4.1.6 || ^5.0",
                "webmozart/path-util": "^2.3"
            },
            "provide": {
                "psalm/psalm": "self.version"
            },
            "require-dev": {
                "bamarni/composer-bin-plugin": "^1.2",
                "brianium/paratest": "^4.0||^6.0",
                "ext-curl": "*",
                "php-parallel-lint/php-parallel-lint": "^1.2",
                "phpdocumentor/reflection-docblock": "^5",
                "phpmyadmin/sql-parser": "5.1.0||dev-master",
                "phpspec/prophecy": ">=1.9.0",
                "phpunit/phpunit": "^9.0",
                "psalm/plugin-phpunit": "^0.13",
                "slevomat/coding-standard": "^6.3.11",
                "squizlabs/php_codesniffer": "^3.5",
                "symfony/process": "^4.3",
                "weirdan/phpunit-appveyor-reporter": "^1.0.0",
                "weirdan/prophecy-shim": "^1.0 || ^2.0"
            },
            "suggest": {
                "ext-igbinary": "^2.0.5"
            },
            "bin": [
                "psalm",
                "psalm-language-server",
                "psalm-plugin",
                "psalm-refactor",
                "psalter"
            ],
            "type": "library",
            "extra": {
                "branch-alias": {
                    "dev-master": "4.x-dev",
                    "dev-3.x": "3.x-dev",
                    "dev-2.x": "2.x-dev",
                    "dev-1.x": "1.x-dev"
                }
            },
            "autoload": {
                "psr-4": {
                    "Psalm\\": "src/Psalm/"
                },
                "files": [
                    "src/functions.php",
                    "src/spl_object_id.php"
                ]
            },
            "notification-url": "https://packagist.org/downloads/",
            "license": [
                "MIT"
            ],
            "authors": [
                {
                    "name": "Matthew Brown"
                }
            ],
            "description": "A static analysis tool for finding errors in PHP applications",
            "keywords": [
                "code",
                "inspection",
                "php"
            ],
            "support": {
                "issues": "https://github.com/vimeo/psalm/issues",
                "source": "https://github.com/vimeo/psalm/tree/4.7.2"
            },
            "time": "2021-05-01T20:56:25+00:00"
        },
        {
            "name": "webmozart/path-util",
            "version": "2.3.0",
            "source": {
                "type": "git",
                "url": "https://github.com/webmozart/path-util.git",
                "reference": "d939f7edc24c9a1bb9c0dee5cb05d8e859490725"
            },
            "dist": {
                "type": "zip",
                "url": "https://api.github.com/repos/webmozart/path-util/zipball/d939f7edc24c9a1bb9c0dee5cb05d8e859490725",
                "reference": "d939f7edc24c9a1bb9c0dee5cb05d8e859490725",
                "shasum": ""
            },
            "require": {
                "php": ">=5.3.3",
                "webmozart/assert": "~1.0"
            },
            "require-dev": {
                "phpunit/phpunit": "^4.6",
                "sebastian/version": "^1.0.1"
            },
            "type": "library",
            "extra": {
                "branch-alias": {
                    "dev-master": "2.3-dev"
                }
            },
            "autoload": {
                "psr-4": {
                    "Webmozart\\PathUtil\\": "src/"
                }
            },
            "notification-url": "https://packagist.org/downloads/",
            "license": [
                "MIT"
            ],
            "authors": [
                {
                    "name": "Bernhard Schussek",
                    "email": "bschussek@gmail.com"
                }
            ],
            "description": "A robust cross-platform utility for normalizing, comparing and modifying file paths.",
            "support": {
                "issues": "https://github.com/webmozart/path-util/issues",
                "source": "https://github.com/webmozart/path-util/tree/2.3.0"
            },
            "abandoned": "symfony/filesystem",
            "time": "2015-12-17T08:42:14+00:00"
        }
    ],
    "aliases": [],
    "minimum-stability": "stable",
    "stability-flags": {
        "utopia-php/storage": 20
    },
    "prefer-stable": false,
    "prefer-lowest": false,
    "platform": {
        "php": ">=8.0.0",
        "ext-curl": "*",
        "ext-imagick": "*",
        "ext-mbstring": "*",
        "ext-json": "*",
        "ext-yaml": "*",
        "ext-dom": "*",
        "ext-redis": "*",
        "ext-swoole": "*",
        "ext-pdo": "*",
        "ext-openssl": "*",
        "ext-zlib": "*",
        "ext-sockets": "*"
    },
    "platform-dev": [],
    "platform-overrides": {
        "php": "8.0"
    },
    "plugin-api-version": "2.1.0"
}<|MERGE_RESOLUTION|>--- conflicted
+++ resolved
@@ -4,11 +4,7 @@
         "Read more about it at https://getcomposer.org/doc/01-basic-usage.md#installing-dependencies",
         "This file is @generated automatically"
     ],
-<<<<<<< HEAD
-    "content-hash": "bd77c6854e858381edef57388096a498",
-=======
-    "content-hash": "7e24a95bc534ed39b042f19b27268de9",
->>>>>>> b2279731
+    "content-hash": "d49875c416f7ee3ef27bbc3d5de26fe9",
     "packages": [
         {
             "name": "adhocore/jwt",
@@ -2145,21 +2141,9 @@
             "version": "0.12.0",
             "source": {
                 "type": "git",
-<<<<<<< HEAD
                 "url": "https://github.com/utopia-php/database",
-                "reference": "b7c60b0ec769a9050dd2b939b78ff1f5d4fa27e8"
-            },
-=======
-                "url": "https://github.com/utopia-php/database.git",
                 "reference": "102ee1d21fd55fc92dc7a07b60672a98ae49be26"
             },
-            "dist": {
-                "type": "zip",
-                "url": "https://api.github.com/repos/utopia-php/database/zipball/102ee1d21fd55fc92dc7a07b60672a98ae49be26",
-                "reference": "102ee1d21fd55fc92dc7a07b60672a98ae49be26",
-                "shasum": ""
-            },
->>>>>>> b2279731
             "require": {
                 "ext-mongodb": "*",
                 "ext-pdo": "*",
@@ -2207,15 +2191,7 @@
                 "upf",
                 "utopia"
             ],
-<<<<<<< HEAD
-            "time": "2021-10-04T17:23:25+00:00"
-=======
-            "support": {
-                "issues": "https://github.com/utopia-php/database/issues",
-                "source": "https://github.com/utopia-php/database/tree/0.12.0"
-            },
             "time": "2021-11-24T14:53:22+00:00"
->>>>>>> b2279731
         },
         {
             "name": "utopia-php/domains",
@@ -2276,21 +2252,9 @@
             "version": "0.19.1",
             "source": {
                 "type": "git",
-<<<<<<< HEAD
                 "url": "https://github.com/utopia-php/framework",
-                "reference": "c86fc078ef258f3c88d3a25233202267314df3a9"
-            },
-=======
-                "url": "https://github.com/utopia-php/framework.git",
                 "reference": "cc7629b5f7a8f45912ec2e069b7f14e361e41c34"
             },
-            "dist": {
-                "type": "zip",
-                "url": "https://api.github.com/repos/utopia-php/framework/zipball/cc7629b5f7a8f45912ec2e069b7f14e361e41c34",
-                "reference": "cc7629b5f7a8f45912ec2e069b7f14e361e41c34",
-                "shasum": ""
-            },
->>>>>>> b2279731
             "require": {
                 "php": ">=7.3.0"
             },
@@ -2319,15 +2283,7 @@
                 "php",
                 "upf"
             ],
-<<<<<<< HEAD
-            "time": "2021-10-08T11:46:20+00:00"
-=======
-            "support": {
-                "issues": "https://github.com/utopia-php/framework/issues",
-                "source": "https://github.com/utopia-php/framework/tree/0.19.1"
-            },
             "time": "2021-11-25T16:11:40+00:00"
->>>>>>> b2279731
         },
         {
             "name": "utopia-php/image",
@@ -2598,7 +2554,7 @@
             "source": {
                 "type": "git",
                 "url": "https://github.com/utopia-php/storage",
-                "reference": "1597e2bd4c1091587d91b46ef2dc2878b9c71721"
+                "reference": "88ed83274542ba3c9d34c5dabd17e0cfb480519d"
             },
             "require": {
                 "php": ">=8.0",
@@ -2631,7 +2587,7 @@
                 "upf",
                 "utopia"
             ],
-            "time": "2021-10-04T09:42:56+00:00"
+            "time": "2021-12-03T04:31:08+00:00"
         },
         {
             "name": "utopia-php/swoole",
@@ -3671,16 +3627,16 @@
         },
         {
             "name": "nikic/php-parser",
-            "version": "v4.13.1",
+            "version": "v4.13.2",
             "source": {
                 "type": "git",
                 "url": "https://github.com/nikic/PHP-Parser.git",
-                "reference": "63a79e8daa781cac14e5195e63ed8ae231dd10fd"
-            },
-            "dist": {
-                "type": "zip",
-                "url": "https://api.github.com/repos/nikic/PHP-Parser/zipball/63a79e8daa781cac14e5195e63ed8ae231dd10fd",
-                "reference": "63a79e8daa781cac14e5195e63ed8ae231dd10fd",
+                "reference": "210577fe3cf7badcc5814d99455df46564f3c077"
+            },
+            "dist": {
+                "type": "zip",
+                "url": "https://api.github.com/repos/nikic/PHP-Parser/zipball/210577fe3cf7badcc5814d99455df46564f3c077",
+                "reference": "210577fe3cf7badcc5814d99455df46564f3c077",
                 "shasum": ""
             },
             "require": {
@@ -3721,9 +3677,9 @@
             ],
             "support": {
                 "issues": "https://github.com/nikic/PHP-Parser/issues",
-                "source": "https://github.com/nikic/PHP-Parser/tree/v4.13.1"
-            },
-            "time": "2021-11-03T20:52:16+00:00"
+                "source": "https://github.com/nikic/PHP-Parser/tree/v4.13.2"
+            },
+            "time": "2021-11-30T19:35:32+00:00"
         },
         {
             "name": "openlss/lib-array2xml",
@@ -4195,16 +4151,16 @@
         },
         {
             "name": "phpunit/php-file-iterator",
-            "version": "3.0.5",
+            "version": "3.0.6",
             "source": {
                 "type": "git",
                 "url": "https://github.com/sebastianbergmann/php-file-iterator.git",
-                "reference": "aa4be8575f26070b100fccb67faabb28f21f66f8"
-            },
-            "dist": {
-                "type": "zip",
-                "url": "https://api.github.com/repos/sebastianbergmann/php-file-iterator/zipball/aa4be8575f26070b100fccb67faabb28f21f66f8",
-                "reference": "aa4be8575f26070b100fccb67faabb28f21f66f8",
+                "reference": "cf1c2e7c203ac650e352f4cc675a7021e7d1b3cf"
+            },
+            "dist": {
+                "type": "zip",
+                "url": "https://api.github.com/repos/sebastianbergmann/php-file-iterator/zipball/cf1c2e7c203ac650e352f4cc675a7021e7d1b3cf",
+                "reference": "cf1c2e7c203ac650e352f4cc675a7021e7d1b3cf",
                 "shasum": ""
             },
             "require": {
@@ -4243,7 +4199,7 @@
             ],
             "support": {
                 "issues": "https://github.com/sebastianbergmann/php-file-iterator/issues",
-                "source": "https://github.com/sebastianbergmann/php-file-iterator/tree/3.0.5"
+                "source": "https://github.com/sebastianbergmann/php-file-iterator/tree/3.0.6"
             },
             "funding": [
                 {
@@ -4251,7 +4207,7 @@
                     "type": "github"
                 }
             ],
-            "time": "2020-09-28T05:57:25+00:00"
+            "time": "2021-12-02T12:48:52+00:00"
         },
         {
             "name": "phpunit/php-invoker",
@@ -4539,22 +4495,27 @@
         },
         {
             "name": "psr/container",
-            "version": "1.1.2",
+            "version": "2.0.2",
             "source": {
                 "type": "git",
                 "url": "https://github.com/php-fig/container.git",
-                "reference": "513e0666f7216c7459170d56df27dfcefe1689ea"
-            },
-            "dist": {
-                "type": "zip",
-                "url": "https://api.github.com/repos/php-fig/container/zipball/513e0666f7216c7459170d56df27dfcefe1689ea",
-                "reference": "513e0666f7216c7459170d56df27dfcefe1689ea",
+                "reference": "c71ecc56dfe541dbd90c5360474fbc405f8d5963"
+            },
+            "dist": {
+                "type": "zip",
+                "url": "https://api.github.com/repos/php-fig/container/zipball/c71ecc56dfe541dbd90c5360474fbc405f8d5963",
+                "reference": "c71ecc56dfe541dbd90c5360474fbc405f8d5963",
                 "shasum": ""
             },
             "require": {
                 "php": ">=7.4.0"
             },
             "type": "library",
+            "extra": {
+                "branch-alias": {
+                    "dev-master": "2.0.x-dev"
+                }
+            },
             "autoload": {
                 "psr-4": {
                     "Psr\\Container\\": "src/"
@@ -4581,9 +4542,9 @@
             ],
             "support": {
                 "issues": "https://github.com/php-fig/container/issues",
-                "source": "https://github.com/php-fig/container/tree/1.1.2"
-            },
-            "time": "2021-11-05T16:50:12+00:00"
+                "source": "https://github.com/php-fig/container/tree/2.0.2"
+            },
+            "time": "2021-11-05T16:47:00+00:00"
         },
         {
             "name": "sebastian/cli-parser",
@@ -5603,28 +5564,29 @@
         },
         {
             "name": "symfony/console",
-            "version": "v5.3.11",
+            "version": "v5.4.0",
             "source": {
                 "type": "git",
                 "url": "https://github.com/symfony/console.git",
-                "reference": "3e7ab8f5905058984899b05a4648096f558bfeba"
-            },
-            "dist": {
-                "type": "zip",
-                "url": "https://api.github.com/repos/symfony/console/zipball/3e7ab8f5905058984899b05a4648096f558bfeba",
-                "reference": "3e7ab8f5905058984899b05a4648096f558bfeba",
+                "reference": "ec3661faca1d110d6c307e124b44f99ac54179e3"
+            },
+            "dist": {
+                "type": "zip",
+                "url": "https://api.github.com/repos/symfony/console/zipball/ec3661faca1d110d6c307e124b44f99ac54179e3",
+                "reference": "ec3661faca1d110d6c307e124b44f99ac54179e3",
                 "shasum": ""
             },
             "require": {
                 "php": ">=7.2.5",
-                "symfony/deprecation-contracts": "^2.1",
+                "symfony/deprecation-contracts": "^2.1|^3",
                 "symfony/polyfill-mbstring": "~1.0",
                 "symfony/polyfill-php73": "^1.8",
                 "symfony/polyfill-php80": "^1.16",
-                "symfony/service-contracts": "^1.1|^2",
-                "symfony/string": "^5.1"
+                "symfony/service-contracts": "^1.1|^2|^3",
+                "symfony/string": "^5.1|^6.0"
             },
             "conflict": {
+                "psr/log": ">=3",
                 "symfony/dependency-injection": "<4.4",
                 "symfony/dotenv": "<5.1",
                 "symfony/event-dispatcher": "<4.4",
@@ -5636,12 +5598,12 @@
             },
             "require-dev": {
                 "psr/log": "^1|^2",
-                "symfony/config": "^4.4|^5.0",
-                "symfony/dependency-injection": "^4.4|^5.0",
-                "symfony/event-dispatcher": "^4.4|^5.0",
-                "symfony/lock": "^4.4|^5.0",
-                "symfony/process": "^4.4|^5.0",
-                "symfony/var-dumper": "^4.4|^5.0"
+                "symfony/config": "^4.4|^5.0|^6.0",
+                "symfony/dependency-injection": "^4.4|^5.0|^6.0",
+                "symfony/event-dispatcher": "^4.4|^5.0|^6.0",
+                "symfony/lock": "^4.4|^5.0|^6.0",
+                "symfony/process": "^4.4|^5.0|^6.0",
+                "symfony/var-dumper": "^4.4|^5.0|^6.0"
             },
             "suggest": {
                 "psr/log": "For using the console logger",
@@ -5681,7 +5643,7 @@
                 "terminal"
             ],
             "support": {
-                "source": "https://github.com/symfony/console/tree/v5.3.11"
+                "source": "https://github.com/symfony/console/tree/v5.4.0"
             },
             "funding": [
                 {
@@ -5697,7 +5659,7 @@
                     "type": "tidelift"
                 }
             ],
-            "time": "2021-11-21T19:41:05+00:00"
+            "time": "2021-11-29T15:30:56+00:00"
         },
         {
             "name": "symfony/polyfill-intl-grapheme",
@@ -6025,22 +5987,21 @@
         },
         {
             "name": "symfony/service-contracts",
-            "version": "v2.5.0",
+            "version": "v3.0.0",
             "source": {
                 "type": "git",
                 "url": "https://github.com/symfony/service-contracts.git",
-                "reference": "1ab11b933cd6bc5464b08e81e2c5b07dec58b0fc"
-            },
-            "dist": {
-                "type": "zip",
-                "url": "https://api.github.com/repos/symfony/service-contracts/zipball/1ab11b933cd6bc5464b08e81e2c5b07dec58b0fc",
-                "reference": "1ab11b933cd6bc5464b08e81e2c5b07dec58b0fc",
-                "shasum": ""
-            },
-            "require": {
-                "php": ">=7.2.5",
-                "psr/container": "^1.1",
-                "symfony/deprecation-contracts": "^2.1"
+                "reference": "36715ebf9fb9db73db0cb24263c79077c6fe8603"
+            },
+            "dist": {
+                "type": "zip",
+                "url": "https://api.github.com/repos/symfony/service-contracts/zipball/36715ebf9fb9db73db0cb24263c79077c6fe8603",
+                "reference": "36715ebf9fb9db73db0cb24263c79077c6fe8603",
+                "shasum": ""
+            },
+            "require": {
+                "php": ">=8.0.2",
+                "psr/container": "^2.0"
             },
             "conflict": {
                 "ext-psr": "<1.1|>=2"
@@ -6051,7 +6012,7 @@
             "type": "library",
             "extra": {
                 "branch-alias": {
-                    "dev-main": "2.5-dev"
+                    "dev-main": "3.0-dev"
                 },
                 "thanks": {
                     "name": "symfony/contracts",
@@ -6088,7 +6049,7 @@
                 "standards"
             ],
             "support": {
-                "source": "https://github.com/symfony/service-contracts/tree/v2.5.0"
+                "source": "https://github.com/symfony/service-contracts/tree/v3.0.0"
             },
             "funding": [
                 {
@@ -6104,35 +6065,37 @@
                     "type": "tidelift"
                 }
             ],
-            "time": "2021-11-04T16:48:04+00:00"
+            "time": "2021-11-04T17:53:12+00:00"
         },
         {
             "name": "symfony/string",
-            "version": "v5.3.10",
+            "version": "v6.0.0",
             "source": {
                 "type": "git",
                 "url": "https://github.com/symfony/string.git",
-                "reference": "d70c35bb20bbca71fc4ab7921e3c6bda1a82a60c"
-            },
-            "dist": {
-                "type": "zip",
-                "url": "https://api.github.com/repos/symfony/string/zipball/d70c35bb20bbca71fc4ab7921e3c6bda1a82a60c",
-                "reference": "d70c35bb20bbca71fc4ab7921e3c6bda1a82a60c",
-                "shasum": ""
-            },
-            "require": {
-                "php": ">=7.2.5",
+                "reference": "ba727797426af0f587f4800566300bdc0cda0777"
+            },
+            "dist": {
+                "type": "zip",
+                "url": "https://api.github.com/repos/symfony/string/zipball/ba727797426af0f587f4800566300bdc0cda0777",
+                "reference": "ba727797426af0f587f4800566300bdc0cda0777",
+                "shasum": ""
+            },
+            "require": {
+                "php": ">=8.0.2",
                 "symfony/polyfill-ctype": "~1.8",
                 "symfony/polyfill-intl-grapheme": "~1.0",
                 "symfony/polyfill-intl-normalizer": "~1.0",
-                "symfony/polyfill-mbstring": "~1.0",
-                "symfony/polyfill-php80": "~1.15"
-            },
-            "require-dev": {
-                "symfony/error-handler": "^4.4|^5.0",
-                "symfony/http-client": "^4.4|^5.0",
-                "symfony/translation-contracts": "^1.1|^2",
-                "symfony/var-exporter": "^4.4|^5.0"
+                "symfony/polyfill-mbstring": "~1.0"
+            },
+            "conflict": {
+                "symfony/translation-contracts": "<2.0"
+            },
+            "require-dev": {
+                "symfony/error-handler": "^5.4|^6.0",
+                "symfony/http-client": "^5.4|^6.0",
+                "symfony/translation-contracts": "^2.0|^3.0",
+                "symfony/var-exporter": "^5.4|^6.0"
             },
             "type": "library",
             "autoload": {
@@ -6171,7 +6134,7 @@
                 "utf8"
             ],
             "support": {
-                "source": "https://github.com/symfony/string/tree/v5.3.10"
+                "source": "https://github.com/symfony/string/tree/v6.0.0"
             },
             "funding": [
                 {
@@ -6187,7 +6150,7 @@
                     "type": "tidelift"
                 }
             ],
-            "time": "2021-10-27T18:21:46+00:00"
+            "time": "2021-10-29T07:35:21+00:00"
         },
         {
             "name": "textalk/websocket",
