{
    "_readme": [
        "This file locks the dependencies of your project to a known state",
        "Read more about it at https://getcomposer.org/doc/01-basic-usage.md#installing-dependencies",
        "This file is @generated automatically"
    ],
<<<<<<< HEAD
    "content-hash": "4eca4990b2e312fc36e94fb1e34219b5",
=======
    "content-hash": "5893b378d1dcda91aedf77059f4b0efb",
>>>>>>> a582b49b
    "packages": [
        {
            "name": "adhocore/jwt",
            "version": "1.1.0",
            "source": {
                "type": "git",
                "url": "https://github.com/adhocore/php-jwt.git",
                "reference": "424a1d66b729a316dd074e6382167765b810cd3d"
            },
            "dist": {
                "type": "zip",
                "url": "https://api.github.com/repos/adhocore/php-jwt/zipball/424a1d66b729a316dd074e6382167765b810cd3d",
                "reference": "424a1d66b729a316dd074e6382167765b810cd3d",
                "shasum": ""
            },
            "require": {
                "php": ">=7.0"
            },
            "require-dev": {
                "phpunit/phpunit": "^6.5 || ^7.5"
            },
            "type": "library",
            "autoload": {
                "psr-4": {
                    "Ahc\\Jwt\\": "src/"
                }
            },
            "notification-url": "https://packagist.org/downloads/",
            "license": [
                "MIT"
            ],
            "authors": [
                {
                    "name": "Jitendra Adhikari",
                    "email": "jiten.adhikary@gmail.com"
                }
            ],
            "description": "Ultra lightweight JSON web token (JWT) library for PHP5.5+.",
            "keywords": [
                "auth",
                "json-web-token",
                "jwt",
                "jwt-auth",
                "jwt-php",
                "token"
            ],
            "support": {
                "issues": "https://github.com/adhocore/php-jwt/issues",
                "source": "https://github.com/adhocore/php-jwt/tree/1.1.0"
            },
            "funding": [
                {
                    "url": "https://paypal.me/ji10",
                    "type": "custom"
                }
            ],
            "time": "2020-10-09T00:34:35+00:00"
        },
        {
            "name": "appwrite/php-clamav",
            "version": "v1.0.1",
            "source": {
                "type": "git",
                "url": "https://github.com/appwrite/php-clamav.git",
                "reference": "4c13abddfc89d59395da0bd75c18a8eeadc2a542"
            },
            "dist": {
                "type": "zip",
                "url": "https://api.github.com/repos/appwrite/php-clamav/zipball/4c13abddfc89d59395da0bd75c18a8eeadc2a542",
                "reference": "4c13abddfc89d59395da0bd75c18a8eeadc2a542",
                "shasum": ""
            },
            "require": {
                "php": ">=7.1"
            },
            "require-dev": {
                "phpunit/phpunit": "^7.0"
            },
            "type": "library",
            "autoload": {
                "psr-4": {
                    "Appwrite\\ClamAV\\": "src/ClamAV"
                }
            },
            "notification-url": "https://packagist.org/downloads/",
            "license": [
                "MIT"
            ],
            "authors": [
                {
                    "name": "Eldad Fux",
                    "email": "eldad@appwrite.io"
                }
            ],
            "description": "ClamAV network and pipe client for PHP",
            "keywords": [
                "anti virus",
                "appwrite",
                "clamav",
                "php"
            ],
            "support": {
                "issues": "https://github.com/appwrite/php-clamav/issues",
                "source": "https://github.com/appwrite/php-clamav/tree/master"
            },
            "time": "2020-02-29T11:35:01+00:00"
        },
        {
            "name": "chillerlan/php-qrcode",
            "version": "4.3.0",
            "source": {
                "type": "git",
                "url": "https://github.com/chillerlan/php-qrcode.git",
                "reference": "4968063fb3baeedb658293f89f9673fbf2499a3e"
            },
            "dist": {
                "type": "zip",
                "url": "https://api.github.com/repos/chillerlan/php-qrcode/zipball/4968063fb3baeedb658293f89f9673fbf2499a3e",
                "reference": "4968063fb3baeedb658293f89f9673fbf2499a3e",
                "shasum": ""
            },
            "require": {
                "chillerlan/php-settings-container": "^2.1",
                "ext-mbstring": "*",
                "php": "^7.4 || ^8.0"
            },
            "require-dev": {
                "phan/phan": "^3.2.2",
                "phpunit/phpunit": "^9.4",
                "setasign/fpdf": "^1.8.2"
            },
            "suggest": {
                "chillerlan/php-authenticator": "Yet another Google authenticator! Also creates URIs for mobile apps.",
                "setasign/fpdf": "Required to use the QR FPDF output."
            },
            "type": "library",
            "autoload": {
                "psr-4": {
                    "chillerlan\\QRCode\\": "src/"
                }
            },
            "notification-url": "https://packagist.org/downloads/",
            "license": [
                "MIT"
            ],
            "authors": [
                {
                    "name": "Kazuhiko Arase",
                    "homepage": "https://github.com/kazuhikoarase"
                },
                {
                    "name": "Smiley",
                    "email": "smiley@chillerlan.net",
                    "homepage": "https://github.com/codemasher"
                },
                {
                    "name": "Contributors",
                    "homepage": "https://github.com/chillerlan/php-qrcode/graphs/contributors"
                }
            ],
            "description": "A QR code generator. PHP 7.4+",
            "homepage": "https://github.com/chillerlan/php-qrcode",
            "keywords": [
                "phpqrcode",
                "qr",
                "qr code",
                "qrcode",
                "qrcode-generator"
            ],
            "support": {
                "issues": "https://github.com/chillerlan/php-qrcode/issues",
                "source": "https://github.com/chillerlan/php-qrcode/tree/4.3.0"
            },
            "funding": [
                {
                    "url": "https://www.paypal.com/donate?hosted_button_id=WLYUNAT9ZTJZ4",
                    "type": "custom"
                },
                {
                    "url": "https://ko-fi.com/codemasher",
                    "type": "ko_fi"
                }
            ],
            "time": "2020-11-18T20:49:20+00:00"
        },
        {
            "name": "chillerlan/php-settings-container",
            "version": "2.1.1",
            "source": {
                "type": "git",
                "url": "https://github.com/chillerlan/php-settings-container.git",
                "reference": "98ccc1b31b31a53bcb563465c4961879b2b93096"
            },
            "dist": {
                "type": "zip",
                "url": "https://api.github.com/repos/chillerlan/php-settings-container/zipball/98ccc1b31b31a53bcb563465c4961879b2b93096",
                "reference": "98ccc1b31b31a53bcb563465c4961879b2b93096",
                "shasum": ""
            },
            "require": {
                "ext-json": "*",
                "php": "^7.4 || ^8.0"
            },
            "require-dev": {
                "phan/phan": "^4.0",
                "phpunit/phpunit": "^9.5"
            },
            "type": "library",
            "autoload": {
                "psr-4": {
                    "chillerlan\\Settings\\": "src/"
                }
            },
            "notification-url": "https://packagist.org/downloads/",
            "license": [
                "MIT"
            ],
            "authors": [
                {
                    "name": "Smiley",
                    "email": "smiley@chillerlan.net",
                    "homepage": "https://github.com/codemasher"
                }
            ],
            "description": "A container class for immutable settings objects. Not a DI container. PHP 7.4+",
            "homepage": "https://github.com/chillerlan/php-settings-container",
            "keywords": [
                "PHP7",
                "Settings",
                "container",
                "helper"
            ],
            "support": {
                "issues": "https://github.com/chillerlan/php-settings-container/issues",
                "source": "https://github.com/chillerlan/php-settings-container"
            },
            "funding": [
                {
                    "url": "https://www.paypal.com/donate?hosted_button_id=WLYUNAT9ZTJZ4",
                    "type": "custom"
                },
                {
                    "url": "https://ko-fi.com/codemasher",
                    "type": "ko_fi"
                }
            ],
            "time": "2021-01-06T15:57:03+00:00"
        },
        {
            "name": "colinmollenhour/credis",
            "version": "v1.12.1",
            "source": {
                "type": "git",
                "url": "https://github.com/colinmollenhour/credis.git",
                "reference": "c27faa11724229986335c23f4b6d0f1d8d6547fb"
            },
            "dist": {
                "type": "zip",
                "url": "https://api.github.com/repos/colinmollenhour/credis/zipball/c27faa11724229986335c23f4b6d0f1d8d6547fb",
                "reference": "c27faa11724229986335c23f4b6d0f1d8d6547fb",
                "shasum": ""
            },
            "require": {
                "php": ">=5.4.0"
            },
            "type": "library",
            "autoload": {
                "classmap": [
                    "Client.php",
                    "Cluster.php",
                    "Sentinel.php",
                    "Module.php"
                ]
            },
            "notification-url": "https://packagist.org/downloads/",
            "license": [
                "MIT"
            ],
            "authors": [
                {
                    "name": "Colin Mollenhour",
                    "email": "colin@mollenhour.com"
                }
            ],
            "description": "Credis is a lightweight interface to the Redis key-value store which wraps the phpredis library when available for better performance.",
            "homepage": "https://github.com/colinmollenhour/credis",
            "support": {
                "issues": "https://github.com/colinmollenhour/credis/issues",
                "source": "https://github.com/colinmollenhour/credis/tree/v1.12.1"
            },
            "time": "2020-11-06T16:09:14+00:00"
        },
        {
            "name": "domnikl/statsd",
            "version": "3.0.2",
            "source": {
                "type": "git",
                "url": "https://github.com/domnikl/statsd-php.git",
                "reference": "393c6565efbfb23c8296ae3099a62fb6366c6ce3"
            },
            "dist": {
                "type": "zip",
                "url": "https://api.github.com/repos/domnikl/statsd-php/zipball/393c6565efbfb23c8296ae3099a62fb6366c6ce3",
                "reference": "393c6565efbfb23c8296ae3099a62fb6366c6ce3",
                "shasum": ""
            },
            "require": {
                "php": ">= 7.2"
            },
            "require-dev": {
                "flyeralarm/php-code-validator": "^2.2",
                "phpunit/phpunit": "~8.0",
                "vimeo/psalm": "^3.4"
            },
            "type": "library",
            "autoload": {
                "psr-4": {
                    "Domnikl\\Statsd\\": "src/",
                    "Domnikl\\Test\\Statsd\\": "tests/unit"
                }
            },
            "notification-url": "https://packagist.org/downloads/",
            "license": [
                "MIT"
            ],
            "authors": [
                {
                    "name": "Dominik Liebler",
                    "email": "liebler.dominik@gmail.com"
                }
            ],
            "description": "a PHP client for statsd",
            "homepage": "https://domnikl.github.com/statsd-php",
            "keywords": [
                "Metrics",
                "monitoring",
                "statistics",
                "statsd",
                "udp"
            ],
            "support": {
                "issues": "https://github.com/domnikl/statsd-php/issues",
                "source": "https://github.com/domnikl/statsd-php/tree/master"
            },
            "abandoned": true,
            "time": "2020-01-03T14:24:58+00:00"
        },
        {
            "name": "dragonmantank/cron-expression",
            "version": "3.0.1",
            "source": {
                "type": "git",
                "url": "https://github.com/dragonmantank/cron-expression.git",
                "reference": "fa4e95ff5a7f1d62c3fbc05c32729b7f3ca14b52"
            },
            "dist": {
                "type": "zip",
                "url": "https://api.github.com/repos/dragonmantank/cron-expression/zipball/fa4e95ff5a7f1d62c3fbc05c32729b7f3ca14b52",
                "reference": "fa4e95ff5a7f1d62c3fbc05c32729b7f3ca14b52",
                "shasum": ""
            },
            "require": {
                "php": "^7.1"
            },
            "replace": {
                "mtdowling/cron-expression": "^1.0"
            },
            "require-dev": {
                "phpstan/phpstan": "^0.11",
                "phpunit/phpunit": "^6.4|^7.0"
            },
            "type": "library",
            "autoload": {
                "psr-4": {
                    "Cron\\": "src/Cron/"
                }
            },
            "notification-url": "https://packagist.org/downloads/",
            "license": [
                "MIT"
            ],
            "authors": [
                {
                    "name": "Chris Tankersley",
                    "email": "chris@ctankersley.com",
                    "homepage": "https://github.com/dragonmantank"
                }
            ],
            "description": "CRON for PHP: Calculate the next or previous run date and determine if a CRON expression is due",
            "keywords": [
                "cron",
                "schedule"
            ],
            "support": {
                "issues": "https://github.com/dragonmantank/cron-expression/issues",
                "source": "https://github.com/dragonmantank/cron-expression/tree/3.0.1"
            },
            "funding": [
                {
                    "url": "https://github.com/dragonmantank",
                    "type": "github"
                }
            ],
            "time": "2020-08-21T02:30:13+00:00"
        },
        {
            "name": "guzzlehttp/guzzle",
            "version": "7.2.0",
            "source": {
                "type": "git",
                "url": "https://github.com/guzzle/guzzle.git",
                "reference": "0aa74dfb41ae110835923ef10a9d803a22d50e79"
            },
            "dist": {
                "type": "zip",
                "url": "https://api.github.com/repos/guzzle/guzzle/zipball/0aa74dfb41ae110835923ef10a9d803a22d50e79",
                "reference": "0aa74dfb41ae110835923ef10a9d803a22d50e79",
                "shasum": ""
            },
            "require": {
                "ext-json": "*",
                "guzzlehttp/promises": "^1.4",
                "guzzlehttp/psr7": "^1.7",
                "php": "^7.2.5 || ^8.0",
                "psr/http-client": "^1.0"
            },
            "provide": {
                "psr/http-client-implementation": "1.0"
            },
            "require-dev": {
                "ext-curl": "*",
                "php-http/client-integration-tests": "^3.0",
                "phpunit/phpunit": "^8.5.5 || ^9.3.5",
                "psr/log": "^1.1"
            },
            "suggest": {
                "ext-curl": "Required for CURL handler support",
                "ext-intl": "Required for Internationalized Domain Name (IDN) support",
                "psr/log": "Required for using the Log middleware"
            },
            "type": "library",
            "extra": {
                "branch-alias": {
                    "dev-master": "7.1-dev"
                }
            },
            "autoload": {
                "psr-4": {
                    "GuzzleHttp\\": "src/"
                },
                "files": [
                    "src/functions_include.php"
                ]
            },
            "notification-url": "https://packagist.org/downloads/",
            "license": [
                "MIT"
            ],
            "authors": [
                {
                    "name": "Michael Dowling",
                    "email": "mtdowling@gmail.com",
                    "homepage": "https://github.com/mtdowling"
                },
                {
                    "name": "Márk Sági-Kazár",
                    "email": "mark.sagikazar@gmail.com",
                    "homepage": "https://sagikazarmark.hu"
                }
            ],
            "description": "Guzzle is a PHP HTTP client library",
            "homepage": "http://guzzlephp.org/",
            "keywords": [
                "client",
                "curl",
                "framework",
                "http",
                "http client",
                "psr-18",
                "psr-7",
                "rest",
                "web service"
            ],
            "support": {
                "issues": "https://github.com/guzzle/guzzle/issues",
                "source": "https://github.com/guzzle/guzzle/tree/7.2.0"
            },
            "funding": [
                {
                    "url": "https://github.com/GrahamCampbell",
                    "type": "github"
                },
                {
                    "url": "https://github.com/Nyholm",
                    "type": "github"
                },
                {
                    "url": "https://github.com/alexeyshockov",
                    "type": "github"
                },
                {
                    "url": "https://github.com/gmponos",
                    "type": "github"
                }
            ],
            "time": "2020-10-10T11:47:56+00:00"
        },
        {
            "name": "guzzlehttp/promises",
            "version": "dev-master",
            "source": {
                "type": "git",
                "url": "https://github.com/guzzle/promises.git",
                "reference": "ddfeedfff2a52661429437da0702979f708e6ac6"
            },
            "dist": {
                "type": "zip",
                "url": "https://api.github.com/repos/guzzle/promises/zipball/ddfeedfff2a52661429437da0702979f708e6ac6",
                "reference": "ddfeedfff2a52661429437da0702979f708e6ac6",
                "shasum": ""
            },
            "require": {
                "php": ">=5.5"
            },
            "require-dev": {
                "symfony/phpunit-bridge": "^4.4 || ^5.1"
            },
            "default-branch": true,
            "type": "library",
            "extra": {
                "branch-alias": {
                    "dev-master": "1.4-dev"
                }
            },
            "autoload": {
                "psr-4": {
                    "GuzzleHttp\\Promise\\": "src/"
                },
                "files": [
                    "src/functions_include.php"
                ]
            },
            "notification-url": "https://packagist.org/downloads/",
            "license": [
                "MIT"
            ],
            "authors": [
                {
                    "name": "Michael Dowling",
                    "email": "mtdowling@gmail.com",
                    "homepage": "https://github.com/mtdowling"
                }
            ],
            "description": "Guzzle promises library",
            "keywords": [
                "promise"
            ],
            "support": {
                "issues": "https://github.com/guzzle/promises/issues",
                "source": "https://github.com/guzzle/promises/tree/master"
            },
            "time": "2020-10-19T16:50:15+00:00"
        },
        {
            "name": "guzzlehttp/psr7",
            "version": "1.x-dev",
            "source": {
                "type": "git",
                "url": "https://github.com/guzzle/psr7.git",
                "reference": "f47ece9e6e8ce74e3be04bef47f46061dc18c095"
            },
            "dist": {
                "type": "zip",
                "url": "https://api.github.com/repos/guzzle/psr7/zipball/f47ece9e6e8ce74e3be04bef47f46061dc18c095",
                "reference": "f47ece9e6e8ce74e3be04bef47f46061dc18c095",
                "shasum": ""
            },
            "require": {
                "php": ">=5.4.0",
                "psr/http-message": "~1.0",
                "ralouphie/getallheaders": "^2.0.5 || ^3.0.0"
            },
            "provide": {
                "psr/http-message-implementation": "1.0"
            },
            "require-dev": {
                "ext-zlib": "*",
                "phpunit/phpunit": "~4.8.36 || ^5.7.27 || ^6.5.14 || ^7.5.20 || ^8.5.8 || ^9.3.10"
            },
            "suggest": {
                "laminas/laminas-httphandlerrunner": "Emit PSR-7 responses"
            },
            "type": "library",
            "extra": {
                "branch-alias": {
                    "dev-master": "1.7-dev"
                }
            },
            "autoload": {
                "psr-4": {
                    "GuzzleHttp\\Psr7\\": "src/"
                },
                "files": [
                    "src/functions_include.php"
                ]
            },
            "notification-url": "https://packagist.org/downloads/",
            "license": [
                "MIT"
            ],
            "authors": [
                {
                    "name": "Michael Dowling",
                    "email": "mtdowling@gmail.com",
                    "homepage": "https://github.com/mtdowling"
                },
                {
                    "name": "Tobias Schultze",
                    "homepage": "https://github.com/Tobion"
                }
            ],
            "description": "PSR-7 message implementation that also provides common utility methods",
            "keywords": [
                "http",
                "message",
                "psr-7",
                "request",
                "response",
                "stream",
                "uri",
                "url"
            ],
            "support": {
                "issues": "https://github.com/guzzle/psr7/issues",
                "source": "https://github.com/guzzle/psr7/tree/1.x"
            },
            "time": "2020-12-08T11:45:39+00:00"
        },
        {
            "name": "influxdb/influxdb-php",
            "version": "1.15.2",
            "source": {
                "type": "git",
                "url": "https://github.com/influxdata/influxdb-php.git",
                "reference": "d6e59f4f04ab9107574fda69c2cbe36671253d03"
            },
            "dist": {
                "type": "zip",
                "url": "https://api.github.com/repos/influxdata/influxdb-php/zipball/d6e59f4f04ab9107574fda69c2cbe36671253d03",
                "reference": "d6e59f4f04ab9107574fda69c2cbe36671253d03",
                "shasum": ""
            },
            "require": {
                "guzzlehttp/guzzle": "^6.0|^7.0",
                "php": "^5.5 || ^7.0 || ^8.0"
            },
            "require-dev": {
                "dms/phpunit-arraysubset-asserts": "^0.2.1",
                "phpunit/phpunit": "^9.5"
            },
            "suggest": {
                "ext-curl": "Curl extension, needed for Curl driver",
                "stefanotorresi/influxdb-php-async": "An asyncronous client for InfluxDB, implemented via ReactPHP."
            },
            "type": "library",
            "autoload": {
                "psr-4": {
                    "InfluxDB\\": "src/InfluxDB"
                }
            },
            "notification-url": "https://packagist.org/downloads/",
            "license": [
                "MIT"
            ],
            "authors": [
                {
                    "name": "Stephen Hoogendijk",
                    "email": "stephen@tca0.nl"
                },
                {
                    "name": "Daniel Martinez",
                    "email": "danimartcas@hotmail.com"
                },
                {
                    "name": "Gianluca Arbezzano",
                    "email": "gianarb92@gmail.com"
                }
            ],
            "description": "InfluxDB client library for PHP",
            "keywords": [
                "client",
                "influxdata",
                "influxdb",
                "influxdb class",
                "influxdb client",
                "influxdb library",
                "time series"
            ],
            "support": {
                "issues": "https://github.com/influxdata/influxdb-php/issues",
                "source": "https://github.com/influxdata/influxdb-php/tree/1.15.2"
            },
            "time": "2020-12-26T17:45:17+00:00"
        },
        {
            "name": "matomo/device-detector",
            "version": "3.13.0",
            "source": {
                "type": "git",
                "url": "https://github.com/matomo-org/device-detector.git",
                "reference": "75ca5b690e38c40d199ade93e677bc5d7c3bc498"
            },
            "dist": {
                "type": "zip",
                "url": "https://api.github.com/repos/matomo-org/device-detector/zipball/75ca5b690e38c40d199ade93e677bc5d7c3bc498",
                "reference": "75ca5b690e38c40d199ade93e677bc5d7c3bc498",
                "shasum": ""
            },
            "require": {
                "mustangostang/spyc": "*",
                "php": ">=5.5"
            },
            "require-dev": {
                "fabpot/php-cs-fixer": "~1.7",
                "matthiasmullie/scrapbook": "@stable",
                "phpunit/phpunit": "^4.8.36",
                "psr/cache": "^1.0",
                "psr/simple-cache": "^1.0"
            },
            "suggest": {
                "doctrine/cache": "Can directly be used for caching purpose",
                "ext-yaml": "Necessary for using the Pecl YAML parser"
            },
            "type": "library",
            "autoload": {
                "psr-4": {
                    "DeviceDetector\\": ""
                }
            },
            "notification-url": "https://packagist.org/downloads/",
            "license": [
                "LGPL-3.0-or-later"
            ],
            "authors": [
                {
                    "name": "The Matomo Team",
                    "email": "hello@matomo.org",
                    "homepage": "https://matomo.org/team/"
                }
            ],
            "description": "The Universal Device Detection library, that parses User Agents and detects devices (desktop, tablet, mobile, tv, cars, console, etc.), clients (browsers, media players, mobile apps, feed readers, libraries, etc), operating systems, devices, brands and models.",
            "homepage": "https://matomo.org",
            "keywords": [
                "devicedetection",
                "parser",
                "useragent"
            ],
            "support": {
                "forum": "http://forum.matomo.org/",
                "issues": "https://github.com/matomo-org/device-detector/issues",
                "source": "https://github.com/matomo-org/piwik",
                "wiki": "https://dev.matomo.org/"
            },
            "time": "2020-08-17T07:37:33+00:00"
        },
        {
            "name": "mustangostang/spyc",
            "version": "0.6.3",
            "source": {
                "type": "git",
                "url": "git@github.com:mustangostang/spyc.git",
                "reference": "4627c838b16550b666d15aeae1e5289dd5b77da0"
            },
            "dist": {
                "type": "zip",
                "url": "https://api.github.com/repos/mustangostang/spyc/zipball/4627c838b16550b666d15aeae1e5289dd5b77da0",
                "reference": "4627c838b16550b666d15aeae1e5289dd5b77da0",
                "shasum": ""
            },
            "require": {
                "php": ">=5.3.1"
            },
            "require-dev": {
                "phpunit/phpunit": "4.3.*@dev"
            },
            "type": "library",
            "extra": {
                "branch-alias": {
                    "dev-master": "0.5.x-dev"
                }
            },
            "autoload": {
                "files": [
                    "Spyc.php"
                ]
            },
            "notification-url": "https://packagist.org/downloads/",
            "license": [
                "MIT"
            ],
            "authors": [
                {
                    "name": "mustangostang",
                    "email": "vlad.andersen@gmail.com"
                }
            ],
            "description": "A simple YAML loader/dumper class for PHP",
            "homepage": "https://github.com/mustangostang/spyc/",
            "keywords": [
                "spyc",
                "yaml",
                "yml"
            ],
            "time": "2019-09-10T13:16:29+00:00"
        },
        {
            "name": "phpmailer/phpmailer",
            "version": "v6.1.7",
            "source": {
                "type": "git",
                "url": "https://github.com/PHPMailer/PHPMailer.git",
                "reference": "2c2370ba3df7034f9eb7b8f387c97b52b2ba5ad0"
            },
            "dist": {
                "type": "zip",
                "url": "https://api.github.com/repos/PHPMailer/PHPMailer/zipball/2c2370ba3df7034f9eb7b8f387c97b52b2ba5ad0",
                "reference": "2c2370ba3df7034f9eb7b8f387c97b52b2ba5ad0",
                "shasum": ""
            },
            "require": {
                "ext-ctype": "*",
                "ext-filter": "*",
                "php": ">=5.5.0"
            },
            "require-dev": {
                "doctrine/annotations": "^1.2",
                "friendsofphp/php-cs-fixer": "^2.2",
                "phpunit/phpunit": "^4.8 || ^5.7"
            },
            "suggest": {
                "ext-mbstring": "Needed to send email in multibyte encoding charset",
                "hayageek/oauth2-yahoo": "Needed for Yahoo XOAUTH2 authentication",
                "league/oauth2-google": "Needed for Google XOAUTH2 authentication",
                "psr/log": "For optional PSR-3 debug logging",
                "stevenmaguire/oauth2-microsoft": "Needed for Microsoft XOAUTH2 authentication",
                "symfony/polyfill-mbstring": "To support UTF-8 if the Mbstring PHP extension is not enabled (^1.2)"
            },
            "type": "library",
            "autoload": {
                "psr-4": {
                    "PHPMailer\\PHPMailer\\": "src/"
                }
            },
            "notification-url": "https://packagist.org/downloads/",
            "license": [
                "LGPL-2.1-only"
            ],
            "authors": [
                {
                    "name": "Marcus Bointon",
                    "email": "phpmailer@synchromedia.co.uk"
                },
                {
                    "name": "Jim Jagielski",
                    "email": "jimjag@gmail.com"
                },
                {
                    "name": "Andy Prevost",
                    "email": "codeworxtech@users.sourceforge.net"
                },
                {
                    "name": "Brent R. Matzelle"
                }
            ],
            "description": "PHPMailer is a full-featured email creation and transfer class for PHP",
            "support": {
                "issues": "https://github.com/PHPMailer/PHPMailer/issues",
                "source": "https://github.com/PHPMailer/PHPMailer/tree/v6.1.7"
            },
            "funding": [
                {
                    "url": "https://github.com/synchro",
                    "type": "github"
                }
            ],
            "time": "2020-07-14T18:50:27+00:00"
        },
        {
            "name": "psr/http-client",
            "version": "dev-master",
            "source": {
                "type": "git",
                "url": "https://github.com/php-fig/http-client.git",
                "reference": "22b2ef5687f43679481615605d7a15c557ce85b1"
            },
            "dist": {
                "type": "zip",
                "url": "https://api.github.com/repos/php-fig/http-client/zipball/22b2ef5687f43679481615605d7a15c557ce85b1",
                "reference": "22b2ef5687f43679481615605d7a15c557ce85b1",
                "shasum": ""
            },
            "require": {
                "php": "^7.0 || ^8.0",
                "psr/http-message": "^1.0"
            },
            "default-branch": true,
            "type": "library",
            "extra": {
                "branch-alias": {
                    "dev-master": "1.0.x-dev"
                }
            },
            "autoload": {
                "psr-4": {
                    "Psr\\Http\\Client\\": "src/"
                }
            },
            "notification-url": "https://packagist.org/downloads/",
            "license": [
                "MIT"
            ],
            "authors": [
                {
                    "name": "PHP-FIG",
                    "homepage": "https://www.php-fig.org/"
                }
            ],
            "description": "Common interface for HTTP clients",
            "homepage": "https://github.com/php-fig/http-client",
            "keywords": [
                "http",
                "http-client",
                "psr",
                "psr-18"
            ],
            "support": {
                "source": "https://github.com/php-fig/http-client/tree/master"
            },
            "time": "2020-09-19T09:12:31+00:00"
        },
        {
            "name": "psr/http-message",
            "version": "dev-master",
            "source": {
                "type": "git",
                "url": "https://github.com/php-fig/http-message.git",
                "reference": "efd67d1dc14a7ef4fc4e518e7dee91c271d524e4"
            },
            "dist": {
                "type": "zip",
                "url": "https://api.github.com/repos/php-fig/http-message/zipball/efd67d1dc14a7ef4fc4e518e7dee91c271d524e4",
                "reference": "efd67d1dc14a7ef4fc4e518e7dee91c271d524e4",
                "shasum": ""
            },
            "require": {
                "php": ">=5.3.0"
            },
            "default-branch": true,
            "type": "library",
            "extra": {
                "branch-alias": {
                    "dev-master": "1.0.x-dev"
                }
            },
            "autoload": {
                "psr-4": {
                    "Psr\\Http\\Message\\": "src/"
                }
            },
            "notification-url": "https://packagist.org/downloads/",
            "license": [
                "MIT"
            ],
            "authors": [
                {
                    "name": "PHP-FIG",
                    "homepage": "http://www.php-fig.org/"
                }
            ],
            "description": "Common interface for HTTP messages",
            "homepage": "https://github.com/php-fig/http-message",
            "keywords": [
                "http",
                "http-message",
                "psr",
                "psr-7",
                "request",
                "response"
            ],
            "support": {
                "source": "https://github.com/php-fig/http-message/tree/master"
            },
            "time": "2019-08-29T13:16:46+00:00"
        },
        {
            "name": "psr/log",
            "version": "dev-master",
            "source": {
                "type": "git",
                "url": "https://github.com/php-fig/log.git",
                "reference": "dd738d0b4491f32725492cf345f6b501f5922fec"
            },
            "dist": {
                "type": "zip",
                "url": "https://api.github.com/repos/php-fig/log/zipball/dd738d0b4491f32725492cf345f6b501f5922fec",
                "reference": "dd738d0b4491f32725492cf345f6b501f5922fec",
                "shasum": ""
            },
            "require": {
                "php": ">=5.3.0"
            },
            "default-branch": true,
            "type": "library",
            "extra": {
                "branch-alias": {
                    "dev-master": "1.1.x-dev"
                }
            },
            "autoload": {
                "psr-4": {
                    "Psr\\Log\\": "Psr/Log/"
                }
            },
            "notification-url": "https://packagist.org/downloads/",
            "license": [
                "MIT"
            ],
            "authors": [
                {
                    "name": "PHP-FIG",
                    "homepage": "https://www.php-fig.org/"
                }
            ],
            "description": "Common interface for logging libraries",
            "homepage": "https://github.com/php-fig/log",
            "keywords": [
                "log",
                "psr",
                "psr-3"
            ],
            "support": {
                "source": "https://github.com/php-fig/log/tree/master"
            },
            "time": "2020-09-18T06:44:51+00:00"
        },
        {
            "name": "ralouphie/getallheaders",
            "version": "3.0.3",
            "source": {
                "type": "git",
                "url": "https://github.com/ralouphie/getallheaders.git",
                "reference": "120b605dfeb996808c31b6477290a714d356e822"
            },
            "dist": {
                "type": "zip",
                "url": "https://api.github.com/repos/ralouphie/getallheaders/zipball/120b605dfeb996808c31b6477290a714d356e822",
                "reference": "120b605dfeb996808c31b6477290a714d356e822",
                "shasum": ""
            },
            "require": {
                "php": ">=5.6"
            },
            "require-dev": {
                "php-coveralls/php-coveralls": "^2.1",
                "phpunit/phpunit": "^5 || ^6.5"
            },
            "type": "library",
            "autoload": {
                "files": [
                    "src/getallheaders.php"
                ]
            },
            "notification-url": "https://packagist.org/downloads/",
            "license": [
                "MIT"
            ],
            "authors": [
                {
                    "name": "Ralph Khattar",
                    "email": "ralph.khattar@gmail.com"
                }
            ],
            "description": "A polyfill for getallheaders.",
            "support": {
                "issues": "https://github.com/ralouphie/getallheaders/issues",
                "source": "https://github.com/ralouphie/getallheaders/tree/develop"
            },
            "time": "2019-03-08T08:55:37+00:00"
        },
        {
            "name": "resque/php-resque",
            "version": "v1.3.6",
            "source": {
                "type": "git",
                "url": "https://github.com/resque/php-resque.git",
                "reference": "fe41c04763699b1318d97ed14cc78583e9380161"
            },
            "dist": {
                "type": "zip",
                "url": "https://api.github.com/repos/resque/php-resque/zipball/fe41c04763699b1318d97ed14cc78583e9380161",
                "reference": "fe41c04763699b1318d97ed14cc78583e9380161",
                "shasum": ""
            },
            "require": {
                "colinmollenhour/credis": "~1.7",
                "php": ">=5.6.0",
                "psr/log": "~1.0"
            },
            "require-dev": {
                "phpunit/phpunit": "^5.7"
            },
            "suggest": {
                "ext-pcntl": "REQUIRED for forking processes on platforms that support it (so anything but Windows).",
                "ext-proctitle": "Allows php-resque to rename the title of UNIX processes to show the status of a worker.",
                "ext-redis": "Native PHP extension for Redis connectivity. Credis will automatically utilize when available."
            },
            "bin": [
                "bin/resque",
                "bin/resque-scheduler"
            ],
            "type": "library",
            "extra": {
                "branch-alias": {
                    "dev-master": "1.0-dev"
                }
            },
            "autoload": {
                "psr-0": {
                    "Resque": "lib",
                    "ResqueScheduler": "lib"
                }
            },
            "notification-url": "https://packagist.org/downloads/",
            "license": [
                "MIT"
            ],
            "authors": [
                {
                    "name": "Dan Hunsaker",
                    "email": "danhunsaker+resque@gmail.com",
                    "role": "Maintainer"
                },
                {
                    "name": "Rajib Ahmed",
                    "homepage": "https://github.com/rajibahmed",
                    "role": "Maintainer"
                },
                {
                    "name": "Steve Klabnik",
                    "email": "steve@steveklabnik.com",
                    "role": "Maintainer"
                },
                {
                    "name": "Chris Boulton",
                    "email": "chris@bigcommerce.com",
                    "role": "Creator"
                }
            ],
            "description": "Redis backed library for creating background jobs and processing them later. Based on resque for Ruby.",
            "homepage": "http://www.github.com/resque/php-resque/",
            "keywords": [
                "background",
                "job",
                "redis",
                "resque"
            ],
            "support": {
                "issues": "https://github.com/resque/php-resque/issues",
                "source": "https://github.com/resque/php-resque/tree/v1.3.6"
            },
            "time": "2020-04-16T16:39:50+00:00"
        },
        {
            "name": "utopia-php/abuse",
            "version": "0.3.1",
            "source": {
                "type": "git",
                "url": "https://github.com/utopia-php/abuse.git",
                "reference": "23c2eb533bca8f3ef5548ae265398fa7d4d39a1c"
            },
            "dist": {
                "type": "zip",
                "url": "https://api.github.com/repos/utopia-php/abuse/zipball/23c2eb533bca8f3ef5548ae265398fa7d4d39a1c",
                "reference": "23c2eb533bca8f3ef5548ae265398fa7d4d39a1c",
                "shasum": ""
            },
            "require": {
                "ext-pdo": "*",
                "php": ">=7.1"
            },
            "require-dev": {
                "phpunit/phpunit": "^9.4",
                "vimeo/psalm": "4.0.1"
            },
            "type": "library",
            "autoload": {
                "psr-4": {
                    "Utopia\\Abuse\\": "src/Abuse"
                }
            },
            "notification-url": "https://packagist.org/downloads/",
            "license": [
                "MIT"
            ],
            "authors": [
                {
                    "name": "Eldad Fux",
                    "email": "eldad@appwrite.io"
                }
            ],
            "description": "A simple abuse library to manage application usage limits",
            "keywords": [
                "Abuse",
                "framework",
                "php",
                "upf",
                "utopia"
            ],
            "support": {
                "issues": "https://github.com/utopia-php/abuse/issues",
                "source": "https://github.com/utopia-php/abuse/tree/0.3.1"
            },
            "time": "2020-12-21T17:28:03+00:00"
        },
        {
            "name": "utopia-php/analytics",
            "version": "0.1.0",
            "source": {
                "type": "git",
                "url": "https://github.com/utopia-php/analytics.git",
                "reference": "a1f2a1672a927bef8cd4d9b47e5cfbc856a3c72f"
            },
            "dist": {
                "type": "zip",
                "url": "https://api.github.com/repos/utopia-php/analytics/zipball/a1f2a1672a927bef8cd4d9b47e5cfbc856a3c72f",
                "reference": "a1f2a1672a927bef8cd4d9b47e5cfbc856a3c72f",
                "shasum": ""
            },
            "require": {
                "php": ">=7.4"
            },
            "require-dev": {
                "phpunit/phpunit": "^9.3",
                "vimeo/psalm": "4.0.1"
            },
            "type": "library",
            "autoload": {
                "psr-4": {
                    "Utopia\\Analytics\\": "src/Analytics"
                }
            },
            "notification-url": "https://packagist.org/downloads/",
            "license": [
                "MIT"
            ],
            "authors": [
                {
                    "name": "Eldad Fux",
                    "email": "eldad@appwrite.io"
                },
                {
                    "name": "Torsten Dittmann",
                    "email": "torsten@appwrite.io"
                }
            ],
            "description": "A simple library to track events & users.",
            "keywords": [
                "analytics",
                "framework",
                "php",
                "upf",
                "utopia"
            ],
            "support": {
                "issues": "https://github.com/utopia-php/analytics/issues",
                "source": "https://github.com/utopia-php/analytics/tree/0.1.0"
            },
            "time": "2021-02-03T17:07:09+00:00"
        },
        {
            "name": "utopia-php/audit",
            "version": "0.5.1",
            "source": {
                "type": "git",
                "url": "https://github.com/utopia-php/audit.git",
                "reference": "154a850170a58667a15e4b65fbabb6cd0b709dd9"
            },
            "dist": {
                "type": "zip",
                "url": "https://api.github.com/repos/utopia-php/audit/zipball/154a850170a58667a15e4b65fbabb6cd0b709dd9",
                "reference": "154a850170a58667a15e4b65fbabb6cd0b709dd9",
                "shasum": ""
            },
            "require": {
                "ext-pdo": "*",
                "php": ">=7.1"
            },
            "require-dev": {
                "phpunit/phpunit": "^9.3",
                "vimeo/psalm": "4.0.1"
            },
            "type": "library",
            "autoload": {
                "psr-4": {
                    "Utopia\\Audit\\": "src/Audit"
                }
            },
            "notification-url": "https://packagist.org/downloads/",
            "license": [
                "MIT"
            ],
            "authors": [
                {
                    "name": "Eldad Fux",
                    "email": "eldad@appwrite.io"
                }
            ],
            "description": "A simple audit library to manage application users logs",
            "keywords": [
                "Audit",
                "framework",
                "php",
                "upf",
                "utopia"
            ],
            "support": {
                "issues": "https://github.com/utopia-php/audit/issues",
                "source": "https://github.com/utopia-php/audit/tree/0.5.1"
            },
            "time": "2020-12-21T17:28:53+00:00"
        },
        {
            "name": "utopia-php/cache",
            "version": "0.2.3",
            "source": {
                "type": "git",
                "url": "https://github.com/utopia-php/cache.git",
                "reference": "a44b904127f88fa64673e402e5c0732ff6687d47"
            },
            "dist": {
                "type": "zip",
                "url": "https://api.github.com/repos/utopia-php/cache/zipball/a44b904127f88fa64673e402e5c0732ff6687d47",
                "reference": "a44b904127f88fa64673e402e5c0732ff6687d47",
                "shasum": ""
            },
            "require": {
                "ext-json": "*",
                "php": ">=7.3"
            },
            "require-dev": {
                "phpunit/phpunit": "^9.3",
                "vimeo/psalm": "4.0.1"
            },
            "type": "library",
            "autoload": {
                "psr-4": {
                    "Utopia\\Cache\\": "src/Cache"
                }
            },
            "notification-url": "https://packagist.org/downloads/",
            "license": [
                "MIT"
            ],
            "authors": [
                {
                    "name": "Eldad Fux",
                    "email": "eldad@appwrite.io"
                }
            ],
            "description": "A simple cache library to manage application cache storing, loading and purging",
            "keywords": [
                "cache",
                "framework",
                "php",
                "upf",
                "utopia"
            ],
            "support": {
                "issues": "https://github.com/utopia-php/cache/issues",
                "source": "https://github.com/utopia-php/cache/tree/0.2.3"
            },
            "time": "2020-10-24T10:11:01+00:00"
        },
        {
            "name": "utopia-php/cli",
            "version": "0.9.0",
            "source": {
                "type": "git",
                "url": "https://github.com/utopia-php/cli.git",
                "reference": "a83f8b5f57022e0d1c50913f1b1ab4f8f087dceb"
            },
            "dist": {
                "type": "zip",
                "url": "https://api.github.com/repos/utopia-php/cli/zipball/a83f8b5f57022e0d1c50913f1b1ab4f8f087dceb",
                "reference": "a83f8b5f57022e0d1c50913f1b1ab4f8f087dceb",
                "shasum": ""
            },
            "require": {
                "php": ">=7.4",
                "utopia-php/framework": "0.*.*"
            },
            "require-dev": {
                "phpunit/phpunit": "^9.3",
                "vimeo/psalm": "4.0.1"
            },
            "type": "library",
            "autoload": {
                "psr-4": {
                    "Utopia\\CLI\\": "src/CLI"
                }
            },
            "notification-url": "https://packagist.org/downloads/",
            "license": [
                "MIT"
            ],
            "authors": [
                {
                    "name": "Eldad Fux",
                    "email": "eldad@appwrite.io"
                }
            ],
            "description": "A simple CLI library to manage command line applications",
            "keywords": [
                "cli",
                "command line",
                "framework",
                "php",
                "upf",
                "utopia"
            ],
            "support": {
                "issues": "https://github.com/utopia-php/cli/issues",
                "source": "https://github.com/utopia-php/cli/tree/0.9.0"
            },
            "time": "2021-01-19T20:00:02+00:00"
        },
        {
            "name": "utopia-php/config",
            "version": "0.2.2",
            "source": {
                "type": "git",
                "url": "https://github.com/utopia-php/config.git",
                "reference": "a3d7bc0312d7150d5e04b1362dc34b2b136908cc"
            },
            "dist": {
                "type": "zip",
                "url": "https://api.github.com/repos/utopia-php/config/zipball/a3d7bc0312d7150d5e04b1362dc34b2b136908cc",
                "reference": "a3d7bc0312d7150d5e04b1362dc34b2b136908cc",
                "shasum": ""
            },
            "require": {
                "php": ">=7.3"
            },
            "require-dev": {
                "phpunit/phpunit": "^9.3",
                "vimeo/psalm": "4.0.1"
            },
            "type": "library",
            "autoload": {
                "psr-4": {
                    "Utopia\\Config\\": "src/Config"
                }
            },
            "notification-url": "https://packagist.org/downloads/",
            "license": [
                "MIT"
            ],
            "authors": [
                {
                    "name": "Eldad Fux",
                    "email": "eldad@appwrite.io"
                }
            ],
            "description": "A simple Config library to managing application config variables",
            "keywords": [
                "config",
                "framework",
                "php",
                "upf",
                "utopia"
            ],
            "support": {
                "issues": "https://github.com/utopia-php/config/issues",
                "source": "https://github.com/utopia-php/config/tree/0.2.2"
            },
            "time": "2020-10-24T09:49:09+00:00"
        },
        {
            "name": "utopia-php/domains",
            "version": "0.2.3",
            "source": {
                "type": "git",
                "url": "https://github.com/utopia-php/domains.git",
                "reference": "6c9b3706b0df4e0150a1f9062321ff114270a643"
            },
            "dist": {
                "type": "zip",
                "url": "https://api.github.com/repos/utopia-php/domains/zipball/6c9b3706b0df4e0150a1f9062321ff114270a643",
                "reference": "6c9b3706b0df4e0150a1f9062321ff114270a643",
                "shasum": ""
            },
            "require": {
                "php": ">=7.1"
            },
            "require-dev": {
                "phpunit/phpunit": "^9.3",
                "vimeo/psalm": "4.0.1"
            },
            "type": "library",
            "autoload": {
                "psr-4": {
                    "Utopia\\Domains\\": "src/Domains"
                }
            },
            "notification-url": "https://packagist.org/downloads/",
            "license": [
                "MIT"
            ],
            "authors": [
                {
                    "name": "Eldad Fux",
                    "email": "eldad@appwrite.io"
                }
            ],
            "description": "Utopia Domains library is simple and lite library for parsing web domains. This library is aiming to be as simple and easy to learn and use.",
            "keywords": [
                "domains",
                "framework",
                "icann",
                "php",
                "public suffix",
                "tld",
                "tld extract",
                "upf",
                "utopia"
            ],
            "support": {
                "issues": "https://github.com/utopia-php/domains/issues",
                "source": "https://github.com/utopia-php/domains/tree/0.2.3"
            },
            "time": "2020-10-23T09:59:51+00:00"
        },
        {
            "name": "utopia-php/framework",
            "version": "0.10.0",
            "source": {
                "type": "git",
                "url": "https://github.com/utopia-php/framework.git",
                "reference": "65909bdb24ef6b6c6751abfdea90caf96bbc6c50"
            },
            "dist": {
                "type": "zip",
                "url": "https://api.github.com/repos/utopia-php/framework/zipball/65909bdb24ef6b6c6751abfdea90caf96bbc6c50",
                "reference": "65909bdb24ef6b6c6751abfdea90caf96bbc6c50",
                "shasum": ""
            },
            "require": {
                "php": ">=7.3.0"
            },
            "require-dev": {
                "phpunit/phpunit": "^9.4",
                "vimeo/psalm": "4.0.1"
            },
            "type": "library",
            "autoload": {
                "psr-4": {
                    "Utopia\\": "src/"
                }
            },
            "notification-url": "https://packagist.org/downloads/",
            "license": [
                "MIT"
            ],
            "authors": [
                {
                    "name": "Eldad Fux",
                    "email": "eldad@appwrite.io"
                }
            ],
            "description": "A simple, light and advanced PHP framework",
            "keywords": [
                "framework",
                "php",
                "upf"
            ],
            "support": {
                "issues": "https://github.com/utopia-php/framework/issues",
                "source": "https://github.com/utopia-php/framework/tree/0.10.0"
            },
            "time": "2020-12-26T12:02:39+00:00"
        },
        {
            "name": "utopia-php/locale",
            "version": "0.3.3",
            "source": {
                "type": "git",
                "url": "https://github.com/utopia-php/locale.git",
                "reference": "5b5b22aab786d6e66eb3b9d546b7e606deae68e4"
            },
            "dist": {
                "type": "zip",
                "url": "https://api.github.com/repos/utopia-php/locale/zipball/5b5b22aab786d6e66eb3b9d546b7e606deae68e4",
                "reference": "5b5b22aab786d6e66eb3b9d546b7e606deae68e4",
                "shasum": ""
            },
            "require": {
                "php": ">=7.1"
            },
            "require-dev": {
                "phpunit/phpunit": "^9.3",
                "vimeo/psalm": "4.0.1"
            },
            "type": "library",
            "autoload": {
                "psr-4": {
                    "Utopia\\Locale\\": "src/Locale"
                }
            },
            "notification-url": "https://packagist.org/downloads/",
            "license": [
                "MIT"
            ],
            "authors": [
                {
                    "name": "Eldad Fux",
                    "email": "eldad@appwrite.io"
                }
            ],
            "description": "A simple locale library to manage application translations",
            "keywords": [
                "framework",
                "locale",
                "php",
                "upf",
                "utopia"
            ],
            "support": {
                "issues": "https://github.com/utopia-php/locale/issues",
                "source": "https://github.com/utopia-php/locale/tree/0.3.3"
            },
            "time": "2020-10-24T08:12:55+00:00"
        },
        {
            "name": "utopia-php/preloader",
            "version": "0.2.4",
            "source": {
                "type": "git",
                "url": "https://github.com/utopia-php/preloader.git",
                "reference": "65ef48392e72172f584b0baa2e224f9a1cebcce0"
            },
            "dist": {
                "type": "zip",
                "url": "https://api.github.com/repos/utopia-php/preloader/zipball/65ef48392e72172f584b0baa2e224f9a1cebcce0",
                "reference": "65ef48392e72172f584b0baa2e224f9a1cebcce0",
                "shasum": ""
            },
            "require": {
                "php": ">=7.1"
            },
            "require-dev": {
                "phpunit/phpunit": "^9.3",
                "vimeo/psalm": "4.0.1"
            },
            "type": "library",
            "autoload": {
                "psr-4": {
                    "Utopia\\Preloader\\": "src/Preloader"
                }
            },
            "notification-url": "https://packagist.org/downloads/",
            "license": [
                "MIT"
            ],
            "authors": [
                {
                    "name": "Eldad Fux",
                    "email": "team@appwrite.io"
                }
            ],
            "description": "Utopia Preloader library is simple and lite library for managing PHP preloading configuration",
            "keywords": [
                "framework",
                "php",
                "preload",
                "preloader",
                "preloading",
                "upf",
                "utopia"
            ],
            "support": {
                "issues": "https://github.com/utopia-php/preloader/issues",
                "source": "https://github.com/utopia-php/preloader/tree/0.2.4"
            },
            "time": "2020-10-24T07:04:59+00:00"
        },
        {
            "name": "utopia-php/registry",
            "version": "0.2.4",
            "source": {
                "type": "git",
                "url": "https://github.com/utopia-php/registry.git",
                "reference": "428a94f1a36147e7b7221e778c01e1be08db2893"
            },
            "dist": {
                "type": "zip",
                "url": "https://api.github.com/repos/utopia-php/registry/zipball/428a94f1a36147e7b7221e778c01e1be08db2893",
                "reference": "428a94f1a36147e7b7221e778c01e1be08db2893",
                "shasum": ""
            },
            "require": {
                "php": ">=7.3"
            },
            "require-dev": {
                "phpunit/phpunit": "^9.3",
                "vimeo/psalm": "4.0.1"
            },
            "type": "library",
            "autoload": {
                "psr-4": {
                    "Utopia\\Registry\\": "src/Registry"
                }
            },
            "notification-url": "https://packagist.org/downloads/",
            "license": [
                "MIT"
            ],
            "authors": [
                {
                    "name": "Eldad Fux",
                    "email": "eldad@appwrite.io"
                }
            ],
            "description": "A simple dependency management library for PHP",
            "keywords": [
                "dependency management",
                "di",
                "framework",
                "php",
                "upf",
                "utopia"
            ],
            "support": {
                "issues": "https://github.com/utopia-php/registry/issues",
                "source": "https://github.com/utopia-php/registry/tree/0.2.4"
            },
            "time": "2020-10-24T08:51:37+00:00"
        },
        {
            "name": "utopia-php/storage",
            "version": "0.2.0",
            "source": {
                "type": "git",
                "url": "https://github.com/utopia-php/storage.git",
                "reference": "27bfd663c9b2a17ac0911522a87f42bee834df95"
            },
            "dist": {
                "type": "zip",
                "url": "https://api.github.com/repos/utopia-php/storage/zipball/27bfd663c9b2a17ac0911522a87f42bee834df95",
                "reference": "27bfd663c9b2a17ac0911522a87f42bee834df95",
                "shasum": ""
            },
            "require": {
                "php": ">=7.4",
                "utopia-php/framework": "0.10.0"
            },
            "require-dev": {
                "phpunit/phpunit": "^9.3",
                "vimeo/psalm": "4.0.1"
            },
            "type": "library",
            "autoload": {
                "psr-4": {
                    "Utopia\\Storage\\": "src/Storage"
                }
            },
            "notification-url": "https://packagist.org/downloads/",
            "license": [
                "MIT"
            ],
            "authors": [
                {
                    "name": "Eldad Fux",
                    "email": "eldad@appwrite.io"
                }
            ],
            "description": "A simple Storage library to manage application storage",
            "keywords": [
                "framework",
                "php",
                "storage",
                "upf",
                "utopia"
            ],
            "support": {
                "issues": "https://github.com/utopia-php/storage/issues",
                "source": "https://github.com/utopia-php/storage/tree/0.2.0"
            },
            "time": "2021-01-27T12:21:27+00:00"
        },
        {
            "name": "utopia-php/swoole",
            "version": "0.2.1",
            "source": {
                "type": "git",
                "url": "https://github.com/utopia-php/swoole.git",
                "reference": "63168a82037f371516a199d75da101c8caa3edc1"
            },
            "dist": {
                "type": "zip",
                "url": "https://api.github.com/repos/utopia-php/swoole/zipball/63168a82037f371516a199d75da101c8caa3edc1",
                "reference": "63168a82037f371516a199d75da101c8caa3edc1",
                "shasum": ""
            },
            "require": {
                "ext-swoole": "*",
                "php": ">=7.4",
                "utopia-php/framework": "0.*.*"
            },
            "require-dev": {
                "phpunit/phpunit": "^9.3",
                "swoole/ide-helper": "4.5.5",
                "vimeo/psalm": "4.0.1"
            },
            "type": "library",
            "autoload": {
                "psr-4": {
                    "Utopia\\Swoole\\": "src/Swoole"
                }
            },
            "notification-url": "https://packagist.org/downloads/",
            "license": [
                "MIT"
            ],
            "authors": [
                {
                    "name": "Eldad Fux",
                    "email": "team@appwrite.io"
                }
            ],
            "description": "An extension for Utopia Framework to work with PHP Swoole as a PHP FPM alternative",
            "keywords": [
                "framework",
                "http",
                "php",
                "server",
                "swoole",
                "upf",
                "utopia"
            ],
            "support": {
                "issues": "https://github.com/utopia-php/swoole/issues",
                "source": "https://github.com/utopia-php/swoole/tree/0.2.1"
            },
            "time": "2021-02-10T06:20:43+00:00"
        },
        {
            "name": "utopia-php/system",
            "version": "0.4.0",
            "source": {
                "type": "git",
                "url": "https://github.com/utopia-php/system.git",
                "reference": "67c92c66ce8f0cc925a00bca89f7a188bf9183c0"
            },
            "dist": {
                "type": "zip",
                "url": "https://api.github.com/repos/utopia-php/system/zipball/67c92c66ce8f0cc925a00bca89f7a188bf9183c0",
                "reference": "67c92c66ce8f0cc925a00bca89f7a188bf9183c0",
                "shasum": ""
            },
            "require": {
                "php": ">=7.4"
            },
            "require-dev": {
                "phpunit/phpunit": "^9.3",
                "vimeo/psalm": "4.0.1"
            },
            "type": "library",
            "autoload": {
                "psr-4": {
                    "Utopia\\System\\": "src/System"
                }
            },
            "notification-url": "https://packagist.org/downloads/",
            "license": [
                "MIT"
            ],
            "authors": [
                {
                    "name": "Eldad Fux",
                    "email": "eldad@appwrite.io"
                },
                {
                    "name": "Torsten Dittmann",
                    "email": "torsten@appwrite.io"
                }
            ],
            "description": "A simple library for obtaining information about the host's system.",
            "keywords": [
                "framework",
                "php",
                "system",
                "upf",
                "utopia"
            ],
            "support": {
                "issues": "https://github.com/utopia-php/system/issues",
                "source": "https://github.com/utopia-php/system/tree/0.4.0"
            },
            "time": "2021-02-04T14:14:49+00:00"
        }
    ],
    "packages-dev": [
        {
            "name": "amphp/amp",
            "version": "dev-master",
            "source": {
                "type": "git",
                "url": "https://github.com/amphp/amp.git",
                "reference": "7d4bbc6e0b47c6bb39b6cce1a4b5942e0c5125fb"
            },
            "dist": {
                "type": "zip",
                "url": "https://api.github.com/repos/amphp/amp/zipball/7d4bbc6e0b47c6bb39b6cce1a4b5942e0c5125fb",
                "reference": "7d4bbc6e0b47c6bb39b6cce1a4b5942e0c5125fb",
                "shasum": ""
            },
            "require": {
                "php": ">=7.1"
            },
            "require-dev": {
                "amphp/php-cs-fixer-config": "dev-master",
                "amphp/phpunit-util": "^1",
                "ext-json": "*",
                "jetbrains/phpstorm-stubs": "^2019.3",
                "phpunit/phpunit": "^7 | ^8 | ^9",
                "psalm/phar": "^3.11@dev",
                "react/promise": "^2"
            },
            "default-branch": true,
            "type": "library",
            "extra": {
                "branch-alias": {
                    "dev-master": "2.x-dev"
                }
            },
            "autoload": {
                "psr-4": {
                    "Amp\\": "lib"
                },
                "files": [
                    "lib/functions.php",
                    "lib/Internal/functions.php"
                ]
            },
            "notification-url": "https://packagist.org/downloads/",
            "license": [
                "MIT"
            ],
            "authors": [
                {
                    "name": "Daniel Lowrey",
                    "email": "rdlowrey@php.net"
                },
                {
                    "name": "Aaron Piotrowski",
                    "email": "aaron@trowski.com"
                },
                {
                    "name": "Bob Weinand",
                    "email": "bobwei9@hotmail.com"
                },
                {
                    "name": "Niklas Keller",
                    "email": "me@kelunik.com"
                }
            ],
            "description": "A non-blocking concurrency framework for PHP applications.",
            "homepage": "http://amphp.org/amp",
            "keywords": [
                "async",
                "asynchronous",
                "awaitable",
                "concurrency",
                "event",
                "event-loop",
                "future",
                "non-blocking",
                "promise"
            ],
            "support": {
                "irc": "irc://irc.freenode.org/amphp",
                "issues": "https://github.com/amphp/amp/issues",
                "source": "https://github.com/amphp/amp/tree/master"
            },
            "funding": [
                {
                    "url": "https://github.com/amphp",
                    "type": "github"
                }
            ],
            "time": "2021-01-13T19:16:50+00:00"
        },
        {
            "name": "amphp/byte-stream",
            "version": "dev-master",
            "source": {
                "type": "git",
                "url": "https://github.com/amphp/byte-stream.git",
                "reference": "f813a658f0446192c5e17f96727070ee9342b93a"
            },
            "dist": {
                "type": "zip",
                "url": "https://api.github.com/repos/amphp/byte-stream/zipball/f813a658f0446192c5e17f96727070ee9342b93a",
                "reference": "f813a658f0446192c5e17f96727070ee9342b93a",
                "shasum": ""
            },
            "require": {
                "amphp/amp": "^2",
                "php": ">=7.1"
            },
            "require-dev": {
                "amphp/php-cs-fixer-config": "dev-master",
                "amphp/phpunit-util": "^1.4",
                "friendsofphp/php-cs-fixer": "^2.3",
                "jetbrains/phpstorm-stubs": "^2019.3",
                "phpunit/phpunit": "^6 || ^7 || ^8",
                "psalm/phar": "^3.11.4"
            },
            "default-branch": true,
            "type": "library",
            "extra": {
                "branch-alias": {
                    "dev-master": "1.x-dev"
                }
            },
            "autoload": {
                "psr-4": {
                    "Amp\\ByteStream\\": "lib"
                },
                "files": [
                    "lib/functions.php"
                ]
            },
            "notification-url": "https://packagist.org/downloads/",
            "license": [
                "MIT"
            ],
            "authors": [
                {
                    "name": "Aaron Piotrowski",
                    "email": "aaron@trowski.com"
                },
                {
                    "name": "Niklas Keller",
                    "email": "me@kelunik.com"
                }
            ],
            "description": "A stream abstraction to make working with non-blocking I/O simple.",
            "homepage": "http://amphp.org/byte-stream",
            "keywords": [
                "amp",
                "amphp",
                "async",
                "io",
                "non-blocking",
                "stream"
            ],
            "support": {
                "irc": "irc://irc.freenode.org/amphp",
                "issues": "https://github.com/amphp/byte-stream/issues",
                "source": "https://github.com/amphp/byte-stream/tree/master"
            },
            "funding": [
                {
                    "url": "https://github.com/amphp",
                    "type": "github"
                }
            ],
            "time": "2020-08-30T19:23:04+00:00"
        },
        {
            "name": "appwrite/sdk-generator",
            "version": "0.5.5",
            "source": {
                "type": "git",
                "url": "https://github.com/appwrite/sdk-generator",
                "reference": "08d6dc72f83ec99cfc0f7a50cb7fc0be0c029ac1"
            },
            "require": {
                "ext-curl": "*",
                "ext-json": "*",
                "ext-mbstring": "*",
                "matthiasmullie/minify": "^1.3",
                "php": ">=7.0.0",
                "twig/twig": "^2.12"
            },
            "require-dev": {
                "phpunit/phpunit": "^7.0"
            },
            "type": "library",
            "autoload": {
                "psr-4": {
                    "Appwrite\\SDK\\": "src/SDK",
                    "Appwrite\\Spec\\": "src/Spec"
                }
            },
            "license": [
                "MIT"
            ],
            "authors": [
                {
                    "name": "Eldad Fux",
                    "email": "eldad@appwrite.io"
                }
            ],
            "description": "Appwrite PHP library for generating API SDKs for multiple programming languages and platforms",
            "time": "2021-02-18T16:37:32+00:00"
        },
        {
            "name": "composer/package-versions-deprecated",
            "version": "dev-master",
            "source": {
                "type": "git",
                "url": "https://github.com/composer/package-versions-deprecated.git",
                "reference": "f921205948ab93bb19f86327c793a81edb62f236"
            },
            "dist": {
                "type": "zip",
                "url": "https://api.github.com/repos/composer/package-versions-deprecated/zipball/f921205948ab93bb19f86327c793a81edb62f236",
                "reference": "f921205948ab93bb19f86327c793a81edb62f236",
                "shasum": ""
            },
            "require": {
                "composer-plugin-api": "^1.1.0 || ^2.0",
                "php": "^7 || ^8"
            },
            "replace": {
                "ocramius/package-versions": "1.11.99"
            },
            "require-dev": {
                "composer/composer": "^1.9.3 || ^2.0@dev",
                "ext-zip": "^1.13",
                "phpunit/phpunit": "^6.5 || ^7"
            },
            "default-branch": true,
            "type": "composer-plugin",
            "extra": {
                "class": "PackageVersions\\Installer",
                "branch-alias": {
                    "dev-master": "1.x-dev"
                }
            },
            "autoload": {
                "psr-4": {
                    "PackageVersions\\": "src/PackageVersions"
                }
            },
            "notification-url": "https://packagist.org/downloads/",
            "license": [
                "MIT"
            ],
            "authors": [
                {
                    "name": "Marco Pivetta",
                    "email": "ocramius@gmail.com"
                },
                {
                    "name": "Jordi Boggiano",
                    "email": "j.boggiano@seld.be"
                }
            ],
            "description": "Composer plugin that provides efficient querying for installed package versions (no runtime IO)",
            "support": {
                "issues": "https://github.com/composer/package-versions-deprecated/issues",
                "source": "https://github.com/composer/package-versions-deprecated/tree/master"
            },
            "funding": [
                {
                    "url": "https://packagist.com",
                    "type": "custom"
                },
                {
                    "url": "https://github.com/composer",
                    "type": "github"
                },
                {
                    "url": "https://tidelift.com/funding/github/packagist/composer/composer",
                    "type": "tidelift"
                }
            ],
            "time": "2020-12-27T20:11:05+00:00"
        },
        {
            "name": "composer/semver",
            "version": "dev-main",
            "source": {
                "type": "git",
                "url": "https://github.com/composer/semver.git",
                "reference": "dd61cb4efbd0cff1700b217faf24ce596af4fc4e"
            },
            "dist": {
                "type": "zip",
                "url": "https://api.github.com/repos/composer/semver/zipball/dd61cb4efbd0cff1700b217faf24ce596af4fc4e",
                "reference": "dd61cb4efbd0cff1700b217faf24ce596af4fc4e",
                "shasum": ""
            },
            "require": {
                "php": "^5.3.2 || ^7.0 || ^8.0"
            },
            "require-dev": {
                "phpstan/phpstan": "^0.12.54",
                "symfony/phpunit-bridge": "^4.2 || ^5"
            },
            "default-branch": true,
            "type": "library",
            "extra": {
                "branch-alias": {
                    "dev-main": "3.x-dev"
                }
            },
            "autoload": {
                "psr-4": {
                    "Composer\\Semver\\": "src"
                }
            },
            "notification-url": "https://packagist.org/downloads/",
            "license": [
                "MIT"
            ],
            "authors": [
                {
                    "name": "Nils Adermann",
                    "email": "naderman@naderman.de",
                    "homepage": "http://www.naderman.de"
                },
                {
                    "name": "Jordi Boggiano",
                    "email": "j.boggiano@seld.be",
                    "homepage": "http://seld.be"
                },
                {
                    "name": "Rob Bast",
                    "email": "rob.bast@gmail.com",
                    "homepage": "http://robbast.nl"
                }
            ],
            "description": "Semver library that offers utilities, version constraint parsing and validation.",
            "keywords": [
                "semantic",
                "semver",
                "validation",
                "versioning"
            ],
            "support": {
                "irc": "irc://irc.freenode.org/composer",
                "issues": "https://github.com/composer/semver/issues",
                "source": "https://github.com/composer/semver/tree/main"
            },
            "funding": [
                {
                    "url": "https://packagist.com",
                    "type": "custom"
                },
                {
                    "url": "https://github.com/composer",
                    "type": "github"
                },
                {
                    "url": "https://tidelift.com/funding/github/packagist/composer/composer",
                    "type": "tidelift"
                }
            ],
            "time": "2020-12-10T07:55:43+00:00"
        },
        {
            "name": "composer/xdebug-handler",
            "version": "1.4.5",
            "source": {
                "type": "git",
                "url": "https://github.com/composer/xdebug-handler.git",
                "reference": "f28d44c286812c714741478d968104c5e604a1d4"
            },
            "dist": {
                "type": "zip",
                "url": "https://api.github.com/repos/composer/xdebug-handler/zipball/f28d44c286812c714741478d968104c5e604a1d4",
                "reference": "f28d44c286812c714741478d968104c5e604a1d4",
                "shasum": ""
            },
            "require": {
                "php": "^5.3.2 || ^7.0 || ^8.0",
                "psr/log": "^1.0"
            },
            "require-dev": {
                "phpunit/phpunit": "^4.8.35 || ^5.7 || 6.5 - 8"
            },
            "type": "library",
            "autoload": {
                "psr-4": {
                    "Composer\\XdebugHandler\\": "src"
                }
            },
            "notification-url": "https://packagist.org/downloads/",
            "license": [
                "MIT"
            ],
            "authors": [
                {
                    "name": "John Stevenson",
                    "email": "john-stevenson@blueyonder.co.uk"
                }
            ],
            "description": "Restarts a process without Xdebug.",
            "keywords": [
                "Xdebug",
                "performance"
            ],
            "support": {
                "irc": "irc://irc.freenode.org/composer",
                "issues": "https://github.com/composer/xdebug-handler/issues",
                "source": "https://github.com/composer/xdebug-handler/tree/1.4.5"
            },
            "funding": [
                {
                    "url": "https://packagist.com",
                    "type": "custom"
                },
                {
                    "url": "https://github.com/composer",
                    "type": "github"
                },
                {
                    "url": "https://tidelift.com/funding/github/packagist/composer/composer",
                    "type": "tidelift"
                }
            ],
            "time": "2020-11-13T08:04:11+00:00"
        },
        {
            "name": "dnoegel/php-xdg-base-dir",
            "version": "v0.1.1",
            "source": {
                "type": "git",
                "url": "https://github.com/dnoegel/php-xdg-base-dir.git",
                "reference": "8f8a6e48c5ecb0f991c2fdcf5f154a47d85f9ffd"
            },
            "dist": {
                "type": "zip",
                "url": "https://api.github.com/repos/dnoegel/php-xdg-base-dir/zipball/8f8a6e48c5ecb0f991c2fdcf5f154a47d85f9ffd",
                "reference": "8f8a6e48c5ecb0f991c2fdcf5f154a47d85f9ffd",
                "shasum": ""
            },
            "require": {
                "php": ">=5.3.2"
            },
            "require-dev": {
                "phpunit/phpunit": "~7.0|~6.0|~5.0|~4.8.35"
            },
            "type": "library",
            "autoload": {
                "psr-4": {
                    "XdgBaseDir\\": "src/"
                }
            },
            "notification-url": "https://packagist.org/downloads/",
            "license": [
                "MIT"
            ],
            "description": "implementation of xdg base directory specification for php",
            "support": {
                "issues": "https://github.com/dnoegel/php-xdg-base-dir/issues",
                "source": "https://github.com/dnoegel/php-xdg-base-dir/tree/v0.1.1"
            },
            "time": "2019-12-04T15:06:13+00:00"
        },
        {
            "name": "doctrine/instantiator",
            "version": "1.5.x-dev",
            "source": {
                "type": "git",
                "url": "https://github.com/doctrine/instantiator.git",
                "reference": "6410c4b8352cb64218641457cef64997e6b784fb"
            },
            "dist": {
                "type": "zip",
                "url": "https://api.github.com/repos/doctrine/instantiator/zipball/6410c4b8352cb64218641457cef64997e6b784fb",
                "reference": "6410c4b8352cb64218641457cef64997e6b784fb",
                "shasum": ""
            },
            "require": {
                "php": "^7.1 || ^8.0"
            },
            "require-dev": {
                "doctrine/coding-standard": "^8.0",
                "ext-pdo": "*",
                "ext-phar": "*",
                "phpbench/phpbench": "^0.13 || 1.0.0-alpha2",
                "phpstan/phpstan": "^0.12",
                "phpstan/phpstan-phpunit": "^0.12",
                "phpunit/phpunit": "^7.0 || ^8.0 || ^9.0"
            },
            "type": "library",
            "autoload": {
                "psr-4": {
                    "Doctrine\\Instantiator\\": "src/Doctrine/Instantiator/"
                }
            },
            "notification-url": "https://packagist.org/downloads/",
            "license": [
                "MIT"
            ],
            "authors": [
                {
                    "name": "Marco Pivetta",
                    "email": "ocramius@gmail.com",
                    "homepage": "https://ocramius.github.io/"
                }
            ],
            "description": "A small, lightweight utility to instantiate objects in PHP without invoking their constructors",
            "homepage": "https://www.doctrine-project.org/projects/instantiator.html",
            "keywords": [
                "constructor",
                "instantiate"
            ],
            "support": {
                "issues": "https://github.com/doctrine/instantiator/issues",
                "source": "https://github.com/doctrine/instantiator/tree/1.4.x"
            },
            "funding": [
                {
                    "url": "https://www.doctrine-project.org/sponsorship.html",
                    "type": "custom"
                },
                {
                    "url": "https://www.patreon.com/phpdoctrine",
                    "type": "patreon"
                },
                {
                    "url": "https://tidelift.com/funding/github/packagist/doctrine%2Finstantiator",
                    "type": "tidelift"
                }
            ],
            "time": "2020-11-10T19:05:51+00:00"
        },
        {
            "name": "felixfbecker/advanced-json-rpc",
            "version": "v3.2.0",
            "source": {
                "type": "git",
                "url": "https://github.com/felixfbecker/php-advanced-json-rpc.git",
                "reference": "06f0b06043c7438959dbdeed8bb3f699a19be22e"
            },
            "dist": {
                "type": "zip",
                "url": "https://api.github.com/repos/felixfbecker/php-advanced-json-rpc/zipball/06f0b06043c7438959dbdeed8bb3f699a19be22e",
                "reference": "06f0b06043c7438959dbdeed8bb3f699a19be22e",
                "shasum": ""
            },
            "require": {
                "netresearch/jsonmapper": "^1.0 || ^2.0",
                "php": "^7.1 || ^8.0",
                "phpdocumentor/reflection-docblock": "^4.3.4 || ^5.0.0"
            },
            "require-dev": {
                "phpunit/phpunit": "^7.0 || ^8.0"
            },
            "type": "library",
            "autoload": {
                "psr-4": {
                    "AdvancedJsonRpc\\": "lib/"
                }
            },
            "notification-url": "https://packagist.org/downloads/",
            "license": [
                "ISC"
            ],
            "authors": [
                {
                    "name": "Felix Becker",
                    "email": "felix.b@outlook.com"
                }
            ],
            "description": "A more advanced JSONRPC implementation",
            "support": {
                "issues": "https://github.com/felixfbecker/php-advanced-json-rpc/issues",
                "source": "https://github.com/felixfbecker/php-advanced-json-rpc/tree/v3.2.0"
            },
            "time": "2021-01-10T17:48:47+00:00"
        },
        {
            "name": "felixfbecker/language-server-protocol",
            "version": "dev-master",
            "source": {
                "type": "git",
                "url": "https://github.com/felixfbecker/php-language-server-protocol.git",
                "reference": "85e83cacd2ed573238678c6875f8f0d7ec699541"
            },
            "dist": {
                "type": "zip",
                "url": "https://api.github.com/repos/felixfbecker/php-language-server-protocol/zipball/85e83cacd2ed573238678c6875f8f0d7ec699541",
                "reference": "85e83cacd2ed573238678c6875f8f0d7ec699541",
                "shasum": ""
            },
            "require": {
                "php": ">=7.1"
            },
            "require-dev": {
                "phpstan/phpstan": "*",
                "squizlabs/php_codesniffer": "^3.1",
                "vimeo/psalm": "^4.0"
            },
            "default-branch": true,
            "type": "library",
            "extra": {
                "branch-alias": {
                    "dev-master": "1.x-dev"
                }
            },
            "autoload": {
                "psr-4": {
                    "LanguageServerProtocol\\": "src/"
                }
            },
            "notification-url": "https://packagist.org/downloads/",
            "license": [
                "ISC"
            ],
            "authors": [
                {
                    "name": "Felix Becker",
                    "email": "felix.b@outlook.com"
                }
            ],
            "description": "PHP classes for the Language Server Protocol",
            "keywords": [
                "language",
                "microsoft",
                "php",
                "server"
            ],
            "support": {
                "issues": "https://github.com/felixfbecker/php-language-server-protocol/issues",
                "source": "https://github.com/felixfbecker/php-language-server-protocol/tree/v1.5.0"
            },
            "time": "2020-10-23T13:55:30+00:00"
        },
        {
            "name": "matthiasmullie/minify",
            "version": "1.3.66",
            "source": {
                "type": "git",
                "url": "https://github.com/matthiasmullie/minify.git",
                "reference": "45fd3b0f1dfa2c965857c6d4a470bea52adc31a6"
            },
            "dist": {
                "type": "zip",
                "url": "https://api.github.com/repos/matthiasmullie/minify/zipball/45fd3b0f1dfa2c965857c6d4a470bea52adc31a6",
                "reference": "45fd3b0f1dfa2c965857c6d4a470bea52adc31a6",
                "shasum": ""
            },
            "require": {
                "ext-pcre": "*",
                "matthiasmullie/path-converter": "~1.1",
                "php": ">=5.3.0"
            },
            "require-dev": {
                "friendsofphp/php-cs-fixer": "~2.0",
                "matthiasmullie/scrapbook": "dev-master",
                "phpunit/phpunit": ">=4.8"
            },
            "suggest": {
                "psr/cache-implementation": "Cache implementation to use with Minify::cache"
            },
            "bin": [
                "bin/minifycss",
                "bin/minifyjs"
            ],
            "type": "library",
            "autoload": {
                "psr-4": {
                    "MatthiasMullie\\Minify\\": "src/"
                }
            },
            "notification-url": "https://packagist.org/downloads/",
            "license": [
                "MIT"
            ],
            "authors": [
                {
                    "name": "Matthias Mullie",
                    "email": "minify@mullie.eu",
                    "homepage": "http://www.mullie.eu",
                    "role": "Developer"
                }
            ],
            "description": "CSS & JavaScript minifier, in PHP. Removes whitespace, strips comments, combines files (incl. @import statements and small assets in CSS files), and optimizes/shortens a few common programming patterns.",
            "homepage": "http://www.minifier.org",
            "keywords": [
                "JS",
                "css",
                "javascript",
                "minifier",
                "minify"
            ],
            "support": {
                "issues": "https://github.com/matthiasmullie/minify/issues",
                "source": "https://github.com/matthiasmullie/minify/tree/1.3.66"
            },
            "funding": [
                {
                    "url": "https://github.com/[user1",
                    "type": "github"
                },
                {
                    "url": "https://github.com/matthiasmullie] # Replace with up to 4 GitHub Sponsors-enabled usernames e.g.",
                    "type": "github"
                },
                {
                    "url": "https://github.com/user2",
                    "type": "github"
                }
            ],
            "time": "2021-01-06T15:18:10+00:00"
        },
        {
            "name": "matthiasmullie/path-converter",
            "version": "1.1.3",
            "source": {
                "type": "git",
                "url": "https://github.com/matthiasmullie/path-converter.git",
                "reference": "e7d13b2c7e2f2268e1424aaed02085518afa02d9"
            },
            "dist": {
                "type": "zip",
                "url": "https://api.github.com/repos/matthiasmullie/path-converter/zipball/e7d13b2c7e2f2268e1424aaed02085518afa02d9",
                "reference": "e7d13b2c7e2f2268e1424aaed02085518afa02d9",
                "shasum": ""
            },
            "require": {
                "ext-pcre": "*",
                "php": ">=5.3.0"
            },
            "require-dev": {
                "phpunit/phpunit": "~4.8"
            },
            "type": "library",
            "autoload": {
                "psr-4": {
                    "MatthiasMullie\\PathConverter\\": "src/"
                }
            },
            "notification-url": "https://packagist.org/downloads/",
            "license": [
                "MIT"
            ],
            "authors": [
                {
                    "name": "Matthias Mullie",
                    "email": "pathconverter@mullie.eu",
                    "homepage": "http://www.mullie.eu",
                    "role": "Developer"
                }
            ],
            "description": "Relative path converter",
            "homepage": "http://github.com/matthiasmullie/path-converter",
            "keywords": [
                "converter",
                "path",
                "paths",
                "relative"
            ],
            "support": {
                "issues": "https://github.com/matthiasmullie/path-converter/issues",
                "source": "https://github.com/matthiasmullie/path-converter/tree/1.1.3"
            },
            "time": "2019-02-05T23:41:09+00:00"
        },
        {
            "name": "myclabs/deep-copy",
            "version": "1.x-dev",
            "source": {
                "type": "git",
                "url": "https://github.com/myclabs/DeepCopy.git",
                "reference": "776f831124e9c62e1a2c601ecc52e776d8bb7220"
            },
            "dist": {
                "type": "zip",
                "url": "https://api.github.com/repos/myclabs/DeepCopy/zipball/776f831124e9c62e1a2c601ecc52e776d8bb7220",
                "reference": "776f831124e9c62e1a2c601ecc52e776d8bb7220",
                "shasum": ""
            },
            "require": {
                "php": "^7.1 || ^8.0"
            },
            "replace": {
                "myclabs/deep-copy": "self.version"
            },
            "require-dev": {
                "doctrine/collections": "^1.0",
                "doctrine/common": "^2.6",
                "phpunit/phpunit": "^7.1"
            },
            "default-branch": true,
            "type": "library",
            "autoload": {
                "psr-4": {
                    "DeepCopy\\": "src/DeepCopy/"
                },
                "files": [
                    "src/DeepCopy/deep_copy.php"
                ]
            },
            "notification-url": "https://packagist.org/downloads/",
            "license": [
                "MIT"
            ],
            "description": "Create deep copies (clones) of your objects",
            "keywords": [
                "clone",
                "copy",
                "duplicate",
                "object",
                "object graph"
            ],
            "support": {
                "issues": "https://github.com/myclabs/DeepCopy/issues",
                "source": "https://github.com/myclabs/DeepCopy/tree/1.10.2"
            },
            "funding": [
                {
                    "url": "https://tidelift.com/funding/github/packagist/myclabs/deep-copy",
                    "type": "tidelift"
                }
            ],
            "time": "2020-11-13T09:40:50+00:00"
        },
        {
            "name": "netresearch/jsonmapper",
            "version": "v2.1.0",
            "source": {
                "type": "git",
                "url": "https://github.com/cweiske/jsonmapper.git",
                "reference": "e0f1e33a71587aca81be5cffbb9746510e1fe04e"
            },
            "dist": {
                "type": "zip",
                "url": "https://api.github.com/repos/cweiske/jsonmapper/zipball/e0f1e33a71587aca81be5cffbb9746510e1fe04e",
                "reference": "e0f1e33a71587aca81be5cffbb9746510e1fe04e",
                "shasum": ""
            },
            "require": {
                "ext-json": "*",
                "ext-pcre": "*",
                "ext-reflection": "*",
                "ext-spl": "*",
                "php": ">=5.6"
            },
            "require-dev": {
                "phpunit/phpunit": "~4.8.35 || ~5.7 || ~6.4 || ~7.0",
                "squizlabs/php_codesniffer": "~3.5"
            },
            "type": "library",
            "autoload": {
                "psr-0": {
                    "JsonMapper": "src/"
                }
            },
            "notification-url": "https://packagist.org/downloads/",
            "license": [
                "OSL-3.0"
            ],
            "authors": [
                {
                    "name": "Christian Weiske",
                    "email": "cweiske@cweiske.de",
                    "homepage": "http://github.com/cweiske/jsonmapper/",
                    "role": "Developer"
                }
            ],
            "description": "Map nested JSON structures onto PHP classes",
            "support": {
                "email": "cweiske@cweiske.de",
                "issues": "https://github.com/cweiske/jsonmapper/issues",
                "source": "https://github.com/cweiske/jsonmapper/tree/master"
            },
            "time": "2020-04-16T18:48:43+00:00"
        },
        {
            "name": "nikic/php-parser",
            "version": "v4.10.4",
            "source": {
                "type": "git",
                "url": "https://github.com/nikic/PHP-Parser.git",
                "reference": "c6d052fc58cb876152f89f532b95a8d7907e7f0e"
            },
            "dist": {
                "type": "zip",
                "url": "https://api.github.com/repos/nikic/PHP-Parser/zipball/c6d052fc58cb876152f89f532b95a8d7907e7f0e",
                "reference": "c6d052fc58cb876152f89f532b95a8d7907e7f0e",
                "shasum": ""
            },
            "require": {
                "ext-tokenizer": "*",
                "php": ">=7.0"
            },
            "require-dev": {
                "ircmaxell/php-yacc": "^0.0.7",
                "phpunit/phpunit": "^6.5 || ^7.0 || ^8.0 || ^9.0"
            },
            "bin": [
                "bin/php-parse"
            ],
            "type": "library",
            "extra": {
                "branch-alias": {
                    "dev-master": "4.9-dev"
                }
            },
            "autoload": {
                "psr-4": {
                    "PhpParser\\": "lib/PhpParser"
                }
            },
            "notification-url": "https://packagist.org/downloads/",
            "license": [
                "BSD-3-Clause"
            ],
            "authors": [
                {
                    "name": "Nikita Popov"
                }
            ],
            "description": "A PHP parser written in PHP",
            "keywords": [
                "parser",
                "php"
            ],
            "support": {
                "issues": "https://github.com/nikic/PHP-Parser/issues",
                "source": "https://github.com/nikic/PHP-Parser/tree/v4.10.4"
            },
            "time": "2020-12-20T10:01:03+00:00"
        },
        {
            "name": "openlss/lib-array2xml",
            "version": "1.0.0",
            "source": {
                "type": "git",
                "url": "https://github.com/nullivex/lib-array2xml.git",
                "reference": "a91f18a8dfc69ffabe5f9b068bc39bb202c81d90"
            },
            "dist": {
                "type": "zip",
                "url": "https://api.github.com/repos/nullivex/lib-array2xml/zipball/a91f18a8dfc69ffabe5f9b068bc39bb202c81d90",
                "reference": "a91f18a8dfc69ffabe5f9b068bc39bb202c81d90",
                "shasum": ""
            },
            "require": {
                "php": ">=5.3.2"
            },
            "type": "library",
            "autoload": {
                "psr-0": {
                    "LSS": ""
                }
            },
            "notification-url": "https://packagist.org/downloads/",
            "license": [
                "Apache-2.0"
            ],
            "authors": [
                {
                    "name": "Bryan Tong",
                    "email": "bryan@nullivex.com",
                    "homepage": "https://www.nullivex.com"
                },
                {
                    "name": "Tony Butler",
                    "email": "spudz76@gmail.com",
                    "homepage": "https://www.nullivex.com"
                }
            ],
            "description": "Array2XML conversion library credit to lalit.org",
            "homepage": "https://www.nullivex.com",
            "keywords": [
                "array",
                "array conversion",
                "xml",
                "xml conversion"
            ],
            "support": {
                "issues": "https://github.com/nullivex/lib-array2xml/issues",
                "source": "https://github.com/nullivex/lib-array2xml/tree/master"
            },
            "time": "2019-03-29T20:06:56+00:00"
        },
        {
            "name": "phar-io/manifest",
            "version": "dev-master",
            "source": {
                "type": "git",
                "url": "https://github.com/phar-io/manifest.git",
                "reference": "85265efd3af7ba3ca4b2a2c34dbfc5788dd29133"
            },
            "dist": {
                "type": "zip",
                "url": "https://api.github.com/repos/phar-io/manifest/zipball/85265efd3af7ba3ca4b2a2c34dbfc5788dd29133",
                "reference": "85265efd3af7ba3ca4b2a2c34dbfc5788dd29133",
                "shasum": ""
            },
            "require": {
                "ext-dom": "*",
                "ext-phar": "*",
                "ext-xmlwriter": "*",
                "phar-io/version": "^3.0.1",
                "php": "^7.2 || ^8.0"
            },
            "default-branch": true,
            "type": "library",
            "extra": {
                "branch-alias": {
                    "dev-master": "2.0.x-dev"
                }
            },
            "autoload": {
                "classmap": [
                    "src/"
                ]
            },
            "notification-url": "https://packagist.org/downloads/",
            "license": [
                "BSD-3-Clause"
            ],
            "authors": [
                {
                    "name": "Arne Blankerts",
                    "email": "arne@blankerts.de",
                    "role": "Developer"
                },
                {
                    "name": "Sebastian Heuer",
                    "email": "sebastian@phpeople.de",
                    "role": "Developer"
                },
                {
                    "name": "Sebastian Bergmann",
                    "email": "sebastian@phpunit.de",
                    "role": "Developer"
                }
            ],
            "description": "Component for reading phar.io manifest information from a PHP Archive (PHAR)",
            "support": {
                "issues": "https://github.com/phar-io/manifest/issues",
                "source": "https://github.com/phar-io/manifest/tree/2.0.1"
            },
            "time": "2020-06-27T14:33:11+00:00"
        },
        {
            "name": "phar-io/version",
            "version": "3.0.4",
            "source": {
                "type": "git",
                "url": "https://github.com/phar-io/version.git",
                "reference": "e4782611070e50613683d2b9a57730e9a3ba5451"
            },
            "dist": {
                "type": "zip",
                "url": "https://api.github.com/repos/phar-io/version/zipball/e4782611070e50613683d2b9a57730e9a3ba5451",
                "reference": "e4782611070e50613683d2b9a57730e9a3ba5451",
                "shasum": ""
            },
            "require": {
                "php": "^7.2 || ^8.0"
            },
            "type": "library",
            "autoload": {
                "classmap": [
                    "src/"
                ]
            },
            "notification-url": "https://packagist.org/downloads/",
            "license": [
                "BSD-3-Clause"
            ],
            "authors": [
                {
                    "name": "Arne Blankerts",
                    "email": "arne@blankerts.de",
                    "role": "Developer"
                },
                {
                    "name": "Sebastian Heuer",
                    "email": "sebastian@phpeople.de",
                    "role": "Developer"
                },
                {
                    "name": "Sebastian Bergmann",
                    "email": "sebastian@phpunit.de",
                    "role": "Developer"
                }
            ],
            "description": "Library for handling version information and constraints",
            "support": {
                "issues": "https://github.com/phar-io/version/issues",
                "source": "https://github.com/phar-io/version/tree/3.0.4"
            },
            "time": "2020-12-13T23:18:30+00:00"
        },
        {
            "name": "phpdocumentor/reflection-common",
            "version": "dev-master",
            "source": {
                "type": "git",
                "url": "https://github.com/phpDocumentor/ReflectionCommon.git",
                "reference": "cf8df60735d98fd18070b7cab0019ba0831e219c"
            },
            "dist": {
                "type": "zip",
                "url": "https://api.github.com/repos/phpDocumentor/ReflectionCommon/zipball/cf8df60735d98fd18070b7cab0019ba0831e219c",
                "reference": "cf8df60735d98fd18070b7cab0019ba0831e219c",
                "shasum": ""
            },
            "require": {
                "php": ">=7.1"
            },
            "default-branch": true,
            "type": "library",
            "extra": {
                "branch-alias": {
                    "dev-master": "2.x-dev"
                }
            },
            "autoload": {
                "psr-4": {
                    "phpDocumentor\\Reflection\\": "src/"
                }
            },
            "notification-url": "https://packagist.org/downloads/",
            "license": [
                "MIT"
            ],
            "authors": [
                {
                    "name": "Jaap van Otterdijk",
                    "email": "opensource@ijaap.nl"
                }
            ],
            "description": "Common reflection classes used by phpdocumentor to reflect the code structure",
            "homepage": "http://www.phpdoc.org",
            "keywords": [
                "FQSEN",
                "phpDocumentor",
                "phpdoc",
                "reflection",
                "static analysis"
            ],
            "support": {
                "issues": "https://github.com/phpDocumentor/ReflectionCommon/issues",
                "source": "https://github.com/phpDocumentor/ReflectionCommon/tree/master"
            },
            "time": "2020-06-19T17:42:03+00:00"
        },
        {
            "name": "phpdocumentor/reflection-docblock",
            "version": "dev-master",
            "source": {
                "type": "git",
                "url": "https://github.com/phpDocumentor/ReflectionDocBlock.git",
                "reference": "e3324ecbde7319b0bbcf0fd7ca4af19469c38da9"
            },
            "dist": {
                "type": "zip",
                "url": "https://api.github.com/repos/phpDocumentor/ReflectionDocBlock/zipball/e3324ecbde7319b0bbcf0fd7ca4af19469c38da9",
                "reference": "e3324ecbde7319b0bbcf0fd7ca4af19469c38da9",
                "shasum": ""
            },
            "require": {
                "ext-filter": "*",
                "php": "^7.2 || ^8.0",
                "phpdocumentor/reflection-common": "^2.2",
                "phpdocumentor/type-resolver": "^1.3",
                "webmozart/assert": "^1.9.1"
            },
            "require-dev": {
                "mockery/mockery": "~1.3.2"
            },
            "default-branch": true,
            "type": "library",
            "extra": {
                "branch-alias": {
                    "dev-master": "5.x-dev"
                }
            },
            "autoload": {
                "psr-4": {
                    "phpDocumentor\\Reflection\\": "src"
                }
            },
            "notification-url": "https://packagist.org/downloads/",
            "license": [
                "MIT"
            ],
            "authors": [
                {
                    "name": "Mike van Riel",
                    "email": "me@mikevanriel.com"
                },
                {
                    "name": "Jaap van Otterdijk",
                    "email": "account@ijaap.nl"
                }
            ],
            "description": "With this component, a library can provide support for annotations via DocBlocks or otherwise retrieve information that is embedded in a DocBlock.",
            "support": {
                "issues": "https://github.com/phpDocumentor/ReflectionDocBlock/issues",
                "source": "https://github.com/phpDocumentor/ReflectionDocBlock/tree/master"
            },
            "time": "2020-11-18T14:27:38+00:00"
        },
        {
            "name": "phpdocumentor/type-resolver",
            "version": "1.x-dev",
            "source": {
                "type": "git",
                "url": "https://github.com/phpDocumentor/TypeResolver.git",
                "reference": "6759f2268deb9f329812679e9dcb2d0083b2a30b"
            },
            "dist": {
                "type": "zip",
                "url": "https://api.github.com/repos/phpDocumentor/TypeResolver/zipball/6759f2268deb9f329812679e9dcb2d0083b2a30b",
                "reference": "6759f2268deb9f329812679e9dcb2d0083b2a30b",
                "shasum": ""
            },
            "require": {
                "php": "^7.2 || ^8.0",
                "phpdocumentor/reflection-common": "^2.0"
            },
            "require-dev": {
                "ext-tokenizer": "*"
            },
            "default-branch": true,
            "type": "library",
            "extra": {
                "branch-alias": {
                    "dev-1.x": "1.x-dev"
                }
            },
            "autoload": {
                "psr-4": {
                    "phpDocumentor\\Reflection\\": "src"
                }
            },
            "notification-url": "https://packagist.org/downloads/",
            "license": [
                "MIT"
            ],
            "authors": [
                {
                    "name": "Mike van Riel",
                    "email": "me@mikevanriel.com"
                }
            ],
            "description": "A PSR-5 based resolver of Class names, Types and Structural Element Names",
            "support": {
                "issues": "https://github.com/phpDocumentor/TypeResolver/issues",
                "source": "https://github.com/phpDocumentor/TypeResolver/tree/1.x"
            },
            "time": "2021-02-02T21:09:27+00:00"
        },
        {
            "name": "phpspec/prophecy",
            "version": "1.12.2",
            "source": {
                "type": "git",
                "url": "https://github.com/phpspec/prophecy.git",
                "reference": "245710e971a030f42e08f4912863805570f23d39"
            },
            "dist": {
                "type": "zip",
                "url": "https://api.github.com/repos/phpspec/prophecy/zipball/245710e971a030f42e08f4912863805570f23d39",
                "reference": "245710e971a030f42e08f4912863805570f23d39",
                "shasum": ""
            },
            "require": {
                "doctrine/instantiator": "^1.2",
                "php": "^7.2 || ~8.0, <8.1",
                "phpdocumentor/reflection-docblock": "^5.2",
                "sebastian/comparator": "^3.0 || ^4.0",
                "sebastian/recursion-context": "^3.0 || ^4.0"
            },
            "require-dev": {
                "phpspec/phpspec": "^6.0",
                "phpunit/phpunit": "^8.0 || ^9.0"
            },
            "type": "library",
            "extra": {
                "branch-alias": {
                    "dev-master": "1.11.x-dev"
                }
            },
            "autoload": {
                "psr-4": {
                    "Prophecy\\": "src/Prophecy"
                }
            },
            "notification-url": "https://packagist.org/downloads/",
            "license": [
                "MIT"
            ],
            "authors": [
                {
                    "name": "Konstantin Kudryashov",
                    "email": "ever.zet@gmail.com",
                    "homepage": "http://everzet.com"
                },
                {
                    "name": "Marcello Duarte",
                    "email": "marcello.duarte@gmail.com"
                }
            ],
            "description": "Highly opinionated mocking framework for PHP 5.3+",
            "homepage": "https://github.com/phpspec/prophecy",
            "keywords": [
                "Double",
                "Dummy",
                "fake",
                "mock",
                "spy",
                "stub"
            ],
            "support": {
                "issues": "https://github.com/phpspec/prophecy/issues",
                "source": "https://github.com/phpspec/prophecy/tree/1.12.2"
            },
            "time": "2020-12-19T10:15:11+00:00"
        },
        {
            "name": "phpunit/php-code-coverage",
            "version": "9.2.x-dev",
            "source": {
                "type": "git",
                "url": "https://github.com/sebastianbergmann/php-code-coverage.git",
                "reference": "ad069801f3d0cdb7102e58afd5f9f32834ec7160"
            },
            "dist": {
                "type": "zip",
                "url": "https://api.github.com/repos/sebastianbergmann/php-code-coverage/zipball/ad069801f3d0cdb7102e58afd5f9f32834ec7160",
                "reference": "ad069801f3d0cdb7102e58afd5f9f32834ec7160",
                "shasum": ""
            },
            "require": {
                "ext-dom": "*",
                "ext-libxml": "*",
                "ext-xmlwriter": "*",
                "nikic/php-parser": "^4.10.2",
                "php": ">=7.3",
                "phpunit/php-file-iterator": "^3.0.3",
                "phpunit/php-text-template": "^2.0.2",
                "sebastian/code-unit-reverse-lookup": "^2.0.2",
                "sebastian/complexity": "^2.0",
                "sebastian/environment": "^5.1.2",
                "sebastian/lines-of-code": "^1.0.3",
                "sebastian/version": "^3.0.1",
                "theseer/tokenizer": "^1.2.0"
            },
            "require-dev": {
                "phpunit/phpunit": "^9.3"
            },
            "suggest": {
                "ext-pcov": "*",
                "ext-xdebug": "*"
            },
            "type": "library",
            "extra": {
                "branch-alias": {
                    "dev-master": "9.2-dev"
                }
            },
            "autoload": {
                "classmap": [
                    "src/"
                ]
            },
            "notification-url": "https://packagist.org/downloads/",
            "license": [
                "BSD-3-Clause"
            ],
            "authors": [
                {
                    "name": "Sebastian Bergmann",
                    "email": "sebastian@phpunit.de",
                    "role": "lead"
                }
            ],
            "description": "Library that provides collection, processing, and rendering functionality for PHP code coverage information.",
            "homepage": "https://github.com/sebastianbergmann/php-code-coverage",
            "keywords": [
                "coverage",
                "testing",
                "xunit"
            ],
            "support": {
                "issues": "https://github.com/sebastianbergmann/php-code-coverage/issues",
                "source": "https://github.com/sebastianbergmann/php-code-coverage/tree/9.2"
            },
            "funding": [
                {
                    "url": "https://github.com/sebastianbergmann",
                    "type": "github"
                }
            ],
            "time": "2021-02-08T09:55:27+00:00"
        },
        {
            "name": "phpunit/php-file-iterator",
            "version": "dev-master",
            "source": {
                "type": "git",
                "url": "https://github.com/sebastianbergmann/php-file-iterator.git",
                "reference": "05fa32de35b15c94838d22482cc59d99860a706f"
            },
            "dist": {
                "type": "zip",
                "url": "https://api.github.com/repos/sebastianbergmann/php-file-iterator/zipball/05fa32de35b15c94838d22482cc59d99860a706f",
                "reference": "05fa32de35b15c94838d22482cc59d99860a706f",
                "shasum": ""
            },
            "require": {
                "php": ">=7.3"
            },
            "require-dev": {
                "phpunit/phpunit": "^9.3"
            },
            "default-branch": true,
            "type": "library",
            "extra": {
                "branch-alias": {
                    "dev-master": "3.0-dev"
                }
            },
            "autoload": {
                "classmap": [
                    "src/"
                ]
            },
            "notification-url": "https://packagist.org/downloads/",
            "license": [
                "BSD-3-Clause"
            ],
            "authors": [
                {
                    "name": "Sebastian Bergmann",
                    "email": "sebastian@phpunit.de",
                    "role": "lead"
                }
            ],
            "description": "FilterIterator implementation that filters files based on a list of suffixes.",
            "homepage": "https://github.com/sebastianbergmann/php-file-iterator/",
            "keywords": [
                "filesystem",
                "iterator"
            ],
            "support": {
                "issues": "https://github.com/sebastianbergmann/php-file-iterator/issues",
                "source": "https://github.com/sebastianbergmann/php-file-iterator/tree/master"
            },
            "funding": [
                {
                    "url": "https://github.com/sebastianbergmann",
                    "type": "github"
                }
            ],
            "time": "2021-02-14T06:52:34+00:00"
        },
        {
            "name": "phpunit/php-invoker",
            "version": "dev-master",
            "source": {
                "type": "git",
                "url": "https://github.com/sebastianbergmann/php-invoker.git",
                "reference": "7bba8d62fc6140730c268d5ff7fbf9c3a54996a8"
            },
            "dist": {
                "type": "zip",
                "url": "https://api.github.com/repos/sebastianbergmann/php-invoker/zipball/7bba8d62fc6140730c268d5ff7fbf9c3a54996a8",
                "reference": "7bba8d62fc6140730c268d5ff7fbf9c3a54996a8",
                "shasum": ""
            },
            "require": {
                "php": ">=7.3"
            },
            "require-dev": {
                "ext-pcntl": "*",
                "phpunit/phpunit": "^9.3"
            },
            "suggest": {
                "ext-pcntl": "*"
            },
            "default-branch": true,
            "type": "library",
            "extra": {
                "branch-alias": {
                    "dev-master": "3.1-dev"
                }
            },
            "autoload": {
                "classmap": [
                    "src/"
                ]
            },
            "notification-url": "https://packagist.org/downloads/",
            "license": [
                "BSD-3-Clause"
            ],
            "authors": [
                {
                    "name": "Sebastian Bergmann",
                    "email": "sebastian@phpunit.de",
                    "role": "lead"
                }
            ],
            "description": "Invoke callables with a timeout",
            "homepage": "https://github.com/sebastianbergmann/php-invoker/",
            "keywords": [
                "process"
            ],
            "support": {
                "issues": "https://github.com/sebastianbergmann/php-invoker/issues",
                "source": "https://github.com/sebastianbergmann/php-invoker/tree/master"
            },
            "funding": [
                {
                    "url": "https://github.com/sebastianbergmann",
                    "type": "github"
                }
            ],
            "time": "2021-02-14T06:52:42+00:00"
        },
        {
            "name": "phpunit/php-text-template",
            "version": "dev-master",
            "source": {
                "type": "git",
                "url": "https://github.com/sebastianbergmann/php-text-template.git",
                "reference": "bca9f27936ccd6d7450f16f1ee3f125b755b7905"
            },
            "dist": {
                "type": "zip",
                "url": "https://api.github.com/repos/sebastianbergmann/php-text-template/zipball/bca9f27936ccd6d7450f16f1ee3f125b755b7905",
                "reference": "bca9f27936ccd6d7450f16f1ee3f125b755b7905",
                "shasum": ""
            },
            "require": {
                "php": ">=7.3"
            },
            "require-dev": {
                "phpunit/phpunit": "^9.3"
            },
            "default-branch": true,
            "type": "library",
            "extra": {
                "branch-alias": {
                    "dev-master": "2.0-dev"
                }
            },
            "autoload": {
                "classmap": [
                    "src/"
                ]
            },
            "notification-url": "https://packagist.org/downloads/",
            "license": [
                "BSD-3-Clause"
            ],
            "authors": [
                {
                    "name": "Sebastian Bergmann",
                    "email": "sebastian@phpunit.de",
                    "role": "lead"
                }
            ],
            "description": "Simple template engine.",
            "homepage": "https://github.com/sebastianbergmann/php-text-template/",
            "keywords": [
                "template"
            ],
            "support": {
                "issues": "https://github.com/sebastianbergmann/php-text-template/issues",
                "source": "https://github.com/sebastianbergmann/php-text-template/tree/master"
            },
            "funding": [
                {
                    "url": "https://github.com/sebastianbergmann",
                    "type": "github"
                }
            ],
            "time": "2021-02-14T06:53:15+00:00"
        },
        {
            "name": "phpunit/php-timer",
            "version": "dev-master",
            "source": {
                "type": "git",
                "url": "https://github.com/sebastianbergmann/php-timer.git",
                "reference": "e3125d0dc516e7f7ab23d54ddefbce67627fd608"
            },
            "dist": {
                "type": "zip",
                "url": "https://api.github.com/repos/sebastianbergmann/php-timer/zipball/e3125d0dc516e7f7ab23d54ddefbce67627fd608",
                "reference": "e3125d0dc516e7f7ab23d54ddefbce67627fd608",
                "shasum": ""
            },
            "require": {
                "php": ">=7.3"
            },
            "require-dev": {
                "phpunit/phpunit": "^9.3"
            },
            "default-branch": true,
            "type": "library",
            "extra": {
                "branch-alias": {
                    "dev-master": "5.0-dev"
                }
            },
            "autoload": {
                "classmap": [
                    "src/"
                ]
            },
            "notification-url": "https://packagist.org/downloads/",
            "license": [
                "BSD-3-Clause"
            ],
            "authors": [
                {
                    "name": "Sebastian Bergmann",
                    "email": "sebastian@phpunit.de",
                    "role": "lead"
                }
            ],
            "description": "Utility class for timing",
            "homepage": "https://github.com/sebastianbergmann/php-timer/",
            "keywords": [
                "timer"
            ],
            "support": {
                "issues": "https://github.com/sebastianbergmann/php-timer/issues",
                "source": "https://github.com/sebastianbergmann/php-timer/tree/master"
            },
            "funding": [
                {
                    "url": "https://github.com/sebastianbergmann",
                    "type": "github"
                }
            ],
            "time": "2021-02-14T06:52:50+00:00"
        },
        {
            "name": "phpunit/phpunit",
            "version": "9.4.2",
            "source": {
                "type": "git",
                "url": "https://github.com/sebastianbergmann/phpunit.git",
                "reference": "3866b2eeeed21b1b099c4bc0b7a1690ac6fd5baa"
            },
            "dist": {
                "type": "zip",
                "url": "https://api.github.com/repos/sebastianbergmann/phpunit/zipball/3866b2eeeed21b1b099c4bc0b7a1690ac6fd5baa",
                "reference": "3866b2eeeed21b1b099c4bc0b7a1690ac6fd5baa",
                "shasum": ""
            },
            "require": {
                "doctrine/instantiator": "^1.3.1",
                "ext-dom": "*",
                "ext-json": "*",
                "ext-libxml": "*",
                "ext-mbstring": "*",
                "ext-xml": "*",
                "ext-xmlwriter": "*",
                "myclabs/deep-copy": "^1.10.1",
                "phar-io/manifest": "^2.0.1",
                "phar-io/version": "^3.0.2",
                "php": ">=7.3",
                "phpspec/prophecy": "^1.12.1",
                "phpunit/php-code-coverage": "^9.2",
                "phpunit/php-file-iterator": "^3.0.5",
                "phpunit/php-invoker": "^3.1.1",
                "phpunit/php-text-template": "^2.0.3",
                "phpunit/php-timer": "^5.0.2",
                "sebastian/cli-parser": "^1.0.1",
                "sebastian/code-unit": "^1.0.6",
                "sebastian/comparator": "^4.0.5",
                "sebastian/diff": "^4.0.3",
                "sebastian/environment": "^5.1.3",
                "sebastian/exporter": "^4.0.3",
                "sebastian/global-state": "^5.0.1",
                "sebastian/object-enumerator": "^4.0.3",
                "sebastian/resource-operations": "^3.0.3",
                "sebastian/type": "^2.3",
                "sebastian/version": "^3.0.2"
            },
            "require-dev": {
                "ext-pdo": "*",
                "phpspec/prophecy-phpunit": "^2.0.1"
            },
            "suggest": {
                "ext-soap": "*",
                "ext-xdebug": "*"
            },
            "bin": [
                "phpunit"
            ],
            "type": "library",
            "extra": {
                "branch-alias": {
                    "dev-master": "9.4-dev"
                }
            },
            "autoload": {
                "classmap": [
                    "src/"
                ],
                "files": [
                    "src/Framework/Assert/Functions.php"
                ]
            },
            "notification-url": "https://packagist.org/downloads/",
            "license": [
                "BSD-3-Clause"
            ],
            "authors": [
                {
                    "name": "Sebastian Bergmann",
                    "email": "sebastian@phpunit.de",
                    "role": "lead"
                }
            ],
            "description": "The PHP Unit Testing framework.",
            "homepage": "https://phpunit.de/",
            "keywords": [
                "phpunit",
                "testing",
                "xunit"
            ],
            "support": {
                "issues": "https://github.com/sebastianbergmann/phpunit/issues",
                "source": "https://github.com/sebastianbergmann/phpunit/tree/9.4.2"
            },
            "funding": [
                {
                    "url": "https://phpunit.de/donate.html",
                    "type": "custom"
                },
                {
                    "url": "https://github.com/sebastianbergmann",
                    "type": "github"
                }
            ],
            "time": "2020-10-19T09:23:29+00:00"
        },
        {
            "name": "psr/container",
            "version": "dev-master",
            "source": {
                "type": "git",
                "url": "https://github.com/php-fig/container.git",
                "reference": "381524e8568e07f31d504a945b88556548c8c42e"
            },
            "dist": {
                "type": "zip",
                "url": "https://api.github.com/repos/php-fig/container/zipball/381524e8568e07f31d504a945b88556548c8c42e",
                "reference": "381524e8568e07f31d504a945b88556548c8c42e",
                "shasum": ""
            },
            "require": {
                "php": ">=7.2.0"
            },
            "default-branch": true,
            "type": "library",
            "extra": {
                "branch-alias": {
                    "dev-master": "1.1.x-dev"
                }
            },
            "autoload": {
                "psr-4": {
                    "Psr\\Container\\": "src/"
                }
            },
            "notification-url": "https://packagist.org/downloads/",
            "license": [
                "MIT"
            ],
            "authors": [
                {
                    "name": "PHP-FIG",
                    "homepage": "https://www.php-fig.org/"
                }
            ],
            "description": "Common Container Interface (PHP FIG PSR-11)",
            "homepage": "https://github.com/php-fig/container",
            "keywords": [
                "PSR-11",
                "container",
                "container-interface",
                "container-interop",
                "psr"
            ],
            "support": {
                "issues": "https://github.com/php-fig/container/issues",
                "source": "https://github.com/php-fig/container/tree/master"
            },
            "time": "2020-10-13T07:07:53+00:00"
        },
        {
            "name": "sebastian/cli-parser",
            "version": "dev-master",
            "source": {
                "type": "git",
                "url": "https://github.com/sebastianbergmann/cli-parser.git",
                "reference": "5a6fc83d266e0fcbf890d4475bfbb713dbb4d202"
            },
            "dist": {
                "type": "zip",
                "url": "https://api.github.com/repos/sebastianbergmann/cli-parser/zipball/5a6fc83d266e0fcbf890d4475bfbb713dbb4d202",
                "reference": "5a6fc83d266e0fcbf890d4475bfbb713dbb4d202",
                "shasum": ""
            },
            "require": {
                "php": ">=7.3"
            },
            "require-dev": {
                "phpunit/phpunit": "^9.3"
            },
            "default-branch": true,
            "type": "library",
            "extra": {
                "branch-alias": {
                    "dev-master": "1.0-dev"
                }
            },
            "autoload": {
                "classmap": [
                    "src/"
                ]
            },
            "notification-url": "https://packagist.org/downloads/",
            "license": [
                "BSD-3-Clause"
            ],
            "authors": [
                {
                    "name": "Sebastian Bergmann",
                    "email": "sebastian@phpunit.de",
                    "role": "lead"
                }
            ],
            "description": "Library for parsing CLI options",
            "homepage": "https://github.com/sebastianbergmann/cli-parser",
            "support": {
                "issues": "https://github.com/sebastianbergmann/cli-parser/issues",
                "source": "https://github.com/sebastianbergmann/cli-parser/tree/master"
            },
            "funding": [
                {
                    "url": "https://github.com/sebastianbergmann",
                    "type": "github"
                }
            ],
            "time": "2021-02-14T06:53:40+00:00"
        },
        {
            "name": "sebastian/code-unit",
            "version": "1.0.8",
            "source": {
                "type": "git",
                "url": "https://github.com/sebastianbergmann/code-unit.git",
                "reference": "1fc9f64c0927627ef78ba436c9b17d967e68e120"
            },
            "dist": {
                "type": "zip",
                "url": "https://api.github.com/repos/sebastianbergmann/code-unit/zipball/1fc9f64c0927627ef78ba436c9b17d967e68e120",
                "reference": "1fc9f64c0927627ef78ba436c9b17d967e68e120",
                "shasum": ""
            },
            "require": {
                "php": ">=7.3"
            },
            "require-dev": {
                "phpunit/phpunit": "^9.3"
            },
            "type": "library",
            "extra": {
                "branch-alias": {
                    "dev-master": "1.0-dev"
                }
            },
            "autoload": {
                "classmap": [
                    "src/"
                ]
            },
            "notification-url": "https://packagist.org/downloads/",
            "license": [
                "BSD-3-Clause"
            ],
            "authors": [
                {
                    "name": "Sebastian Bergmann",
                    "email": "sebastian@phpunit.de",
                    "role": "lead"
                }
            ],
            "description": "Collection of value objects that represent the PHP code units",
            "homepage": "https://github.com/sebastianbergmann/code-unit",
            "support": {
                "issues": "https://github.com/sebastianbergmann/code-unit/issues",
                "source": "https://github.com/sebastianbergmann/code-unit/tree/1.0.8"
            },
            "funding": [
                {
                    "url": "https://github.com/sebastianbergmann",
                    "type": "github"
                }
            ],
            "time": "2020-10-26T13:08:54+00:00"
        },
        {
            "name": "sebastian/code-unit-reverse-lookup",
            "version": "dev-master",
            "source": {
                "type": "git",
                "url": "https://github.com/sebastianbergmann/code-unit-reverse-lookup.git",
                "reference": "96fc758350a824cf96f9e7847ecdf9bb82c87083"
            },
            "dist": {
                "type": "zip",
                "url": "https://api.github.com/repos/sebastianbergmann/code-unit-reverse-lookup/zipball/96fc758350a824cf96f9e7847ecdf9bb82c87083",
                "reference": "96fc758350a824cf96f9e7847ecdf9bb82c87083",
                "shasum": ""
            },
            "require": {
                "php": ">=7.3"
            },
            "require-dev": {
                "phpunit/phpunit": "^9.3"
            },
            "default-branch": true,
            "type": "library",
            "extra": {
                "branch-alias": {
                    "dev-master": "2.0-dev"
                }
            },
            "autoload": {
                "classmap": [
                    "src/"
                ]
            },
            "notification-url": "https://packagist.org/downloads/",
            "license": [
                "BSD-3-Clause"
            ],
            "authors": [
                {
                    "name": "Sebastian Bergmann",
                    "email": "sebastian@phpunit.de"
                }
            ],
            "description": "Looks up which function or method a line of code belongs to",
            "homepage": "https://github.com/sebastianbergmann/code-unit-reverse-lookup/",
            "support": {
                "issues": "https://github.com/sebastianbergmann/code-unit-reverse-lookup/issues",
                "source": "https://github.com/sebastianbergmann/code-unit-reverse-lookup/tree/master"
            },
            "funding": [
                {
                    "url": "https://github.com/sebastianbergmann",
                    "type": "github"
                }
            ],
            "time": "2021-02-14T06:51:27+00:00"
        },
        {
            "name": "sebastian/comparator",
            "version": "dev-master",
            "source": {
                "type": "git",
                "url": "https://github.com/sebastianbergmann/comparator.git",
                "reference": "3b943ec66244e5d0a5252708d1c9073ae6d3efc9"
            },
            "dist": {
                "type": "zip",
                "url": "https://api.github.com/repos/sebastianbergmann/comparator/zipball/3b943ec66244e5d0a5252708d1c9073ae6d3efc9",
                "reference": "3b943ec66244e5d0a5252708d1c9073ae6d3efc9",
                "shasum": ""
            },
            "require": {
                "php": ">=7.3",
                "sebastian/diff": "^4.0",
                "sebastian/exporter": "^4.0"
            },
            "require-dev": {
                "phpunit/phpunit": "^9.3"
            },
            "default-branch": true,
            "type": "library",
            "extra": {
                "branch-alias": {
                    "dev-master": "4.0-dev"
                }
            },
            "autoload": {
                "classmap": [
                    "src/"
                ]
            },
            "notification-url": "https://packagist.org/downloads/",
            "license": [
                "BSD-3-Clause"
            ],
            "authors": [
                {
                    "name": "Sebastian Bergmann",
                    "email": "sebastian@phpunit.de"
                },
                {
                    "name": "Jeff Welch",
                    "email": "whatthejeff@gmail.com"
                },
                {
                    "name": "Volker Dusch",
                    "email": "github@wallbash.com"
                },
                {
                    "name": "Bernhard Schussek",
                    "email": "bschussek@2bepublished.at"
                }
            ],
            "description": "Provides the functionality to compare PHP values for equality",
            "homepage": "https://github.com/sebastianbergmann/comparator",
            "keywords": [
                "comparator",
                "compare",
                "equality"
            ],
            "support": {
                "issues": "https://github.com/sebastianbergmann/comparator/issues",
                "source": "https://github.com/sebastianbergmann/comparator/tree/master"
            },
            "funding": [
                {
                    "url": "https://github.com/sebastianbergmann",
                    "type": "github"
                }
            ],
            "time": "2021-02-14T06:51:35+00:00"
        },
        {
            "name": "sebastian/complexity",
            "version": "2.0.2",
            "source": {
                "type": "git",
                "url": "https://github.com/sebastianbergmann/complexity.git",
                "reference": "739b35e53379900cc9ac327b2147867b8b6efd88"
            },
            "dist": {
                "type": "zip",
                "url": "https://api.github.com/repos/sebastianbergmann/complexity/zipball/739b35e53379900cc9ac327b2147867b8b6efd88",
                "reference": "739b35e53379900cc9ac327b2147867b8b6efd88",
                "shasum": ""
            },
            "require": {
                "nikic/php-parser": "^4.7",
                "php": ">=7.3"
            },
            "require-dev": {
                "phpunit/phpunit": "^9.3"
            },
            "type": "library",
            "extra": {
                "branch-alias": {
                    "dev-master": "2.0-dev"
                }
            },
            "autoload": {
                "classmap": [
                    "src/"
                ]
            },
            "notification-url": "https://packagist.org/downloads/",
            "license": [
                "BSD-3-Clause"
            ],
            "authors": [
                {
                    "name": "Sebastian Bergmann",
                    "email": "sebastian@phpunit.de",
                    "role": "lead"
                }
            ],
            "description": "Library for calculating the complexity of PHP code units",
            "homepage": "https://github.com/sebastianbergmann/complexity",
            "support": {
                "issues": "https://github.com/sebastianbergmann/complexity/issues",
                "source": "https://github.com/sebastianbergmann/complexity/tree/2.0.2"
            },
            "funding": [
                {
                    "url": "https://github.com/sebastianbergmann",
                    "type": "github"
                }
            ],
            "time": "2020-10-26T15:52:27+00:00"
        },
        {
            "name": "sebastian/diff",
            "version": "dev-master",
            "source": {
                "type": "git",
                "url": "https://github.com/sebastianbergmann/diff.git",
                "reference": "1895a1a29e197f7d31099a320b2a3ae9e428b21d"
            },
            "dist": {
                "type": "zip",
                "url": "https://api.github.com/repos/sebastianbergmann/diff/zipball/1895a1a29e197f7d31099a320b2a3ae9e428b21d",
                "reference": "1895a1a29e197f7d31099a320b2a3ae9e428b21d",
                "shasum": ""
            },
            "require": {
                "php": ">=7.3"
            },
            "require-dev": {
                "phpunit/phpunit": "^9.3",
                "symfony/process": "^4.2 || ^5"
            },
            "default-branch": true,
            "type": "library",
            "extra": {
                "branch-alias": {
                    "dev-master": "4.0-dev"
                }
            },
            "autoload": {
                "classmap": [
                    "src/"
                ]
            },
            "notification-url": "https://packagist.org/downloads/",
            "license": [
                "BSD-3-Clause"
            ],
            "authors": [
                {
                    "name": "Sebastian Bergmann",
                    "email": "sebastian@phpunit.de"
                },
                {
                    "name": "Kore Nordmann",
                    "email": "mail@kore-nordmann.de"
                }
            ],
            "description": "Diff implementation",
            "homepage": "https://github.com/sebastianbergmann/diff",
            "keywords": [
                "diff",
                "udiff",
                "unidiff",
                "unified diff"
            ],
            "support": {
                "issues": "https://github.com/sebastianbergmann/diff/issues",
                "source": "https://github.com/sebastianbergmann/diff/tree/master"
            },
            "funding": [
                {
                    "url": "https://github.com/sebastianbergmann",
                    "type": "github"
                }
            ],
            "time": "2021-02-14T06:51:43+00:00"
        },
        {
            "name": "sebastian/environment",
            "version": "dev-master",
            "source": {
                "type": "git",
                "url": "https://github.com/sebastianbergmann/environment.git",
                "reference": "7f8f2720df4d03d4368edadac24c3a7950b6cdc5"
            },
            "dist": {
                "type": "zip",
                "url": "https://api.github.com/repos/sebastianbergmann/environment/zipball/7f8f2720df4d03d4368edadac24c3a7950b6cdc5",
                "reference": "7f8f2720df4d03d4368edadac24c3a7950b6cdc5",
                "shasum": ""
            },
            "require": {
                "php": ">=7.3"
            },
            "require-dev": {
                "phpunit/phpunit": "^9.3"
            },
            "suggest": {
                "ext-posix": "*"
            },
            "default-branch": true,
            "type": "library",
            "extra": {
                "branch-alias": {
                    "dev-master": "5.1-dev"
                }
            },
            "autoload": {
                "classmap": [
                    "src/"
                ]
            },
            "notification-url": "https://packagist.org/downloads/",
            "license": [
                "BSD-3-Clause"
            ],
            "authors": [
                {
                    "name": "Sebastian Bergmann",
                    "email": "sebastian@phpunit.de"
                }
            ],
            "description": "Provides functionality to handle HHVM/PHP environments",
            "homepage": "http://www.github.com/sebastianbergmann/environment",
            "keywords": [
                "Xdebug",
                "environment",
                "hhvm"
            ],
            "support": {
                "issues": "https://github.com/sebastianbergmann/environment/issues",
                "source": "https://github.com/sebastianbergmann/environment/tree/master"
            },
            "funding": [
                {
                    "url": "https://github.com/sebastianbergmann",
                    "type": "github"
                }
            ],
            "time": "2021-02-14T06:51:52+00:00"
        },
        {
            "name": "sebastian/exporter",
            "version": "dev-master",
            "source": {
                "type": "git",
                "url": "https://github.com/sebastianbergmann/exporter.git",
                "reference": "c6819d6edff3496f28c29a9ed61c564a9fdae27b"
            },
            "dist": {
                "type": "zip",
                "url": "https://api.github.com/repos/sebastianbergmann/exporter/zipball/c6819d6edff3496f28c29a9ed61c564a9fdae27b",
                "reference": "c6819d6edff3496f28c29a9ed61c564a9fdae27b",
                "shasum": ""
            },
            "require": {
                "php": ">=7.3",
                "sebastian/recursion-context": "^4.0"
            },
            "require-dev": {
                "ext-mbstring": "*",
                "phpunit/phpunit": "^9.3"
            },
            "default-branch": true,
            "type": "library",
            "extra": {
                "branch-alias": {
                    "dev-master": "4.0-dev"
                }
            },
            "autoload": {
                "classmap": [
                    "src/"
                ]
            },
            "notification-url": "https://packagist.org/downloads/",
            "license": [
                "BSD-3-Clause"
            ],
            "authors": [
                {
                    "name": "Sebastian Bergmann",
                    "email": "sebastian@phpunit.de"
                },
                {
                    "name": "Jeff Welch",
                    "email": "whatthejeff@gmail.com"
                },
                {
                    "name": "Volker Dusch",
                    "email": "github@wallbash.com"
                },
                {
                    "name": "Adam Harvey",
                    "email": "aharvey@php.net"
                },
                {
                    "name": "Bernhard Schussek",
                    "email": "bschussek@gmail.com"
                }
            ],
            "description": "Provides the functionality to export PHP variables for visualization",
            "homepage": "http://www.github.com/sebastianbergmann/exporter",
            "keywords": [
                "export",
                "exporter"
            ],
            "support": {
                "issues": "https://github.com/sebastianbergmann/exporter/issues",
                "source": "https://github.com/sebastianbergmann/exporter/tree/master"
            },
            "funding": [
                {
                    "url": "https://github.com/sebastianbergmann",
                    "type": "github"
                }
            ],
            "time": "2021-02-14T06:52:00+00:00"
        },
        {
            "name": "sebastian/global-state",
            "version": "dev-master",
            "source": {
                "type": "git",
                "url": "https://github.com/sebastianbergmann/global-state.git",
                "reference": "a912746c9e31610f52b8e6977107e745c758cfd8"
            },
            "dist": {
                "type": "zip",
                "url": "https://api.github.com/repos/sebastianbergmann/global-state/zipball/a912746c9e31610f52b8e6977107e745c758cfd8",
                "reference": "a912746c9e31610f52b8e6977107e745c758cfd8",
                "shasum": ""
            },
            "require": {
                "php": ">=7.3",
                "sebastian/object-reflector": "^2.0",
                "sebastian/recursion-context": "^4.0"
            },
            "require-dev": {
                "ext-dom": "*",
                "phpunit/phpunit": "^9.3"
            },
            "suggest": {
                "ext-uopz": "*"
            },
            "default-branch": true,
            "type": "library",
            "extra": {
                "branch-alias": {
                    "dev-master": "5.0-dev"
                }
            },
            "autoload": {
                "classmap": [
                    "src/"
                ]
            },
            "notification-url": "https://packagist.org/downloads/",
            "license": [
                "BSD-3-Clause"
            ],
            "authors": [
                {
                    "name": "Sebastian Bergmann",
                    "email": "sebastian@phpunit.de"
                }
            ],
            "description": "Snapshotting of global state",
            "homepage": "http://www.github.com/sebastianbergmann/global-state",
            "keywords": [
                "global state"
            ],
            "support": {
                "issues": "https://github.com/sebastianbergmann/global-state/issues",
                "source": "https://github.com/sebastianbergmann/global-state/tree/master"
            },
            "funding": [
                {
                    "url": "https://github.com/sebastianbergmann",
                    "type": "github"
                }
            ],
            "time": "2021-02-14T06:52:09+00:00"
        },
        {
            "name": "sebastian/lines-of-code",
            "version": "1.0.3",
            "source": {
                "type": "git",
                "url": "https://github.com/sebastianbergmann/lines-of-code.git",
                "reference": "c1c2e997aa3146983ed888ad08b15470a2e22ecc"
            },
            "dist": {
                "type": "zip",
                "url": "https://api.github.com/repos/sebastianbergmann/lines-of-code/zipball/c1c2e997aa3146983ed888ad08b15470a2e22ecc",
                "reference": "c1c2e997aa3146983ed888ad08b15470a2e22ecc",
                "shasum": ""
            },
            "require": {
                "nikic/php-parser": "^4.6",
                "php": ">=7.3"
            },
            "require-dev": {
                "phpunit/phpunit": "^9.3"
            },
            "type": "library",
            "extra": {
                "branch-alias": {
                    "dev-master": "1.0-dev"
                }
            },
            "autoload": {
                "classmap": [
                    "src/"
                ]
            },
            "notification-url": "https://packagist.org/downloads/",
            "license": [
                "BSD-3-Clause"
            ],
            "authors": [
                {
                    "name": "Sebastian Bergmann",
                    "email": "sebastian@phpunit.de",
                    "role": "lead"
                }
            ],
            "description": "Library for counting the lines of code in PHP source code",
            "homepage": "https://github.com/sebastianbergmann/lines-of-code",
            "support": {
                "issues": "https://github.com/sebastianbergmann/lines-of-code/issues",
                "source": "https://github.com/sebastianbergmann/lines-of-code/tree/1.0.3"
            },
            "funding": [
                {
                    "url": "https://github.com/sebastianbergmann",
                    "type": "github"
                }
            ],
            "time": "2020-11-28T06:42:11+00:00"
        },
        {
            "name": "sebastian/object-enumerator",
            "version": "dev-master",
            "source": {
                "type": "git",
                "url": "https://github.com/sebastianbergmann/object-enumerator.git",
                "reference": "79f258bf9b9f9f1aff7ec27fa3e0d5d7ef344088"
            },
            "dist": {
                "type": "zip",
                "url": "https://api.github.com/repos/sebastianbergmann/object-enumerator/zipball/79f258bf9b9f9f1aff7ec27fa3e0d5d7ef344088",
                "reference": "79f258bf9b9f9f1aff7ec27fa3e0d5d7ef344088",
                "shasum": ""
            },
            "require": {
                "php": ">=7.3",
                "sebastian/object-reflector": "^2.0",
                "sebastian/recursion-context": "^4.0"
            },
            "require-dev": {
                "phpunit/phpunit": "^9.3"
            },
            "default-branch": true,
            "type": "library",
            "extra": {
                "branch-alias": {
                    "dev-master": "4.0-dev"
                }
            },
            "autoload": {
                "classmap": [
                    "src/"
                ]
            },
            "notification-url": "https://packagist.org/downloads/",
            "license": [
                "BSD-3-Clause"
            ],
            "authors": [
                {
                    "name": "Sebastian Bergmann",
                    "email": "sebastian@phpunit.de"
                }
            ],
            "description": "Traverses array structures and object graphs to enumerate all referenced objects",
            "homepage": "https://github.com/sebastianbergmann/object-enumerator/",
            "support": {
                "issues": "https://github.com/sebastianbergmann/object-enumerator/issues",
                "source": "https://github.com/sebastianbergmann/object-enumerator/tree/master"
            },
            "funding": [
                {
                    "url": "https://github.com/sebastianbergmann",
                    "type": "github"
                }
            ],
            "time": "2021-02-14T06:52:17+00:00"
        },
        {
            "name": "sebastian/object-reflector",
            "version": "dev-master",
            "source": {
                "type": "git",
                "url": "https://github.com/sebastianbergmann/object-reflector.git",
                "reference": "232add5a51167e359e1dd03334ebffaddfb95795"
            },
            "dist": {
                "type": "zip",
                "url": "https://api.github.com/repos/sebastianbergmann/object-reflector/zipball/232add5a51167e359e1dd03334ebffaddfb95795",
                "reference": "232add5a51167e359e1dd03334ebffaddfb95795",
                "shasum": ""
            },
            "require": {
                "php": ">=7.3"
            },
            "require-dev": {
                "phpunit/phpunit": "^9.3"
            },
            "default-branch": true,
            "type": "library",
            "extra": {
                "branch-alias": {
                    "dev-master": "2.0-dev"
                }
            },
            "autoload": {
                "classmap": [
                    "src/"
                ]
            },
            "notification-url": "https://packagist.org/downloads/",
            "license": [
                "BSD-3-Clause"
            ],
            "authors": [
                {
                    "name": "Sebastian Bergmann",
                    "email": "sebastian@phpunit.de"
                }
            ],
            "description": "Allows reflection of object attributes, including inherited and non-public ones",
            "homepage": "https://github.com/sebastianbergmann/object-reflector/",
            "support": {
                "issues": "https://github.com/sebastianbergmann/object-reflector/issues",
                "source": "https://github.com/sebastianbergmann/object-reflector/tree/master"
            },
            "funding": [
                {
                    "url": "https://github.com/sebastianbergmann",
                    "type": "github"
                }
            ],
            "time": "2021-02-14T06:52:26+00:00"
        },
        {
            "name": "sebastian/recursion-context",
            "version": "dev-master",
            "source": {
                "type": "git",
                "url": "https://github.com/sebastianbergmann/recursion-context.git",
                "reference": "d6cde15be46e8e5cc8671ceb41b63b69dfd7bd5a"
            },
            "dist": {
                "type": "zip",
                "url": "https://api.github.com/repos/sebastianbergmann/recursion-context/zipball/d6cde15be46e8e5cc8671ceb41b63b69dfd7bd5a",
                "reference": "d6cde15be46e8e5cc8671ceb41b63b69dfd7bd5a",
                "shasum": ""
            },
            "require": {
                "php": ">=7.3"
            },
            "require-dev": {
                "phpunit/phpunit": "^9.3"
            },
            "default-branch": true,
            "type": "library",
            "extra": {
                "branch-alias": {
                    "dev-master": "4.0-dev"
                }
            },
            "autoload": {
                "classmap": [
                    "src/"
                ]
            },
            "notification-url": "https://packagist.org/downloads/",
            "license": [
                "BSD-3-Clause"
            ],
            "authors": [
                {
                    "name": "Sebastian Bergmann",
                    "email": "sebastian@phpunit.de"
                },
                {
                    "name": "Jeff Welch",
                    "email": "whatthejeff@gmail.com"
                },
                {
                    "name": "Adam Harvey",
                    "email": "aharvey@php.net"
                }
            ],
            "description": "Provides functionality to recursively process PHP variables",
            "homepage": "http://www.github.com/sebastianbergmann/recursion-context",
            "support": {
                "issues": "https://github.com/sebastianbergmann/recursion-context/issues",
                "source": "https://github.com/sebastianbergmann/recursion-context/tree/master"
            },
            "funding": [
                {
                    "url": "https://github.com/sebastianbergmann",
                    "type": "github"
                }
            ],
            "time": "2021-02-14T06:52:58+00:00"
        },
        {
            "name": "sebastian/resource-operations",
            "version": "dev-master",
            "source": {
                "type": "git",
                "url": "https://github.com/sebastianbergmann/resource-operations.git",
                "reference": "0f4443cb3a1d92ce809899753bc0d5d5a8dd19a8"
            },
            "dist": {
                "type": "zip",
                "url": "https://api.github.com/repos/sebastianbergmann/resource-operations/zipball/0f4443cb3a1d92ce809899753bc0d5d5a8dd19a8",
                "reference": "0f4443cb3a1d92ce809899753bc0d5d5a8dd19a8",
                "shasum": ""
            },
            "require": {
                "php": ">=7.3"
            },
            "require-dev": {
                "phpunit/phpunit": "^9.0"
            },
            "default-branch": true,
            "type": "library",
            "extra": {
                "branch-alias": {
                    "dev-master": "3.0-dev"
                }
            },
            "autoload": {
                "classmap": [
                    "src/"
                ]
            },
            "notification-url": "https://packagist.org/downloads/",
            "license": [
                "BSD-3-Clause"
            ],
            "authors": [
                {
                    "name": "Sebastian Bergmann",
                    "email": "sebastian@phpunit.de"
                }
            ],
            "description": "Provides a list of PHP built-in functions that operate on resources",
            "homepage": "https://www.github.com/sebastianbergmann/resource-operations",
            "support": {
                "issues": "https://github.com/sebastianbergmann/resource-operations/issues",
                "source": "https://github.com/sebastianbergmann/resource-operations/tree/3.0.3"
            },
            "funding": [
                {
                    "url": "https://github.com/sebastianbergmann",
                    "type": "github"
                }
            ],
            "time": "2020-09-28T06:45:17+00:00"
        },
        {
            "name": "sebastian/type",
            "version": "dev-master",
            "source": {
                "type": "git",
                "url": "https://github.com/sebastianbergmann/type.git",
                "reference": "8abc9c1947c9f928da999be28778a0ba48cdf5b4"
            },
            "dist": {
                "type": "zip",
                "url": "https://api.github.com/repos/sebastianbergmann/type/zipball/8abc9c1947c9f928da999be28778a0ba48cdf5b4",
                "reference": "8abc9c1947c9f928da999be28778a0ba48cdf5b4",
                "shasum": ""
            },
            "require": {
                "php": ">=7.3"
            },
            "require-dev": {
                "phpunit/phpunit": "^9.3"
            },
            "default-branch": true,
            "type": "library",
            "extra": {
                "branch-alias": {
                    "dev-master": "2.3-dev"
                }
            },
            "autoload": {
                "classmap": [
                    "src/"
                ]
            },
            "notification-url": "https://packagist.org/downloads/",
            "license": [
                "BSD-3-Clause"
            ],
            "authors": [
                {
                    "name": "Sebastian Bergmann",
                    "email": "sebastian@phpunit.de",
                    "role": "lead"
                }
            ],
            "description": "Collection of value objects that represent the types of the PHP type system",
            "homepage": "https://github.com/sebastianbergmann/type",
            "support": {
                "issues": "https://github.com/sebastianbergmann/type/issues",
                "source": "https://github.com/sebastianbergmann/type/tree/master"
            },
            "funding": [
                {
                    "url": "https://github.com/sebastianbergmann",
                    "type": "github"
                }
            ],
            "time": "2021-02-14T06:53:07+00:00"
        },
        {
            "name": "sebastian/version",
            "version": "3.0.2",
            "source": {
                "type": "git",
                "url": "https://github.com/sebastianbergmann/version.git",
                "reference": "c6c1022351a901512170118436c764e473f6de8c"
            },
            "dist": {
                "type": "zip",
                "url": "https://api.github.com/repos/sebastianbergmann/version/zipball/c6c1022351a901512170118436c764e473f6de8c",
                "reference": "c6c1022351a901512170118436c764e473f6de8c",
                "shasum": ""
            },
            "require": {
                "php": ">=7.3"
            },
            "type": "library",
            "extra": {
                "branch-alias": {
                    "dev-master": "3.0-dev"
                }
            },
            "autoload": {
                "classmap": [
                    "src/"
                ]
            },
            "notification-url": "https://packagist.org/downloads/",
            "license": [
                "BSD-3-Clause"
            ],
            "authors": [
                {
                    "name": "Sebastian Bergmann",
                    "email": "sebastian@phpunit.de",
                    "role": "lead"
                }
            ],
            "description": "Library that helps with managing the version number of Git-hosted PHP projects",
            "homepage": "https://github.com/sebastianbergmann/version",
            "support": {
                "issues": "https://github.com/sebastianbergmann/version/issues",
                "source": "https://github.com/sebastianbergmann/version/tree/3.0.2"
            },
            "funding": [
                {
                    "url": "https://github.com/sebastianbergmann",
                    "type": "github"
                }
            ],
            "time": "2020-09-28T06:39:44+00:00"
        },
        {
            "name": "swoole/ide-helper",
            "version": "4.6.2",
            "source": {
                "type": "git",
                "url": "https://github.com/swoole/ide-helper.git",
                "reference": "62d923e3406d4d9c5a4749d810d11e2beb201abe"
            },
            "dist": {
                "type": "zip",
                "url": "https://api.github.com/repos/swoole/ide-helper/zipball/62d923e3406d4d9c5a4749d810d11e2beb201abe",
                "reference": "62d923e3406d4d9c5a4749d810d11e2beb201abe",
                "shasum": ""
            },
            "require-dev": {
                "guzzlehttp/guzzle": "~6.5.0",
                "laminas/laminas-code": "~3.4.0",
                "squizlabs/php_codesniffer": "~3.5.0",
                "symfony/filesystem": "~4.0"
            },
            "type": "library",
            "notification-url": "https://packagist.org/downloads/",
            "license": [
                "Apache-2.0"
            ],
            "authors": [
                {
                    "name": "Team Swoole",
                    "email": "team@swoole.com"
                }
            ],
            "description": "IDE help files for Swoole.",
            "support": {
                "issues": "https://github.com/swoole/ide-helper/issues",
                "source": "https://github.com/swoole/ide-helper/tree/4.6.2"
            },
            "time": "2021-01-26T00:17:29+00:00"
        },
        {
            "name": "symfony/console",
            "version": "5.x-dev",
            "source": {
                "type": "git",
                "url": "https://github.com/symfony/console.git",
                "reference": "2a6f75224a537ee506e9fa1e6fc4200ad411ffd9"
            },
            "dist": {
                "type": "zip",
                "url": "https://api.github.com/repos/symfony/console/zipball/2a6f75224a537ee506e9fa1e6fc4200ad411ffd9",
                "reference": "2a6f75224a537ee506e9fa1e6fc4200ad411ffd9",
                "shasum": ""
            },
            "require": {
                "php": ">=7.2.5",
                "symfony/polyfill-mbstring": "~1.0",
                "symfony/polyfill-php73": "^1.8",
                "symfony/polyfill-php80": "^1.15",
                "symfony/service-contracts": "^1.1|^2",
                "symfony/string": "^5.1"
            },
            "conflict": {
                "symfony/dependency-injection": "<4.4",
                "symfony/dotenv": "<5.1",
                "symfony/event-dispatcher": "<4.4",
                "symfony/lock": "<4.4",
                "symfony/process": "<4.4"
            },
            "provide": {
                "psr/log-implementation": "1.0"
            },
            "require-dev": {
                "psr/log": "~1.0",
                "symfony/config": "^4.4|^5.0",
                "symfony/dependency-injection": "^4.4|^5.0",
                "symfony/event-dispatcher": "^4.4|^5.0",
                "symfony/lock": "^4.4|^5.0",
                "symfony/process": "^4.4|^5.0",
                "symfony/var-dumper": "^4.4|^5.0"
            },
            "suggest": {
                "psr/log": "For using the console logger",
                "symfony/event-dispatcher": "",
                "symfony/lock": "",
                "symfony/process": ""
            },
            "default-branch": true,
            "type": "library",
            "autoload": {
                "psr-4": {
                    "Symfony\\Component\\Console\\": ""
                },
                "exclude-from-classmap": [
                    "/Tests/"
                ]
            },
            "notification-url": "https://packagist.org/downloads/",
            "license": [
                "MIT"
            ],
            "authors": [
                {
                    "name": "Fabien Potencier",
                    "email": "fabien@symfony.com"
                },
                {
                    "name": "Symfony Community",
                    "homepage": "https://symfony.com/contributors"
                }
            ],
            "description": "Eases the creation of beautiful and testable command line interfaces",
            "homepage": "https://symfony.com",
            "keywords": [
                "cli",
                "command line",
                "console",
                "terminal"
            ],
            "support": {
                "source": "https://github.com/symfony/console/tree/5.x"
            },
            "funding": [
                {
                    "url": "https://symfony.com/sponsor",
                    "type": "custom"
                },
                {
                    "url": "https://github.com/fabpot",
                    "type": "github"
                },
                {
                    "url": "https://tidelift.com/funding/github/packagist/symfony/symfony",
                    "type": "tidelift"
                }
            ],
            "time": "2021-02-17T15:27:35+00:00"
        },
        {
            "name": "symfony/polyfill-ctype",
            "version": "dev-main",
            "source": {
                "type": "git",
                "url": "https://github.com/symfony/polyfill-ctype.git",
                "reference": "c6c942b1ac76c82448322025e084cadc56048b4e"
            },
            "dist": {
                "type": "zip",
                "url": "https://api.github.com/repos/symfony/polyfill-ctype/zipball/c6c942b1ac76c82448322025e084cadc56048b4e",
                "reference": "c6c942b1ac76c82448322025e084cadc56048b4e",
                "shasum": ""
            },
            "require": {
                "php": ">=7.1"
            },
            "suggest": {
                "ext-ctype": "For best performance"
            },
            "default-branch": true,
            "type": "library",
            "extra": {
                "branch-alias": {
                    "dev-main": "1.22-dev"
                },
                "thanks": {
                    "name": "symfony/polyfill",
                    "url": "https://github.com/symfony/polyfill"
                }
            },
            "autoload": {
                "psr-4": {
                    "Symfony\\Polyfill\\Ctype\\": ""
                },
                "files": [
                    "bootstrap.php"
                ]
            },
            "notification-url": "https://packagist.org/downloads/",
            "license": [
                "MIT"
            ],
            "authors": [
                {
                    "name": "Gert de Pagter",
                    "email": "BackEndTea@gmail.com"
                },
                {
                    "name": "Symfony Community",
                    "homepage": "https://symfony.com/contributors"
                }
            ],
            "description": "Symfony polyfill for ctype functions",
            "homepage": "https://symfony.com",
            "keywords": [
                "compatibility",
                "ctype",
                "polyfill",
                "portable"
            ],
            "support": {
                "source": "https://github.com/symfony/polyfill-ctype/tree/v1.22.1"
            },
            "funding": [
                {
                    "url": "https://symfony.com/sponsor",
                    "type": "custom"
                },
                {
                    "url": "https://github.com/fabpot",
                    "type": "github"
                },
                {
                    "url": "https://tidelift.com/funding/github/packagist/symfony/symfony",
                    "type": "tidelift"
                }
            ],
            "time": "2021-01-07T16:49:33+00:00"
        },
        {
            "name": "symfony/polyfill-intl-grapheme",
            "version": "dev-main",
            "source": {
                "type": "git",
                "url": "https://github.com/symfony/polyfill-intl-grapheme.git",
                "reference": "5601e09b69f26c1828b13b6bb87cb07cddba3170"
            },
            "dist": {
                "type": "zip",
                "url": "https://api.github.com/repos/symfony/polyfill-intl-grapheme/zipball/5601e09b69f26c1828b13b6bb87cb07cddba3170",
                "reference": "5601e09b69f26c1828b13b6bb87cb07cddba3170",
                "shasum": ""
            },
            "require": {
                "php": ">=7.1"
            },
            "suggest": {
                "ext-intl": "For best performance"
            },
            "default-branch": true,
            "type": "library",
            "extra": {
                "branch-alias": {
                    "dev-main": "1.22-dev"
                },
                "thanks": {
                    "name": "symfony/polyfill",
                    "url": "https://github.com/symfony/polyfill"
                }
            },
            "autoload": {
                "psr-4": {
                    "Symfony\\Polyfill\\Intl\\Grapheme\\": ""
                },
                "files": [
                    "bootstrap.php"
                ]
            },
            "notification-url": "https://packagist.org/downloads/",
            "license": [
                "MIT"
            ],
            "authors": [
                {
                    "name": "Nicolas Grekas",
                    "email": "p@tchwork.com"
                },
                {
                    "name": "Symfony Community",
                    "homepage": "https://symfony.com/contributors"
                }
            ],
            "description": "Symfony polyfill for intl's grapheme_* functions",
            "homepage": "https://symfony.com",
            "keywords": [
                "compatibility",
                "grapheme",
                "intl",
                "polyfill",
                "portable",
                "shim"
            ],
            "support": {
                "source": "https://github.com/symfony/polyfill-intl-grapheme/tree/v1.22.1"
            },
            "funding": [
                {
                    "url": "https://symfony.com/sponsor",
                    "type": "custom"
                },
                {
                    "url": "https://github.com/fabpot",
                    "type": "github"
                },
                {
                    "url": "https://tidelift.com/funding/github/packagist/symfony/symfony",
                    "type": "tidelift"
                }
            ],
            "time": "2021-01-22T09:19:47+00:00"
        },
        {
            "name": "symfony/polyfill-intl-normalizer",
            "version": "dev-main",
            "source": {
                "type": "git",
                "url": "https://github.com/symfony/polyfill-intl-normalizer.git",
                "reference": "43a0283138253ed1d48d352ab6d0bdb3f809f248"
            },
            "dist": {
                "type": "zip",
                "url": "https://api.github.com/repos/symfony/polyfill-intl-normalizer/zipball/43a0283138253ed1d48d352ab6d0bdb3f809f248",
                "reference": "43a0283138253ed1d48d352ab6d0bdb3f809f248",
                "shasum": ""
            },
            "require": {
                "php": ">=7.1"
            },
            "suggest": {
                "ext-intl": "For best performance"
            },
            "default-branch": true,
            "type": "library",
            "extra": {
                "branch-alias": {
                    "dev-main": "1.22-dev"
                },
                "thanks": {
                    "name": "symfony/polyfill",
                    "url": "https://github.com/symfony/polyfill"
                }
            },
            "autoload": {
                "psr-4": {
                    "Symfony\\Polyfill\\Intl\\Normalizer\\": ""
                },
                "files": [
                    "bootstrap.php"
                ],
                "classmap": [
                    "Resources/stubs"
                ]
            },
            "notification-url": "https://packagist.org/downloads/",
            "license": [
                "MIT"
            ],
            "authors": [
                {
                    "name": "Nicolas Grekas",
                    "email": "p@tchwork.com"
                },
                {
                    "name": "Symfony Community",
                    "homepage": "https://symfony.com/contributors"
                }
            ],
            "description": "Symfony polyfill for intl's Normalizer class and related functions",
            "homepage": "https://symfony.com",
            "keywords": [
                "compatibility",
                "intl",
                "normalizer",
                "polyfill",
                "portable",
                "shim"
            ],
            "support": {
                "source": "https://github.com/symfony/polyfill-intl-normalizer/tree/v1.22.1"
            },
            "funding": [
                {
                    "url": "https://symfony.com/sponsor",
                    "type": "custom"
                },
                {
                    "url": "https://github.com/fabpot",
                    "type": "github"
                },
                {
                    "url": "https://tidelift.com/funding/github/packagist/symfony/symfony",
                    "type": "tidelift"
                }
            ],
            "time": "2021-01-22T09:19:47+00:00"
        },
        {
            "name": "symfony/polyfill-mbstring",
            "version": "dev-main",
            "source": {
                "type": "git",
                "url": "https://github.com/symfony/polyfill-mbstring.git",
                "reference": "5232de97ee3b75b0360528dae24e73db49566ab1"
            },
            "dist": {
                "type": "zip",
                "url": "https://api.github.com/repos/symfony/polyfill-mbstring/zipball/5232de97ee3b75b0360528dae24e73db49566ab1",
                "reference": "5232de97ee3b75b0360528dae24e73db49566ab1",
                "shasum": ""
            },
            "require": {
                "php": ">=7.1"
            },
            "suggest": {
                "ext-mbstring": "For best performance"
            },
            "default-branch": true,
            "type": "library",
            "extra": {
                "branch-alias": {
                    "dev-main": "1.22-dev"
                },
                "thanks": {
                    "name": "symfony/polyfill",
                    "url": "https://github.com/symfony/polyfill"
                }
            },
            "autoload": {
                "psr-4": {
                    "Symfony\\Polyfill\\Mbstring\\": ""
                },
                "files": [
                    "bootstrap.php"
                ]
            },
            "notification-url": "https://packagist.org/downloads/",
            "license": [
                "MIT"
            ],
            "authors": [
                {
                    "name": "Nicolas Grekas",
                    "email": "p@tchwork.com"
                },
                {
                    "name": "Symfony Community",
                    "homepage": "https://symfony.com/contributors"
                }
            ],
            "description": "Symfony polyfill for the Mbstring extension",
            "homepage": "https://symfony.com",
            "keywords": [
                "compatibility",
                "mbstring",
                "polyfill",
                "portable",
                "shim"
            ],
            "support": {
                "source": "https://github.com/symfony/polyfill-mbstring/tree/v1.22.1"
            },
            "funding": [
                {
                    "url": "https://symfony.com/sponsor",
                    "type": "custom"
                },
                {
                    "url": "https://github.com/fabpot",
                    "type": "github"
                },
                {
                    "url": "https://tidelift.com/funding/github/packagist/symfony/symfony",
                    "type": "tidelift"
                }
            ],
            "time": "2021-01-22T09:19:47+00:00"
        },
        {
            "name": "symfony/polyfill-php73",
            "version": "dev-main",
            "source": {
                "type": "git",
                "url": "https://github.com/symfony/polyfill-php73.git",
                "reference": "a678b42e92f86eca04b7fa4c0f6f19d097fb69e2"
            },
            "dist": {
                "type": "zip",
                "url": "https://api.github.com/repos/symfony/polyfill-php73/zipball/a678b42e92f86eca04b7fa4c0f6f19d097fb69e2",
                "reference": "a678b42e92f86eca04b7fa4c0f6f19d097fb69e2",
                "shasum": ""
            },
            "require": {
                "php": ">=7.1"
            },
            "default-branch": true,
            "type": "library",
            "extra": {
                "branch-alias": {
                    "dev-main": "1.22-dev"
                },
                "thanks": {
                    "name": "symfony/polyfill",
                    "url": "https://github.com/symfony/polyfill"
                }
            },
            "autoload": {
                "psr-4": {
                    "Symfony\\Polyfill\\Php73\\": ""
                },
                "files": [
                    "bootstrap.php"
                ],
                "classmap": [
                    "Resources/stubs"
                ]
            },
            "notification-url": "https://packagist.org/downloads/",
            "license": [
                "MIT"
            ],
            "authors": [
                {
                    "name": "Nicolas Grekas",
                    "email": "p@tchwork.com"
                },
                {
                    "name": "Symfony Community",
                    "homepage": "https://symfony.com/contributors"
                }
            ],
            "description": "Symfony polyfill backporting some PHP 7.3+ features to lower PHP versions",
            "homepage": "https://symfony.com",
            "keywords": [
                "compatibility",
                "polyfill",
                "portable",
                "shim"
            ],
            "support": {
                "source": "https://github.com/symfony/polyfill-php73/tree/v1.22.1"
            },
            "funding": [
                {
                    "url": "https://symfony.com/sponsor",
                    "type": "custom"
                },
                {
                    "url": "https://github.com/fabpot",
                    "type": "github"
                },
                {
                    "url": "https://tidelift.com/funding/github/packagist/symfony/symfony",
                    "type": "tidelift"
                }
            ],
            "time": "2021-01-07T16:49:33+00:00"
        },
        {
            "name": "symfony/polyfill-php80",
            "version": "dev-main",
            "source": {
                "type": "git",
                "url": "https://github.com/symfony/polyfill-php80.git",
                "reference": "dc3063ba22c2a1fd2f45ed856374d79114998f91"
            },
            "dist": {
                "type": "zip",
                "url": "https://api.github.com/repos/symfony/polyfill-php80/zipball/dc3063ba22c2a1fd2f45ed856374d79114998f91",
                "reference": "dc3063ba22c2a1fd2f45ed856374d79114998f91",
                "shasum": ""
            },
            "require": {
                "php": ">=7.1"
            },
            "default-branch": true,
            "type": "library",
            "extra": {
                "branch-alias": {
                    "dev-main": "1.22-dev"
                },
                "thanks": {
                    "name": "symfony/polyfill",
                    "url": "https://github.com/symfony/polyfill"
                }
            },
            "autoload": {
                "psr-4": {
                    "Symfony\\Polyfill\\Php80\\": ""
                },
                "files": [
                    "bootstrap.php"
                ],
                "classmap": [
                    "Resources/stubs"
                ]
            },
            "notification-url": "https://packagist.org/downloads/",
            "license": [
                "MIT"
            ],
            "authors": [
                {
                    "name": "Ion Bazan",
                    "email": "ion.bazan@gmail.com"
                },
                {
                    "name": "Nicolas Grekas",
                    "email": "p@tchwork.com"
                },
                {
                    "name": "Symfony Community",
                    "homepage": "https://symfony.com/contributors"
                }
            ],
            "description": "Symfony polyfill backporting some PHP 8.0+ features to lower PHP versions",
            "homepage": "https://symfony.com",
            "keywords": [
                "compatibility",
                "polyfill",
                "portable",
                "shim"
            ],
            "support": {
                "source": "https://github.com/symfony/polyfill-php80/tree/v1.22.1"
            },
            "funding": [
                {
                    "url": "https://symfony.com/sponsor",
                    "type": "custom"
                },
                {
                    "url": "https://github.com/fabpot",
                    "type": "github"
                },
                {
                    "url": "https://tidelift.com/funding/github/packagist/symfony/symfony",
                    "type": "tidelift"
                }
            ],
            "time": "2021-01-07T16:49:33+00:00"
        },
        {
            "name": "symfony/service-contracts",
            "version": "dev-main",
            "source": {
                "type": "git",
                "url": "https://github.com/symfony/service-contracts.git",
                "reference": "bf99754c6182a126968b1c2709d18548489f27eb"
            },
            "dist": {
                "type": "zip",
                "url": "https://api.github.com/repos/symfony/service-contracts/zipball/bf99754c6182a126968b1c2709d18548489f27eb",
                "reference": "bf99754c6182a126968b1c2709d18548489f27eb",
                "shasum": ""
            },
            "require": {
                "php": ">=7.2.5",
                "psr/container": "^1.0"
            },
            "suggest": {
                "symfony/service-implementation": ""
            },
            "default-branch": true,
            "type": "library",
            "extra": {
                "branch-alias": {
                    "dev-main": "2.3-dev"
                },
                "thanks": {
                    "name": "symfony/contracts",
                    "url": "https://github.com/symfony/contracts"
                }
            },
            "autoload": {
                "psr-4": {
                    "Symfony\\Contracts\\Service\\": ""
                }
            },
            "notification-url": "https://packagist.org/downloads/",
            "license": [
                "MIT"
            ],
            "authors": [
                {
                    "name": "Nicolas Grekas",
                    "email": "p@tchwork.com"
                },
                {
                    "name": "Symfony Community",
                    "homepage": "https://symfony.com/contributors"
                }
            ],
            "description": "Generic abstractions related to writing services",
            "homepage": "https://symfony.com",
            "keywords": [
                "abstractions",
                "contracts",
                "decoupling",
                "interfaces",
                "interoperability",
                "standards"
            ],
            "support": {
                "source": "https://github.com/symfony/service-contracts/tree/main"
            },
            "funding": [
                {
                    "url": "https://symfony.com/sponsor",
                    "type": "custom"
                },
                {
                    "url": "https://github.com/fabpot",
                    "type": "github"
                },
                {
                    "url": "https://tidelift.com/funding/github/packagist/symfony/symfony",
                    "type": "tidelift"
                }
            ],
            "time": "2021-01-27T16:27:53+00:00"
        },
        {
            "name": "symfony/string",
            "version": "5.x-dev",
            "source": {
                "type": "git",
                "url": "https://github.com/symfony/string.git",
                "reference": "6d830fae00e2bb336074eae141bb00db36cd3551"
            },
            "dist": {
                "type": "zip",
                "url": "https://api.github.com/repos/symfony/string/zipball/6d830fae00e2bb336074eae141bb00db36cd3551",
                "reference": "6d830fae00e2bb336074eae141bb00db36cd3551",
                "shasum": ""
            },
            "require": {
                "php": ">=7.2.5",
                "symfony/polyfill-ctype": "~1.8",
                "symfony/polyfill-intl-grapheme": "~1.0",
                "symfony/polyfill-intl-normalizer": "~1.0",
                "symfony/polyfill-mbstring": "~1.0",
                "symfony/polyfill-php80": "~1.15"
            },
            "require-dev": {
                "symfony/error-handler": "^4.4|^5.0",
                "symfony/http-client": "^4.4|^5.0",
                "symfony/translation-contracts": "^1.1|^2",
                "symfony/var-exporter": "^4.4|^5.0"
            },
            "default-branch": true,
            "type": "library",
            "autoload": {
                "psr-4": {
                    "Symfony\\Component\\String\\": ""
                },
                "files": [
                    "Resources/functions.php"
                ],
                "exclude-from-classmap": [
                    "/Tests/"
                ]
            },
            "notification-url": "https://packagist.org/downloads/",
            "license": [
                "MIT"
            ],
            "authors": [
                {
                    "name": "Nicolas Grekas",
                    "email": "p@tchwork.com"
                },
                {
                    "name": "Symfony Community",
                    "homepage": "https://symfony.com/contributors"
                }
            ],
            "description": "Provides an object-oriented API to strings and deals with bytes, UTF-8 code points and grapheme clusters in a unified way",
            "homepage": "https://symfony.com",
            "keywords": [
                "grapheme",
                "i18n",
                "string",
                "unicode",
                "utf-8",
                "utf8"
            ],
            "support": {
                "source": "https://github.com/symfony/string/tree/5.x"
            },
            "funding": [
                {
                    "url": "https://symfony.com/sponsor",
                    "type": "custom"
                },
                {
                    "url": "https://github.com/fabpot",
                    "type": "github"
                },
                {
                    "url": "https://tidelift.com/funding/github/packagist/symfony/symfony",
                    "type": "tidelift"
                }
            ],
            "time": "2021-02-17T15:27:35+00:00"
        },
        {
            "name": "theseer/tokenizer",
            "version": "1.2.0",
            "source": {
                "type": "git",
                "url": "https://github.com/theseer/tokenizer.git",
                "reference": "75a63c33a8577608444246075ea0af0d052e452a"
            },
            "dist": {
                "type": "zip",
                "url": "https://api.github.com/repos/theseer/tokenizer/zipball/75a63c33a8577608444246075ea0af0d052e452a",
                "reference": "75a63c33a8577608444246075ea0af0d052e452a",
                "shasum": ""
            },
            "require": {
                "ext-dom": "*",
                "ext-tokenizer": "*",
                "ext-xmlwriter": "*",
                "php": "^7.2 || ^8.0"
            },
            "type": "library",
            "autoload": {
                "classmap": [
                    "src/"
                ]
            },
            "notification-url": "https://packagist.org/downloads/",
            "license": [
                "BSD-3-Clause"
            ],
            "authors": [
                {
                    "name": "Arne Blankerts",
                    "email": "arne@blankerts.de",
                    "role": "Developer"
                }
            ],
            "description": "A small library for converting tokenized PHP source code into XML and potentially other formats",
            "support": {
                "issues": "https://github.com/theseer/tokenizer/issues",
                "source": "https://github.com/theseer/tokenizer/tree/master"
            },
            "funding": [
                {
                    "url": "https://github.com/theseer",
                    "type": "github"
                }
            ],
            "time": "2020-07-12T23:59:07+00:00"
        },
        {
            "name": "twig/twig",
            "version": "2.x-dev",
            "source": {
                "type": "git",
                "url": "https://github.com/twigphp/Twig.git",
                "reference": "429f90a02d3bd4a06787ac9bc48c56c4320b58a0"
            },
            "dist": {
                "type": "zip",
                "url": "https://api.github.com/repos/twigphp/Twig/zipball/429f90a02d3bd4a06787ac9bc48c56c4320b58a0",
                "reference": "429f90a02d3bd4a06787ac9bc48c56c4320b58a0",
                "shasum": ""
            },
            "require": {
                "php": ">=7.2.5",
                "symfony/polyfill-ctype": "^1.8",
                "symfony/polyfill-mbstring": "^1.3"
            },
            "require-dev": {
                "psr/container": "^1.0",
                "symfony/phpunit-bridge": "^4.4.9|^5.0.9"
            },
            "type": "library",
            "extra": {
                "branch-alias": {
                    "dev-master": "2.14-dev"
                }
            },
            "autoload": {
                "psr-0": {
                    "Twig_": "lib/"
                },
                "psr-4": {
                    "Twig\\": "src/"
                }
            },
            "notification-url": "https://packagist.org/downloads/",
            "license": [
                "BSD-3-Clause"
            ],
            "authors": [
                {
                    "name": "Fabien Potencier",
                    "email": "fabien@symfony.com",
                    "homepage": "http://fabien.potencier.org",
                    "role": "Lead Developer"
                },
                {
                    "name": "Twig Team",
                    "role": "Contributors"
                },
                {
                    "name": "Armin Ronacher",
                    "email": "armin.ronacher@active-4.com",
                    "role": "Project Founder"
                }
            ],
            "description": "Twig, the flexible, fast, and secure template language for PHP",
            "homepage": "https://twig.symfony.com",
            "keywords": [
                "templating"
            ],
            "support": {
                "issues": "https://github.com/twigphp/Twig/issues",
                "source": "https://github.com/twigphp/Twig/tree/2.x"
            },
            "funding": [
                {
                    "url": "https://github.com/fabpot",
                    "type": "github"
                },
                {
                    "url": "https://tidelift.com/funding/github/packagist/twig/twig",
                    "type": "tidelift"
                }
            ],
            "time": "2021-02-08T09:50:07+00:00"
        },
        {
            "name": "vimeo/psalm",
            "version": "4.1.1",
            "source": {
                "type": "git",
                "url": "https://github.com/vimeo/psalm.git",
                "reference": "16bfbd9224698bd738c665f33039fade2a1a3977"
            },
            "dist": {
                "type": "zip",
                "url": "https://api.github.com/repos/vimeo/psalm/zipball/16bfbd9224698bd738c665f33039fade2a1a3977",
                "reference": "16bfbd9224698bd738c665f33039fade2a1a3977",
                "shasum": ""
            },
            "require": {
                "amphp/amp": "^2.1",
                "amphp/byte-stream": "^1.5",
                "composer/package-versions-deprecated": "^1.8.0",
                "composer/semver": "^1.4 || ^2.0 || ^3.0",
                "composer/xdebug-handler": "^1.1",
                "dnoegel/php-xdg-base-dir": "^0.1.1",
                "ext-dom": "*",
                "ext-json": "*",
                "ext-libxml": "*",
                "ext-mbstring": "*",
                "ext-simplexml": "*",
                "ext-tokenizer": "*",
                "felixfbecker/advanced-json-rpc": "^3.0.3",
                "felixfbecker/language-server-protocol": "^1.4",
                "netresearch/jsonmapper": "^1.0 || ^2.0 || ^3.0",
                "nikic/php-parser": "^4.10.1",
                "openlss/lib-array2xml": "^1.0",
                "php": "^7.1|^8",
                "sebastian/diff": "^3.0 || ^4.0",
                "symfony/console": "^3.4.17 || ^4.1.6 || ^5.0",
                "webmozart/path-util": "^2.3"
            },
            "provide": {
                "psalm/psalm": "self.version"
            },
            "require-dev": {
                "amphp/amp": "^2.4.2",
                "bamarni/composer-bin-plugin": "^1.2",
                "brianium/paratest": "^4.0.0",
                "ext-curl": "*",
                "php": "^7.3|^8",
                "phpdocumentor/reflection-docblock": "^5",
                "phpmyadmin/sql-parser": "5.1.0",
                "phpspec/prophecy": ">=1.9.0",
                "phpunit/phpunit": "^9.0",
                "psalm/plugin-phpunit": "^0.13",
                "slevomat/coding-standard": "^5.0",
                "squizlabs/php_codesniffer": "^3.5",
                "symfony/process": "^4.3",
                "weirdan/prophecy-shim": "^1.0 || ^2.0"
            },
            "suggest": {
                "ext-igbinary": "^2.0.5"
            },
            "bin": [
                "psalm",
                "psalm-language-server",
                "psalm-plugin",
                "psalm-refactor",
                "psalter"
            ],
            "type": "library",
            "extra": {
                "branch-alias": {
                    "dev-master": "4.x-dev",
                    "dev-3.x": "3.x-dev",
                    "dev-2.x": "2.x-dev",
                    "dev-1.x": "1.x-dev"
                }
            },
            "autoload": {
                "psr-4": {
                    "Psalm\\": "src/Psalm/"
                },
                "files": [
                    "src/functions.php",
                    "src/spl_object_id.php"
                ]
            },
            "notification-url": "https://packagist.org/downloads/",
            "license": [
                "MIT"
            ],
            "authors": [
                {
                    "name": "Matthew Brown"
                }
            ],
            "description": "A static analysis tool for finding errors in PHP applications",
            "keywords": [
                "code",
                "inspection",
                "php"
            ],
            "support": {
                "issues": "https://github.com/vimeo/psalm/issues",
                "source": "https://github.com/vimeo/psalm/tree/4.1.1"
            },
            "time": "2020-11-02T05:54:12+00:00"
        },
        {
            "name": "webmozart/assert",
            "version": "dev-master",
            "source": {
                "type": "git",
                "url": "https://github.com/webmozarts/assert.git",
                "reference": "9c89b265ccc4092d58e66d72af5d343ee77a41ae"
            },
            "dist": {
                "type": "zip",
                "url": "https://api.github.com/repos/webmozarts/assert/zipball/9c89b265ccc4092d58e66d72af5d343ee77a41ae",
                "reference": "9c89b265ccc4092d58e66d72af5d343ee77a41ae",
                "shasum": ""
            },
            "require": {
                "php": "^7.2 || ^8.0",
                "symfony/polyfill-ctype": "^1.8"
            },
            "conflict": {
                "phpstan/phpstan": "<0.12.20",
                "vimeo/psalm": "<3.9.1"
            },
            "require-dev": {
                "phpunit/phpunit": "^8.5.13"
            },
            "default-branch": true,
            "type": "library",
            "extra": {
                "branch-alias": {
                    "dev-master": "1.10-dev"
                }
            },
            "autoload": {
                "psr-4": {
                    "Webmozart\\Assert\\": "src/"
                }
            },
            "notification-url": "https://packagist.org/downloads/",
            "license": [
                "MIT"
            ],
            "authors": [
                {
                    "name": "Bernhard Schussek",
                    "email": "bschussek@gmail.com"
                }
            ],
            "description": "Assertions to validate method input/output with nice error messages.",
            "keywords": [
                "assert",
                "check",
                "validate"
            ],
            "support": {
                "issues": "https://github.com/webmozarts/assert/issues",
                "source": "https://github.com/webmozarts/assert/tree/master"
            },
            "time": "2021-01-18T12:52:36+00:00"
        },
        {
            "name": "webmozart/path-util",
            "version": "dev-master",
            "source": {
                "type": "git",
                "url": "https://github.com/webmozart/path-util.git",
                "reference": "95a8f7ad150c2a3773ff3c3d04f557a24c99cfd2"
            },
            "dist": {
                "type": "zip",
                "url": "https://api.github.com/repos/webmozart/path-util/zipball/95a8f7ad150c2a3773ff3c3d04f557a24c99cfd2",
                "reference": "95a8f7ad150c2a3773ff3c3d04f557a24c99cfd2",
                "shasum": ""
            },
            "require": {
                "php": "^5.3.3|^7.0",
                "webmozart/assert": "~1.0"
            },
            "require-dev": {
                "phpunit/phpunit": "^4.6",
                "sebastian/version": "^1.0.1"
            },
            "default-branch": true,
            "type": "library",
            "extra": {
                "branch-alias": {
                    "dev-master": "2.3-dev"
                }
            },
            "autoload": {
                "psr-4": {
                    "Webmozart\\PathUtil\\": "src/"
                }
            },
            "notification-url": "https://packagist.org/downloads/",
            "license": [
                "MIT"
            ],
            "authors": [
                {
                    "name": "Bernhard Schussek",
                    "email": "bschussek@gmail.com"
                }
            ],
            "description": "A robust cross-platform utility for normalizing, comparing and modifying file paths.",
            "support": {
                "issues": "https://github.com/webmozart/path-util/issues",
                "source": "https://github.com/webmozart/path-util/tree/master"
            },
            "time": "2016-08-15T15:31:42+00:00"
        }
    ],
    "aliases": [],
    "minimum-stability": "dev",
    "stability-flags": [],
    "prefer-stable": false,
    "prefer-lowest": false,
    "platform": {
        "php": ">=7.4.0",
        "ext-curl": "*",
        "ext-imagick": "*",
        "ext-mbstring": "*",
        "ext-json": "*",
        "ext-yaml": "*",
        "ext-dom": "*",
        "ext-redis": "*",
        "ext-swoole": "*",
        "ext-pdo": "*",
        "ext-openssl": "*",
        "ext-zlib": "*",
        "ext-sockets": "*"
    },
    "platform-dev": [],
    "platform-overrides": {
        "php": "7.4"
    },
    "plugin-api-version": "2.0.0"
}<|MERGE_RESOLUTION|>--- conflicted
+++ resolved
@@ -4,11 +4,7 @@
         "Read more about it at https://getcomposer.org/doc/01-basic-usage.md#installing-dependencies",
         "This file is @generated automatically"
     ],
-<<<<<<< HEAD
-    "content-hash": "4eca4990b2e312fc36e94fb1e34219b5",
-=======
     "content-hash": "5893b378d1dcda91aedf77059f4b0efb",
->>>>>>> a582b49b
     "packages": [
         {
             "name": "adhocore/jwt",
