--- conflicted
+++ resolved
@@ -485,21 +485,12 @@
             "source": {
                 "type": "git",
                 "url": "https://github.com/guzzle/guzzle.git",
-<<<<<<< HEAD
-                "reference": "c8162bee934111d42b1db4869c09fb58926074c7"
-            },
-            "dist": {
-                "type": "zip",
-                "url": "https://api.github.com/repos/guzzle/guzzle/zipball/c8162bee934111d42b1db4869c09fb58926074c7",
-                "reference": "c8162bee934111d42b1db4869c09fb58926074c7",
-=======
                 "reference": "0d137e94480b275aadd1f2536a76d91cf580711c"
             },
             "dist": {
                 "type": "zip",
                 "url": "https://api.github.com/repos/guzzle/guzzle/zipball/0d137e94480b275aadd1f2536a76d91cf580711c",
                 "reference": "0d137e94480b275aadd1f2536a76d91cf580711c",
->>>>>>> 0ed72a40
                 "shasum": ""
             },
             "require": {
@@ -553,11 +544,7 @@
                 "rest",
                 "web service"
             ],
-<<<<<<< HEAD
-            "time": "2020-05-19T12:55:02+00:00"
-=======
             "time": "2020-05-23T18:58:46+00:00"
->>>>>>> 0ed72a40
         },
         {
             "name": "guzzlehttp/promises",
@@ -1758,11 +1745,7 @@
             "source": {
                 "type": "git",
                 "url": "https://github.com/appwrite/sdk-generator",
-<<<<<<< HEAD
-                "reference": "e889aa5764f6cca683b5ccd83eed2e4632173937"
-=======
                 "reference": "69f8cfabf7f40cb9fb7198cdd9770afdd030a88a"
->>>>>>> 0ed72a40
             },
             "require": {
                 "ext-curl": "*",
@@ -1792,11 +1775,7 @@
                 }
             ],
             "description": "Appwrite PHP library for generating API SDKs for multiple programming languages and platforms",
-<<<<<<< HEAD
-            "time": "2020-05-23T14:30:05+00:00"
-=======
             "time": "2020-05-24T05:26:35+00:00"
->>>>>>> 0ed72a40
         },
         {
             "name": "doctrine/instantiator",
