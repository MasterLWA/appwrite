--- conflicted
+++ resolved
@@ -4,11 +4,7 @@
         "Read more about it at https://getcomposer.org/doc/01-basic-usage.md#installing-dependencies",
         "This file is @generated automatically"
     ],
-<<<<<<< HEAD
-    "content-hash": "20586cad26950d57c6fe42295d145904",
-=======
     "content-hash": "19f7cef86ddc98623cd3ffffa2be2cae",
->>>>>>> 7ed4eebf
     "packages": [
         {
             "name": "adhocore/jwt",
@@ -2703,21 +2699,12 @@
             "source": {
                 "type": "git",
                 "url": "https://github.com/sebastianbergmann/phpunit.git",
-<<<<<<< HEAD
-                "reference": "b5c7b8a5d87f4e8947cdaee629a4a9a93e71faf4"
-            },
-            "dist": {
-                "type": "zip",
-                "url": "https://api.github.com/repos/sebastianbergmann/phpunit/zipball/b5c7b8a5d87f4e8947cdaee629a4a9a93e71faf4",
-                "reference": "b5c7b8a5d87f4e8947cdaee629a4a9a93e71faf4",
-=======
                 "reference": "338bf27b4510498c4b0ab70c7cbc292a591dc0df"
             },
             "dist": {
                 "type": "zip",
                 "url": "https://api.github.com/repos/sebastianbergmann/phpunit/zipball/338bf27b4510498c4b0ab70c7cbc292a591dc0df",
                 "reference": "338bf27b4510498c4b0ab70c7cbc292a591dc0df",
->>>>>>> 7ed4eebf
                 "shasum": ""
             },
             "require": {
@@ -2803,11 +2790,7 @@
                     "type": "github"
                 }
             ],
-<<<<<<< HEAD
-            "time": "2020-10-16T07:52:13+00:00"
-=======
             "time": "2020-10-19T09:25:00+00:00"
->>>>>>> 7ed4eebf
         },
         {
             "name": "sebastian/cli-parser",
