{
    "_readme": [
        "This file locks the dependencies of your project to a known state",
        "Read more about it at https://getcomposer.org/doc/01-basic-usage.md#installing-dependencies",
        "This file is @generated automatically"
    ],
<<<<<<< HEAD
    "content-hash": "8ecba858de2cad6406ca8b76b8754242",
=======
    "content-hash": "fca1e9492b5c12b6dbf6607418ca8ec8",
>>>>>>> 19eb6c7e
    "packages": [
        {
            "name": "adhocore/jwt",
            "version": "1.1.2",
            "source": {
                "type": "git",
                "url": "https://github.com/adhocore/php-jwt.git",
                "reference": "6c434af7170090bb7a8880d2bc220a2254ba7899"
            },
            "dist": {
                "type": "zip",
                "url": "https://api.github.com/repos/adhocore/php-jwt/zipball/6c434af7170090bb7a8880d2bc220a2254ba7899",
                "reference": "6c434af7170090bb7a8880d2bc220a2254ba7899",
                "shasum": ""
            },
            "require": {
                "php": "^7.0 || ^8.0"
            },
            "require-dev": {
                "phpunit/phpunit": "^6.5 || ^7.5"
            },
            "type": "library",
            "autoload": {
                "psr-4": {
                    "Ahc\\Jwt\\": "src/"
                }
            },
            "notification-url": "https://packagist.org/downloads/",
            "license": [
                "MIT"
            ],
            "authors": [
                {
                    "name": "Jitendra Adhikari",
                    "email": "jiten.adhikary@gmail.com"
                }
            ],
            "description": "Ultra lightweight JSON web token (JWT) library for PHP5.5+.",
            "keywords": [
                "auth",
                "json-web-token",
                "jwt",
                "jwt-auth",
                "jwt-php",
                "token"
            ],
            "support": {
                "issues": "https://github.com/adhocore/php-jwt/issues",
                "source": "https://github.com/adhocore/php-jwt/tree/1.1.2"
            },
            "funding": [
                {
                    "url": "https://paypal.me/ji10",
                    "type": "custom"
                }
            ],
            "time": "2021-02-20T09:56:44+00:00"
        },
        {
            "name": "appwrite/php-clamav",
            "version": "1.1.0",
            "source": {
                "type": "git",
                "url": "https://github.com/appwrite/php-clamav.git",
                "reference": "61d00f24f9e7766fbba233e7b8d09c5475388073"
            },
            "dist": {
                "type": "zip",
                "url": "https://api.github.com/repos/appwrite/php-clamav/zipball/61d00f24f9e7766fbba233e7b8d09c5475388073",
                "reference": "61d00f24f9e7766fbba233e7b8d09c5475388073",
                "shasum": ""
            },
            "require": {
                "ext-sockets": "*",
                "php": ">=7.1"
            },
            "require-dev": {
                "phpunit/phpunit": "^7.0"
            },
            "type": "library",
            "autoload": {
                "psr-4": {
                    "Appwrite\\ClamAV\\": "src/ClamAV"
                }
            },
            "notification-url": "https://packagist.org/downloads/",
            "license": [
                "MIT"
            ],
            "authors": [
                {
                    "name": "Eldad Fux",
                    "email": "eldad@appwrite.io"
                }
            ],
            "description": "ClamAV network and pipe client for PHP",
            "keywords": [
                "anti virus",
                "appwrite",
                "clamav",
                "php"
            ],
            "support": {
                "issues": "https://github.com/appwrite/php-clamav/issues",
                "source": "https://github.com/appwrite/php-clamav/tree/1.1.0"
            },
            "time": "2020-10-02T05:23:46+00:00"
        },
        {
            "name": "appwrite/php-runtimes",
            "version": "0.11.0",
            "source": {
                "type": "git",
                "url": "https://github.com/appwrite/runtimes.git",
                "reference": "547fc026e11c0946846a8ac690898f5bf53be101"
            },
            "require": {
                "php": ">=8.0",
                "utopia-php/system": "0.4.*"
            },
            "require-dev": {
                "phpunit/phpunit": "^9.3",
                "vimeo/psalm": "4.0.1"
            },
            "type": "library",
            "autoload": {
                "psr-4": {
                    "Appwrite\\Runtimes\\": "src/Runtimes"
                }
            },
            "license": [
                "BSD-3-Clause"
            ],
            "authors": [
                {
                    "name": "Eldad Fux",
                    "email": "eldad@appwrite.io"
                },
                {
                    "name": "Torsten Dittmann",
                    "email": "torsten@appwrite.io"
                }
            ],
            "description": "Appwrite repository for Cloud Function runtimes that contains the configurations and tests for all of the Appwrite runtime environments.",
            "keywords": [
                "appwrite",
                "php",
                "runtimes"
            ],
            "time": "2022-08-15T14:03:36+00:00"
        },
        {
            "name": "chillerlan/php-qrcode",
            "version": "4.3.3",
            "source": {
                "type": "git",
                "url": "https://github.com/chillerlan/php-qrcode.git",
                "reference": "6356b246948ac1025882b3f55e7c68ebd4515ae3"
            },
            "dist": {
                "type": "zip",
                "url": "https://api.github.com/repos/chillerlan/php-qrcode/zipball/6356b246948ac1025882b3f55e7c68ebd4515ae3",
                "reference": "6356b246948ac1025882b3f55e7c68ebd4515ae3",
                "shasum": ""
            },
            "require": {
                "chillerlan/php-settings-container": "^2.1",
                "ext-mbstring": "*",
                "php": "^7.4 || ^8.0"
            },
            "require-dev": {
                "phan/phan": "^5.3",
                "phpunit/phpunit": "^9.5",
                "setasign/fpdf": "^1.8.2"
            },
            "suggest": {
                "chillerlan/php-authenticator": "Yet another Google authenticator! Also creates URIs for mobile apps.",
                "setasign/fpdf": "Required to use the QR FPDF output."
            },
            "type": "library",
            "autoload": {
                "psr-4": {
                    "chillerlan\\QRCode\\": "src/"
                }
            },
            "notification-url": "https://packagist.org/downloads/",
            "license": [
                "MIT"
            ],
            "authors": [
                {
                    "name": "Kazuhiko Arase",
                    "homepage": "https://github.com/kazuhikoarase"
                },
                {
                    "name": "Smiley",
                    "email": "smiley@chillerlan.net",
                    "homepage": "https://github.com/codemasher"
                },
                {
                    "name": "Contributors",
                    "homepage": "https://github.com/chillerlan/php-qrcode/graphs/contributors"
                }
            ],
            "description": "A QR code generator. PHP 7.4+",
            "homepage": "https://github.com/chillerlan/php-qrcode",
            "keywords": [
                "phpqrcode",
                "qr",
                "qr code",
                "qrcode",
                "qrcode-generator"
            ],
            "support": {
                "issues": "https://github.com/chillerlan/php-qrcode/issues",
                "source": "https://github.com/chillerlan/php-qrcode/tree/4.3.3"
            },
            "funding": [
                {
                    "url": "https://www.paypal.com/donate?hosted_button_id=WLYUNAT9ZTJZ4",
                    "type": "custom"
                },
                {
                    "url": "https://ko-fi.com/codemasher",
                    "type": "ko_fi"
                }
            ],
            "time": "2021-11-25T22:38:09+00:00"
        },
        {
            "name": "chillerlan/php-settings-container",
            "version": "2.1.4",
            "source": {
                "type": "git",
                "url": "https://github.com/chillerlan/php-settings-container.git",
                "reference": "1beb7df3c14346d4344b0b2e12f6f9a74feabd4a"
            },
            "dist": {
                "type": "zip",
                "url": "https://api.github.com/repos/chillerlan/php-settings-container/zipball/1beb7df3c14346d4344b0b2e12f6f9a74feabd4a",
                "reference": "1beb7df3c14346d4344b0b2e12f6f9a74feabd4a",
                "shasum": ""
            },
            "require": {
                "ext-json": "*",
                "php": "^7.4 || ^8.0"
            },
            "require-dev": {
                "phan/phan": "^5.3",
                "phpunit/phpunit": "^9.5"
            },
            "type": "library",
            "autoload": {
                "psr-4": {
                    "chillerlan\\Settings\\": "src/"
                }
            },
            "notification-url": "https://packagist.org/downloads/",
            "license": [
                "MIT"
            ],
            "authors": [
                {
                    "name": "Smiley",
                    "email": "smiley@chillerlan.net",
                    "homepage": "https://github.com/codemasher"
                }
            ],
            "description": "A container class for immutable settings objects. Not a DI container. PHP 7.4+",
            "homepage": "https://github.com/chillerlan/php-settings-container",
            "keywords": [
                "PHP7",
                "Settings",
                "configuration",
                "container",
                "helper"
            ],
            "support": {
                "issues": "https://github.com/chillerlan/php-settings-container/issues",
                "source": "https://github.com/chillerlan/php-settings-container"
            },
            "funding": [
                {
                    "url": "https://www.paypal.com/donate?hosted_button_id=WLYUNAT9ZTJZ4",
                    "type": "custom"
                },
                {
                    "url": "https://ko-fi.com/codemasher",
                    "type": "ko_fi"
                }
            ],
            "time": "2022-07-05T22:32:14+00:00"
        },
        {
            "name": "colinmollenhour/credis",
            "version": "v1.13.1",
            "source": {
                "type": "git",
                "url": "https://github.com/colinmollenhour/credis.git",
                "reference": "85df015088e00daf8ce395189de22c8eb45c8d49"
            },
            "dist": {
                "type": "zip",
                "url": "https://api.github.com/repos/colinmollenhour/credis/zipball/85df015088e00daf8ce395189de22c8eb45c8d49",
                "reference": "85df015088e00daf8ce395189de22c8eb45c8d49",
                "shasum": ""
            },
            "require": {
                "php": ">=5.6.0"
            },
            "suggest": {
                "ext-redis": "Improved performance for communicating with redis"
            },
            "type": "library",
            "autoload": {
                "classmap": [
                    "Client.php",
                    "Cluster.php",
                    "Sentinel.php",
                    "Module.php"
                ]
            },
            "notification-url": "https://packagist.org/downloads/",
            "license": [
                "MIT"
            ],
            "authors": [
                {
                    "name": "Colin Mollenhour",
                    "email": "colin@mollenhour.com"
                }
            ],
            "description": "Credis is a lightweight interface to the Redis key-value store which wraps the phpredis library when available for better performance.",
            "homepage": "https://github.com/colinmollenhour/credis",
            "support": {
                "issues": "https://github.com/colinmollenhour/credis/issues",
                "source": "https://github.com/colinmollenhour/credis/tree/v1.13.1"
            },
            "time": "2022-06-20T22:56:59+00:00"
        },
        {
            "name": "composer/package-versions-deprecated",
            "version": "1.11.99.5",
            "source": {
                "type": "git",
                "url": "https://github.com/composer/package-versions-deprecated.git",
                "reference": "b4f54f74ef3453349c24a845d22392cd31e65f1d"
            },
            "dist": {
                "type": "zip",
                "url": "https://api.github.com/repos/composer/package-versions-deprecated/zipball/b4f54f74ef3453349c24a845d22392cd31e65f1d",
                "reference": "b4f54f74ef3453349c24a845d22392cd31e65f1d",
                "shasum": ""
            },
            "require": {
                "composer-plugin-api": "^1.1.0 || ^2.0",
                "php": "^7 || ^8"
            },
            "replace": {
                "ocramius/package-versions": "1.11.99"
            },
            "require-dev": {
                "composer/composer": "^1.9.3 || ^2.0@dev",
                "ext-zip": "^1.13",
                "phpunit/phpunit": "^6.5 || ^7"
            },
            "type": "composer-plugin",
            "extra": {
                "class": "PackageVersions\\Installer",
                "branch-alias": {
                    "dev-master": "1.x-dev"
                }
            },
            "autoload": {
                "psr-4": {
                    "PackageVersions\\": "src/PackageVersions"
                }
            },
            "notification-url": "https://packagist.org/downloads/",
            "license": [
                "MIT"
            ],
            "authors": [
                {
                    "name": "Marco Pivetta",
                    "email": "ocramius@gmail.com"
                },
                {
                    "name": "Jordi Boggiano",
                    "email": "j.boggiano@seld.be"
                }
            ],
            "description": "Composer plugin that provides efficient querying for installed package versions (no runtime IO)",
            "support": {
                "issues": "https://github.com/composer/package-versions-deprecated/issues",
                "source": "https://github.com/composer/package-versions-deprecated/tree/1.11.99.5"
            },
            "funding": [
                {
                    "url": "https://packagist.com",
                    "type": "custom"
                },
                {
                    "url": "https://github.com/composer",
                    "type": "github"
                },
                {
                    "url": "https://tidelift.com/funding/github/packagist/composer/composer",
                    "type": "tidelift"
                }
            ],
            "time": "2022-01-17T14:14:24+00:00"
        },
        {
            "name": "dragonmantank/cron-expression",
            "version": "v3.3.1",
            "source": {
                "type": "git",
                "url": "https://github.com/dragonmantank/cron-expression.git",
                "reference": "be85b3f05b46c39bbc0d95f6c071ddff669510fa"
            },
            "dist": {
                "type": "zip",
                "url": "https://api.github.com/repos/dragonmantank/cron-expression/zipball/be85b3f05b46c39bbc0d95f6c071ddff669510fa",
                "reference": "be85b3f05b46c39bbc0d95f6c071ddff669510fa",
                "shasum": ""
            },
            "require": {
                "php": "^7.2|^8.0",
                "webmozart/assert": "^1.0"
            },
            "replace": {
                "mtdowling/cron-expression": "^1.0"
            },
            "require-dev": {
                "phpstan/extension-installer": "^1.0",
                "phpstan/phpstan": "^1.0",
                "phpstan/phpstan-webmozart-assert": "^1.0",
                "phpunit/phpunit": "^7.0|^8.0|^9.0"
            },
            "type": "library",
            "autoload": {
                "psr-4": {
                    "Cron\\": "src/Cron/"
                }
            },
            "notification-url": "https://packagist.org/downloads/",
            "license": [
                "MIT"
            ],
            "authors": [
                {
                    "name": "Chris Tankersley",
                    "email": "chris@ctankersley.com",
                    "homepage": "https://github.com/dragonmantank"
                }
            ],
            "description": "CRON for PHP: Calculate the next or previous run date and determine if a CRON expression is due",
            "keywords": [
                "cron",
                "schedule"
            ],
            "support": {
                "issues": "https://github.com/dragonmantank/cron-expression/issues",
                "source": "https://github.com/dragonmantank/cron-expression/tree/v3.3.1"
            },
            "funding": [
                {
                    "url": "https://github.com/dragonmantank",
                    "type": "github"
                }
            ],
            "time": "2022-01-18T15:43:28+00:00"
        },
        {
            "name": "guzzlehttp/guzzle",
            "version": "7.5.0",
            "source": {
                "type": "git",
                "url": "https://github.com/guzzle/guzzle.git",
                "reference": "b50a2a1251152e43f6a37f0fa053e730a67d25ba"
            },
            "dist": {
                "type": "zip",
                "url": "https://api.github.com/repos/guzzle/guzzle/zipball/b50a2a1251152e43f6a37f0fa053e730a67d25ba",
                "reference": "b50a2a1251152e43f6a37f0fa053e730a67d25ba",
                "shasum": ""
            },
            "require": {
                "ext-json": "*",
                "guzzlehttp/promises": "^1.5",
                "guzzlehttp/psr7": "^1.9 || ^2.4",
                "php": "^7.2.5 || ^8.0",
                "psr/http-client": "^1.0",
                "symfony/deprecation-contracts": "^2.2 || ^3.0"
            },
            "provide": {
                "psr/http-client-implementation": "1.0"
            },
            "require-dev": {
                "bamarni/composer-bin-plugin": "^1.8.1",
                "ext-curl": "*",
                "php-http/client-integration-tests": "^3.0",
                "phpunit/phpunit": "^8.5.29 || ^9.5.23",
                "psr/log": "^1.1 || ^2.0 || ^3.0"
            },
            "suggest": {
                "ext-curl": "Required for CURL handler support",
                "ext-intl": "Required for Internationalized Domain Name (IDN) support",
                "psr/log": "Required for using the Log middleware"
            },
            "type": "library",
            "extra": {
                "bamarni-bin": {
                    "bin-links": true,
                    "forward-command": false
                },
                "branch-alias": {
                    "dev-master": "7.5-dev"
                }
            },
            "autoload": {
                "files": [
                    "src/functions_include.php"
                ],
                "psr-4": {
                    "GuzzleHttp\\": "src/"
                }
            },
            "notification-url": "https://packagist.org/downloads/",
            "license": [
                "MIT"
            ],
            "authors": [
                {
                    "name": "Graham Campbell",
                    "email": "hello@gjcampbell.co.uk",
                    "homepage": "https://github.com/GrahamCampbell"
                },
                {
                    "name": "Michael Dowling",
                    "email": "mtdowling@gmail.com",
                    "homepage": "https://github.com/mtdowling"
                },
                {
                    "name": "Jeremy Lindblom",
                    "email": "jeremeamia@gmail.com",
                    "homepage": "https://github.com/jeremeamia"
                },
                {
                    "name": "George Mponos",
                    "email": "gmponos@gmail.com",
                    "homepage": "https://github.com/gmponos"
                },
                {
                    "name": "Tobias Nyholm",
                    "email": "tobias.nyholm@gmail.com",
                    "homepage": "https://github.com/Nyholm"
                },
                {
                    "name": "Márk Sági-Kazár",
                    "email": "mark.sagikazar@gmail.com",
                    "homepage": "https://github.com/sagikazarmark"
                },
                {
                    "name": "Tobias Schultze",
                    "email": "webmaster@tubo-world.de",
                    "homepage": "https://github.com/Tobion"
                }
            ],
            "description": "Guzzle is a PHP HTTP client library",
            "keywords": [
                "client",
                "curl",
                "framework",
                "http",
                "http client",
                "psr-18",
                "psr-7",
                "rest",
                "web service"
            ],
            "support": {
                "issues": "https://github.com/guzzle/guzzle/issues",
                "source": "https://github.com/guzzle/guzzle/tree/7.5.0"
            },
            "funding": [
                {
                    "url": "https://github.com/GrahamCampbell",
                    "type": "github"
                },
                {
                    "url": "https://github.com/Nyholm",
                    "type": "github"
                },
                {
                    "url": "https://tidelift.com/funding/github/packagist/guzzlehttp/guzzle",
                    "type": "tidelift"
                }
            ],
            "time": "2022-08-28T15:39:27+00:00"
        },
        {
            "name": "guzzlehttp/promises",
            "version": "1.5.2",
            "source": {
                "type": "git",
                "url": "https://github.com/guzzle/promises.git",
                "reference": "b94b2807d85443f9719887892882d0329d1e2598"
            },
            "dist": {
                "type": "zip",
                "url": "https://api.github.com/repos/guzzle/promises/zipball/b94b2807d85443f9719887892882d0329d1e2598",
                "reference": "b94b2807d85443f9719887892882d0329d1e2598",
                "shasum": ""
            },
            "require": {
                "php": ">=5.5"
            },
            "require-dev": {
                "symfony/phpunit-bridge": "^4.4 || ^5.1"
            },
            "type": "library",
            "extra": {
                "branch-alias": {
                    "dev-master": "1.5-dev"
                }
            },
            "autoload": {
                "files": [
                    "src/functions_include.php"
                ],
                "psr-4": {
                    "GuzzleHttp\\Promise\\": "src/"
                }
            },
            "notification-url": "https://packagist.org/downloads/",
            "license": [
                "MIT"
            ],
            "authors": [
                {
                    "name": "Graham Campbell",
                    "email": "hello@gjcampbell.co.uk",
                    "homepage": "https://github.com/GrahamCampbell"
                },
                {
                    "name": "Michael Dowling",
                    "email": "mtdowling@gmail.com",
                    "homepage": "https://github.com/mtdowling"
                },
                {
                    "name": "Tobias Nyholm",
                    "email": "tobias.nyholm@gmail.com",
                    "homepage": "https://github.com/Nyholm"
                },
                {
                    "name": "Tobias Schultze",
                    "email": "webmaster@tubo-world.de",
                    "homepage": "https://github.com/Tobion"
                }
            ],
            "description": "Guzzle promises library",
            "keywords": [
                "promise"
            ],
            "support": {
                "issues": "https://github.com/guzzle/promises/issues",
                "source": "https://github.com/guzzle/promises/tree/1.5.2"
            },
            "funding": [
                {
                    "url": "https://github.com/GrahamCampbell",
                    "type": "github"
                },
                {
                    "url": "https://github.com/Nyholm",
                    "type": "github"
                },
                {
                    "url": "https://tidelift.com/funding/github/packagist/guzzlehttp/promises",
                    "type": "tidelift"
                }
            ],
            "time": "2022-08-28T14:55:35+00:00"
        },
        {
            "name": "guzzlehttp/psr7",
            "version": "2.4.1",
            "source": {
                "type": "git",
                "url": "https://github.com/guzzle/psr7.git",
                "reference": "69568e4293f4fa993f3b0e51c9723e1e17c41379"
            },
            "dist": {
                "type": "zip",
                "url": "https://api.github.com/repos/guzzle/psr7/zipball/69568e4293f4fa993f3b0e51c9723e1e17c41379",
                "reference": "69568e4293f4fa993f3b0e51c9723e1e17c41379",
                "shasum": ""
            },
            "require": {
                "php": "^7.2.5 || ^8.0",
                "psr/http-factory": "^1.0",
                "psr/http-message": "^1.0",
                "ralouphie/getallheaders": "^3.0"
            },
            "provide": {
                "psr/http-factory-implementation": "1.0",
                "psr/http-message-implementation": "1.0"
            },
            "require-dev": {
                "bamarni/composer-bin-plugin": "^1.8.1",
                "http-interop/http-factory-tests": "^0.9",
                "phpunit/phpunit": "^8.5.29 || ^9.5.23"
            },
            "suggest": {
                "laminas/laminas-httphandlerrunner": "Emit PSR-7 responses"
            },
            "type": "library",
            "extra": {
                "bamarni-bin": {
                    "bin-links": true,
                    "forward-command": false
                },
                "branch-alias": {
                    "dev-master": "2.4-dev"
                }
            },
            "autoload": {
                "psr-4": {
                    "GuzzleHttp\\Psr7\\": "src/"
                }
            },
            "notification-url": "https://packagist.org/downloads/",
            "license": [
                "MIT"
            ],
            "authors": [
                {
                    "name": "Graham Campbell",
                    "email": "hello@gjcampbell.co.uk",
                    "homepage": "https://github.com/GrahamCampbell"
                },
                {
                    "name": "Michael Dowling",
                    "email": "mtdowling@gmail.com",
                    "homepage": "https://github.com/mtdowling"
                },
                {
                    "name": "George Mponos",
                    "email": "gmponos@gmail.com",
                    "homepage": "https://github.com/gmponos"
                },
                {
                    "name": "Tobias Nyholm",
                    "email": "tobias.nyholm@gmail.com",
                    "homepage": "https://github.com/Nyholm"
                },
                {
                    "name": "Márk Sági-Kazár",
                    "email": "mark.sagikazar@gmail.com",
                    "homepage": "https://github.com/sagikazarmark"
                },
                {
                    "name": "Tobias Schultze",
                    "email": "webmaster@tubo-world.de",
                    "homepage": "https://github.com/Tobion"
                },
                {
                    "name": "Márk Sági-Kazár",
                    "email": "mark.sagikazar@gmail.com",
                    "homepage": "https://sagikazarmark.hu"
                }
            ],
            "description": "PSR-7 message implementation that also provides common utility methods",
            "keywords": [
                "http",
                "message",
                "psr-7",
                "request",
                "response",
                "stream",
                "uri",
                "url"
            ],
            "support": {
                "issues": "https://github.com/guzzle/psr7/issues",
                "source": "https://github.com/guzzle/psr7/tree/2.4.1"
            },
            "funding": [
                {
                    "url": "https://github.com/GrahamCampbell",
                    "type": "github"
                },
                {
                    "url": "https://github.com/Nyholm",
                    "type": "github"
                },
                {
                    "url": "https://tidelift.com/funding/github/packagist/guzzlehttp/psr7",
                    "type": "tidelift"
                }
            ],
            "time": "2022-08-28T14:45:39+00:00"
        },
        {
            "name": "influxdb/influxdb-php",
            "version": "1.15.2",
            "source": {
                "type": "git",
                "url": "https://github.com/influxdata/influxdb-php.git",
                "reference": "d6e59f4f04ab9107574fda69c2cbe36671253d03"
            },
            "dist": {
                "type": "zip",
                "url": "https://api.github.com/repos/influxdata/influxdb-php/zipball/d6e59f4f04ab9107574fda69c2cbe36671253d03",
                "reference": "d6e59f4f04ab9107574fda69c2cbe36671253d03",
                "shasum": ""
            },
            "require": {
                "guzzlehttp/guzzle": "^6.0|^7.0",
                "php": "^5.5 || ^7.0 || ^8.0"
            },
            "require-dev": {
                "dms/phpunit-arraysubset-asserts": "^0.2.1",
                "phpunit/phpunit": "^9.5"
            },
            "suggest": {
                "ext-curl": "Curl extension, needed for Curl driver",
                "stefanotorresi/influxdb-php-async": "An asyncronous client for InfluxDB, implemented via ReactPHP."
            },
            "type": "library",
            "autoload": {
                "psr-4": {
                    "InfluxDB\\": "src/InfluxDB"
                }
            },
            "notification-url": "https://packagist.org/downloads/",
            "license": [
                "MIT"
            ],
            "authors": [
                {
                    "name": "Stephen Hoogendijk",
                    "email": "stephen@tca0.nl"
                },
                {
                    "name": "Daniel Martinez",
                    "email": "danimartcas@hotmail.com"
                },
                {
                    "name": "Gianluca Arbezzano",
                    "email": "gianarb92@gmail.com"
                }
            ],
            "description": "InfluxDB client library for PHP",
            "keywords": [
                "client",
                "influxdata",
                "influxdb",
                "influxdb class",
                "influxdb client",
                "influxdb library",
                "time series"
            ],
            "support": {
                "issues": "https://github.com/influxdata/influxdb-php/issues",
                "source": "https://github.com/influxdata/influxdb-php/tree/1.15.2"
            },
            "time": "2020-12-26T17:45:17+00:00"
        },
        {
            "name": "jean85/pretty-package-versions",
            "version": "1.6.0",
            "source": {
                "type": "git",
                "url": "https://github.com/Jean85/pretty-package-versions.git",
                "reference": "1e0104b46f045868f11942aea058cd7186d6c303"
            },
            "dist": {
                "type": "zip",
                "url": "https://api.github.com/repos/Jean85/pretty-package-versions/zipball/1e0104b46f045868f11942aea058cd7186d6c303",
                "reference": "1e0104b46f045868f11942aea058cd7186d6c303",
                "shasum": ""
            },
            "require": {
                "composer/package-versions-deprecated": "^1.8.0",
                "php": "^7.0|^8.0"
            },
            "require-dev": {
                "phpunit/phpunit": "^6.0|^8.5|^9.2"
            },
            "type": "library",
            "extra": {
                "branch-alias": {
                    "dev-master": "1.x-dev"
                }
            },
            "autoload": {
                "psr-4": {
                    "Jean85\\": "src/"
                }
            },
            "notification-url": "https://packagist.org/downloads/",
            "license": [
                "MIT"
            ],
            "authors": [
                {
                    "name": "Alessandro Lai",
                    "email": "alessandro.lai85@gmail.com"
                }
            ],
            "description": "A wrapper for ocramius/package-versions to get pretty versions strings",
            "keywords": [
                "composer",
                "package",
                "release",
                "versions"
            ],
            "support": {
                "issues": "https://github.com/Jean85/pretty-package-versions/issues",
                "source": "https://github.com/Jean85/pretty-package-versions/tree/1.6.0"
            },
            "time": "2021-02-04T16:20:16+00:00"
        },
        {
            "name": "matomo/device-detector",
            "version": "6.0.0",
            "source": {
                "type": "git",
                "url": "https://github.com/matomo-org/device-detector.git",
                "reference": "7fc2af3af62bd69e6e3404d561e371a83c112be9"
            },
            "dist": {
                "type": "zip",
                "url": "https://api.github.com/repos/matomo-org/device-detector/zipball/7fc2af3af62bd69e6e3404d561e371a83c112be9",
                "reference": "7fc2af3af62bd69e6e3404d561e371a83c112be9",
                "shasum": ""
            },
            "require": {
                "mustangostang/spyc": "*",
                "php": "^7.2|^8.0"
            },
            "replace": {
                "piwik/device-detector": "self.version"
            },
            "require-dev": {
                "matthiasmullie/scrapbook": "^1.4.7",
                "mayflower/mo4-coding-standard": "^v8.0.0",
                "phpstan/phpstan": "^0.12.52",
                "phpunit/phpunit": "^8.5.8",
                "psr/cache": "^1.0.1",
                "psr/simple-cache": "^1.0.1",
                "symfony/yaml": "^5.1.7"
            },
            "suggest": {
                "doctrine/cache": "Can directly be used for caching purpose",
                "ext-yaml": "Necessary for using the Pecl YAML parser"
            },
            "type": "library",
            "autoload": {
                "psr-4": {
                    "DeviceDetector\\": ""
                },
                "exclude-from-classmap": [
                    "Tests/"
                ]
            },
            "notification-url": "https://packagist.org/downloads/",
            "license": [
                "LGPL-3.0-or-later"
            ],
            "authors": [
                {
                    "name": "The Matomo Team",
                    "email": "hello@matomo.org",
                    "homepage": "https://matomo.org/team/"
                }
            ],
            "description": "The Universal Device Detection library, that parses User Agents and detects devices (desktop, tablet, mobile, tv, cars, console, etc.), clients (browsers, media players, mobile apps, feed readers, libraries, etc), operating systems, devices, brands and models.",
            "homepage": "https://matomo.org",
            "keywords": [
                "devicedetection",
                "parser",
                "useragent"
            ],
            "support": {
                "forum": "https://forum.matomo.org/",
                "issues": "https://github.com/matomo-org/device-detector/issues",
                "source": "https://github.com/matomo-org/matomo",
                "wiki": "https://dev.matomo.org/"
            },
            "time": "2022-04-11T09:58:17+00:00"
        },
        {
            "name": "mongodb/mongodb",
            "version": "1.8.0",
            "source": {
                "type": "git",
                "url": "https://github.com/mongodb/mongo-php-library.git",
                "reference": "953dbc19443aa9314c44b7217a16873347e6840d"
            },
            "dist": {
                "type": "zip",
                "url": "https://api.github.com/repos/mongodb/mongo-php-library/zipball/953dbc19443aa9314c44b7217a16873347e6840d",
                "reference": "953dbc19443aa9314c44b7217a16873347e6840d",
                "shasum": ""
            },
            "require": {
                "ext-hash": "*",
                "ext-json": "*",
                "ext-mongodb": "^1.8.1",
                "jean85/pretty-package-versions": "^1.2",
                "php": "^7.0 || ^8.0",
                "symfony/polyfill-php80": "^1.19"
            },
            "require-dev": {
                "squizlabs/php_codesniffer": "^3.5, <3.5.5",
                "symfony/phpunit-bridge": "5.x-dev"
            },
            "type": "library",
            "extra": {
                "branch-alias": {
                    "dev-master": "1.8.x-dev"
                }
            },
            "autoload": {
                "files": [
                    "src/functions.php"
                ],
                "psr-4": {
                    "MongoDB\\": "src/"
                }
            },
            "notification-url": "https://packagist.org/downloads/",
            "license": [
                "Apache-2.0"
            ],
            "authors": [
                {
                    "name": "Andreas Braun",
                    "email": "andreas.braun@mongodb.com"
                },
                {
                    "name": "Jeremy Mikola",
                    "email": "jmikola@gmail.com"
                }
            ],
            "description": "MongoDB driver library",
            "homepage": "https://jira.mongodb.org/browse/PHPLIB",
            "keywords": [
                "database",
                "driver",
                "mongodb",
                "persistence"
            ],
            "support": {
                "issues": "https://github.com/mongodb/mongo-php-library/issues",
                "source": "https://github.com/mongodb/mongo-php-library/tree/1.8.0"
            },
            "time": "2020-11-25T12:26:02+00:00"
        },
        {
            "name": "mustangostang/spyc",
            "version": "0.6.3",
            "source": {
                "type": "git",
                "url": "git@github.com:mustangostang/spyc.git",
                "reference": "4627c838b16550b666d15aeae1e5289dd5b77da0"
            },
            "dist": {
                "type": "zip",
                "url": "https://api.github.com/repos/mustangostang/spyc/zipball/4627c838b16550b666d15aeae1e5289dd5b77da0",
                "reference": "4627c838b16550b666d15aeae1e5289dd5b77da0",
                "shasum": ""
            },
            "require": {
                "php": ">=5.3.1"
            },
            "require-dev": {
                "phpunit/phpunit": "4.3.*@dev"
            },
            "type": "library",
            "extra": {
                "branch-alias": {
                    "dev-master": "0.5.x-dev"
                }
            },
            "autoload": {
                "files": [
                    "Spyc.php"
                ]
            },
            "notification-url": "https://packagist.org/downloads/",
            "license": [
                "MIT"
            ],
            "authors": [
                {
                    "name": "mustangostang",
                    "email": "vlad.andersen@gmail.com"
                }
            ],
            "description": "A simple YAML loader/dumper class for PHP",
            "homepage": "https://github.com/mustangostang/spyc/",
            "keywords": [
                "spyc",
                "yaml",
                "yml"
            ],
            "time": "2019-09-10T13:16:29+00:00"
        },
        {
            "name": "phpmailer/phpmailer",
            "version": "v6.6.0",
            "source": {
                "type": "git",
                "url": "https://github.com/PHPMailer/PHPMailer.git",
                "reference": "e43bac82edc26ca04b36143a48bde1c051cfd5b1"
            },
            "dist": {
                "type": "zip",
                "url": "https://api.github.com/repos/PHPMailer/PHPMailer/zipball/e43bac82edc26ca04b36143a48bde1c051cfd5b1",
                "reference": "e43bac82edc26ca04b36143a48bde1c051cfd5b1",
                "shasum": ""
            },
            "require": {
                "ext-ctype": "*",
                "ext-filter": "*",
                "ext-hash": "*",
                "php": ">=5.5.0"
            },
            "require-dev": {
                "dealerdirect/phpcodesniffer-composer-installer": "^0.7.0",
                "doctrine/annotations": "^1.2",
                "php-parallel-lint/php-console-highlighter": "^0.5.0",
                "php-parallel-lint/php-parallel-lint": "^1.3.1",
                "phpcompatibility/php-compatibility": "^9.3.5",
                "roave/security-advisories": "dev-latest",
                "squizlabs/php_codesniffer": "^3.6.2",
                "yoast/phpunit-polyfills": "^1.0.0"
            },
            "suggest": {
                "ext-mbstring": "Needed to send email in multibyte encoding charset or decode encoded addresses",
                "hayageek/oauth2-yahoo": "Needed for Yahoo XOAUTH2 authentication",
                "league/oauth2-google": "Needed for Google XOAUTH2 authentication",
                "psr/log": "For optional PSR-3 debug logging",
                "stevenmaguire/oauth2-microsoft": "Needed for Microsoft XOAUTH2 authentication",
                "symfony/polyfill-mbstring": "To support UTF-8 if the Mbstring PHP extension is not enabled (^1.2)"
            },
            "type": "library",
            "autoload": {
                "psr-4": {
                    "PHPMailer\\PHPMailer\\": "src/"
                }
            },
            "notification-url": "https://packagist.org/downloads/",
            "license": [
                "LGPL-2.1-only"
            ],
            "authors": [
                {
                    "name": "Marcus Bointon",
                    "email": "phpmailer@synchromedia.co.uk"
                },
                {
                    "name": "Jim Jagielski",
                    "email": "jimjag@gmail.com"
                },
                {
                    "name": "Andy Prevost",
                    "email": "codeworxtech@users.sourceforge.net"
                },
                {
                    "name": "Brent R. Matzelle"
                }
            ],
            "description": "PHPMailer is a full-featured email creation and transfer class for PHP",
            "support": {
                "issues": "https://github.com/PHPMailer/PHPMailer/issues",
                "source": "https://github.com/PHPMailer/PHPMailer/tree/v6.6.0"
            },
            "funding": [
                {
                    "url": "https://github.com/Synchro",
                    "type": "github"
                }
            ],
            "time": "2022-02-28T15:31:21+00:00"
        },
        {
            "name": "psr/http-client",
            "version": "1.0.1",
            "source": {
                "type": "git",
                "url": "https://github.com/php-fig/http-client.git",
                "reference": "2dfb5f6c5eff0e91e20e913f8c5452ed95b86621"
            },
            "dist": {
                "type": "zip",
                "url": "https://api.github.com/repos/php-fig/http-client/zipball/2dfb5f6c5eff0e91e20e913f8c5452ed95b86621",
                "reference": "2dfb5f6c5eff0e91e20e913f8c5452ed95b86621",
                "shasum": ""
            },
            "require": {
                "php": "^7.0 || ^8.0",
                "psr/http-message": "^1.0"
            },
            "type": "library",
            "extra": {
                "branch-alias": {
                    "dev-master": "1.0.x-dev"
                }
            },
            "autoload": {
                "psr-4": {
                    "Psr\\Http\\Client\\": "src/"
                }
            },
            "notification-url": "https://packagist.org/downloads/",
            "license": [
                "MIT"
            ],
            "authors": [
                {
                    "name": "PHP-FIG",
                    "homepage": "http://www.php-fig.org/"
                }
            ],
            "description": "Common interface for HTTP clients",
            "homepage": "https://github.com/php-fig/http-client",
            "keywords": [
                "http",
                "http-client",
                "psr",
                "psr-18"
            ],
            "support": {
                "source": "https://github.com/php-fig/http-client/tree/master"
            },
            "time": "2020-06-29T06:28:15+00:00"
        },
        {
            "name": "psr/http-factory",
            "version": "1.0.1",
            "source": {
                "type": "git",
                "url": "https://github.com/php-fig/http-factory.git",
                "reference": "12ac7fcd07e5b077433f5f2bee95b3a771bf61be"
            },
            "dist": {
                "type": "zip",
                "url": "https://api.github.com/repos/php-fig/http-factory/zipball/12ac7fcd07e5b077433f5f2bee95b3a771bf61be",
                "reference": "12ac7fcd07e5b077433f5f2bee95b3a771bf61be",
                "shasum": ""
            },
            "require": {
                "php": ">=7.0.0",
                "psr/http-message": "^1.0"
            },
            "type": "library",
            "extra": {
                "branch-alias": {
                    "dev-master": "1.0.x-dev"
                }
            },
            "autoload": {
                "psr-4": {
                    "Psr\\Http\\Message\\": "src/"
                }
            },
            "notification-url": "https://packagist.org/downloads/",
            "license": [
                "MIT"
            ],
            "authors": [
                {
                    "name": "PHP-FIG",
                    "homepage": "http://www.php-fig.org/"
                }
            ],
            "description": "Common interfaces for PSR-7 HTTP message factories",
            "keywords": [
                "factory",
                "http",
                "message",
                "psr",
                "psr-17",
                "psr-7",
                "request",
                "response"
            ],
            "support": {
                "source": "https://github.com/php-fig/http-factory/tree/master"
            },
            "time": "2019-04-30T12:38:16+00:00"
        },
        {
            "name": "psr/http-message",
            "version": "1.0.1",
            "source": {
                "type": "git",
                "url": "https://github.com/php-fig/http-message.git",
                "reference": "f6561bf28d520154e4b0ec72be95418abe6d9363"
            },
            "dist": {
                "type": "zip",
                "url": "https://api.github.com/repos/php-fig/http-message/zipball/f6561bf28d520154e4b0ec72be95418abe6d9363",
                "reference": "f6561bf28d520154e4b0ec72be95418abe6d9363",
                "shasum": ""
            },
            "require": {
                "php": ">=5.3.0"
            },
            "type": "library",
            "extra": {
                "branch-alias": {
                    "dev-master": "1.0.x-dev"
                }
            },
            "autoload": {
                "psr-4": {
                    "Psr\\Http\\Message\\": "src/"
                }
            },
            "notification-url": "https://packagist.org/downloads/",
            "license": [
                "MIT"
            ],
            "authors": [
                {
                    "name": "PHP-FIG",
                    "homepage": "http://www.php-fig.org/"
                }
            ],
            "description": "Common interface for HTTP messages",
            "homepage": "https://github.com/php-fig/http-message",
            "keywords": [
                "http",
                "http-message",
                "psr",
                "psr-7",
                "request",
                "response"
            ],
            "support": {
                "source": "https://github.com/php-fig/http-message/tree/master"
            },
            "time": "2016-08-06T14:39:51+00:00"
        },
        {
            "name": "psr/log",
            "version": "1.1.4",
            "source": {
                "type": "git",
                "url": "https://github.com/php-fig/log.git",
                "reference": "d49695b909c3b7628b6289db5479a1c204601f11"
            },
            "dist": {
                "type": "zip",
                "url": "https://api.github.com/repos/php-fig/log/zipball/d49695b909c3b7628b6289db5479a1c204601f11",
                "reference": "d49695b909c3b7628b6289db5479a1c204601f11",
                "shasum": ""
            },
            "require": {
                "php": ">=5.3.0"
            },
            "type": "library",
            "extra": {
                "branch-alias": {
                    "dev-master": "1.1.x-dev"
                }
            },
            "autoload": {
                "psr-4": {
                    "Psr\\Log\\": "Psr/Log/"
                }
            },
            "notification-url": "https://packagist.org/downloads/",
            "license": [
                "MIT"
            ],
            "authors": [
                {
                    "name": "PHP-FIG",
                    "homepage": "https://www.php-fig.org/"
                }
            ],
            "description": "Common interface for logging libraries",
            "homepage": "https://github.com/php-fig/log",
            "keywords": [
                "log",
                "psr",
                "psr-3"
            ],
            "support": {
                "source": "https://github.com/php-fig/log/tree/1.1.4"
            },
            "time": "2021-05-03T11:20:27+00:00"
        },
        {
            "name": "ralouphie/getallheaders",
            "version": "3.0.3",
            "source": {
                "type": "git",
                "url": "https://github.com/ralouphie/getallheaders.git",
                "reference": "120b605dfeb996808c31b6477290a714d356e822"
            },
            "dist": {
                "type": "zip",
                "url": "https://api.github.com/repos/ralouphie/getallheaders/zipball/120b605dfeb996808c31b6477290a714d356e822",
                "reference": "120b605dfeb996808c31b6477290a714d356e822",
                "shasum": ""
            },
            "require": {
                "php": ">=5.6"
            },
            "require-dev": {
                "php-coveralls/php-coveralls": "^2.1",
                "phpunit/phpunit": "^5 || ^6.5"
            },
            "type": "library",
            "autoload": {
                "files": [
                    "src/getallheaders.php"
                ]
            },
            "notification-url": "https://packagist.org/downloads/",
            "license": [
                "MIT"
            ],
            "authors": [
                {
                    "name": "Ralph Khattar",
                    "email": "ralph.khattar@gmail.com"
                }
            ],
            "description": "A polyfill for getallheaders.",
            "support": {
                "issues": "https://github.com/ralouphie/getallheaders/issues",
                "source": "https://github.com/ralouphie/getallheaders/tree/develop"
            },
            "time": "2019-03-08T08:55:37+00:00"
        },
        {
            "name": "resque/php-resque",
            "version": "v1.3.6",
            "source": {
                "type": "git",
                "url": "https://github.com/resque/php-resque.git",
                "reference": "fe41c04763699b1318d97ed14cc78583e9380161"
            },
            "dist": {
                "type": "zip",
                "url": "https://api.github.com/repos/resque/php-resque/zipball/fe41c04763699b1318d97ed14cc78583e9380161",
                "reference": "fe41c04763699b1318d97ed14cc78583e9380161",
                "shasum": ""
            },
            "require": {
                "colinmollenhour/credis": "~1.7",
                "php": ">=5.6.0",
                "psr/log": "~1.0"
            },
            "require-dev": {
                "phpunit/phpunit": "^5.7"
            },
            "suggest": {
                "ext-pcntl": "REQUIRED for forking processes on platforms that support it (so anything but Windows).",
                "ext-proctitle": "Allows php-resque to rename the title of UNIX processes to show the status of a worker.",
                "ext-redis": "Native PHP extension for Redis connectivity. Credis will automatically utilize when available."
            },
            "bin": [
                "bin/resque",
                "bin/resque-scheduler"
            ],
            "type": "library",
            "extra": {
                "branch-alias": {
                    "dev-master": "1.0-dev"
                }
            },
            "autoload": {
                "psr-0": {
                    "Resque": "lib",
                    "ResqueScheduler": "lib"
                }
            },
            "notification-url": "https://packagist.org/downloads/",
            "license": [
                "MIT"
            ],
            "authors": [
                {
                    "name": "Dan Hunsaker",
                    "email": "danhunsaker+resque@gmail.com",
                    "role": "Maintainer"
                },
                {
                    "name": "Rajib Ahmed",
                    "homepage": "https://github.com/rajibahmed",
                    "role": "Maintainer"
                },
                {
                    "name": "Steve Klabnik",
                    "email": "steve@steveklabnik.com",
                    "role": "Maintainer"
                },
                {
                    "name": "Chris Boulton",
                    "email": "chris@bigcommerce.com",
                    "role": "Creator"
                }
            ],
            "description": "Redis backed library for creating background jobs and processing them later. Based on resque for Ruby.",
            "homepage": "http://www.github.com/resque/php-resque/",
            "keywords": [
                "background",
                "job",
                "redis",
                "resque"
            ],
            "support": {
                "issues": "https://github.com/resque/php-resque/issues",
                "source": "https://github.com/resque/php-resque/tree/v1.3.6"
            },
            "time": "2020-04-16T16:39:50+00:00"
        },
        {
            "name": "slickdeals/statsd",
            "version": "3.1.0",
            "source": {
                "type": "git",
                "url": "https://github.com/Slickdeals/statsd-php.git",
                "reference": "225588a0a079e145359049f6e5e23eedb1b4c17f"
            },
            "dist": {
                "type": "zip",
                "url": "https://api.github.com/repos/Slickdeals/statsd-php/zipball/225588a0a079e145359049f6e5e23eedb1b4c17f",
                "reference": "225588a0a079e145359049f6e5e23eedb1b4c17f",
                "shasum": ""
            },
            "require": {
                "php": ">= 7.3 || ^8"
            },
            "replace": {
                "domnikl/statsd": "self.version"
            },
            "require-dev": {
                "friendsofphp/php-cs-fixer": "^3.0",
                "phpunit/phpunit": "^9",
                "vimeo/psalm": "^4.6"
            },
            "type": "library",
            "autoload": {
                "psr-4": {
                    "Domnikl\\Statsd\\": "src/"
                }
            },
            "notification-url": "https://packagist.org/downloads/",
            "license": [
                "MIT"
            ],
            "authors": [
                {
                    "name": "Dominik Liebler",
                    "email": "liebler.dominik@gmail.com"
                }
            ],
            "description": "a PHP client for statsd",
            "homepage": "https://github.com/Slickdeals/statsd-php",
            "keywords": [
                "Metrics",
                "monitoring",
                "statistics",
                "statsd",
                "udp"
            ],
            "support": {
                "issues": "https://github.com/Slickdeals/statsd-php/issues",
                "source": "https://github.com/Slickdeals/statsd-php/tree/3.1.0"
            },
            "time": "2021-06-04T20:33:46+00:00"
        },
        {
            "name": "symfony/deprecation-contracts",
            "version": "v3.1.1",
            "source": {
                "type": "git",
                "url": "https://github.com/symfony/deprecation-contracts.git",
                "reference": "07f1b9cc2ffee6aaafcf4b710fbc38ff736bd918"
            },
            "dist": {
                "type": "zip",
                "url": "https://api.github.com/repos/symfony/deprecation-contracts/zipball/07f1b9cc2ffee6aaafcf4b710fbc38ff736bd918",
                "reference": "07f1b9cc2ffee6aaafcf4b710fbc38ff736bd918",
                "shasum": ""
            },
            "require": {
                "php": ">=8.1"
            },
            "type": "library",
            "extra": {
                "branch-alias": {
                    "dev-main": "3.1-dev"
                },
                "thanks": {
                    "name": "symfony/contracts",
                    "url": "https://github.com/symfony/contracts"
                }
            },
            "autoload": {
                "files": [
                    "function.php"
                ]
            },
            "notification-url": "https://packagist.org/downloads/",
            "license": [
                "MIT"
            ],
            "authors": [
                {
                    "name": "Nicolas Grekas",
                    "email": "p@tchwork.com"
                },
                {
                    "name": "Symfony Community",
                    "homepage": "https://symfony.com/contributors"
                }
            ],
            "description": "A generic function and convention to trigger deprecation notices",
            "homepage": "https://symfony.com",
            "support": {
                "source": "https://github.com/symfony/deprecation-contracts/tree/v3.1.1"
            },
            "funding": [
                {
                    "url": "https://symfony.com/sponsor",
                    "type": "custom"
                },
                {
                    "url": "https://github.com/fabpot",
                    "type": "github"
                },
                {
                    "url": "https://tidelift.com/funding/github/packagist/symfony/symfony",
                    "type": "tidelift"
                }
            ],
            "time": "2022-02-25T11:15:52+00:00"
        },
        {
            "name": "symfony/polyfill-php80",
            "version": "v1.26.0",
            "source": {
                "type": "git",
                "url": "https://github.com/symfony/polyfill-php80.git",
                "reference": "cfa0ae98841b9e461207c13ab093d76b0fa7bace"
            },
            "dist": {
                "type": "zip",
                "url": "https://api.github.com/repos/symfony/polyfill-php80/zipball/cfa0ae98841b9e461207c13ab093d76b0fa7bace",
                "reference": "cfa0ae98841b9e461207c13ab093d76b0fa7bace",
                "shasum": ""
            },
            "require": {
                "php": ">=7.1"
            },
            "type": "library",
            "extra": {
                "branch-alias": {
                    "dev-main": "1.26-dev"
                },
                "thanks": {
                    "name": "symfony/polyfill",
                    "url": "https://github.com/symfony/polyfill"
                }
            },
            "autoload": {
                "files": [
                    "bootstrap.php"
                ],
                "psr-4": {
                    "Symfony\\Polyfill\\Php80\\": ""
                },
                "classmap": [
                    "Resources/stubs"
                ]
            },
            "notification-url": "https://packagist.org/downloads/",
            "license": [
                "MIT"
            ],
            "authors": [
                {
                    "name": "Ion Bazan",
                    "email": "ion.bazan@gmail.com"
                },
                {
                    "name": "Nicolas Grekas",
                    "email": "p@tchwork.com"
                },
                {
                    "name": "Symfony Community",
                    "homepage": "https://symfony.com/contributors"
                }
            ],
            "description": "Symfony polyfill backporting some PHP 8.0+ features to lower PHP versions",
            "homepage": "https://symfony.com",
            "keywords": [
                "compatibility",
                "polyfill",
                "portable",
                "shim"
            ],
            "support": {
                "source": "https://github.com/symfony/polyfill-php80/tree/v1.26.0"
            },
            "funding": [
                {
                    "url": "https://symfony.com/sponsor",
                    "type": "custom"
                },
                {
                    "url": "https://github.com/fabpot",
                    "type": "github"
                },
                {
                    "url": "https://tidelift.com/funding/github/packagist/symfony/symfony",
                    "type": "tidelift"
                }
            ],
            "time": "2022-05-10T07:21:04+00:00"
        },
        {
            "name": "utopia-php/abuse",
            "version": "0.13.1",
            "source": {
                "type": "git",
                "url": "https://github.com/utopia-php/abuse.git",
                "reference": "4c1b8fe742f17158c59550cdfd9074a94bf474ac"
            },
            "dist": {
                "type": "zip",
                "url": "https://api.github.com/repos/utopia-php/abuse/zipball/4c1b8fe742f17158c59550cdfd9074a94bf474ac",
                "reference": "4c1b8fe742f17158c59550cdfd9074a94bf474ac",
                "shasum": ""
            },
            "require": {
                "ext-curl": "*",
                "ext-pdo": "*",
                "php": ">=8.0",
                "utopia-php/database": "0.25.*"
            },
            "require-dev": {
                "phpunit/phpunit": "^9.4",
                "vimeo/psalm": "4.0.1"
            },
            "type": "library",
            "autoload": {
                "psr-4": {
                    "Utopia\\Abuse\\": "src/Abuse"
                }
            },
            "notification-url": "https://packagist.org/downloads/",
            "license": [
                "MIT"
            ],
            "authors": [
                {
                    "name": "Eldad Fux",
                    "email": "eldad@appwrite.io"
                }
            ],
            "description": "A simple abuse library to manage application usage limits",
            "keywords": [
                "Abuse",
                "framework",
                "php",
                "upf",
                "utopia"
            ],
            "support": {
                "issues": "https://github.com/utopia-php/abuse/issues",
                "source": "https://github.com/utopia-php/abuse/tree/0.13.1"
            },
            "time": "2022-09-07T16:02:58+00:00"
        },
        {
            "name": "utopia-php/analytics",
            "version": "0.2.0",
            "source": {
                "type": "git",
                "url": "https://github.com/utopia-php/analytics.git",
                "reference": "adfc2d057a7f6ab618a77c8a20ed3e35485ff416"
            },
            "dist": {
                "type": "zip",
                "url": "https://api.github.com/repos/utopia-php/analytics/zipball/adfc2d057a7f6ab618a77c8a20ed3e35485ff416",
                "reference": "adfc2d057a7f6ab618a77c8a20ed3e35485ff416",
                "shasum": ""
            },
            "require": {
                "php": ">=7.4"
            },
            "require-dev": {
                "phpunit/phpunit": "^9.3",
                "vimeo/psalm": "4.0.1"
            },
            "type": "library",
            "autoload": {
                "psr-4": {
                    "Utopia\\Analytics\\": "src/Analytics"
                }
            },
            "notification-url": "https://packagist.org/downloads/",
            "license": [
                "MIT"
            ],
            "authors": [
                {
                    "name": "Eldad Fux",
                    "email": "eldad@appwrite.io"
                },
                {
                    "name": "Torsten Dittmann",
                    "email": "torsten@appwrite.io"
                }
            ],
            "description": "A simple library to track events & users.",
            "keywords": [
                "analytics",
                "framework",
                "php",
                "upf",
                "utopia"
            ],
            "support": {
                "issues": "https://github.com/utopia-php/analytics/issues",
                "source": "https://github.com/utopia-php/analytics/tree/0.2.0"
            },
            "time": "2021-03-23T21:33:07+00:00"
        },
        {
            "name": "utopia-php/audit",
            "version": "0.14.1",
            "source": {
                "type": "git",
                "url": "https://github.com/utopia-php/audit.git",
                "reference": "b011224ed9bfef7e5c849938e65619af28f7cf41"
            },
            "dist": {
                "type": "zip",
                "url": "https://api.github.com/repos/utopia-php/audit/zipball/b011224ed9bfef7e5c849938e65619af28f7cf41",
                "reference": "b011224ed9bfef7e5c849938e65619af28f7cf41",
                "shasum": ""
            },
            "require": {
                "ext-pdo": "*",
                "php": ">=8.0",
                "utopia-php/database": "0.25.*"
            },
            "require-dev": {
                "phpunit/phpunit": "^9.3",
                "vimeo/psalm": "4.0.1"
            },
            "type": "library",
            "autoload": {
                "psr-4": {
                    "Utopia\\Audit\\": "src/Audit"
                }
            },
            "notification-url": "https://packagist.org/downloads/",
            "license": [
                "MIT"
            ],
            "authors": [
                {
                    "name": "Eldad Fux",
                    "email": "eldad@appwrite.io"
                }
            ],
            "description": "A simple audit library to manage application users logs",
            "keywords": [
                "Audit",
                "framework",
                "php",
                "upf",
                "utopia"
            ],
            "support": {
                "issues": "https://github.com/utopia-php/audit/issues",
                "source": "https://github.com/utopia-php/audit/tree/0.14.1"
            },
            "time": "2022-09-07T16:03:16+00:00"
        },
        {
            "name": "utopia-php/cache",
            "version": "0.6.1",
            "source": {
                "type": "git",
                "url": "https://github.com/utopia-php/cache.git",
                "reference": "9889235a6d3da6cbb1f435201529da4d27c30e79"
            },
            "dist": {
                "type": "zip",
                "url": "https://api.github.com/repos/utopia-php/cache/zipball/9889235a6d3da6cbb1f435201529da4d27c30e79",
                "reference": "9889235a6d3da6cbb1f435201529da4d27c30e79",
                "shasum": ""
            },
            "require": {
                "ext-json": "*",
                "ext-redis": "*",
                "php": ">=8.0"
            },
            "require-dev": {
                "phpunit/phpunit": "^9.3",
                "vimeo/psalm": "4.13.1"
            },
            "type": "library",
            "autoload": {
                "psr-4": {
                    "Utopia\\Cache\\": "src/Cache"
                }
            },
            "notification-url": "https://packagist.org/downloads/",
            "license": [
                "MIT"
            ],
            "authors": [
                {
                    "name": "Eldad Fux",
                    "email": "eldad@appwrite.io"
                }
            ],
            "description": "A simple cache library to manage application cache storing, loading and purging",
            "keywords": [
                "cache",
                "framework",
                "php",
                "upf",
                "utopia"
            ],
            "support": {
                "issues": "https://github.com/utopia-php/cache/issues",
                "source": "https://github.com/utopia-php/cache/tree/0.6.1"
            },
            "time": "2022-08-10T08:12:46+00:00"
        },
        {
            "name": "utopia-php/cli",
            "version": "0.13.0",
            "source": {
                "type": "git",
                "url": "https://github.com/utopia-php/cli.git",
                "reference": "69e68f8ed525fe162fae950a0507ed28a0f179bc"
            },
            "dist": {
                "type": "zip",
                "url": "https://api.github.com/repos/utopia-php/cli/zipball/69e68f8ed525fe162fae950a0507ed28a0f179bc",
                "reference": "69e68f8ed525fe162fae950a0507ed28a0f179bc",
                "shasum": ""
            },
            "require": {
                "php": ">=7.4",
                "utopia-php/framework": "0.*.*"
            },
            "require-dev": {
                "phpunit/phpunit": "^9.3",
                "vimeo/psalm": "4.0.1"
            },
            "type": "library",
            "autoload": {
                "psr-4": {
                    "Utopia\\CLI\\": "src/CLI"
                }
            },
            "notification-url": "https://packagist.org/downloads/",
            "license": [
                "MIT"
            ],
            "authors": [
                {
                    "name": "Eldad Fux",
                    "email": "eldad@appwrite.io"
                }
            ],
            "description": "A simple CLI library to manage command line applications",
            "keywords": [
                "cli",
                "command line",
                "framework",
                "php",
                "upf",
                "utopia"
            ],
            "support": {
                "issues": "https://github.com/utopia-php/cli/issues",
                "source": "https://github.com/utopia-php/cli/tree/0.13.0"
            },
            "time": "2022-04-26T08:41:22+00:00"
        },
        {
            "name": "utopia-php/config",
            "version": "0.2.2",
            "source": {
                "type": "git",
                "url": "https://github.com/utopia-php/config.git",
                "reference": "a3d7bc0312d7150d5e04b1362dc34b2b136908cc"
            },
            "dist": {
                "type": "zip",
                "url": "https://api.github.com/repos/utopia-php/config/zipball/a3d7bc0312d7150d5e04b1362dc34b2b136908cc",
                "reference": "a3d7bc0312d7150d5e04b1362dc34b2b136908cc",
                "shasum": ""
            },
            "require": {
                "php": ">=7.3"
            },
            "require-dev": {
                "phpunit/phpunit": "^9.3",
                "vimeo/psalm": "4.0.1"
            },
            "type": "library",
            "autoload": {
                "psr-4": {
                    "Utopia\\Config\\": "src/Config"
                }
            },
            "notification-url": "https://packagist.org/downloads/",
            "license": [
                "MIT"
            ],
            "authors": [
                {
                    "name": "Eldad Fux",
                    "email": "eldad@appwrite.io"
                }
            ],
            "description": "A simple Config library to managing application config variables",
            "keywords": [
                "config",
                "framework",
                "php",
                "upf",
                "utopia"
            ],
            "support": {
                "issues": "https://github.com/utopia-php/config/issues",
                "source": "https://github.com/utopia-php/config/tree/0.2.2"
            },
            "time": "2020-10-24T09:49:09+00:00"
        },
        {
            "name": "utopia-php/database",
            "version": "0.25.4",
            "source": {
                "type": "git",
                "url": "https://github.com/utopia-php/database.git",
                "reference": "2883de82eee99e5744bf6e4123095a530c48a194"
            },
            "dist": {
                "type": "zip",
                "url": "https://api.github.com/repos/utopia-php/database/zipball/2883de82eee99e5744bf6e4123095a530c48a194",
                "reference": "2883de82eee99e5744bf6e4123095a530c48a194",
                "shasum": ""
            },
            "require": {
                "ext-mongodb": "*",
                "ext-pdo": "*",
                "ext-redis": "*",
                "mongodb/mongodb": "1.8.0",
                "php": ">=8.0",
                "utopia-php/cache": "0.6.*",
                "utopia-php/framework": "0.*.*"
            },
            "require-dev": {
                "fakerphp/faker": "^1.14",
                "phpunit/phpunit": "^9.4",
                "swoole/ide-helper": "4.8.0",
                "utopia-php/cli": "^0.11.0",
                "vimeo/psalm": "4.0.1"
            },
            "type": "library",
            "autoload": {
                "psr-4": {
                    "Utopia\\Database\\": "src/Database"
                }
            },
            "notification-url": "https://packagist.org/downloads/",
            "license": [
                "MIT"
            ],
            "authors": [
                {
                    "name": "Eldad Fux",
                    "email": "eldad@appwrite.io"
                },
                {
                    "name": "Brandon Leckemby",
                    "email": "brandon@appwrite.io"
                }
            ],
            "description": "A simple library to manage application persistency using multiple database adapters",
            "keywords": [
                "database",
                "framework",
                "php",
                "upf",
                "utopia"
            ],
            "support": {
                "issues": "https://github.com/utopia-php/database/issues",
                "source": "https://github.com/utopia-php/database/tree/0.25.4"
            },
            "time": "2022-09-14T06:22:33+00:00"
        },
        {
            "name": "utopia-php/domains",
            "version": "v1.1.0",
            "source": {
                "type": "git",
                "url": "https://github.com/utopia-php/domains.git",
                "reference": "1665e1d9932afa3be63b5c1e0dcfe01fe77d8e73"
            },
            "dist": {
                "type": "zip",
                "url": "https://api.github.com/repos/utopia-php/domains/zipball/1665e1d9932afa3be63b5c1e0dcfe01fe77d8e73",
                "reference": "1665e1d9932afa3be63b5c1e0dcfe01fe77d8e73",
                "shasum": ""
            },
            "require": {
                "php": ">=7.1"
            },
            "require-dev": {
                "phpunit/phpunit": "^7.0"
            },
            "type": "library",
            "autoload": {
                "psr-4": {
                    "Utopia\\Domains\\": "src/Domains"
                }
            },
            "notification-url": "https://packagist.org/downloads/",
            "license": [
                "MIT"
            ],
            "authors": [
                {
                    "name": "Eldad Fux",
                    "email": "eldad@appwrite.io"
                }
            ],
            "description": "Utopia Domains library is simple and lite library for parsing web domains. This library is aiming to be as simple and easy to learn and use.",
            "keywords": [
                "domains",
                "framework",
                "icann",
                "php",
                "public suffix",
                "tld",
                "tld extract",
                "upf",
                "utopia"
            ],
            "support": {
                "issues": "https://github.com/utopia-php/domains/issues",
                "source": "https://github.com/utopia-php/domains/tree/master"
            },
            "time": "2020-02-23T07:40:02+00:00"
        },
        {
            "name": "utopia-php/framework",
            "version": "0.21.1",
            "source": {
                "type": "git",
                "url": "https://github.com/utopia-php/framework.git",
                "reference": "c81789b87a917da2daf336738170ebe01f50ea18"
            },
            "dist": {
                "type": "zip",
                "url": "https://api.github.com/repos/utopia-php/framework/zipball/c81789b87a917da2daf336738170ebe01f50ea18",
                "reference": "c81789b87a917da2daf336738170ebe01f50ea18",
                "shasum": ""
            },
            "require": {
                "php": ">=8.0.0"
            },
            "require-dev": {
                "phpunit/phpunit": "^9.5.10",
                "vimeo/psalm": "4.13.1"
            },
            "type": "library",
            "autoload": {
                "psr-4": {
                    "Utopia\\": "src/"
                }
            },
            "notification-url": "https://packagist.org/downloads/",
            "license": [
                "MIT"
            ],
            "authors": [
                {
                    "name": "Eldad Fux",
                    "email": "eldad@appwrite.io"
                }
            ],
            "description": "A simple, light and advanced PHP framework",
            "keywords": [
                "framework",
                "php",
                "upf"
            ],
            "support": {
                "issues": "https://github.com/utopia-php/framework/issues",
                "source": "https://github.com/utopia-php/framework/tree/0.21.1"
            },
            "time": "2022-09-07T09:56:28+00:00"
        },
        {
            "name": "utopia-php/image",
            "version": "0.5.4",
            "source": {
                "type": "git",
                "url": "https://github.com/utopia-php/image.git",
                "reference": "ca5f436f9aa22dedaa6648f24f3687733808e336"
            },
            "dist": {
                "type": "zip",
                "url": "https://api.github.com/repos/utopia-php/image/zipball/ca5f436f9aa22dedaa6648f24f3687733808e336",
                "reference": "ca5f436f9aa22dedaa6648f24f3687733808e336",
                "shasum": ""
            },
            "require": {
                "ext-imagick": "*",
                "php": ">=8.0"
            },
            "require-dev": {
                "phpunit/phpunit": "^9.3",
                "vimeo/psalm": "4.13.1"
            },
            "type": "library",
            "autoload": {
                "psr-4": {
                    "Utopia\\Image\\": "src/Image"
                }
            },
            "notification-url": "https://packagist.org/downloads/",
            "license": [
                "MIT"
            ],
            "authors": [
                {
                    "name": "Eldad Fux",
                    "email": "eldad@appwrite.io"
                }
            ],
            "description": "A simple Image manipulation library",
            "keywords": [
                "framework",
                "image",
                "php",
                "upf",
                "utopia"
            ],
            "support": {
                "issues": "https://github.com/utopia-php/image/issues",
                "source": "https://github.com/utopia-php/image/tree/0.5.4"
            },
            "time": "2022-05-11T12:30:41+00:00"
        },
        {
            "name": "utopia-php/locale",
            "version": "0.4.0",
            "source": {
                "type": "git",
                "url": "https://github.com/utopia-php/locale.git",
                "reference": "c2d9358d0fe2f6b6ed5448369f9d1e430c615447"
            },
            "dist": {
                "type": "zip",
                "url": "https://api.github.com/repos/utopia-php/locale/zipball/c2d9358d0fe2f6b6ed5448369f9d1e430c615447",
                "reference": "c2d9358d0fe2f6b6ed5448369f9d1e430c615447",
                "shasum": ""
            },
            "require": {
                "php": ">=7.4"
            },
            "require-dev": {
                "phpunit/phpunit": "^9.3",
                "vimeo/psalm": "4.0.1"
            },
            "type": "library",
            "autoload": {
                "psr-4": {
                    "Utopia\\Locale\\": "src/Locale"
                }
            },
            "notification-url": "https://packagist.org/downloads/",
            "license": [
                "MIT"
            ],
            "authors": [
                {
                    "name": "Eldad Fux",
                    "email": "eldad@appwrite.io"
                }
            ],
            "description": "A simple locale library to manage application translations",
            "keywords": [
                "framework",
                "locale",
                "php",
                "upf",
                "utopia"
            ],
            "support": {
                "issues": "https://github.com/utopia-php/locale/issues",
                "source": "https://github.com/utopia-php/locale/tree/0.4.0"
            },
            "time": "2021-07-24T11:35:55+00:00"
        },
        {
            "name": "utopia-php/logger",
            "version": "0.3.0",
            "source": {
                "type": "git",
                "url": "https://github.com/utopia-php/logger.git",
                "reference": "079656cb5169ca9600861eda0b6819199e3d4a57"
            },
            "dist": {
                "type": "zip",
                "url": "https://api.github.com/repos/utopia-php/logger/zipball/079656cb5169ca9600861eda0b6819199e3d4a57",
                "reference": "079656cb5169ca9600861eda0b6819199e3d4a57",
                "shasum": ""
            },
            "require": {
                "php": ">=8.0"
            },
            "require-dev": {
                "phpunit/phpunit": "^9.3",
                "vimeo/psalm": "4.0.1"
            },
            "type": "library",
            "autoload": {
                "psr-4": {
                    "Utopia\\Logger\\": "src/Logger"
                }
            },
            "notification-url": "https://packagist.org/downloads/",
            "license": [
                "MIT"
            ],
            "authors": [
                {
                    "name": "Eldad Fux",
                    "email": "eldad@appwrite.io"
                },
                {
                    "name": "Matej Bačo",
                    "email": "matej@appwrite.io"
                },
                {
                    "name": "Christy Jacob",
                    "email": "christy@appwrite.io"
                }
            ],
            "description": "Utopia Logger library is simple and lite library for logging information, such as errors or warnings. This library is aiming to be as simple and easy to learn and use.",
            "keywords": [
                "appsignal",
                "errors",
                "framework",
                "logger",
                "logging",
                "logs",
                "php",
                "raygun",
                "sentry",
                "upf",
                "utopia",
                "warnings"
            ],
            "support": {
                "issues": "https://github.com/utopia-php/logger/issues",
                "source": "https://github.com/utopia-php/logger/tree/0.3.0"
            },
            "time": "2022-03-18T10:56:57+00:00"
        },
        {
            "name": "utopia-php/orchestration",
            "version": "0.6.0",
            "source": {
                "type": "git",
                "url": "https://github.com/utopia-php/orchestration.git",
                "reference": "94263976413871efb6b16157a7101a81df3b6d78"
            },
            "dist": {
                "type": "zip",
                "url": "https://api.github.com/repos/utopia-php/orchestration/zipball/94263976413871efb6b16157a7101a81df3b6d78",
                "reference": "94263976413871efb6b16157a7101a81df3b6d78",
                "shasum": ""
            },
            "require": {
                "php": ">=8.0",
                "utopia-php/cli": "0.13.*"
            },
            "require-dev": {
                "phpunit/phpunit": "^9.3",
                "vimeo/psalm": "4.0.1"
            },
            "type": "library",
            "autoload": {
                "psr-4": {
                    "Utopia\\Orchestration\\": "src/Orchestration"
                }
            },
            "notification-url": "https://packagist.org/downloads/",
            "license": [
                "MIT"
            ],
            "authors": [
                {
                    "name": "Eldad Fux",
                    "email": "eldad@appwrite.io"
                }
            ],
            "description": "Lite & fast micro PHP abstraction library for container orchestration",
            "keywords": [
                "docker",
                "framework",
                "kubernetes",
                "orchestration",
                "php",
                "swarm",
                "upf",
                "utopia"
            ],
            "support": {
                "issues": "https://github.com/utopia-php/orchestration/issues",
                "source": "https://github.com/utopia-php/orchestration/tree/0.6.0"
            },
            "time": "2022-07-13T16:47:18+00:00"
        },
        {
            "name": "utopia-php/platform",
            "version": "dev-feat-upgrade-framework",
            "source": {
                "type": "git",
                "url": "https://github.com/utopia-php/platform.git",
                "reference": "4c2fcb8b9f046948ab812552e4e448057efef936"
            },
            "require": {
                "ext-json": "*",
                "ext-redis": "*",
                "php": ">=8.0",
                "utopia-php/cli": "0.13.*",
                "utopia-php/framework": "0.21.*"
            },
            "require-dev": {
                "phpunit/phpunit": "^9.3",
                "squizlabs/php_codesniffer": "^3.6"
            },
            "type": "library",
            "autoload": {
                "psr-4": {
                    "Utopia\\Platform\\": "src/Platform"
                }
            },
            "autoload-dev": {
                "psr-4": {
                    "Utopia\\Tests\\": "tests/Platform"
                }
            },
            "scripts": {
                "format": [
                    "vendor/bin/phpcbf"
                ],
                "lint": [
                    "vendor/bin/phpcs"
                ],
                "test": [
                    "docker-compose up -d && sleep 10 && docker-compose exec web vendor/bin/phpunit --configuration phpunit.xml"
                ]
            },
            "license": [
                "MIT"
            ],
            "authors": [
                {
                    "name": "Eldad Fux",
                    "email": "eldad@appwrite.io"
                }
            ],
            "description": "Light and Fast Platform Library",
            "keywords": [
                "cache",
                "framework",
                "php",
                "upf",
                "utopia"
            ],
            "time": "2022-09-01T11:59:42+00:00"
        },
        {
            "name": "utopia-php/preloader",
            "version": "0.2.4",
            "source": {
                "type": "git",
                "url": "https://github.com/utopia-php/preloader.git",
                "reference": "65ef48392e72172f584b0baa2e224f9a1cebcce0"
            },
            "dist": {
                "type": "zip",
                "url": "https://api.github.com/repos/utopia-php/preloader/zipball/65ef48392e72172f584b0baa2e224f9a1cebcce0",
                "reference": "65ef48392e72172f584b0baa2e224f9a1cebcce0",
                "shasum": ""
            },
            "require": {
                "php": ">=7.1"
            },
            "require-dev": {
                "phpunit/phpunit": "^9.3",
                "vimeo/psalm": "4.0.1"
            },
            "type": "library",
            "autoload": {
                "psr-4": {
                    "Utopia\\Preloader\\": "src/Preloader"
                }
            },
            "notification-url": "https://packagist.org/downloads/",
            "license": [
                "MIT"
            ],
            "authors": [
                {
                    "name": "Eldad Fux",
                    "email": "team@appwrite.io"
                }
            ],
            "description": "Utopia Preloader library is simple and lite library for managing PHP preloading configuration",
            "keywords": [
                "framework",
                "php",
                "preload",
                "preloader",
                "preloading",
                "upf",
                "utopia"
            ],
            "support": {
                "issues": "https://github.com/utopia-php/preloader/issues",
                "source": "https://github.com/utopia-php/preloader/tree/0.2.4"
            },
            "time": "2020-10-24T07:04:59+00:00"
        },
        {
            "name": "utopia-php/registry",
            "version": "0.5.0",
            "source": {
                "type": "git",
                "url": "https://github.com/utopia-php/registry.git",
                "reference": "bedc4ed54527b2803e6dfdccc39449f98522b70d"
            },
            "dist": {
                "type": "zip",
                "url": "https://api.github.com/repos/utopia-php/registry/zipball/bedc4ed54527b2803e6dfdccc39449f98522b70d",
                "reference": "bedc4ed54527b2803e6dfdccc39449f98522b70d",
                "shasum": ""
            },
            "require": {
                "php": ">=7.4"
            },
            "require-dev": {
                "phpunit/phpunit": "^9.3",
                "vimeo/psalm": "4.0.1"
            },
            "type": "library",
            "autoload": {
                "psr-4": {
                    "Utopia\\Registry\\": "src/Registry"
                }
            },
            "notification-url": "https://packagist.org/downloads/",
            "license": [
                "MIT"
            ],
            "authors": [
                {
                    "name": "Eldad Fux",
                    "email": "eldad@appwrite.io"
                }
            ],
            "description": "A simple dependency management library for PHP",
            "keywords": [
                "dependency management",
                "di",
                "framework",
                "php",
                "upf",
                "utopia"
            ],
            "support": {
                "issues": "https://github.com/utopia-php/registry/issues",
                "source": "https://github.com/utopia-php/registry/tree/0.5.0"
            },
            "time": "2021-03-10T10:45:22+00:00"
        },
        {
            "name": "utopia-php/storage",
            "version": "0.11.0",
            "source": {
                "type": "git",
                "url": "https://github.com/utopia-php/storage.git",
                "reference": "59802cf281d1976560cf6e353f250a9b870efddc"
            },
            "dist": {
                "type": "zip",
                "url": "https://api.github.com/repos/utopia-php/storage/zipball/59802cf281d1976560cf6e353f250a9b870efddc",
                "reference": "59802cf281d1976560cf6e353f250a9b870efddc",
                "shasum": ""
            },
            "require": {
                "ext-fileinfo": "*",
                "ext-zlib": "*",
                "ext-zstd": "*",
                "php": ">=8.0",
                "utopia-php/framework": "0.*.*"
            },
            "require-dev": {
                "phpunit/phpunit": "^9.3",
                "vimeo/psalm": "4.0.1"
            },
            "type": "library",
            "autoload": {
                "psr-4": {
                    "Utopia\\Storage\\": "src/Storage"
                }
            },
            "notification-url": "https://packagist.org/downloads/",
            "license": [
                "MIT"
            ],
            "authors": [
                {
                    "name": "Eldad Fux",
                    "email": "eldad@appwrite.io"
                }
            ],
            "description": "A simple Storage library to manage application storage",
            "keywords": [
                "framework",
                "php",
                "storage",
                "upf",
                "utopia"
            ],
            "support": {
                "issues": "https://github.com/utopia-php/storage/issues",
                "source": "https://github.com/utopia-php/storage/tree/0.11.0"
            },
            "time": "2022-08-31T09:17:31+00:00"
        },
        {
            "name": "utopia-php/swoole",
            "version": "0.3.3",
            "source": {
                "type": "git",
                "url": "https://github.com/utopia-php/swoole.git",
                "reference": "8312df69233b5dcd3992de88f131f238002749de"
            },
            "dist": {
                "type": "zip",
                "url": "https://api.github.com/repos/utopia-php/swoole/zipball/8312df69233b5dcd3992de88f131f238002749de",
                "reference": "8312df69233b5dcd3992de88f131f238002749de",
                "shasum": ""
            },
            "require": {
                "ext-swoole": "*",
                "php": ">=8.0",
                "utopia-php/framework": "0.*.*"
            },
            "require-dev": {
                "phpunit/phpunit": "^9.3",
                "swoole/ide-helper": "4.8.3",
                "vimeo/psalm": "4.15.0"
            },
            "type": "library",
            "autoload": {
                "psr-4": {
                    "Utopia\\Swoole\\": "src/Swoole"
                }
            },
            "notification-url": "https://packagist.org/downloads/",
            "license": [
                "MIT"
            ],
            "authors": [
                {
                    "name": "Eldad Fux",
                    "email": "team@appwrite.io"
                }
            ],
            "description": "An extension for Utopia Framework to work with PHP Swoole as a PHP FPM alternative",
            "keywords": [
                "framework",
                "http",
                "php",
                "server",
                "swoole",
                "upf",
                "utopia"
            ],
            "support": {
                "issues": "https://github.com/utopia-php/swoole/issues",
                "source": "https://github.com/utopia-php/swoole/tree/0.3.3"
            },
            "time": "2022-01-20T09:58:43+00:00"
        },
        {
            "name": "utopia-php/system",
            "version": "0.4.0",
            "source": {
                "type": "git",
                "url": "https://github.com/utopia-php/system.git",
                "reference": "67c92c66ce8f0cc925a00bca89f7a188bf9183c0"
            },
            "dist": {
                "type": "zip",
                "url": "https://api.github.com/repos/utopia-php/system/zipball/67c92c66ce8f0cc925a00bca89f7a188bf9183c0",
                "reference": "67c92c66ce8f0cc925a00bca89f7a188bf9183c0",
                "shasum": ""
            },
            "require": {
                "php": ">=7.4"
            },
            "require-dev": {
                "phpunit/phpunit": "^9.3",
                "vimeo/psalm": "4.0.1"
            },
            "type": "library",
            "autoload": {
                "psr-4": {
                    "Utopia\\System\\": "src/System"
                }
            },
            "notification-url": "https://packagist.org/downloads/",
            "license": [
                "MIT"
            ],
            "authors": [
                {
                    "name": "Eldad Fux",
                    "email": "eldad@appwrite.io"
                },
                {
                    "name": "Torsten Dittmann",
                    "email": "torsten@appwrite.io"
                }
            ],
            "description": "A simple library for obtaining information about the host's system.",
            "keywords": [
                "framework",
                "php",
                "system",
                "upf",
                "utopia"
            ],
            "support": {
                "issues": "https://github.com/utopia-php/system/issues",
                "source": "https://github.com/utopia-php/system/tree/0.4.0"
            },
            "time": "2021-02-04T14:14:49+00:00"
        },
        {
            "name": "utopia-php/websocket",
            "version": "0.1.0",
            "source": {
                "type": "git",
                "url": "https://github.com/utopia-php/websocket.git",
                "reference": "51fcb86171400d8aa40d76c54593481fd273dab5"
            },
            "dist": {
                "type": "zip",
                "url": "https://api.github.com/repos/utopia-php/websocket/zipball/51fcb86171400d8aa40d76c54593481fd273dab5",
                "reference": "51fcb86171400d8aa40d76c54593481fd273dab5",
                "shasum": ""
            },
            "require": {
                "php": ">=8.0"
            },
            "require-dev": {
                "phpunit/phpunit": "^9.5.5",
                "swoole/ide-helper": "4.6.6",
                "textalk/websocket": "1.5.2",
                "vimeo/psalm": "^4.8.1",
                "workerman/workerman": "^4.0"
            },
            "type": "library",
            "autoload": {
                "psr-4": {
                    "Utopia\\WebSocket\\": "src/WebSocket"
                }
            },
            "notification-url": "https://packagist.org/downloads/",
            "license": [
                "MIT"
            ],
            "authors": [
                {
                    "name": "Eldad Fux",
                    "email": "eldad@appwrite.io"
                },
                {
                    "name": "Torsten Dittmann",
                    "email": "torsten@appwrite.io"
                }
            ],
            "description": "A simple abstraction for WebSocket servers.",
            "keywords": [
                "framework",
                "php",
                "upf",
                "utopia",
                "websocket"
            ],
            "support": {
                "issues": "https://github.com/utopia-php/websocket/issues",
                "source": "https://github.com/utopia-php/websocket/tree/0.1.0"
            },
            "time": "2021-12-20T10:50:09+00:00"
        },
        {
            "name": "webmozart/assert",
            "version": "1.11.0",
            "source": {
                "type": "git",
                "url": "https://github.com/webmozarts/assert.git",
                "reference": "11cb2199493b2f8a3b53e7f19068fc6aac760991"
            },
            "dist": {
                "type": "zip",
                "url": "https://api.github.com/repos/webmozarts/assert/zipball/11cb2199493b2f8a3b53e7f19068fc6aac760991",
                "reference": "11cb2199493b2f8a3b53e7f19068fc6aac760991",
                "shasum": ""
            },
            "require": {
                "ext-ctype": "*",
                "php": "^7.2 || ^8.0"
            },
            "conflict": {
                "phpstan/phpstan": "<0.12.20",
                "vimeo/psalm": "<4.6.1 || 4.6.2"
            },
            "require-dev": {
                "phpunit/phpunit": "^8.5.13"
            },
            "type": "library",
            "extra": {
                "branch-alias": {
                    "dev-master": "1.10-dev"
                }
            },
            "autoload": {
                "psr-4": {
                    "Webmozart\\Assert\\": "src/"
                }
            },
            "notification-url": "https://packagist.org/downloads/",
            "license": [
                "MIT"
            ],
            "authors": [
                {
                    "name": "Bernhard Schussek",
                    "email": "bschussek@gmail.com"
                }
            ],
            "description": "Assertions to validate method input/output with nice error messages.",
            "keywords": [
                "assert",
                "check",
                "validate"
            ],
            "support": {
                "issues": "https://github.com/webmozarts/assert/issues",
                "source": "https://github.com/webmozarts/assert/tree/1.11.0"
            },
            "time": "2022-06-03T18:03:27+00:00"
        }
    ],
    "packages-dev": [
        {
            "name": "appwrite/sdk-generator",
            "version": "0.26.0",
            "source": {
                "type": "git",
                "url": "https://github.com/appwrite/sdk-generator.git",
                "reference": "b356ccc0f0188422741fb79f2a52da087809ca26"
            },
            "dist": {
                "type": "zip",
                "url": "https://api.github.com/repos/appwrite/sdk-generator/zipball/b356ccc0f0188422741fb79f2a52da087809ca26",
                "reference": "b356ccc0f0188422741fb79f2a52da087809ca26",
                "shasum": ""
            },
            "require": {
                "ext-curl": "*",
                "ext-json": "*",
                "ext-mbstring": "*",
                "matthiasmullie/minify": "^1.3.68",
                "php": ">=7.0.0",
                "twig/twig": "^3.4.1"
            },
            "require-dev": {
                "brianium/paratest": "^6.4",
                "phpunit/phpunit": "^9.5.21"
            },
            "type": "library",
            "autoload": {
                "psr-4": {
                    "Appwrite\\SDK\\": "src/SDK",
                    "Appwrite\\Spec\\": "src/Spec"
                }
            },
            "notification-url": "https://packagist.org/downloads/",
            "license": [
                "MIT"
            ],
            "authors": [
                {
                    "name": "Eldad Fux",
                    "email": "eldad@appwrite.io"
                }
            ],
            "description": "Appwrite PHP library for generating API SDKs for multiple programming languages and platforms",
            "support": {
                "issues": "https://github.com/appwrite/sdk-generator/issues",
                "source": "https://github.com/appwrite/sdk-generator/tree/0.26.0"
            },
            "time": "2022-09-13T18:39:36+00:00"
        },
        {
            "name": "doctrine/instantiator",
            "version": "1.4.1",
            "source": {
                "type": "git",
                "url": "https://github.com/doctrine/instantiator.git",
                "reference": "10dcfce151b967d20fde1b34ae6640712c3891bc"
            },
            "dist": {
                "type": "zip",
                "url": "https://api.github.com/repos/doctrine/instantiator/zipball/10dcfce151b967d20fde1b34ae6640712c3891bc",
                "reference": "10dcfce151b967d20fde1b34ae6640712c3891bc",
                "shasum": ""
            },
            "require": {
                "php": "^7.1 || ^8.0"
            },
            "require-dev": {
                "doctrine/coding-standard": "^9",
                "ext-pdo": "*",
                "ext-phar": "*",
                "phpbench/phpbench": "^0.16 || ^1",
                "phpstan/phpstan": "^1.4",
                "phpstan/phpstan-phpunit": "^1",
                "phpunit/phpunit": "^7.5 || ^8.5 || ^9.5",
                "vimeo/psalm": "^4.22"
            },
            "type": "library",
            "autoload": {
                "psr-4": {
                    "Doctrine\\Instantiator\\": "src/Doctrine/Instantiator/"
                }
            },
            "notification-url": "https://packagist.org/downloads/",
            "license": [
                "MIT"
            ],
            "authors": [
                {
                    "name": "Marco Pivetta",
                    "email": "ocramius@gmail.com",
                    "homepage": "https://ocramius.github.io/"
                }
            ],
            "description": "A small, lightweight utility to instantiate objects in PHP without invoking their constructors",
            "homepage": "https://www.doctrine-project.org/projects/instantiator.html",
            "keywords": [
                "constructor",
                "instantiate"
            ],
            "support": {
                "issues": "https://github.com/doctrine/instantiator/issues",
                "source": "https://github.com/doctrine/instantiator/tree/1.4.1"
            },
            "funding": [
                {
                    "url": "https://www.doctrine-project.org/sponsorship.html",
                    "type": "custom"
                },
                {
                    "url": "https://www.patreon.com/phpdoctrine",
                    "type": "patreon"
                },
                {
                    "url": "https://tidelift.com/funding/github/packagist/doctrine%2Finstantiator",
                    "type": "tidelift"
                }
            ],
            "time": "2022-03-03T08:28:38+00:00"
        },
        {
            "name": "matthiasmullie/minify",
            "version": "1.3.69",
            "source": {
                "type": "git",
                "url": "https://github.com/matthiasmullie/minify.git",
                "reference": "a61c949cccd086808063611ef9698eabe42ef22f"
            },
            "dist": {
                "type": "zip",
                "url": "https://api.github.com/repos/matthiasmullie/minify/zipball/a61c949cccd086808063611ef9698eabe42ef22f",
                "reference": "a61c949cccd086808063611ef9698eabe42ef22f",
                "shasum": ""
            },
            "require": {
                "ext-pcre": "*",
                "matthiasmullie/path-converter": "~1.1",
                "php": ">=5.3.0"
            },
            "require-dev": {
                "friendsofphp/php-cs-fixer": "~2.0",
                "matthiasmullie/scrapbook": "dev-master",
                "phpunit/phpunit": ">=4.8"
            },
            "suggest": {
                "psr/cache-implementation": "Cache implementation to use with Minify::cache"
            },
            "bin": [
                "bin/minifycss",
                "bin/minifyjs"
            ],
            "type": "library",
            "autoload": {
                "psr-4": {
                    "MatthiasMullie\\Minify\\": "src/"
                }
            },
            "notification-url": "https://packagist.org/downloads/",
            "license": [
                "MIT"
            ],
            "authors": [
                {
                    "name": "Matthias Mullie",
                    "email": "minify@mullie.eu",
                    "homepage": "http://www.mullie.eu",
                    "role": "Developer"
                }
            ],
            "description": "CSS & JavaScript minifier, in PHP. Removes whitespace, strips comments, combines files (incl. @import statements and small assets in CSS files), and optimizes/shortens a few common programming patterns.",
            "homepage": "http://www.minifier.org",
            "keywords": [
                "JS",
                "css",
                "javascript",
                "minifier",
                "minify"
            ],
            "support": {
                "issues": "https://github.com/matthiasmullie/minify/issues",
                "source": "https://github.com/matthiasmullie/minify/tree/1.3.69"
            },
            "funding": [
                {
                    "url": "https://github.com/matthiasmullie",
                    "type": "github"
                }
            ],
            "time": "2022-08-01T09:00:18+00:00"
        },
        {
            "name": "matthiasmullie/path-converter",
            "version": "1.1.3",
            "source": {
                "type": "git",
                "url": "https://github.com/matthiasmullie/path-converter.git",
                "reference": "e7d13b2c7e2f2268e1424aaed02085518afa02d9"
            },
            "dist": {
                "type": "zip",
                "url": "https://api.github.com/repos/matthiasmullie/path-converter/zipball/e7d13b2c7e2f2268e1424aaed02085518afa02d9",
                "reference": "e7d13b2c7e2f2268e1424aaed02085518afa02d9",
                "shasum": ""
            },
            "require": {
                "ext-pcre": "*",
                "php": ">=5.3.0"
            },
            "require-dev": {
                "phpunit/phpunit": "~4.8"
            },
            "type": "library",
            "autoload": {
                "psr-4": {
                    "MatthiasMullie\\PathConverter\\": "src/"
                }
            },
            "notification-url": "https://packagist.org/downloads/",
            "license": [
                "MIT"
            ],
            "authors": [
                {
                    "name": "Matthias Mullie",
                    "email": "pathconverter@mullie.eu",
                    "homepage": "http://www.mullie.eu",
                    "role": "Developer"
                }
            ],
            "description": "Relative path converter",
            "homepage": "http://github.com/matthiasmullie/path-converter",
            "keywords": [
                "converter",
                "path",
                "paths",
                "relative"
            ],
            "support": {
                "issues": "https://github.com/matthiasmullie/path-converter/issues",
                "source": "https://github.com/matthiasmullie/path-converter/tree/1.1.3"
            },
            "time": "2019-02-05T23:41:09+00:00"
        },
        {
            "name": "myclabs/deep-copy",
            "version": "1.11.0",
            "source": {
                "type": "git",
                "url": "https://github.com/myclabs/DeepCopy.git",
                "reference": "14daed4296fae74d9e3201d2c4925d1acb7aa614"
            },
            "dist": {
                "type": "zip",
                "url": "https://api.github.com/repos/myclabs/DeepCopy/zipball/14daed4296fae74d9e3201d2c4925d1acb7aa614",
                "reference": "14daed4296fae74d9e3201d2c4925d1acb7aa614",
                "shasum": ""
            },
            "require": {
                "php": "^7.1 || ^8.0"
            },
            "conflict": {
                "doctrine/collections": "<1.6.8",
                "doctrine/common": "<2.13.3 || >=3,<3.2.2"
            },
            "require-dev": {
                "doctrine/collections": "^1.6.8",
                "doctrine/common": "^2.13.3 || ^3.2.2",
                "phpunit/phpunit": "^7.5.20 || ^8.5.23 || ^9.5.13"
            },
            "type": "library",
            "autoload": {
                "files": [
                    "src/DeepCopy/deep_copy.php"
                ],
                "psr-4": {
                    "DeepCopy\\": "src/DeepCopy/"
                }
            },
            "notification-url": "https://packagist.org/downloads/",
            "license": [
                "MIT"
            ],
            "description": "Create deep copies (clones) of your objects",
            "keywords": [
                "clone",
                "copy",
                "duplicate",
                "object",
                "object graph"
            ],
            "support": {
                "issues": "https://github.com/myclabs/DeepCopy/issues",
                "source": "https://github.com/myclabs/DeepCopy/tree/1.11.0"
            },
            "funding": [
                {
                    "url": "https://tidelift.com/funding/github/packagist/myclabs/deep-copy",
                    "type": "tidelift"
                }
            ],
            "time": "2022-03-03T13:19:32+00:00"
        },
        {
            "name": "nikic/php-parser",
            "version": "v4.15.1",
            "source": {
                "type": "git",
                "url": "https://github.com/nikic/PHP-Parser.git",
                "reference": "0ef6c55a3f47f89d7a374e6f835197a0b5fcf900"
            },
            "dist": {
                "type": "zip",
                "url": "https://api.github.com/repos/nikic/PHP-Parser/zipball/0ef6c55a3f47f89d7a374e6f835197a0b5fcf900",
                "reference": "0ef6c55a3f47f89d7a374e6f835197a0b5fcf900",
                "shasum": ""
            },
            "require": {
                "ext-tokenizer": "*",
                "php": ">=7.0"
            },
            "require-dev": {
                "ircmaxell/php-yacc": "^0.0.7",
                "phpunit/phpunit": "^6.5 || ^7.0 || ^8.0 || ^9.0"
            },
            "bin": [
                "bin/php-parse"
            ],
            "type": "library",
            "extra": {
                "branch-alias": {
                    "dev-master": "4.9-dev"
                }
            },
            "autoload": {
                "psr-4": {
                    "PhpParser\\": "lib/PhpParser"
                }
            },
            "notification-url": "https://packagist.org/downloads/",
            "license": [
                "BSD-3-Clause"
            ],
            "authors": [
                {
                    "name": "Nikita Popov"
                }
            ],
            "description": "A PHP parser written in PHP",
            "keywords": [
                "parser",
                "php"
            ],
            "support": {
                "issues": "https://github.com/nikic/PHP-Parser/issues",
                "source": "https://github.com/nikic/PHP-Parser/tree/v4.15.1"
            },
            "time": "2022-09-04T07:30:47+00:00"
        },
        {
            "name": "phar-io/manifest",
            "version": "2.0.3",
            "source": {
                "type": "git",
                "url": "https://github.com/phar-io/manifest.git",
                "reference": "97803eca37d319dfa7826cc2437fc020857acb53"
            },
            "dist": {
                "type": "zip",
                "url": "https://api.github.com/repos/phar-io/manifest/zipball/97803eca37d319dfa7826cc2437fc020857acb53",
                "reference": "97803eca37d319dfa7826cc2437fc020857acb53",
                "shasum": ""
            },
            "require": {
                "ext-dom": "*",
                "ext-phar": "*",
                "ext-xmlwriter": "*",
                "phar-io/version": "^3.0.1",
                "php": "^7.2 || ^8.0"
            },
            "type": "library",
            "extra": {
                "branch-alias": {
                    "dev-master": "2.0.x-dev"
                }
            },
            "autoload": {
                "classmap": [
                    "src/"
                ]
            },
            "notification-url": "https://packagist.org/downloads/",
            "license": [
                "BSD-3-Clause"
            ],
            "authors": [
                {
                    "name": "Arne Blankerts",
                    "email": "arne@blankerts.de",
                    "role": "Developer"
                },
                {
                    "name": "Sebastian Heuer",
                    "email": "sebastian@phpeople.de",
                    "role": "Developer"
                },
                {
                    "name": "Sebastian Bergmann",
                    "email": "sebastian@phpunit.de",
                    "role": "Developer"
                }
            ],
            "description": "Component for reading phar.io manifest information from a PHP Archive (PHAR)",
            "support": {
                "issues": "https://github.com/phar-io/manifest/issues",
                "source": "https://github.com/phar-io/manifest/tree/2.0.3"
            },
            "time": "2021-07-20T11:28:43+00:00"
        },
        {
            "name": "phar-io/version",
            "version": "3.2.1",
            "source": {
                "type": "git",
                "url": "https://github.com/phar-io/version.git",
                "reference": "4f7fd7836c6f332bb2933569e566a0d6c4cbed74"
            },
            "dist": {
                "type": "zip",
                "url": "https://api.github.com/repos/phar-io/version/zipball/4f7fd7836c6f332bb2933569e566a0d6c4cbed74",
                "reference": "4f7fd7836c6f332bb2933569e566a0d6c4cbed74",
                "shasum": ""
            },
            "require": {
                "php": "^7.2 || ^8.0"
            },
            "type": "library",
            "autoload": {
                "classmap": [
                    "src/"
                ]
            },
            "notification-url": "https://packagist.org/downloads/",
            "license": [
                "BSD-3-Clause"
            ],
            "authors": [
                {
                    "name": "Arne Blankerts",
                    "email": "arne@blankerts.de",
                    "role": "Developer"
                },
                {
                    "name": "Sebastian Heuer",
                    "email": "sebastian@phpeople.de",
                    "role": "Developer"
                },
                {
                    "name": "Sebastian Bergmann",
                    "email": "sebastian@phpunit.de",
                    "role": "Developer"
                }
            ],
            "description": "Library for handling version information and constraints",
            "support": {
                "issues": "https://github.com/phar-io/version/issues",
                "source": "https://github.com/phar-io/version/tree/3.2.1"
            },
            "time": "2022-02-21T01:04:05+00:00"
        },
        {
            "name": "phpdocumentor/reflection-common",
            "version": "2.2.0",
            "source": {
                "type": "git",
                "url": "https://github.com/phpDocumentor/ReflectionCommon.git",
                "reference": "1d01c49d4ed62f25aa84a747ad35d5a16924662b"
            },
            "dist": {
                "type": "zip",
                "url": "https://api.github.com/repos/phpDocumentor/ReflectionCommon/zipball/1d01c49d4ed62f25aa84a747ad35d5a16924662b",
                "reference": "1d01c49d4ed62f25aa84a747ad35d5a16924662b",
                "shasum": ""
            },
            "require": {
                "php": "^7.2 || ^8.0"
            },
            "type": "library",
            "extra": {
                "branch-alias": {
                    "dev-2.x": "2.x-dev"
                }
            },
            "autoload": {
                "psr-4": {
                    "phpDocumentor\\Reflection\\": "src/"
                }
            },
            "notification-url": "https://packagist.org/downloads/",
            "license": [
                "MIT"
            ],
            "authors": [
                {
                    "name": "Jaap van Otterdijk",
                    "email": "opensource@ijaap.nl"
                }
            ],
            "description": "Common reflection classes used by phpdocumentor to reflect the code structure",
            "homepage": "http://www.phpdoc.org",
            "keywords": [
                "FQSEN",
                "phpDocumentor",
                "phpdoc",
                "reflection",
                "static analysis"
            ],
            "support": {
                "issues": "https://github.com/phpDocumentor/ReflectionCommon/issues",
                "source": "https://github.com/phpDocumentor/ReflectionCommon/tree/2.x"
            },
            "time": "2020-06-27T09:03:43+00:00"
        },
        {
            "name": "phpdocumentor/reflection-docblock",
            "version": "5.3.0",
            "source": {
                "type": "git",
                "url": "https://github.com/phpDocumentor/ReflectionDocBlock.git",
                "reference": "622548b623e81ca6d78b721c5e029f4ce664f170"
            },
            "dist": {
                "type": "zip",
                "url": "https://api.github.com/repos/phpDocumentor/ReflectionDocBlock/zipball/622548b623e81ca6d78b721c5e029f4ce664f170",
                "reference": "622548b623e81ca6d78b721c5e029f4ce664f170",
                "shasum": ""
            },
            "require": {
                "ext-filter": "*",
                "php": "^7.2 || ^8.0",
                "phpdocumentor/reflection-common": "^2.2",
                "phpdocumentor/type-resolver": "^1.3",
                "webmozart/assert": "^1.9.1"
            },
            "require-dev": {
                "mockery/mockery": "~1.3.2",
                "psalm/phar": "^4.8"
            },
            "type": "library",
            "extra": {
                "branch-alias": {
                    "dev-master": "5.x-dev"
                }
            },
            "autoload": {
                "psr-4": {
                    "phpDocumentor\\Reflection\\": "src"
                }
            },
            "notification-url": "https://packagist.org/downloads/",
            "license": [
                "MIT"
            ],
            "authors": [
                {
                    "name": "Mike van Riel",
                    "email": "me@mikevanriel.com"
                },
                {
                    "name": "Jaap van Otterdijk",
                    "email": "account@ijaap.nl"
                }
            ],
            "description": "With this component, a library can provide support for annotations via DocBlocks or otherwise retrieve information that is embedded in a DocBlock.",
            "support": {
                "issues": "https://github.com/phpDocumentor/ReflectionDocBlock/issues",
                "source": "https://github.com/phpDocumentor/ReflectionDocBlock/tree/5.3.0"
            },
            "time": "2021-10-19T17:43:47+00:00"
        },
        {
            "name": "phpdocumentor/type-resolver",
            "version": "1.6.1",
            "source": {
                "type": "git",
                "url": "https://github.com/phpDocumentor/TypeResolver.git",
                "reference": "77a32518733312af16a44300404e945338981de3"
            },
            "dist": {
                "type": "zip",
                "url": "https://api.github.com/repos/phpDocumentor/TypeResolver/zipball/77a32518733312af16a44300404e945338981de3",
                "reference": "77a32518733312af16a44300404e945338981de3",
                "shasum": ""
            },
            "require": {
                "php": "^7.2 || ^8.0",
                "phpdocumentor/reflection-common": "^2.0"
            },
            "require-dev": {
                "ext-tokenizer": "*",
                "psalm/phar": "^4.8"
            },
            "type": "library",
            "extra": {
                "branch-alias": {
                    "dev-1.x": "1.x-dev"
                }
            },
            "autoload": {
                "psr-4": {
                    "phpDocumentor\\Reflection\\": "src"
                }
            },
            "notification-url": "https://packagist.org/downloads/",
            "license": [
                "MIT"
            ],
            "authors": [
                {
                    "name": "Mike van Riel",
                    "email": "me@mikevanriel.com"
                }
            ],
            "description": "A PSR-5 based resolver of Class names, Types and Structural Element Names",
            "support": {
                "issues": "https://github.com/phpDocumentor/TypeResolver/issues",
                "source": "https://github.com/phpDocumentor/TypeResolver/tree/1.6.1"
            },
            "time": "2022-03-15T21:29:03+00:00"
        },
        {
            "name": "phpspec/prophecy",
            "version": "v1.15.0",
            "source": {
                "type": "git",
                "url": "https://github.com/phpspec/prophecy.git",
                "reference": "bbcd7380b0ebf3961ee21409db7b38bc31d69a13"
            },
            "dist": {
                "type": "zip",
                "url": "https://api.github.com/repos/phpspec/prophecy/zipball/bbcd7380b0ebf3961ee21409db7b38bc31d69a13",
                "reference": "bbcd7380b0ebf3961ee21409db7b38bc31d69a13",
                "shasum": ""
            },
            "require": {
                "doctrine/instantiator": "^1.2",
                "php": "^7.2 || ~8.0, <8.2",
                "phpdocumentor/reflection-docblock": "^5.2",
                "sebastian/comparator": "^3.0 || ^4.0",
                "sebastian/recursion-context": "^3.0 || ^4.0"
            },
            "require-dev": {
                "phpspec/phpspec": "^6.0 || ^7.0",
                "phpunit/phpunit": "^8.0 || ^9.0"
            },
            "type": "library",
            "extra": {
                "branch-alias": {
                    "dev-master": "1.x-dev"
                }
            },
            "autoload": {
                "psr-4": {
                    "Prophecy\\": "src/Prophecy"
                }
            },
            "notification-url": "https://packagist.org/downloads/",
            "license": [
                "MIT"
            ],
            "authors": [
                {
                    "name": "Konstantin Kudryashov",
                    "email": "ever.zet@gmail.com",
                    "homepage": "http://everzet.com"
                },
                {
                    "name": "Marcello Duarte",
                    "email": "marcello.duarte@gmail.com"
                }
            ],
            "description": "Highly opinionated mocking framework for PHP 5.3+",
            "homepage": "https://github.com/phpspec/prophecy",
            "keywords": [
                "Double",
                "Dummy",
                "fake",
                "mock",
                "spy",
                "stub"
            ],
            "support": {
                "issues": "https://github.com/phpspec/prophecy/issues",
                "source": "https://github.com/phpspec/prophecy/tree/v1.15.0"
            },
            "time": "2021-12-08T12:19:24+00:00"
        },
        {
            "name": "phpunit/php-code-coverage",
            "version": "9.2.17",
            "source": {
                "type": "git",
                "url": "https://github.com/sebastianbergmann/php-code-coverage.git",
                "reference": "aa94dc41e8661fe90c7316849907cba3007b10d8"
            },
            "dist": {
                "type": "zip",
                "url": "https://api.github.com/repos/sebastianbergmann/php-code-coverage/zipball/aa94dc41e8661fe90c7316849907cba3007b10d8",
                "reference": "aa94dc41e8661fe90c7316849907cba3007b10d8",
                "shasum": ""
            },
            "require": {
                "ext-dom": "*",
                "ext-libxml": "*",
                "ext-xmlwriter": "*",
                "nikic/php-parser": "^4.14",
                "php": ">=7.3",
                "phpunit/php-file-iterator": "^3.0.3",
                "phpunit/php-text-template": "^2.0.2",
                "sebastian/code-unit-reverse-lookup": "^2.0.2",
                "sebastian/complexity": "^2.0",
                "sebastian/environment": "^5.1.2",
                "sebastian/lines-of-code": "^1.0.3",
                "sebastian/version": "^3.0.1",
                "theseer/tokenizer": "^1.2.0"
            },
            "require-dev": {
                "phpunit/phpunit": "^9.3"
            },
            "suggest": {
                "ext-pcov": "*",
                "ext-xdebug": "*"
            },
            "type": "library",
            "extra": {
                "branch-alias": {
                    "dev-master": "9.2-dev"
                }
            },
            "autoload": {
                "classmap": [
                    "src/"
                ]
            },
            "notification-url": "https://packagist.org/downloads/",
            "license": [
                "BSD-3-Clause"
            ],
            "authors": [
                {
                    "name": "Sebastian Bergmann",
                    "email": "sebastian@phpunit.de",
                    "role": "lead"
                }
            ],
            "description": "Library that provides collection, processing, and rendering functionality for PHP code coverage information.",
            "homepage": "https://github.com/sebastianbergmann/php-code-coverage",
            "keywords": [
                "coverage",
                "testing",
                "xunit"
            ],
            "support": {
                "issues": "https://github.com/sebastianbergmann/php-code-coverage/issues",
                "source": "https://github.com/sebastianbergmann/php-code-coverage/tree/9.2.17"
            },
            "funding": [
                {
                    "url": "https://github.com/sebastianbergmann",
                    "type": "github"
                }
            ],
            "time": "2022-08-30T12:24:04+00:00"
        },
        {
            "name": "phpunit/php-file-iterator",
            "version": "3.0.6",
            "source": {
                "type": "git",
                "url": "https://github.com/sebastianbergmann/php-file-iterator.git",
                "reference": "cf1c2e7c203ac650e352f4cc675a7021e7d1b3cf"
            },
            "dist": {
                "type": "zip",
                "url": "https://api.github.com/repos/sebastianbergmann/php-file-iterator/zipball/cf1c2e7c203ac650e352f4cc675a7021e7d1b3cf",
                "reference": "cf1c2e7c203ac650e352f4cc675a7021e7d1b3cf",
                "shasum": ""
            },
            "require": {
                "php": ">=7.3"
            },
            "require-dev": {
                "phpunit/phpunit": "^9.3"
            },
            "type": "library",
            "extra": {
                "branch-alias": {
                    "dev-master": "3.0-dev"
                }
            },
            "autoload": {
                "classmap": [
                    "src/"
                ]
            },
            "notification-url": "https://packagist.org/downloads/",
            "license": [
                "BSD-3-Clause"
            ],
            "authors": [
                {
                    "name": "Sebastian Bergmann",
                    "email": "sebastian@phpunit.de",
                    "role": "lead"
                }
            ],
            "description": "FilterIterator implementation that filters files based on a list of suffixes.",
            "homepage": "https://github.com/sebastianbergmann/php-file-iterator/",
            "keywords": [
                "filesystem",
                "iterator"
            ],
            "support": {
                "issues": "https://github.com/sebastianbergmann/php-file-iterator/issues",
                "source": "https://github.com/sebastianbergmann/php-file-iterator/tree/3.0.6"
            },
            "funding": [
                {
                    "url": "https://github.com/sebastianbergmann",
                    "type": "github"
                }
            ],
            "time": "2021-12-02T12:48:52+00:00"
        },
        {
            "name": "phpunit/php-invoker",
            "version": "3.1.1",
            "source": {
                "type": "git",
                "url": "https://github.com/sebastianbergmann/php-invoker.git",
                "reference": "5a10147d0aaf65b58940a0b72f71c9ac0423cc67"
            },
            "dist": {
                "type": "zip",
                "url": "https://api.github.com/repos/sebastianbergmann/php-invoker/zipball/5a10147d0aaf65b58940a0b72f71c9ac0423cc67",
                "reference": "5a10147d0aaf65b58940a0b72f71c9ac0423cc67",
                "shasum": ""
            },
            "require": {
                "php": ">=7.3"
            },
            "require-dev": {
                "ext-pcntl": "*",
                "phpunit/phpunit": "^9.3"
            },
            "suggest": {
                "ext-pcntl": "*"
            },
            "type": "library",
            "extra": {
                "branch-alias": {
                    "dev-master": "3.1-dev"
                }
            },
            "autoload": {
                "classmap": [
                    "src/"
                ]
            },
            "notification-url": "https://packagist.org/downloads/",
            "license": [
                "BSD-3-Clause"
            ],
            "authors": [
                {
                    "name": "Sebastian Bergmann",
                    "email": "sebastian@phpunit.de",
                    "role": "lead"
                }
            ],
            "description": "Invoke callables with a timeout",
            "homepage": "https://github.com/sebastianbergmann/php-invoker/",
            "keywords": [
                "process"
            ],
            "support": {
                "issues": "https://github.com/sebastianbergmann/php-invoker/issues",
                "source": "https://github.com/sebastianbergmann/php-invoker/tree/3.1.1"
            },
            "funding": [
                {
                    "url": "https://github.com/sebastianbergmann",
                    "type": "github"
                }
            ],
            "time": "2020-09-28T05:58:55+00:00"
        },
        {
            "name": "phpunit/php-text-template",
            "version": "2.0.4",
            "source": {
                "type": "git",
                "url": "https://github.com/sebastianbergmann/php-text-template.git",
                "reference": "5da5f67fc95621df9ff4c4e5a84d6a8a2acf7c28"
            },
            "dist": {
                "type": "zip",
                "url": "https://api.github.com/repos/sebastianbergmann/php-text-template/zipball/5da5f67fc95621df9ff4c4e5a84d6a8a2acf7c28",
                "reference": "5da5f67fc95621df9ff4c4e5a84d6a8a2acf7c28",
                "shasum": ""
            },
            "require": {
                "php": ">=7.3"
            },
            "require-dev": {
                "phpunit/phpunit": "^9.3"
            },
            "type": "library",
            "extra": {
                "branch-alias": {
                    "dev-master": "2.0-dev"
                }
            },
            "autoload": {
                "classmap": [
                    "src/"
                ]
            },
            "notification-url": "https://packagist.org/downloads/",
            "license": [
                "BSD-3-Clause"
            ],
            "authors": [
                {
                    "name": "Sebastian Bergmann",
                    "email": "sebastian@phpunit.de",
                    "role": "lead"
                }
            ],
            "description": "Simple template engine.",
            "homepage": "https://github.com/sebastianbergmann/php-text-template/",
            "keywords": [
                "template"
            ],
            "support": {
                "issues": "https://github.com/sebastianbergmann/php-text-template/issues",
                "source": "https://github.com/sebastianbergmann/php-text-template/tree/2.0.4"
            },
            "funding": [
                {
                    "url": "https://github.com/sebastianbergmann",
                    "type": "github"
                }
            ],
            "time": "2020-10-26T05:33:50+00:00"
        },
        {
            "name": "phpunit/php-timer",
            "version": "5.0.3",
            "source": {
                "type": "git",
                "url": "https://github.com/sebastianbergmann/php-timer.git",
                "reference": "5a63ce20ed1b5bf577850e2c4e87f4aa902afbd2"
            },
            "dist": {
                "type": "zip",
                "url": "https://api.github.com/repos/sebastianbergmann/php-timer/zipball/5a63ce20ed1b5bf577850e2c4e87f4aa902afbd2",
                "reference": "5a63ce20ed1b5bf577850e2c4e87f4aa902afbd2",
                "shasum": ""
            },
            "require": {
                "php": ">=7.3"
            },
            "require-dev": {
                "phpunit/phpunit": "^9.3"
            },
            "type": "library",
            "extra": {
                "branch-alias": {
                    "dev-master": "5.0-dev"
                }
            },
            "autoload": {
                "classmap": [
                    "src/"
                ]
            },
            "notification-url": "https://packagist.org/downloads/",
            "license": [
                "BSD-3-Clause"
            ],
            "authors": [
                {
                    "name": "Sebastian Bergmann",
                    "email": "sebastian@phpunit.de",
                    "role": "lead"
                }
            ],
            "description": "Utility class for timing",
            "homepage": "https://github.com/sebastianbergmann/php-timer/",
            "keywords": [
                "timer"
            ],
            "support": {
                "issues": "https://github.com/sebastianbergmann/php-timer/issues",
                "source": "https://github.com/sebastianbergmann/php-timer/tree/5.0.3"
            },
            "funding": [
                {
                    "url": "https://github.com/sebastianbergmann",
                    "type": "github"
                }
            ],
            "time": "2020-10-26T13:16:10+00:00"
        },
        {
            "name": "phpunit/phpunit",
            "version": "9.5.20",
            "source": {
                "type": "git",
                "url": "https://github.com/sebastianbergmann/phpunit.git",
                "reference": "12bc8879fb65aef2138b26fc633cb1e3620cffba"
            },
            "dist": {
                "type": "zip",
                "url": "https://api.github.com/repos/sebastianbergmann/phpunit/zipball/12bc8879fb65aef2138b26fc633cb1e3620cffba",
                "reference": "12bc8879fb65aef2138b26fc633cb1e3620cffba",
                "shasum": ""
            },
            "require": {
                "doctrine/instantiator": "^1.3.1",
                "ext-dom": "*",
                "ext-json": "*",
                "ext-libxml": "*",
                "ext-mbstring": "*",
                "ext-xml": "*",
                "ext-xmlwriter": "*",
                "myclabs/deep-copy": "^1.10.1",
                "phar-io/manifest": "^2.0.3",
                "phar-io/version": "^3.0.2",
                "php": ">=7.3",
                "phpspec/prophecy": "^1.12.1",
                "phpunit/php-code-coverage": "^9.2.13",
                "phpunit/php-file-iterator": "^3.0.5",
                "phpunit/php-invoker": "^3.1.1",
                "phpunit/php-text-template": "^2.0.3",
                "phpunit/php-timer": "^5.0.2",
                "sebastian/cli-parser": "^1.0.1",
                "sebastian/code-unit": "^1.0.6",
                "sebastian/comparator": "^4.0.5",
                "sebastian/diff": "^4.0.3",
                "sebastian/environment": "^5.1.3",
                "sebastian/exporter": "^4.0.3",
                "sebastian/global-state": "^5.0.1",
                "sebastian/object-enumerator": "^4.0.3",
                "sebastian/resource-operations": "^3.0.3",
                "sebastian/type": "^3.0",
                "sebastian/version": "^3.0.2"
            },
            "require-dev": {
                "ext-pdo": "*",
                "phpspec/prophecy-phpunit": "^2.0.1"
            },
            "suggest": {
                "ext-soap": "*",
                "ext-xdebug": "*"
            },
            "bin": [
                "phpunit"
            ],
            "type": "library",
            "extra": {
                "branch-alias": {
                    "dev-master": "9.5-dev"
                }
            },
            "autoload": {
                "files": [
                    "src/Framework/Assert/Functions.php"
                ],
                "classmap": [
                    "src/"
                ]
            },
            "notification-url": "https://packagist.org/downloads/",
            "license": [
                "BSD-3-Clause"
            ],
            "authors": [
                {
                    "name": "Sebastian Bergmann",
                    "email": "sebastian@phpunit.de",
                    "role": "lead"
                }
            ],
            "description": "The PHP Unit Testing framework.",
            "homepage": "https://phpunit.de/",
            "keywords": [
                "phpunit",
                "testing",
                "xunit"
            ],
            "support": {
                "issues": "https://github.com/sebastianbergmann/phpunit/issues",
                "source": "https://github.com/sebastianbergmann/phpunit/tree/9.5.20"
            },
            "funding": [
                {
                    "url": "https://phpunit.de/sponsors.html",
                    "type": "custom"
                },
                {
                    "url": "https://github.com/sebastianbergmann",
                    "type": "github"
                }
            ],
            "time": "2022-04-01T12:37:26+00:00"
        },
        {
            "name": "sebastian/cli-parser",
            "version": "1.0.1",
            "source": {
                "type": "git",
                "url": "https://github.com/sebastianbergmann/cli-parser.git",
                "reference": "442e7c7e687e42adc03470c7b668bc4b2402c0b2"
            },
            "dist": {
                "type": "zip",
                "url": "https://api.github.com/repos/sebastianbergmann/cli-parser/zipball/442e7c7e687e42adc03470c7b668bc4b2402c0b2",
                "reference": "442e7c7e687e42adc03470c7b668bc4b2402c0b2",
                "shasum": ""
            },
            "require": {
                "php": ">=7.3"
            },
            "require-dev": {
                "phpunit/phpunit": "^9.3"
            },
            "type": "library",
            "extra": {
                "branch-alias": {
                    "dev-master": "1.0-dev"
                }
            },
            "autoload": {
                "classmap": [
                    "src/"
                ]
            },
            "notification-url": "https://packagist.org/downloads/",
            "license": [
                "BSD-3-Clause"
            ],
            "authors": [
                {
                    "name": "Sebastian Bergmann",
                    "email": "sebastian@phpunit.de",
                    "role": "lead"
                }
            ],
            "description": "Library for parsing CLI options",
            "homepage": "https://github.com/sebastianbergmann/cli-parser",
            "support": {
                "issues": "https://github.com/sebastianbergmann/cli-parser/issues",
                "source": "https://github.com/sebastianbergmann/cli-parser/tree/1.0.1"
            },
            "funding": [
                {
                    "url": "https://github.com/sebastianbergmann",
                    "type": "github"
                }
            ],
            "time": "2020-09-28T06:08:49+00:00"
        },
        {
            "name": "sebastian/code-unit",
            "version": "1.0.8",
            "source": {
                "type": "git",
                "url": "https://github.com/sebastianbergmann/code-unit.git",
                "reference": "1fc9f64c0927627ef78ba436c9b17d967e68e120"
            },
            "dist": {
                "type": "zip",
                "url": "https://api.github.com/repos/sebastianbergmann/code-unit/zipball/1fc9f64c0927627ef78ba436c9b17d967e68e120",
                "reference": "1fc9f64c0927627ef78ba436c9b17d967e68e120",
                "shasum": ""
            },
            "require": {
                "php": ">=7.3"
            },
            "require-dev": {
                "phpunit/phpunit": "^9.3"
            },
            "type": "library",
            "extra": {
                "branch-alias": {
                    "dev-master": "1.0-dev"
                }
            },
            "autoload": {
                "classmap": [
                    "src/"
                ]
            },
            "notification-url": "https://packagist.org/downloads/",
            "license": [
                "BSD-3-Clause"
            ],
            "authors": [
                {
                    "name": "Sebastian Bergmann",
                    "email": "sebastian@phpunit.de",
                    "role": "lead"
                }
            ],
            "description": "Collection of value objects that represent the PHP code units",
            "homepage": "https://github.com/sebastianbergmann/code-unit",
            "support": {
                "issues": "https://github.com/sebastianbergmann/code-unit/issues",
                "source": "https://github.com/sebastianbergmann/code-unit/tree/1.0.8"
            },
            "funding": [
                {
                    "url": "https://github.com/sebastianbergmann",
                    "type": "github"
                }
            ],
            "time": "2020-10-26T13:08:54+00:00"
        },
        {
            "name": "sebastian/code-unit-reverse-lookup",
            "version": "2.0.3",
            "source": {
                "type": "git",
                "url": "https://github.com/sebastianbergmann/code-unit-reverse-lookup.git",
                "reference": "ac91f01ccec49fb77bdc6fd1e548bc70f7faa3e5"
            },
            "dist": {
                "type": "zip",
                "url": "https://api.github.com/repos/sebastianbergmann/code-unit-reverse-lookup/zipball/ac91f01ccec49fb77bdc6fd1e548bc70f7faa3e5",
                "reference": "ac91f01ccec49fb77bdc6fd1e548bc70f7faa3e5",
                "shasum": ""
            },
            "require": {
                "php": ">=7.3"
            },
            "require-dev": {
                "phpunit/phpunit": "^9.3"
            },
            "type": "library",
            "extra": {
                "branch-alias": {
                    "dev-master": "2.0-dev"
                }
            },
            "autoload": {
                "classmap": [
                    "src/"
                ]
            },
            "notification-url": "https://packagist.org/downloads/",
            "license": [
                "BSD-3-Clause"
            ],
            "authors": [
                {
                    "name": "Sebastian Bergmann",
                    "email": "sebastian@phpunit.de"
                }
            ],
            "description": "Looks up which function or method a line of code belongs to",
            "homepage": "https://github.com/sebastianbergmann/code-unit-reverse-lookup/",
            "support": {
                "issues": "https://github.com/sebastianbergmann/code-unit-reverse-lookup/issues",
                "source": "https://github.com/sebastianbergmann/code-unit-reverse-lookup/tree/2.0.3"
            },
            "funding": [
                {
                    "url": "https://github.com/sebastianbergmann",
                    "type": "github"
                }
            ],
            "time": "2020-09-28T05:30:19+00:00"
        },
        {
            "name": "sebastian/comparator",
            "version": "4.0.7",
            "source": {
                "type": "git",
                "url": "https://github.com/sebastianbergmann/comparator.git",
                "reference": "7fa545db548c90bdebeb9da0583001a252be5578"
            },
            "dist": {
                "type": "zip",
                "url": "https://api.github.com/repos/sebastianbergmann/comparator/zipball/7fa545db548c90bdebeb9da0583001a252be5578",
                "reference": "7fa545db548c90bdebeb9da0583001a252be5578",
                "shasum": ""
            },
            "require": {
                "php": ">=7.3",
                "sebastian/diff": "^4.0",
                "sebastian/exporter": "^4.0"
            },
            "require-dev": {
                "phpunit/phpunit": "^9.3"
            },
            "type": "library",
            "extra": {
                "branch-alias": {
                    "dev-master": "4.0-dev"
                }
            },
            "autoload": {
                "classmap": [
                    "src/"
                ]
            },
            "notification-url": "https://packagist.org/downloads/",
            "license": [
                "BSD-3-Clause"
            ],
            "authors": [
                {
                    "name": "Sebastian Bergmann",
                    "email": "sebastian@phpunit.de"
                },
                {
                    "name": "Jeff Welch",
                    "email": "whatthejeff@gmail.com"
                },
                {
                    "name": "Volker Dusch",
                    "email": "github@wallbash.com"
                },
                {
                    "name": "Bernhard Schussek",
                    "email": "bschussek@2bepublished.at"
                }
            ],
            "description": "Provides the functionality to compare PHP values for equality",
            "homepage": "https://github.com/sebastianbergmann/comparator",
            "keywords": [
                "comparator",
                "compare",
                "equality"
            ],
            "support": {
                "issues": "https://github.com/sebastianbergmann/comparator/issues",
                "source": "https://github.com/sebastianbergmann/comparator/tree/4.0.7"
            },
            "funding": [
                {
                    "url": "https://github.com/sebastianbergmann",
                    "type": "github"
                }
            ],
            "time": "2022-09-14T06:33:43+00:00"
        },
        {
            "name": "sebastian/complexity",
            "version": "2.0.2",
            "source": {
                "type": "git",
                "url": "https://github.com/sebastianbergmann/complexity.git",
                "reference": "739b35e53379900cc9ac327b2147867b8b6efd88"
            },
            "dist": {
                "type": "zip",
                "url": "https://api.github.com/repos/sebastianbergmann/complexity/zipball/739b35e53379900cc9ac327b2147867b8b6efd88",
                "reference": "739b35e53379900cc9ac327b2147867b8b6efd88",
                "shasum": ""
            },
            "require": {
                "nikic/php-parser": "^4.7",
                "php": ">=7.3"
            },
            "require-dev": {
                "phpunit/phpunit": "^9.3"
            },
            "type": "library",
            "extra": {
                "branch-alias": {
                    "dev-master": "2.0-dev"
                }
            },
            "autoload": {
                "classmap": [
                    "src/"
                ]
            },
            "notification-url": "https://packagist.org/downloads/",
            "license": [
                "BSD-3-Clause"
            ],
            "authors": [
                {
                    "name": "Sebastian Bergmann",
                    "email": "sebastian@phpunit.de",
                    "role": "lead"
                }
            ],
            "description": "Library for calculating the complexity of PHP code units",
            "homepage": "https://github.com/sebastianbergmann/complexity",
            "support": {
                "issues": "https://github.com/sebastianbergmann/complexity/issues",
                "source": "https://github.com/sebastianbergmann/complexity/tree/2.0.2"
            },
            "funding": [
                {
                    "url": "https://github.com/sebastianbergmann",
                    "type": "github"
                }
            ],
            "time": "2020-10-26T15:52:27+00:00"
        },
        {
            "name": "sebastian/diff",
            "version": "4.0.4",
            "source": {
                "type": "git",
                "url": "https://github.com/sebastianbergmann/diff.git",
                "reference": "3461e3fccc7cfdfc2720be910d3bd73c69be590d"
            },
            "dist": {
                "type": "zip",
                "url": "https://api.github.com/repos/sebastianbergmann/diff/zipball/3461e3fccc7cfdfc2720be910d3bd73c69be590d",
                "reference": "3461e3fccc7cfdfc2720be910d3bd73c69be590d",
                "shasum": ""
            },
            "require": {
                "php": ">=7.3"
            },
            "require-dev": {
                "phpunit/phpunit": "^9.3",
                "symfony/process": "^4.2 || ^5"
            },
            "type": "library",
            "extra": {
                "branch-alias": {
                    "dev-master": "4.0-dev"
                }
            },
            "autoload": {
                "classmap": [
                    "src/"
                ]
            },
            "notification-url": "https://packagist.org/downloads/",
            "license": [
                "BSD-3-Clause"
            ],
            "authors": [
                {
                    "name": "Sebastian Bergmann",
                    "email": "sebastian@phpunit.de"
                },
                {
                    "name": "Kore Nordmann",
                    "email": "mail@kore-nordmann.de"
                }
            ],
            "description": "Diff implementation",
            "homepage": "https://github.com/sebastianbergmann/diff",
            "keywords": [
                "diff",
                "udiff",
                "unidiff",
                "unified diff"
            ],
            "support": {
                "issues": "https://github.com/sebastianbergmann/diff/issues",
                "source": "https://github.com/sebastianbergmann/diff/tree/4.0.4"
            },
            "funding": [
                {
                    "url": "https://github.com/sebastianbergmann",
                    "type": "github"
                }
            ],
            "time": "2020-10-26T13:10:38+00:00"
        },
        {
            "name": "sebastian/environment",
            "version": "5.1.4",
            "source": {
                "type": "git",
                "url": "https://github.com/sebastianbergmann/environment.git",
                "reference": "1b5dff7bb151a4db11d49d90e5408e4e938270f7"
            },
            "dist": {
                "type": "zip",
                "url": "https://api.github.com/repos/sebastianbergmann/environment/zipball/1b5dff7bb151a4db11d49d90e5408e4e938270f7",
                "reference": "1b5dff7bb151a4db11d49d90e5408e4e938270f7",
                "shasum": ""
            },
            "require": {
                "php": ">=7.3"
            },
            "require-dev": {
                "phpunit/phpunit": "^9.3"
            },
            "suggest": {
                "ext-posix": "*"
            },
            "type": "library",
            "extra": {
                "branch-alias": {
                    "dev-master": "5.1-dev"
                }
            },
            "autoload": {
                "classmap": [
                    "src/"
                ]
            },
            "notification-url": "https://packagist.org/downloads/",
            "license": [
                "BSD-3-Clause"
            ],
            "authors": [
                {
                    "name": "Sebastian Bergmann",
                    "email": "sebastian@phpunit.de"
                }
            ],
            "description": "Provides functionality to handle HHVM/PHP environments",
            "homepage": "http://www.github.com/sebastianbergmann/environment",
            "keywords": [
                "Xdebug",
                "environment",
                "hhvm"
            ],
            "support": {
                "issues": "https://github.com/sebastianbergmann/environment/issues",
                "source": "https://github.com/sebastianbergmann/environment/tree/5.1.4"
            },
            "funding": [
                {
                    "url": "https://github.com/sebastianbergmann",
                    "type": "github"
                }
            ],
            "time": "2022-04-03T09:37:03+00:00"
        },
        {
            "name": "sebastian/exporter",
            "version": "4.0.5",
            "source": {
                "type": "git",
                "url": "https://github.com/sebastianbergmann/exporter.git",
                "reference": "ac230ed27f0f98f597c8a2b6eb7ac563af5e5b9d"
            },
            "dist": {
                "type": "zip",
                "url": "https://api.github.com/repos/sebastianbergmann/exporter/zipball/ac230ed27f0f98f597c8a2b6eb7ac563af5e5b9d",
                "reference": "ac230ed27f0f98f597c8a2b6eb7ac563af5e5b9d",
                "shasum": ""
            },
            "require": {
                "php": ">=7.3",
                "sebastian/recursion-context": "^4.0"
            },
            "require-dev": {
                "ext-mbstring": "*",
                "phpunit/phpunit": "^9.3"
            },
            "type": "library",
            "extra": {
                "branch-alias": {
                    "dev-master": "4.0-dev"
                }
            },
            "autoload": {
                "classmap": [
                    "src/"
                ]
            },
            "notification-url": "https://packagist.org/downloads/",
            "license": [
                "BSD-3-Clause"
            ],
            "authors": [
                {
                    "name": "Sebastian Bergmann",
                    "email": "sebastian@phpunit.de"
                },
                {
                    "name": "Jeff Welch",
                    "email": "whatthejeff@gmail.com"
                },
                {
                    "name": "Volker Dusch",
                    "email": "github@wallbash.com"
                },
                {
                    "name": "Adam Harvey",
                    "email": "aharvey@php.net"
                },
                {
                    "name": "Bernhard Schussek",
                    "email": "bschussek@gmail.com"
                }
            ],
            "description": "Provides the functionality to export PHP variables for visualization",
            "homepage": "https://www.github.com/sebastianbergmann/exporter",
            "keywords": [
                "export",
                "exporter"
            ],
            "support": {
                "issues": "https://github.com/sebastianbergmann/exporter/issues",
                "source": "https://github.com/sebastianbergmann/exporter/tree/4.0.5"
            },
            "funding": [
                {
                    "url": "https://github.com/sebastianbergmann",
                    "type": "github"
                }
            ],
            "time": "2022-09-14T06:03:37+00:00"
        },
        {
            "name": "sebastian/global-state",
            "version": "5.0.5",
            "source": {
                "type": "git",
                "url": "https://github.com/sebastianbergmann/global-state.git",
                "reference": "0ca8db5a5fc9c8646244e629625ac486fa286bf2"
            },
            "dist": {
                "type": "zip",
                "url": "https://api.github.com/repos/sebastianbergmann/global-state/zipball/0ca8db5a5fc9c8646244e629625ac486fa286bf2",
                "reference": "0ca8db5a5fc9c8646244e629625ac486fa286bf2",
                "shasum": ""
            },
            "require": {
                "php": ">=7.3",
                "sebastian/object-reflector": "^2.0",
                "sebastian/recursion-context": "^4.0"
            },
            "require-dev": {
                "ext-dom": "*",
                "phpunit/phpunit": "^9.3"
            },
            "suggest": {
                "ext-uopz": "*"
            },
            "type": "library",
            "extra": {
                "branch-alias": {
                    "dev-master": "5.0-dev"
                }
            },
            "autoload": {
                "classmap": [
                    "src/"
                ]
            },
            "notification-url": "https://packagist.org/downloads/",
            "license": [
                "BSD-3-Clause"
            ],
            "authors": [
                {
                    "name": "Sebastian Bergmann",
                    "email": "sebastian@phpunit.de"
                }
            ],
            "description": "Snapshotting of global state",
            "homepage": "http://www.github.com/sebastianbergmann/global-state",
            "keywords": [
                "global state"
            ],
            "support": {
                "issues": "https://github.com/sebastianbergmann/global-state/issues",
                "source": "https://github.com/sebastianbergmann/global-state/tree/5.0.5"
            },
            "funding": [
                {
                    "url": "https://github.com/sebastianbergmann",
                    "type": "github"
                }
            ],
            "time": "2022-02-14T08:28:10+00:00"
        },
        {
            "name": "sebastian/lines-of-code",
            "version": "1.0.3",
            "source": {
                "type": "git",
                "url": "https://github.com/sebastianbergmann/lines-of-code.git",
                "reference": "c1c2e997aa3146983ed888ad08b15470a2e22ecc"
            },
            "dist": {
                "type": "zip",
                "url": "https://api.github.com/repos/sebastianbergmann/lines-of-code/zipball/c1c2e997aa3146983ed888ad08b15470a2e22ecc",
                "reference": "c1c2e997aa3146983ed888ad08b15470a2e22ecc",
                "shasum": ""
            },
            "require": {
                "nikic/php-parser": "^4.6",
                "php": ">=7.3"
            },
            "require-dev": {
                "phpunit/phpunit": "^9.3"
            },
            "type": "library",
            "extra": {
                "branch-alias": {
                    "dev-master": "1.0-dev"
                }
            },
            "autoload": {
                "classmap": [
                    "src/"
                ]
            },
            "notification-url": "https://packagist.org/downloads/",
            "license": [
                "BSD-3-Clause"
            ],
            "authors": [
                {
                    "name": "Sebastian Bergmann",
                    "email": "sebastian@phpunit.de",
                    "role": "lead"
                }
            ],
            "description": "Library for counting the lines of code in PHP source code",
            "homepage": "https://github.com/sebastianbergmann/lines-of-code",
            "support": {
                "issues": "https://github.com/sebastianbergmann/lines-of-code/issues",
                "source": "https://github.com/sebastianbergmann/lines-of-code/tree/1.0.3"
            },
            "funding": [
                {
                    "url": "https://github.com/sebastianbergmann",
                    "type": "github"
                }
            ],
            "time": "2020-11-28T06:42:11+00:00"
        },
        {
            "name": "sebastian/object-enumerator",
            "version": "4.0.4",
            "source": {
                "type": "git",
                "url": "https://github.com/sebastianbergmann/object-enumerator.git",
                "reference": "5c9eeac41b290a3712d88851518825ad78f45c71"
            },
            "dist": {
                "type": "zip",
                "url": "https://api.github.com/repos/sebastianbergmann/object-enumerator/zipball/5c9eeac41b290a3712d88851518825ad78f45c71",
                "reference": "5c9eeac41b290a3712d88851518825ad78f45c71",
                "shasum": ""
            },
            "require": {
                "php": ">=7.3",
                "sebastian/object-reflector": "^2.0",
                "sebastian/recursion-context": "^4.0"
            },
            "require-dev": {
                "phpunit/phpunit": "^9.3"
            },
            "type": "library",
            "extra": {
                "branch-alias": {
                    "dev-master": "4.0-dev"
                }
            },
            "autoload": {
                "classmap": [
                    "src/"
                ]
            },
            "notification-url": "https://packagist.org/downloads/",
            "license": [
                "BSD-3-Clause"
            ],
            "authors": [
                {
                    "name": "Sebastian Bergmann",
                    "email": "sebastian@phpunit.de"
                }
            ],
            "description": "Traverses array structures and object graphs to enumerate all referenced objects",
            "homepage": "https://github.com/sebastianbergmann/object-enumerator/",
            "support": {
                "issues": "https://github.com/sebastianbergmann/object-enumerator/issues",
                "source": "https://github.com/sebastianbergmann/object-enumerator/tree/4.0.4"
            },
            "funding": [
                {
                    "url": "https://github.com/sebastianbergmann",
                    "type": "github"
                }
            ],
            "time": "2020-10-26T13:12:34+00:00"
        },
        {
            "name": "sebastian/object-reflector",
            "version": "2.0.4",
            "source": {
                "type": "git",
                "url": "https://github.com/sebastianbergmann/object-reflector.git",
                "reference": "b4f479ebdbf63ac605d183ece17d8d7fe49c15c7"
            },
            "dist": {
                "type": "zip",
                "url": "https://api.github.com/repos/sebastianbergmann/object-reflector/zipball/b4f479ebdbf63ac605d183ece17d8d7fe49c15c7",
                "reference": "b4f479ebdbf63ac605d183ece17d8d7fe49c15c7",
                "shasum": ""
            },
            "require": {
                "php": ">=7.3"
            },
            "require-dev": {
                "phpunit/phpunit": "^9.3"
            },
            "type": "library",
            "extra": {
                "branch-alias": {
                    "dev-master": "2.0-dev"
                }
            },
            "autoload": {
                "classmap": [
                    "src/"
                ]
            },
            "notification-url": "https://packagist.org/downloads/",
            "license": [
                "BSD-3-Clause"
            ],
            "authors": [
                {
                    "name": "Sebastian Bergmann",
                    "email": "sebastian@phpunit.de"
                }
            ],
            "description": "Allows reflection of object attributes, including inherited and non-public ones",
            "homepage": "https://github.com/sebastianbergmann/object-reflector/",
            "support": {
                "issues": "https://github.com/sebastianbergmann/object-reflector/issues",
                "source": "https://github.com/sebastianbergmann/object-reflector/tree/2.0.4"
            },
            "funding": [
                {
                    "url": "https://github.com/sebastianbergmann",
                    "type": "github"
                }
            ],
            "time": "2020-10-26T13:14:26+00:00"
        },
        {
            "name": "sebastian/recursion-context",
            "version": "4.0.4",
            "source": {
                "type": "git",
                "url": "https://github.com/sebastianbergmann/recursion-context.git",
                "reference": "cd9d8cf3c5804de4341c283ed787f099f5506172"
            },
            "dist": {
                "type": "zip",
                "url": "https://api.github.com/repos/sebastianbergmann/recursion-context/zipball/cd9d8cf3c5804de4341c283ed787f099f5506172",
                "reference": "cd9d8cf3c5804de4341c283ed787f099f5506172",
                "shasum": ""
            },
            "require": {
                "php": ">=7.3"
            },
            "require-dev": {
                "phpunit/phpunit": "^9.3"
            },
            "type": "library",
            "extra": {
                "branch-alias": {
                    "dev-master": "4.0-dev"
                }
            },
            "autoload": {
                "classmap": [
                    "src/"
                ]
            },
            "notification-url": "https://packagist.org/downloads/",
            "license": [
                "BSD-3-Clause"
            ],
            "authors": [
                {
                    "name": "Sebastian Bergmann",
                    "email": "sebastian@phpunit.de"
                },
                {
                    "name": "Jeff Welch",
                    "email": "whatthejeff@gmail.com"
                },
                {
                    "name": "Adam Harvey",
                    "email": "aharvey@php.net"
                }
            ],
            "description": "Provides functionality to recursively process PHP variables",
            "homepage": "http://www.github.com/sebastianbergmann/recursion-context",
            "support": {
                "issues": "https://github.com/sebastianbergmann/recursion-context/issues",
                "source": "https://github.com/sebastianbergmann/recursion-context/tree/4.0.4"
            },
            "funding": [
                {
                    "url": "https://github.com/sebastianbergmann",
                    "type": "github"
                }
            ],
            "time": "2020-10-26T13:17:30+00:00"
        },
        {
            "name": "sebastian/resource-operations",
            "version": "3.0.3",
            "source": {
                "type": "git",
                "url": "https://github.com/sebastianbergmann/resource-operations.git",
                "reference": "0f4443cb3a1d92ce809899753bc0d5d5a8dd19a8"
            },
            "dist": {
                "type": "zip",
                "url": "https://api.github.com/repos/sebastianbergmann/resource-operations/zipball/0f4443cb3a1d92ce809899753bc0d5d5a8dd19a8",
                "reference": "0f4443cb3a1d92ce809899753bc0d5d5a8dd19a8",
                "shasum": ""
            },
            "require": {
                "php": ">=7.3"
            },
            "require-dev": {
                "phpunit/phpunit": "^9.0"
            },
            "type": "library",
            "extra": {
                "branch-alias": {
                    "dev-master": "3.0-dev"
                }
            },
            "autoload": {
                "classmap": [
                    "src/"
                ]
            },
            "notification-url": "https://packagist.org/downloads/",
            "license": [
                "BSD-3-Clause"
            ],
            "authors": [
                {
                    "name": "Sebastian Bergmann",
                    "email": "sebastian@phpunit.de"
                }
            ],
            "description": "Provides a list of PHP built-in functions that operate on resources",
            "homepage": "https://www.github.com/sebastianbergmann/resource-operations",
            "support": {
                "issues": "https://github.com/sebastianbergmann/resource-operations/issues",
                "source": "https://github.com/sebastianbergmann/resource-operations/tree/3.0.3"
            },
            "funding": [
                {
                    "url": "https://github.com/sebastianbergmann",
                    "type": "github"
                }
            ],
            "time": "2020-09-28T06:45:17+00:00"
        },
        {
            "name": "sebastian/type",
            "version": "3.2.0",
            "source": {
                "type": "git",
                "url": "https://github.com/sebastianbergmann/type.git",
                "reference": "fb3fe09c5f0bae6bc27ef3ce933a1e0ed9464b6e"
            },
            "dist": {
                "type": "zip",
                "url": "https://api.github.com/repos/sebastianbergmann/type/zipball/fb3fe09c5f0bae6bc27ef3ce933a1e0ed9464b6e",
                "reference": "fb3fe09c5f0bae6bc27ef3ce933a1e0ed9464b6e",
                "shasum": ""
            },
            "require": {
                "php": ">=7.3"
            },
            "require-dev": {
                "phpunit/phpunit": "^9.5"
            },
            "type": "library",
            "extra": {
                "branch-alias": {
                    "dev-master": "3.2-dev"
                }
            },
            "autoload": {
                "classmap": [
                    "src/"
                ]
            },
            "notification-url": "https://packagist.org/downloads/",
            "license": [
                "BSD-3-Clause"
            ],
            "authors": [
                {
                    "name": "Sebastian Bergmann",
                    "email": "sebastian@phpunit.de",
                    "role": "lead"
                }
            ],
            "description": "Collection of value objects that represent the types of the PHP type system",
            "homepage": "https://github.com/sebastianbergmann/type",
            "support": {
                "issues": "https://github.com/sebastianbergmann/type/issues",
                "source": "https://github.com/sebastianbergmann/type/tree/3.2.0"
            },
            "funding": [
                {
                    "url": "https://github.com/sebastianbergmann",
                    "type": "github"
                }
            ],
            "time": "2022-09-12T14:47:03+00:00"
        },
        {
            "name": "sebastian/version",
            "version": "3.0.2",
            "source": {
                "type": "git",
                "url": "https://github.com/sebastianbergmann/version.git",
                "reference": "c6c1022351a901512170118436c764e473f6de8c"
            },
            "dist": {
                "type": "zip",
                "url": "https://api.github.com/repos/sebastianbergmann/version/zipball/c6c1022351a901512170118436c764e473f6de8c",
                "reference": "c6c1022351a901512170118436c764e473f6de8c",
                "shasum": ""
            },
            "require": {
                "php": ">=7.3"
            },
            "type": "library",
            "extra": {
                "branch-alias": {
                    "dev-master": "3.0-dev"
                }
            },
            "autoload": {
                "classmap": [
                    "src/"
                ]
            },
            "notification-url": "https://packagist.org/downloads/",
            "license": [
                "BSD-3-Clause"
            ],
            "authors": [
                {
                    "name": "Sebastian Bergmann",
                    "email": "sebastian@phpunit.de",
                    "role": "lead"
                }
            ],
            "description": "Library that helps with managing the version number of Git-hosted PHP projects",
            "homepage": "https://github.com/sebastianbergmann/version",
            "support": {
                "issues": "https://github.com/sebastianbergmann/version/issues",
                "source": "https://github.com/sebastianbergmann/version/tree/3.0.2"
            },
            "funding": [
                {
                    "url": "https://github.com/sebastianbergmann",
                    "type": "github"
                }
            ],
            "time": "2020-09-28T06:39:44+00:00"
        },
        {
            "name": "squizlabs/php_codesniffer",
            "version": "3.7.1",
            "source": {
                "type": "git",
                "url": "https://github.com/squizlabs/PHP_CodeSniffer.git",
                "reference": "1359e176e9307e906dc3d890bcc9603ff6d90619"
            },
            "dist": {
                "type": "zip",
                "url": "https://api.github.com/repos/squizlabs/PHP_CodeSniffer/zipball/1359e176e9307e906dc3d890bcc9603ff6d90619",
                "reference": "1359e176e9307e906dc3d890bcc9603ff6d90619",
                "shasum": ""
            },
            "require": {
                "ext-simplexml": "*",
                "ext-tokenizer": "*",
                "ext-xmlwriter": "*",
                "php": ">=5.4.0"
            },
            "require-dev": {
                "phpunit/phpunit": "^4.0 || ^5.0 || ^6.0 || ^7.0"
            },
            "bin": [
                "bin/phpcs",
                "bin/phpcbf"
            ],
            "type": "library",
            "extra": {
                "branch-alias": {
                    "dev-master": "3.x-dev"
                }
            },
            "notification-url": "https://packagist.org/downloads/",
            "license": [
                "BSD-3-Clause"
            ],
            "authors": [
                {
                    "name": "Greg Sherwood",
                    "role": "lead"
                }
            ],
            "description": "PHP_CodeSniffer tokenizes PHP, JavaScript and CSS files and detects violations of a defined set of coding standards.",
            "homepage": "https://github.com/squizlabs/PHP_CodeSniffer",
            "keywords": [
                "phpcs",
                "standards"
            ],
            "support": {
                "issues": "https://github.com/squizlabs/PHP_CodeSniffer/issues",
                "source": "https://github.com/squizlabs/PHP_CodeSniffer",
                "wiki": "https://github.com/squizlabs/PHP_CodeSniffer/wiki"
            },
            "time": "2022-06-18T07:21:10+00:00"
        },
        {
            "name": "swoole/ide-helper",
            "version": "4.8.9",
            "source": {
                "type": "git",
                "url": "https://github.com/swoole/ide-helper.git",
                "reference": "8f82ba3b6af04a5bccb97c1654af992d1ee8b0fe"
            },
            "dist": {
                "type": "zip",
                "url": "https://api.github.com/repos/swoole/ide-helper/zipball/8f82ba3b6af04a5bccb97c1654af992d1ee8b0fe",
                "reference": "8f82ba3b6af04a5bccb97c1654af992d1ee8b0fe",
                "shasum": ""
            },
            "type": "library",
            "notification-url": "https://packagist.org/downloads/",
            "license": [
                "Apache-2.0"
            ],
            "authors": [
                {
                    "name": "Team Swoole",
                    "email": "team@swoole.com"
                }
            ],
            "description": "IDE help files for Swoole.",
            "support": {
                "issues": "https://github.com/swoole/ide-helper/issues",
                "source": "https://github.com/swoole/ide-helper/tree/4.8.9"
            },
            "funding": [
                {
                    "url": "https://gitee.com/swoole/swoole?donate=true",
                    "type": "custom"
                },
                {
                    "url": "https://github.com/swoole",
                    "type": "github"
                }
            ],
            "time": "2022-04-18T20:38:04+00:00"
        },
        {
            "name": "symfony/polyfill-ctype",
            "version": "v1.26.0",
            "source": {
                "type": "git",
                "url": "https://github.com/symfony/polyfill-ctype.git",
                "reference": "6fd1b9a79f6e3cf65f9e679b23af304cd9e010d4"
            },
            "dist": {
                "type": "zip",
                "url": "https://api.github.com/repos/symfony/polyfill-ctype/zipball/6fd1b9a79f6e3cf65f9e679b23af304cd9e010d4",
                "reference": "6fd1b9a79f6e3cf65f9e679b23af304cd9e010d4",
                "shasum": ""
            },
            "require": {
                "php": ">=7.1"
            },
            "provide": {
                "ext-ctype": "*"
            },
            "suggest": {
                "ext-ctype": "For best performance"
            },
            "type": "library",
            "extra": {
                "branch-alias": {
                    "dev-main": "1.26-dev"
                },
                "thanks": {
                    "name": "symfony/polyfill",
                    "url": "https://github.com/symfony/polyfill"
                }
            },
            "autoload": {
                "files": [
                    "bootstrap.php"
                ],
                "psr-4": {
                    "Symfony\\Polyfill\\Ctype\\": ""
                }
            },
            "notification-url": "https://packagist.org/downloads/",
            "license": [
                "MIT"
            ],
            "authors": [
                {
                    "name": "Gert de Pagter",
                    "email": "BackEndTea@gmail.com"
                },
                {
                    "name": "Symfony Community",
                    "homepage": "https://symfony.com/contributors"
                }
            ],
            "description": "Symfony polyfill for ctype functions",
            "homepage": "https://symfony.com",
            "keywords": [
                "compatibility",
                "ctype",
                "polyfill",
                "portable"
            ],
            "support": {
                "source": "https://github.com/symfony/polyfill-ctype/tree/v1.26.0"
            },
            "funding": [
                {
                    "url": "https://symfony.com/sponsor",
                    "type": "custom"
                },
                {
                    "url": "https://github.com/fabpot",
                    "type": "github"
                },
                {
                    "url": "https://tidelift.com/funding/github/packagist/symfony/symfony",
                    "type": "tidelift"
                }
            ],
            "time": "2022-05-24T11:49:31+00:00"
        },
        {
            "name": "symfony/polyfill-mbstring",
            "version": "v1.26.0",
            "source": {
                "type": "git",
                "url": "https://github.com/symfony/polyfill-mbstring.git",
                "reference": "9344f9cb97f3b19424af1a21a3b0e75b0a7d8d7e"
            },
            "dist": {
                "type": "zip",
                "url": "https://api.github.com/repos/symfony/polyfill-mbstring/zipball/9344f9cb97f3b19424af1a21a3b0e75b0a7d8d7e",
                "reference": "9344f9cb97f3b19424af1a21a3b0e75b0a7d8d7e",
                "shasum": ""
            },
            "require": {
                "php": ">=7.1"
            },
            "provide": {
                "ext-mbstring": "*"
            },
            "suggest": {
                "ext-mbstring": "For best performance"
            },
            "type": "library",
            "extra": {
                "branch-alias": {
                    "dev-main": "1.26-dev"
                },
                "thanks": {
                    "name": "symfony/polyfill",
                    "url": "https://github.com/symfony/polyfill"
                }
            },
            "autoload": {
                "files": [
                    "bootstrap.php"
                ],
                "psr-4": {
                    "Symfony\\Polyfill\\Mbstring\\": ""
                }
            },
            "notification-url": "https://packagist.org/downloads/",
            "license": [
                "MIT"
            ],
            "authors": [
                {
                    "name": "Nicolas Grekas",
                    "email": "p@tchwork.com"
                },
                {
                    "name": "Symfony Community",
                    "homepage": "https://symfony.com/contributors"
                }
            ],
            "description": "Symfony polyfill for the Mbstring extension",
            "homepage": "https://symfony.com",
            "keywords": [
                "compatibility",
                "mbstring",
                "polyfill",
                "portable",
                "shim"
            ],
            "support": {
                "source": "https://github.com/symfony/polyfill-mbstring/tree/v1.26.0"
            },
            "funding": [
                {
                    "url": "https://symfony.com/sponsor",
                    "type": "custom"
                },
                {
                    "url": "https://github.com/fabpot",
                    "type": "github"
                },
                {
                    "url": "https://tidelift.com/funding/github/packagist/symfony/symfony",
                    "type": "tidelift"
                }
            ],
            "time": "2022-05-24T11:49:31+00:00"
        },
        {
            "name": "textalk/websocket",
            "version": "1.5.7",
            "source": {
                "type": "git",
                "url": "https://github.com/Textalk/websocket-php.git",
                "reference": "1712325e99b6bf869ccbf9bf41ab749e7328ea46"
            },
            "dist": {
                "type": "zip",
                "url": "https://api.github.com/repos/Textalk/websocket-php/zipball/1712325e99b6bf869ccbf9bf41ab749e7328ea46",
                "reference": "1712325e99b6bf869ccbf9bf41ab749e7328ea46",
                "shasum": ""
            },
            "require": {
                "php": "^7.2 | ^8.0",
                "psr/log": "^1 | ^2 | ^3"
            },
            "require-dev": {
                "php-coveralls/php-coveralls": "^2.0",
                "phpunit/phpunit": "^8.0|^9.0",
                "squizlabs/php_codesniffer": "^3.5"
            },
            "type": "library",
            "autoload": {
                "psr-4": {
                    "WebSocket\\": "lib"
                }
            },
            "notification-url": "https://packagist.org/downloads/",
            "license": [
                "ISC"
            ],
            "authors": [
                {
                    "name": "Fredrik Liljegren"
                },
                {
                    "name": "Sören Jensen",
                    "email": "soren@abicart.se"
                }
            ],
            "description": "WebSocket client and server",
            "support": {
                "issues": "https://github.com/Textalk/websocket-php/issues",
                "source": "https://github.com/Textalk/websocket-php/tree/1.5.7"
            },
            "time": "2022-03-29T09:46:59+00:00"
        },
        {
            "name": "theseer/tokenizer",
            "version": "1.2.1",
            "source": {
                "type": "git",
                "url": "https://github.com/theseer/tokenizer.git",
                "reference": "34a41e998c2183e22995f158c581e7b5e755ab9e"
            },
            "dist": {
                "type": "zip",
                "url": "https://api.github.com/repos/theseer/tokenizer/zipball/34a41e998c2183e22995f158c581e7b5e755ab9e",
                "reference": "34a41e998c2183e22995f158c581e7b5e755ab9e",
                "shasum": ""
            },
            "require": {
                "ext-dom": "*",
                "ext-tokenizer": "*",
                "ext-xmlwriter": "*",
                "php": "^7.2 || ^8.0"
            },
            "type": "library",
            "autoload": {
                "classmap": [
                    "src/"
                ]
            },
            "notification-url": "https://packagist.org/downloads/",
            "license": [
                "BSD-3-Clause"
            ],
            "authors": [
                {
                    "name": "Arne Blankerts",
                    "email": "arne@blankerts.de",
                    "role": "Developer"
                }
            ],
            "description": "A small library for converting tokenized PHP source code into XML and potentially other formats",
            "support": {
                "issues": "https://github.com/theseer/tokenizer/issues",
                "source": "https://github.com/theseer/tokenizer/tree/1.2.1"
            },
            "funding": [
                {
                    "url": "https://github.com/theseer",
                    "type": "github"
                }
            ],
            "time": "2021-07-28T10:34:58+00:00"
        },
        {
            "name": "twig/twig",
            "version": "v3.4.2",
            "source": {
                "type": "git",
                "url": "https://github.com/twigphp/Twig.git",
                "reference": "e07cdd3d430cd7e453c31b36eb5ad6c0c5e43077"
            },
            "dist": {
                "type": "zip",
                "url": "https://api.github.com/repos/twigphp/Twig/zipball/e07cdd3d430cd7e453c31b36eb5ad6c0c5e43077",
                "reference": "e07cdd3d430cd7e453c31b36eb5ad6c0c5e43077",
                "shasum": ""
            },
            "require": {
                "php": ">=7.2.5",
                "symfony/polyfill-ctype": "^1.8",
                "symfony/polyfill-mbstring": "^1.3"
            },
            "require-dev": {
                "psr/container": "^1.0",
                "symfony/phpunit-bridge": "^4.4.9|^5.0.9|^6.0"
            },
            "type": "library",
            "extra": {
                "branch-alias": {
                    "dev-master": "3.4-dev"
                }
            },
            "autoload": {
                "psr-4": {
                    "Twig\\": "src/"
                }
            },
            "notification-url": "https://packagist.org/downloads/",
            "license": [
                "BSD-3-Clause"
            ],
            "authors": [
                {
                    "name": "Fabien Potencier",
                    "email": "fabien@symfony.com",
                    "homepage": "http://fabien.potencier.org",
                    "role": "Lead Developer"
                },
                {
                    "name": "Twig Team",
                    "role": "Contributors"
                },
                {
                    "name": "Armin Ronacher",
                    "email": "armin.ronacher@active-4.com",
                    "role": "Project Founder"
                }
            ],
            "description": "Twig, the flexible, fast, and secure template language for PHP",
            "homepage": "https://twig.symfony.com",
            "keywords": [
                "templating"
            ],
            "support": {
                "issues": "https://github.com/twigphp/Twig/issues",
                "source": "https://github.com/twigphp/Twig/tree/v3.4.2"
            },
            "funding": [
                {
                    "url": "https://github.com/fabpot",
                    "type": "github"
                },
                {
                    "url": "https://tidelift.com/funding/github/packagist/twig/twig",
                    "type": "tidelift"
                }
            ],
            "time": "2022-08-12T06:47:24+00:00"
        }
    ],
    "aliases": [],
    "minimum-stability": "stable",
    "stability-flags": {
        "utopia-php/platform": 20
    },
    "prefer-stable": false,
    "prefer-lowest": false,
    "platform": {
        "php": ">=8.0.0",
        "ext-curl": "*",
        "ext-imagick": "*",
        "ext-mbstring": "*",
        "ext-json": "*",
        "ext-yaml": "*",
        "ext-dom": "*",
        "ext-redis": "*",
        "ext-swoole": "*",
        "ext-pdo": "*",
        "ext-openssl": "*",
        "ext-zlib": "*",
        "ext-sockets": "*"
    },
    "platform-dev": {
        "ext-fileinfo": "*"
    },
    "platform-overrides": {
        "php": "8.0"
    },
    "plugin-api-version": "2.2.0"
}<|MERGE_RESOLUTION|>--- conflicted
+++ resolved
@@ -4,11 +4,7 @@
         "Read more about it at https://getcomposer.org/doc/01-basic-usage.md#installing-dependencies",
         "This file is @generated automatically"
     ],
-<<<<<<< HEAD
-    "content-hash": "8ecba858de2cad6406ca8b76b8754242",
-=======
-    "content-hash": "fca1e9492b5c12b6dbf6607418ca8ec8",
->>>>>>> 19eb6c7e
+    "content-hash": "78f080ed8fc791fd632e9a02db593bc4",
     "packages": [
         {
             "name": "adhocore/jwt",
@@ -4188,16 +4184,16 @@
         },
         {
             "name": "sebastian/comparator",
-            "version": "4.0.7",
+            "version": "4.0.8",
             "source": {
                 "type": "git",
                 "url": "https://github.com/sebastianbergmann/comparator.git",
-                "reference": "7fa545db548c90bdebeb9da0583001a252be5578"
-            },
-            "dist": {
-                "type": "zip",
-                "url": "https://api.github.com/repos/sebastianbergmann/comparator/zipball/7fa545db548c90bdebeb9da0583001a252be5578",
-                "reference": "7fa545db548c90bdebeb9da0583001a252be5578",
+                "reference": "fa0f136dd2334583309d32b62544682ee972b51a"
+            },
+            "dist": {
+                "type": "zip",
+                "url": "https://api.github.com/repos/sebastianbergmann/comparator/zipball/fa0f136dd2334583309d32b62544682ee972b51a",
+                "reference": "fa0f136dd2334583309d32b62544682ee972b51a",
                 "shasum": ""
             },
             "require": {
@@ -4250,7 +4246,7 @@
             ],
             "support": {
                 "issues": "https://github.com/sebastianbergmann/comparator/issues",
-                "source": "https://github.com/sebastianbergmann/comparator/tree/4.0.7"
+                "source": "https://github.com/sebastianbergmann/comparator/tree/4.0.8"
             },
             "funding": [
                 {
@@ -4258,7 +4254,7 @@
                     "type": "github"
                 }
             ],
-            "time": "2022-09-14T06:33:43+00:00"
+            "time": "2022-09-14T12:41:17+00:00"
         },
         {
             "name": "sebastian/complexity",
