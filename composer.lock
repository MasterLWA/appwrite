{
    "_readme": [
        "This file locks the dependencies of your project to a known state",
        "Read more about it at https://getcomposer.org/doc/01-basic-usage.md#installing-dependencies",
        "This file is @generated automatically"
    ],
<<<<<<< HEAD
    "content-hash": "15c61f2e5178d643bea8f7ad7709dea9",
=======
    "content-hash": "60b57e034676287a703cf42b1de0c60d",
>>>>>>> 65f9c97e
    "packages": [
        {
            "name": "adhocore/jwt",
            "version": "1.1.2",
            "source": {
                "type": "git",
                "url": "https://github.com/adhocore/php-jwt.git",
                "reference": "6c434af7170090bb7a8880d2bc220a2254ba7899"
            },
            "dist": {
                "type": "zip",
                "url": "https://api.github.com/repos/adhocore/php-jwt/zipball/6c434af7170090bb7a8880d2bc220a2254ba7899",
                "reference": "6c434af7170090bb7a8880d2bc220a2254ba7899",
                "shasum": ""
            },
            "require": {
                "php": "^7.0 || ^8.0"
            },
            "require-dev": {
                "phpunit/phpunit": "^6.5 || ^7.5"
            },
            "type": "library",
            "autoload": {
                "psr-4": {
                    "Ahc\\Jwt\\": "src/"
                }
            },
            "notification-url": "https://packagist.org/downloads/",
            "license": [
                "MIT"
            ],
            "authors": [
                {
                    "name": "Jitendra Adhikari",
                    "email": "jiten.adhikary@gmail.com"
                }
            ],
            "description": "Ultra lightweight JSON web token (JWT) library for PHP5.5+.",
            "keywords": [
                "auth",
                "json-web-token",
                "jwt",
                "jwt-auth",
                "jwt-php",
                "token"
            ],
            "support": {
                "issues": "https://github.com/adhocore/php-jwt/issues",
                "source": "https://github.com/adhocore/php-jwt/tree/1.1.2"
            },
            "funding": [
                {
                    "url": "https://paypal.me/ji10",
                    "type": "custom"
                }
            ],
            "time": "2021-02-20T09:56:44+00:00"
        },
        {
            "name": "appwrite/php-clamav",
            "version": "v1.0.1",
            "source": {
                "type": "git",
                "url": "https://github.com/appwrite/php-clamav.git",
                "reference": "4c13abddfc89d59395da0bd75c18a8eeadc2a542"
            },
            "dist": {
                "type": "zip",
                "url": "https://api.github.com/repos/appwrite/php-clamav/zipball/4c13abddfc89d59395da0bd75c18a8eeadc2a542",
                "reference": "4c13abddfc89d59395da0bd75c18a8eeadc2a542",
                "shasum": ""
            },
            "require": {
                "php": ">=7.1"
            },
            "require-dev": {
                "phpunit/phpunit": "^7.0"
            },
            "type": "library",
            "autoload": {
                "psr-4": {
                    "Appwrite\\ClamAV\\": "src/ClamAV"
                }
            },
            "notification-url": "https://packagist.org/downloads/",
            "license": [
                "MIT"
            ],
            "authors": [
                {
                    "name": "Eldad Fux",
                    "email": "eldad@appwrite.io"
                }
            ],
            "description": "ClamAV network and pipe client for PHP",
            "keywords": [
                "anti virus",
                "appwrite",
                "clamav",
                "php"
            ],
            "support": {
                "issues": "https://github.com/appwrite/php-clamav/issues",
                "source": "https://github.com/appwrite/php-clamav/tree/master"
            },
            "time": "2020-02-29T11:35:01+00:00"
        },
        {
            "name": "chillerlan/php-qrcode",
            "version": "4.3.0",
            "source": {
                "type": "git",
                "url": "https://github.com/chillerlan/php-qrcode.git",
                "reference": "4968063fb3baeedb658293f89f9673fbf2499a3e"
            },
            "dist": {
                "type": "zip",
                "url": "https://api.github.com/repos/chillerlan/php-qrcode/zipball/4968063fb3baeedb658293f89f9673fbf2499a3e",
                "reference": "4968063fb3baeedb658293f89f9673fbf2499a3e",
                "shasum": ""
            },
            "require": {
                "chillerlan/php-settings-container": "^2.1",
                "ext-mbstring": "*",
                "php": "^7.4 || ^8.0"
            },
            "require-dev": {
                "phan/phan": "^3.2.2",
                "phpunit/phpunit": "^9.4",
                "setasign/fpdf": "^1.8.2"
            },
            "suggest": {
                "chillerlan/php-authenticator": "Yet another Google authenticator! Also creates URIs for mobile apps.",
                "setasign/fpdf": "Required to use the QR FPDF output."
            },
            "type": "library",
            "autoload": {
                "psr-4": {
                    "chillerlan\\QRCode\\": "src/"
                }
            },
            "notification-url": "https://packagist.org/downloads/",
            "license": [
                "MIT"
            ],
            "authors": [
                {
                    "name": "Kazuhiko Arase",
                    "homepage": "https://github.com/kazuhikoarase"
                },
                {
                    "name": "Smiley",
                    "email": "smiley@chillerlan.net",
                    "homepage": "https://github.com/codemasher"
                },
                {
                    "name": "Contributors",
                    "homepage": "https://github.com/chillerlan/php-qrcode/graphs/contributors"
                }
            ],
            "description": "A QR code generator. PHP 7.4+",
            "homepage": "https://github.com/chillerlan/php-qrcode",
            "keywords": [
                "phpqrcode",
                "qr",
                "qr code",
                "qrcode",
                "qrcode-generator"
            ],
            "support": {
                "issues": "https://github.com/chillerlan/php-qrcode/issues",
                "source": "https://github.com/chillerlan/php-qrcode/tree/4.3.0"
            },
            "funding": [
                {
                    "url": "https://www.paypal.com/donate?hosted_button_id=WLYUNAT9ZTJZ4",
                    "type": "custom"
                },
                {
                    "url": "https://ko-fi.com/codemasher",
                    "type": "ko_fi"
                }
            ],
            "time": "2020-11-18T20:49:20+00:00"
        },
        {
            "name": "chillerlan/php-settings-container",
            "version": "2.1.1",
            "source": {
                "type": "git",
                "url": "https://github.com/chillerlan/php-settings-container.git",
                "reference": "98ccc1b31b31a53bcb563465c4961879b2b93096"
            },
            "dist": {
                "type": "zip",
                "url": "https://api.github.com/repos/chillerlan/php-settings-container/zipball/98ccc1b31b31a53bcb563465c4961879b2b93096",
                "reference": "98ccc1b31b31a53bcb563465c4961879b2b93096",
                "shasum": ""
            },
            "require": {
                "ext-json": "*",
                "php": "^7.4 || ^8.0"
            },
            "require-dev": {
                "phan/phan": "^4.0",
                "phpunit/phpunit": "^9.5"
            },
            "type": "library",
            "autoload": {
                "psr-4": {
                    "chillerlan\\Settings\\": "src/"
                }
            },
            "notification-url": "https://packagist.org/downloads/",
            "license": [
                "MIT"
            ],
            "authors": [
                {
                    "name": "Smiley",
                    "email": "smiley@chillerlan.net",
                    "homepage": "https://github.com/codemasher"
                }
            ],
            "description": "A container class for immutable settings objects. Not a DI container. PHP 7.4+",
            "homepage": "https://github.com/chillerlan/php-settings-container",
            "keywords": [
                "PHP7",
                "Settings",
                "container",
                "helper"
            ],
            "support": {
                "issues": "https://github.com/chillerlan/php-settings-container/issues",
                "source": "https://github.com/chillerlan/php-settings-container"
            },
            "funding": [
                {
                    "url": "https://www.paypal.com/donate?hosted_button_id=WLYUNAT9ZTJZ4",
                    "type": "custom"
                },
                {
                    "url": "https://ko-fi.com/codemasher",
                    "type": "ko_fi"
                }
            ],
            "time": "2021-01-06T15:57:03+00:00"
        },
        {
            "name": "colinmollenhour/credis",
            "version": "v1.12.1",
            "source": {
                "type": "git",
                "url": "https://github.com/colinmollenhour/credis.git",
                "reference": "c27faa11724229986335c23f4b6d0f1d8d6547fb"
            },
            "dist": {
                "type": "zip",
                "url": "https://api.github.com/repos/colinmollenhour/credis/zipball/c27faa11724229986335c23f4b6d0f1d8d6547fb",
                "reference": "c27faa11724229986335c23f4b6d0f1d8d6547fb",
                "shasum": ""
            },
            "require": {
                "php": ">=5.4.0"
            },
            "type": "library",
            "autoload": {
                "classmap": [
                    "Client.php",
                    "Cluster.php",
                    "Sentinel.php",
                    "Module.php"
                ]
            },
            "notification-url": "https://packagist.org/downloads/",
            "license": [
                "MIT"
            ],
            "authors": [
                {
                    "name": "Colin Mollenhour",
                    "email": "colin@mollenhour.com"
                }
            ],
            "description": "Credis is a lightweight interface to the Redis key-value store which wraps the phpredis library when available for better performance.",
            "homepage": "https://github.com/colinmollenhour/credis",
            "support": {
                "issues": "https://github.com/colinmollenhour/credis/issues",
                "source": "https://github.com/colinmollenhour/credis/tree/v1.12.1"
            },
            "time": "2020-11-06T16:09:14+00:00"
        },
        {
            "name": "dragonmantank/cron-expression",
            "version": "v3.1.0",
            "source": {
                "type": "git",
                "url": "https://github.com/dragonmantank/cron-expression.git",
                "reference": "7a8c6e56ab3ffcc538d05e8155bb42269abf1a0c"
            },
            "dist": {
                "type": "zip",
                "url": "https://api.github.com/repos/dragonmantank/cron-expression/zipball/7a8c6e56ab3ffcc538d05e8155bb42269abf1a0c",
                "reference": "7a8c6e56ab3ffcc538d05e8155bb42269abf1a0c",
                "shasum": ""
            },
            "require": {
                "php": "^7.2|^8.0",
                "webmozart/assert": "^1.7.0"
            },
            "replace": {
                "mtdowling/cron-expression": "^1.0"
            },
            "require-dev": {
                "phpstan/extension-installer": "^1.0",
                "phpstan/phpstan": "^0.12",
                "phpstan/phpstan-webmozart-assert": "^0.12.7",
                "phpunit/phpunit": "^7.0|^8.0|^9.0"
            },
            "type": "library",
            "autoload": {
                "psr-4": {
                    "Cron\\": "src/Cron/"
                }
            },
            "notification-url": "https://packagist.org/downloads/",
            "license": [
                "MIT"
            ],
            "authors": [
                {
                    "name": "Chris Tankersley",
                    "email": "chris@ctankersley.com",
                    "homepage": "https://github.com/dragonmantank"
                }
            ],
            "description": "CRON for PHP: Calculate the next or previous run date and determine if a CRON expression is due",
            "keywords": [
                "cron",
                "schedule"
            ],
            "support": {
                "issues": "https://github.com/dragonmantank/cron-expression/issues",
                "source": "https://github.com/dragonmantank/cron-expression/tree/v3.1.0"
            },
            "funding": [
                {
                    "url": "https://github.com/dragonmantank",
                    "type": "github"
                }
            ],
            "time": "2020-11-24T19:55:57+00:00"
        },
        {
            "name": "guzzlehttp/guzzle",
            "version": "dev-master",
            "source": {
                "type": "git",
                "url": "https://github.com/guzzle/guzzle.git",
                "reference": "de6f1e58e735754b888649495ed4cb9ae3b19589"
            },
            "dist": {
                "type": "zip",
                "url": "https://api.github.com/repos/guzzle/guzzle/zipball/de6f1e58e735754b888649495ed4cb9ae3b19589",
                "reference": "de6f1e58e735754b888649495ed4cb9ae3b19589",
                "shasum": ""
            },
            "require": {
                "ext-json": "*",
                "guzzlehttp/promises": "^1.4",
                "guzzlehttp/psr7": "^1.7 || ^2.0",
                "php": "^7.2.5 || ^8.0",
                "psr/http-client": "^1.0"
            },
            "provide": {
                "psr/http-client-implementation": "1.0"
            },
            "require-dev": {
                "bamarni/composer-bin-plugin": "^1.4.1",
                "ext-curl": "*",
                "php-http/client-integration-tests": "^3.0",
                "phpunit/phpunit": "^8.5.5 || ^9.3.5",
                "psr/log": "^1.1"
            },
            "suggest": {
                "ext-curl": "Required for CURL handler support",
                "ext-intl": "Required for Internationalized Domain Name (IDN) support",
                "psr/log": "Required for using the Log middleware"
            },
            "default-branch": true,
            "type": "library",
            "extra": {
                "branch-alias": {
                    "dev-master": "7.4-dev"
                }
            },
            "autoload": {
                "psr-4": {
                    "GuzzleHttp\\": "src/"
                },
                "files": [
                    "src/functions_include.php"
                ]
            },
            "notification-url": "https://packagist.org/downloads/",
            "license": [
                "MIT"
            ],
            "authors": [
                {
                    "name": "Michael Dowling",
                    "email": "mtdowling@gmail.com",
                    "homepage": "https://github.com/mtdowling"
                },
                {
                    "name": "Márk Sági-Kazár",
                    "email": "mark.sagikazar@gmail.com",
                    "homepage": "https://sagikazarmark.hu"
                }
            ],
            "description": "Guzzle is a PHP HTTP client library",
            "homepage": "http://guzzlephp.org/",
            "keywords": [
                "client",
                "curl",
                "framework",
                "http",
                "http client",
                "psr-18",
                "psr-7",
                "rest",
                "web service"
            ],
            "support": {
                "issues": "https://github.com/guzzle/guzzle/issues",
                "source": "https://github.com/guzzle/guzzle/tree/master"
            },
            "funding": [
                {
                    "url": "https://github.com/GrahamCampbell",
                    "type": "github"
                },
                {
                    "url": "https://github.com/Nyholm",
                    "type": "github"
                },
                {
                    "url": "https://github.com/alexeyshockov",
                    "type": "github"
                },
                {
                    "url": "https://github.com/gmponos",
                    "type": "github"
                }
            ],
            "time": "2021-03-23T14:07:59+00:00"
        },
        {
            "name": "guzzlehttp/promises",
            "version": "dev-master",
            "source": {
                "type": "git",
                "url": "https://github.com/guzzle/promises.git",
                "reference": "8e7d04f1f6450fef59366c399cfad4b9383aa30d"
            },
            "dist": {
                "type": "zip",
                "url": "https://api.github.com/repos/guzzle/promises/zipball/8e7d04f1f6450fef59366c399cfad4b9383aa30d",
                "reference": "8e7d04f1f6450fef59366c399cfad4b9383aa30d",
                "shasum": ""
            },
            "require": {
                "php": ">=5.5"
            },
            "require-dev": {
                "symfony/phpunit-bridge": "^4.4 || ^5.1"
            },
            "default-branch": true,
            "type": "library",
            "extra": {
                "branch-alias": {
                    "dev-master": "1.4-dev"
                }
            },
            "autoload": {
                "psr-4": {
                    "GuzzleHttp\\Promise\\": "src/"
                },
                "files": [
                    "src/functions_include.php"
                ]
            },
            "notification-url": "https://packagist.org/downloads/",
            "license": [
                "MIT"
            ],
            "authors": [
                {
                    "name": "Michael Dowling",
                    "email": "mtdowling@gmail.com",
                    "homepage": "https://github.com/mtdowling"
                }
            ],
            "description": "Guzzle promises library",
            "keywords": [
                "promise"
            ],
            "support": {
                "issues": "https://github.com/guzzle/promises/issues",
                "source": "https://github.com/guzzle/promises/tree/1.4.1"
            },
            "time": "2021-03-07T09:25:29+00:00"
        },
        {
            "name": "guzzlehttp/psr7",
            "version": "dev-master",
            "source": {
                "type": "git",
                "url": "https://github.com/guzzle/psr7.git",
                "reference": "c0dcda9f54d145bd4d062a6d15f54931a67732f9"
            },
            "dist": {
                "type": "zip",
                "url": "https://api.github.com/repos/guzzle/psr7/zipball/c0dcda9f54d145bd4d062a6d15f54931a67732f9",
                "reference": "c0dcda9f54d145bd4d062a6d15f54931a67732f9",
                "shasum": ""
            },
            "require": {
                "php": "^7.2.5 || ^8.0",
                "psr/http-factory": "^1.0",
                "psr/http-message": "^1.0",
                "ralouphie/getallheaders": "^3.0"
            },
            "provide": {
                "psr/http-factory-implementation": "1.0",
                "psr/http-message-implementation": "1.0"
            },
            "require-dev": {
                "bamarni/composer-bin-plugin": "^1.4.1",
                "http-interop/http-factory-tests": "^0.9",
                "phpunit/phpunit": "^8.5.8 || ^9.3.10"
            },
            "suggest": {
                "laminas/laminas-httphandlerrunner": "Emit PSR-7 responses"
            },
            "default-branch": true,
            "type": "library",
            "extra": {
                "branch-alias": {
                    "dev-master": "2.0-dev"
                }
            },
            "autoload": {
                "psr-4": {
                    "GuzzleHttp\\Psr7\\": "src/"
                }
            },
            "notification-url": "https://packagist.org/downloads/",
            "license": [
                "MIT"
            ],
            "authors": [
                {
                    "name": "Michael Dowling",
                    "email": "mtdowling@gmail.com",
                    "homepage": "https://github.com/mtdowling"
                },
                {
                    "name": "Tobias Schultze",
                    "homepage": "https://github.com/Tobion"
                },
                {
                    "name": "Márk Sági-Kazár",
                    "email": "mark.sagikazar@gmail.com",
                    "homepage": "https://sagikazarmark.hu"
                }
            ],
            "description": "PSR-7 message implementation that also provides common utility methods",
            "keywords": [
                "http",
                "message",
                "psr-7",
                "request",
                "response",
                "stream",
                "uri",
                "url"
            ],
            "support": {
                "issues": "https://github.com/guzzle/psr7/issues",
                "source": "https://github.com/guzzle/psr7/tree/2.0.0-beta1"
            },
            "time": "2021-03-21T17:21:36+00:00"
        },
        {
            "name": "influxdb/influxdb-php",
            "version": "1.15.2",
            "source": {
                "type": "git",
                "url": "https://github.com/influxdata/influxdb-php.git",
                "reference": "d6e59f4f04ab9107574fda69c2cbe36671253d03"
            },
            "dist": {
                "type": "zip",
                "url": "https://api.github.com/repos/influxdata/influxdb-php/zipball/d6e59f4f04ab9107574fda69c2cbe36671253d03",
                "reference": "d6e59f4f04ab9107574fda69c2cbe36671253d03",
                "shasum": ""
            },
            "require": {
                "guzzlehttp/guzzle": "^6.0|^7.0",
                "php": "^5.5 || ^7.0 || ^8.0"
            },
            "require-dev": {
                "dms/phpunit-arraysubset-asserts": "^0.2.1",
                "phpunit/phpunit": "^9.5"
            },
            "suggest": {
                "ext-curl": "Curl extension, needed for Curl driver",
                "stefanotorresi/influxdb-php-async": "An asyncronous client for InfluxDB, implemented via ReactPHP."
            },
            "type": "library",
            "autoload": {
                "psr-4": {
                    "InfluxDB\\": "src/InfluxDB"
                }
            },
            "notification-url": "https://packagist.org/downloads/",
            "license": [
                "MIT"
            ],
            "authors": [
                {
                    "name": "Stephen Hoogendijk",
                    "email": "stephen@tca0.nl"
                },
                {
                    "name": "Daniel Martinez",
                    "email": "danimartcas@hotmail.com"
                },
                {
                    "name": "Gianluca Arbezzano",
                    "email": "gianarb92@gmail.com"
                }
            ],
            "description": "InfluxDB client library for PHP",
            "keywords": [
                "client",
                "influxdata",
                "influxdb",
                "influxdb class",
                "influxdb client",
                "influxdb library",
                "time series"
            ],
            "support": {
                "issues": "https://github.com/influxdata/influxdb-php/issues",
                "source": "https://github.com/influxdata/influxdb-php/tree/1.15.2"
            },
            "time": "2020-12-26T17:45:17+00:00"
        },
        {
            "name": "matomo/device-detector",
            "version": "4.1.0",
            "source": {
                "type": "git",
                "url": "https://github.com/matomo-org/device-detector.git",
                "reference": "6b3facc35e7a465bc4223fddfa5fa88c5b327554"
            },
            "dist": {
                "type": "zip",
                "url": "https://api.github.com/repos/matomo-org/device-detector/zipball/6b3facc35e7a465bc4223fddfa5fa88c5b327554",
                "reference": "6b3facc35e7a465bc4223fddfa5fa88c5b327554",
                "shasum": ""
            },
            "require": {
                "mustangostang/spyc": "*",
                "php": ">=7.2"
            },
            "replace": {
                "piwik/device-detector": "self.version"
            },
            "require-dev": {
                "matthiasmullie/scrapbook": "^1.4.7",
                "mayflower/mo4-coding-standard": "dev-master#275cb9d",
                "phpstan/phpstan": "^0.12.52",
                "phpunit/phpunit": "^8.5.8",
                "psr/cache": "^1.0.1",
                "psr/simple-cache": "^1.0.1",
                "symfony/yaml": "^5.1.7"
            },
            "suggest": {
                "doctrine/cache": "Can directly be used for caching purpose",
                "ext-yaml": "Necessary for using the Pecl YAML parser"
            },
            "type": "library",
            "autoload": {
                "psr-4": {
                    "DeviceDetector\\": ""
                },
                "exclude-from-classmap": [
                    "Tests/"
                ]
            },
            "notification-url": "https://packagist.org/downloads/",
            "license": [
                "LGPL-3.0-or-later"
            ],
            "authors": [
                {
                    "name": "The Matomo Team",
                    "email": "hello@matomo.org",
                    "homepage": "https://matomo.org/team/"
                }
            ],
            "description": "The Universal Device Detection library, that parses User Agents and detects devices (desktop, tablet, mobile, tv, cars, console, etc.), clients (browsers, media players, mobile apps, feed readers, libraries, etc), operating systems, devices, brands and models.",
            "homepage": "https://matomo.org",
            "keywords": [
                "devicedetection",
                "parser",
                "useragent"
            ],
            "support": {
                "forum": "http://forum.matomo.org/",
                "issues": "https://github.com/matomo-org/device-detector/issues",
                "source": "https://github.com/matomo-org/piwik",
                "wiki": "https://dev.matomo.org/"
            },
            "time": "2021-01-08T14:14:55+00:00"
        },
        {
            "name": "mustangostang/spyc",
            "version": "0.6.3",
            "source": {
                "type": "git",
                "url": "git@github.com:mustangostang/spyc.git",
                "reference": "4627c838b16550b666d15aeae1e5289dd5b77da0"
            },
            "dist": {
                "type": "zip",
                "url": "https://api.github.com/repos/mustangostang/spyc/zipball/4627c838b16550b666d15aeae1e5289dd5b77da0",
                "reference": "4627c838b16550b666d15aeae1e5289dd5b77da0",
                "shasum": ""
            },
            "require": {
                "php": ">=5.3.1"
            },
            "require-dev": {
                "phpunit/phpunit": "4.3.*@dev"
            },
            "type": "library",
            "extra": {
                "branch-alias": {
                    "dev-master": "0.5.x-dev"
                }
            },
            "autoload": {
                "files": [
                    "Spyc.php"
                ]
            },
            "notification-url": "https://packagist.org/downloads/",
            "license": [
                "MIT"
            ],
            "authors": [
                {
                    "name": "mustangostang",
                    "email": "vlad.andersen@gmail.com"
                }
            ],
            "description": "A simple YAML loader/dumper class for PHP",
            "homepage": "https://github.com/mustangostang/spyc/",
            "keywords": [
                "spyc",
                "yaml",
                "yml"
            ],
            "time": "2019-09-10T13:16:29+00:00"
        },
        {
            "name": "phpmailer/phpmailer",
            "version": "v6.3.0",
            "source": {
                "type": "git",
                "url": "https://github.com/PHPMailer/PHPMailer.git",
                "reference": "4a08cf4cdd2c38d12ee2b9fa69e5d235f37a6dcb"
            },
            "dist": {
                "type": "zip",
                "url": "https://api.github.com/repos/PHPMailer/PHPMailer/zipball/4a08cf4cdd2c38d12ee2b9fa69e5d235f37a6dcb",
                "reference": "4a08cf4cdd2c38d12ee2b9fa69e5d235f37a6dcb",
                "shasum": ""
            },
            "require": {
                "ext-ctype": "*",
                "ext-filter": "*",
                "ext-hash": "*",
                "php": ">=5.5.0"
            },
            "require-dev": {
                "dealerdirect/phpcodesniffer-composer-installer": "^0.7.0",
                "doctrine/annotations": "^1.2",
                "phpcompatibility/php-compatibility": "^9.3.5",
                "roave/security-advisories": "dev-latest",
                "squizlabs/php_codesniffer": "^3.5.6",
                "yoast/phpunit-polyfills": "^0.2.0"
            },
            "suggest": {
                "ext-mbstring": "Needed to send email in multibyte encoding charset",
                "hayageek/oauth2-yahoo": "Needed for Yahoo XOAUTH2 authentication",
                "league/oauth2-google": "Needed for Google XOAUTH2 authentication",
                "psr/log": "For optional PSR-3 debug logging",
                "stevenmaguire/oauth2-microsoft": "Needed for Microsoft XOAUTH2 authentication",
                "symfony/polyfill-mbstring": "To support UTF-8 if the Mbstring PHP extension is not enabled (^1.2)"
            },
            "type": "library",
            "autoload": {
                "psr-4": {
                    "PHPMailer\\PHPMailer\\": "src/"
                }
            },
            "notification-url": "https://packagist.org/downloads/",
            "license": [
                "LGPL-2.1-only"
            ],
            "authors": [
                {
                    "name": "Marcus Bointon",
                    "email": "phpmailer@synchromedia.co.uk"
                },
                {
                    "name": "Jim Jagielski",
                    "email": "jimjag@gmail.com"
                },
                {
                    "name": "Andy Prevost",
                    "email": "codeworxtech@users.sourceforge.net"
                },
                {
                    "name": "Brent R. Matzelle"
                }
            ],
            "description": "PHPMailer is a full-featured email creation and transfer class for PHP",
            "support": {
                "issues": "https://github.com/PHPMailer/PHPMailer/issues",
                "source": "https://github.com/PHPMailer/PHPMailer/tree/v6.3.0"
            },
            "funding": [
                {
                    "url": "https://github.com/Synchro",
                    "type": "github"
                }
            ],
            "time": "2021-02-19T15:28:08+00:00"
        },
        {
            "name": "psr/http-client",
            "version": "dev-master",
            "source": {
                "type": "git",
                "url": "https://github.com/php-fig/http-client.git",
                "reference": "22b2ef5687f43679481615605d7a15c557ce85b1"
            },
            "dist": {
                "type": "zip",
                "url": "https://api.github.com/repos/php-fig/http-client/zipball/22b2ef5687f43679481615605d7a15c557ce85b1",
                "reference": "22b2ef5687f43679481615605d7a15c557ce85b1",
                "shasum": ""
            },
            "require": {
                "php": "^7.0 || ^8.0",
                "psr/http-message": "^1.0"
            },
            "default-branch": true,
            "type": "library",
            "extra": {
                "branch-alias": {
                    "dev-master": "1.0.x-dev"
                }
            },
            "autoload": {
                "psr-4": {
                    "Psr\\Http\\Client\\": "src/"
                }
            },
            "notification-url": "https://packagist.org/downloads/",
            "license": [
                "MIT"
            ],
            "authors": [
                {
                    "name": "PHP-FIG",
                    "homepage": "https://www.php-fig.org/"
                }
            ],
            "description": "Common interface for HTTP clients",
            "homepage": "https://github.com/php-fig/http-client",
            "keywords": [
                "http",
                "http-client",
                "psr",
                "psr-18"
            ],
            "support": {
                "source": "https://github.com/php-fig/http-client/tree/master"
            },
            "time": "2020-09-19T09:12:31+00:00"
        },
        {
            "name": "psr/http-factory",
            "version": "dev-master",
            "source": {
                "type": "git",
                "url": "https://github.com/php-fig/http-factory.git",
                "reference": "36fa03d50ff82abcae81860bdaf4ed9a1510c7cd"
            },
            "dist": {
                "type": "zip",
                "url": "https://api.github.com/repos/php-fig/http-factory/zipball/36fa03d50ff82abcae81860bdaf4ed9a1510c7cd",
                "reference": "36fa03d50ff82abcae81860bdaf4ed9a1510c7cd",
                "shasum": ""
            },
            "require": {
                "php": ">=7.0.0",
                "psr/http-message": "^1.0"
            },
            "default-branch": true,
            "type": "library",
            "extra": {
                "branch-alias": {
                    "dev-master": "1.0.x-dev"
                }
            },
            "autoload": {
                "psr-4": {
                    "Psr\\Http\\Message\\": "src/"
                }
            },
            "notification-url": "https://packagist.org/downloads/",
            "license": [
                "MIT"
            ],
            "authors": [
                {
                    "name": "PHP-FIG",
                    "homepage": "https://www.php-fig.org/"
                }
            ],
            "description": "Common interfaces for PSR-7 HTTP message factories",
            "keywords": [
                "factory",
                "http",
                "message",
                "psr",
                "psr-17",
                "psr-7",
                "request",
                "response"
            ],
            "support": {
                "source": "https://github.com/php-fig/http-factory/tree/master"
            },
            "time": "2020-09-17T16:52:55+00:00"
        },
        {
            "name": "psr/http-message",
            "version": "dev-master",
            "source": {
                "type": "git",
                "url": "https://github.com/php-fig/http-message.git",
                "reference": "efd67d1dc14a7ef4fc4e518e7dee91c271d524e4"
            },
            "dist": {
                "type": "zip",
                "url": "https://api.github.com/repos/php-fig/http-message/zipball/efd67d1dc14a7ef4fc4e518e7dee91c271d524e4",
                "reference": "efd67d1dc14a7ef4fc4e518e7dee91c271d524e4",
                "shasum": ""
            },
            "require": {
                "php": ">=5.3.0"
            },
            "default-branch": true,
            "type": "library",
            "extra": {
                "branch-alias": {
                    "dev-master": "1.0.x-dev"
                }
            },
            "autoload": {
                "psr-4": {
                    "Psr\\Http\\Message\\": "src/"
                }
            },
            "notification-url": "https://packagist.org/downloads/",
            "license": [
                "MIT"
            ],
            "authors": [
                {
                    "name": "PHP-FIG",
                    "homepage": "http://www.php-fig.org/"
                }
            ],
            "description": "Common interface for HTTP messages",
            "homepage": "https://github.com/php-fig/http-message",
            "keywords": [
                "http",
                "http-message",
                "psr",
                "psr-7",
                "request",
                "response"
            ],
            "support": {
                "source": "https://github.com/php-fig/http-message/tree/master"
            },
            "time": "2019-08-29T13:16:46+00:00"
        },
        {
            "name": "psr/log",
            "version": "dev-master",
            "source": {
                "type": "git",
                "url": "https://github.com/php-fig/log.git",
                "reference": "a18c1e692e02b84abbafe4856c3cd7cc6903908c"
            },
            "dist": {
                "type": "zip",
                "url": "https://api.github.com/repos/php-fig/log/zipball/a18c1e692e02b84abbafe4856c3cd7cc6903908c",
                "reference": "a18c1e692e02b84abbafe4856c3cd7cc6903908c",
                "shasum": ""
            },
            "require": {
                "php": ">=5.3.0"
            },
            "default-branch": true,
            "type": "library",
            "extra": {
                "branch-alias": {
                    "dev-master": "1.1.x-dev"
                }
            },
            "autoload": {
                "psr-4": {
                    "Psr\\Log\\": "Psr/Log/"
                }
            },
            "notification-url": "https://packagist.org/downloads/",
            "license": [
                "MIT"
            ],
            "authors": [
                {
                    "name": "PHP-FIG",
                    "homepage": "https://www.php-fig.org/"
                }
            ],
            "description": "Common interface for logging libraries",
            "homepage": "https://github.com/php-fig/log",
            "keywords": [
                "log",
                "psr",
                "psr-3"
            ],
            "support": {
                "source": "https://github.com/php-fig/log/tree/master"
            },
            "time": "2021-03-02T15:02:34+00:00"
        },
        {
            "name": "ralouphie/getallheaders",
            "version": "3.0.3",
            "source": {
                "type": "git",
                "url": "https://github.com/ralouphie/getallheaders.git",
                "reference": "120b605dfeb996808c31b6477290a714d356e822"
            },
            "dist": {
                "type": "zip",
                "url": "https://api.github.com/repos/ralouphie/getallheaders/zipball/120b605dfeb996808c31b6477290a714d356e822",
                "reference": "120b605dfeb996808c31b6477290a714d356e822",
                "shasum": ""
            },
            "require": {
                "php": ">=5.6"
            },
            "require-dev": {
                "php-coveralls/php-coveralls": "^2.1",
                "phpunit/phpunit": "^5 || ^6.5"
            },
            "type": "library",
            "autoload": {
                "files": [
                    "src/getallheaders.php"
                ]
            },
            "notification-url": "https://packagist.org/downloads/",
            "license": [
                "MIT"
            ],
            "authors": [
                {
                    "name": "Ralph Khattar",
                    "email": "ralph.khattar@gmail.com"
                }
            ],
            "description": "A polyfill for getallheaders.",
            "support": {
                "issues": "https://github.com/ralouphie/getallheaders/issues",
                "source": "https://github.com/ralouphie/getallheaders/tree/develop"
            },
            "time": "2019-03-08T08:55:37+00:00"
        },
        {
            "name": "resque/php-resque",
            "version": "v1.3.6",
            "source": {
                "type": "git",
                "url": "https://github.com/resque/php-resque.git",
                "reference": "fe41c04763699b1318d97ed14cc78583e9380161"
            },
            "dist": {
                "type": "zip",
                "url": "https://api.github.com/repos/resque/php-resque/zipball/fe41c04763699b1318d97ed14cc78583e9380161",
                "reference": "fe41c04763699b1318d97ed14cc78583e9380161",
                "shasum": ""
            },
            "require": {
                "colinmollenhour/credis": "~1.7",
                "php": ">=5.6.0",
                "psr/log": "~1.0"
            },
            "require-dev": {
                "phpunit/phpunit": "^5.7"
            },
            "suggest": {
                "ext-pcntl": "REQUIRED for forking processes on platforms that support it (so anything but Windows).",
                "ext-proctitle": "Allows php-resque to rename the title of UNIX processes to show the status of a worker.",
                "ext-redis": "Native PHP extension for Redis connectivity. Credis will automatically utilize when available."
            },
            "bin": [
                "bin/resque",
                "bin/resque-scheduler"
            ],
            "type": "library",
            "extra": {
                "branch-alias": {
                    "dev-master": "1.0-dev"
                }
            },
            "autoload": {
                "psr-0": {
                    "Resque": "lib",
                    "ResqueScheduler": "lib"
                }
            },
            "notification-url": "https://packagist.org/downloads/",
            "license": [
                "MIT"
            ],
            "authors": [
                {
                    "name": "Dan Hunsaker",
                    "email": "danhunsaker+resque@gmail.com",
                    "role": "Maintainer"
                },
                {
                    "name": "Rajib Ahmed",
                    "homepage": "https://github.com/rajibahmed",
                    "role": "Maintainer"
                },
                {
                    "name": "Steve Klabnik",
                    "email": "steve@steveklabnik.com",
                    "role": "Maintainer"
                },
                {
                    "name": "Chris Boulton",
                    "email": "chris@bigcommerce.com",
                    "role": "Creator"
                }
            ],
            "description": "Redis backed library for creating background jobs and processing them later. Based on resque for Ruby.",
            "homepage": "http://www.github.com/resque/php-resque/",
            "keywords": [
                "background",
                "job",
                "redis",
                "resque"
            ],
            "support": {
                "issues": "https://github.com/resque/php-resque/issues",
                "source": "https://github.com/resque/php-resque/tree/v1.3.6"
            },
            "time": "2020-04-16T16:39:50+00:00"
        },
        {
            "name": "slickdeals/statsd",
            "version": "3.0.2",
            "source": {
                "type": "git",
                "url": "https://github.com/Slickdeals/statsd-php.git",
                "reference": "393c6565efbfb23c8296ae3099a62fb6366c6ce3"
            },
            "dist": {
                "type": "zip",
                "url": "https://api.github.com/repos/Slickdeals/statsd-php/zipball/393c6565efbfb23c8296ae3099a62fb6366c6ce3",
                "reference": "393c6565efbfb23c8296ae3099a62fb6366c6ce3",
                "shasum": ""
            },
            "require": {
                "php": ">= 7.2"
            },
            "require-dev": {
                "flyeralarm/php-code-validator": "^2.2",
                "phpunit/phpunit": "~8.0",
                "vimeo/psalm": "^3.4"
            },
            "type": "library",
            "autoload": {
                "psr-4": {
                    "Domnikl\\Statsd\\": "src/",
                    "Domnikl\\Test\\Statsd\\": "tests/unit"
                }
            },
            "notification-url": "https://packagist.org/downloads/",
            "license": [
                "MIT"
            ],
            "authors": [
                {
                    "name": "Dominik Liebler",
                    "email": "liebler.dominik@gmail.com"
                }
            ],
            "description": "a PHP client for statsd",
            "homepage": "https://domnikl.github.com/statsd-php",
            "keywords": [
                "Metrics",
                "monitoring",
                "statistics",
                "statsd",
                "udp"
            ],
            "support": {
                "source": "https://github.com/Slickdeals/statsd-php/tree/3.0.2"
            },
            "time": "2020-01-03T14:24:58+00:00"
        },
        {
            "name": "symfony/polyfill-ctype",
            "version": "dev-main",
            "source": {
                "type": "git",
                "url": "https://github.com/symfony/polyfill-ctype.git",
                "reference": "c6c942b1ac76c82448322025e084cadc56048b4e"
            },
            "dist": {
                "type": "zip",
                "url": "https://api.github.com/repos/symfony/polyfill-ctype/zipball/c6c942b1ac76c82448322025e084cadc56048b4e",
                "reference": "c6c942b1ac76c82448322025e084cadc56048b4e",
                "shasum": ""
            },
            "require": {
                "php": ">=7.1"
            },
            "suggest": {
                "ext-ctype": "For best performance"
            },
            "default-branch": true,
            "type": "library",
            "extra": {
                "branch-alias": {
                    "dev-main": "1.22-dev"
                },
                "thanks": {
                    "name": "symfony/polyfill",
                    "url": "https://github.com/symfony/polyfill"
                }
            },
            "autoload": {
                "psr-4": {
                    "Symfony\\Polyfill\\Ctype\\": ""
                },
                "files": [
                    "bootstrap.php"
                ]
            },
            "notification-url": "https://packagist.org/downloads/",
            "license": [
                "MIT"
            ],
            "authors": [
                {
                    "name": "Gert de Pagter",
                    "email": "BackEndTea@gmail.com"
                },
                {
                    "name": "Symfony Community",
                    "homepage": "https://symfony.com/contributors"
                }
            ],
            "description": "Symfony polyfill for ctype functions",
            "homepage": "https://symfony.com",
            "keywords": [
                "compatibility",
                "ctype",
                "polyfill",
                "portable"
            ],
            "support": {
                "source": "https://github.com/symfony/polyfill-ctype/tree/v1.22.1"
            },
            "funding": [
                {
                    "url": "https://symfony.com/sponsor",
                    "type": "custom"
                },
                {
                    "url": "https://github.com/fabpot",
                    "type": "github"
                },
                {
                    "url": "https://tidelift.com/funding/github/packagist/symfony/symfony",
                    "type": "tidelift"
                }
            ],
            "time": "2021-01-07T16:49:33+00:00"
        },
        {
            "name": "utopia-php/abuse",
            "version": "0.4.0",
            "source": {
                "type": "git",
                "url": "https://github.com/utopia-php/abuse.git",
                "reference": "2b8cc40a67c045c137b44d1a11326f494acf50a4"
            },
            "dist": {
                "type": "zip",
                "url": "https://api.github.com/repos/utopia-php/abuse/zipball/2b8cc40a67c045c137b44d1a11326f494acf50a4",
                "reference": "2b8cc40a67c045c137b44d1a11326f494acf50a4",
                "shasum": ""
            },
            "require": {
                "ext-pdo": "*",
                "php": ">=7.4"
            },
            "require-dev": {
                "phpunit/phpunit": "^9.4",
                "vimeo/psalm": "4.0.1"
            },
            "type": "library",
            "autoload": {
                "psr-4": {
                    "Utopia\\Abuse\\": "src/Abuse"
                }
            },
            "notification-url": "https://packagist.org/downloads/",
            "license": [
                "MIT"
            ],
            "authors": [
                {
                    "name": "Eldad Fux",
                    "email": "eldad@appwrite.io"
                }
            ],
            "description": "A simple abuse library to manage application usage limits",
            "keywords": [
                "Abuse",
                "framework",
                "php",
                "upf",
                "utopia"
            ],
            "support": {
                "issues": "https://github.com/utopia-php/abuse/issues",
                "source": "https://github.com/utopia-php/abuse/tree/0.4.0"
            },
            "time": "2021-03-17T20:21:24+00:00"
        },
        {
            "name": "utopia-php/analytics",
            "version": "0.2.0",
            "source": {
                "type": "git",
                "url": "https://github.com/utopia-php/analytics.git",
                "reference": "adfc2d057a7f6ab618a77c8a20ed3e35485ff416"
            },
            "dist": {
                "type": "zip",
                "url": "https://api.github.com/repos/utopia-php/analytics/zipball/adfc2d057a7f6ab618a77c8a20ed3e35485ff416",
                "reference": "adfc2d057a7f6ab618a77c8a20ed3e35485ff416",
                "shasum": ""
            },
            "require": {
                "php": ">=7.4"
            },
            "require-dev": {
                "phpunit/phpunit": "^9.3",
                "vimeo/psalm": "4.0.1"
            },
            "type": "library",
            "autoload": {
                "psr-4": {
                    "Utopia\\Analytics\\": "src/Analytics"
                }
            },
            "notification-url": "https://packagist.org/downloads/",
            "license": [
                "MIT"
            ],
            "authors": [
                {
                    "name": "Eldad Fux",
                    "email": "eldad@appwrite.io"
                },
                {
                    "name": "Torsten Dittmann",
                    "email": "torsten@appwrite.io"
                }
            ],
            "description": "A simple library to track events & users.",
            "keywords": [
                "analytics",
                "framework",
                "php",
                "upf",
                "utopia"
            ],
            "support": {
                "issues": "https://github.com/utopia-php/analytics/issues",
                "source": "https://github.com/utopia-php/analytics/tree/0.2.0"
            },
            "time": "2021-03-23T21:33:07+00:00"
        },
        {
            "name": "utopia-php/audit",
            "version": "0.5.1",
            "source": {
                "type": "git",
                "url": "https://github.com/utopia-php/audit.git",
                "reference": "154a850170a58667a15e4b65fbabb6cd0b709dd9"
            },
            "dist": {
                "type": "zip",
                "url": "https://api.github.com/repos/utopia-php/audit/zipball/154a850170a58667a15e4b65fbabb6cd0b709dd9",
                "reference": "154a850170a58667a15e4b65fbabb6cd0b709dd9",
                "shasum": ""
            },
            "require": {
                "ext-pdo": "*",
                "php": ">=7.1"
            },
            "require-dev": {
                "phpunit/phpunit": "^9.3",
                "vimeo/psalm": "4.0.1"
            },
            "type": "library",
            "autoload": {
                "psr-4": {
                    "Utopia\\Audit\\": "src/Audit"
                }
            },
            "notification-url": "https://packagist.org/downloads/",
            "license": [
                "MIT"
            ],
            "authors": [
                {
                    "name": "Eldad Fux",
                    "email": "eldad@appwrite.io"
                }
            ],
            "description": "A simple audit library to manage application users logs",
            "keywords": [
                "Audit",
                "framework",
                "php",
                "upf",
                "utopia"
            ],
            "support": {
                "issues": "https://github.com/utopia-php/audit/issues",
                "source": "https://github.com/utopia-php/audit/tree/0.5.1"
            },
            "time": "2020-12-21T17:28:53+00:00"
        },
        {
            "name": "utopia-php/cache",
            "version": "0.2.3",
            "source": {
                "type": "git",
                "url": "https://github.com/utopia-php/cache.git",
                "reference": "a44b904127f88fa64673e402e5c0732ff6687d47"
            },
            "dist": {
                "type": "zip",
                "url": "https://api.github.com/repos/utopia-php/cache/zipball/a44b904127f88fa64673e402e5c0732ff6687d47",
                "reference": "a44b904127f88fa64673e402e5c0732ff6687d47",
                "shasum": ""
            },
            "require": {
                "ext-json": "*",
                "php": ">=7.3"
            },
            "require-dev": {
                "phpunit/phpunit": "^9.3",
                "vimeo/psalm": "4.0.1"
            },
            "type": "library",
            "autoload": {
                "psr-4": {
                    "Utopia\\Cache\\": "src/Cache"
                }
            },
            "notification-url": "https://packagist.org/downloads/",
            "license": [
                "MIT"
            ],
            "authors": [
                {
                    "name": "Eldad Fux",
                    "email": "eldad@appwrite.io"
                }
            ],
            "description": "A simple cache library to manage application cache storing, loading and purging",
            "keywords": [
                "cache",
                "framework",
                "php",
                "upf",
                "utopia"
            ],
            "support": {
                "issues": "https://github.com/utopia-php/cache/issues",
                "source": "https://github.com/utopia-php/cache/tree/0.2.3"
            },
            "time": "2020-10-24T10:11:01+00:00"
        },
        {
            "name": "utopia-php/cli",
            "version": "0.10.0",
            "source": {
                "type": "git",
                "url": "https://github.com/utopia-php/cli.git",
                "reference": "69ae40187fb4b68ef14f0224a68d9cc016b83634"
            },
            "dist": {
                "type": "zip",
                "url": "https://api.github.com/repos/utopia-php/cli/zipball/69ae40187fb4b68ef14f0224a68d9cc016b83634",
                "reference": "69ae40187fb4b68ef14f0224a68d9cc016b83634",
                "shasum": ""
            },
            "require": {
                "php": ">=7.4",
                "utopia-php/framework": "0.*.*"
            },
            "require-dev": {
                "phpunit/phpunit": "^9.3",
                "vimeo/psalm": "4.0.1"
            },
            "type": "library",
            "autoload": {
                "psr-4": {
                    "Utopia\\CLI\\": "src/CLI"
                }
            },
            "notification-url": "https://packagist.org/downloads/",
            "license": [
                "MIT"
            ],
            "authors": [
                {
                    "name": "Eldad Fux",
                    "email": "eldad@appwrite.io"
                }
            ],
            "description": "A simple CLI library to manage command line applications",
            "keywords": [
                "cli",
                "command line",
                "framework",
                "php",
                "upf",
                "utopia"
            ],
            "support": {
                "issues": "https://github.com/utopia-php/cli/issues",
                "source": "https://github.com/utopia-php/cli/tree/0.10.0"
            },
            "time": "2021-01-26T16:35:15+00:00"
        },
        {
            "name": "utopia-php/config",
            "version": "0.2.2",
            "source": {
                "type": "git",
                "url": "https://github.com/utopia-php/config.git",
                "reference": "a3d7bc0312d7150d5e04b1362dc34b2b136908cc"
            },
            "dist": {
                "type": "zip",
                "url": "https://api.github.com/repos/utopia-php/config/zipball/a3d7bc0312d7150d5e04b1362dc34b2b136908cc",
                "reference": "a3d7bc0312d7150d5e04b1362dc34b2b136908cc",
                "shasum": ""
            },
            "require": {
                "php": ">=7.3"
            },
            "require-dev": {
                "phpunit/phpunit": "^9.3",
                "vimeo/psalm": "4.0.1"
            },
            "type": "library",
            "autoload": {
                "psr-4": {
                    "Utopia\\Config\\": "src/Config"
                }
            },
            "notification-url": "https://packagist.org/downloads/",
            "license": [
                "MIT"
            ],
            "authors": [
                {
                    "name": "Eldad Fux",
                    "email": "eldad@appwrite.io"
                }
            ],
            "description": "A simple Config library to managing application config variables",
            "keywords": [
                "config",
                "framework",
                "php",
                "upf",
                "utopia"
            ],
            "support": {
                "issues": "https://github.com/utopia-php/config/issues",
                "source": "https://github.com/utopia-php/config/tree/0.2.2"
            },
            "time": "2020-10-24T09:49:09+00:00"
        },
        {
            "name": "utopia-php/domains",
            "version": "0.2.3",
            "source": {
                "type": "git",
                "url": "https://github.com/utopia-php/domains.git",
                "reference": "6c9b3706b0df4e0150a1f9062321ff114270a643"
            },
            "dist": {
                "type": "zip",
                "url": "https://api.github.com/repos/utopia-php/domains/zipball/6c9b3706b0df4e0150a1f9062321ff114270a643",
                "reference": "6c9b3706b0df4e0150a1f9062321ff114270a643",
                "shasum": ""
            },
            "require": {
                "php": ">=7.1"
            },
            "require-dev": {
                "phpunit/phpunit": "^9.3",
                "vimeo/psalm": "4.0.1"
            },
            "type": "library",
            "autoload": {
                "psr-4": {
                    "Utopia\\Domains\\": "src/Domains"
                }
            },
            "notification-url": "https://packagist.org/downloads/",
            "license": [
                "MIT"
            ],
            "authors": [
                {
                    "name": "Eldad Fux",
                    "email": "eldad@appwrite.io"
                }
            ],
            "description": "Utopia Domains library is simple and lite library for parsing web domains. This library is aiming to be as simple and easy to learn and use.",
            "keywords": [
                "domains",
                "framework",
                "icann",
                "php",
                "public suffix",
                "tld",
                "tld extract",
                "upf",
                "utopia"
            ],
            "support": {
                "issues": "https://github.com/utopia-php/domains/issues",
                "source": "https://github.com/utopia-php/domains/tree/0.2.3"
            },
            "time": "2020-10-23T09:59:51+00:00"
        },
        {
            "name": "utopia-php/framework",
            "version": "0.12.3",
            "source": {
                "type": "git",
                "url": "https://github.com/utopia-php/framework.git",
                "reference": "78be43a0eb711f3677769dfb445e5111bfafaa88"
            },
            "dist": {
                "type": "zip",
                "url": "https://api.github.com/repos/utopia-php/framework/zipball/78be43a0eb711f3677769dfb445e5111bfafaa88",
                "reference": "78be43a0eb711f3677769dfb445e5111bfafaa88",
                "shasum": ""
            },
            "require": {
                "php": ">=7.3.0"
            },
            "require-dev": {
                "phpunit/phpunit": "^9.4",
                "vimeo/psalm": "4.0.1"
            },
            "type": "library",
            "autoload": {
                "psr-4": {
                    "Utopia\\": "src/"
                }
            },
            "notification-url": "https://packagist.org/downloads/",
            "license": [
                "MIT"
            ],
            "authors": [
                {
                    "name": "Eldad Fux",
                    "email": "eldad@appwrite.io"
                }
            ],
            "description": "A simple, light and advanced PHP framework",
            "keywords": [
                "framework",
                "php",
                "upf"
            ],
            "support": {
                "issues": "https://github.com/utopia-php/framework/issues",
                "source": "https://github.com/utopia-php/framework/tree/0.12.3"
            },
            "time": "2021-03-22T22:02:23+00:00"
        },
        {
            "name": "utopia-php/image",
            "version": "0.2.1",
            "source": {
                "type": "git",
                "url": "https://github.com/utopia-php/image.git",
                "reference": "0754955a165483852184d1215cc3bf659432d23a"
            },
            "dist": {
                "type": "zip",
                "url": "https://api.github.com/repos/utopia-php/image/zipball/0754955a165483852184d1215cc3bf659432d23a",
                "reference": "0754955a165483852184d1215cc3bf659432d23a",
                "shasum": ""
            },
            "require": {
                "chillerlan/php-qrcode": "4.3.0",
                "ext-imagick": "*",
                "php": ">=7.4"
            },
            "require-dev": {
                "phpunit/phpunit": "^9.3",
                "vimeo/psalm": "4.0.1"
            },
            "type": "library",
            "autoload": {
                "psr-4": {
                    "Utopia\\Image\\": "src/Image"
                }
            },
            "notification-url": "https://packagist.org/downloads/",
            "license": [
                "MIT"
            ],
            "authors": [
                {
                    "name": "Eldad Fux",
                    "email": "eldad@appwrite.io"
                }
            ],
            "description": "A simple Image manipulation library",
            "keywords": [
                "framework",
                "image",
                "php",
                "upf",
                "utopia"
            ],
            "support": {
                "issues": "https://github.com/utopia-php/image/issues",
                "source": "https://github.com/utopia-php/image/tree/0.2.1"
            },
            "time": "2021-04-13T07:47:24+00:00"
        },
        {
            "name": "utopia-php/locale",
            "version": "0.3.3",
            "source": {
                "type": "git",
                "url": "https://github.com/utopia-php/locale.git",
                "reference": "5b5b22aab786d6e66eb3b9d546b7e606deae68e4"
            },
            "dist": {
                "type": "zip",
                "url": "https://api.github.com/repos/utopia-php/locale/zipball/5b5b22aab786d6e66eb3b9d546b7e606deae68e4",
                "reference": "5b5b22aab786d6e66eb3b9d546b7e606deae68e4",
                "shasum": ""
            },
            "require": {
                "php": ">=7.1"
            },
            "require-dev": {
                "phpunit/phpunit": "^9.3",
                "vimeo/psalm": "4.0.1"
            },
            "type": "library",
            "autoload": {
                "psr-4": {
                    "Utopia\\Locale\\": "src/Locale"
                }
            },
            "notification-url": "https://packagist.org/downloads/",
            "license": [
                "MIT"
            ],
            "authors": [
                {
                    "name": "Eldad Fux",
                    "email": "eldad@appwrite.io"
                }
            ],
            "description": "A simple locale library to manage application translations",
            "keywords": [
                "framework",
                "locale",
                "php",
                "upf",
                "utopia"
            ],
            "support": {
                "issues": "https://github.com/utopia-php/locale/issues",
                "source": "https://github.com/utopia-php/locale/tree/0.3.3"
            },
            "time": "2020-10-24T08:12:55+00:00"
        },
        {
            "name": "utopia-php/preloader",
            "version": "0.2.4",
            "source": {
                "type": "git",
                "url": "https://github.com/utopia-php/preloader.git",
                "reference": "65ef48392e72172f584b0baa2e224f9a1cebcce0"
            },
            "dist": {
                "type": "zip",
                "url": "https://api.github.com/repos/utopia-php/preloader/zipball/65ef48392e72172f584b0baa2e224f9a1cebcce0",
                "reference": "65ef48392e72172f584b0baa2e224f9a1cebcce0",
                "shasum": ""
            },
            "require": {
                "php": ">=7.1"
            },
            "require-dev": {
                "phpunit/phpunit": "^9.3",
                "vimeo/psalm": "4.0.1"
            },
            "type": "library",
            "autoload": {
                "psr-4": {
                    "Utopia\\Preloader\\": "src/Preloader"
                }
            },
            "notification-url": "https://packagist.org/downloads/",
            "license": [
                "MIT"
            ],
            "authors": [
                {
                    "name": "Eldad Fux",
                    "email": "team@appwrite.io"
                }
            ],
            "description": "Utopia Preloader library is simple and lite library for managing PHP preloading configuration",
            "keywords": [
                "framework",
                "php",
                "preload",
                "preloader",
                "preloading",
                "upf",
                "utopia"
            ],
            "support": {
                "issues": "https://github.com/utopia-php/preloader/issues",
                "source": "https://github.com/utopia-php/preloader/tree/0.2.4"
            },
            "time": "2020-10-24T07:04:59+00:00"
        },
        {
            "name": "utopia-php/registry",
            "version": "0.2.4",
            "source": {
                "type": "git",
                "url": "https://github.com/utopia-php/registry.git",
                "reference": "428a94f1a36147e7b7221e778c01e1be08db2893"
            },
            "dist": {
                "type": "zip",
                "url": "https://api.github.com/repos/utopia-php/registry/zipball/428a94f1a36147e7b7221e778c01e1be08db2893",
                "reference": "428a94f1a36147e7b7221e778c01e1be08db2893",
                "shasum": ""
            },
            "require": {
                "php": ">=7.3"
            },
            "require-dev": {
                "phpunit/phpunit": "^9.3",
                "vimeo/psalm": "4.0.1"
            },
            "type": "library",
            "autoload": {
                "psr-4": {
                    "Utopia\\Registry\\": "src/Registry"
                }
            },
            "notification-url": "https://packagist.org/downloads/",
            "license": [
                "MIT"
            ],
            "authors": [
                {
                    "name": "Eldad Fux",
                    "email": "eldad@appwrite.io"
                }
            ],
            "description": "A simple dependency management library for PHP",
            "keywords": [
                "dependency management",
                "di",
                "framework",
                "php",
                "upf",
                "utopia"
            ],
            "support": {
                "issues": "https://github.com/utopia-php/registry/issues",
                "source": "https://github.com/utopia-php/registry/tree/0.2.4"
            },
            "time": "2020-10-24T08:51:37+00:00"
        },
        {
            "name": "utopia-php/storage",
            "version": "0.4.3",
            "source": {
                "type": "git",
                "url": "https://github.com/utopia-php/storage.git",
                "reference": "9db3ab713a6d392c3c2c799aeea751f6c8dc2ff7"
            },
            "dist": {
                "type": "zip",
                "url": "https://api.github.com/repos/utopia-php/storage/zipball/9db3ab713a6d392c3c2c799aeea751f6c8dc2ff7",
                "reference": "9db3ab713a6d392c3c2c799aeea751f6c8dc2ff7",
                "shasum": ""
            },
            "require": {
                "php": ">=7.4",
                "utopia-php/framework": "0.*.*"
            },
            "require-dev": {
                "phpunit/phpunit": "^9.3",
                "vimeo/psalm": "4.0.1"
            },
            "type": "library",
            "autoload": {
                "psr-4": {
                    "Utopia\\Storage\\": "src/Storage"
                }
            },
            "notification-url": "https://packagist.org/downloads/",
            "license": [
                "MIT"
            ],
            "authors": [
                {
                    "name": "Eldad Fux",
                    "email": "eldad@appwrite.io"
                }
            ],
            "description": "A simple Storage library to manage application storage",
            "keywords": [
                "framework",
                "php",
                "storage",
                "upf",
                "utopia"
            ],
            "support": {
                "issues": "https://github.com/utopia-php/storage/issues",
                "source": "https://github.com/utopia-php/storage/tree/0.4.3"
            },
            "time": "2021-03-02T20:25:02+00:00"
        },
        {
            "name": "utopia-php/swoole",
            "version": "0.2.3",
            "source": {
                "type": "git",
                "url": "https://github.com/utopia-php/swoole.git",
                "reference": "45c42aae7e7d3f9f82bf194c2cfa5499b674aefe"
            },
            "dist": {
                "type": "zip",
                "url": "https://api.github.com/repos/utopia-php/swoole/zipball/45c42aae7e7d3f9f82bf194c2cfa5499b674aefe",
                "reference": "45c42aae7e7d3f9f82bf194c2cfa5499b674aefe",
                "shasum": ""
            },
            "require": {
                "ext-swoole": "*",
                "php": ">=7.4",
                "utopia-php/framework": "0.*.*"
            },
            "require-dev": {
                "phpunit/phpunit": "^9.3",
                "swoole/ide-helper": "4.5.5",
                "vimeo/psalm": "4.0.1"
            },
            "type": "library",
            "autoload": {
                "psr-4": {
                    "Utopia\\Swoole\\": "src/Swoole"
                }
            },
            "notification-url": "https://packagist.org/downloads/",
            "license": [
                "MIT"
            ],
            "authors": [
                {
                    "name": "Eldad Fux",
                    "email": "team@appwrite.io"
                }
            ],
            "description": "An extension for Utopia Framework to work with PHP Swoole as a PHP FPM alternative",
            "keywords": [
                "framework",
                "http",
                "php",
                "server",
                "swoole",
                "upf",
                "utopia"
            ],
            "support": {
                "issues": "https://github.com/utopia-php/swoole/issues",
                "source": "https://github.com/utopia-php/swoole/tree/0.2.3"
            },
            "time": "2021-03-22T22:39:24+00:00"
        },
        {
            "name": "utopia-php/system",
            "version": "0.4.0",
            "source": {
                "type": "git",
                "url": "https://github.com/utopia-php/system.git",
                "reference": "67c92c66ce8f0cc925a00bca89f7a188bf9183c0"
            },
            "dist": {
                "type": "zip",
                "url": "https://api.github.com/repos/utopia-php/system/zipball/67c92c66ce8f0cc925a00bca89f7a188bf9183c0",
                "reference": "67c92c66ce8f0cc925a00bca89f7a188bf9183c0",
                "shasum": ""
            },
            "require": {
                "php": ">=7.4"
            },
            "require-dev": {
                "phpunit/phpunit": "^9.3",
                "vimeo/psalm": "4.0.1"
            },
            "type": "library",
            "autoload": {
                "psr-4": {
                    "Utopia\\System\\": "src/System"
                }
            },
            "notification-url": "https://packagist.org/downloads/",
            "license": [
                "MIT"
            ],
            "authors": [
                {
                    "name": "Eldad Fux",
                    "email": "eldad@appwrite.io"
                },
                {
                    "name": "Torsten Dittmann",
                    "email": "torsten@appwrite.io"
                }
            ],
            "description": "A simple library for obtaining information about the host's system.",
            "keywords": [
                "framework",
                "php",
                "system",
                "upf",
                "utopia"
            ],
            "support": {
                "issues": "https://github.com/utopia-php/system/issues",
                "source": "https://github.com/utopia-php/system/tree/0.4.0"
            },
            "time": "2021-02-04T14:14:49+00:00"
        },
        {
            "name": "webmozart/assert",
            "version": "1.9.1",
            "source": {
                "type": "git",
                "url": "https://github.com/webmozarts/assert.git",
                "reference": "bafc69caeb4d49c39fd0779086c03a3738cbb389"
            },
            "dist": {
                "type": "zip",
                "url": "https://api.github.com/repos/webmozarts/assert/zipball/bafc69caeb4d49c39fd0779086c03a3738cbb389",
                "reference": "bafc69caeb4d49c39fd0779086c03a3738cbb389",
                "shasum": ""
            },
            "require": {
                "php": "^5.3.3 || ^7.0 || ^8.0",
                "symfony/polyfill-ctype": "^1.8"
            },
            "conflict": {
                "phpstan/phpstan": "<0.12.20",
                "vimeo/psalm": "<3.9.1"
            },
            "require-dev": {
                "phpunit/phpunit": "^4.8.36 || ^7.5.13"
            },
            "type": "library",
            "autoload": {
                "psr-4": {
                    "Webmozart\\Assert\\": "src/"
                }
            },
            "notification-url": "https://packagist.org/downloads/",
            "license": [
                "MIT"
            ],
            "authors": [
                {
                    "name": "Bernhard Schussek",
                    "email": "bschussek@gmail.com"
                }
            ],
            "description": "Assertions to validate method input/output with nice error messages.",
            "keywords": [
                "assert",
                "check",
                "validate"
            ],
            "support": {
                "issues": "https://github.com/webmozarts/assert/issues",
                "source": "https://github.com/webmozarts/assert/tree/1.9.1"
            },
            "time": "2020-07-08T17:02:28+00:00"
        }
    ],
    "packages-dev": [
        {
            "name": "amphp/amp",
            "version": "dev-master",
            "source": {
                "type": "git",
                "url": "https://github.com/amphp/amp.git",
                "reference": "7d4bbc6e0b47c6bb39b6cce1a4b5942e0c5125fb"
            },
            "dist": {
                "type": "zip",
                "url": "https://api.github.com/repos/amphp/amp/zipball/7d4bbc6e0b47c6bb39b6cce1a4b5942e0c5125fb",
                "reference": "7d4bbc6e0b47c6bb39b6cce1a4b5942e0c5125fb",
                "shasum": ""
            },
            "require": {
                "php": ">=7.1"
            },
            "require-dev": {
                "amphp/php-cs-fixer-config": "dev-master",
                "amphp/phpunit-util": "^1",
                "ext-json": "*",
                "jetbrains/phpstorm-stubs": "^2019.3",
                "phpunit/phpunit": "^7 | ^8 | ^9",
                "psalm/phar": "^3.11@dev",
                "react/promise": "^2"
            },
            "default-branch": true,
            "type": "library",
            "extra": {
                "branch-alias": {
                    "dev-master": "2.x-dev"
                }
            },
            "autoload": {
                "psr-4": {
                    "Amp\\": "lib"
                },
                "files": [
                    "lib/functions.php",
                    "lib/Internal/functions.php"
                ]
            },
            "notification-url": "https://packagist.org/downloads/",
            "license": [
                "MIT"
            ],
            "authors": [
                {
                    "name": "Daniel Lowrey",
                    "email": "rdlowrey@php.net"
                },
                {
                    "name": "Aaron Piotrowski",
                    "email": "aaron@trowski.com"
                },
                {
                    "name": "Bob Weinand",
                    "email": "bobwei9@hotmail.com"
                },
                {
                    "name": "Niklas Keller",
                    "email": "me@kelunik.com"
                }
            ],
            "description": "A non-blocking concurrency framework for PHP applications.",
            "homepage": "http://amphp.org/amp",
            "keywords": [
                "async",
                "asynchronous",
                "awaitable",
                "concurrency",
                "event",
                "event-loop",
                "future",
                "non-blocking",
                "promise"
            ],
            "support": {
                "irc": "irc://irc.freenode.org/amphp",
                "issues": "https://github.com/amphp/amp/issues",
                "source": "https://github.com/amphp/amp/tree/master"
            },
            "funding": [
                {
                    "url": "https://github.com/amphp",
                    "type": "github"
                }
            ],
            "time": "2021-01-13T19:16:50+00:00"
        },
        {
            "name": "amphp/byte-stream",
            "version": "dev-master",
            "source": {
                "type": "git",
                "url": "https://github.com/amphp/byte-stream.git",
<<<<<<< HEAD
                "reference": "acbd8002b3536485c997c4e019206b3f10ca15bd"
            },
            "dist": {
                "type": "zip",
                "url": "https://api.github.com/repos/amphp/byte-stream/zipball/acbd8002b3536485c997c4e019206b3f10ca15bd",
                "reference": "acbd8002b3536485c997c4e019206b3f10ca15bd",
=======
                "reference": "7a64a9ad336fc5e1e70b1c1fc1e9618a7027332e"
            },
            "dist": {
                "type": "zip",
                "url": "https://api.github.com/repos/amphp/byte-stream/zipball/7a64a9ad336fc5e1e70b1c1fc1e9618a7027332e",
                "reference": "7a64a9ad336fc5e1e70b1c1fc1e9618a7027332e",
>>>>>>> 65f9c97e
                "shasum": ""
            },
            "require": {
                "amphp/amp": "^2",
                "php": ">=7.1"
            },
            "require-dev": {
                "amphp/php-cs-fixer-config": "dev-master",
                "amphp/phpunit-util": "^1.4",
                "friendsofphp/php-cs-fixer": "^2.3",
                "jetbrains/phpstorm-stubs": "^2019.3",
                "phpunit/phpunit": "^6 || ^7 || ^8",
                "psalm/phar": "^3.11.4"
            },
            "default-branch": true,
            "type": "library",
            "extra": {
                "branch-alias": {
                    "dev-master": "1.x-dev"
                }
            },
            "autoload": {
                "psr-4": {
                    "Amp\\ByteStream\\": "lib"
                },
                "files": [
                    "lib/functions.php"
                ]
            },
            "notification-url": "https://packagist.org/downloads/",
            "license": [
                "MIT"
            ],
            "authors": [
                {
                    "name": "Aaron Piotrowski",
                    "email": "aaron@trowski.com"
                },
                {
                    "name": "Niklas Keller",
                    "email": "me@kelunik.com"
                }
            ],
            "description": "A stream abstraction to make working with non-blocking I/O simple.",
            "homepage": "http://amphp.org/byte-stream",
            "keywords": [
                "amp",
                "amphp",
                "async",
                "io",
                "non-blocking",
                "stream"
            ],
            "support": {
                "irc": "irc://irc.freenode.org/amphp",
                "issues": "https://github.com/amphp/byte-stream/issues",
                "source": "https://github.com/amphp/byte-stream/tree/v1.8.1"
            },
            "funding": [
                {
                    "url": "https://github.com/amphp",
                    "type": "github"
                }
            ],
<<<<<<< HEAD
            "time": "2021-03-30T17:13:30+00:00"
=======
            "time": "2021-04-05T20:23:22+00:00"
>>>>>>> 65f9c97e
        },
        {
            "name": "appwrite/sdk-generator",
            "version": "dev-feat-preps-for-0.8",
            "source": {
                "type": "git",
                "url": "https://github.com/appwrite/sdk-generator",
                "reference": "5bb8ceaf0ff9da85fcca840285d6896a7594f435"
            },
            "require": {
                "ext-curl": "*",
                "ext-json": "*",
                "ext-mbstring": "*",
                "matthiasmullie/minify": "^1.3",
                "php": ">=7.0.0",
                "twig/twig": "^2.12"
            },
            "require-dev": {
                "phpunit/phpunit": "^7.0"
            },
            "type": "library",
            "autoload": {
                "psr-4": {
                    "Appwrite\\SDK\\": "src/SDK",
                    "Appwrite\\Spec\\": "src/Spec"
                }
            },
            "license": [
                "MIT"
            ],
            "authors": [
                {
                    "name": "Eldad Fux",
                    "email": "eldad@appwrite.io"
                }
            ],
            "description": "Appwrite PHP library for generating API SDKs for multiple programming languages and platforms",
            "time": "2021-03-28T22:18:36+00:00"
        },
        {
            "name": "composer/package-versions-deprecated",
            "version": "dev-master",
            "source": {
                "type": "git",
                "url": "https://github.com/composer/package-versions-deprecated.git",
                "reference": "f921205948ab93bb19f86327c793a81edb62f236"
            },
            "dist": {
                "type": "zip",
                "url": "https://api.github.com/repos/composer/package-versions-deprecated/zipball/f921205948ab93bb19f86327c793a81edb62f236",
                "reference": "f921205948ab93bb19f86327c793a81edb62f236",
                "shasum": ""
            },
            "require": {
                "composer-plugin-api": "^1.1.0 || ^2.0",
                "php": "^7 || ^8"
            },
            "replace": {
                "ocramius/package-versions": "1.11.99"
            },
            "require-dev": {
                "composer/composer": "^1.9.3 || ^2.0@dev",
                "ext-zip": "^1.13",
                "phpunit/phpunit": "^6.5 || ^7"
            },
            "default-branch": true,
            "type": "composer-plugin",
            "extra": {
                "class": "PackageVersions\\Installer",
                "branch-alias": {
                    "dev-master": "1.x-dev"
                }
            },
            "autoload": {
                "psr-4": {
                    "PackageVersions\\": "src/PackageVersions"
                }
            },
            "notification-url": "https://packagist.org/downloads/",
            "license": [
                "MIT"
            ],
            "authors": [
                {
                    "name": "Marco Pivetta",
                    "email": "ocramius@gmail.com"
                },
                {
                    "name": "Jordi Boggiano",
                    "email": "j.boggiano@seld.be"
                }
            ],
            "description": "Composer plugin that provides efficient querying for installed package versions (no runtime IO)",
            "support": {
                "issues": "https://github.com/composer/package-versions-deprecated/issues",
                "source": "https://github.com/composer/package-versions-deprecated/tree/master"
            },
            "funding": [
                {
                    "url": "https://packagist.com",
                    "type": "custom"
                },
                {
                    "url": "https://github.com/composer",
                    "type": "github"
                },
                {
                    "url": "https://tidelift.com/funding/github/packagist/composer/composer",
                    "type": "tidelift"
                }
            ],
            "time": "2020-12-27T20:11:05+00:00"
        },
        {
            "name": "composer/semver",
            "version": "dev-main",
            "source": {
                "type": "git",
                "url": "https://github.com/composer/semver.git",
                "reference": "dd61cb4efbd0cff1700b217faf24ce596af4fc4e"
            },
            "dist": {
                "type": "zip",
                "url": "https://api.github.com/repos/composer/semver/zipball/dd61cb4efbd0cff1700b217faf24ce596af4fc4e",
                "reference": "dd61cb4efbd0cff1700b217faf24ce596af4fc4e",
                "shasum": ""
            },
            "require": {
                "php": "^5.3.2 || ^7.0 || ^8.0"
            },
            "require-dev": {
                "phpstan/phpstan": "^0.12.54",
                "symfony/phpunit-bridge": "^4.2 || ^5"
            },
            "default-branch": true,
            "type": "library",
            "extra": {
                "branch-alias": {
                    "dev-main": "3.x-dev"
                }
            },
            "autoload": {
                "psr-4": {
                    "Composer\\Semver\\": "src"
                }
            },
            "notification-url": "https://packagist.org/downloads/",
            "license": [
                "MIT"
            ],
            "authors": [
                {
                    "name": "Nils Adermann",
                    "email": "naderman@naderman.de",
                    "homepage": "http://www.naderman.de"
                },
                {
                    "name": "Jordi Boggiano",
                    "email": "j.boggiano@seld.be",
                    "homepage": "http://seld.be"
                },
                {
                    "name": "Rob Bast",
                    "email": "rob.bast@gmail.com",
                    "homepage": "http://robbast.nl"
                }
            ],
            "description": "Semver library that offers utilities, version constraint parsing and validation.",
            "keywords": [
                "semantic",
                "semver",
                "validation",
                "versioning"
            ],
            "support": {
                "irc": "irc://irc.freenode.org/composer",
                "issues": "https://github.com/composer/semver/issues",
                "source": "https://github.com/composer/semver/tree/main"
            },
            "funding": [
                {
                    "url": "https://packagist.com",
                    "type": "custom"
                },
                {
                    "url": "https://github.com/composer",
                    "type": "github"
                },
                {
                    "url": "https://tidelift.com/funding/github/packagist/composer/composer",
                    "type": "tidelift"
                }
            ],
            "time": "2020-12-10T07:55:43+00:00"
        },
        {
            "name": "composer/xdebug-handler",
            "version": "1.4.x-dev",
            "source": {
                "type": "git",
                "url": "https://github.com/composer/xdebug-handler.git",
                "reference": "f27e06cd9675801df441b3656569b328e04aa37c"
            },
            "dist": {
                "type": "zip",
                "url": "https://api.github.com/repos/composer/xdebug-handler/zipball/f27e06cd9675801df441b3656569b328e04aa37c",
                "reference": "f27e06cd9675801df441b3656569b328e04aa37c",
                "shasum": ""
            },
            "require": {
                "php": "^5.3.2 || ^7.0 || ^8.0",
                "psr/log": "^1.0"
            },
            "require-dev": {
                "phpstan/phpstan": "^0.12.55",
                "symfony/phpunit-bridge": "^4.2 || ^5"
            },
            "type": "library",
            "autoload": {
                "psr-4": {
                    "Composer\\XdebugHandler\\": "src"
                }
            },
            "notification-url": "https://packagist.org/downloads/",
            "license": [
                "MIT"
            ],
            "authors": [
                {
                    "name": "John Stevenson",
                    "email": "john-stevenson@blueyonder.co.uk"
                }
            ],
            "description": "Restarts a process without Xdebug.",
            "keywords": [
                "Xdebug",
                "performance"
            ],
            "support": {
                "irc": "irc://irc.freenode.org/composer",
                "issues": "https://github.com/composer/xdebug-handler/issues",
                "source": "https://github.com/composer/xdebug-handler/tree/1.4.6"
            },
            "funding": [
                {
                    "url": "https://packagist.com",
                    "type": "custom"
                },
                {
                    "url": "https://github.com/composer",
                    "type": "github"
                },
                {
                    "url": "https://tidelift.com/funding/github/packagist/composer/composer",
                    "type": "tidelift"
                }
            ],
            "time": "2021-03-25T17:01:18+00:00"
        },
        {
            "name": "dnoegel/php-xdg-base-dir",
            "version": "v0.1.1",
            "source": {
                "type": "git",
                "url": "https://github.com/dnoegel/php-xdg-base-dir.git",
                "reference": "8f8a6e48c5ecb0f991c2fdcf5f154a47d85f9ffd"
            },
            "dist": {
                "type": "zip",
                "url": "https://api.github.com/repos/dnoegel/php-xdg-base-dir/zipball/8f8a6e48c5ecb0f991c2fdcf5f154a47d85f9ffd",
                "reference": "8f8a6e48c5ecb0f991c2fdcf5f154a47d85f9ffd",
                "shasum": ""
            },
            "require": {
                "php": ">=5.3.2"
            },
            "require-dev": {
                "phpunit/phpunit": "~7.0|~6.0|~5.0|~4.8.35"
            },
            "type": "library",
            "autoload": {
                "psr-4": {
                    "XdgBaseDir\\": "src/"
                }
            },
            "notification-url": "https://packagist.org/downloads/",
            "license": [
                "MIT"
            ],
            "description": "implementation of xdg base directory specification for php",
            "support": {
                "issues": "https://github.com/dnoegel/php-xdg-base-dir/issues",
                "source": "https://github.com/dnoegel/php-xdg-base-dir/tree/v0.1.1"
            },
            "time": "2019-12-04T15:06:13+00:00"
        },
        {
            "name": "doctrine/instantiator",
            "version": "1.5.x-dev",
            "source": {
                "type": "git",
                "url": "https://github.com/doctrine/instantiator.git",
                "reference": "6410c4b8352cb64218641457cef64997e6b784fb"
            },
            "dist": {
                "type": "zip",
                "url": "https://api.github.com/repos/doctrine/instantiator/zipball/6410c4b8352cb64218641457cef64997e6b784fb",
                "reference": "6410c4b8352cb64218641457cef64997e6b784fb",
                "shasum": ""
            },
            "require": {
                "php": "^7.1 || ^8.0"
            },
            "require-dev": {
                "doctrine/coding-standard": "^8.0",
                "ext-pdo": "*",
                "ext-phar": "*",
                "phpbench/phpbench": "^0.13 || 1.0.0-alpha2",
                "phpstan/phpstan": "^0.12",
                "phpstan/phpstan-phpunit": "^0.12",
                "phpunit/phpunit": "^7.0 || ^8.0 || ^9.0"
            },
            "type": "library",
            "autoload": {
                "psr-4": {
                    "Doctrine\\Instantiator\\": "src/Doctrine/Instantiator/"
                }
            },
            "notification-url": "https://packagist.org/downloads/",
            "license": [
                "MIT"
            ],
            "authors": [
                {
                    "name": "Marco Pivetta",
                    "email": "ocramius@gmail.com",
                    "homepage": "https://ocramius.github.io/"
                }
            ],
            "description": "A small, lightweight utility to instantiate objects in PHP without invoking their constructors",
            "homepage": "https://www.doctrine-project.org/projects/instantiator.html",
            "keywords": [
                "constructor",
                "instantiate"
            ],
            "support": {
                "issues": "https://github.com/doctrine/instantiator/issues",
                "source": "https://github.com/doctrine/instantiator/tree/1.4.x"
            },
            "funding": [
                {
                    "url": "https://www.doctrine-project.org/sponsorship.html",
                    "type": "custom"
                },
                {
                    "url": "https://www.patreon.com/phpdoctrine",
                    "type": "patreon"
                },
                {
                    "url": "https://tidelift.com/funding/github/packagist/doctrine%2Finstantiator",
                    "type": "tidelift"
                }
            ],
            "time": "2020-11-10T19:05:51+00:00"
        },
        {
            "name": "felixfbecker/advanced-json-rpc",
            "version": "v3.2.0",
            "source": {
                "type": "git",
                "url": "https://github.com/felixfbecker/php-advanced-json-rpc.git",
                "reference": "06f0b06043c7438959dbdeed8bb3f699a19be22e"
            },
            "dist": {
                "type": "zip",
                "url": "https://api.github.com/repos/felixfbecker/php-advanced-json-rpc/zipball/06f0b06043c7438959dbdeed8bb3f699a19be22e",
                "reference": "06f0b06043c7438959dbdeed8bb3f699a19be22e",
                "shasum": ""
            },
            "require": {
                "netresearch/jsonmapper": "^1.0 || ^2.0",
                "php": "^7.1 || ^8.0",
                "phpdocumentor/reflection-docblock": "^4.3.4 || ^5.0.0"
            },
            "require-dev": {
                "phpunit/phpunit": "^7.0 || ^8.0"
            },
            "type": "library",
            "autoload": {
                "psr-4": {
                    "AdvancedJsonRpc\\": "lib/"
                }
            },
            "notification-url": "https://packagist.org/downloads/",
            "license": [
                "ISC"
            ],
            "authors": [
                {
                    "name": "Felix Becker",
                    "email": "felix.b@outlook.com"
                }
            ],
            "description": "A more advanced JSONRPC implementation",
            "support": {
                "issues": "https://github.com/felixfbecker/php-advanced-json-rpc/issues",
                "source": "https://github.com/felixfbecker/php-advanced-json-rpc/tree/v3.2.0"
            },
            "time": "2021-01-10T17:48:47+00:00"
        },
        {
            "name": "felixfbecker/language-server-protocol",
            "version": "dev-master",
            "source": {
                "type": "git",
                "url": "https://github.com/felixfbecker/php-language-server-protocol.git",
                "reference": "9d846d1f5cf101deee7a61c8ba7caa0a975cd730"
            },
            "dist": {
                "type": "zip",
                "url": "https://api.github.com/repos/felixfbecker/php-language-server-protocol/zipball/9d846d1f5cf101deee7a61c8ba7caa0a975cd730",
                "reference": "9d846d1f5cf101deee7a61c8ba7caa0a975cd730",
                "shasum": ""
            },
            "require": {
                "php": ">=7.1"
            },
            "require-dev": {
                "phpstan/phpstan": "*",
                "squizlabs/php_codesniffer": "^3.1",
                "vimeo/psalm": "^4.0"
            },
            "default-branch": true,
            "type": "library",
            "extra": {
                "branch-alias": {
                    "dev-master": "1.x-dev"
                }
            },
            "autoload": {
                "psr-4": {
                    "LanguageServerProtocol\\": "src/"
                }
            },
            "notification-url": "https://packagist.org/downloads/",
            "license": [
                "ISC"
            ],
            "authors": [
                {
                    "name": "Felix Becker",
                    "email": "felix.b@outlook.com"
                }
            ],
            "description": "PHP classes for the Language Server Protocol",
            "keywords": [
                "language",
                "microsoft",
                "php",
                "server"
            ],
            "support": {
                "issues": "https://github.com/felixfbecker/php-language-server-protocol/issues",
                "source": "https://github.com/felixfbecker/php-language-server-protocol/tree/1.5.1"
            },
            "time": "2021-02-22T14:02:09+00:00"
        },
        {
            "name": "matthiasmullie/minify",
            "version": "1.3.66",
            "source": {
                "type": "git",
                "url": "https://github.com/matthiasmullie/minify.git",
                "reference": "45fd3b0f1dfa2c965857c6d4a470bea52adc31a6"
            },
            "dist": {
                "type": "zip",
                "url": "https://api.github.com/repos/matthiasmullie/minify/zipball/45fd3b0f1dfa2c965857c6d4a470bea52adc31a6",
                "reference": "45fd3b0f1dfa2c965857c6d4a470bea52adc31a6",
                "shasum": ""
            },
            "require": {
                "ext-pcre": "*",
                "matthiasmullie/path-converter": "~1.1",
                "php": ">=5.3.0"
            },
            "require-dev": {
                "friendsofphp/php-cs-fixer": "~2.0",
                "matthiasmullie/scrapbook": "dev-master",
                "phpunit/phpunit": ">=4.8"
            },
            "suggest": {
                "psr/cache-implementation": "Cache implementation to use with Minify::cache"
            },
            "bin": [
                "bin/minifycss",
                "bin/minifyjs"
            ],
            "type": "library",
            "autoload": {
                "psr-4": {
                    "MatthiasMullie\\Minify\\": "src/"
                }
            },
            "notification-url": "https://packagist.org/downloads/",
            "license": [
                "MIT"
            ],
            "authors": [
                {
                    "name": "Matthias Mullie",
                    "email": "minify@mullie.eu",
                    "homepage": "http://www.mullie.eu",
                    "role": "Developer"
                }
            ],
            "description": "CSS & JavaScript minifier, in PHP. Removes whitespace, strips comments, combines files (incl. @import statements and small assets in CSS files), and optimizes/shortens a few common programming patterns.",
            "homepage": "http://www.minifier.org",
            "keywords": [
                "JS",
                "css",
                "javascript",
                "minifier",
                "minify"
            ],
            "support": {
                "issues": "https://github.com/matthiasmullie/minify/issues",
                "source": "https://github.com/matthiasmullie/minify/tree/1.3.66"
            },
            "funding": [
                {
                    "url": "https://github.com/[user1",
                    "type": "github"
                },
                {
                    "url": "https://github.com/matthiasmullie] # Replace with up to 4 GitHub Sponsors-enabled usernames e.g.",
                    "type": "github"
                },
                {
                    "url": "https://github.com/user2",
                    "type": "github"
                }
            ],
            "time": "2021-01-06T15:18:10+00:00"
        },
        {
            "name": "matthiasmullie/path-converter",
            "version": "1.1.3",
            "source": {
                "type": "git",
                "url": "https://github.com/matthiasmullie/path-converter.git",
                "reference": "e7d13b2c7e2f2268e1424aaed02085518afa02d9"
            },
            "dist": {
                "type": "zip",
                "url": "https://api.github.com/repos/matthiasmullie/path-converter/zipball/e7d13b2c7e2f2268e1424aaed02085518afa02d9",
                "reference": "e7d13b2c7e2f2268e1424aaed02085518afa02d9",
                "shasum": ""
            },
            "require": {
                "ext-pcre": "*",
                "php": ">=5.3.0"
            },
            "require-dev": {
                "phpunit/phpunit": "~4.8"
            },
            "type": "library",
            "autoload": {
                "psr-4": {
                    "MatthiasMullie\\PathConverter\\": "src/"
                }
            },
            "notification-url": "https://packagist.org/downloads/",
            "license": [
                "MIT"
            ],
            "authors": [
                {
                    "name": "Matthias Mullie",
                    "email": "pathconverter@mullie.eu",
                    "homepage": "http://www.mullie.eu",
                    "role": "Developer"
                }
            ],
            "description": "Relative path converter",
            "homepage": "http://github.com/matthiasmullie/path-converter",
            "keywords": [
                "converter",
                "path",
                "paths",
                "relative"
            ],
            "support": {
                "issues": "https://github.com/matthiasmullie/path-converter/issues",
                "source": "https://github.com/matthiasmullie/path-converter/tree/1.1.3"
            },
            "time": "2019-02-05T23:41:09+00:00"
        },
        {
            "name": "myclabs/deep-copy",
            "version": "1.x-dev",
            "source": {
                "type": "git",
                "url": "https://github.com/myclabs/DeepCopy.git",
                "reference": "776f831124e9c62e1a2c601ecc52e776d8bb7220"
            },
            "dist": {
                "type": "zip",
                "url": "https://api.github.com/repos/myclabs/DeepCopy/zipball/776f831124e9c62e1a2c601ecc52e776d8bb7220",
                "reference": "776f831124e9c62e1a2c601ecc52e776d8bb7220",
                "shasum": ""
            },
            "require": {
                "php": "^7.1 || ^8.0"
            },
            "replace": {
                "myclabs/deep-copy": "self.version"
            },
            "require-dev": {
                "doctrine/collections": "^1.0",
                "doctrine/common": "^2.6",
                "phpunit/phpunit": "^7.1"
            },
            "default-branch": true,
            "type": "library",
            "autoload": {
                "psr-4": {
                    "DeepCopy\\": "src/DeepCopy/"
                },
                "files": [
                    "src/DeepCopy/deep_copy.php"
                ]
            },
            "notification-url": "https://packagist.org/downloads/",
            "license": [
                "MIT"
            ],
            "description": "Create deep copies (clones) of your objects",
            "keywords": [
                "clone",
                "copy",
                "duplicate",
                "object",
                "object graph"
            ],
            "support": {
                "issues": "https://github.com/myclabs/DeepCopy/issues",
                "source": "https://github.com/myclabs/DeepCopy/tree/1.10.2"
            },
            "funding": [
                {
                    "url": "https://tidelift.com/funding/github/packagist/myclabs/deep-copy",
                    "type": "tidelift"
                }
            ],
            "time": "2020-11-13T09:40:50+00:00"
        },
        {
            "name": "netresearch/jsonmapper",
            "version": "v2.1.0",
            "source": {
                "type": "git",
                "url": "https://github.com/cweiske/jsonmapper.git",
                "reference": "e0f1e33a71587aca81be5cffbb9746510e1fe04e"
            },
            "dist": {
                "type": "zip",
                "url": "https://api.github.com/repos/cweiske/jsonmapper/zipball/e0f1e33a71587aca81be5cffbb9746510e1fe04e",
                "reference": "e0f1e33a71587aca81be5cffbb9746510e1fe04e",
                "shasum": ""
            },
            "require": {
                "ext-json": "*",
                "ext-pcre": "*",
                "ext-reflection": "*",
                "ext-spl": "*",
                "php": ">=5.6"
            },
            "require-dev": {
                "phpunit/phpunit": "~4.8.35 || ~5.7 || ~6.4 || ~7.0",
                "squizlabs/php_codesniffer": "~3.5"
            },
            "type": "library",
            "autoload": {
                "psr-0": {
                    "JsonMapper": "src/"
                }
            },
            "notification-url": "https://packagist.org/downloads/",
            "license": [
                "OSL-3.0"
            ],
            "authors": [
                {
                    "name": "Christian Weiske",
                    "email": "cweiske@cweiske.de",
                    "homepage": "http://github.com/cweiske/jsonmapper/",
                    "role": "Developer"
                }
            ],
            "description": "Map nested JSON structures onto PHP classes",
            "support": {
                "email": "cweiske@cweiske.de",
                "issues": "https://github.com/cweiske/jsonmapper/issues",
                "source": "https://github.com/cweiske/jsonmapper/tree/master"
            },
            "time": "2020-04-16T18:48:43+00:00"
        },
        {
            "name": "nikic/php-parser",
            "version": "v4.10.4",
            "source": {
                "type": "git",
                "url": "https://github.com/nikic/PHP-Parser.git",
                "reference": "c6d052fc58cb876152f89f532b95a8d7907e7f0e"
            },
            "dist": {
                "type": "zip",
                "url": "https://api.github.com/repos/nikic/PHP-Parser/zipball/c6d052fc58cb876152f89f532b95a8d7907e7f0e",
                "reference": "c6d052fc58cb876152f89f532b95a8d7907e7f0e",
                "shasum": ""
            },
            "require": {
                "ext-tokenizer": "*",
                "php": ">=7.0"
            },
            "require-dev": {
                "ircmaxell/php-yacc": "^0.0.7",
                "phpunit/phpunit": "^6.5 || ^7.0 || ^8.0 || ^9.0"
            },
            "bin": [
                "bin/php-parse"
            ],
            "type": "library",
            "extra": {
                "branch-alias": {
                    "dev-master": "4.9-dev"
                }
            },
            "autoload": {
                "psr-4": {
                    "PhpParser\\": "lib/PhpParser"
                }
            },
            "notification-url": "https://packagist.org/downloads/",
            "license": [
                "BSD-3-Clause"
            ],
            "authors": [
                {
                    "name": "Nikita Popov"
                }
            ],
            "description": "A PHP parser written in PHP",
            "keywords": [
                "parser",
                "php"
            ],
            "support": {
                "issues": "https://github.com/nikic/PHP-Parser/issues",
                "source": "https://github.com/nikic/PHP-Parser/tree/v4.10.4"
            },
            "time": "2020-12-20T10:01:03+00:00"
        },
        {
            "name": "openlss/lib-array2xml",
            "version": "1.0.0",
            "source": {
                "type": "git",
                "url": "https://github.com/nullivex/lib-array2xml.git",
                "reference": "a91f18a8dfc69ffabe5f9b068bc39bb202c81d90"
            },
            "dist": {
                "type": "zip",
                "url": "https://api.github.com/repos/nullivex/lib-array2xml/zipball/a91f18a8dfc69ffabe5f9b068bc39bb202c81d90",
                "reference": "a91f18a8dfc69ffabe5f9b068bc39bb202c81d90",
                "shasum": ""
            },
            "require": {
                "php": ">=5.3.2"
            },
            "type": "library",
            "autoload": {
                "psr-0": {
                    "LSS": ""
                }
            },
            "notification-url": "https://packagist.org/downloads/",
            "license": [
                "Apache-2.0"
            ],
            "authors": [
                {
                    "name": "Bryan Tong",
                    "email": "bryan@nullivex.com",
                    "homepage": "https://www.nullivex.com"
                },
                {
                    "name": "Tony Butler",
                    "email": "spudz76@gmail.com",
                    "homepage": "https://www.nullivex.com"
                }
            ],
            "description": "Array2XML conversion library credit to lalit.org",
            "homepage": "https://www.nullivex.com",
            "keywords": [
                "array",
                "array conversion",
                "xml",
                "xml conversion"
            ],
            "support": {
                "issues": "https://github.com/nullivex/lib-array2xml/issues",
                "source": "https://github.com/nullivex/lib-array2xml/tree/master"
            },
            "time": "2019-03-29T20:06:56+00:00"
        },
        {
            "name": "phar-io/manifest",
            "version": "dev-master",
            "source": {
                "type": "git",
                "url": "https://github.com/phar-io/manifest.git",
                "reference": "85265efd3af7ba3ca4b2a2c34dbfc5788dd29133"
            },
            "dist": {
                "type": "zip",
                "url": "https://api.github.com/repos/phar-io/manifest/zipball/85265efd3af7ba3ca4b2a2c34dbfc5788dd29133",
                "reference": "85265efd3af7ba3ca4b2a2c34dbfc5788dd29133",
                "shasum": ""
            },
            "require": {
                "ext-dom": "*",
                "ext-phar": "*",
                "ext-xmlwriter": "*",
                "phar-io/version": "^3.0.1",
                "php": "^7.2 || ^8.0"
            },
            "default-branch": true,
            "type": "library",
            "extra": {
                "branch-alias": {
                    "dev-master": "2.0.x-dev"
                }
            },
            "autoload": {
                "classmap": [
                    "src/"
                ]
            },
            "notification-url": "https://packagist.org/downloads/",
            "license": [
                "BSD-3-Clause"
            ],
            "authors": [
                {
                    "name": "Arne Blankerts",
                    "email": "arne@blankerts.de",
                    "role": "Developer"
                },
                {
                    "name": "Sebastian Heuer",
                    "email": "sebastian@phpeople.de",
                    "role": "Developer"
                },
                {
                    "name": "Sebastian Bergmann",
                    "email": "sebastian@phpunit.de",
                    "role": "Developer"
                }
            ],
            "description": "Component for reading phar.io manifest information from a PHP Archive (PHAR)",
            "support": {
                "issues": "https://github.com/phar-io/manifest/issues",
                "source": "https://github.com/phar-io/manifest/tree/2.0.1"
            },
            "time": "2020-06-27T14:33:11+00:00"
        },
        {
            "name": "phar-io/version",
            "version": "3.1.0",
            "source": {
                "type": "git",
                "url": "https://github.com/phar-io/version.git",
                "reference": "bae7c545bef187884426f042434e561ab1ddb182"
            },
            "dist": {
                "type": "zip",
                "url": "https://api.github.com/repos/phar-io/version/zipball/bae7c545bef187884426f042434e561ab1ddb182",
                "reference": "bae7c545bef187884426f042434e561ab1ddb182",
                "shasum": ""
            },
            "require": {
                "php": "^7.2 || ^8.0"
            },
            "type": "library",
            "autoload": {
                "classmap": [
                    "src/"
                ]
            },
            "notification-url": "https://packagist.org/downloads/",
            "license": [
                "BSD-3-Clause"
            ],
            "authors": [
                {
                    "name": "Arne Blankerts",
                    "email": "arne@blankerts.de",
                    "role": "Developer"
                },
                {
                    "name": "Sebastian Heuer",
                    "email": "sebastian@phpeople.de",
                    "role": "Developer"
                },
                {
                    "name": "Sebastian Bergmann",
                    "email": "sebastian@phpunit.de",
                    "role": "Developer"
                }
            ],
            "description": "Library for handling version information and constraints",
            "support": {
                "issues": "https://github.com/phar-io/version/issues",
                "source": "https://github.com/phar-io/version/tree/3.1.0"
            },
            "time": "2021-02-23T14:00:09+00:00"
        },
        {
            "name": "phpdocumentor/reflection-common",
            "version": "dev-master",
            "source": {
                "type": "git",
                "url": "https://github.com/phpDocumentor/ReflectionCommon.git",
                "reference": "cf8df60735d98fd18070b7cab0019ba0831e219c"
            },
            "dist": {
                "type": "zip",
                "url": "https://api.github.com/repos/phpDocumentor/ReflectionCommon/zipball/cf8df60735d98fd18070b7cab0019ba0831e219c",
                "reference": "cf8df60735d98fd18070b7cab0019ba0831e219c",
                "shasum": ""
            },
            "require": {
                "php": ">=7.1"
            },
            "default-branch": true,
            "type": "library",
            "extra": {
                "branch-alias": {
                    "dev-master": "2.x-dev"
                }
            },
            "autoload": {
                "psr-4": {
                    "phpDocumentor\\Reflection\\": "src/"
                }
            },
            "notification-url": "https://packagist.org/downloads/",
            "license": [
                "MIT"
            ],
            "authors": [
                {
                    "name": "Jaap van Otterdijk",
                    "email": "opensource@ijaap.nl"
                }
            ],
            "description": "Common reflection classes used by phpdocumentor to reflect the code structure",
            "homepage": "http://www.phpdoc.org",
            "keywords": [
                "FQSEN",
                "phpDocumentor",
                "phpdoc",
                "reflection",
                "static analysis"
            ],
            "support": {
                "issues": "https://github.com/phpDocumentor/ReflectionCommon/issues",
                "source": "https://github.com/phpDocumentor/ReflectionCommon/tree/master"
            },
            "time": "2020-06-19T17:42:03+00:00"
        },
        {
            "name": "phpdocumentor/reflection-docblock",
            "version": "dev-master",
            "source": {
                "type": "git",
                "url": "https://github.com/phpDocumentor/ReflectionDocBlock.git",
                "reference": "f8d350d8514ff60b5993dd0121c62299480c989c"
            },
            "dist": {
                "type": "zip",
                "url": "https://api.github.com/repos/phpDocumentor/ReflectionDocBlock/zipball/f8d350d8514ff60b5993dd0121c62299480c989c",
                "reference": "f8d350d8514ff60b5993dd0121c62299480c989c",
                "shasum": ""
            },
            "require": {
                "ext-filter": "*",
                "php": "^7.2 || ^8.0",
                "phpdocumentor/reflection-common": "^2.2",
                "phpdocumentor/type-resolver": "^1.3",
                "webmozart/assert": "^1.9.1"
            },
            "require-dev": {
                "mockery/mockery": "~1.3.2"
            },
            "default-branch": true,
            "type": "library",
            "extra": {
                "branch-alias": {
                    "dev-master": "5.x-dev"
                }
            },
            "autoload": {
                "psr-4": {
                    "phpDocumentor\\Reflection\\": "src"
                }
            },
            "notification-url": "https://packagist.org/downloads/",
            "license": [
                "MIT"
            ],
            "authors": [
                {
                    "name": "Mike van Riel",
                    "email": "me@mikevanriel.com"
                },
                {
                    "name": "Jaap van Otterdijk",
                    "email": "account@ijaap.nl"
                }
            ],
            "description": "With this component, a library can provide support for annotations via DocBlocks or otherwise retrieve information that is embedded in a DocBlock.",
            "support": {
                "issues": "https://github.com/phpDocumentor/ReflectionDocBlock/issues",
                "source": "https://github.com/phpDocumentor/ReflectionDocBlock/tree/master"
            },
            "time": "2021-03-07T11:12:25+00:00"
        },
        {
            "name": "phpdocumentor/type-resolver",
            "version": "1.x-dev",
            "source": {
                "type": "git",
                "url": "https://github.com/phpDocumentor/TypeResolver.git",
                "reference": "6759f2268deb9f329812679e9dcb2d0083b2a30b"
            },
            "dist": {
                "type": "zip",
                "url": "https://api.github.com/repos/phpDocumentor/TypeResolver/zipball/6759f2268deb9f329812679e9dcb2d0083b2a30b",
                "reference": "6759f2268deb9f329812679e9dcb2d0083b2a30b",
                "shasum": ""
            },
            "require": {
                "php": "^7.2 || ^8.0",
                "phpdocumentor/reflection-common": "^2.0"
            },
            "require-dev": {
                "ext-tokenizer": "*"
            },
            "default-branch": true,
            "type": "library",
            "extra": {
                "branch-alias": {
                    "dev-1.x": "1.x-dev"
                }
            },
            "autoload": {
                "psr-4": {
                    "phpDocumentor\\Reflection\\": "src"
                }
            },
            "notification-url": "https://packagist.org/downloads/",
            "license": [
                "MIT"
            ],
            "authors": [
                {
                    "name": "Mike van Riel",
                    "email": "me@mikevanriel.com"
                }
            ],
            "description": "A PSR-5 based resolver of Class names, Types and Structural Element Names",
            "support": {
                "issues": "https://github.com/phpDocumentor/TypeResolver/issues",
                "source": "https://github.com/phpDocumentor/TypeResolver/tree/1.x"
            },
            "time": "2021-02-02T21:09:27+00:00"
        },
        {
            "name": "phpspec/prophecy",
            "version": "1.13.0",
            "source": {
                "type": "git",
                "url": "https://github.com/phpspec/prophecy.git",
                "reference": "be1996ed8adc35c3fd795488a653f4b518be70ea"
            },
            "dist": {
                "type": "zip",
                "url": "https://api.github.com/repos/phpspec/prophecy/zipball/be1996ed8adc35c3fd795488a653f4b518be70ea",
                "reference": "be1996ed8adc35c3fd795488a653f4b518be70ea",
                "shasum": ""
            },
            "require": {
                "doctrine/instantiator": "^1.2",
                "php": "^7.2 || ~8.0, <8.1",
                "phpdocumentor/reflection-docblock": "^5.2",
                "sebastian/comparator": "^3.0 || ^4.0",
                "sebastian/recursion-context": "^3.0 || ^4.0"
            },
            "require-dev": {
                "phpspec/phpspec": "^6.0",
                "phpunit/phpunit": "^8.0 || ^9.0"
            },
            "type": "library",
            "extra": {
                "branch-alias": {
                    "dev-master": "1.11.x-dev"
                }
            },
            "autoload": {
                "psr-4": {
                    "Prophecy\\": "src/Prophecy"
                }
            },
            "notification-url": "https://packagist.org/downloads/",
            "license": [
                "MIT"
            ],
            "authors": [
                {
                    "name": "Konstantin Kudryashov",
                    "email": "ever.zet@gmail.com",
                    "homepage": "http://everzet.com"
                },
                {
                    "name": "Marcello Duarte",
                    "email": "marcello.duarte@gmail.com"
                }
            ],
            "description": "Highly opinionated mocking framework for PHP 5.3+",
            "homepage": "https://github.com/phpspec/prophecy",
            "keywords": [
                "Double",
                "Dummy",
                "fake",
                "mock",
                "spy",
                "stub"
            ],
            "support": {
                "issues": "https://github.com/phpspec/prophecy/issues",
                "source": "https://github.com/phpspec/prophecy/tree/1.13.0"
            },
            "time": "2021-03-17T13:42:18+00:00"
        },
        {
            "name": "phpunit/php-code-coverage",
            "version": "9.2.x-dev",
            "source": {
                "type": "git",
                "url": "https://github.com/sebastianbergmann/php-code-coverage.git",
                "reference": "f6293e1b30a2354e8428e004689671b83871edde"
            },
            "dist": {
                "type": "zip",
                "url": "https://api.github.com/repos/sebastianbergmann/php-code-coverage/zipball/f6293e1b30a2354e8428e004689671b83871edde",
                "reference": "f6293e1b30a2354e8428e004689671b83871edde",
                "shasum": ""
            },
            "require": {
                "ext-dom": "*",
                "ext-libxml": "*",
                "ext-xmlwriter": "*",
                "nikic/php-parser": "^4.10.2",
                "php": ">=7.3",
                "phpunit/php-file-iterator": "^3.0.3",
                "phpunit/php-text-template": "^2.0.2",
                "sebastian/code-unit-reverse-lookup": "^2.0.2",
                "sebastian/complexity": "^2.0",
                "sebastian/environment": "^5.1.2",
                "sebastian/lines-of-code": "^1.0.3",
                "sebastian/version": "^3.0.1",
                "theseer/tokenizer": "^1.2.0"
            },
            "require-dev": {
                "phpunit/phpunit": "^9.3"
            },
            "suggest": {
                "ext-pcov": "*",
                "ext-xdebug": "*"
            },
            "type": "library",
            "extra": {
                "branch-alias": {
                    "dev-master": "9.2-dev"
                }
            },
            "autoload": {
                "classmap": [
                    "src/"
                ]
            },
            "notification-url": "https://packagist.org/downloads/",
            "license": [
                "BSD-3-Clause"
            ],
            "authors": [
                {
                    "name": "Sebastian Bergmann",
                    "email": "sebastian@phpunit.de",
                    "role": "lead"
                }
            ],
            "description": "Library that provides collection, processing, and rendering functionality for PHP code coverage information.",
            "homepage": "https://github.com/sebastianbergmann/php-code-coverage",
            "keywords": [
                "coverage",
                "testing",
                "xunit"
            ],
            "support": {
                "issues": "https://github.com/sebastianbergmann/php-code-coverage/issues",
                "source": "https://github.com/sebastianbergmann/php-code-coverage/tree/9.2.6"
            },
            "funding": [
                {
                    "url": "https://github.com/sebastianbergmann",
                    "type": "github"
                }
            ],
            "time": "2021-03-28T07:26:59+00:00"
        },
        {
            "name": "phpunit/php-file-iterator",
            "version": "dev-master",
            "source": {
                "type": "git",
                "url": "https://github.com/sebastianbergmann/php-file-iterator.git",
                "reference": "97eb187efc3560da69c5b501235cd3eb1ebfec86"
            },
            "dist": {
                "type": "zip",
                "url": "https://api.github.com/repos/sebastianbergmann/php-file-iterator/zipball/97eb187efc3560da69c5b501235cd3eb1ebfec86",
                "reference": "97eb187efc3560da69c5b501235cd3eb1ebfec86",
                "shasum": ""
            },
            "require": {
                "php": ">=7.3"
            },
            "require-dev": {
                "phpunit/phpunit": "^9.3"
            },
            "default-branch": true,
            "type": "library",
            "extra": {
                "branch-alias": {
                    "dev-master": "3.0-dev"
                }
            },
            "autoload": {
                "classmap": [
                    "src/"
                ]
            },
            "notification-url": "https://packagist.org/downloads/",
            "license": [
                "BSD-3-Clause"
            ],
            "authors": [
                {
                    "name": "Sebastian Bergmann",
                    "email": "sebastian@phpunit.de",
                    "role": "lead"
                }
            ],
            "description": "FilterIterator implementation that filters files based on a list of suffixes.",
            "homepage": "https://github.com/sebastianbergmann/php-file-iterator/",
            "keywords": [
                "filesystem",
                "iterator"
            ],
            "support": {
                "issues": "https://github.com/sebastianbergmann/php-file-iterator/issues",
                "source": "https://github.com/sebastianbergmann/php-file-iterator/tree/master"
            },
            "funding": [
                {
                    "url": "https://github.com/sebastianbergmann",
                    "type": "github"
                }
            ],
            "time": "2021-04-02T08:22:03+00:00"
        },
        {
            "name": "phpunit/php-invoker",
            "version": "dev-master",
            "source": {
                "type": "git",
                "url": "https://github.com/sebastianbergmann/php-invoker.git",
                "reference": "de89b92643f75d97135fd0f895d4369630952c95"
            },
            "dist": {
                "type": "zip",
                "url": "https://api.github.com/repos/sebastianbergmann/php-invoker/zipball/de89b92643f75d97135fd0f895d4369630952c95",
                "reference": "de89b92643f75d97135fd0f895d4369630952c95",
                "shasum": ""
            },
            "require": {
                "php": ">=7.3"
            },
            "require-dev": {
                "ext-pcntl": "*",
                "phpunit/phpunit": "^9.3"
            },
            "suggest": {
                "ext-pcntl": "*"
            },
            "default-branch": true,
            "type": "library",
            "extra": {
                "branch-alias": {
                    "dev-master": "3.1-dev"
                }
            },
            "autoload": {
                "classmap": [
                    "src/"
                ]
            },
            "notification-url": "https://packagist.org/downloads/",
            "license": [
                "BSD-3-Clause"
            ],
            "authors": [
                {
                    "name": "Sebastian Bergmann",
                    "email": "sebastian@phpunit.de",
                    "role": "lead"
                }
            ],
            "description": "Invoke callables with a timeout",
            "homepage": "https://github.com/sebastianbergmann/php-invoker/",
            "keywords": [
                "process"
            ],
            "support": {
                "issues": "https://github.com/sebastianbergmann/php-invoker/issues",
                "source": "https://github.com/sebastianbergmann/php-invoker/tree/master"
            },
            "funding": [
                {
                    "url": "https://github.com/sebastianbergmann",
                    "type": "github"
                }
            ],
            "time": "2021-04-02T08:22:12+00:00"
        },
        {
            "name": "phpunit/php-text-template",
            "version": "dev-master",
            "source": {
                "type": "git",
                "url": "https://github.com/sebastianbergmann/php-text-template.git",
                "reference": "f46a87d94ad351b46c836f6cdda98795e8a6c979"
            },
            "dist": {
                "type": "zip",
                "url": "https://api.github.com/repos/sebastianbergmann/php-text-template/zipball/f46a87d94ad351b46c836f6cdda98795e8a6c979",
                "reference": "f46a87d94ad351b46c836f6cdda98795e8a6c979",
                "shasum": ""
            },
            "require": {
                "php": ">=7.3"
            },
            "require-dev": {
                "phpunit/phpunit": "^9.3"
            },
            "default-branch": true,
            "type": "library",
            "extra": {
                "branch-alias": {
                    "dev-master": "2.0-dev"
                }
            },
            "autoload": {
                "classmap": [
                    "src/"
                ]
            },
            "notification-url": "https://packagist.org/downloads/",
            "license": [
                "BSD-3-Clause"
            ],
            "authors": [
                {
                    "name": "Sebastian Bergmann",
                    "email": "sebastian@phpunit.de",
                    "role": "lead"
                }
            ],
            "description": "Simple template engine.",
            "homepage": "https://github.com/sebastianbergmann/php-text-template/",
            "keywords": [
                "template"
            ],
            "support": {
                "issues": "https://github.com/sebastianbergmann/php-text-template/issues",
                "source": "https://github.com/sebastianbergmann/php-text-template/tree/master"
            },
            "funding": [
                {
                    "url": "https://github.com/sebastianbergmann",
                    "type": "github"
                }
            ],
            "time": "2021-04-02T08:22:46+00:00"
        },
        {
            "name": "phpunit/php-timer",
            "version": "dev-master",
            "source": {
                "type": "git",
                "url": "https://github.com/sebastianbergmann/php-timer.git",
                "reference": "bd80d581ad411a5a4b7e613541a7f4cd09cf0da9"
            },
            "dist": {
                "type": "zip",
                "url": "https://api.github.com/repos/sebastianbergmann/php-timer/zipball/bd80d581ad411a5a4b7e613541a7f4cd09cf0da9",
                "reference": "bd80d581ad411a5a4b7e613541a7f4cd09cf0da9",
                "shasum": ""
            },
            "require": {
                "php": ">=7.3"
            },
            "require-dev": {
                "phpunit/phpunit": "^9.3"
            },
            "default-branch": true,
            "type": "library",
            "extra": {
                "branch-alias": {
                    "dev-master": "5.0-dev"
                }
            },
            "autoload": {
                "classmap": [
                    "src/"
                ]
            },
            "notification-url": "https://packagist.org/downloads/",
            "license": [
                "BSD-3-Clause"
            ],
            "authors": [
                {
                    "name": "Sebastian Bergmann",
                    "email": "sebastian@phpunit.de",
                    "role": "lead"
                }
            ],
            "description": "Utility class for timing",
            "homepage": "https://github.com/sebastianbergmann/php-timer/",
            "keywords": [
                "timer"
            ],
            "support": {
                "issues": "https://github.com/sebastianbergmann/php-timer/issues",
                "source": "https://github.com/sebastianbergmann/php-timer/tree/master"
            },
            "funding": [
                {
                    "url": "https://github.com/sebastianbergmann",
                    "type": "github"
                }
            ],
            "time": "2021-04-02T08:22:20+00:00"
        },
        {
            "name": "phpunit/phpunit",
            "version": "9.4.2",
            "source": {
                "type": "git",
                "url": "https://github.com/sebastianbergmann/phpunit.git",
                "reference": "3866b2eeeed21b1b099c4bc0b7a1690ac6fd5baa"
            },
            "dist": {
                "type": "zip",
                "url": "https://api.github.com/repos/sebastianbergmann/phpunit/zipball/3866b2eeeed21b1b099c4bc0b7a1690ac6fd5baa",
                "reference": "3866b2eeeed21b1b099c4bc0b7a1690ac6fd5baa",
                "shasum": ""
            },
            "require": {
                "doctrine/instantiator": "^1.3.1",
                "ext-dom": "*",
                "ext-json": "*",
                "ext-libxml": "*",
                "ext-mbstring": "*",
                "ext-xml": "*",
                "ext-xmlwriter": "*",
                "myclabs/deep-copy": "^1.10.1",
                "phar-io/manifest": "^2.0.1",
                "phar-io/version": "^3.0.2",
                "php": ">=7.3",
                "phpspec/prophecy": "^1.12.1",
                "phpunit/php-code-coverage": "^9.2",
                "phpunit/php-file-iterator": "^3.0.5",
                "phpunit/php-invoker": "^3.1.1",
                "phpunit/php-text-template": "^2.0.3",
                "phpunit/php-timer": "^5.0.2",
                "sebastian/cli-parser": "^1.0.1",
                "sebastian/code-unit": "^1.0.6",
                "sebastian/comparator": "^4.0.5",
                "sebastian/diff": "^4.0.3",
                "sebastian/environment": "^5.1.3",
                "sebastian/exporter": "^4.0.3",
                "sebastian/global-state": "^5.0.1",
                "sebastian/object-enumerator": "^4.0.3",
                "sebastian/resource-operations": "^3.0.3",
                "sebastian/type": "^2.3",
                "sebastian/version": "^3.0.2"
            },
            "require-dev": {
                "ext-pdo": "*",
                "phpspec/prophecy-phpunit": "^2.0.1"
            },
            "suggest": {
                "ext-soap": "*",
                "ext-xdebug": "*"
            },
            "bin": [
                "phpunit"
            ],
            "type": "library",
            "extra": {
                "branch-alias": {
                    "dev-master": "9.4-dev"
                }
            },
            "autoload": {
                "classmap": [
                    "src/"
                ],
                "files": [
                    "src/Framework/Assert/Functions.php"
                ]
            },
            "notification-url": "https://packagist.org/downloads/",
            "license": [
                "BSD-3-Clause"
            ],
            "authors": [
                {
                    "name": "Sebastian Bergmann",
                    "email": "sebastian@phpunit.de",
                    "role": "lead"
                }
            ],
            "description": "The PHP Unit Testing framework.",
            "homepage": "https://phpunit.de/",
            "keywords": [
                "phpunit",
                "testing",
                "xunit"
            ],
            "support": {
                "issues": "https://github.com/sebastianbergmann/phpunit/issues",
                "source": "https://github.com/sebastianbergmann/phpunit/tree/9.4.2"
            },
            "funding": [
                {
                    "url": "https://phpunit.de/donate.html",
                    "type": "custom"
                },
                {
                    "url": "https://github.com/sebastianbergmann",
                    "type": "github"
                }
            ],
            "time": "2020-10-19T09:23:29+00:00"
        },
        {
            "name": "psr/container",
            "version": "1.1.x-dev",
            "source": {
                "type": "git",
                "url": "https://github.com/php-fig/container.git",
                "reference": "8622567409010282b7aeebe4bb841fe98b58dcaf"
            },
            "dist": {
                "type": "zip",
                "url": "https://api.github.com/repos/php-fig/container/zipball/8622567409010282b7aeebe4bb841fe98b58dcaf",
                "reference": "8622567409010282b7aeebe4bb841fe98b58dcaf",
                "shasum": ""
            },
            "require": {
                "php": ">=7.2.0"
            },
            "type": "library",
            "autoload": {
                "psr-4": {
                    "Psr\\Container\\": "src/"
                }
            },
            "notification-url": "https://packagist.org/downloads/",
            "license": [
                "MIT"
            ],
            "authors": [
                {
                    "name": "PHP-FIG",
                    "homepage": "https://www.php-fig.org/"
                }
            ],
            "description": "Common Container Interface (PHP FIG PSR-11)",
            "homepage": "https://github.com/php-fig/container",
            "keywords": [
                "PSR-11",
                "container",
                "container-interface",
                "container-interop",
                "psr"
            ],
            "support": {
                "issues": "https://github.com/php-fig/container/issues",
                "source": "https://github.com/php-fig/container/tree/1.1.x"
            },
            "time": "2021-03-05T17:36:06+00:00"
        },
        {
            "name": "sebastian/cli-parser",
            "version": "dev-master",
            "source": {
                "type": "git",
                "url": "https://github.com/sebastianbergmann/cli-parser.git",
                "reference": "e59dfbeeaf6ccdff168c537427cbc9f7fed6b160"
            },
            "dist": {
                "type": "zip",
                "url": "https://api.github.com/repos/sebastianbergmann/cli-parser/zipball/e59dfbeeaf6ccdff168c537427cbc9f7fed6b160",
                "reference": "e59dfbeeaf6ccdff168c537427cbc9f7fed6b160",
                "shasum": ""
            },
            "require": {
                "php": ">=7.3"
            },
            "require-dev": {
                "phpunit/phpunit": "^9.3"
            },
            "default-branch": true,
            "type": "library",
            "extra": {
                "branch-alias": {
                    "dev-master": "1.0-dev"
                }
            },
            "autoload": {
                "classmap": [
                    "src/"
                ]
            },
            "notification-url": "https://packagist.org/downloads/",
            "license": [
                "BSD-3-Clause"
            ],
            "authors": [
                {
                    "name": "Sebastian Bergmann",
                    "email": "sebastian@phpunit.de",
                    "role": "lead"
                }
            ],
            "description": "Library for parsing CLI options",
            "homepage": "https://github.com/sebastianbergmann/cli-parser",
            "support": {
                "issues": "https://github.com/sebastianbergmann/cli-parser/issues",
                "source": "https://github.com/sebastianbergmann/cli-parser/tree/master"
            },
            "funding": [
                {
                    "url": "https://github.com/sebastianbergmann",
                    "type": "github"
                }
            ],
            "time": "2021-04-02T08:23:11+00:00"
        },
        {
            "name": "sebastian/code-unit",
            "version": "1.0.8",
            "source": {
                "type": "git",
                "url": "https://github.com/sebastianbergmann/code-unit.git",
                "reference": "1fc9f64c0927627ef78ba436c9b17d967e68e120"
            },
            "dist": {
                "type": "zip",
                "url": "https://api.github.com/repos/sebastianbergmann/code-unit/zipball/1fc9f64c0927627ef78ba436c9b17d967e68e120",
                "reference": "1fc9f64c0927627ef78ba436c9b17d967e68e120",
                "shasum": ""
            },
            "require": {
                "php": ">=7.3"
            },
            "require-dev": {
                "phpunit/phpunit": "^9.3"
            },
            "type": "library",
            "extra": {
                "branch-alias": {
                    "dev-master": "1.0-dev"
                }
            },
            "autoload": {
                "classmap": [
                    "src/"
                ]
            },
            "notification-url": "https://packagist.org/downloads/",
            "license": [
                "BSD-3-Clause"
            ],
            "authors": [
                {
                    "name": "Sebastian Bergmann",
                    "email": "sebastian@phpunit.de",
                    "role": "lead"
                }
            ],
            "description": "Collection of value objects that represent the PHP code units",
            "homepage": "https://github.com/sebastianbergmann/code-unit",
            "support": {
                "issues": "https://github.com/sebastianbergmann/code-unit/issues",
                "source": "https://github.com/sebastianbergmann/code-unit/tree/1.0.8"
            },
            "funding": [
                {
                    "url": "https://github.com/sebastianbergmann",
                    "type": "github"
                }
            ],
            "time": "2020-10-26T13:08:54+00:00"
        },
        {
            "name": "sebastian/code-unit-reverse-lookup",
            "version": "dev-master",
            "source": {
                "type": "git",
                "url": "https://github.com/sebastianbergmann/code-unit-reverse-lookup.git",
                "reference": "f7ee1d817bdd8a8bdfb76b11fa851204132ef6d9"
            },
            "dist": {
                "type": "zip",
                "url": "https://api.github.com/repos/sebastianbergmann/code-unit-reverse-lookup/zipball/f7ee1d817bdd8a8bdfb76b11fa851204132ef6d9",
                "reference": "f7ee1d817bdd8a8bdfb76b11fa851204132ef6d9",
                "shasum": ""
            },
            "require": {
                "php": ">=7.3"
            },
            "require-dev": {
                "phpunit/phpunit": "^9.3"
            },
            "default-branch": true,
            "type": "library",
            "extra": {
                "branch-alias": {
                    "dev-master": "2.0-dev"
                }
            },
            "autoload": {
                "classmap": [
                    "src/"
                ]
            },
            "notification-url": "https://packagist.org/downloads/",
            "license": [
                "BSD-3-Clause"
            ],
            "authors": [
                {
                    "name": "Sebastian Bergmann",
                    "email": "sebastian@phpunit.de"
                }
            ],
            "description": "Looks up which function or method a line of code belongs to",
            "homepage": "https://github.com/sebastianbergmann/code-unit-reverse-lookup/",
            "support": {
                "issues": "https://github.com/sebastianbergmann/code-unit-reverse-lookup/issues",
                "source": "https://github.com/sebastianbergmann/code-unit-reverse-lookup/tree/master"
            },
            "funding": [
                {
                    "url": "https://github.com/sebastianbergmann",
                    "type": "github"
                }
            ],
            "time": "2021-04-02T08:20:56+00:00"
        },
        {
            "name": "sebastian/comparator",
            "version": "dev-master",
            "source": {
                "type": "git",
                "url": "https://github.com/sebastianbergmann/comparator.git",
                "reference": "604de433dd3e1467ded9a92414b3561a812554c5"
            },
            "dist": {
                "type": "zip",
                "url": "https://api.github.com/repos/sebastianbergmann/comparator/zipball/604de433dd3e1467ded9a92414b3561a812554c5",
                "reference": "604de433dd3e1467ded9a92414b3561a812554c5",
                "shasum": ""
            },
            "require": {
                "php": ">=7.3",
                "sebastian/diff": "^4.0",
                "sebastian/exporter": "^4.0"
            },
            "require-dev": {
                "phpunit/phpunit": "^9.3"
            },
            "default-branch": true,
            "type": "library",
            "extra": {
                "branch-alias": {
                    "dev-master": "4.0-dev"
                }
            },
            "autoload": {
                "classmap": [
                    "src/"
                ]
            },
            "notification-url": "https://packagist.org/downloads/",
            "license": [
                "BSD-3-Clause"
            ],
            "authors": [
                {
                    "name": "Sebastian Bergmann",
                    "email": "sebastian@phpunit.de"
                },
                {
                    "name": "Jeff Welch",
                    "email": "whatthejeff@gmail.com"
                },
                {
                    "name": "Volker Dusch",
                    "email": "github@wallbash.com"
                },
                {
                    "name": "Bernhard Schussek",
                    "email": "bschussek@2bepublished.at"
                }
            ],
            "description": "Provides the functionality to compare PHP values for equality",
            "homepage": "https://github.com/sebastianbergmann/comparator",
            "keywords": [
                "comparator",
                "compare",
                "equality"
            ],
            "support": {
                "issues": "https://github.com/sebastianbergmann/comparator/issues",
                "source": "https://github.com/sebastianbergmann/comparator/tree/master"
            },
            "funding": [
                {
                    "url": "https://github.com/sebastianbergmann",
                    "type": "github"
                }
            ],
            "time": "2021-04-02T08:21:05+00:00"
        },
        {
            "name": "sebastian/complexity",
            "version": "2.0.2",
            "source": {
                "type": "git",
                "url": "https://github.com/sebastianbergmann/complexity.git",
                "reference": "739b35e53379900cc9ac327b2147867b8b6efd88"
            },
            "dist": {
                "type": "zip",
                "url": "https://api.github.com/repos/sebastianbergmann/complexity/zipball/739b35e53379900cc9ac327b2147867b8b6efd88",
                "reference": "739b35e53379900cc9ac327b2147867b8b6efd88",
                "shasum": ""
            },
            "require": {
                "nikic/php-parser": "^4.7",
                "php": ">=7.3"
            },
            "require-dev": {
                "phpunit/phpunit": "^9.3"
            },
            "type": "library",
            "extra": {
                "branch-alias": {
                    "dev-master": "2.0-dev"
                }
            },
            "autoload": {
                "classmap": [
                    "src/"
                ]
            },
            "notification-url": "https://packagist.org/downloads/",
            "license": [
                "BSD-3-Clause"
            ],
            "authors": [
                {
                    "name": "Sebastian Bergmann",
                    "email": "sebastian@phpunit.de",
                    "role": "lead"
                }
            ],
            "description": "Library for calculating the complexity of PHP code units",
            "homepage": "https://github.com/sebastianbergmann/complexity",
            "support": {
                "issues": "https://github.com/sebastianbergmann/complexity/issues",
                "source": "https://github.com/sebastianbergmann/complexity/tree/2.0.2"
            },
            "funding": [
                {
                    "url": "https://github.com/sebastianbergmann",
                    "type": "github"
                }
            ],
            "time": "2020-10-26T15:52:27+00:00"
        },
        {
            "name": "sebastian/diff",
            "version": "dev-master",
            "source": {
                "type": "git",
                "url": "https://github.com/sebastianbergmann/diff.git",
                "reference": "3fa178cf5772d7a09bcfe01bfb7acc13edcf8aec"
            },
            "dist": {
                "type": "zip",
                "url": "https://api.github.com/repos/sebastianbergmann/diff/zipball/3fa178cf5772d7a09bcfe01bfb7acc13edcf8aec",
                "reference": "3fa178cf5772d7a09bcfe01bfb7acc13edcf8aec",
                "shasum": ""
            },
            "require": {
                "php": ">=7.3"
            },
            "require-dev": {
                "phpunit/phpunit": "^9.3",
                "symfony/process": "^4.2 || ^5"
            },
            "default-branch": true,
            "type": "library",
            "extra": {
                "branch-alias": {
                    "dev-master": "4.0-dev"
                }
            },
            "autoload": {
                "classmap": [
                    "src/"
                ]
            },
            "notification-url": "https://packagist.org/downloads/",
            "license": [
                "BSD-3-Clause"
            ],
            "authors": [
                {
                    "name": "Sebastian Bergmann",
                    "email": "sebastian@phpunit.de"
                },
                {
                    "name": "Kore Nordmann",
                    "email": "mail@kore-nordmann.de"
                }
            ],
            "description": "Diff implementation",
            "homepage": "https://github.com/sebastianbergmann/diff",
            "keywords": [
                "diff",
                "udiff",
                "unidiff",
                "unified diff"
            ],
            "support": {
                "issues": "https://github.com/sebastianbergmann/diff/issues",
                "source": "https://github.com/sebastianbergmann/diff/tree/master"
            },
            "funding": [
                {
                    "url": "https://github.com/sebastianbergmann",
                    "type": "github"
                }
            ],
            "time": "2021-04-02T08:21:13+00:00"
        },
        {
            "name": "sebastian/environment",
            "version": "dev-master",
            "source": {
                "type": "git",
                "url": "https://github.com/sebastianbergmann/environment.git",
                "reference": "1fe23c75ca20a9cfe5ef8af473c726f9ef7e9465"
            },
            "dist": {
                "type": "zip",
                "url": "https://api.github.com/repos/sebastianbergmann/environment/zipball/1fe23c75ca20a9cfe5ef8af473c726f9ef7e9465",
                "reference": "1fe23c75ca20a9cfe5ef8af473c726f9ef7e9465",
                "shasum": ""
            },
            "require": {
                "php": ">=7.3"
            },
            "require-dev": {
                "phpunit/phpunit": "^9.3"
            },
            "suggest": {
                "ext-posix": "*"
            },
            "default-branch": true,
            "type": "library",
            "extra": {
                "branch-alias": {
                    "dev-master": "5.1-dev"
                }
            },
            "autoload": {
                "classmap": [
                    "src/"
                ]
            },
            "notification-url": "https://packagist.org/downloads/",
            "license": [
                "BSD-3-Clause"
            ],
            "authors": [
                {
                    "name": "Sebastian Bergmann",
                    "email": "sebastian@phpunit.de"
                }
            ],
            "description": "Provides functionality to handle HHVM/PHP environments",
            "homepage": "http://www.github.com/sebastianbergmann/environment",
            "keywords": [
                "Xdebug",
                "environment",
                "hhvm"
            ],
            "support": {
                "issues": "https://github.com/sebastianbergmann/environment/issues",
                "source": "https://github.com/sebastianbergmann/environment/tree/master"
            },
            "funding": [
                {
                    "url": "https://github.com/sebastianbergmann",
                    "type": "github"
                }
            ],
            "time": "2021-04-02T08:21:21+00:00"
        },
        {
            "name": "sebastian/exporter",
            "version": "dev-master",
            "source": {
                "type": "git",
                "url": "https://github.com/sebastianbergmann/exporter.git",
                "reference": "31abe95278f9b406051b4a26faf2677fbcc01755"
            },
            "dist": {
                "type": "zip",
                "url": "https://api.github.com/repos/sebastianbergmann/exporter/zipball/31abe95278f9b406051b4a26faf2677fbcc01755",
                "reference": "31abe95278f9b406051b4a26faf2677fbcc01755",
                "shasum": ""
            },
            "require": {
                "php": ">=7.3",
                "sebastian/recursion-context": "^4.0"
            },
            "require-dev": {
                "ext-mbstring": "*",
                "phpunit/phpunit": "^9.3"
            },
            "default-branch": true,
            "type": "library",
            "extra": {
                "branch-alias": {
                    "dev-master": "4.0-dev"
                }
            },
            "autoload": {
                "classmap": [
                    "src/"
                ]
            },
            "notification-url": "https://packagist.org/downloads/",
            "license": [
                "BSD-3-Clause"
            ],
            "authors": [
                {
                    "name": "Sebastian Bergmann",
                    "email": "sebastian@phpunit.de"
                },
                {
                    "name": "Jeff Welch",
                    "email": "whatthejeff@gmail.com"
                },
                {
                    "name": "Volker Dusch",
                    "email": "github@wallbash.com"
                },
                {
                    "name": "Adam Harvey",
                    "email": "aharvey@php.net"
                },
                {
                    "name": "Bernhard Schussek",
                    "email": "bschussek@gmail.com"
                }
            ],
            "description": "Provides the functionality to export PHP variables for visualization",
            "homepage": "http://www.github.com/sebastianbergmann/exporter",
            "keywords": [
                "export",
                "exporter"
            ],
            "support": {
                "issues": "https://github.com/sebastianbergmann/exporter/issues",
                "source": "https://github.com/sebastianbergmann/exporter/tree/master"
            },
            "funding": [
                {
                    "url": "https://github.com/sebastianbergmann",
                    "type": "github"
                }
            ],
            "time": "2021-04-02T08:21:30+00:00"
        },
        {
            "name": "sebastian/global-state",
            "version": "dev-master",
            "source": {
                "type": "git",
                "url": "https://github.com/sebastianbergmann/global-state.git",
                "reference": "8684de2d84cd6a819f5e22a1292cd3b2e1f26487"
            },
            "dist": {
                "type": "zip",
                "url": "https://api.github.com/repos/sebastianbergmann/global-state/zipball/8684de2d84cd6a819f5e22a1292cd3b2e1f26487",
                "reference": "8684de2d84cd6a819f5e22a1292cd3b2e1f26487",
                "shasum": ""
            },
            "require": {
                "php": ">=7.3",
                "sebastian/object-reflector": "^2.0",
                "sebastian/recursion-context": "^4.0"
            },
            "require-dev": {
                "ext-dom": "*",
                "phpunit/phpunit": "^9.3"
            },
            "suggest": {
                "ext-uopz": "*"
            },
            "default-branch": true,
            "type": "library",
            "extra": {
                "branch-alias": {
                    "dev-master": "5.0-dev"
                }
            },
            "autoload": {
                "classmap": [
                    "src/"
                ]
            },
            "notification-url": "https://packagist.org/downloads/",
            "license": [
                "BSD-3-Clause"
            ],
            "authors": [
                {
                    "name": "Sebastian Bergmann",
                    "email": "sebastian@phpunit.de"
                }
            ],
            "description": "Snapshotting of global state",
            "homepage": "http://www.github.com/sebastianbergmann/global-state",
            "keywords": [
                "global state"
            ],
            "support": {
                "issues": "https://github.com/sebastianbergmann/global-state/issues",
                "source": "https://github.com/sebastianbergmann/global-state/tree/master"
            },
            "funding": [
                {
                    "url": "https://github.com/sebastianbergmann",
                    "type": "github"
                }
            ],
            "time": "2021-04-02T08:21:38+00:00"
        },
        {
            "name": "sebastian/lines-of-code",
            "version": "1.0.3",
            "source": {
                "type": "git",
                "url": "https://github.com/sebastianbergmann/lines-of-code.git",
                "reference": "c1c2e997aa3146983ed888ad08b15470a2e22ecc"
            },
            "dist": {
                "type": "zip",
                "url": "https://api.github.com/repos/sebastianbergmann/lines-of-code/zipball/c1c2e997aa3146983ed888ad08b15470a2e22ecc",
                "reference": "c1c2e997aa3146983ed888ad08b15470a2e22ecc",
                "shasum": ""
            },
            "require": {
                "nikic/php-parser": "^4.6",
                "php": ">=7.3"
            },
            "require-dev": {
                "phpunit/phpunit": "^9.3"
            },
            "type": "library",
            "extra": {
                "branch-alias": {
                    "dev-master": "1.0-dev"
                }
            },
            "autoload": {
                "classmap": [
                    "src/"
                ]
            },
            "notification-url": "https://packagist.org/downloads/",
            "license": [
                "BSD-3-Clause"
            ],
            "authors": [
                {
                    "name": "Sebastian Bergmann",
                    "email": "sebastian@phpunit.de",
                    "role": "lead"
                }
            ],
            "description": "Library for counting the lines of code in PHP source code",
            "homepage": "https://github.com/sebastianbergmann/lines-of-code",
            "support": {
                "issues": "https://github.com/sebastianbergmann/lines-of-code/issues",
                "source": "https://github.com/sebastianbergmann/lines-of-code/tree/1.0.3"
            },
            "funding": [
                {
                    "url": "https://github.com/sebastianbergmann",
                    "type": "github"
                }
            ],
            "time": "2020-11-28T06:42:11+00:00"
        },
        {
            "name": "sebastian/object-enumerator",
            "version": "dev-master",
            "source": {
                "type": "git",
                "url": "https://github.com/sebastianbergmann/object-enumerator.git",
                "reference": "b331fc5975a2225e6b93c7e6cd9fce0a57f0fddc"
            },
            "dist": {
                "type": "zip",
                "url": "https://api.github.com/repos/sebastianbergmann/object-enumerator/zipball/b331fc5975a2225e6b93c7e6cd9fce0a57f0fddc",
                "reference": "b331fc5975a2225e6b93c7e6cd9fce0a57f0fddc",
                "shasum": ""
            },
            "require": {
                "php": ">=7.3",
                "sebastian/object-reflector": "^2.0",
                "sebastian/recursion-context": "^4.0"
            },
            "require-dev": {
                "phpunit/phpunit": "^9.3"
            },
            "default-branch": true,
            "type": "library",
            "extra": {
                "branch-alias": {
                    "dev-master": "4.0-dev"
                }
            },
            "autoload": {
                "classmap": [
                    "src/"
                ]
            },
            "notification-url": "https://packagist.org/downloads/",
            "license": [
                "BSD-3-Clause"
            ],
            "authors": [
                {
                    "name": "Sebastian Bergmann",
                    "email": "sebastian@phpunit.de"
                }
            ],
            "description": "Traverses array structures and object graphs to enumerate all referenced objects",
            "homepage": "https://github.com/sebastianbergmann/object-enumerator/",
            "support": {
                "issues": "https://github.com/sebastianbergmann/object-enumerator/issues",
                "source": "https://github.com/sebastianbergmann/object-enumerator/tree/master"
            },
            "funding": [
                {
                    "url": "https://github.com/sebastianbergmann",
                    "type": "github"
                }
            ],
            "time": "2021-04-02T08:21:47+00:00"
        },
        {
            "name": "sebastian/object-reflector",
            "version": "dev-master",
            "source": {
                "type": "git",
                "url": "https://github.com/sebastianbergmann/object-reflector.git",
                "reference": "297a334e3ae78670a7633e36569d7362bb7397bf"
            },
            "dist": {
                "type": "zip",
                "url": "https://api.github.com/repos/sebastianbergmann/object-reflector/zipball/297a334e3ae78670a7633e36569d7362bb7397bf",
                "reference": "297a334e3ae78670a7633e36569d7362bb7397bf",
                "shasum": ""
            },
            "require": {
                "php": ">=7.3"
            },
            "require-dev": {
                "phpunit/phpunit": "^9.3"
            },
            "default-branch": true,
            "type": "library",
            "extra": {
                "branch-alias": {
                    "dev-master": "2.0-dev"
                }
            },
            "autoload": {
                "classmap": [
                    "src/"
                ]
            },
            "notification-url": "https://packagist.org/downloads/",
            "license": [
                "BSD-3-Clause"
            ],
            "authors": [
                {
                    "name": "Sebastian Bergmann",
                    "email": "sebastian@phpunit.de"
                }
            ],
            "description": "Allows reflection of object attributes, including inherited and non-public ones",
            "homepage": "https://github.com/sebastianbergmann/object-reflector/",
            "support": {
                "issues": "https://github.com/sebastianbergmann/object-reflector/issues",
                "source": "https://github.com/sebastianbergmann/object-reflector/tree/master"
            },
            "funding": [
                {
                    "url": "https://github.com/sebastianbergmann",
                    "type": "github"
                }
            ],
            "time": "2021-04-02T08:21:54+00:00"
        },
        {
            "name": "sebastian/recursion-context",
            "version": "dev-master",
            "source": {
                "type": "git",
                "url": "https://github.com/sebastianbergmann/recursion-context.git",
                "reference": "78526ace5bac7c10048020f0317c58fd310a14ec"
            },
            "dist": {
                "type": "zip",
                "url": "https://api.github.com/repos/sebastianbergmann/recursion-context/zipball/78526ace5bac7c10048020f0317c58fd310a14ec",
                "reference": "78526ace5bac7c10048020f0317c58fd310a14ec",
                "shasum": ""
            },
            "require": {
                "php": ">=7.3"
            },
            "require-dev": {
                "phpunit/phpunit": "^9.3"
            },
            "default-branch": true,
            "type": "library",
            "extra": {
                "branch-alias": {
                    "dev-master": "4.0-dev"
                }
            },
            "autoload": {
                "classmap": [
                    "src/"
                ]
            },
            "notification-url": "https://packagist.org/downloads/",
            "license": [
                "BSD-3-Clause"
            ],
            "authors": [
                {
                    "name": "Sebastian Bergmann",
                    "email": "sebastian@phpunit.de"
                },
                {
                    "name": "Jeff Welch",
                    "email": "whatthejeff@gmail.com"
                },
                {
                    "name": "Adam Harvey",
                    "email": "aharvey@php.net"
                }
            ],
            "description": "Provides functionality to recursively process PHP variables",
            "homepage": "http://www.github.com/sebastianbergmann/recursion-context",
            "support": {
                "issues": "https://github.com/sebastianbergmann/recursion-context/issues",
                "source": "https://github.com/sebastianbergmann/recursion-context/tree/master"
            },
            "funding": [
                {
                    "url": "https://github.com/sebastianbergmann",
                    "type": "github"
                }
            ],
            "time": "2021-04-02T08:22:30+00:00"
        },
        {
            "name": "sebastian/resource-operations",
            "version": "dev-master",
            "source": {
                "type": "git",
                "url": "https://github.com/sebastianbergmann/resource-operations.git",
                "reference": "0f4443cb3a1d92ce809899753bc0d5d5a8dd19a8"
            },
            "dist": {
                "type": "zip",
                "url": "https://api.github.com/repos/sebastianbergmann/resource-operations/zipball/0f4443cb3a1d92ce809899753bc0d5d5a8dd19a8",
                "reference": "0f4443cb3a1d92ce809899753bc0d5d5a8dd19a8",
                "shasum": ""
            },
            "require": {
                "php": ">=7.3"
            },
            "require-dev": {
                "phpunit/phpunit": "^9.0"
            },
            "default-branch": true,
            "type": "library",
            "extra": {
                "branch-alias": {
                    "dev-master": "3.0-dev"
                }
            },
            "autoload": {
                "classmap": [
                    "src/"
                ]
            },
            "notification-url": "https://packagist.org/downloads/",
            "license": [
                "BSD-3-Clause"
            ],
            "authors": [
                {
                    "name": "Sebastian Bergmann",
                    "email": "sebastian@phpunit.de"
                }
            ],
            "description": "Provides a list of PHP built-in functions that operate on resources",
            "homepage": "https://www.github.com/sebastianbergmann/resource-operations",
            "support": {
                "issues": "https://github.com/sebastianbergmann/resource-operations/issues",
                "source": "https://github.com/sebastianbergmann/resource-operations/tree/3.0.3"
            },
            "funding": [
                {
                    "url": "https://github.com/sebastianbergmann",
                    "type": "github"
                }
            ],
            "time": "2020-09-28T06:45:17+00:00"
        },
        {
            "name": "sebastian/type",
            "version": "dev-master",
            "source": {
                "type": "git",
                "url": "https://github.com/sebastianbergmann/type.git",
                "reference": "17fc98bb3c75a02a1a99ffdd022e84ac6d22bd51"
            },
            "dist": {
                "type": "zip",
                "url": "https://api.github.com/repos/sebastianbergmann/type/zipball/17fc98bb3c75a02a1a99ffdd022e84ac6d22bd51",
                "reference": "17fc98bb3c75a02a1a99ffdd022e84ac6d22bd51",
                "shasum": ""
            },
            "require": {
                "php": ">=7.3"
            },
            "require-dev": {
                "phpunit/phpunit": "^9.3"
            },
            "default-branch": true,
            "type": "library",
            "extra": {
                "branch-alias": {
                    "dev-master": "2.3-dev"
                }
            },
            "autoload": {
                "classmap": [
                    "src/"
                ]
            },
            "notification-url": "https://packagist.org/downloads/",
            "license": [
                "BSD-3-Clause"
            ],
            "authors": [
                {
                    "name": "Sebastian Bergmann",
                    "email": "sebastian@phpunit.de",
                    "role": "lead"
                }
            ],
            "description": "Collection of value objects that represent the types of the PHP type system",
            "homepage": "https://github.com/sebastianbergmann/type",
            "support": {
                "issues": "https://github.com/sebastianbergmann/type/issues",
                "source": "https://github.com/sebastianbergmann/type/tree/master"
            },
            "funding": [
                {
                    "url": "https://github.com/sebastianbergmann",
                    "type": "github"
                }
            ],
            "time": "2021-04-02T08:36:52+00:00"
        },
        {
            "name": "sebastian/version",
            "version": "3.0.2",
            "source": {
                "type": "git",
                "url": "https://github.com/sebastianbergmann/version.git",
                "reference": "c6c1022351a901512170118436c764e473f6de8c"
            },
            "dist": {
                "type": "zip",
                "url": "https://api.github.com/repos/sebastianbergmann/version/zipball/c6c1022351a901512170118436c764e473f6de8c",
                "reference": "c6c1022351a901512170118436c764e473f6de8c",
                "shasum": ""
            },
            "require": {
                "php": ">=7.3"
            },
            "type": "library",
            "extra": {
                "branch-alias": {
                    "dev-master": "3.0-dev"
                }
            },
            "autoload": {
                "classmap": [
                    "src/"
                ]
            },
            "notification-url": "https://packagist.org/downloads/",
            "license": [
                "BSD-3-Clause"
            ],
            "authors": [
                {
                    "name": "Sebastian Bergmann",
                    "email": "sebastian@phpunit.de",
                    "role": "lead"
                }
            ],
            "description": "Library that helps with managing the version number of Git-hosted PHP projects",
            "homepage": "https://github.com/sebastianbergmann/version",
            "support": {
                "issues": "https://github.com/sebastianbergmann/version/issues",
                "source": "https://github.com/sebastianbergmann/version/tree/3.0.2"
            },
            "funding": [
                {
                    "url": "https://github.com/sebastianbergmann",
                    "type": "github"
                }
            ],
            "time": "2020-09-28T06:39:44+00:00"
        },
        {
            "name": "swoole/ide-helper",
            "version": "4.5.5",
            "source": {
                "type": "git",
                "url": "https://github.com/swoole/ide-helper.git",
                "reference": "aefd9d15e00cf14b89a5ed87cfa3bd79c9889028"
            },
            "dist": {
                "type": "zip",
                "url": "https://api.github.com/repos/swoole/ide-helper/zipball/aefd9d15e00cf14b89a5ed87cfa3bd79c9889028",
                "reference": "aefd9d15e00cf14b89a5ed87cfa3bd79c9889028",
                "shasum": ""
            },
            "require-dev": {
                "guzzlehttp/guzzle": "~6.5.0",
                "laminas/laminas-code": "~3.4.0",
                "squizlabs/php_codesniffer": "~3.5.0",
                "symfony/filesystem": "~4.0"
            },
            "type": "library",
            "notification-url": "https://packagist.org/downloads/",
            "license": [
                "Apache-2.0"
            ],
            "authors": [
                {
                    "name": "Team Swoole",
                    "email": "team@swoole.com"
                }
            ],
            "description": "IDE help files for Swoole.",
            "support": {
                "issues": "https://github.com/swoole/ide-helper/issues",
                "source": "https://github.com/swoole/ide-helper/tree/4.5.5"
            },
            "time": "2020-10-14T18:05:12+00:00"
        },
        {
            "name": "symfony/console",
            "version": "5.x-dev",
            "source": {
                "type": "git",
                "url": "https://github.com/symfony/console.git",
<<<<<<< HEAD
                "reference": "fb7e2447d39984358343685fb9f0e800cd79e6a3"
            },
            "dist": {
                "type": "zip",
                "url": "https://api.github.com/repos/symfony/console/zipball/fb7e2447d39984358343685fb9f0e800cd79e6a3",
                "reference": "fb7e2447d39984358343685fb9f0e800cd79e6a3",
=======
                "reference": "9a90698d4624b85a578007a00312338d3adecaf8"
            },
            "dist": {
                "type": "zip",
                "url": "https://api.github.com/repos/symfony/console/zipball/9a90698d4624b85a578007a00312338d3adecaf8",
                "reference": "9a90698d4624b85a578007a00312338d3adecaf8",
>>>>>>> 65f9c97e
                "shasum": ""
            },
            "require": {
                "php": ">=7.2.5",
                "symfony/deprecation-contracts": "^2.1",
                "symfony/polyfill-mbstring": "~1.0",
                "symfony/polyfill-php73": "^1.8",
                "symfony/polyfill-php80": "^1.15",
                "symfony/service-contracts": "^1.1|^2",
                "symfony/string": "^5.1"
            },
            "conflict": {
                "symfony/dependency-injection": "<4.4",
                "symfony/dotenv": "<5.1",
                "symfony/event-dispatcher": "<4.4",
                "symfony/lock": "<4.4",
                "symfony/process": "<4.4"
            },
            "provide": {
                "psr/log-implementation": "1.0"
            },
            "require-dev": {
                "psr/log": "~1.0",
                "symfony/config": "^4.4|^5.0",
                "symfony/dependency-injection": "^4.4|^5.0",
                "symfony/event-dispatcher": "^4.4|^5.0",
                "symfony/lock": "^4.4|^5.0",
                "symfony/process": "^4.4|^5.0",
                "symfony/var-dumper": "^4.4|^5.0"
            },
            "suggest": {
                "psr/log": "For using the console logger",
                "symfony/event-dispatcher": "",
                "symfony/lock": "",
                "symfony/process": ""
            },
            "default-branch": true,
            "type": "library",
            "autoload": {
                "psr-4": {
                    "Symfony\\Component\\Console\\": ""
                },
                "exclude-from-classmap": [
                    "/Tests/"
                ]
            },
            "notification-url": "https://packagist.org/downloads/",
            "license": [
                "MIT"
            ],
            "authors": [
                {
                    "name": "Fabien Potencier",
                    "email": "fabien@symfony.com"
                },
                {
                    "name": "Symfony Community",
                    "homepage": "https://symfony.com/contributors"
                }
            ],
            "description": "Eases the creation of beautiful and testable command line interfaces",
            "homepage": "https://symfony.com",
            "keywords": [
                "cli",
                "command line",
                "console",
                "terminal"
            ],
            "support": {
                "source": "https://github.com/symfony/console/tree/5.x"
            },
            "funding": [
                {
                    "url": "https://symfony.com/sponsor",
                    "type": "custom"
                },
                {
                    "url": "https://github.com/fabpot",
                    "type": "github"
                },
                {
                    "url": "https://tidelift.com/funding/github/packagist/symfony/symfony",
                    "type": "tidelift"
                }
            ],
<<<<<<< HEAD
            "time": "2021-03-28T09:44:11+00:00"
=======
            "time": "2021-04-09T09:54:19+00:00"
>>>>>>> 65f9c97e
        },
        {
            "name": "symfony/deprecation-contracts",
            "version": "dev-main",
            "source": {
                "type": "git",
                "url": "https://github.com/symfony/deprecation-contracts.git",
                "reference": "5f38c8804a9e97d23e0c8d63341088cd8a22d627"
            },
            "dist": {
                "type": "zip",
                "url": "https://api.github.com/repos/symfony/deprecation-contracts/zipball/5f38c8804a9e97d23e0c8d63341088cd8a22d627",
                "reference": "5f38c8804a9e97d23e0c8d63341088cd8a22d627",
                "shasum": ""
            },
            "require": {
                "php": ">=7.1"
            },
            "default-branch": true,
            "type": "library",
            "extra": {
                "branch-alias": {
                    "dev-main": "2.4-dev"
                },
                "thanks": {
                    "name": "symfony/contracts",
                    "url": "https://github.com/symfony/contracts"
                }
            },
            "autoload": {
                "files": [
                    "function.php"
                ]
            },
            "notification-url": "https://packagist.org/downloads/",
            "license": [
                "MIT"
            ],
            "authors": [
                {
                    "name": "Nicolas Grekas",
                    "email": "p@tchwork.com"
                },
                {
                    "name": "Symfony Community",
                    "homepage": "https://symfony.com/contributors"
                }
            ],
            "description": "A generic function and convention to trigger deprecation notices",
            "homepage": "https://symfony.com",
            "support": {
                "source": "https://github.com/symfony/deprecation-contracts/tree/main"
            },
            "funding": [
                {
                    "url": "https://symfony.com/sponsor",
                    "type": "custom"
                },
                {
                    "url": "https://github.com/fabpot",
                    "type": "github"
                },
                {
                    "url": "https://tidelift.com/funding/github/packagist/symfony/symfony",
                    "type": "tidelift"
                }
            ],
            "time": "2021-03-23T23:28:01+00:00"
        },
        {
            "name": "symfony/polyfill-intl-grapheme",
            "version": "dev-main",
            "source": {
                "type": "git",
                "url": "https://github.com/symfony/polyfill-intl-grapheme.git",
                "reference": "5601e09b69f26c1828b13b6bb87cb07cddba3170"
            },
            "dist": {
                "type": "zip",
                "url": "https://api.github.com/repos/symfony/polyfill-intl-grapheme/zipball/5601e09b69f26c1828b13b6bb87cb07cddba3170",
                "reference": "5601e09b69f26c1828b13b6bb87cb07cddba3170",
                "shasum": ""
            },
            "require": {
                "php": ">=7.1"
            },
            "suggest": {
                "ext-intl": "For best performance"
            },
            "default-branch": true,
            "type": "library",
            "extra": {
                "branch-alias": {
                    "dev-main": "1.22-dev"
                },
                "thanks": {
                    "name": "symfony/polyfill",
                    "url": "https://github.com/symfony/polyfill"
                }
            },
            "autoload": {
                "psr-4": {
                    "Symfony\\Polyfill\\Intl\\Grapheme\\": ""
                },
                "files": [
                    "bootstrap.php"
                ]
            },
            "notification-url": "https://packagist.org/downloads/",
            "license": [
                "MIT"
            ],
            "authors": [
                {
                    "name": "Nicolas Grekas",
                    "email": "p@tchwork.com"
                },
                {
                    "name": "Symfony Community",
                    "homepage": "https://symfony.com/contributors"
                }
            ],
            "description": "Symfony polyfill for intl's grapheme_* functions",
            "homepage": "https://symfony.com",
            "keywords": [
                "compatibility",
                "grapheme",
                "intl",
                "polyfill",
                "portable",
                "shim"
            ],
            "support": {
                "source": "https://github.com/symfony/polyfill-intl-grapheme/tree/v1.22.1"
            },
            "funding": [
                {
                    "url": "https://symfony.com/sponsor",
                    "type": "custom"
                },
                {
                    "url": "https://github.com/fabpot",
                    "type": "github"
                },
                {
                    "url": "https://tidelift.com/funding/github/packagist/symfony/symfony",
                    "type": "tidelift"
                }
            ],
            "time": "2021-01-22T09:19:47+00:00"
        },
        {
            "name": "symfony/polyfill-intl-normalizer",
            "version": "dev-main",
            "source": {
                "type": "git",
                "url": "https://github.com/symfony/polyfill-intl-normalizer.git",
                "reference": "43a0283138253ed1d48d352ab6d0bdb3f809f248"
            },
            "dist": {
                "type": "zip",
                "url": "https://api.github.com/repos/symfony/polyfill-intl-normalizer/zipball/43a0283138253ed1d48d352ab6d0bdb3f809f248",
                "reference": "43a0283138253ed1d48d352ab6d0bdb3f809f248",
                "shasum": ""
            },
            "require": {
                "php": ">=7.1"
            },
            "suggest": {
                "ext-intl": "For best performance"
            },
            "default-branch": true,
            "type": "library",
            "extra": {
                "branch-alias": {
                    "dev-main": "1.22-dev"
                },
                "thanks": {
                    "name": "symfony/polyfill",
                    "url": "https://github.com/symfony/polyfill"
                }
            },
            "autoload": {
                "psr-4": {
                    "Symfony\\Polyfill\\Intl\\Normalizer\\": ""
                },
                "files": [
                    "bootstrap.php"
                ],
                "classmap": [
                    "Resources/stubs"
                ]
            },
            "notification-url": "https://packagist.org/downloads/",
            "license": [
                "MIT"
            ],
            "authors": [
                {
                    "name": "Nicolas Grekas",
                    "email": "p@tchwork.com"
                },
                {
                    "name": "Symfony Community",
                    "homepage": "https://symfony.com/contributors"
                }
            ],
            "description": "Symfony polyfill for intl's Normalizer class and related functions",
            "homepage": "https://symfony.com",
            "keywords": [
                "compatibility",
                "intl",
                "normalizer",
                "polyfill",
                "portable",
                "shim"
            ],
            "support": {
                "source": "https://github.com/symfony/polyfill-intl-normalizer/tree/v1.22.1"
            },
            "funding": [
                {
                    "url": "https://symfony.com/sponsor",
                    "type": "custom"
                },
                {
                    "url": "https://github.com/fabpot",
                    "type": "github"
                },
                {
                    "url": "https://tidelift.com/funding/github/packagist/symfony/symfony",
                    "type": "tidelift"
                }
            ],
            "time": "2021-01-22T09:19:47+00:00"
        },
        {
            "name": "symfony/polyfill-mbstring",
            "version": "dev-main",
            "source": {
                "type": "git",
                "url": "https://github.com/symfony/polyfill-mbstring.git",
                "reference": "5232de97ee3b75b0360528dae24e73db49566ab1"
            },
            "dist": {
                "type": "zip",
                "url": "https://api.github.com/repos/symfony/polyfill-mbstring/zipball/5232de97ee3b75b0360528dae24e73db49566ab1",
                "reference": "5232de97ee3b75b0360528dae24e73db49566ab1",
                "shasum": ""
            },
            "require": {
                "php": ">=7.1"
            },
            "suggest": {
                "ext-mbstring": "For best performance"
            },
            "default-branch": true,
            "type": "library",
            "extra": {
                "branch-alias": {
                    "dev-main": "1.22-dev"
                },
                "thanks": {
                    "name": "symfony/polyfill",
                    "url": "https://github.com/symfony/polyfill"
                }
            },
            "autoload": {
                "psr-4": {
                    "Symfony\\Polyfill\\Mbstring\\": ""
                },
                "files": [
                    "bootstrap.php"
                ]
            },
            "notification-url": "https://packagist.org/downloads/",
            "license": [
                "MIT"
            ],
            "authors": [
                {
                    "name": "Nicolas Grekas",
                    "email": "p@tchwork.com"
                },
                {
                    "name": "Symfony Community",
                    "homepage": "https://symfony.com/contributors"
                }
            ],
            "description": "Symfony polyfill for the Mbstring extension",
            "homepage": "https://symfony.com",
            "keywords": [
                "compatibility",
                "mbstring",
                "polyfill",
                "portable",
                "shim"
            ],
            "support": {
                "source": "https://github.com/symfony/polyfill-mbstring/tree/v1.22.1"
            },
            "funding": [
                {
                    "url": "https://symfony.com/sponsor",
                    "type": "custom"
                },
                {
                    "url": "https://github.com/fabpot",
                    "type": "github"
                },
                {
                    "url": "https://tidelift.com/funding/github/packagist/symfony/symfony",
                    "type": "tidelift"
                }
            ],
            "time": "2021-01-22T09:19:47+00:00"
        },
        {
            "name": "symfony/polyfill-php73",
            "version": "dev-main",
            "source": {
                "type": "git",
                "url": "https://github.com/symfony/polyfill-php73.git",
                "reference": "a678b42e92f86eca04b7fa4c0f6f19d097fb69e2"
            },
            "dist": {
                "type": "zip",
                "url": "https://api.github.com/repos/symfony/polyfill-php73/zipball/a678b42e92f86eca04b7fa4c0f6f19d097fb69e2",
                "reference": "a678b42e92f86eca04b7fa4c0f6f19d097fb69e2",
                "shasum": ""
            },
            "require": {
                "php": ">=7.1"
            },
            "default-branch": true,
            "type": "library",
            "extra": {
                "branch-alias": {
                    "dev-main": "1.22-dev"
                },
                "thanks": {
                    "name": "symfony/polyfill",
                    "url": "https://github.com/symfony/polyfill"
                }
            },
            "autoload": {
                "psr-4": {
                    "Symfony\\Polyfill\\Php73\\": ""
                },
                "files": [
                    "bootstrap.php"
                ],
                "classmap": [
                    "Resources/stubs"
                ]
            },
            "notification-url": "https://packagist.org/downloads/",
            "license": [
                "MIT"
            ],
            "authors": [
                {
                    "name": "Nicolas Grekas",
                    "email": "p@tchwork.com"
                },
                {
                    "name": "Symfony Community",
                    "homepage": "https://symfony.com/contributors"
                }
            ],
            "description": "Symfony polyfill backporting some PHP 7.3+ features to lower PHP versions",
            "homepage": "https://symfony.com",
            "keywords": [
                "compatibility",
                "polyfill",
                "portable",
                "shim"
            ],
            "support": {
                "source": "https://github.com/symfony/polyfill-php73/tree/v1.22.1"
            },
            "funding": [
                {
                    "url": "https://symfony.com/sponsor",
                    "type": "custom"
                },
                {
                    "url": "https://github.com/fabpot",
                    "type": "github"
                },
                {
                    "url": "https://tidelift.com/funding/github/packagist/symfony/symfony",
                    "type": "tidelift"
                }
            ],
            "time": "2021-01-07T16:49:33+00:00"
        },
        {
            "name": "symfony/polyfill-php80",
            "version": "dev-main",
            "source": {
                "type": "git",
                "url": "https://github.com/symfony/polyfill-php80.git",
                "reference": "dc3063ba22c2a1fd2f45ed856374d79114998f91"
            },
            "dist": {
                "type": "zip",
                "url": "https://api.github.com/repos/symfony/polyfill-php80/zipball/dc3063ba22c2a1fd2f45ed856374d79114998f91",
                "reference": "dc3063ba22c2a1fd2f45ed856374d79114998f91",
                "shasum": ""
            },
            "require": {
                "php": ">=7.1"
            },
            "default-branch": true,
            "type": "library",
            "extra": {
                "branch-alias": {
                    "dev-main": "1.22-dev"
                },
                "thanks": {
                    "name": "symfony/polyfill",
                    "url": "https://github.com/symfony/polyfill"
                }
            },
            "autoload": {
                "psr-4": {
                    "Symfony\\Polyfill\\Php80\\": ""
                },
                "files": [
                    "bootstrap.php"
                ],
                "classmap": [
                    "Resources/stubs"
                ]
            },
            "notification-url": "https://packagist.org/downloads/",
            "license": [
                "MIT"
            ],
            "authors": [
                {
                    "name": "Ion Bazan",
                    "email": "ion.bazan@gmail.com"
                },
                {
                    "name": "Nicolas Grekas",
                    "email": "p@tchwork.com"
                },
                {
                    "name": "Symfony Community",
                    "homepage": "https://symfony.com/contributors"
                }
            ],
            "description": "Symfony polyfill backporting some PHP 8.0+ features to lower PHP versions",
            "homepage": "https://symfony.com",
            "keywords": [
                "compatibility",
                "polyfill",
                "portable",
                "shim"
            ],
            "support": {
                "source": "https://github.com/symfony/polyfill-php80/tree/v1.22.1"
            },
            "funding": [
                {
                    "url": "https://symfony.com/sponsor",
                    "type": "custom"
                },
                {
                    "url": "https://github.com/fabpot",
                    "type": "github"
                },
                {
                    "url": "https://tidelift.com/funding/github/packagist/symfony/symfony",
                    "type": "tidelift"
                }
            ],
            "time": "2021-01-07T16:49:33+00:00"
        },
        {
            "name": "symfony/service-contracts",
            "version": "dev-main",
            "source": {
                "type": "git",
                "url": "https://github.com/symfony/service-contracts.git",
                "reference": "f040a30e04b57fbcc9c6cbcf4dbaa96bd318b9bb"
            },
            "dist": {
                "type": "zip",
                "url": "https://api.github.com/repos/symfony/service-contracts/zipball/f040a30e04b57fbcc9c6cbcf4dbaa96bd318b9bb",
                "reference": "f040a30e04b57fbcc9c6cbcf4dbaa96bd318b9bb",
                "shasum": ""
            },
            "require": {
                "php": ">=7.2.5",
                "psr/container": "^1.1"
            },
            "suggest": {
                "symfony/service-implementation": ""
            },
            "default-branch": true,
            "type": "library",
            "extra": {
                "branch-alias": {
                    "dev-main": "2.4-dev"
                },
                "thanks": {
                    "name": "symfony/contracts",
                    "url": "https://github.com/symfony/contracts"
                }
            },
            "autoload": {
                "psr-4": {
                    "Symfony\\Contracts\\Service\\": ""
                }
            },
            "notification-url": "https://packagist.org/downloads/",
            "license": [
                "MIT"
            ],
            "authors": [
                {
                    "name": "Nicolas Grekas",
                    "email": "p@tchwork.com"
                },
                {
                    "name": "Symfony Community",
                    "homepage": "https://symfony.com/contributors"
                }
            ],
            "description": "Generic abstractions related to writing services",
            "homepage": "https://symfony.com",
            "keywords": [
                "abstractions",
                "contracts",
                "decoupling",
                "interfaces",
                "interoperability",
                "standards"
            ],
            "support": {
                "source": "https://github.com/symfony/service-contracts/tree/main"
            },
            "funding": [
                {
                    "url": "https://symfony.com/sponsor",
                    "type": "custom"
                },
                {
                    "url": "https://github.com/fabpot",
                    "type": "github"
                },
                {
                    "url": "https://tidelift.com/funding/github/packagist/symfony/symfony",
                    "type": "tidelift"
                }
            ],
            "time": "2021-04-01T10:43:52+00:00"
        },
        {
            "name": "symfony/string",
            "version": "5.x-dev",
            "source": {
                "type": "git",
                "url": "https://github.com/symfony/string.git",
                "reference": "01454c66c88a6bb4449dcdeb913e463e075f331b"
            },
            "dist": {
                "type": "zip",
                "url": "https://api.github.com/repos/symfony/string/zipball/01454c66c88a6bb4449dcdeb913e463e075f331b",
                "reference": "01454c66c88a6bb4449dcdeb913e463e075f331b",
                "shasum": ""
            },
            "require": {
                "php": ">=7.2.5",
                "symfony/polyfill-ctype": "~1.8",
                "symfony/polyfill-intl-grapheme": "~1.0",
                "symfony/polyfill-intl-normalizer": "~1.0",
                "symfony/polyfill-mbstring": "~1.0",
                "symfony/polyfill-php80": "~1.15"
            },
            "require-dev": {
                "symfony/error-handler": "^4.4|^5.0",
                "symfony/http-client": "^4.4|^5.0",
                "symfony/translation-contracts": "^1.1|^2",
                "symfony/var-exporter": "^4.4|^5.0"
            },
            "default-branch": true,
            "type": "library",
            "autoload": {
                "psr-4": {
                    "Symfony\\Component\\String\\": ""
                },
                "files": [
                    "Resources/functions.php"
                ],
                "exclude-from-classmap": [
                    "/Tests/"
                ]
            },
            "notification-url": "https://packagist.org/downloads/",
            "license": [
                "MIT"
            ],
            "authors": [
                {
                    "name": "Nicolas Grekas",
                    "email": "p@tchwork.com"
                },
                {
                    "name": "Symfony Community",
                    "homepage": "https://symfony.com/contributors"
                }
            ],
            "description": "Provides an object-oriented API to strings and deals with bytes, UTF-8 code points and grapheme clusters in a unified way",
            "homepage": "https://symfony.com",
            "keywords": [
                "grapheme",
                "i18n",
                "string",
                "unicode",
                "utf-8",
                "utf8"
            ],
            "support": {
                "source": "https://github.com/symfony/string/tree/5.x"
            },
            "funding": [
                {
                    "url": "https://symfony.com/sponsor",
                    "type": "custom"
                },
                {
                    "url": "https://github.com/fabpot",
                    "type": "github"
                },
                {
                    "url": "https://tidelift.com/funding/github/packagist/symfony/symfony",
                    "type": "tidelift"
                }
            ],
            "time": "2021-03-17T17:12:23+00:00"
        },
        {
            "name": "theseer/tokenizer",
            "version": "1.2.0",
            "source": {
                "type": "git",
                "url": "https://github.com/theseer/tokenizer.git",
                "reference": "75a63c33a8577608444246075ea0af0d052e452a"
            },
            "dist": {
                "type": "zip",
                "url": "https://api.github.com/repos/theseer/tokenizer/zipball/75a63c33a8577608444246075ea0af0d052e452a",
                "reference": "75a63c33a8577608444246075ea0af0d052e452a",
                "shasum": ""
            },
            "require": {
                "ext-dom": "*",
                "ext-tokenizer": "*",
                "ext-xmlwriter": "*",
                "php": "^7.2 || ^8.0"
            },
            "type": "library",
            "autoload": {
                "classmap": [
                    "src/"
                ]
            },
            "notification-url": "https://packagist.org/downloads/",
            "license": [
                "BSD-3-Clause"
            ],
            "authors": [
                {
                    "name": "Arne Blankerts",
                    "email": "arne@blankerts.de",
                    "role": "Developer"
                }
            ],
            "description": "A small library for converting tokenized PHP source code into XML and potentially other formats",
            "support": {
                "issues": "https://github.com/theseer/tokenizer/issues",
                "source": "https://github.com/theseer/tokenizer/tree/master"
            },
            "funding": [
                {
                    "url": "https://github.com/theseer",
                    "type": "github"
                }
            ],
            "time": "2020-07-12T23:59:07+00:00"
        },
        {
            "name": "twig/twig",
            "version": "2.x-dev",
            "source": {
                "type": "git",
                "url": "https://github.com/twigphp/Twig.git",
<<<<<<< HEAD
                "reference": "36427589d031057dc442ed0d43655edc1178a2f9"
            },
            "dist": {
                "type": "zip",
                "url": "https://api.github.com/repos/twigphp/Twig/zipball/36427589d031057dc442ed0d43655edc1178a2f9",
                "reference": "36427589d031057dc442ed0d43655edc1178a2f9",
=======
                "reference": "f7250c6ea6b6cdd724e25ce7c56e2a60006203cb"
            },
            "dist": {
                "type": "zip",
                "url": "https://api.github.com/repos/twigphp/Twig/zipball/f7250c6ea6b6cdd724e25ce7c56e2a60006203cb",
                "reference": "f7250c6ea6b6cdd724e25ce7c56e2a60006203cb",
>>>>>>> 65f9c97e
                "shasum": ""
            },
            "require": {
                "php": ">=7.2.5",
                "symfony/polyfill-ctype": "^1.8",
                "symfony/polyfill-mbstring": "^1.3"
            },
            "require-dev": {
                "psr/container": "^1.0",
                "symfony/phpunit-bridge": "^4.4.9|^5.0.9"
            },
            "type": "library",
            "extra": {
                "branch-alias": {
                    "dev-master": "2.14-dev"
                }
            },
            "autoload": {
                "psr-0": {
                    "Twig_": "lib/"
                },
                "psr-4": {
                    "Twig\\": "src/"
                }
            },
            "notification-url": "https://packagist.org/downloads/",
            "license": [
                "BSD-3-Clause"
            ],
            "authors": [
                {
                    "name": "Fabien Potencier",
                    "email": "fabien@symfony.com",
                    "homepage": "http://fabien.potencier.org",
                    "role": "Lead Developer"
                },
                {
                    "name": "Twig Team",
                    "role": "Contributors"
                },
                {
                    "name": "Armin Ronacher",
                    "email": "armin.ronacher@active-4.com",
                    "role": "Project Founder"
                }
            ],
            "description": "Twig, the flexible, fast, and secure template language for PHP",
            "homepage": "https://twig.symfony.com",
            "keywords": [
                "templating"
            ],
            "support": {
                "issues": "https://github.com/twigphp/Twig/issues",
                "source": "https://github.com/twigphp/Twig/tree/2.x"
            },
            "funding": [
                {
                    "url": "https://github.com/fabpot",
                    "type": "github"
                },
                {
                    "url": "https://tidelift.com/funding/github/packagist/twig/twig",
                    "type": "tidelift"
                }
            ],
<<<<<<< HEAD
            "time": "2021-04-01T12:19:05+00:00"
=======
            "time": "2021-04-10T08:17:25+00:00"
>>>>>>> 65f9c97e
        },
        {
            "name": "vimeo/psalm",
            "version": "4.1.1",
            "source": {
                "type": "git",
                "url": "https://github.com/vimeo/psalm.git",
                "reference": "16bfbd9224698bd738c665f33039fade2a1a3977"
            },
            "dist": {
                "type": "zip",
                "url": "https://api.github.com/repos/vimeo/psalm/zipball/16bfbd9224698bd738c665f33039fade2a1a3977",
                "reference": "16bfbd9224698bd738c665f33039fade2a1a3977",
                "shasum": ""
            },
            "require": {
                "amphp/amp": "^2.1",
                "amphp/byte-stream": "^1.5",
                "composer/package-versions-deprecated": "^1.8.0",
                "composer/semver": "^1.4 || ^2.0 || ^3.0",
                "composer/xdebug-handler": "^1.1",
                "dnoegel/php-xdg-base-dir": "^0.1.1",
                "ext-dom": "*",
                "ext-json": "*",
                "ext-libxml": "*",
                "ext-mbstring": "*",
                "ext-simplexml": "*",
                "ext-tokenizer": "*",
                "felixfbecker/advanced-json-rpc": "^3.0.3",
                "felixfbecker/language-server-protocol": "^1.4",
                "netresearch/jsonmapper": "^1.0 || ^2.0 || ^3.0",
                "nikic/php-parser": "^4.10.1",
                "openlss/lib-array2xml": "^1.0",
                "php": "^7.1|^8",
                "sebastian/diff": "^3.0 || ^4.0",
                "symfony/console": "^3.4.17 || ^4.1.6 || ^5.0",
                "webmozart/path-util": "^2.3"
            },
            "provide": {
                "psalm/psalm": "self.version"
            },
            "require-dev": {
                "amphp/amp": "^2.4.2",
                "bamarni/composer-bin-plugin": "^1.2",
                "brianium/paratest": "^4.0.0",
                "ext-curl": "*",
                "php": "^7.3|^8",
                "phpdocumentor/reflection-docblock": "^5",
                "phpmyadmin/sql-parser": "5.1.0",
                "phpspec/prophecy": ">=1.9.0",
                "phpunit/phpunit": "^9.0",
                "psalm/plugin-phpunit": "^0.13",
                "slevomat/coding-standard": "^5.0",
                "squizlabs/php_codesniffer": "^3.5",
                "symfony/process": "^4.3",
                "weirdan/prophecy-shim": "^1.0 || ^2.0"
            },
            "suggest": {
                "ext-igbinary": "^2.0.5"
            },
            "bin": [
                "psalm",
                "psalm-language-server",
                "psalm-plugin",
                "psalm-refactor",
                "psalter"
            ],
            "type": "library",
            "extra": {
                "branch-alias": {
                    "dev-master": "4.x-dev",
                    "dev-3.x": "3.x-dev",
                    "dev-2.x": "2.x-dev",
                    "dev-1.x": "1.x-dev"
                }
            },
            "autoload": {
                "psr-4": {
                    "Psalm\\": "src/Psalm/"
                },
                "files": [
                    "src/functions.php",
                    "src/spl_object_id.php"
                ]
            },
            "notification-url": "https://packagist.org/downloads/",
            "license": [
                "MIT"
            ],
            "authors": [
                {
                    "name": "Matthew Brown"
                }
            ],
            "description": "A static analysis tool for finding errors in PHP applications",
            "keywords": [
                "code",
                "inspection",
                "php"
            ],
            "support": {
                "issues": "https://github.com/vimeo/psalm/issues",
                "source": "https://github.com/vimeo/psalm/tree/4.1.1"
            },
            "time": "2020-11-02T05:54:12+00:00"
        },
        {
            "name": "webmozart/path-util",
            "version": "dev-master",
            "source": {
                "type": "git",
                "url": "https://github.com/webmozart/path-util.git",
                "reference": "95a8f7ad150c2a3773ff3c3d04f557a24c99cfd2"
            },
            "dist": {
                "type": "zip",
                "url": "https://api.github.com/repos/webmozart/path-util/zipball/95a8f7ad150c2a3773ff3c3d04f557a24c99cfd2",
                "reference": "95a8f7ad150c2a3773ff3c3d04f557a24c99cfd2",
                "shasum": ""
            },
            "require": {
                "php": "^5.3.3|^7.0",
                "webmozart/assert": "~1.0"
            },
            "require-dev": {
                "phpunit/phpunit": "^4.6",
                "sebastian/version": "^1.0.1"
            },
            "default-branch": true,
            "type": "library",
            "extra": {
                "branch-alias": {
                    "dev-master": "2.3-dev"
                }
            },
            "autoload": {
                "psr-4": {
                    "Webmozart\\PathUtil\\": "src/"
                }
            },
            "notification-url": "https://packagist.org/downloads/",
            "license": [
                "MIT"
            ],
            "authors": [
                {
                    "name": "Bernhard Schussek",
                    "email": "bschussek@gmail.com"
                }
            ],
            "description": "A robust cross-platform utility for normalizing, comparing and modifying file paths.",
            "support": {
                "issues": "https://github.com/webmozart/path-util/issues",
                "source": "https://github.com/webmozart/path-util/tree/master"
            },
            "time": "2016-08-15T15:31:42+00:00"
        }
    ],
    "aliases": [],
    "minimum-stability": "dev",
    "stability-flags": {
        "appwrite/sdk-generator": 20
    },
    "prefer-stable": false,
    "prefer-lowest": false,
    "platform": {
        "php": ">=7.4.0",
        "ext-curl": "*",
        "ext-imagick": "*",
        "ext-mbstring": "*",
        "ext-json": "*",
        "ext-yaml": "*",
        "ext-dom": "*",
        "ext-redis": "*",
        "ext-swoole": "*",
        "ext-pdo": "*",
        "ext-openssl": "*",
        "ext-zlib": "*",
        "ext-sockets": "*"
    },
    "platform-dev": [],
    "platform-overrides": {
        "php": "7.4"
    },
    "plugin-api-version": "2.0.0"
}<|MERGE_RESOLUTION|>--- conflicted
+++ resolved
@@ -4,11 +4,7 @@
         "Read more about it at https://getcomposer.org/doc/01-basic-usage.md#installing-dependencies",
         "This file is @generated automatically"
     ],
-<<<<<<< HEAD
-    "content-hash": "15c61f2e5178d643bea8f7ad7709dea9",
-=======
-    "content-hash": "60b57e034676287a703cf42b1de0c60d",
->>>>>>> 65f9c97e
+    "content-hash": "5fa595ed9b4c12279bc43f2192524eaa",
     "packages": [
         {
             "name": "adhocore/jwt",
@@ -1264,12 +1260,12 @@
             "source": {
                 "type": "git",
                 "url": "https://github.com/symfony/polyfill-ctype.git",
-                "reference": "c6c942b1ac76c82448322025e084cadc56048b4e"
-            },
-            "dist": {
-                "type": "zip",
-                "url": "https://api.github.com/repos/symfony/polyfill-ctype/zipball/c6c942b1ac76c82448322025e084cadc56048b4e",
-                "reference": "c6c942b1ac76c82448322025e084cadc56048b4e",
+                "reference": "46cd95797e9df938fdd2b03693b5fca5e64b01ce"
+            },
+            "dist": {
+                "type": "zip",
+                "url": "https://api.github.com/repos/symfony/polyfill-ctype/zipball/46cd95797e9df938fdd2b03693b5fca5e64b01ce",
+                "reference": "46cd95797e9df938fdd2b03693b5fca5e64b01ce",
                 "shasum": ""
             },
             "require": {
@@ -1282,7 +1278,7 @@
             "type": "library",
             "extra": {
                 "branch-alias": {
-                    "dev-main": "1.22-dev"
+                    "dev-main": "1.23-dev"
                 },
                 "thanks": {
                     "name": "symfony/polyfill",
@@ -1320,7 +1316,7 @@
                 "portable"
             ],
             "support": {
-                "source": "https://github.com/symfony/polyfill-ctype/tree/v1.22.1"
+                "source": "https://github.com/symfony/polyfill-ctype/tree/main"
             },
             "funding": [
                 {
@@ -1336,7 +1332,7 @@
                     "type": "tidelift"
                 }
             ],
-            "time": "2021-01-07T16:49:33+00:00"
+            "time": "2021-02-19T12:13:01+00:00"
         },
         {
             "name": "utopia-php/abuse",
@@ -2280,21 +2276,12 @@
             "source": {
                 "type": "git",
                 "url": "https://github.com/amphp/byte-stream.git",
-<<<<<<< HEAD
-                "reference": "acbd8002b3536485c997c4e019206b3f10ca15bd"
-            },
-            "dist": {
-                "type": "zip",
-                "url": "https://api.github.com/repos/amphp/byte-stream/zipball/acbd8002b3536485c997c4e019206b3f10ca15bd",
-                "reference": "acbd8002b3536485c997c4e019206b3f10ca15bd",
-=======
                 "reference": "7a64a9ad336fc5e1e70b1c1fc1e9618a7027332e"
             },
             "dist": {
                 "type": "zip",
                 "url": "https://api.github.com/repos/amphp/byte-stream/zipball/7a64a9ad336fc5e1e70b1c1fc1e9618a7027332e",
                 "reference": "7a64a9ad336fc5e1e70b1c1fc1e9618a7027332e",
->>>>>>> 65f9c97e
                 "shasum": ""
             },
             "require": {
@@ -2351,7 +2338,7 @@
             "support": {
                 "irc": "irc://irc.freenode.org/amphp",
                 "issues": "https://github.com/amphp/byte-stream/issues",
-                "source": "https://github.com/amphp/byte-stream/tree/v1.8.1"
+                "source": "https://github.com/amphp/byte-stream/tree/master"
             },
             "funding": [
                 {
@@ -2359,11 +2346,7 @@
                     "type": "github"
                 }
             ],
-<<<<<<< HEAD
-            "time": "2021-03-30T17:13:30+00:00"
-=======
             "time": "2021-04-05T20:23:22+00:00"
->>>>>>> 65f9c97e
         },
         {
             "name": "appwrite/sdk-generator",
@@ -5014,21 +4997,12 @@
             "source": {
                 "type": "git",
                 "url": "https://github.com/symfony/console.git",
-<<<<<<< HEAD
-                "reference": "fb7e2447d39984358343685fb9f0e800cd79e6a3"
-            },
-            "dist": {
-                "type": "zip",
-                "url": "https://api.github.com/repos/symfony/console/zipball/fb7e2447d39984358343685fb9f0e800cd79e6a3",
-                "reference": "fb7e2447d39984358343685fb9f0e800cd79e6a3",
-=======
-                "reference": "9a90698d4624b85a578007a00312338d3adecaf8"
-            },
-            "dist": {
-                "type": "zip",
-                "url": "https://api.github.com/repos/symfony/console/zipball/9a90698d4624b85a578007a00312338d3adecaf8",
-                "reference": "9a90698d4624b85a578007a00312338d3adecaf8",
->>>>>>> 65f9c97e
+                "reference": "1d077bd682f7c0794d5f5b794b16e2b30febec6b"
+            },
+            "dist": {
+                "type": "zip",
+                "url": "https://api.github.com/repos/symfony/console/zipball/1d077bd682f7c0794d5f5b794b16e2b30febec6b",
+                "reference": "1d077bd682f7c0794d5f5b794b16e2b30febec6b",
                 "shasum": ""
             },
             "require": {
@@ -5098,7 +5072,7 @@
                 "terminal"
             ],
             "support": {
-                "source": "https://github.com/symfony/console/tree/5.x"
+                "source": "https://github.com/symfony/console/tree/v5.3.0-BETA1"
             },
             "funding": [
                 {
@@ -5114,11 +5088,7 @@
                     "type": "tidelift"
                 }
             ],
-<<<<<<< HEAD
-            "time": "2021-03-28T09:44:11+00:00"
-=======
-            "time": "2021-04-09T09:54:19+00:00"
->>>>>>> 65f9c97e
+            "time": "2021-04-16T17:36:28+00:00"
         },
         {
             "name": "symfony/deprecation-contracts",
@@ -5170,7 +5140,7 @@
             "description": "A generic function and convention to trigger deprecation notices",
             "homepage": "https://symfony.com",
             "support": {
-                "source": "https://github.com/symfony/deprecation-contracts/tree/main"
+                "source": "https://github.com/symfony/deprecation-contracts/tree/v2.4.0"
             },
             "funding": [
                 {
@@ -5194,12 +5164,12 @@
             "source": {
                 "type": "git",
                 "url": "https://github.com/symfony/polyfill-intl-grapheme.git",
-                "reference": "5601e09b69f26c1828b13b6bb87cb07cddba3170"
-            },
-            "dist": {
-                "type": "zip",
-                "url": "https://api.github.com/repos/symfony/polyfill-intl-grapheme/zipball/5601e09b69f26c1828b13b6bb87cb07cddba3170",
-                "reference": "5601e09b69f26c1828b13b6bb87cb07cddba3170",
+                "reference": "053f7184175d5417c933817341c5cc0053ddacd5"
+            },
+            "dist": {
+                "type": "zip",
+                "url": "https://api.github.com/repos/symfony/polyfill-intl-grapheme/zipball/053f7184175d5417c933817341c5cc0053ddacd5",
+                "reference": "053f7184175d5417c933817341c5cc0053ddacd5",
                 "shasum": ""
             },
             "require": {
@@ -5212,7 +5182,7 @@
             "type": "library",
             "extra": {
                 "branch-alias": {
-                    "dev-main": "1.22-dev"
+                    "dev-main": "1.23-dev"
                 },
                 "thanks": {
                     "name": "symfony/polyfill",
@@ -5252,7 +5222,7 @@
                 "shim"
             ],
             "support": {
-                "source": "https://github.com/symfony/polyfill-intl-grapheme/tree/v1.22.1"
+                "source": "https://github.com/symfony/polyfill-intl-grapheme/tree/main"
             },
             "funding": [
                 {
@@ -5268,7 +5238,7 @@
                     "type": "tidelift"
                 }
             ],
-            "time": "2021-01-22T09:19:47+00:00"
+            "time": "2021-02-19T12:13:01+00:00"
         },
         {
             "name": "symfony/polyfill-intl-normalizer",
@@ -5276,12 +5246,12 @@
             "source": {
                 "type": "git",
                 "url": "https://github.com/symfony/polyfill-intl-normalizer.git",
-                "reference": "43a0283138253ed1d48d352ab6d0bdb3f809f248"
-            },
-            "dist": {
-                "type": "zip",
-                "url": "https://api.github.com/repos/symfony/polyfill-intl-normalizer/zipball/43a0283138253ed1d48d352ab6d0bdb3f809f248",
-                "reference": "43a0283138253ed1d48d352ab6d0bdb3f809f248",
+                "reference": "8590a5f561694770bdcd3f9b5c69dde6945028e8"
+            },
+            "dist": {
+                "type": "zip",
+                "url": "https://api.github.com/repos/symfony/polyfill-intl-normalizer/zipball/8590a5f561694770bdcd3f9b5c69dde6945028e8",
+                "reference": "8590a5f561694770bdcd3f9b5c69dde6945028e8",
                 "shasum": ""
             },
             "require": {
@@ -5294,7 +5264,7 @@
             "type": "library",
             "extra": {
                 "branch-alias": {
-                    "dev-main": "1.22-dev"
+                    "dev-main": "1.23-dev"
                 },
                 "thanks": {
                     "name": "symfony/polyfill",
@@ -5337,7 +5307,7 @@
                 "shim"
             ],
             "support": {
-                "source": "https://github.com/symfony/polyfill-intl-normalizer/tree/v1.22.1"
+                "source": "https://github.com/symfony/polyfill-intl-normalizer/tree/main"
             },
             "funding": [
                 {
@@ -5353,7 +5323,7 @@
                     "type": "tidelift"
                 }
             ],
-            "time": "2021-01-22T09:19:47+00:00"
+            "time": "2021-02-19T12:13:01+00:00"
         },
         {
             "name": "symfony/polyfill-mbstring",
@@ -5361,12 +5331,12 @@
             "source": {
                 "type": "git",
                 "url": "https://github.com/symfony/polyfill-mbstring.git",
-                "reference": "5232de97ee3b75b0360528dae24e73db49566ab1"
-            },
-            "dist": {
-                "type": "zip",
-                "url": "https://api.github.com/repos/symfony/polyfill-mbstring/zipball/5232de97ee3b75b0360528dae24e73db49566ab1",
-                "reference": "5232de97ee3b75b0360528dae24e73db49566ab1",
+                "reference": "298b87cbbe99cb2c9f88fb1d1de78833b64b483e"
+            },
+            "dist": {
+                "type": "zip",
+                "url": "https://api.github.com/repos/symfony/polyfill-mbstring/zipball/298b87cbbe99cb2c9f88fb1d1de78833b64b483e",
+                "reference": "298b87cbbe99cb2c9f88fb1d1de78833b64b483e",
                 "shasum": ""
             },
             "require": {
@@ -5379,7 +5349,7 @@
             "type": "library",
             "extra": {
                 "branch-alias": {
-                    "dev-main": "1.22-dev"
+                    "dev-main": "1.23-dev"
                 },
                 "thanks": {
                     "name": "symfony/polyfill",
@@ -5418,7 +5388,7 @@
                 "shim"
             ],
             "support": {
-                "source": "https://github.com/symfony/polyfill-mbstring/tree/v1.22.1"
+                "source": "https://github.com/symfony/polyfill-mbstring/tree/main"
             },
             "funding": [
                 {
@@ -5434,7 +5404,7 @@
                     "type": "tidelift"
                 }
             ],
-            "time": "2021-01-22T09:19:47+00:00"
+            "time": "2021-04-19T09:32:22+00:00"
         },
         {
             "name": "symfony/polyfill-php73",
@@ -5442,12 +5412,12 @@
             "source": {
                 "type": "git",
                 "url": "https://github.com/symfony/polyfill-php73.git",
-                "reference": "a678b42e92f86eca04b7fa4c0f6f19d097fb69e2"
-            },
-            "dist": {
-                "type": "zip",
-                "url": "https://api.github.com/repos/symfony/polyfill-php73/zipball/a678b42e92f86eca04b7fa4c0f6f19d097fb69e2",
-                "reference": "a678b42e92f86eca04b7fa4c0f6f19d097fb69e2",
+                "reference": "fba8933c384d6476ab14fb7b8526e5287ca7e010"
+            },
+            "dist": {
+                "type": "zip",
+                "url": "https://api.github.com/repos/symfony/polyfill-php73/zipball/fba8933c384d6476ab14fb7b8526e5287ca7e010",
+                "reference": "fba8933c384d6476ab14fb7b8526e5287ca7e010",
                 "shasum": ""
             },
             "require": {
@@ -5457,7 +5427,7 @@
             "type": "library",
             "extra": {
                 "branch-alias": {
-                    "dev-main": "1.22-dev"
+                    "dev-main": "1.23-dev"
                 },
                 "thanks": {
                     "name": "symfony/polyfill",
@@ -5498,7 +5468,7 @@
                 "shim"
             ],
             "support": {
-                "source": "https://github.com/symfony/polyfill-php73/tree/v1.22.1"
+                "source": "https://github.com/symfony/polyfill-php73/tree/main"
             },
             "funding": [
                 {
@@ -5514,7 +5484,7 @@
                     "type": "tidelift"
                 }
             ],
-            "time": "2021-01-07T16:49:33+00:00"
+            "time": "2021-02-19T12:13:01+00:00"
         },
         {
             "name": "symfony/polyfill-php80",
@@ -5522,12 +5492,12 @@
             "source": {
                 "type": "git",
                 "url": "https://github.com/symfony/polyfill-php80.git",
-                "reference": "dc3063ba22c2a1fd2f45ed856374d79114998f91"
-            },
-            "dist": {
-                "type": "zip",
-                "url": "https://api.github.com/repos/symfony/polyfill-php80/zipball/dc3063ba22c2a1fd2f45ed856374d79114998f91",
-                "reference": "dc3063ba22c2a1fd2f45ed856374d79114998f91",
+                "reference": "eca0bf41ed421bed1b57c4958bab16aa86b757d0"
+            },
+            "dist": {
+                "type": "zip",
+                "url": "https://api.github.com/repos/symfony/polyfill-php80/zipball/eca0bf41ed421bed1b57c4958bab16aa86b757d0",
+                "reference": "eca0bf41ed421bed1b57c4958bab16aa86b757d0",
                 "shasum": ""
             },
             "require": {
@@ -5537,7 +5507,7 @@
             "type": "library",
             "extra": {
                 "branch-alias": {
-                    "dev-main": "1.22-dev"
+                    "dev-main": "1.23-dev"
                 },
                 "thanks": {
                     "name": "symfony/polyfill",
@@ -5582,7 +5552,7 @@
                 "shim"
             ],
             "support": {
-                "source": "https://github.com/symfony/polyfill-php80/tree/v1.22.1"
+                "source": "https://github.com/symfony/polyfill-php80/tree/main"
             },
             "funding": [
                 {
@@ -5598,7 +5568,7 @@
                     "type": "tidelift"
                 }
             ],
-            "time": "2021-01-07T16:49:33+00:00"
+            "time": "2021-02-19T12:13:01+00:00"
         },
         {
             "name": "symfony/service-contracts",
@@ -5662,7 +5632,7 @@
                 "standards"
             ],
             "support": {
-                "source": "https://github.com/symfony/service-contracts/tree/main"
+                "source": "https://github.com/symfony/service-contracts/tree/v2.4.0"
             },
             "funding": [
                 {
@@ -5746,7 +5716,7 @@
                 "utf8"
             ],
             "support": {
-                "source": "https://github.com/symfony/string/tree/5.x"
+                "source": "https://github.com/symfony/string/tree/v5.3.0-BETA1"
             },
             "funding": [
                 {
@@ -5820,21 +5790,12 @@
             "source": {
                 "type": "git",
                 "url": "https://github.com/twigphp/Twig.git",
-<<<<<<< HEAD
-                "reference": "36427589d031057dc442ed0d43655edc1178a2f9"
-            },
-            "dist": {
-                "type": "zip",
-                "url": "https://api.github.com/repos/twigphp/Twig/zipball/36427589d031057dc442ed0d43655edc1178a2f9",
-                "reference": "36427589d031057dc442ed0d43655edc1178a2f9",
-=======
                 "reference": "f7250c6ea6b6cdd724e25ce7c56e2a60006203cb"
             },
             "dist": {
                 "type": "zip",
                 "url": "https://api.github.com/repos/twigphp/Twig/zipball/f7250c6ea6b6cdd724e25ce7c56e2a60006203cb",
                 "reference": "f7250c6ea6b6cdd724e25ce7c56e2a60006203cb",
->>>>>>> 65f9c97e
                 "shasum": ""
             },
             "require": {
@@ -5900,11 +5861,7 @@
                     "type": "tidelift"
                 }
             ],
-<<<<<<< HEAD
-            "time": "2021-04-01T12:19:05+00:00"
-=======
             "time": "2021-04-10T08:17:25+00:00"
->>>>>>> 65f9c97e
         },
         {
             "name": "vimeo/psalm",
