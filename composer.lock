{
    "_readme": [
        "This file locks the dependencies of your project to a known state",
        "Read more about it at https://getcomposer.org/doc/01-basic-usage.md#installing-dependencies",
        "This file is @generated automatically"
    ],
<<<<<<< HEAD
    "content-hash": "4b2113389eee450c7c21cbaecd3ca6d1",
=======
    "content-hash": "51f81d435f4b5b7a9a6ea8f81b470353",
>>>>>>> bf119867
    "packages": [
        {
            "name": "adhocore/jwt",
            "version": "1.1.2",
            "source": {
                "type": "git",
                "url": "https://github.com/adhocore/php-jwt.git",
                "reference": "6c434af7170090bb7a8880d2bc220a2254ba7899"
            },
            "dist": {
                "type": "zip",
                "url": "https://api.github.com/repos/adhocore/php-jwt/zipball/6c434af7170090bb7a8880d2bc220a2254ba7899",
                "reference": "6c434af7170090bb7a8880d2bc220a2254ba7899",
                "shasum": ""
            },
            "require": {
                "php": "^7.0 || ^8.0"
            },
            "require-dev": {
                "phpunit/phpunit": "^6.5 || ^7.5"
            },
            "type": "library",
            "autoload": {
                "psr-4": {
                    "Ahc\\Jwt\\": "src/"
                }
            },
            "notification-url": "https://packagist.org/downloads/",
            "license": [
                "MIT"
            ],
            "authors": [
                {
                    "name": "Jitendra Adhikari",
                    "email": "jiten.adhikary@gmail.com"
                }
            ],
            "description": "Ultra lightweight JSON web token (JWT) library for PHP5.5+.",
            "keywords": [
                "auth",
                "json-web-token",
                "jwt",
                "jwt-auth",
                "jwt-php",
                "token"
            ],
            "support": {
                "issues": "https://github.com/adhocore/php-jwt/issues",
                "source": "https://github.com/adhocore/php-jwt/tree/1.1.2"
            },
            "funding": [
                {
                    "url": "https://paypal.me/ji10",
                    "type": "custom"
                }
            ],
            "time": "2021-02-20T09:56:44+00:00"
        },
        {
            "name": "appwrite/php-clamav",
            "version": "1.1.0",
            "source": {
                "type": "git",
                "url": "https://github.com/appwrite/php-clamav.git",
                "reference": "61d00f24f9e7766fbba233e7b8d09c5475388073"
            },
            "dist": {
                "type": "zip",
                "url": "https://api.github.com/repos/appwrite/php-clamav/zipball/61d00f24f9e7766fbba233e7b8d09c5475388073",
                "reference": "61d00f24f9e7766fbba233e7b8d09c5475388073",
                "shasum": ""
            },
            "require": {
                "ext-sockets": "*",
                "php": ">=7.1"
            },
            "require-dev": {
                "phpunit/phpunit": "^7.0"
            },
            "type": "library",
            "autoload": {
                "psr-4": {
                    "Appwrite\\ClamAV\\": "src/ClamAV"
                }
            },
            "notification-url": "https://packagist.org/downloads/",
            "license": [
                "MIT"
            ],
            "authors": [
                {
                    "name": "Eldad Fux",
                    "email": "eldad@appwrite.io"
                }
            ],
            "description": "ClamAV network and pipe client for PHP",
            "keywords": [
                "anti virus",
                "appwrite",
                "clamav",
                "php"
            ],
            "support": {
                "issues": "https://github.com/appwrite/php-clamav/issues",
                "source": "https://github.com/appwrite/php-clamav/tree/1.1.0"
            },
            "time": "2020-10-02T05:23:46+00:00"
        },
        {
            "name": "appwrite/php-runtimes",
            "version": "0.11.0",
            "source": {
                "type": "git",
                "url": "https://github.com/appwrite/runtimes.git",
                "reference": "547fc026e11c0946846a8ac690898f5bf53be101"
            },
            "require": {
                "php": ">=8.0",
                "utopia-php/system": "0.4.*"
            },
            "require-dev": {
                "phpunit/phpunit": "^9.3",
                "vimeo/psalm": "4.0.1"
            },
            "type": "library",
            "autoload": {
                "psr-4": {
                    "Appwrite\\Runtimes\\": "src/Runtimes"
                }
            },
            "license": [
                "BSD-3-Clause"
            ],
            "authors": [
                {
                    "name": "Eldad Fux",
                    "email": "eldad@appwrite.io"
                },
                {
                    "name": "Torsten Dittmann",
                    "email": "torsten@appwrite.io"
                }
            ],
            "description": "Appwrite repository for Cloud Function runtimes that contains the configurations and tests for all of the Appwrite runtime environments.",
            "keywords": [
                "appwrite",
                "php",
                "runtimes"
            ],
            "time": "2022-08-15T14:03:36+00:00"
        },
        {
            "name": "chillerlan/php-qrcode",
            "version": "4.3.3",
            "source": {
                "type": "git",
                "url": "https://github.com/chillerlan/php-qrcode.git",
                "reference": "6356b246948ac1025882b3f55e7c68ebd4515ae3"
            },
            "dist": {
                "type": "zip",
                "url": "https://api.github.com/repos/chillerlan/php-qrcode/zipball/6356b246948ac1025882b3f55e7c68ebd4515ae3",
                "reference": "6356b246948ac1025882b3f55e7c68ebd4515ae3",
                "shasum": ""
            },
            "require": {
                "chillerlan/php-settings-container": "^2.1",
                "ext-mbstring": "*",
                "php": "^7.4 || ^8.0"
            },
            "require-dev": {
                "phan/phan": "^5.3",
                "phpunit/phpunit": "^9.5",
                "setasign/fpdf": "^1.8.2"
            },
            "suggest": {
                "chillerlan/php-authenticator": "Yet another Google authenticator! Also creates URIs for mobile apps.",
                "setasign/fpdf": "Required to use the QR FPDF output."
            },
            "type": "library",
            "autoload": {
                "psr-4": {
                    "chillerlan\\QRCode\\": "src/"
                }
            },
            "notification-url": "https://packagist.org/downloads/",
            "license": [
                "MIT"
            ],
            "authors": [
                {
                    "name": "Kazuhiko Arase",
                    "homepage": "https://github.com/kazuhikoarase"
                },
                {
                    "name": "Smiley",
                    "email": "smiley@chillerlan.net",
                    "homepage": "https://github.com/codemasher"
                },
                {
                    "name": "Contributors",
                    "homepage": "https://github.com/chillerlan/php-qrcode/graphs/contributors"
                }
            ],
            "description": "A QR code generator. PHP 7.4+",
            "homepage": "https://github.com/chillerlan/php-qrcode",
            "keywords": [
                "phpqrcode",
                "qr",
                "qr code",
                "qrcode",
                "qrcode-generator"
            ],
            "support": {
                "issues": "https://github.com/chillerlan/php-qrcode/issues",
                "source": "https://github.com/chillerlan/php-qrcode/tree/4.3.3"
            },
            "funding": [
                {
                    "url": "https://www.paypal.com/donate?hosted_button_id=WLYUNAT9ZTJZ4",
                    "type": "custom"
                },
                {
                    "url": "https://ko-fi.com/codemasher",
                    "type": "ko_fi"
                }
            ],
            "time": "2021-11-25T22:38:09+00:00"
        },
        {
            "name": "chillerlan/php-settings-container",
            "version": "2.1.4",
            "source": {
                "type": "git",
                "url": "https://github.com/chillerlan/php-settings-container.git",
                "reference": "1beb7df3c14346d4344b0b2e12f6f9a74feabd4a"
            },
            "dist": {
                "type": "zip",
                "url": "https://api.github.com/repos/chillerlan/php-settings-container/zipball/1beb7df3c14346d4344b0b2e12f6f9a74feabd4a",
                "reference": "1beb7df3c14346d4344b0b2e12f6f9a74feabd4a",
                "shasum": ""
            },
            "require": {
                "ext-json": "*",
                "php": "^7.4 || ^8.0"
            },
            "require-dev": {
                "phan/phan": "^5.3",
                "phpunit/phpunit": "^9.5"
            },
            "type": "library",
            "autoload": {
                "psr-4": {
                    "chillerlan\\Settings\\": "src/"
                }
            },
            "notification-url": "https://packagist.org/downloads/",
            "license": [
                "MIT"
            ],
            "authors": [
                {
                    "name": "Smiley",
                    "email": "smiley@chillerlan.net",
                    "homepage": "https://github.com/codemasher"
                }
            ],
            "description": "A container class for immutable settings objects. Not a DI container. PHP 7.4+",
            "homepage": "https://github.com/chillerlan/php-settings-container",
            "keywords": [
                "PHP7",
                "Settings",
                "configuration",
                "container",
                "helper"
            ],
            "support": {
                "issues": "https://github.com/chillerlan/php-settings-container/issues",
                "source": "https://github.com/chillerlan/php-settings-container"
            },
            "funding": [
                {
                    "url": "https://www.paypal.com/donate?hosted_button_id=WLYUNAT9ZTJZ4",
                    "type": "custom"
                },
                {
                    "url": "https://ko-fi.com/codemasher",
                    "type": "ko_fi"
                }
            ],
            "time": "2022-07-05T22:32:14+00:00"
        },
        {
            "name": "colinmollenhour/credis",
            "version": "v1.13.1",
            "source": {
                "type": "git",
                "url": "https://github.com/colinmollenhour/credis.git",
                "reference": "85df015088e00daf8ce395189de22c8eb45c8d49"
            },
            "dist": {
                "type": "zip",
                "url": "https://api.github.com/repos/colinmollenhour/credis/zipball/85df015088e00daf8ce395189de22c8eb45c8d49",
                "reference": "85df015088e00daf8ce395189de22c8eb45c8d49",
                "shasum": ""
            },
            "require": {
                "php": ">=5.6.0"
            },
            "suggest": {
                "ext-redis": "Improved performance for communicating with redis"
            },
            "type": "library",
            "autoload": {
                "classmap": [
                    "Client.php",
                    "Cluster.php",
                    "Sentinel.php",
                    "Module.php"
                ]
            },
            "notification-url": "https://packagist.org/downloads/",
            "license": [
                "MIT"
            ],
            "authors": [
                {
                    "name": "Colin Mollenhour",
                    "email": "colin@mollenhour.com"
                }
            ],
            "description": "Credis is a lightweight interface to the Redis key-value store which wraps the phpredis library when available for better performance.",
            "homepage": "https://github.com/colinmollenhour/credis",
            "support": {
                "issues": "https://github.com/colinmollenhour/credis/issues",
                "source": "https://github.com/colinmollenhour/credis/tree/v1.13.1"
            },
            "time": "2022-06-20T22:56:59+00:00"
        },
        {
            "name": "dragonmantank/cron-expression",
            "version": "v3.3.1",
            "source": {
                "type": "git",
                "url": "https://github.com/dragonmantank/cron-expression.git",
                "reference": "be85b3f05b46c39bbc0d95f6c071ddff669510fa"
            },
            "dist": {
                "type": "zip",
                "url": "https://api.github.com/repos/dragonmantank/cron-expression/zipball/be85b3f05b46c39bbc0d95f6c071ddff669510fa",
                "reference": "be85b3f05b46c39bbc0d95f6c071ddff669510fa",
                "shasum": ""
            },
            "require": {
                "php": "^7.2|^8.0",
                "webmozart/assert": "^1.0"
            },
            "replace": {
                "mtdowling/cron-expression": "^1.0"
            },
            "require-dev": {
                "phpstan/extension-installer": "^1.0",
                "phpstan/phpstan": "^1.0",
                "phpstan/phpstan-webmozart-assert": "^1.0",
                "phpunit/phpunit": "^7.0|^8.0|^9.0"
            },
            "type": "library",
            "autoload": {
                "psr-4": {
                    "Cron\\": "src/Cron/"
                }
            },
            "notification-url": "https://packagist.org/downloads/",
            "license": [
                "MIT"
            ],
            "authors": [
                {
                    "name": "Chris Tankersley",
                    "email": "chris@ctankersley.com",
                    "homepage": "https://github.com/dragonmantank"
                }
            ],
            "description": "CRON for PHP: Calculate the next or previous run date and determine if a CRON expression is due",
            "keywords": [
                "cron",
                "schedule"
            ],
            "support": {
                "issues": "https://github.com/dragonmantank/cron-expression/issues",
                "source": "https://github.com/dragonmantank/cron-expression/tree/v3.3.1"
            },
            "funding": [
                {
                    "url": "https://github.com/dragonmantank",
                    "type": "github"
                }
            ],
            "time": "2022-01-18T15:43:28+00:00"
        },
        {
            "name": "guzzlehttp/guzzle",
            "version": "7.5.0",
            "source": {
                "type": "git",
                "url": "https://github.com/guzzle/guzzle.git",
                "reference": "b50a2a1251152e43f6a37f0fa053e730a67d25ba"
            },
            "dist": {
                "type": "zip",
                "url": "https://api.github.com/repos/guzzle/guzzle/zipball/b50a2a1251152e43f6a37f0fa053e730a67d25ba",
                "reference": "b50a2a1251152e43f6a37f0fa053e730a67d25ba",
                "shasum": ""
            },
            "require": {
                "ext-json": "*",
                "guzzlehttp/promises": "^1.5",
                "guzzlehttp/psr7": "^1.9 || ^2.4",
                "php": "^7.2.5 || ^8.0",
                "psr/http-client": "^1.0",
                "symfony/deprecation-contracts": "^2.2 || ^3.0"
            },
            "provide": {
                "psr/http-client-implementation": "1.0"
            },
            "require-dev": {
                "bamarni/composer-bin-plugin": "^1.8.1",
                "ext-curl": "*",
                "php-http/client-integration-tests": "^3.0",
                "phpunit/phpunit": "^8.5.29 || ^9.5.23",
                "psr/log": "^1.1 || ^2.0 || ^3.0"
            },
            "suggest": {
                "ext-curl": "Required for CURL handler support",
                "ext-intl": "Required for Internationalized Domain Name (IDN) support",
                "psr/log": "Required for using the Log middleware"
            },
            "type": "library",
            "extra": {
                "bamarni-bin": {
                    "bin-links": true,
                    "forward-command": false
                },
                "branch-alias": {
                    "dev-master": "7.5-dev"
                }
            },
            "autoload": {
                "files": [
                    "src/functions_include.php"
                ],
                "psr-4": {
                    "GuzzleHttp\\": "src/"
                }
            },
            "notification-url": "https://packagist.org/downloads/",
            "license": [
                "MIT"
            ],
            "authors": [
                {
                    "name": "Graham Campbell",
                    "email": "hello@gjcampbell.co.uk",
                    "homepage": "https://github.com/GrahamCampbell"
                },
                {
                    "name": "Michael Dowling",
                    "email": "mtdowling@gmail.com",
                    "homepage": "https://github.com/mtdowling"
                },
                {
                    "name": "Jeremy Lindblom",
                    "email": "jeremeamia@gmail.com",
                    "homepage": "https://github.com/jeremeamia"
                },
                {
                    "name": "George Mponos",
                    "email": "gmponos@gmail.com",
                    "homepage": "https://github.com/gmponos"
                },
                {
                    "name": "Tobias Nyholm",
                    "email": "tobias.nyholm@gmail.com",
                    "homepage": "https://github.com/Nyholm"
                },
                {
                    "name": "Márk Sági-Kazár",
                    "email": "mark.sagikazar@gmail.com",
                    "homepage": "https://github.com/sagikazarmark"
                },
                {
                    "name": "Tobias Schultze",
                    "email": "webmaster@tubo-world.de",
                    "homepage": "https://github.com/Tobion"
                }
            ],
            "description": "Guzzle is a PHP HTTP client library",
            "keywords": [
                "client",
                "curl",
                "framework",
                "http",
                "http client",
                "psr-18",
                "psr-7",
                "rest",
                "web service"
            ],
            "support": {
                "issues": "https://github.com/guzzle/guzzle/issues",
                "source": "https://github.com/guzzle/guzzle/tree/7.5.0"
            },
            "funding": [
                {
                    "url": "https://github.com/GrahamCampbell",
                    "type": "github"
                },
                {
                    "url": "https://github.com/Nyholm",
                    "type": "github"
                },
                {
                    "url": "https://tidelift.com/funding/github/packagist/guzzlehttp/guzzle",
                    "type": "tidelift"
                }
            ],
            "time": "2022-08-28T15:39:27+00:00"
        },
        {
            "name": "guzzlehttp/promises",
            "version": "1.5.2",
            "source": {
                "type": "git",
                "url": "https://github.com/guzzle/promises.git",
                "reference": "b94b2807d85443f9719887892882d0329d1e2598"
            },
            "dist": {
                "type": "zip",
                "url": "https://api.github.com/repos/guzzle/promises/zipball/b94b2807d85443f9719887892882d0329d1e2598",
                "reference": "b94b2807d85443f9719887892882d0329d1e2598",
                "shasum": ""
            },
            "require": {
                "php": ">=5.5"
            },
            "require-dev": {
                "symfony/phpunit-bridge": "^4.4 || ^5.1"
            },
            "type": "library",
            "extra": {
                "branch-alias": {
                    "dev-master": "1.5-dev"
                }
            },
            "autoload": {
                "files": [
                    "src/functions_include.php"
                ],
                "psr-4": {
                    "GuzzleHttp\\Promise\\": "src/"
                }
            },
            "notification-url": "https://packagist.org/downloads/",
            "license": [
                "MIT"
            ],
            "authors": [
                {
                    "name": "Graham Campbell",
                    "email": "hello@gjcampbell.co.uk",
                    "homepage": "https://github.com/GrahamCampbell"
                },
                {
                    "name": "Michael Dowling",
                    "email": "mtdowling@gmail.com",
                    "homepage": "https://github.com/mtdowling"
                },
                {
                    "name": "Tobias Nyholm",
                    "email": "tobias.nyholm@gmail.com",
                    "homepage": "https://github.com/Nyholm"
                },
                {
                    "name": "Tobias Schultze",
                    "email": "webmaster@tubo-world.de",
                    "homepage": "https://github.com/Tobion"
                }
            ],
            "description": "Guzzle promises library",
            "keywords": [
                "promise"
            ],
            "support": {
                "issues": "https://github.com/guzzle/promises/issues",
                "source": "https://github.com/guzzle/promises/tree/1.5.2"
            },
            "funding": [
                {
                    "url": "https://github.com/GrahamCampbell",
                    "type": "github"
                },
                {
                    "url": "https://github.com/Nyholm",
                    "type": "github"
                },
                {
                    "url": "https://tidelift.com/funding/github/packagist/guzzlehttp/promises",
                    "type": "tidelift"
                }
            ],
            "time": "2022-08-28T14:55:35+00:00"
        },
        {
            "name": "guzzlehttp/psr7",
            "version": "2.4.3",
            "source": {
                "type": "git",
                "url": "https://github.com/guzzle/psr7.git",
                "reference": "67c26b443f348a51926030c83481b85718457d3d"
            },
            "dist": {
                "type": "zip",
                "url": "https://api.github.com/repos/guzzle/psr7/zipball/67c26b443f348a51926030c83481b85718457d3d",
                "reference": "67c26b443f348a51926030c83481b85718457d3d",
                "shasum": ""
            },
            "require": {
                "php": "^7.2.5 || ^8.0",
                "psr/http-factory": "^1.0",
                "psr/http-message": "^1.0",
                "ralouphie/getallheaders": "^3.0"
            },
            "provide": {
                "psr/http-factory-implementation": "1.0",
                "psr/http-message-implementation": "1.0"
            },
            "require-dev": {
                "bamarni/composer-bin-plugin": "^1.8.1",
                "http-interop/http-factory-tests": "^0.9",
                "phpunit/phpunit": "^8.5.29 || ^9.5.23"
            },
            "suggest": {
                "laminas/laminas-httphandlerrunner": "Emit PSR-7 responses"
            },
            "type": "library",
            "extra": {
                "bamarni-bin": {
                    "bin-links": true,
                    "forward-command": false
                },
                "branch-alias": {
                    "dev-master": "2.4-dev"
                }
            },
            "autoload": {
                "psr-4": {
                    "GuzzleHttp\\Psr7\\": "src/"
                }
            },
            "notification-url": "https://packagist.org/downloads/",
            "license": [
                "MIT"
            ],
            "authors": [
                {
                    "name": "Graham Campbell",
                    "email": "hello@gjcampbell.co.uk",
                    "homepage": "https://github.com/GrahamCampbell"
                },
                {
                    "name": "Michael Dowling",
                    "email": "mtdowling@gmail.com",
                    "homepage": "https://github.com/mtdowling"
                },
                {
                    "name": "George Mponos",
                    "email": "gmponos@gmail.com",
                    "homepage": "https://github.com/gmponos"
                },
                {
                    "name": "Tobias Nyholm",
                    "email": "tobias.nyholm@gmail.com",
                    "homepage": "https://github.com/Nyholm"
                },
                {
                    "name": "Márk Sági-Kazár",
                    "email": "mark.sagikazar@gmail.com",
                    "homepage": "https://github.com/sagikazarmark"
                },
                {
                    "name": "Tobias Schultze",
                    "email": "webmaster@tubo-world.de",
                    "homepage": "https://github.com/Tobion"
                },
                {
                    "name": "Márk Sági-Kazár",
                    "email": "mark.sagikazar@gmail.com",
                    "homepage": "https://sagikazarmark.hu"
                }
            ],
            "description": "PSR-7 message implementation that also provides common utility methods",
            "keywords": [
                "http",
                "message",
                "psr-7",
                "request",
                "response",
                "stream",
                "uri",
                "url"
            ],
            "support": {
                "issues": "https://github.com/guzzle/psr7/issues",
                "source": "https://github.com/guzzle/psr7/tree/2.4.3"
            },
            "funding": [
                {
                    "url": "https://github.com/GrahamCampbell",
                    "type": "github"
                },
                {
                    "url": "https://github.com/Nyholm",
                    "type": "github"
                },
                {
                    "url": "https://tidelift.com/funding/github/packagist/guzzlehttp/psr7",
                    "type": "tidelift"
                }
            ],
            "time": "2022-10-26T14:07:24+00:00"
        },
        {
            "name": "influxdb/influxdb-php",
            "version": "1.15.2",
            "source": {
                "type": "git",
                "url": "https://github.com/influxdata/influxdb-php.git",
                "reference": "d6e59f4f04ab9107574fda69c2cbe36671253d03"
            },
            "dist": {
                "type": "zip",
                "url": "https://api.github.com/repos/influxdata/influxdb-php/zipball/d6e59f4f04ab9107574fda69c2cbe36671253d03",
                "reference": "d6e59f4f04ab9107574fda69c2cbe36671253d03",
                "shasum": ""
            },
            "require": {
                "guzzlehttp/guzzle": "^6.0|^7.0",
                "php": "^5.5 || ^7.0 || ^8.0"
            },
            "require-dev": {
                "dms/phpunit-arraysubset-asserts": "^0.2.1",
                "phpunit/phpunit": "^9.5"
            },
            "suggest": {
                "ext-curl": "Curl extension, needed for Curl driver",
                "stefanotorresi/influxdb-php-async": "An asyncronous client for InfluxDB, implemented via ReactPHP."
            },
            "type": "library",
            "autoload": {
                "psr-4": {
                    "InfluxDB\\": "src/InfluxDB"
                }
            },
            "notification-url": "https://packagist.org/downloads/",
            "license": [
                "MIT"
            ],
            "authors": [
                {
                    "name": "Stephen Hoogendijk",
                    "email": "stephen@tca0.nl"
                },
                {
                    "name": "Daniel Martinez",
                    "email": "danimartcas@hotmail.com"
                },
                {
                    "name": "Gianluca Arbezzano",
                    "email": "gianarb92@gmail.com"
                }
            ],
            "description": "InfluxDB client library for PHP",
            "keywords": [
                "client",
                "influxdata",
                "influxdb",
                "influxdb class",
                "influxdb client",
                "influxdb library",
                "time series"
            ],
            "support": {
                "issues": "https://github.com/influxdata/influxdb-php/issues",
                "source": "https://github.com/influxdata/influxdb-php/tree/1.15.2"
            },
            "time": "2020-12-26T17:45:17+00:00"
        },
        {
            "name": "matomo/device-detector",
            "version": "6.0.0",
            "source": {
                "type": "git",
                "url": "https://github.com/matomo-org/device-detector.git",
                "reference": "7fc2af3af62bd69e6e3404d561e371a83c112be9"
            },
            "dist": {
                "type": "zip",
                "url": "https://api.github.com/repos/matomo-org/device-detector/zipball/7fc2af3af62bd69e6e3404d561e371a83c112be9",
                "reference": "7fc2af3af62bd69e6e3404d561e371a83c112be9",
                "shasum": ""
            },
            "require": {
                "mustangostang/spyc": "*",
                "php": "^7.2|^8.0"
            },
            "replace": {
                "piwik/device-detector": "self.version"
            },
            "require-dev": {
                "matthiasmullie/scrapbook": "^1.4.7",
                "mayflower/mo4-coding-standard": "^v8.0.0",
                "phpstan/phpstan": "^0.12.52",
                "phpunit/phpunit": "^8.5.8",
                "psr/cache": "^1.0.1",
                "psr/simple-cache": "^1.0.1",
                "symfony/yaml": "^5.1.7"
            },
            "suggest": {
                "doctrine/cache": "Can directly be used for caching purpose",
                "ext-yaml": "Necessary for using the Pecl YAML parser"
            },
            "type": "library",
            "autoload": {
                "psr-4": {
                    "DeviceDetector\\": ""
                },
                "exclude-from-classmap": [
                    "Tests/"
                ]
            },
            "notification-url": "https://packagist.org/downloads/",
            "license": [
                "LGPL-3.0-or-later"
            ],
            "authors": [
                {
                    "name": "The Matomo Team",
                    "email": "hello@matomo.org",
                    "homepage": "https://matomo.org/team/"
                }
            ],
            "description": "The Universal Device Detection library, that parses User Agents and detects devices (desktop, tablet, mobile, tv, cars, console, etc.), clients (browsers, media players, mobile apps, feed readers, libraries, etc), operating systems, devices, brands and models.",
            "homepage": "https://matomo.org",
            "keywords": [
                "devicedetection",
                "parser",
                "useragent"
            ],
            "support": {
                "forum": "https://forum.matomo.org/",
                "issues": "https://github.com/matomo-org/device-detector/issues",
                "source": "https://github.com/matomo-org/matomo",
                "wiki": "https://dev.matomo.org/"
            },
            "time": "2022-04-11T09:58:17+00:00"
        },
        {
            "name": "mustangostang/spyc",
            "version": "0.6.3",
            "source": {
                "type": "git",
                "url": "git@github.com:mustangostang/spyc.git",
                "reference": "4627c838b16550b666d15aeae1e5289dd5b77da0"
            },
            "dist": {
                "type": "zip",
                "url": "https://api.github.com/repos/mustangostang/spyc/zipball/4627c838b16550b666d15aeae1e5289dd5b77da0",
                "reference": "4627c838b16550b666d15aeae1e5289dd5b77da0",
                "shasum": ""
            },
            "require": {
                "php": ">=5.3.1"
            },
            "require-dev": {
                "phpunit/phpunit": "4.3.*@dev"
            },
            "type": "library",
            "extra": {
                "branch-alias": {
                    "dev-master": "0.5.x-dev"
                }
            },
            "autoload": {
                "files": [
                    "Spyc.php"
                ]
            },
            "notification-url": "https://packagist.org/downloads/",
            "license": [
                "MIT"
            ],
            "authors": [
                {
                    "name": "mustangostang",
                    "email": "vlad.andersen@gmail.com"
                }
            ],
            "description": "A simple YAML loader/dumper class for PHP",
            "homepage": "https://github.com/mustangostang/spyc/",
            "keywords": [
                "spyc",
                "yaml",
                "yml"
            ],
            "time": "2019-09-10T13:16:29+00:00"
        },
        {
            "name": "phpmailer/phpmailer",
            "version": "v6.6.0",
            "source": {
                "type": "git",
                "url": "https://github.com/PHPMailer/PHPMailer.git",
                "reference": "e43bac82edc26ca04b36143a48bde1c051cfd5b1"
            },
            "dist": {
                "type": "zip",
                "url": "https://api.github.com/repos/PHPMailer/PHPMailer/zipball/e43bac82edc26ca04b36143a48bde1c051cfd5b1",
                "reference": "e43bac82edc26ca04b36143a48bde1c051cfd5b1",
                "shasum": ""
            },
            "require": {
                "ext-ctype": "*",
                "ext-filter": "*",
                "ext-hash": "*",
                "php": ">=5.5.0"
            },
            "require-dev": {
                "dealerdirect/phpcodesniffer-composer-installer": "^0.7.0",
                "doctrine/annotations": "^1.2",
                "php-parallel-lint/php-console-highlighter": "^0.5.0",
                "php-parallel-lint/php-parallel-lint": "^1.3.1",
                "phpcompatibility/php-compatibility": "^9.3.5",
                "roave/security-advisories": "dev-latest",
                "squizlabs/php_codesniffer": "^3.6.2",
                "yoast/phpunit-polyfills": "^1.0.0"
            },
            "suggest": {
                "ext-mbstring": "Needed to send email in multibyte encoding charset or decode encoded addresses",
                "hayageek/oauth2-yahoo": "Needed for Yahoo XOAUTH2 authentication",
                "league/oauth2-google": "Needed for Google XOAUTH2 authentication",
                "psr/log": "For optional PSR-3 debug logging",
                "stevenmaguire/oauth2-microsoft": "Needed for Microsoft XOAUTH2 authentication",
                "symfony/polyfill-mbstring": "To support UTF-8 if the Mbstring PHP extension is not enabled (^1.2)"
            },
            "type": "library",
            "autoload": {
                "psr-4": {
                    "PHPMailer\\PHPMailer\\": "src/"
                }
            },
            "notification-url": "https://packagist.org/downloads/",
            "license": [
                "LGPL-2.1-only"
            ],
            "authors": [
                {
                    "name": "Marcus Bointon",
                    "email": "phpmailer@synchromedia.co.uk"
                },
                {
                    "name": "Jim Jagielski",
                    "email": "jimjag@gmail.com"
                },
                {
                    "name": "Andy Prevost",
                    "email": "codeworxtech@users.sourceforge.net"
                },
                {
                    "name": "Brent R. Matzelle"
                }
            ],
            "description": "PHPMailer is a full-featured email creation and transfer class for PHP",
            "support": {
                "issues": "https://github.com/PHPMailer/PHPMailer/issues",
                "source": "https://github.com/PHPMailer/PHPMailer/tree/v6.6.0"
            },
            "funding": [
                {
                    "url": "https://github.com/Synchro",
                    "type": "github"
                }
            ],
            "time": "2022-02-28T15:31:21+00:00"
        },
        {
            "name": "psr/http-client",
            "version": "1.0.1",
            "source": {
                "type": "git",
                "url": "https://github.com/php-fig/http-client.git",
                "reference": "2dfb5f6c5eff0e91e20e913f8c5452ed95b86621"
            },
            "dist": {
                "type": "zip",
                "url": "https://api.github.com/repos/php-fig/http-client/zipball/2dfb5f6c5eff0e91e20e913f8c5452ed95b86621",
                "reference": "2dfb5f6c5eff0e91e20e913f8c5452ed95b86621",
                "shasum": ""
            },
            "require": {
                "php": "^7.0 || ^8.0",
                "psr/http-message": "^1.0"
            },
            "type": "library",
            "extra": {
                "branch-alias": {
                    "dev-master": "1.0.x-dev"
                }
            },
            "autoload": {
                "psr-4": {
                    "Psr\\Http\\Client\\": "src/"
                }
            },
            "notification-url": "https://packagist.org/downloads/",
            "license": [
                "MIT"
            ],
            "authors": [
                {
                    "name": "PHP-FIG",
                    "homepage": "http://www.php-fig.org/"
                }
            ],
            "description": "Common interface for HTTP clients",
            "homepage": "https://github.com/php-fig/http-client",
            "keywords": [
                "http",
                "http-client",
                "psr",
                "psr-18"
            ],
            "support": {
                "source": "https://github.com/php-fig/http-client/tree/master"
            },
            "time": "2020-06-29T06:28:15+00:00"
        },
        {
            "name": "psr/http-factory",
            "version": "1.0.1",
            "source": {
                "type": "git",
                "url": "https://github.com/php-fig/http-factory.git",
                "reference": "12ac7fcd07e5b077433f5f2bee95b3a771bf61be"
            },
            "dist": {
                "type": "zip",
                "url": "https://api.github.com/repos/php-fig/http-factory/zipball/12ac7fcd07e5b077433f5f2bee95b3a771bf61be",
                "reference": "12ac7fcd07e5b077433f5f2bee95b3a771bf61be",
                "shasum": ""
            },
            "require": {
                "php": ">=7.0.0",
                "psr/http-message": "^1.0"
            },
            "type": "library",
            "extra": {
                "branch-alias": {
                    "dev-master": "1.0.x-dev"
                }
            },
            "autoload": {
                "psr-4": {
                    "Psr\\Http\\Message\\": "src/"
                }
            },
            "notification-url": "https://packagist.org/downloads/",
            "license": [
                "MIT"
            ],
            "authors": [
                {
                    "name": "PHP-FIG",
                    "homepage": "http://www.php-fig.org/"
                }
            ],
            "description": "Common interfaces for PSR-7 HTTP message factories",
            "keywords": [
                "factory",
                "http",
                "message",
                "psr",
                "psr-17",
                "psr-7",
                "request",
                "response"
            ],
            "support": {
                "source": "https://github.com/php-fig/http-factory/tree/master"
            },
            "time": "2019-04-30T12:38:16+00:00"
        },
        {
            "name": "psr/http-message",
            "version": "1.0.1",
            "source": {
                "type": "git",
                "url": "https://github.com/php-fig/http-message.git",
                "reference": "f6561bf28d520154e4b0ec72be95418abe6d9363"
            },
            "dist": {
                "type": "zip",
                "url": "https://api.github.com/repos/php-fig/http-message/zipball/f6561bf28d520154e4b0ec72be95418abe6d9363",
                "reference": "f6561bf28d520154e4b0ec72be95418abe6d9363",
                "shasum": ""
            },
            "require": {
                "php": ">=5.3.0"
            },
            "type": "library",
            "extra": {
                "branch-alias": {
                    "dev-master": "1.0.x-dev"
                }
            },
            "autoload": {
                "psr-4": {
                    "Psr\\Http\\Message\\": "src/"
                }
            },
            "notification-url": "https://packagist.org/downloads/",
            "license": [
                "MIT"
            ],
            "authors": [
                {
                    "name": "PHP-FIG",
                    "homepage": "http://www.php-fig.org/"
                }
            ],
            "description": "Common interface for HTTP messages",
            "homepage": "https://github.com/php-fig/http-message",
            "keywords": [
                "http",
                "http-message",
                "psr",
                "psr-7",
                "request",
                "response"
            ],
            "support": {
                "source": "https://github.com/php-fig/http-message/tree/master"
            },
            "time": "2016-08-06T14:39:51+00:00"
        },
        {
            "name": "psr/log",
            "version": "1.1.4",
            "source": {
                "type": "git",
                "url": "https://github.com/php-fig/log.git",
                "reference": "d49695b909c3b7628b6289db5479a1c204601f11"
            },
            "dist": {
                "type": "zip",
                "url": "https://api.github.com/repos/php-fig/log/zipball/d49695b909c3b7628b6289db5479a1c204601f11",
                "reference": "d49695b909c3b7628b6289db5479a1c204601f11",
                "shasum": ""
            },
            "require": {
                "php": ">=5.3.0"
            },
            "type": "library",
            "extra": {
                "branch-alias": {
                    "dev-master": "1.1.x-dev"
                }
            },
            "autoload": {
                "psr-4": {
                    "Psr\\Log\\": "Psr/Log/"
                }
            },
            "notification-url": "https://packagist.org/downloads/",
            "license": [
                "MIT"
            ],
            "authors": [
                {
                    "name": "PHP-FIG",
                    "homepage": "https://www.php-fig.org/"
                }
            ],
            "description": "Common interface for logging libraries",
            "homepage": "https://github.com/php-fig/log",
            "keywords": [
                "log",
                "psr",
                "psr-3"
            ],
            "support": {
                "source": "https://github.com/php-fig/log/tree/1.1.4"
            },
            "time": "2021-05-03T11:20:27+00:00"
        },
        {
            "name": "ralouphie/getallheaders",
            "version": "3.0.3",
            "source": {
                "type": "git",
                "url": "https://github.com/ralouphie/getallheaders.git",
                "reference": "120b605dfeb996808c31b6477290a714d356e822"
            },
            "dist": {
                "type": "zip",
                "url": "https://api.github.com/repos/ralouphie/getallheaders/zipball/120b605dfeb996808c31b6477290a714d356e822",
                "reference": "120b605dfeb996808c31b6477290a714d356e822",
                "shasum": ""
            },
            "require": {
                "php": ">=5.6"
            },
            "require-dev": {
                "php-coveralls/php-coveralls": "^2.1",
                "phpunit/phpunit": "^5 || ^6.5"
            },
            "type": "library",
            "autoload": {
                "files": [
                    "src/getallheaders.php"
                ]
            },
            "notification-url": "https://packagist.org/downloads/",
            "license": [
                "MIT"
            ],
            "authors": [
                {
                    "name": "Ralph Khattar",
                    "email": "ralph.khattar@gmail.com"
                }
            ],
            "description": "A polyfill for getallheaders.",
            "support": {
                "issues": "https://github.com/ralouphie/getallheaders/issues",
                "source": "https://github.com/ralouphie/getallheaders/tree/develop"
            },
            "time": "2019-03-08T08:55:37+00:00"
        },
        {
            "name": "resque/php-resque",
            "version": "v1.3.6",
            "source": {
                "type": "git",
                "url": "https://github.com/resque/php-resque.git",
                "reference": "fe41c04763699b1318d97ed14cc78583e9380161"
            },
            "dist": {
                "type": "zip",
                "url": "https://api.github.com/repos/resque/php-resque/zipball/fe41c04763699b1318d97ed14cc78583e9380161",
                "reference": "fe41c04763699b1318d97ed14cc78583e9380161",
                "shasum": ""
            },
            "require": {
                "colinmollenhour/credis": "~1.7",
                "php": ">=5.6.0",
                "psr/log": "~1.0"
            },
            "require-dev": {
                "phpunit/phpunit": "^5.7"
            },
            "suggest": {
                "ext-pcntl": "REQUIRED for forking processes on platforms that support it (so anything but Windows).",
                "ext-proctitle": "Allows php-resque to rename the title of UNIX processes to show the status of a worker.",
                "ext-redis": "Native PHP extension for Redis connectivity. Credis will automatically utilize when available."
            },
            "bin": [
                "bin/resque",
                "bin/resque-scheduler"
            ],
            "type": "library",
            "extra": {
                "branch-alias": {
                    "dev-master": "1.0-dev"
                }
            },
            "autoload": {
                "psr-0": {
                    "Resque": "lib",
                    "ResqueScheduler": "lib"
                }
            },
            "notification-url": "https://packagist.org/downloads/",
            "license": [
                "MIT"
            ],
            "authors": [
                {
                    "name": "Dan Hunsaker",
                    "email": "danhunsaker+resque@gmail.com",
                    "role": "Maintainer"
                },
                {
                    "name": "Rajib Ahmed",
                    "homepage": "https://github.com/rajibahmed",
                    "role": "Maintainer"
                },
                {
                    "name": "Steve Klabnik",
                    "email": "steve@steveklabnik.com",
                    "role": "Maintainer"
                },
                {
                    "name": "Chris Boulton",
                    "email": "chris@bigcommerce.com",
                    "role": "Creator"
                }
            ],
            "description": "Redis backed library for creating background jobs and processing them later. Based on resque for Ruby.",
            "homepage": "http://www.github.com/resque/php-resque/",
            "keywords": [
                "background",
                "job",
                "redis",
                "resque"
            ],
            "support": {
                "issues": "https://github.com/resque/php-resque/issues",
                "source": "https://github.com/resque/php-resque/tree/v1.3.6"
            },
            "time": "2020-04-16T16:39:50+00:00"
        },
        {
            "name": "slickdeals/statsd",
            "version": "3.1.0",
            "source": {
                "type": "git",
                "url": "https://github.com/Slickdeals/statsd-php.git",
                "reference": "225588a0a079e145359049f6e5e23eedb1b4c17f"
            },
            "dist": {
                "type": "zip",
                "url": "https://api.github.com/repos/Slickdeals/statsd-php/zipball/225588a0a079e145359049f6e5e23eedb1b4c17f",
                "reference": "225588a0a079e145359049f6e5e23eedb1b4c17f",
                "shasum": ""
            },
            "require": {
                "php": ">= 7.3 || ^8"
            },
            "replace": {
                "domnikl/statsd": "self.version"
            },
            "require-dev": {
                "friendsofphp/php-cs-fixer": "^3.0",
                "phpunit/phpunit": "^9",
                "vimeo/psalm": "^4.6"
            },
            "type": "library",
            "autoload": {
                "psr-4": {
                    "Domnikl\\Statsd\\": "src/"
                }
            },
            "notification-url": "https://packagist.org/downloads/",
            "license": [
                "MIT"
            ],
            "authors": [
                {
                    "name": "Dominik Liebler",
                    "email": "liebler.dominik@gmail.com"
                }
            ],
            "description": "a PHP client for statsd",
            "homepage": "https://github.com/Slickdeals/statsd-php",
            "keywords": [
                "Metrics",
                "monitoring",
                "statistics",
                "statsd",
                "udp"
            ],
            "support": {
                "issues": "https://github.com/Slickdeals/statsd-php/issues",
                "source": "https://github.com/Slickdeals/statsd-php/tree/3.1.0"
            },
            "time": "2021-06-04T20:33:46+00:00"
        },
        {
            "name": "symfony/deprecation-contracts",
            "version": "v3.1.1",
            "source": {
                "type": "git",
                "url": "https://github.com/symfony/deprecation-contracts.git",
                "reference": "07f1b9cc2ffee6aaafcf4b710fbc38ff736bd918"
            },
            "dist": {
                "type": "zip",
                "url": "https://api.github.com/repos/symfony/deprecation-contracts/zipball/07f1b9cc2ffee6aaafcf4b710fbc38ff736bd918",
                "reference": "07f1b9cc2ffee6aaafcf4b710fbc38ff736bd918",
                "shasum": ""
            },
            "require": {
                "php": ">=8.1"
            },
            "type": "library",
            "extra": {
                "branch-alias": {
                    "dev-main": "3.1-dev"
                },
                "thanks": {
                    "name": "symfony/contracts",
                    "url": "https://github.com/symfony/contracts"
                }
            },
            "autoload": {
                "files": [
                    "function.php"
                ]
            },
            "notification-url": "https://packagist.org/downloads/",
            "license": [
                "MIT"
            ],
            "authors": [
                {
                    "name": "Nicolas Grekas",
                    "email": "p@tchwork.com"
                },
                {
                    "name": "Symfony Community",
                    "homepage": "https://symfony.com/contributors"
                }
            ],
            "description": "A generic function and convention to trigger deprecation notices",
            "homepage": "https://symfony.com",
            "support": {
                "source": "https://github.com/symfony/deprecation-contracts/tree/v3.1.1"
            },
            "funding": [
                {
                    "url": "https://symfony.com/sponsor",
                    "type": "custom"
                },
                {
                    "url": "https://github.com/fabpot",
                    "type": "github"
                },
                {
                    "url": "https://tidelift.com/funding/github/packagist/symfony/symfony",
                    "type": "tidelift"
                }
            ],
            "time": "2022-02-25T11:15:52+00:00"
        },
        {
            "name": "utopia-php/abuse",
            "version": "0.16.0",
            "source": {
                "type": "git",
                "url": "https://github.com/utopia-php/abuse.git",
                "reference": "6370d9150425460416583feba0990504ac789e98"
            },
            "dist": {
                "type": "zip",
                "url": "https://api.github.com/repos/utopia-php/abuse/zipball/6370d9150425460416583feba0990504ac789e98",
                "reference": "6370d9150425460416583feba0990504ac789e98",
                "shasum": ""
            },
            "require": {
                "ext-curl": "*",
                "ext-pdo": "*",
                "php": ">=8.0",
                "utopia-php/database": "0.28.*"
            },
            "require-dev": {
                "phpunit/phpunit": "^9.4",
                "vimeo/psalm": "4.0.1"
            },
            "type": "library",
            "autoload": {
                "psr-4": {
                    "Utopia\\Abuse\\": "src/Abuse"
                }
            },
            "notification-url": "https://packagist.org/downloads/",
            "license": [
                "MIT"
            ],
            "authors": [
                {
                    "name": "Eldad Fux",
                    "email": "eldad@appwrite.io"
                }
            ],
            "description": "A simple abuse library to manage application usage limits",
            "keywords": [
                "Abuse",
                "framework",
                "php",
                "upf",
                "utopia"
            ],
            "support": {
                "issues": "https://github.com/utopia-php/abuse/issues",
                "source": "https://github.com/utopia-php/abuse/tree/0.16.0"
            },
            "time": "2022-10-31T14:46:41+00:00"
        },
        {
            "name": "utopia-php/analytics",
            "version": "0.2.0",
            "source": {
                "type": "git",
                "url": "https://github.com/utopia-php/analytics.git",
                "reference": "adfc2d057a7f6ab618a77c8a20ed3e35485ff416"
            },
            "dist": {
                "type": "zip",
                "url": "https://api.github.com/repos/utopia-php/analytics/zipball/adfc2d057a7f6ab618a77c8a20ed3e35485ff416",
                "reference": "adfc2d057a7f6ab618a77c8a20ed3e35485ff416",
                "shasum": ""
            },
            "require": {
                "php": ">=7.4"
            },
            "require-dev": {
                "phpunit/phpunit": "^9.3",
                "vimeo/psalm": "4.0.1"
            },
            "type": "library",
            "autoload": {
                "psr-4": {
                    "Utopia\\Analytics\\": "src/Analytics"
                }
            },
            "notification-url": "https://packagist.org/downloads/",
            "license": [
                "MIT"
            ],
            "authors": [
                {
                    "name": "Eldad Fux",
                    "email": "eldad@appwrite.io"
                },
                {
                    "name": "Torsten Dittmann",
                    "email": "torsten@appwrite.io"
                }
            ],
            "description": "A simple library to track events & users.",
            "keywords": [
                "analytics",
                "framework",
                "php",
                "upf",
                "utopia"
            ],
            "support": {
                "issues": "https://github.com/utopia-php/analytics/issues",
                "source": "https://github.com/utopia-php/analytics/tree/0.2.0"
            },
            "time": "2021-03-23T21:33:07+00:00"
        },
        {
            "name": "utopia-php/audit",
            "version": "0.17.0",
            "source": {
                "type": "git",
                "url": "https://github.com/utopia-php/audit.git",
                "reference": "455471bd4de8d74026809e843f8c9740eb32922c"
            },
            "dist": {
                "type": "zip",
                "url": "https://api.github.com/repos/utopia-php/audit/zipball/455471bd4de8d74026809e843f8c9740eb32922c",
                "reference": "455471bd4de8d74026809e843f8c9740eb32922c",
                "shasum": ""
            },
            "require": {
                "ext-pdo": "*",
                "php": ">=8.0",
                "utopia-php/database": "0.28.*"
            },
            "require-dev": {
                "phpunit/phpunit": "^9.3",
                "vimeo/psalm": "4.0.1"
            },
            "type": "library",
            "autoload": {
                "psr-4": {
                    "Utopia\\Audit\\": "src/Audit"
                }
            },
            "notification-url": "https://packagist.org/downloads/",
            "license": [
                "MIT"
            ],
            "description": "A simple audit library to manage application users logs",
            "keywords": [
                "Audit",
                "framework",
                "php",
                "upf",
                "utopia"
            ],
            "support": {
                "issues": "https://github.com/utopia-php/audit/issues",
                "source": "https://github.com/utopia-php/audit/tree/0.17.0"
            },
            "time": "2022-10-31T14:44:52+00:00"
        },
        {
            "name": "utopia-php/cache",
            "version": "0.8.0",
            "source": {
                "type": "git",
                "url": "https://github.com/utopia-php/cache.git",
                "reference": "212e66100a1f32e674fca5d9bc317cc998303089"
            },
            "dist": {
                "type": "zip",
                "url": "https://api.github.com/repos/utopia-php/cache/zipball/212e66100a1f32e674fca5d9bc317cc998303089",
                "reference": "212e66100a1f32e674fca5d9bc317cc998303089",
                "shasum": ""
            },
            "require": {
                "ext-json": "*",
                "ext-memcached": "*",
                "ext-redis": "*",
                "php": ">=8.0"
            },
            "require-dev": {
                "laravel/pint": "1.2.*",
                "phpunit/phpunit": "^9.3",
                "vimeo/psalm": "4.13.1"
            },
            "type": "library",
            "autoload": {
                "psr-4": {
                    "Utopia\\Cache\\": "src/Cache"
                }
            },
            "notification-url": "https://packagist.org/downloads/",
            "license": [
                "MIT"
            ],
            "description": "A simple cache library to manage application cache storing, loading and purging",
            "keywords": [
                "cache",
                "framework",
                "php",
                "upf",
                "utopia"
            ],
            "support": {
                "issues": "https://github.com/utopia-php/cache/issues",
                "source": "https://github.com/utopia-php/cache/tree/0.8.0"
            },
            "time": "2022-10-16T16:48:09+00:00"
        },
        {
            "name": "utopia-php/cli",
            "version": "0.13.0",
            "source": {
                "type": "git",
                "url": "https://github.com/utopia-php/cli.git",
                "reference": "69e68f8ed525fe162fae950a0507ed28a0f179bc"
            },
            "dist": {
                "type": "zip",
                "url": "https://api.github.com/repos/utopia-php/cli/zipball/69e68f8ed525fe162fae950a0507ed28a0f179bc",
                "reference": "69e68f8ed525fe162fae950a0507ed28a0f179bc",
                "shasum": ""
            },
            "require": {
                "php": ">=7.4",
                "utopia-php/framework": "0.*.*"
            },
            "require-dev": {
                "phpunit/phpunit": "^9.3",
                "vimeo/psalm": "4.0.1"
            },
            "type": "library",
            "autoload": {
                "psr-4": {
                    "Utopia\\CLI\\": "src/CLI"
                }
            },
            "notification-url": "https://packagist.org/downloads/",
            "license": [
                "MIT"
            ],
            "authors": [
                {
                    "name": "Eldad Fux",
                    "email": "eldad@appwrite.io"
                }
            ],
            "description": "A simple CLI library to manage command line applications",
            "keywords": [
                "cli",
                "command line",
                "framework",
                "php",
                "upf",
                "utopia"
            ],
            "support": {
                "issues": "https://github.com/utopia-php/cli/issues",
                "source": "https://github.com/utopia-php/cli/tree/0.13.0"
            },
            "time": "2022-04-26T08:41:22+00:00"
        },
        {
            "name": "utopia-php/config",
            "version": "0.2.2",
            "source": {
                "type": "git",
                "url": "https://github.com/utopia-php/config.git",
                "reference": "a3d7bc0312d7150d5e04b1362dc34b2b136908cc"
            },
            "dist": {
                "type": "zip",
                "url": "https://api.github.com/repos/utopia-php/config/zipball/a3d7bc0312d7150d5e04b1362dc34b2b136908cc",
                "reference": "a3d7bc0312d7150d5e04b1362dc34b2b136908cc",
                "shasum": ""
            },
            "require": {
                "php": ">=7.3"
            },
            "require-dev": {
                "phpunit/phpunit": "^9.3",
                "vimeo/psalm": "4.0.1"
            },
            "type": "library",
            "autoload": {
                "psr-4": {
                    "Utopia\\Config\\": "src/Config"
                }
            },
            "notification-url": "https://packagist.org/downloads/",
            "license": [
                "MIT"
            ],
            "authors": [
                {
                    "name": "Eldad Fux",
                    "email": "eldad@appwrite.io"
                }
            ],
            "description": "A simple Config library to managing application config variables",
            "keywords": [
                "config",
                "framework",
                "php",
                "upf",
                "utopia"
            ],
            "support": {
                "issues": "https://github.com/utopia-php/config/issues",
                "source": "https://github.com/utopia-php/config/tree/0.2.2"
            },
            "time": "2020-10-24T09:49:09+00:00"
        },
        {
            "name": "utopia-php/database",
            "version": "0.28.0",
            "source": {
                "type": "git",
                "url": "https://github.com/utopia-php/database.git",
                "reference": "ef6506af1c09c22f5dc1e7859159d323f7fafa94"
            },
            "dist": {
                "type": "zip",
                "url": "https://api.github.com/repos/utopia-php/database/zipball/ef6506af1c09c22f5dc1e7859159d323f7fafa94",
                "reference": "ef6506af1c09c22f5dc1e7859159d323f7fafa94",
                "shasum": ""
            },
            "require": {
                "php": ">=8.0",
                "utopia-php/cache": "0.8.*",
                "utopia-php/framework": "0.*.*"
            },
            "require-dev": {
                "ext-mongodb": "*",
                "ext-pdo": "*",
                "ext-redis": "*",
                "fakerphp/faker": "^1.14",
                "mongodb/mongodb": "1.8.0",
                "phpunit/phpunit": "^9.4",
                "swoole/ide-helper": "4.8.0",
                "utopia-php/cli": "^0.11.0",
                "vimeo/psalm": "4.0.1"
            },
            "type": "library",
            "autoload": {
                "psr-4": {
                    "Utopia\\Database\\": "src/Database"
                }
            },
            "notification-url": "https://packagist.org/downloads/",
            "license": [
                "MIT"
            ],
            "description": "A simple library to manage application persistency using multiple database adapters",
            "keywords": [
                "database",
                "framework",
                "php",
                "upf",
                "utopia"
            ],
            "support": {
                "issues": "https://github.com/utopia-php/database/issues",
                "source": "https://github.com/utopia-php/database/tree/0.28.0"
            },
            "time": "2022-10-31T09:58:46+00:00"
        },
        {
            "name": "utopia-php/domains",
            "version": "v1.1.0",
            "source": {
                "type": "git",
                "url": "https://github.com/utopia-php/domains.git",
                "reference": "1665e1d9932afa3be63b5c1e0dcfe01fe77d8e73"
            },
            "dist": {
                "type": "zip",
                "url": "https://api.github.com/repos/utopia-php/domains/zipball/1665e1d9932afa3be63b5c1e0dcfe01fe77d8e73",
                "reference": "1665e1d9932afa3be63b5c1e0dcfe01fe77d8e73",
                "shasum": ""
            },
            "require": {
                "php": ">=7.1"
            },
            "require-dev": {
                "phpunit/phpunit": "^7.0"
            },
            "type": "library",
            "autoload": {
                "psr-4": {
                    "Utopia\\Domains\\": "src/Domains"
                }
            },
            "notification-url": "https://packagist.org/downloads/",
            "license": [
                "MIT"
            ],
            "authors": [
                {
                    "name": "Eldad Fux",
                    "email": "eldad@appwrite.io"
                }
            ],
            "description": "Utopia Domains library is simple and lite library for parsing web domains. This library is aiming to be as simple and easy to learn and use.",
            "keywords": [
                "domains",
                "framework",
                "icann",
                "php",
                "public suffix",
                "tld",
                "tld extract",
                "upf",
                "utopia"
            ],
            "support": {
                "issues": "https://github.com/utopia-php/domains/issues",
                "source": "https://github.com/utopia-php/domains/tree/master"
            },
            "time": "2020-02-23T07:40:02+00:00"
        },
        {
            "name": "utopia-php/framework",
            "version": "0.21.1",
            "source": {
                "type": "git",
                "url": "https://github.com/utopia-php/framework.git",
                "reference": "c81789b87a917da2daf336738170ebe01f50ea18"
            },
            "dist": {
                "type": "zip",
                "url": "https://api.github.com/repos/utopia-php/framework/zipball/c81789b87a917da2daf336738170ebe01f50ea18",
                "reference": "c81789b87a917da2daf336738170ebe01f50ea18",
                "shasum": ""
            },
            "require": {
                "php": ">=8.0.0"
            },
            "require-dev": {
                "phpunit/phpunit": "^9.5.10",
                "vimeo/psalm": "4.13.1"
            },
            "type": "library",
            "autoload": {
                "psr-4": {
                    "Utopia\\": "src/"
                }
            },
            "notification-url": "https://packagist.org/downloads/",
            "license": [
                "MIT"
            ],
            "authors": [
                {
                    "name": "Eldad Fux",
                    "email": "eldad@appwrite.io"
                }
            ],
            "description": "A simple, light and advanced PHP framework",
            "keywords": [
                "framework",
                "php",
                "upf"
            ],
            "support": {
                "issues": "https://github.com/utopia-php/framework/issues",
                "source": "https://github.com/utopia-php/framework/tree/0.21.1"
            },
            "time": "2022-09-07T09:56:28+00:00"
        },
        {
            "name": "utopia-php/image",
            "version": "0.5.4",
            "source": {
                "type": "git",
                "url": "https://github.com/utopia-php/image.git",
                "reference": "ca5f436f9aa22dedaa6648f24f3687733808e336"
            },
            "dist": {
                "type": "zip",
                "url": "https://api.github.com/repos/utopia-php/image/zipball/ca5f436f9aa22dedaa6648f24f3687733808e336",
                "reference": "ca5f436f9aa22dedaa6648f24f3687733808e336",
                "shasum": ""
            },
            "require": {
                "ext-imagick": "*",
                "php": ">=8.0"
            },
            "require-dev": {
                "phpunit/phpunit": "^9.3",
                "vimeo/psalm": "4.13.1"
            },
            "type": "library",
            "autoload": {
                "psr-4": {
                    "Utopia\\Image\\": "src/Image"
                }
            },
            "notification-url": "https://packagist.org/downloads/",
            "license": [
                "MIT"
            ],
            "authors": [
                {
                    "name": "Eldad Fux",
                    "email": "eldad@appwrite.io"
                }
            ],
            "description": "A simple Image manipulation library",
            "keywords": [
                "framework",
                "image",
                "php",
                "upf",
                "utopia"
            ],
            "support": {
                "issues": "https://github.com/utopia-php/image/issues",
                "source": "https://github.com/utopia-php/image/tree/0.5.4"
            },
            "time": "2022-05-11T12:30:41+00:00"
        },
        {
            "name": "utopia-php/locale",
            "version": "0.4.0",
            "source": {
                "type": "git",
                "url": "https://github.com/utopia-php/locale.git",
                "reference": "c2d9358d0fe2f6b6ed5448369f9d1e430c615447"
            },
            "dist": {
                "type": "zip",
                "url": "https://api.github.com/repos/utopia-php/locale/zipball/c2d9358d0fe2f6b6ed5448369f9d1e430c615447",
                "reference": "c2d9358d0fe2f6b6ed5448369f9d1e430c615447",
                "shasum": ""
            },
            "require": {
                "php": ">=7.4"
            },
            "require-dev": {
                "phpunit/phpunit": "^9.3",
                "vimeo/psalm": "4.0.1"
            },
            "type": "library",
            "autoload": {
                "psr-4": {
                    "Utopia\\Locale\\": "src/Locale"
                }
            },
            "notification-url": "https://packagist.org/downloads/",
            "license": [
                "MIT"
            ],
            "authors": [
                {
                    "name": "Eldad Fux",
                    "email": "eldad@appwrite.io"
                }
            ],
            "description": "A simple locale library to manage application translations",
            "keywords": [
                "framework",
                "locale",
                "php",
                "upf",
                "utopia"
            ],
            "support": {
                "issues": "https://github.com/utopia-php/locale/issues",
                "source": "https://github.com/utopia-php/locale/tree/0.4.0"
            },
            "time": "2021-07-24T11:35:55+00:00"
        },
        {
            "name": "utopia-php/logger",
            "version": "0.3.0",
            "source": {
                "type": "git",
                "url": "https://github.com/utopia-php/logger.git",
                "reference": "079656cb5169ca9600861eda0b6819199e3d4a57"
            },
            "dist": {
                "type": "zip",
                "url": "https://api.github.com/repos/utopia-php/logger/zipball/079656cb5169ca9600861eda0b6819199e3d4a57",
                "reference": "079656cb5169ca9600861eda0b6819199e3d4a57",
                "shasum": ""
            },
            "require": {
                "php": ">=8.0"
            },
            "require-dev": {
                "phpunit/phpunit": "^9.3",
                "vimeo/psalm": "4.0.1"
            },
            "type": "library",
            "autoload": {
                "psr-4": {
                    "Utopia\\Logger\\": "src/Logger"
                }
            },
            "notification-url": "https://packagist.org/downloads/",
            "license": [
                "MIT"
            ],
            "authors": [
                {
                    "name": "Eldad Fux",
                    "email": "eldad@appwrite.io"
                },
                {
                    "name": "Matej Bačo",
                    "email": "matej@appwrite.io"
                },
                {
                    "name": "Christy Jacob",
                    "email": "christy@appwrite.io"
                }
            ],
            "description": "Utopia Logger library is simple and lite library for logging information, such as errors or warnings. This library is aiming to be as simple and easy to learn and use.",
            "keywords": [
                "appsignal",
                "errors",
                "framework",
                "logger",
                "logging",
                "logs",
                "php",
                "raygun",
                "sentry",
                "upf",
                "utopia",
                "warnings"
            ],
            "support": {
                "issues": "https://github.com/utopia-php/logger/issues",
                "source": "https://github.com/utopia-php/logger/tree/0.3.0"
            },
            "time": "2022-03-18T10:56:57+00:00"
        },
        {
            "name": "utopia-php/orchestration",
            "version": "0.6.0",
            "source": {
                "type": "git",
                "url": "https://github.com/utopia-php/orchestration.git",
                "reference": "94263976413871efb6b16157a7101a81df3b6d78"
            },
            "dist": {
                "type": "zip",
                "url": "https://api.github.com/repos/utopia-php/orchestration/zipball/94263976413871efb6b16157a7101a81df3b6d78",
                "reference": "94263976413871efb6b16157a7101a81df3b6d78",
                "shasum": ""
            },
            "require": {
                "php": ">=8.0",
                "utopia-php/cli": "0.13.*"
            },
            "require-dev": {
                "phpunit/phpunit": "^9.3",
                "vimeo/psalm": "4.0.1"
            },
            "type": "library",
            "autoload": {
                "psr-4": {
                    "Utopia\\Orchestration\\": "src/Orchestration"
                }
            },
            "notification-url": "https://packagist.org/downloads/",
            "license": [
                "MIT"
            ],
            "authors": [
                {
                    "name": "Eldad Fux",
                    "email": "eldad@appwrite.io"
                }
            ],
            "description": "Lite & fast micro PHP abstraction library for container orchestration",
            "keywords": [
                "docker",
                "framework",
                "kubernetes",
                "orchestration",
                "php",
                "swarm",
                "upf",
                "utopia"
            ],
            "support": {
                "issues": "https://github.com/utopia-php/orchestration/issues",
                "source": "https://github.com/utopia-php/orchestration/tree/0.6.0"
            },
            "time": "2022-07-13T16:47:18+00:00"
        },
        {
            "name": "utopia-php/preloader",
            "version": "0.2.4",
            "source": {
                "type": "git",
                "url": "https://github.com/utopia-php/preloader.git",
                "reference": "65ef48392e72172f584b0baa2e224f9a1cebcce0"
            },
            "dist": {
                "type": "zip",
                "url": "https://api.github.com/repos/utopia-php/preloader/zipball/65ef48392e72172f584b0baa2e224f9a1cebcce0",
                "reference": "65ef48392e72172f584b0baa2e224f9a1cebcce0",
                "shasum": ""
            },
            "require": {
                "php": ">=7.1"
            },
            "require-dev": {
                "phpunit/phpunit": "^9.3",
                "vimeo/psalm": "4.0.1"
            },
            "type": "library",
            "autoload": {
                "psr-4": {
                    "Utopia\\Preloader\\": "src/Preloader"
                }
            },
            "notification-url": "https://packagist.org/downloads/",
            "license": [
                "MIT"
            ],
            "authors": [
                {
                    "name": "Eldad Fux",
                    "email": "team@appwrite.io"
                }
            ],
            "description": "Utopia Preloader library is simple and lite library for managing PHP preloading configuration",
            "keywords": [
                "framework",
                "php",
                "preload",
                "preloader",
                "preloading",
                "upf",
                "utopia"
            ],
            "support": {
                "issues": "https://github.com/utopia-php/preloader/issues",
                "source": "https://github.com/utopia-php/preloader/tree/0.2.4"
            },
            "time": "2020-10-24T07:04:59+00:00"
        },
        {
            "name": "utopia-php/registry",
            "version": "0.5.0",
            "source": {
                "type": "git",
                "url": "https://github.com/utopia-php/registry.git",
                "reference": "bedc4ed54527b2803e6dfdccc39449f98522b70d"
            },
            "dist": {
                "type": "zip",
                "url": "https://api.github.com/repos/utopia-php/registry/zipball/bedc4ed54527b2803e6dfdccc39449f98522b70d",
                "reference": "bedc4ed54527b2803e6dfdccc39449f98522b70d",
                "shasum": ""
            },
            "require": {
                "php": ">=7.4"
            },
            "require-dev": {
                "phpunit/phpunit": "^9.3",
                "vimeo/psalm": "4.0.1"
            },
            "type": "library",
            "autoload": {
                "psr-4": {
                    "Utopia\\Registry\\": "src/Registry"
                }
            },
            "notification-url": "https://packagist.org/downloads/",
            "license": [
                "MIT"
            ],
            "authors": [
                {
                    "name": "Eldad Fux",
                    "email": "eldad@appwrite.io"
                }
            ],
            "description": "A simple dependency management library for PHP",
            "keywords": [
                "dependency management",
                "di",
                "framework",
                "php",
                "upf",
                "utopia"
            ],
            "support": {
                "issues": "https://github.com/utopia-php/registry/issues",
                "source": "https://github.com/utopia-php/registry/tree/0.5.0"
            },
            "time": "2021-03-10T10:45:22+00:00"
        },
        {
            "name": "utopia-php/storage",
            "version": "0.11.0",
            "source": {
                "type": "git",
                "url": "https://github.com/utopia-php/storage.git",
                "reference": "59802cf281d1976560cf6e353f250a9b870efddc"
            },
            "dist": {
                "type": "zip",
                "url": "https://api.github.com/repos/utopia-php/storage/zipball/59802cf281d1976560cf6e353f250a9b870efddc",
                "reference": "59802cf281d1976560cf6e353f250a9b870efddc",
                "shasum": ""
            },
            "require": {
                "ext-fileinfo": "*",
                "ext-zlib": "*",
                "ext-zstd": "*",
                "php": ">=8.0",
                "utopia-php/framework": "0.*.*"
            },
            "require-dev": {
                "phpunit/phpunit": "^9.3",
                "vimeo/psalm": "4.0.1"
            },
            "type": "library",
            "autoload": {
                "psr-4": {
                    "Utopia\\Storage\\": "src/Storage"
                }
            },
            "notification-url": "https://packagist.org/downloads/",
            "license": [
                "MIT"
            ],
            "authors": [
                {
                    "name": "Eldad Fux",
                    "email": "eldad@appwrite.io"
                }
            ],
            "description": "A simple Storage library to manage application storage",
            "keywords": [
                "framework",
                "php",
                "storage",
                "upf",
                "utopia"
            ],
            "support": {
                "issues": "https://github.com/utopia-php/storage/issues",
                "source": "https://github.com/utopia-php/storage/tree/0.11.0"
            },
            "time": "2022-08-31T09:17:31+00:00"
        },
        {
            "name": "utopia-php/swoole",
            "version": "0.3.3",
            "source": {
                "type": "git",
                "url": "https://github.com/utopia-php/swoole.git",
                "reference": "8312df69233b5dcd3992de88f131f238002749de"
            },
            "dist": {
                "type": "zip",
                "url": "https://api.github.com/repos/utopia-php/swoole/zipball/8312df69233b5dcd3992de88f131f238002749de",
                "reference": "8312df69233b5dcd3992de88f131f238002749de",
                "shasum": ""
            },
            "require": {
                "ext-swoole": "*",
                "php": ">=8.0",
                "utopia-php/framework": "0.*.*"
            },
            "require-dev": {
                "phpunit/phpunit": "^9.3",
                "swoole/ide-helper": "4.8.3",
                "vimeo/psalm": "4.15.0"
            },
            "type": "library",
            "autoload": {
                "psr-4": {
                    "Utopia\\Swoole\\": "src/Swoole"
                }
            },
            "notification-url": "https://packagist.org/downloads/",
            "license": [
                "MIT"
            ],
            "authors": [
                {
                    "name": "Eldad Fux",
                    "email": "team@appwrite.io"
                }
            ],
            "description": "An extension for Utopia Framework to work with PHP Swoole as a PHP FPM alternative",
            "keywords": [
                "framework",
                "http",
                "php",
                "server",
                "swoole",
                "upf",
                "utopia"
            ],
            "support": {
                "issues": "https://github.com/utopia-php/swoole/issues",
                "source": "https://github.com/utopia-php/swoole/tree/0.3.3"
            },
            "time": "2022-01-20T09:58:43+00:00"
        },
        {
            "name": "utopia-php/system",
            "version": "0.4.0",
            "source": {
                "type": "git",
                "url": "https://github.com/utopia-php/system.git",
                "reference": "67c92c66ce8f0cc925a00bca89f7a188bf9183c0"
            },
            "dist": {
                "type": "zip",
                "url": "https://api.github.com/repos/utopia-php/system/zipball/67c92c66ce8f0cc925a00bca89f7a188bf9183c0",
                "reference": "67c92c66ce8f0cc925a00bca89f7a188bf9183c0",
                "shasum": ""
            },
            "require": {
                "php": ">=7.4"
            },
            "require-dev": {
                "phpunit/phpunit": "^9.3",
                "vimeo/psalm": "4.0.1"
            },
            "type": "library",
            "autoload": {
                "psr-4": {
                    "Utopia\\System\\": "src/System"
                }
            },
            "notification-url": "https://packagist.org/downloads/",
            "license": [
                "MIT"
            ],
            "authors": [
                {
                    "name": "Eldad Fux",
                    "email": "eldad@appwrite.io"
                },
                {
                    "name": "Torsten Dittmann",
                    "email": "torsten@appwrite.io"
                }
            ],
            "description": "A simple library for obtaining information about the host's system.",
            "keywords": [
                "framework",
                "php",
                "system",
                "upf",
                "utopia"
            ],
            "support": {
                "issues": "https://github.com/utopia-php/system/issues",
                "source": "https://github.com/utopia-php/system/tree/0.4.0"
            },
            "time": "2021-02-04T14:14:49+00:00"
        },
        {
            "name": "utopia-php/websocket",
            "version": "0.1.0",
            "source": {
                "type": "git",
                "url": "https://github.com/utopia-php/websocket.git",
                "reference": "51fcb86171400d8aa40d76c54593481fd273dab5"
            },
            "dist": {
                "type": "zip",
                "url": "https://api.github.com/repos/utopia-php/websocket/zipball/51fcb86171400d8aa40d76c54593481fd273dab5",
                "reference": "51fcb86171400d8aa40d76c54593481fd273dab5",
                "shasum": ""
            },
            "require": {
                "php": ">=8.0"
            },
            "require-dev": {
                "phpunit/phpunit": "^9.5.5",
                "swoole/ide-helper": "4.6.6",
                "textalk/websocket": "1.5.2",
                "vimeo/psalm": "^4.8.1",
                "workerman/workerman": "^4.0"
            },
            "type": "library",
            "autoload": {
                "psr-4": {
                    "Utopia\\WebSocket\\": "src/WebSocket"
                }
            },
            "notification-url": "https://packagist.org/downloads/",
            "license": [
                "MIT"
            ],
            "authors": [
                {
                    "name": "Eldad Fux",
                    "email": "eldad@appwrite.io"
                },
                {
                    "name": "Torsten Dittmann",
                    "email": "torsten@appwrite.io"
                }
            ],
            "description": "A simple abstraction for WebSocket servers.",
            "keywords": [
                "framework",
                "php",
                "upf",
                "utopia",
                "websocket"
            ],
            "support": {
                "issues": "https://github.com/utopia-php/websocket/issues",
                "source": "https://github.com/utopia-php/websocket/tree/0.1.0"
            },
            "time": "2021-12-20T10:50:09+00:00"
        },
        {
            "name": "webmozart/assert",
            "version": "1.11.0",
            "source": {
                "type": "git",
                "url": "https://github.com/webmozarts/assert.git",
                "reference": "11cb2199493b2f8a3b53e7f19068fc6aac760991"
            },
            "dist": {
                "type": "zip",
                "url": "https://api.github.com/repos/webmozarts/assert/zipball/11cb2199493b2f8a3b53e7f19068fc6aac760991",
                "reference": "11cb2199493b2f8a3b53e7f19068fc6aac760991",
                "shasum": ""
            },
            "require": {
                "ext-ctype": "*",
                "php": "^7.2 || ^8.0"
            },
            "conflict": {
                "phpstan/phpstan": "<0.12.20",
                "vimeo/psalm": "<4.6.1 || 4.6.2"
            },
            "require-dev": {
                "phpunit/phpunit": "^8.5.13"
            },
            "type": "library",
            "extra": {
                "branch-alias": {
                    "dev-master": "1.10-dev"
                }
            },
            "autoload": {
                "psr-4": {
                    "Webmozart\\Assert\\": "src/"
                }
            },
            "notification-url": "https://packagist.org/downloads/",
            "license": [
                "MIT"
            ],
            "authors": [
                {
                    "name": "Bernhard Schussek",
                    "email": "bschussek@gmail.com"
                }
            ],
            "description": "Assertions to validate method input/output with nice error messages.",
            "keywords": [
                "assert",
                "check",
                "validate"
            ],
            "support": {
                "issues": "https://github.com/webmozarts/assert/issues",
                "source": "https://github.com/webmozarts/assert/tree/1.11.0"
            },
            "time": "2022-06-03T18:03:27+00:00"
        }
    ],
    "packages-dev": [
        {
            "name": "appwrite/sdk-generator",
            "version": "0.28.1",
            "source": {
                "type": "git",
                "url": "https://github.com/appwrite/sdk-generator.git",
                "reference": "ed8d3daa66589733b49b11c053d524cdf576ffee"
            },
            "dist": {
                "type": "zip",
                "url": "https://api.github.com/repos/appwrite/sdk-generator/zipball/ed8d3daa66589733b49b11c053d524cdf576ffee",
                "reference": "ed8d3daa66589733b49b11c053d524cdf576ffee",
                "shasum": ""
            },
            "require": {
                "ext-curl": "*",
                "ext-json": "*",
                "ext-mbstring": "*",
                "matthiasmullie/minify": "^1.3.68",
                "php": ">=7.0.0",
                "twig/twig": "^3.4.1"
            },
            "require-dev": {
                "brianium/paratest": "^6.4",
                "phpunit/phpunit": "^9.5.21"
            },
            "type": "library",
            "autoload": {
                "psr-4": {
                    "Appwrite\\SDK\\": "src/SDK",
                    "Appwrite\\Spec\\": "src/Spec"
                }
            },
            "notification-url": "https://packagist.org/downloads/",
            "license": [
                "MIT"
            ],
            "authors": [
                {
                    "name": "Eldad Fux",
                    "email": "eldad@appwrite.io"
                }
            ],
            "description": "Appwrite PHP library for generating API SDKs for multiple programming languages and platforms",
            "support": {
                "issues": "https://github.com/appwrite/sdk-generator/issues",
                "source": "https://github.com/appwrite/sdk-generator/tree/0.28.1"
            },
            "time": "2022-09-22T09:15:54+00:00"
        },
        {
            "name": "doctrine/instantiator",
            "version": "1.4.1",
            "source": {
                "type": "git",
                "url": "https://github.com/doctrine/instantiator.git",
                "reference": "10dcfce151b967d20fde1b34ae6640712c3891bc"
            },
            "dist": {
                "type": "zip",
                "url": "https://api.github.com/repos/doctrine/instantiator/zipball/10dcfce151b967d20fde1b34ae6640712c3891bc",
                "reference": "10dcfce151b967d20fde1b34ae6640712c3891bc",
                "shasum": ""
            },
            "require": {
                "php": "^7.1 || ^8.0"
            },
            "require-dev": {
                "doctrine/coding-standard": "^9",
                "ext-pdo": "*",
                "ext-phar": "*",
                "phpbench/phpbench": "^0.16 || ^1",
                "phpstan/phpstan": "^1.4",
                "phpstan/phpstan-phpunit": "^1",
                "phpunit/phpunit": "^7.5 || ^8.5 || ^9.5",
                "vimeo/psalm": "^4.22"
            },
            "type": "library",
            "autoload": {
                "psr-4": {
                    "Doctrine\\Instantiator\\": "src/Doctrine/Instantiator/"
                }
            },
            "notification-url": "https://packagist.org/downloads/",
            "license": [
                "MIT"
            ],
            "authors": [
                {
                    "name": "Marco Pivetta",
                    "email": "ocramius@gmail.com",
                    "homepage": "https://ocramius.github.io/"
                }
            ],
            "description": "A small, lightweight utility to instantiate objects in PHP without invoking their constructors",
            "homepage": "https://www.doctrine-project.org/projects/instantiator.html",
            "keywords": [
                "constructor",
                "instantiate"
            ],
            "support": {
                "issues": "https://github.com/doctrine/instantiator/issues",
                "source": "https://github.com/doctrine/instantiator/tree/1.4.1"
            },
            "funding": [
                {
                    "url": "https://www.doctrine-project.org/sponsorship.html",
                    "type": "custom"
                },
                {
                    "url": "https://www.patreon.com/phpdoctrine",
                    "type": "patreon"
                },
                {
                    "url": "https://tidelift.com/funding/github/packagist/doctrine%2Finstantiator",
                    "type": "tidelift"
                }
            ],
            "time": "2022-03-03T08:28:38+00:00"
        },
        {
            "name": "matthiasmullie/minify",
            "version": "1.3.69",
            "source": {
                "type": "git",
                "url": "https://github.com/matthiasmullie/minify.git",
                "reference": "a61c949cccd086808063611ef9698eabe42ef22f"
            },
            "dist": {
                "type": "zip",
                "url": "https://api.github.com/repos/matthiasmullie/minify/zipball/a61c949cccd086808063611ef9698eabe42ef22f",
                "reference": "a61c949cccd086808063611ef9698eabe42ef22f",
                "shasum": ""
            },
            "require": {
                "ext-pcre": "*",
                "matthiasmullie/path-converter": "~1.1",
                "php": ">=5.3.0"
            },
            "require-dev": {
                "friendsofphp/php-cs-fixer": "~2.0",
                "matthiasmullie/scrapbook": "dev-master",
                "phpunit/phpunit": ">=4.8"
            },
            "suggest": {
                "psr/cache-implementation": "Cache implementation to use with Minify::cache"
            },
            "bin": [
                "bin/minifycss",
                "bin/minifyjs"
            ],
            "type": "library",
            "autoload": {
                "psr-4": {
                    "MatthiasMullie\\Minify\\": "src/"
                }
            },
            "notification-url": "https://packagist.org/downloads/",
            "license": [
                "MIT"
            ],
            "authors": [
                {
                    "name": "Matthias Mullie",
                    "email": "minify@mullie.eu",
                    "homepage": "http://www.mullie.eu",
                    "role": "Developer"
                }
            ],
            "description": "CSS & JavaScript minifier, in PHP. Removes whitespace, strips comments, combines files (incl. @import statements and small assets in CSS files), and optimizes/shortens a few common programming patterns.",
            "homepage": "http://www.minifier.org",
            "keywords": [
                "JS",
                "css",
                "javascript",
                "minifier",
                "minify"
            ],
            "support": {
                "issues": "https://github.com/matthiasmullie/minify/issues",
                "source": "https://github.com/matthiasmullie/minify/tree/1.3.69"
            },
            "funding": [
                {
                    "url": "https://github.com/matthiasmullie",
                    "type": "github"
                }
            ],
            "time": "2022-08-01T09:00:18+00:00"
        },
        {
            "name": "matthiasmullie/path-converter",
            "version": "1.1.3",
            "source": {
                "type": "git",
                "url": "https://github.com/matthiasmullie/path-converter.git",
                "reference": "e7d13b2c7e2f2268e1424aaed02085518afa02d9"
            },
            "dist": {
                "type": "zip",
                "url": "https://api.github.com/repos/matthiasmullie/path-converter/zipball/e7d13b2c7e2f2268e1424aaed02085518afa02d9",
                "reference": "e7d13b2c7e2f2268e1424aaed02085518afa02d9",
                "shasum": ""
            },
            "require": {
                "ext-pcre": "*",
                "php": ">=5.3.0"
            },
            "require-dev": {
                "phpunit/phpunit": "~4.8"
            },
            "type": "library",
            "autoload": {
                "psr-4": {
                    "MatthiasMullie\\PathConverter\\": "src/"
                }
            },
            "notification-url": "https://packagist.org/downloads/",
            "license": [
                "MIT"
            ],
            "authors": [
                {
                    "name": "Matthias Mullie",
                    "email": "pathconverter@mullie.eu",
                    "homepage": "http://www.mullie.eu",
                    "role": "Developer"
                }
            ],
            "description": "Relative path converter",
            "homepage": "http://github.com/matthiasmullie/path-converter",
            "keywords": [
                "converter",
                "path",
                "paths",
                "relative"
            ],
            "support": {
                "issues": "https://github.com/matthiasmullie/path-converter/issues",
                "source": "https://github.com/matthiasmullie/path-converter/tree/1.1.3"
            },
            "time": "2019-02-05T23:41:09+00:00"
        },
        {
            "name": "myclabs/deep-copy",
            "version": "1.11.0",
            "source": {
                "type": "git",
                "url": "https://github.com/myclabs/DeepCopy.git",
                "reference": "14daed4296fae74d9e3201d2c4925d1acb7aa614"
            },
            "dist": {
                "type": "zip",
                "url": "https://api.github.com/repos/myclabs/DeepCopy/zipball/14daed4296fae74d9e3201d2c4925d1acb7aa614",
                "reference": "14daed4296fae74d9e3201d2c4925d1acb7aa614",
                "shasum": ""
            },
            "require": {
                "php": "^7.1 || ^8.0"
            },
            "conflict": {
                "doctrine/collections": "<1.6.8",
                "doctrine/common": "<2.13.3 || >=3,<3.2.2"
            },
            "require-dev": {
                "doctrine/collections": "^1.6.8",
                "doctrine/common": "^2.13.3 || ^3.2.2",
                "phpunit/phpunit": "^7.5.20 || ^8.5.23 || ^9.5.13"
            },
            "type": "library",
            "autoload": {
                "files": [
                    "src/DeepCopy/deep_copy.php"
                ],
                "psr-4": {
                    "DeepCopy\\": "src/DeepCopy/"
                }
            },
            "notification-url": "https://packagist.org/downloads/",
            "license": [
                "MIT"
            ],
            "description": "Create deep copies (clones) of your objects",
            "keywords": [
                "clone",
                "copy",
                "duplicate",
                "object",
                "object graph"
            ],
            "support": {
                "issues": "https://github.com/myclabs/DeepCopy/issues",
                "source": "https://github.com/myclabs/DeepCopy/tree/1.11.0"
            },
            "funding": [
                {
                    "url": "https://tidelift.com/funding/github/packagist/myclabs/deep-copy",
                    "type": "tidelift"
                }
            ],
            "time": "2022-03-03T13:19:32+00:00"
        },
        {
            "name": "nikic/php-parser",
            "version": "v4.15.1",
            "source": {
                "type": "git",
                "url": "https://github.com/nikic/PHP-Parser.git",
                "reference": "0ef6c55a3f47f89d7a374e6f835197a0b5fcf900"
            },
            "dist": {
                "type": "zip",
                "url": "https://api.github.com/repos/nikic/PHP-Parser/zipball/0ef6c55a3f47f89d7a374e6f835197a0b5fcf900",
                "reference": "0ef6c55a3f47f89d7a374e6f835197a0b5fcf900",
                "shasum": ""
            },
            "require": {
                "ext-tokenizer": "*",
                "php": ">=7.0"
            },
            "require-dev": {
                "ircmaxell/php-yacc": "^0.0.7",
                "phpunit/phpunit": "^6.5 || ^7.0 || ^8.0 || ^9.0"
            },
            "bin": [
                "bin/php-parse"
            ],
            "type": "library",
            "extra": {
                "branch-alias": {
                    "dev-master": "4.9-dev"
                }
            },
            "autoload": {
                "psr-4": {
                    "PhpParser\\": "lib/PhpParser"
                }
            },
            "notification-url": "https://packagist.org/downloads/",
            "license": [
                "BSD-3-Clause"
            ],
            "authors": [
                {
                    "name": "Nikita Popov"
                }
            ],
            "description": "A PHP parser written in PHP",
            "keywords": [
                "parser",
                "php"
            ],
            "support": {
                "issues": "https://github.com/nikic/PHP-Parser/issues",
                "source": "https://github.com/nikic/PHP-Parser/tree/v4.15.1"
            },
            "time": "2022-09-04T07:30:47+00:00"
        },
        {
            "name": "phar-io/manifest",
            "version": "2.0.3",
            "source": {
                "type": "git",
                "url": "https://github.com/phar-io/manifest.git",
                "reference": "97803eca37d319dfa7826cc2437fc020857acb53"
            },
            "dist": {
                "type": "zip",
                "url": "https://api.github.com/repos/phar-io/manifest/zipball/97803eca37d319dfa7826cc2437fc020857acb53",
                "reference": "97803eca37d319dfa7826cc2437fc020857acb53",
                "shasum": ""
            },
            "require": {
                "ext-dom": "*",
                "ext-phar": "*",
                "ext-xmlwriter": "*",
                "phar-io/version": "^3.0.1",
                "php": "^7.2 || ^8.0"
            },
            "type": "library",
            "extra": {
                "branch-alias": {
                    "dev-master": "2.0.x-dev"
                }
            },
            "autoload": {
                "classmap": [
                    "src/"
                ]
            },
            "notification-url": "https://packagist.org/downloads/",
            "license": [
                "BSD-3-Clause"
            ],
            "authors": [
                {
                    "name": "Arne Blankerts",
                    "email": "arne@blankerts.de",
                    "role": "Developer"
                },
                {
                    "name": "Sebastian Heuer",
                    "email": "sebastian@phpeople.de",
                    "role": "Developer"
                },
                {
                    "name": "Sebastian Bergmann",
                    "email": "sebastian@phpunit.de",
                    "role": "Developer"
                }
            ],
            "description": "Component for reading phar.io manifest information from a PHP Archive (PHAR)",
            "support": {
                "issues": "https://github.com/phar-io/manifest/issues",
                "source": "https://github.com/phar-io/manifest/tree/2.0.3"
            },
            "time": "2021-07-20T11:28:43+00:00"
        },
        {
            "name": "phar-io/version",
            "version": "3.2.1",
            "source": {
                "type": "git",
                "url": "https://github.com/phar-io/version.git",
                "reference": "4f7fd7836c6f332bb2933569e566a0d6c4cbed74"
            },
            "dist": {
                "type": "zip",
                "url": "https://api.github.com/repos/phar-io/version/zipball/4f7fd7836c6f332bb2933569e566a0d6c4cbed74",
                "reference": "4f7fd7836c6f332bb2933569e566a0d6c4cbed74",
                "shasum": ""
            },
            "require": {
                "php": "^7.2 || ^8.0"
            },
            "type": "library",
            "autoload": {
                "classmap": [
                    "src/"
                ]
            },
            "notification-url": "https://packagist.org/downloads/",
            "license": [
                "BSD-3-Clause"
            ],
            "authors": [
                {
                    "name": "Arne Blankerts",
                    "email": "arne@blankerts.de",
                    "role": "Developer"
                },
                {
                    "name": "Sebastian Heuer",
                    "email": "sebastian@phpeople.de",
                    "role": "Developer"
                },
                {
                    "name": "Sebastian Bergmann",
                    "email": "sebastian@phpunit.de",
                    "role": "Developer"
                }
            ],
            "description": "Library for handling version information and constraints",
            "support": {
                "issues": "https://github.com/phar-io/version/issues",
                "source": "https://github.com/phar-io/version/tree/3.2.1"
            },
            "time": "2022-02-21T01:04:05+00:00"
        },
        {
            "name": "phpdocumentor/reflection-common",
            "version": "2.2.0",
            "source": {
                "type": "git",
                "url": "https://github.com/phpDocumentor/ReflectionCommon.git",
                "reference": "1d01c49d4ed62f25aa84a747ad35d5a16924662b"
            },
            "dist": {
                "type": "zip",
                "url": "https://api.github.com/repos/phpDocumentor/ReflectionCommon/zipball/1d01c49d4ed62f25aa84a747ad35d5a16924662b",
                "reference": "1d01c49d4ed62f25aa84a747ad35d5a16924662b",
                "shasum": ""
            },
            "require": {
                "php": "^7.2 || ^8.0"
            },
            "type": "library",
            "extra": {
                "branch-alias": {
                    "dev-2.x": "2.x-dev"
                }
            },
            "autoload": {
                "psr-4": {
                    "phpDocumentor\\Reflection\\": "src/"
                }
            },
            "notification-url": "https://packagist.org/downloads/",
            "license": [
                "MIT"
            ],
            "authors": [
                {
                    "name": "Jaap van Otterdijk",
                    "email": "opensource@ijaap.nl"
                }
            ],
            "description": "Common reflection classes used by phpdocumentor to reflect the code structure",
            "homepage": "http://www.phpdoc.org",
            "keywords": [
                "FQSEN",
                "phpDocumentor",
                "phpdoc",
                "reflection",
                "static analysis"
            ],
            "support": {
                "issues": "https://github.com/phpDocumentor/ReflectionCommon/issues",
                "source": "https://github.com/phpDocumentor/ReflectionCommon/tree/2.x"
            },
            "time": "2020-06-27T09:03:43+00:00"
        },
        {
            "name": "phpdocumentor/reflection-docblock",
            "version": "5.3.0",
            "source": {
                "type": "git",
                "url": "https://github.com/phpDocumentor/ReflectionDocBlock.git",
                "reference": "622548b623e81ca6d78b721c5e029f4ce664f170"
            },
            "dist": {
                "type": "zip",
                "url": "https://api.github.com/repos/phpDocumentor/ReflectionDocBlock/zipball/622548b623e81ca6d78b721c5e029f4ce664f170",
                "reference": "622548b623e81ca6d78b721c5e029f4ce664f170",
                "shasum": ""
            },
            "require": {
                "ext-filter": "*",
                "php": "^7.2 || ^8.0",
                "phpdocumentor/reflection-common": "^2.2",
                "phpdocumentor/type-resolver": "^1.3",
                "webmozart/assert": "^1.9.1"
            },
            "require-dev": {
                "mockery/mockery": "~1.3.2",
                "psalm/phar": "^4.8"
            },
            "type": "library",
            "extra": {
                "branch-alias": {
                    "dev-master": "5.x-dev"
                }
            },
            "autoload": {
                "psr-4": {
                    "phpDocumentor\\Reflection\\": "src"
                }
            },
            "notification-url": "https://packagist.org/downloads/",
            "license": [
                "MIT"
            ],
            "authors": [
                {
                    "name": "Mike van Riel",
                    "email": "me@mikevanriel.com"
                },
                {
                    "name": "Jaap van Otterdijk",
                    "email": "account@ijaap.nl"
                }
            ],
            "description": "With this component, a library can provide support for annotations via DocBlocks or otherwise retrieve information that is embedded in a DocBlock.",
            "support": {
                "issues": "https://github.com/phpDocumentor/ReflectionDocBlock/issues",
                "source": "https://github.com/phpDocumentor/ReflectionDocBlock/tree/5.3.0"
            },
            "time": "2021-10-19T17:43:47+00:00"
        },
        {
            "name": "phpdocumentor/type-resolver",
            "version": "1.6.2",
            "source": {
                "type": "git",
                "url": "https://github.com/phpDocumentor/TypeResolver.git",
                "reference": "48f445a408c131e38cab1c235aa6d2bb7a0bb20d"
            },
            "dist": {
                "type": "zip",
                "url": "https://api.github.com/repos/phpDocumentor/TypeResolver/zipball/48f445a408c131e38cab1c235aa6d2bb7a0bb20d",
                "reference": "48f445a408c131e38cab1c235aa6d2bb7a0bb20d",
                "shasum": ""
            },
            "require": {
                "php": "^7.4 || ^8.0",
                "phpdocumentor/reflection-common": "^2.0"
            },
            "require-dev": {
                "ext-tokenizer": "*",
                "phpstan/extension-installer": "^1.1",
                "phpstan/phpstan": "^1.8",
                "phpstan/phpstan-phpunit": "^1.1",
                "phpunit/phpunit": "^9.5",
                "rector/rector": "^0.13.9",
                "vimeo/psalm": "^4.25"
            },
            "type": "library",
            "extra": {
                "branch-alias": {
                    "dev-1.x": "1.x-dev"
                }
            },
            "autoload": {
                "psr-4": {
                    "phpDocumentor\\Reflection\\": "src"
                }
            },
            "notification-url": "https://packagist.org/downloads/",
            "license": [
                "MIT"
            ],
            "authors": [
                {
                    "name": "Mike van Riel",
                    "email": "me@mikevanriel.com"
                }
            ],
            "description": "A PSR-5 based resolver of Class names, Types and Structural Element Names",
            "support": {
                "issues": "https://github.com/phpDocumentor/TypeResolver/issues",
                "source": "https://github.com/phpDocumentor/TypeResolver/tree/1.6.2"
            },
            "time": "2022-10-14T12:47:21+00:00"
        },
        {
            "name": "phpspec/prophecy",
            "version": "v1.15.0",
            "source": {
                "type": "git",
                "url": "https://github.com/phpspec/prophecy.git",
                "reference": "bbcd7380b0ebf3961ee21409db7b38bc31d69a13"
            },
            "dist": {
                "type": "zip",
                "url": "https://api.github.com/repos/phpspec/prophecy/zipball/bbcd7380b0ebf3961ee21409db7b38bc31d69a13",
                "reference": "bbcd7380b0ebf3961ee21409db7b38bc31d69a13",
                "shasum": ""
            },
            "require": {
                "doctrine/instantiator": "^1.2",
                "php": "^7.2 || ~8.0, <8.2",
                "phpdocumentor/reflection-docblock": "^5.2",
                "sebastian/comparator": "^3.0 || ^4.0",
                "sebastian/recursion-context": "^3.0 || ^4.0"
            },
            "require-dev": {
                "phpspec/phpspec": "^6.0 || ^7.0",
                "phpunit/phpunit": "^8.0 || ^9.0"
            },
            "type": "library",
            "extra": {
                "branch-alias": {
                    "dev-master": "1.x-dev"
                }
            },
            "autoload": {
                "psr-4": {
                    "Prophecy\\": "src/Prophecy"
                }
            },
            "notification-url": "https://packagist.org/downloads/",
            "license": [
                "MIT"
            ],
            "authors": [
                {
                    "name": "Konstantin Kudryashov",
                    "email": "ever.zet@gmail.com",
                    "homepage": "http://everzet.com"
                },
                {
                    "name": "Marcello Duarte",
                    "email": "marcello.duarte@gmail.com"
                }
            ],
            "description": "Highly opinionated mocking framework for PHP 5.3+",
            "homepage": "https://github.com/phpspec/prophecy",
            "keywords": [
                "Double",
                "Dummy",
                "fake",
                "mock",
                "spy",
                "stub"
            ],
            "support": {
                "issues": "https://github.com/phpspec/prophecy/issues",
                "source": "https://github.com/phpspec/prophecy/tree/v1.15.0"
            },
            "time": "2021-12-08T12:19:24+00:00"
        },
        {
            "name": "phpunit/php-code-coverage",
            "version": "9.2.18",
            "source": {
                "type": "git",
                "url": "https://github.com/sebastianbergmann/php-code-coverage.git",
                "reference": "12fddc491826940cf9b7e88ad9664cf51f0f6d0a"
            },
            "dist": {
                "type": "zip",
                "url": "https://api.github.com/repos/sebastianbergmann/php-code-coverage/zipball/12fddc491826940cf9b7e88ad9664cf51f0f6d0a",
                "reference": "12fddc491826940cf9b7e88ad9664cf51f0f6d0a",
                "shasum": ""
            },
            "require": {
                "ext-dom": "*",
                "ext-libxml": "*",
                "ext-xmlwriter": "*",
                "nikic/php-parser": "^4.14",
                "php": ">=7.3",
                "phpunit/php-file-iterator": "^3.0.3",
                "phpunit/php-text-template": "^2.0.2",
                "sebastian/code-unit-reverse-lookup": "^2.0.2",
                "sebastian/complexity": "^2.0",
                "sebastian/environment": "^5.1.2",
                "sebastian/lines-of-code": "^1.0.3",
                "sebastian/version": "^3.0.1",
                "theseer/tokenizer": "^1.2.0"
            },
            "require-dev": {
                "phpunit/phpunit": "^9.3"
            },
            "suggest": {
                "ext-pcov": "*",
                "ext-xdebug": "*"
            },
            "type": "library",
            "extra": {
                "branch-alias": {
                    "dev-master": "9.2-dev"
                }
            },
            "autoload": {
                "classmap": [
                    "src/"
                ]
            },
            "notification-url": "https://packagist.org/downloads/",
            "license": [
                "BSD-3-Clause"
            ],
            "authors": [
                {
                    "name": "Sebastian Bergmann",
                    "email": "sebastian@phpunit.de",
                    "role": "lead"
                }
            ],
            "description": "Library that provides collection, processing, and rendering functionality for PHP code coverage information.",
            "homepage": "https://github.com/sebastianbergmann/php-code-coverage",
            "keywords": [
                "coverage",
                "testing",
                "xunit"
            ],
            "support": {
                "issues": "https://github.com/sebastianbergmann/php-code-coverage/issues",
                "source": "https://github.com/sebastianbergmann/php-code-coverage/tree/9.2.18"
            },
            "funding": [
                {
                    "url": "https://github.com/sebastianbergmann",
                    "type": "github"
                }
            ],
            "time": "2022-10-27T13:35:33+00:00"
        },
        {
            "name": "phpunit/php-file-iterator",
            "version": "3.0.6",
            "source": {
                "type": "git",
                "url": "https://github.com/sebastianbergmann/php-file-iterator.git",
                "reference": "cf1c2e7c203ac650e352f4cc675a7021e7d1b3cf"
            },
            "dist": {
                "type": "zip",
                "url": "https://api.github.com/repos/sebastianbergmann/php-file-iterator/zipball/cf1c2e7c203ac650e352f4cc675a7021e7d1b3cf",
                "reference": "cf1c2e7c203ac650e352f4cc675a7021e7d1b3cf",
                "shasum": ""
            },
            "require": {
                "php": ">=7.3"
            },
            "require-dev": {
                "phpunit/phpunit": "^9.3"
            },
            "type": "library",
            "extra": {
                "branch-alias": {
                    "dev-master": "3.0-dev"
                }
            },
            "autoload": {
                "classmap": [
                    "src/"
                ]
            },
            "notification-url": "https://packagist.org/downloads/",
            "license": [
                "BSD-3-Clause"
            ],
            "authors": [
                {
                    "name": "Sebastian Bergmann",
                    "email": "sebastian@phpunit.de",
                    "role": "lead"
                }
            ],
            "description": "FilterIterator implementation that filters files based on a list of suffixes.",
            "homepage": "https://github.com/sebastianbergmann/php-file-iterator/",
            "keywords": [
                "filesystem",
                "iterator"
            ],
            "support": {
                "issues": "https://github.com/sebastianbergmann/php-file-iterator/issues",
                "source": "https://github.com/sebastianbergmann/php-file-iterator/tree/3.0.6"
            },
            "funding": [
                {
                    "url": "https://github.com/sebastianbergmann",
                    "type": "github"
                }
            ],
            "time": "2021-12-02T12:48:52+00:00"
        },
        {
            "name": "phpunit/php-invoker",
            "version": "3.1.1",
            "source": {
                "type": "git",
                "url": "https://github.com/sebastianbergmann/php-invoker.git",
                "reference": "5a10147d0aaf65b58940a0b72f71c9ac0423cc67"
            },
            "dist": {
                "type": "zip",
                "url": "https://api.github.com/repos/sebastianbergmann/php-invoker/zipball/5a10147d0aaf65b58940a0b72f71c9ac0423cc67",
                "reference": "5a10147d0aaf65b58940a0b72f71c9ac0423cc67",
                "shasum": ""
            },
            "require": {
                "php": ">=7.3"
            },
            "require-dev": {
                "ext-pcntl": "*",
                "phpunit/phpunit": "^9.3"
            },
            "suggest": {
                "ext-pcntl": "*"
            },
            "type": "library",
            "extra": {
                "branch-alias": {
                    "dev-master": "3.1-dev"
                }
            },
            "autoload": {
                "classmap": [
                    "src/"
                ]
            },
            "notification-url": "https://packagist.org/downloads/",
            "license": [
                "BSD-3-Clause"
            ],
            "authors": [
                {
                    "name": "Sebastian Bergmann",
                    "email": "sebastian@phpunit.de",
                    "role": "lead"
                }
            ],
            "description": "Invoke callables with a timeout",
            "homepage": "https://github.com/sebastianbergmann/php-invoker/",
            "keywords": [
                "process"
            ],
            "support": {
                "issues": "https://github.com/sebastianbergmann/php-invoker/issues",
                "source": "https://github.com/sebastianbergmann/php-invoker/tree/3.1.1"
            },
            "funding": [
                {
                    "url": "https://github.com/sebastianbergmann",
                    "type": "github"
                }
            ],
            "time": "2020-09-28T05:58:55+00:00"
        },
        {
            "name": "phpunit/php-text-template",
            "version": "2.0.4",
            "source": {
                "type": "git",
                "url": "https://github.com/sebastianbergmann/php-text-template.git",
                "reference": "5da5f67fc95621df9ff4c4e5a84d6a8a2acf7c28"
            },
            "dist": {
                "type": "zip",
                "url": "https://api.github.com/repos/sebastianbergmann/php-text-template/zipball/5da5f67fc95621df9ff4c4e5a84d6a8a2acf7c28",
                "reference": "5da5f67fc95621df9ff4c4e5a84d6a8a2acf7c28",
                "shasum": ""
            },
            "require": {
                "php": ">=7.3"
            },
            "require-dev": {
                "phpunit/phpunit": "^9.3"
            },
            "type": "library",
            "extra": {
                "branch-alias": {
                    "dev-master": "2.0-dev"
                }
            },
            "autoload": {
                "classmap": [
                    "src/"
                ]
            },
            "notification-url": "https://packagist.org/downloads/",
            "license": [
                "BSD-3-Clause"
            ],
            "authors": [
                {
                    "name": "Sebastian Bergmann",
                    "email": "sebastian@phpunit.de",
                    "role": "lead"
                }
            ],
            "description": "Simple template engine.",
            "homepage": "https://github.com/sebastianbergmann/php-text-template/",
            "keywords": [
                "template"
            ],
            "support": {
                "issues": "https://github.com/sebastianbergmann/php-text-template/issues",
                "source": "https://github.com/sebastianbergmann/php-text-template/tree/2.0.4"
            },
            "funding": [
                {
                    "url": "https://github.com/sebastianbergmann",
                    "type": "github"
                }
            ],
            "time": "2020-10-26T05:33:50+00:00"
        },
        {
            "name": "phpunit/php-timer",
            "version": "5.0.3",
            "source": {
                "type": "git",
                "url": "https://github.com/sebastianbergmann/php-timer.git",
                "reference": "5a63ce20ed1b5bf577850e2c4e87f4aa902afbd2"
            },
            "dist": {
                "type": "zip",
                "url": "https://api.github.com/repos/sebastianbergmann/php-timer/zipball/5a63ce20ed1b5bf577850e2c4e87f4aa902afbd2",
                "reference": "5a63ce20ed1b5bf577850e2c4e87f4aa902afbd2",
                "shasum": ""
            },
            "require": {
                "php": ">=7.3"
            },
            "require-dev": {
                "phpunit/phpunit": "^9.3"
            },
            "type": "library",
            "extra": {
                "branch-alias": {
                    "dev-master": "5.0-dev"
                }
            },
            "autoload": {
                "classmap": [
                    "src/"
                ]
            },
            "notification-url": "https://packagist.org/downloads/",
            "license": [
                "BSD-3-Clause"
            ],
            "authors": [
                {
                    "name": "Sebastian Bergmann",
                    "email": "sebastian@phpunit.de",
                    "role": "lead"
                }
            ],
            "description": "Utility class for timing",
            "homepage": "https://github.com/sebastianbergmann/php-timer/",
            "keywords": [
                "timer"
            ],
            "support": {
                "issues": "https://github.com/sebastianbergmann/php-timer/issues",
                "source": "https://github.com/sebastianbergmann/php-timer/tree/5.0.3"
            },
            "funding": [
                {
                    "url": "https://github.com/sebastianbergmann",
                    "type": "github"
                }
            ],
            "time": "2020-10-26T13:16:10+00:00"
        },
        {
            "name": "phpunit/phpunit",
            "version": "9.5.20",
            "source": {
                "type": "git",
                "url": "https://github.com/sebastianbergmann/phpunit.git",
                "reference": "12bc8879fb65aef2138b26fc633cb1e3620cffba"
            },
            "dist": {
                "type": "zip",
                "url": "https://api.github.com/repos/sebastianbergmann/phpunit/zipball/12bc8879fb65aef2138b26fc633cb1e3620cffba",
                "reference": "12bc8879fb65aef2138b26fc633cb1e3620cffba",
                "shasum": ""
            },
            "require": {
                "doctrine/instantiator": "^1.3.1",
                "ext-dom": "*",
                "ext-json": "*",
                "ext-libxml": "*",
                "ext-mbstring": "*",
                "ext-xml": "*",
                "ext-xmlwriter": "*",
                "myclabs/deep-copy": "^1.10.1",
                "phar-io/manifest": "^2.0.3",
                "phar-io/version": "^3.0.2",
                "php": ">=7.3",
                "phpspec/prophecy": "^1.12.1",
                "phpunit/php-code-coverage": "^9.2.13",
                "phpunit/php-file-iterator": "^3.0.5",
                "phpunit/php-invoker": "^3.1.1",
                "phpunit/php-text-template": "^2.0.3",
                "phpunit/php-timer": "^5.0.2",
                "sebastian/cli-parser": "^1.0.1",
                "sebastian/code-unit": "^1.0.6",
                "sebastian/comparator": "^4.0.5",
                "sebastian/diff": "^4.0.3",
                "sebastian/environment": "^5.1.3",
                "sebastian/exporter": "^4.0.3",
                "sebastian/global-state": "^5.0.1",
                "sebastian/object-enumerator": "^4.0.3",
                "sebastian/resource-operations": "^3.0.3",
                "sebastian/type": "^3.0",
                "sebastian/version": "^3.0.2"
            },
            "require-dev": {
                "ext-pdo": "*",
                "phpspec/prophecy-phpunit": "^2.0.1"
            },
            "suggest": {
                "ext-soap": "*",
                "ext-xdebug": "*"
            },
            "bin": [
                "phpunit"
            ],
            "type": "library",
            "extra": {
                "branch-alias": {
                    "dev-master": "9.5-dev"
                }
            },
            "autoload": {
                "files": [
                    "src/Framework/Assert/Functions.php"
                ],
                "classmap": [
                    "src/"
                ]
            },
            "notification-url": "https://packagist.org/downloads/",
            "license": [
                "BSD-3-Clause"
            ],
            "authors": [
                {
                    "name": "Sebastian Bergmann",
                    "email": "sebastian@phpunit.de",
                    "role": "lead"
                }
            ],
            "description": "The PHP Unit Testing framework.",
            "homepage": "https://phpunit.de/",
            "keywords": [
                "phpunit",
                "testing",
                "xunit"
            ],
            "support": {
                "issues": "https://github.com/sebastianbergmann/phpunit/issues",
                "source": "https://github.com/sebastianbergmann/phpunit/tree/9.5.20"
            },
            "funding": [
                {
                    "url": "https://phpunit.de/sponsors.html",
                    "type": "custom"
                },
                {
                    "url": "https://github.com/sebastianbergmann",
                    "type": "github"
                }
            ],
            "time": "2022-04-01T12:37:26+00:00"
        },
        {
            "name": "sebastian/cli-parser",
            "version": "1.0.1",
            "source": {
                "type": "git",
                "url": "https://github.com/sebastianbergmann/cli-parser.git",
                "reference": "442e7c7e687e42adc03470c7b668bc4b2402c0b2"
            },
            "dist": {
                "type": "zip",
                "url": "https://api.github.com/repos/sebastianbergmann/cli-parser/zipball/442e7c7e687e42adc03470c7b668bc4b2402c0b2",
                "reference": "442e7c7e687e42adc03470c7b668bc4b2402c0b2",
                "shasum": ""
            },
            "require": {
                "php": ">=7.3"
            },
            "require-dev": {
                "phpunit/phpunit": "^9.3"
            },
            "type": "library",
            "extra": {
                "branch-alias": {
                    "dev-master": "1.0-dev"
                }
            },
            "autoload": {
                "classmap": [
                    "src/"
                ]
            },
            "notification-url": "https://packagist.org/downloads/",
            "license": [
                "BSD-3-Clause"
            ],
            "authors": [
                {
                    "name": "Sebastian Bergmann",
                    "email": "sebastian@phpunit.de",
                    "role": "lead"
                }
            ],
            "description": "Library for parsing CLI options",
            "homepage": "https://github.com/sebastianbergmann/cli-parser",
            "support": {
                "issues": "https://github.com/sebastianbergmann/cli-parser/issues",
                "source": "https://github.com/sebastianbergmann/cli-parser/tree/1.0.1"
            },
            "funding": [
                {
                    "url": "https://github.com/sebastianbergmann",
                    "type": "github"
                }
            ],
            "time": "2020-09-28T06:08:49+00:00"
        },
        {
            "name": "sebastian/code-unit",
            "version": "1.0.8",
            "source": {
                "type": "git",
                "url": "https://github.com/sebastianbergmann/code-unit.git",
                "reference": "1fc9f64c0927627ef78ba436c9b17d967e68e120"
            },
            "dist": {
                "type": "zip",
                "url": "https://api.github.com/repos/sebastianbergmann/code-unit/zipball/1fc9f64c0927627ef78ba436c9b17d967e68e120",
                "reference": "1fc9f64c0927627ef78ba436c9b17d967e68e120",
                "shasum": ""
            },
            "require": {
                "php": ">=7.3"
            },
            "require-dev": {
                "phpunit/phpunit": "^9.3"
            },
            "type": "library",
            "extra": {
                "branch-alias": {
                    "dev-master": "1.0-dev"
                }
            },
            "autoload": {
                "classmap": [
                    "src/"
                ]
            },
            "notification-url": "https://packagist.org/downloads/",
            "license": [
                "BSD-3-Clause"
            ],
            "authors": [
                {
                    "name": "Sebastian Bergmann",
                    "email": "sebastian@phpunit.de",
                    "role": "lead"
                }
            ],
            "description": "Collection of value objects that represent the PHP code units",
            "homepage": "https://github.com/sebastianbergmann/code-unit",
            "support": {
                "issues": "https://github.com/sebastianbergmann/code-unit/issues",
                "source": "https://github.com/sebastianbergmann/code-unit/tree/1.0.8"
            },
            "funding": [
                {
                    "url": "https://github.com/sebastianbergmann",
                    "type": "github"
                }
            ],
            "time": "2020-10-26T13:08:54+00:00"
        },
        {
            "name": "sebastian/code-unit-reverse-lookup",
            "version": "2.0.3",
            "source": {
                "type": "git",
                "url": "https://github.com/sebastianbergmann/code-unit-reverse-lookup.git",
                "reference": "ac91f01ccec49fb77bdc6fd1e548bc70f7faa3e5"
            },
            "dist": {
                "type": "zip",
                "url": "https://api.github.com/repos/sebastianbergmann/code-unit-reverse-lookup/zipball/ac91f01ccec49fb77bdc6fd1e548bc70f7faa3e5",
                "reference": "ac91f01ccec49fb77bdc6fd1e548bc70f7faa3e5",
                "shasum": ""
            },
            "require": {
                "php": ">=7.3"
            },
            "require-dev": {
                "phpunit/phpunit": "^9.3"
            },
            "type": "library",
            "extra": {
                "branch-alias": {
                    "dev-master": "2.0-dev"
                }
            },
            "autoload": {
                "classmap": [
                    "src/"
                ]
            },
            "notification-url": "https://packagist.org/downloads/",
            "license": [
                "BSD-3-Clause"
            ],
            "authors": [
                {
                    "name": "Sebastian Bergmann",
                    "email": "sebastian@phpunit.de"
                }
            ],
            "description": "Looks up which function or method a line of code belongs to",
            "homepage": "https://github.com/sebastianbergmann/code-unit-reverse-lookup/",
            "support": {
                "issues": "https://github.com/sebastianbergmann/code-unit-reverse-lookup/issues",
                "source": "https://github.com/sebastianbergmann/code-unit-reverse-lookup/tree/2.0.3"
            },
            "funding": [
                {
                    "url": "https://github.com/sebastianbergmann",
                    "type": "github"
                }
            ],
            "time": "2020-09-28T05:30:19+00:00"
        },
        {
            "name": "sebastian/comparator",
            "version": "4.0.8",
            "source": {
                "type": "git",
                "url": "https://github.com/sebastianbergmann/comparator.git",
                "reference": "fa0f136dd2334583309d32b62544682ee972b51a"
            },
            "dist": {
                "type": "zip",
                "url": "https://api.github.com/repos/sebastianbergmann/comparator/zipball/fa0f136dd2334583309d32b62544682ee972b51a",
                "reference": "fa0f136dd2334583309d32b62544682ee972b51a",
                "shasum": ""
            },
            "require": {
                "php": ">=7.3",
                "sebastian/diff": "^4.0",
                "sebastian/exporter": "^4.0"
            },
            "require-dev": {
                "phpunit/phpunit": "^9.3"
            },
            "type": "library",
            "extra": {
                "branch-alias": {
                    "dev-master": "4.0-dev"
                }
            },
            "autoload": {
                "classmap": [
                    "src/"
                ]
            },
            "notification-url": "https://packagist.org/downloads/",
            "license": [
                "BSD-3-Clause"
            ],
            "authors": [
                {
                    "name": "Sebastian Bergmann",
                    "email": "sebastian@phpunit.de"
                },
                {
                    "name": "Jeff Welch",
                    "email": "whatthejeff@gmail.com"
                },
                {
                    "name": "Volker Dusch",
                    "email": "github@wallbash.com"
                },
                {
                    "name": "Bernhard Schussek",
                    "email": "bschussek@2bepublished.at"
                }
            ],
            "description": "Provides the functionality to compare PHP values for equality",
            "homepage": "https://github.com/sebastianbergmann/comparator",
            "keywords": [
                "comparator",
                "compare",
                "equality"
            ],
            "support": {
                "issues": "https://github.com/sebastianbergmann/comparator/issues",
                "source": "https://github.com/sebastianbergmann/comparator/tree/4.0.8"
            },
            "funding": [
                {
                    "url": "https://github.com/sebastianbergmann",
                    "type": "github"
                }
            ],
            "time": "2022-09-14T12:41:17+00:00"
        },
        {
            "name": "sebastian/complexity",
            "version": "2.0.2",
            "source": {
                "type": "git",
                "url": "https://github.com/sebastianbergmann/complexity.git",
                "reference": "739b35e53379900cc9ac327b2147867b8b6efd88"
            },
            "dist": {
                "type": "zip",
                "url": "https://api.github.com/repos/sebastianbergmann/complexity/zipball/739b35e53379900cc9ac327b2147867b8b6efd88",
                "reference": "739b35e53379900cc9ac327b2147867b8b6efd88",
                "shasum": ""
            },
            "require": {
                "nikic/php-parser": "^4.7",
                "php": ">=7.3"
            },
            "require-dev": {
                "phpunit/phpunit": "^9.3"
            },
            "type": "library",
            "extra": {
                "branch-alias": {
                    "dev-master": "2.0-dev"
                }
            },
            "autoload": {
                "classmap": [
                    "src/"
                ]
            },
            "notification-url": "https://packagist.org/downloads/",
            "license": [
                "BSD-3-Clause"
            ],
            "authors": [
                {
                    "name": "Sebastian Bergmann",
                    "email": "sebastian@phpunit.de",
                    "role": "lead"
                }
            ],
            "description": "Library for calculating the complexity of PHP code units",
            "homepage": "https://github.com/sebastianbergmann/complexity",
            "support": {
                "issues": "https://github.com/sebastianbergmann/complexity/issues",
                "source": "https://github.com/sebastianbergmann/complexity/tree/2.0.2"
            },
            "funding": [
                {
                    "url": "https://github.com/sebastianbergmann",
                    "type": "github"
                }
            ],
            "time": "2020-10-26T15:52:27+00:00"
        },
        {
            "name": "sebastian/diff",
            "version": "4.0.4",
            "source": {
                "type": "git",
                "url": "https://github.com/sebastianbergmann/diff.git",
                "reference": "3461e3fccc7cfdfc2720be910d3bd73c69be590d"
            },
            "dist": {
                "type": "zip",
                "url": "https://api.github.com/repos/sebastianbergmann/diff/zipball/3461e3fccc7cfdfc2720be910d3bd73c69be590d",
                "reference": "3461e3fccc7cfdfc2720be910d3bd73c69be590d",
                "shasum": ""
            },
            "require": {
                "php": ">=7.3"
            },
            "require-dev": {
                "phpunit/phpunit": "^9.3",
                "symfony/process": "^4.2 || ^5"
            },
            "type": "library",
            "extra": {
                "branch-alias": {
                    "dev-master": "4.0-dev"
                }
            },
            "autoload": {
                "classmap": [
                    "src/"
                ]
            },
            "notification-url": "https://packagist.org/downloads/",
            "license": [
                "BSD-3-Clause"
            ],
            "authors": [
                {
                    "name": "Sebastian Bergmann",
                    "email": "sebastian@phpunit.de"
                },
                {
                    "name": "Kore Nordmann",
                    "email": "mail@kore-nordmann.de"
                }
            ],
            "description": "Diff implementation",
            "homepage": "https://github.com/sebastianbergmann/diff",
            "keywords": [
                "diff",
                "udiff",
                "unidiff",
                "unified diff"
            ],
            "support": {
                "issues": "https://github.com/sebastianbergmann/diff/issues",
                "source": "https://github.com/sebastianbergmann/diff/tree/4.0.4"
            },
            "funding": [
                {
                    "url": "https://github.com/sebastianbergmann",
                    "type": "github"
                }
            ],
            "time": "2020-10-26T13:10:38+00:00"
        },
        {
            "name": "sebastian/environment",
            "version": "5.1.4",
            "source": {
                "type": "git",
                "url": "https://github.com/sebastianbergmann/environment.git",
                "reference": "1b5dff7bb151a4db11d49d90e5408e4e938270f7"
            },
            "dist": {
                "type": "zip",
                "url": "https://api.github.com/repos/sebastianbergmann/environment/zipball/1b5dff7bb151a4db11d49d90e5408e4e938270f7",
                "reference": "1b5dff7bb151a4db11d49d90e5408e4e938270f7",
                "shasum": ""
            },
            "require": {
                "php": ">=7.3"
            },
            "require-dev": {
                "phpunit/phpunit": "^9.3"
            },
            "suggest": {
                "ext-posix": "*"
            },
            "type": "library",
            "extra": {
                "branch-alias": {
                    "dev-master": "5.1-dev"
                }
            },
            "autoload": {
                "classmap": [
                    "src/"
                ]
            },
            "notification-url": "https://packagist.org/downloads/",
            "license": [
                "BSD-3-Clause"
            ],
            "authors": [
                {
                    "name": "Sebastian Bergmann",
                    "email": "sebastian@phpunit.de"
                }
            ],
            "description": "Provides functionality to handle HHVM/PHP environments",
            "homepage": "http://www.github.com/sebastianbergmann/environment",
            "keywords": [
                "Xdebug",
                "environment",
                "hhvm"
            ],
            "support": {
                "issues": "https://github.com/sebastianbergmann/environment/issues",
                "source": "https://github.com/sebastianbergmann/environment/tree/5.1.4"
            },
            "funding": [
                {
                    "url": "https://github.com/sebastianbergmann",
                    "type": "github"
                }
            ],
            "time": "2022-04-03T09:37:03+00:00"
        },
        {
            "name": "sebastian/exporter",
            "version": "4.0.5",
            "source": {
                "type": "git",
                "url": "https://github.com/sebastianbergmann/exporter.git",
                "reference": "ac230ed27f0f98f597c8a2b6eb7ac563af5e5b9d"
            },
            "dist": {
                "type": "zip",
                "url": "https://api.github.com/repos/sebastianbergmann/exporter/zipball/ac230ed27f0f98f597c8a2b6eb7ac563af5e5b9d",
                "reference": "ac230ed27f0f98f597c8a2b6eb7ac563af5e5b9d",
                "shasum": ""
            },
            "require": {
                "php": ">=7.3",
                "sebastian/recursion-context": "^4.0"
            },
            "require-dev": {
                "ext-mbstring": "*",
                "phpunit/phpunit": "^9.3"
            },
            "type": "library",
            "extra": {
                "branch-alias": {
                    "dev-master": "4.0-dev"
                }
            },
            "autoload": {
                "classmap": [
                    "src/"
                ]
            },
            "notification-url": "https://packagist.org/downloads/",
            "license": [
                "BSD-3-Clause"
            ],
            "authors": [
                {
                    "name": "Sebastian Bergmann",
                    "email": "sebastian@phpunit.de"
                },
                {
                    "name": "Jeff Welch",
                    "email": "whatthejeff@gmail.com"
                },
                {
                    "name": "Volker Dusch",
                    "email": "github@wallbash.com"
                },
                {
                    "name": "Adam Harvey",
                    "email": "aharvey@php.net"
                },
                {
                    "name": "Bernhard Schussek",
                    "email": "bschussek@gmail.com"
                }
            ],
            "description": "Provides the functionality to export PHP variables for visualization",
            "homepage": "https://www.github.com/sebastianbergmann/exporter",
            "keywords": [
                "export",
                "exporter"
            ],
            "support": {
                "issues": "https://github.com/sebastianbergmann/exporter/issues",
                "source": "https://github.com/sebastianbergmann/exporter/tree/4.0.5"
            },
            "funding": [
                {
                    "url": "https://github.com/sebastianbergmann",
                    "type": "github"
                }
            ],
            "time": "2022-09-14T06:03:37+00:00"
        },
        {
            "name": "sebastian/global-state",
            "version": "5.0.5",
            "source": {
                "type": "git",
                "url": "https://github.com/sebastianbergmann/global-state.git",
                "reference": "0ca8db5a5fc9c8646244e629625ac486fa286bf2"
            },
            "dist": {
                "type": "zip",
                "url": "https://api.github.com/repos/sebastianbergmann/global-state/zipball/0ca8db5a5fc9c8646244e629625ac486fa286bf2",
                "reference": "0ca8db5a5fc9c8646244e629625ac486fa286bf2",
                "shasum": ""
            },
            "require": {
                "php": ">=7.3",
                "sebastian/object-reflector": "^2.0",
                "sebastian/recursion-context": "^4.0"
            },
            "require-dev": {
                "ext-dom": "*",
                "phpunit/phpunit": "^9.3"
            },
            "suggest": {
                "ext-uopz": "*"
            },
            "type": "library",
            "extra": {
                "branch-alias": {
                    "dev-master": "5.0-dev"
                }
            },
            "autoload": {
                "classmap": [
                    "src/"
                ]
            },
            "notification-url": "https://packagist.org/downloads/",
            "license": [
                "BSD-3-Clause"
            ],
            "authors": [
                {
                    "name": "Sebastian Bergmann",
                    "email": "sebastian@phpunit.de"
                }
            ],
            "description": "Snapshotting of global state",
            "homepage": "http://www.github.com/sebastianbergmann/global-state",
            "keywords": [
                "global state"
            ],
            "support": {
                "issues": "https://github.com/sebastianbergmann/global-state/issues",
                "source": "https://github.com/sebastianbergmann/global-state/tree/5.0.5"
            },
            "funding": [
                {
                    "url": "https://github.com/sebastianbergmann",
                    "type": "github"
                }
            ],
            "time": "2022-02-14T08:28:10+00:00"
        },
        {
            "name": "sebastian/lines-of-code",
            "version": "1.0.3",
            "source": {
                "type": "git",
                "url": "https://github.com/sebastianbergmann/lines-of-code.git",
                "reference": "c1c2e997aa3146983ed888ad08b15470a2e22ecc"
            },
            "dist": {
                "type": "zip",
                "url": "https://api.github.com/repos/sebastianbergmann/lines-of-code/zipball/c1c2e997aa3146983ed888ad08b15470a2e22ecc",
                "reference": "c1c2e997aa3146983ed888ad08b15470a2e22ecc",
                "shasum": ""
            },
            "require": {
                "nikic/php-parser": "^4.6",
                "php": ">=7.3"
            },
            "require-dev": {
                "phpunit/phpunit": "^9.3"
            },
            "type": "library",
            "extra": {
                "branch-alias": {
                    "dev-master": "1.0-dev"
                }
            },
            "autoload": {
                "classmap": [
                    "src/"
                ]
            },
            "notification-url": "https://packagist.org/downloads/",
            "license": [
                "BSD-3-Clause"
            ],
            "authors": [
                {
                    "name": "Sebastian Bergmann",
                    "email": "sebastian@phpunit.de",
                    "role": "lead"
                }
            ],
            "description": "Library for counting the lines of code in PHP source code",
            "homepage": "https://github.com/sebastianbergmann/lines-of-code",
            "support": {
                "issues": "https://github.com/sebastianbergmann/lines-of-code/issues",
                "source": "https://github.com/sebastianbergmann/lines-of-code/tree/1.0.3"
            },
            "funding": [
                {
                    "url": "https://github.com/sebastianbergmann",
                    "type": "github"
                }
            ],
            "time": "2020-11-28T06:42:11+00:00"
        },
        {
            "name": "sebastian/object-enumerator",
            "version": "4.0.4",
            "source": {
                "type": "git",
                "url": "https://github.com/sebastianbergmann/object-enumerator.git",
                "reference": "5c9eeac41b290a3712d88851518825ad78f45c71"
            },
            "dist": {
                "type": "zip",
                "url": "https://api.github.com/repos/sebastianbergmann/object-enumerator/zipball/5c9eeac41b290a3712d88851518825ad78f45c71",
                "reference": "5c9eeac41b290a3712d88851518825ad78f45c71",
                "shasum": ""
            },
            "require": {
                "php": ">=7.3",
                "sebastian/object-reflector": "^2.0",
                "sebastian/recursion-context": "^4.0"
            },
            "require-dev": {
                "phpunit/phpunit": "^9.3"
            },
            "type": "library",
            "extra": {
                "branch-alias": {
                    "dev-master": "4.0-dev"
                }
            },
            "autoload": {
                "classmap": [
                    "src/"
                ]
            },
            "notification-url": "https://packagist.org/downloads/",
            "license": [
                "BSD-3-Clause"
            ],
            "authors": [
                {
                    "name": "Sebastian Bergmann",
                    "email": "sebastian@phpunit.de"
                }
            ],
            "description": "Traverses array structures and object graphs to enumerate all referenced objects",
            "homepage": "https://github.com/sebastianbergmann/object-enumerator/",
            "support": {
                "issues": "https://github.com/sebastianbergmann/object-enumerator/issues",
                "source": "https://github.com/sebastianbergmann/object-enumerator/tree/4.0.4"
            },
            "funding": [
                {
                    "url": "https://github.com/sebastianbergmann",
                    "type": "github"
                }
            ],
            "time": "2020-10-26T13:12:34+00:00"
        },
        {
            "name": "sebastian/object-reflector",
            "version": "2.0.4",
            "source": {
                "type": "git",
                "url": "https://github.com/sebastianbergmann/object-reflector.git",
                "reference": "b4f479ebdbf63ac605d183ece17d8d7fe49c15c7"
            },
            "dist": {
                "type": "zip",
                "url": "https://api.github.com/repos/sebastianbergmann/object-reflector/zipball/b4f479ebdbf63ac605d183ece17d8d7fe49c15c7",
                "reference": "b4f479ebdbf63ac605d183ece17d8d7fe49c15c7",
                "shasum": ""
            },
            "require": {
                "php": ">=7.3"
            },
            "require-dev": {
                "phpunit/phpunit": "^9.3"
            },
            "type": "library",
            "extra": {
                "branch-alias": {
                    "dev-master": "2.0-dev"
                }
            },
            "autoload": {
                "classmap": [
                    "src/"
                ]
            },
            "notification-url": "https://packagist.org/downloads/",
            "license": [
                "BSD-3-Clause"
            ],
            "authors": [
                {
                    "name": "Sebastian Bergmann",
                    "email": "sebastian@phpunit.de"
                }
            ],
            "description": "Allows reflection of object attributes, including inherited and non-public ones",
            "homepage": "https://github.com/sebastianbergmann/object-reflector/",
            "support": {
                "issues": "https://github.com/sebastianbergmann/object-reflector/issues",
                "source": "https://github.com/sebastianbergmann/object-reflector/tree/2.0.4"
            },
            "funding": [
                {
                    "url": "https://github.com/sebastianbergmann",
                    "type": "github"
                }
            ],
            "time": "2020-10-26T13:14:26+00:00"
        },
        {
            "name": "sebastian/recursion-context",
            "version": "4.0.4",
            "source": {
                "type": "git",
                "url": "https://github.com/sebastianbergmann/recursion-context.git",
                "reference": "cd9d8cf3c5804de4341c283ed787f099f5506172"
            },
            "dist": {
                "type": "zip",
                "url": "https://api.github.com/repos/sebastianbergmann/recursion-context/zipball/cd9d8cf3c5804de4341c283ed787f099f5506172",
                "reference": "cd9d8cf3c5804de4341c283ed787f099f5506172",
                "shasum": ""
            },
            "require": {
                "php": ">=7.3"
            },
            "require-dev": {
                "phpunit/phpunit": "^9.3"
            },
            "type": "library",
            "extra": {
                "branch-alias": {
                    "dev-master": "4.0-dev"
                }
            },
            "autoload": {
                "classmap": [
                    "src/"
                ]
            },
            "notification-url": "https://packagist.org/downloads/",
            "license": [
                "BSD-3-Clause"
            ],
            "authors": [
                {
                    "name": "Sebastian Bergmann",
                    "email": "sebastian@phpunit.de"
                },
                {
                    "name": "Jeff Welch",
                    "email": "whatthejeff@gmail.com"
                },
                {
                    "name": "Adam Harvey",
                    "email": "aharvey@php.net"
                }
            ],
            "description": "Provides functionality to recursively process PHP variables",
            "homepage": "http://www.github.com/sebastianbergmann/recursion-context",
            "support": {
                "issues": "https://github.com/sebastianbergmann/recursion-context/issues",
                "source": "https://github.com/sebastianbergmann/recursion-context/tree/4.0.4"
            },
            "funding": [
                {
                    "url": "https://github.com/sebastianbergmann",
                    "type": "github"
                }
            ],
            "time": "2020-10-26T13:17:30+00:00"
        },
        {
            "name": "sebastian/resource-operations",
            "version": "3.0.3",
            "source": {
                "type": "git",
                "url": "https://github.com/sebastianbergmann/resource-operations.git",
                "reference": "0f4443cb3a1d92ce809899753bc0d5d5a8dd19a8"
            },
            "dist": {
                "type": "zip",
                "url": "https://api.github.com/repos/sebastianbergmann/resource-operations/zipball/0f4443cb3a1d92ce809899753bc0d5d5a8dd19a8",
                "reference": "0f4443cb3a1d92ce809899753bc0d5d5a8dd19a8",
                "shasum": ""
            },
            "require": {
                "php": ">=7.3"
            },
            "require-dev": {
                "phpunit/phpunit": "^9.0"
            },
            "type": "library",
            "extra": {
                "branch-alias": {
                    "dev-master": "3.0-dev"
                }
            },
            "autoload": {
                "classmap": [
                    "src/"
                ]
            },
            "notification-url": "https://packagist.org/downloads/",
            "license": [
                "BSD-3-Clause"
            ],
            "authors": [
                {
                    "name": "Sebastian Bergmann",
                    "email": "sebastian@phpunit.de"
                }
            ],
            "description": "Provides a list of PHP built-in functions that operate on resources",
            "homepage": "https://www.github.com/sebastianbergmann/resource-operations",
            "support": {
                "issues": "https://github.com/sebastianbergmann/resource-operations/issues",
                "source": "https://github.com/sebastianbergmann/resource-operations/tree/3.0.3"
            },
            "funding": [
                {
                    "url": "https://github.com/sebastianbergmann",
                    "type": "github"
                }
            ],
            "time": "2020-09-28T06:45:17+00:00"
        },
        {
            "name": "sebastian/type",
            "version": "3.2.0",
            "source": {
                "type": "git",
                "url": "https://github.com/sebastianbergmann/type.git",
                "reference": "fb3fe09c5f0bae6bc27ef3ce933a1e0ed9464b6e"
            },
            "dist": {
                "type": "zip",
                "url": "https://api.github.com/repos/sebastianbergmann/type/zipball/fb3fe09c5f0bae6bc27ef3ce933a1e0ed9464b6e",
                "reference": "fb3fe09c5f0bae6bc27ef3ce933a1e0ed9464b6e",
                "shasum": ""
            },
            "require": {
                "php": ">=7.3"
            },
            "require-dev": {
                "phpunit/phpunit": "^9.5"
            },
            "type": "library",
            "extra": {
                "branch-alias": {
                    "dev-master": "3.2-dev"
                }
            },
            "autoload": {
                "classmap": [
                    "src/"
                ]
            },
            "notification-url": "https://packagist.org/downloads/",
            "license": [
                "BSD-3-Clause"
            ],
            "authors": [
                {
                    "name": "Sebastian Bergmann",
                    "email": "sebastian@phpunit.de",
                    "role": "lead"
                }
            ],
            "description": "Collection of value objects that represent the types of the PHP type system",
            "homepage": "https://github.com/sebastianbergmann/type",
            "support": {
                "issues": "https://github.com/sebastianbergmann/type/issues",
                "source": "https://github.com/sebastianbergmann/type/tree/3.2.0"
            },
            "funding": [
                {
                    "url": "https://github.com/sebastianbergmann",
                    "type": "github"
                }
            ],
            "time": "2022-09-12T14:47:03+00:00"
        },
        {
            "name": "sebastian/version",
            "version": "3.0.2",
            "source": {
                "type": "git",
                "url": "https://github.com/sebastianbergmann/version.git",
                "reference": "c6c1022351a901512170118436c764e473f6de8c"
            },
            "dist": {
                "type": "zip",
                "url": "https://api.github.com/repos/sebastianbergmann/version/zipball/c6c1022351a901512170118436c764e473f6de8c",
                "reference": "c6c1022351a901512170118436c764e473f6de8c",
                "shasum": ""
            },
            "require": {
                "php": ">=7.3"
            },
            "type": "library",
            "extra": {
                "branch-alias": {
                    "dev-master": "3.0-dev"
                }
            },
            "autoload": {
                "classmap": [
                    "src/"
                ]
            },
            "notification-url": "https://packagist.org/downloads/",
            "license": [
                "BSD-3-Clause"
            ],
            "authors": [
                {
                    "name": "Sebastian Bergmann",
                    "email": "sebastian@phpunit.de",
                    "role": "lead"
                }
            ],
            "description": "Library that helps with managing the version number of Git-hosted PHP projects",
            "homepage": "https://github.com/sebastianbergmann/version",
            "support": {
                "issues": "https://github.com/sebastianbergmann/version/issues",
                "source": "https://github.com/sebastianbergmann/version/tree/3.0.2"
            },
            "funding": [
                {
                    "url": "https://github.com/sebastianbergmann",
                    "type": "github"
                }
            ],
            "time": "2020-09-28T06:39:44+00:00"
        },
        {
            "name": "squizlabs/php_codesniffer",
            "version": "3.7.1",
            "source": {
                "type": "git",
                "url": "https://github.com/squizlabs/PHP_CodeSniffer.git",
                "reference": "1359e176e9307e906dc3d890bcc9603ff6d90619"
            },
            "dist": {
                "type": "zip",
                "url": "https://api.github.com/repos/squizlabs/PHP_CodeSniffer/zipball/1359e176e9307e906dc3d890bcc9603ff6d90619",
                "reference": "1359e176e9307e906dc3d890bcc9603ff6d90619",
                "shasum": ""
            },
            "require": {
                "ext-simplexml": "*",
                "ext-tokenizer": "*",
                "ext-xmlwriter": "*",
                "php": ">=5.4.0"
            },
            "require-dev": {
                "phpunit/phpunit": "^4.0 || ^5.0 || ^6.0 || ^7.0"
            },
            "bin": [
                "bin/phpcs",
                "bin/phpcbf"
            ],
            "type": "library",
            "extra": {
                "branch-alias": {
                    "dev-master": "3.x-dev"
                }
            },
            "notification-url": "https://packagist.org/downloads/",
            "license": [
                "BSD-3-Clause"
            ],
            "authors": [
                {
                    "name": "Greg Sherwood",
                    "role": "lead"
                }
            ],
            "description": "PHP_CodeSniffer tokenizes PHP, JavaScript and CSS files and detects violations of a defined set of coding standards.",
            "homepage": "https://github.com/squizlabs/PHP_CodeSniffer",
            "keywords": [
                "phpcs",
                "standards"
            ],
            "support": {
                "issues": "https://github.com/squizlabs/PHP_CodeSniffer/issues",
                "source": "https://github.com/squizlabs/PHP_CodeSniffer",
                "wiki": "https://github.com/squizlabs/PHP_CodeSniffer/wiki"
            },
            "time": "2022-06-18T07:21:10+00:00"
        },
        {
            "name": "swoole/ide-helper",
            "version": "4.8.9",
            "source": {
                "type": "git",
                "url": "https://github.com/swoole/ide-helper.git",
                "reference": "8f82ba3b6af04a5bccb97c1654af992d1ee8b0fe"
            },
            "dist": {
                "type": "zip",
                "url": "https://api.github.com/repos/swoole/ide-helper/zipball/8f82ba3b6af04a5bccb97c1654af992d1ee8b0fe",
                "reference": "8f82ba3b6af04a5bccb97c1654af992d1ee8b0fe",
                "shasum": ""
            },
            "type": "library",
            "notification-url": "https://packagist.org/downloads/",
            "license": [
                "Apache-2.0"
            ],
            "authors": [
                {
                    "name": "Team Swoole",
                    "email": "team@swoole.com"
                }
            ],
            "description": "IDE help files for Swoole.",
            "support": {
                "issues": "https://github.com/swoole/ide-helper/issues",
                "source": "https://github.com/swoole/ide-helper/tree/4.8.9"
            },
            "funding": [
                {
                    "url": "https://gitee.com/swoole/swoole?donate=true",
                    "type": "custom"
                },
                {
                    "url": "https://github.com/swoole",
                    "type": "github"
                }
            ],
            "time": "2022-04-18T20:38:04+00:00"
        },
        {
            "name": "symfony/polyfill-ctype",
            "version": "v1.26.0",
            "source": {
                "type": "git",
                "url": "https://github.com/symfony/polyfill-ctype.git",
                "reference": "6fd1b9a79f6e3cf65f9e679b23af304cd9e010d4"
            },
            "dist": {
                "type": "zip",
                "url": "https://api.github.com/repos/symfony/polyfill-ctype/zipball/6fd1b9a79f6e3cf65f9e679b23af304cd9e010d4",
                "reference": "6fd1b9a79f6e3cf65f9e679b23af304cd9e010d4",
                "shasum": ""
            },
            "require": {
                "php": ">=7.1"
            },
            "provide": {
                "ext-ctype": "*"
            },
            "suggest": {
                "ext-ctype": "For best performance"
            },
            "type": "library",
            "extra": {
                "branch-alias": {
                    "dev-main": "1.26-dev"
                },
                "thanks": {
                    "name": "symfony/polyfill",
                    "url": "https://github.com/symfony/polyfill"
                }
            },
            "autoload": {
                "files": [
                    "bootstrap.php"
                ],
                "psr-4": {
                    "Symfony\\Polyfill\\Ctype\\": ""
                }
            },
            "notification-url": "https://packagist.org/downloads/",
            "license": [
                "MIT"
            ],
            "authors": [
                {
                    "name": "Gert de Pagter",
                    "email": "BackEndTea@gmail.com"
                },
                {
                    "name": "Symfony Community",
                    "homepage": "https://symfony.com/contributors"
                }
            ],
            "description": "Symfony polyfill for ctype functions",
            "homepage": "https://symfony.com",
            "keywords": [
                "compatibility",
                "ctype",
                "polyfill",
                "portable"
            ],
            "support": {
                "source": "https://github.com/symfony/polyfill-ctype/tree/v1.26.0"
            },
            "funding": [
                {
                    "url": "https://symfony.com/sponsor",
                    "type": "custom"
                },
                {
                    "url": "https://github.com/fabpot",
                    "type": "github"
                },
                {
                    "url": "https://tidelift.com/funding/github/packagist/symfony/symfony",
                    "type": "tidelift"
                }
            ],
            "time": "2022-05-24T11:49:31+00:00"
        },
        {
            "name": "symfony/polyfill-mbstring",
            "version": "v1.26.0",
            "source": {
                "type": "git",
                "url": "https://github.com/symfony/polyfill-mbstring.git",
                "reference": "9344f9cb97f3b19424af1a21a3b0e75b0a7d8d7e"
            },
            "dist": {
                "type": "zip",
                "url": "https://api.github.com/repos/symfony/polyfill-mbstring/zipball/9344f9cb97f3b19424af1a21a3b0e75b0a7d8d7e",
                "reference": "9344f9cb97f3b19424af1a21a3b0e75b0a7d8d7e",
                "shasum": ""
            },
            "require": {
                "php": ">=7.1"
            },
            "provide": {
                "ext-mbstring": "*"
            },
            "suggest": {
                "ext-mbstring": "For best performance"
            },
            "type": "library",
            "extra": {
                "branch-alias": {
                    "dev-main": "1.26-dev"
                },
                "thanks": {
                    "name": "symfony/polyfill",
                    "url": "https://github.com/symfony/polyfill"
                }
            },
            "autoload": {
                "files": [
                    "bootstrap.php"
                ],
                "psr-4": {
                    "Symfony\\Polyfill\\Mbstring\\": ""
                }
            },
            "notification-url": "https://packagist.org/downloads/",
            "license": [
                "MIT"
            ],
            "authors": [
                {
                    "name": "Nicolas Grekas",
                    "email": "p@tchwork.com"
                },
                {
                    "name": "Symfony Community",
                    "homepage": "https://symfony.com/contributors"
                }
            ],
            "description": "Symfony polyfill for the Mbstring extension",
            "homepage": "https://symfony.com",
            "keywords": [
                "compatibility",
                "mbstring",
                "polyfill",
                "portable",
                "shim"
            ],
            "support": {
                "source": "https://github.com/symfony/polyfill-mbstring/tree/v1.26.0"
            },
            "funding": [
                {
                    "url": "https://symfony.com/sponsor",
                    "type": "custom"
                },
                {
                    "url": "https://github.com/fabpot",
                    "type": "github"
                },
                {
                    "url": "https://tidelift.com/funding/github/packagist/symfony/symfony",
                    "type": "tidelift"
                }
            ],
            "time": "2022-05-24T11:49:31+00:00"
        },
        {
            "name": "textalk/websocket",
            "version": "1.5.7",
            "source": {
                "type": "git",
                "url": "https://github.com/Textalk/websocket-php.git",
                "reference": "1712325e99b6bf869ccbf9bf41ab749e7328ea46"
            },
            "dist": {
                "type": "zip",
                "url": "https://api.github.com/repos/Textalk/websocket-php/zipball/1712325e99b6bf869ccbf9bf41ab749e7328ea46",
                "reference": "1712325e99b6bf869ccbf9bf41ab749e7328ea46",
                "shasum": ""
            },
            "require": {
                "php": "^7.2 | ^8.0",
                "psr/log": "^1 | ^2 | ^3"
            },
            "require-dev": {
                "php-coveralls/php-coveralls": "^2.0",
                "phpunit/phpunit": "^8.0|^9.0",
                "squizlabs/php_codesniffer": "^3.5"
            },
            "type": "library",
            "autoload": {
                "psr-4": {
                    "WebSocket\\": "lib"
                }
            },
            "notification-url": "https://packagist.org/downloads/",
            "license": [
                "ISC"
            ],
            "authors": [
                {
                    "name": "Fredrik Liljegren"
                },
                {
                    "name": "Sören Jensen",
                    "email": "soren@abicart.se"
                }
            ],
            "description": "WebSocket client and server",
            "support": {
                "issues": "https://github.com/Textalk/websocket-php/issues",
                "source": "https://github.com/Textalk/websocket-php/tree/1.5.7"
            },
            "time": "2022-03-29T09:46:59+00:00"
        },
        {
            "name": "theseer/tokenizer",
            "version": "1.2.1",
            "source": {
                "type": "git",
                "url": "https://github.com/theseer/tokenizer.git",
                "reference": "34a41e998c2183e22995f158c581e7b5e755ab9e"
            },
            "dist": {
                "type": "zip",
                "url": "https://api.github.com/repos/theseer/tokenizer/zipball/34a41e998c2183e22995f158c581e7b5e755ab9e",
                "reference": "34a41e998c2183e22995f158c581e7b5e755ab9e",
                "shasum": ""
            },
            "require": {
                "ext-dom": "*",
                "ext-tokenizer": "*",
                "ext-xmlwriter": "*",
                "php": "^7.2 || ^8.0"
            },
            "type": "library",
            "autoload": {
                "classmap": [
                    "src/"
                ]
            },
            "notification-url": "https://packagist.org/downloads/",
            "license": [
                "BSD-3-Clause"
            ],
            "authors": [
                {
                    "name": "Arne Blankerts",
                    "email": "arne@blankerts.de",
                    "role": "Developer"
                }
            ],
            "description": "A small library for converting tokenized PHP source code into XML and potentially other formats",
            "support": {
                "issues": "https://github.com/theseer/tokenizer/issues",
                "source": "https://github.com/theseer/tokenizer/tree/1.2.1"
            },
            "funding": [
                {
                    "url": "https://github.com/theseer",
                    "type": "github"
                }
            ],
            "time": "2021-07-28T10:34:58+00:00"
        },
        {
            "name": "twig/twig",
            "version": "v3.4.3",
            "source": {
                "type": "git",
                "url": "https://github.com/twigphp/Twig.git",
                "reference": "c38fd6b0b7f370c198db91ffd02e23b517426b58"
            },
            "dist": {
                "type": "zip",
                "url": "https://api.github.com/repos/twigphp/Twig/zipball/c38fd6b0b7f370c198db91ffd02e23b517426b58",
                "reference": "c38fd6b0b7f370c198db91ffd02e23b517426b58",
                "shasum": ""
            },
            "require": {
                "php": ">=7.2.5",
                "symfony/polyfill-ctype": "^1.8",
                "symfony/polyfill-mbstring": "^1.3"
            },
            "require-dev": {
                "psr/container": "^1.0",
                "symfony/phpunit-bridge": "^4.4.9|^5.0.9|^6.0"
            },
            "type": "library",
            "extra": {
                "branch-alias": {
                    "dev-master": "3.4-dev"
                }
            },
            "autoload": {
                "psr-4": {
                    "Twig\\": "src/"
                }
            },
            "notification-url": "https://packagist.org/downloads/",
            "license": [
                "BSD-3-Clause"
            ],
            "authors": [
                {
                    "name": "Fabien Potencier",
                    "email": "fabien@symfony.com",
                    "homepage": "http://fabien.potencier.org",
                    "role": "Lead Developer"
                },
                {
                    "name": "Twig Team",
                    "role": "Contributors"
                },
                {
                    "name": "Armin Ronacher",
                    "email": "armin.ronacher@active-4.com",
                    "role": "Project Founder"
                }
            ],
            "description": "Twig, the flexible, fast, and secure template language for PHP",
            "homepage": "https://twig.symfony.com",
            "keywords": [
                "templating"
            ],
            "support": {
                "issues": "https://github.com/twigphp/Twig/issues",
                "source": "https://github.com/twigphp/Twig/tree/v3.4.3"
            },
            "funding": [
                {
                    "url": "https://github.com/fabpot",
                    "type": "github"
                },
                {
                    "url": "https://tidelift.com/funding/github/packagist/twig/twig",
                    "type": "tidelift"
                }
            ],
            "time": "2022-09-28T08:42:51+00:00"
        }
    ],
    "aliases": [
        {
            "package": "utopia-php/database",
            "version": "0.28.0.0",
            "alias": "0.26.99",
            "alias_normalized": "0.26.99.0"
        }
    ],
    "minimum-stability": "stable",
    "stability-flags": [],
    "prefer-stable": false,
    "prefer-lowest": false,
    "platform": {
        "php": ">=8.0.0",
        "ext-curl": "*",
        "ext-imagick": "*",
        "ext-mbstring": "*",
        "ext-json": "*",
        "ext-yaml": "*",
        "ext-dom": "*",
        "ext-redis": "*",
        "ext-swoole": "*",
        "ext-pdo": "*",
        "ext-openssl": "*",
        "ext-zlib": "*",
        "ext-sockets": "*"
    },
    "platform-dev": {
        "ext-fileinfo": "*"
    },
    "platform-overrides": {
        "php": "8.0"
    },
    "plugin-api-version": "2.2.0"
}<|MERGE_RESOLUTION|>--- conflicted
+++ resolved
@@ -4,11 +4,7 @@
         "Read more about it at https://getcomposer.org/doc/01-basic-usage.md#installing-dependencies",
         "This file is @generated automatically"
     ],
-<<<<<<< HEAD
-    "content-hash": "4b2113389eee450c7c21cbaecd3ca6d1",
-=======
     "content-hash": "51f81d435f4b5b7a9a6ea8f81b470353",
->>>>>>> bf119867
     "packages": [
         {
             "name": "adhocore/jwt",
