--- conflicted
+++ resolved
@@ -4,11 +4,7 @@
         "Read more about it at https://getcomposer.org/doc/01-basic-usage.md#installing-dependencies",
         "This file is @generated automatically"
     ],
-<<<<<<< HEAD
-    "content-hash": "a2e0fa49ac6df10ab340396b51546c3d",
-=======
-    "content-hash": "4794e92620ff45f0f8c9bf92d9763c64",
->>>>>>> 7ad56d2a
+    "content-hash": "2ecdda633a11200ce5aa2042f41395ce",
     "packages": [
         {
             "name": "adhocore/jwt",
