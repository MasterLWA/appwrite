{
    "_readme": [
        "This file locks the dependencies of your project to a known state",
        "Read more about it at https://getcomposer.org/doc/01-basic-usage.md#installing-dependencies",
        "This file is @generated automatically"
    ],
<<<<<<< HEAD
    "content-hash": "aff105f689d2f08f13b6f3efef690d2c",
=======
    "content-hash": "45963af754680568d89330a4f37c40d1",
>>>>>>> 088ccb95
    "packages": [
        {
            "name": "adhocore/jwt",
            "version": "1.1.2",
            "source": {
                "type": "git",
                "url": "https://github.com/adhocore/php-jwt.git",
                "reference": "6c434af7170090bb7a8880d2bc220a2254ba7899"
            },
            "dist": {
                "type": "zip",
                "url": "https://api.github.com/repos/adhocore/php-jwt/zipball/6c434af7170090bb7a8880d2bc220a2254ba7899",
                "reference": "6c434af7170090bb7a8880d2bc220a2254ba7899",
                "shasum": ""
            },
            "require": {
                "php": "^7.0 || ^8.0"
            },
            "require-dev": {
                "phpunit/phpunit": "^6.5 || ^7.5"
            },
            "type": "library",
            "autoload": {
                "psr-4": {
                    "Ahc\\Jwt\\": "src/"
                }
            },
            "notification-url": "https://packagist.org/downloads/",
            "license": [
                "MIT"
            ],
            "authors": [
                {
                    "name": "Jitendra Adhikari",
                    "email": "jiten.adhikary@gmail.com"
                }
            ],
            "description": "Ultra lightweight JSON web token (JWT) library for PHP5.5+.",
            "keywords": [
                "auth",
                "json-web-token",
                "jwt",
                "jwt-auth",
                "jwt-php",
                "token"
            ],
            "support": {
                "issues": "https://github.com/adhocore/php-jwt/issues",
                "source": "https://github.com/adhocore/php-jwt/tree/1.1.2"
            },
            "funding": [
                {
                    "url": "https://paypal.me/ji10",
                    "type": "custom"
                }
            ],
            "time": "2021-02-20T09:56:44+00:00"
        },
        {
            "name": "appwrite/php-clamav",
            "version": "1.1.0",
            "source": {
                "type": "git",
                "url": "https://github.com/appwrite/php-clamav.git",
                "reference": "61d00f24f9e7766fbba233e7b8d09c5475388073"
            },
            "dist": {
                "type": "zip",
                "url": "https://api.github.com/repos/appwrite/php-clamav/zipball/61d00f24f9e7766fbba233e7b8d09c5475388073",
                "reference": "61d00f24f9e7766fbba233e7b8d09c5475388073",
                "shasum": ""
            },
            "require": {
                "ext-sockets": "*",
                "php": ">=7.1"
            },
            "require-dev": {
                "phpunit/phpunit": "^7.0"
            },
            "type": "library",
            "autoload": {
                "psr-4": {
                    "Appwrite\\ClamAV\\": "src/ClamAV"
                }
            },
            "notification-url": "https://packagist.org/downloads/",
            "license": [
                "MIT"
            ],
            "authors": [
                {
                    "name": "Eldad Fux",
                    "email": "eldad@appwrite.io"
                }
            ],
            "description": "ClamAV network and pipe client for PHP",
            "keywords": [
                "anti virus",
                "appwrite",
                "clamav",
                "php"
            ],
            "support": {
                "issues": "https://github.com/appwrite/php-clamav/issues",
                "source": "https://github.com/appwrite/php-clamav/tree/1.1.0"
            },
            "time": "2020-10-02T05:23:46+00:00"
        },
        {
            "name": "appwrite/php-runtimes",
            "version": "0.4.0",
            "source": {
                "type": "git",
                "url": "https://github.com/appwrite/php-runtimes.git",
                "reference": "cc7090a67d8824c779190b38873f0f8154f906b2"
            },
            "dist": {
                "type": "zip",
                "url": "https://api.github.com/repos/appwrite/php-runtimes/zipball/cc7090a67d8824c779190b38873f0f8154f906b2",
                "reference": "cc7090a67d8824c779190b38873f0f8154f906b2",
                "shasum": ""
            },
            "require": {
                "php": ">=8.0",
                "utopia-php/system": "0.4.*"
            },
            "require-dev": {
                "phpunit/phpunit": "^9.3",
                "utopia-php/cli": "0.11.*",
                "vimeo/psalm": "4.0.1"
            },
            "type": "library",
            "autoload": {
                "psr-4": {
                    "Appwrite\\Runtimes\\": "src/Runtimes"
                }
            },
            "notification-url": "https://packagist.org/downloads/",
            "license": [
                "BSD-3-Clause"
            ],
            "authors": [
                {
                    "name": "Eldad Fux",
                    "email": "eldad@appwrite.io"
                },
                {
                    "name": "Torsten Dittmann",
                    "email": "torsten@appwrite.io"
                }
            ],
            "description": "Appwrite repository for Cloud Function runtimes that contains the configurations and tests for all of the Appwrite runtime environments.",
            "keywords": [
                "appwrite",
                "php",
                "runtimes"
            ],
            "support": {
                "issues": "https://github.com/appwrite/php-runtimes/issues",
                "source": "https://github.com/appwrite/php-runtimes/tree/0.4.0"
            },
            "time": "2021-06-23T07:17:12+00:00"
        },
        {
            "name": "chillerlan/php-qrcode",
            "version": "4.3.0",
            "source": {
                "type": "git",
                "url": "https://github.com/chillerlan/php-qrcode.git",
                "reference": "4968063fb3baeedb658293f89f9673fbf2499a3e"
            },
            "dist": {
                "type": "zip",
                "url": "https://api.github.com/repos/chillerlan/php-qrcode/zipball/4968063fb3baeedb658293f89f9673fbf2499a3e",
                "reference": "4968063fb3baeedb658293f89f9673fbf2499a3e",
                "shasum": ""
            },
            "require": {
                "chillerlan/php-settings-container": "^2.1",
                "ext-mbstring": "*",
                "php": "^7.4 || ^8.0"
            },
            "require-dev": {
                "phan/phan": "^3.2.2",
                "phpunit/phpunit": "^9.4",
                "setasign/fpdf": "^1.8.2"
            },
            "suggest": {
                "chillerlan/php-authenticator": "Yet another Google authenticator! Also creates URIs for mobile apps.",
                "setasign/fpdf": "Required to use the QR FPDF output."
            },
            "type": "library",
            "autoload": {
                "psr-4": {
                    "chillerlan\\QRCode\\": "src/"
                }
            },
            "notification-url": "https://packagist.org/downloads/",
            "license": [
                "MIT"
            ],
            "authors": [
                {
                    "name": "Kazuhiko Arase",
                    "homepage": "https://github.com/kazuhikoarase"
                },
                {
                    "name": "Smiley",
                    "email": "smiley@chillerlan.net",
                    "homepage": "https://github.com/codemasher"
                },
                {
                    "name": "Contributors",
                    "homepage": "https://github.com/chillerlan/php-qrcode/graphs/contributors"
                }
            ],
            "description": "A QR code generator. PHP 7.4+",
            "homepage": "https://github.com/chillerlan/php-qrcode",
            "keywords": [
                "phpqrcode",
                "qr",
                "qr code",
                "qrcode",
                "qrcode-generator"
            ],
            "support": {
                "issues": "https://github.com/chillerlan/php-qrcode/issues",
                "source": "https://github.com/chillerlan/php-qrcode/tree/4.3.0"
            },
            "funding": [
                {
                    "url": "https://www.paypal.com/donate?hosted_button_id=WLYUNAT9ZTJZ4",
                    "type": "custom"
                },
                {
                    "url": "https://ko-fi.com/codemasher",
                    "type": "ko_fi"
                }
            ],
            "time": "2020-11-18T20:49:20+00:00"
        },
        {
            "name": "chillerlan/php-settings-container",
            "version": "2.1.1",
            "source": {
                "type": "git",
                "url": "https://github.com/chillerlan/php-settings-container.git",
                "reference": "98ccc1b31b31a53bcb563465c4961879b2b93096"
            },
            "dist": {
                "type": "zip",
                "url": "https://api.github.com/repos/chillerlan/php-settings-container/zipball/98ccc1b31b31a53bcb563465c4961879b2b93096",
                "reference": "98ccc1b31b31a53bcb563465c4961879b2b93096",
                "shasum": ""
            },
            "require": {
                "ext-json": "*",
                "php": "^7.4 || ^8.0"
            },
            "require-dev": {
                "phan/phan": "^4.0",
                "phpunit/phpunit": "^9.5"
            },
            "type": "library",
            "autoload": {
                "psr-4": {
                    "chillerlan\\Settings\\": "src/"
                }
            },
            "notification-url": "https://packagist.org/downloads/",
            "license": [
                "MIT"
            ],
            "authors": [
                {
                    "name": "Smiley",
                    "email": "smiley@chillerlan.net",
                    "homepage": "https://github.com/codemasher"
                }
            ],
            "description": "A container class for immutable settings objects. Not a DI container. PHP 7.4+",
            "homepage": "https://github.com/chillerlan/php-settings-container",
            "keywords": [
                "PHP7",
                "Settings",
                "container",
                "helper"
            ],
            "support": {
                "issues": "https://github.com/chillerlan/php-settings-container/issues",
                "source": "https://github.com/chillerlan/php-settings-container"
            },
            "funding": [
                {
                    "url": "https://www.paypal.com/donate?hosted_button_id=WLYUNAT9ZTJZ4",
                    "type": "custom"
                },
                {
                    "url": "https://ko-fi.com/codemasher",
                    "type": "ko_fi"
                }
            ],
            "time": "2021-01-06T15:57:03+00:00"
        },
        {
            "name": "colinmollenhour/credis",
            "version": "v1.12.1",
            "source": {
                "type": "git",
                "url": "https://github.com/colinmollenhour/credis.git",
                "reference": "c27faa11724229986335c23f4b6d0f1d8d6547fb"
            },
            "dist": {
                "type": "zip",
                "url": "https://api.github.com/repos/colinmollenhour/credis/zipball/c27faa11724229986335c23f4b6d0f1d8d6547fb",
                "reference": "c27faa11724229986335c23f4b6d0f1d8d6547fb",
                "shasum": ""
            },
            "require": {
                "php": ">=5.4.0"
            },
            "type": "library",
            "autoload": {
                "classmap": [
                    "Client.php",
                    "Cluster.php",
                    "Sentinel.php",
                    "Module.php"
                ]
            },
            "notification-url": "https://packagist.org/downloads/",
            "license": [
                "MIT"
            ],
            "authors": [
                {
                    "name": "Colin Mollenhour",
                    "email": "colin@mollenhour.com"
                }
            ],
            "description": "Credis is a lightweight interface to the Redis key-value store which wraps the phpredis library when available for better performance.",
            "homepage": "https://github.com/colinmollenhour/credis",
            "support": {
                "issues": "https://github.com/colinmollenhour/credis/issues",
                "source": "https://github.com/colinmollenhour/credis/tree/v1.12.1"
            },
            "time": "2020-11-06T16:09:14+00:00"
        },
        {
            "name": "dragonmantank/cron-expression",
            "version": "v3.1.0",
            "source": {
                "type": "git",
                "url": "https://github.com/dragonmantank/cron-expression.git",
                "reference": "7a8c6e56ab3ffcc538d05e8155bb42269abf1a0c"
            },
            "dist": {
                "type": "zip",
                "url": "https://api.github.com/repos/dragonmantank/cron-expression/zipball/7a8c6e56ab3ffcc538d05e8155bb42269abf1a0c",
                "reference": "7a8c6e56ab3ffcc538d05e8155bb42269abf1a0c",
                "shasum": ""
            },
            "require": {
                "php": "^7.2|^8.0",
                "webmozart/assert": "^1.7.0"
            },
            "replace": {
                "mtdowling/cron-expression": "^1.0"
            },
            "require-dev": {
                "phpstan/extension-installer": "^1.0",
                "phpstan/phpstan": "^0.12",
                "phpstan/phpstan-webmozart-assert": "^0.12.7",
                "phpunit/phpunit": "^7.0|^8.0|^9.0"
            },
            "type": "library",
            "autoload": {
                "psr-4": {
                    "Cron\\": "src/Cron/"
                }
            },
            "notification-url": "https://packagist.org/downloads/",
            "license": [
                "MIT"
            ],
            "authors": [
                {
                    "name": "Chris Tankersley",
                    "email": "chris@ctankersley.com",
                    "homepage": "https://github.com/dragonmantank"
                }
            ],
            "description": "CRON for PHP: Calculate the next or previous run date and determine if a CRON expression is due",
            "keywords": [
                "cron",
                "schedule"
            ],
            "support": {
                "issues": "https://github.com/dragonmantank/cron-expression/issues",
                "source": "https://github.com/dragonmantank/cron-expression/tree/v3.1.0"
            },
            "funding": [
                {
                    "url": "https://github.com/dragonmantank",
                    "type": "github"
                }
            ],
            "time": "2020-11-24T19:55:57+00:00"
        },
        {
            "name": "guzzlehttp/guzzle",
            "version": "7.3.0",
            "source": {
                "type": "git",
                "url": "https://github.com/guzzle/guzzle.git",
                "reference": "7008573787b430c1c1f650e3722d9bba59967628"
            },
            "dist": {
                "type": "zip",
                "url": "https://api.github.com/repos/guzzle/guzzle/zipball/7008573787b430c1c1f650e3722d9bba59967628",
                "reference": "7008573787b430c1c1f650e3722d9bba59967628",
                "shasum": ""
            },
            "require": {
                "ext-json": "*",
                "guzzlehttp/promises": "^1.4",
                "guzzlehttp/psr7": "^1.7 || ^2.0",
                "php": "^7.2.5 || ^8.0",
                "psr/http-client": "^1.0"
            },
            "provide": {
                "psr/http-client-implementation": "1.0"
            },
            "require-dev": {
                "bamarni/composer-bin-plugin": "^1.4.1",
                "ext-curl": "*",
                "php-http/client-integration-tests": "^3.0",
                "phpunit/phpunit": "^8.5.5 || ^9.3.5",
                "psr/log": "^1.1"
            },
            "suggest": {
                "ext-curl": "Required for CURL handler support",
                "ext-intl": "Required for Internationalized Domain Name (IDN) support",
                "psr/log": "Required for using the Log middleware"
            },
            "type": "library",
            "extra": {
                "branch-alias": {
                    "dev-master": "7.3-dev"
                }
            },
            "autoload": {
                "psr-4": {
                    "GuzzleHttp\\": "src/"
                },
                "files": [
                    "src/functions_include.php"
                ]
            },
            "notification-url": "https://packagist.org/downloads/",
            "license": [
                "MIT"
            ],
            "authors": [
                {
                    "name": "Michael Dowling",
                    "email": "mtdowling@gmail.com",
                    "homepage": "https://github.com/mtdowling"
                },
                {
                    "name": "Márk Sági-Kazár",
                    "email": "mark.sagikazar@gmail.com",
                    "homepage": "https://sagikazarmark.hu"
                }
            ],
            "description": "Guzzle is a PHP HTTP client library",
            "homepage": "http://guzzlephp.org/",
            "keywords": [
                "client",
                "curl",
                "framework",
                "http",
                "http client",
                "psr-18",
                "psr-7",
                "rest",
                "web service"
            ],
            "support": {
                "issues": "https://github.com/guzzle/guzzle/issues",
                "source": "https://github.com/guzzle/guzzle/tree/7.3.0"
            },
            "funding": [
                {
                    "url": "https://github.com/GrahamCampbell",
                    "type": "github"
                },
                {
                    "url": "https://github.com/Nyholm",
                    "type": "github"
                },
                {
                    "url": "https://github.com/alexeyshockov",
                    "type": "github"
                },
                {
                    "url": "https://github.com/gmponos",
                    "type": "github"
                }
            ],
            "time": "2021-03-23T11:33:13+00:00"
        },
        {
            "name": "guzzlehttp/promises",
            "version": "1.4.1",
            "source": {
                "type": "git",
                "url": "https://github.com/guzzle/promises.git",
                "reference": "8e7d04f1f6450fef59366c399cfad4b9383aa30d"
            },
            "dist": {
                "type": "zip",
                "url": "https://api.github.com/repos/guzzle/promises/zipball/8e7d04f1f6450fef59366c399cfad4b9383aa30d",
                "reference": "8e7d04f1f6450fef59366c399cfad4b9383aa30d",
                "shasum": ""
            },
            "require": {
                "php": ">=5.5"
            },
            "require-dev": {
                "symfony/phpunit-bridge": "^4.4 || ^5.1"
            },
            "type": "library",
            "extra": {
                "branch-alias": {
                    "dev-master": "1.4-dev"
                }
            },
            "autoload": {
                "psr-4": {
                    "GuzzleHttp\\Promise\\": "src/"
                },
                "files": [
                    "src/functions_include.php"
                ]
            },
            "notification-url": "https://packagist.org/downloads/",
            "license": [
                "MIT"
            ],
            "authors": [
                {
                    "name": "Michael Dowling",
                    "email": "mtdowling@gmail.com",
                    "homepage": "https://github.com/mtdowling"
                }
            ],
            "description": "Guzzle promises library",
            "keywords": [
                "promise"
            ],
            "support": {
                "issues": "https://github.com/guzzle/promises/issues",
                "source": "https://github.com/guzzle/promises/tree/1.4.1"
            },
            "time": "2021-03-07T09:25:29+00:00"
        },
        {
            "name": "guzzlehttp/psr7",
            "version": "2.0.0",
            "source": {
                "type": "git",
                "url": "https://github.com/guzzle/psr7.git",
                "reference": "1dc8d9cba3897165e16d12bb13d813afb1eb3fe7"
            },
            "dist": {
                "type": "zip",
                "url": "https://api.github.com/repos/guzzle/psr7/zipball/1dc8d9cba3897165e16d12bb13d813afb1eb3fe7",
                "reference": "1dc8d9cba3897165e16d12bb13d813afb1eb3fe7",
                "shasum": ""
            },
            "require": {
                "php": "^7.2.5 || ^8.0",
                "psr/http-factory": "^1.0",
                "psr/http-message": "^1.0",
                "ralouphie/getallheaders": "^3.0"
            },
            "provide": {
                "psr/http-factory-implementation": "1.0",
                "psr/http-message-implementation": "1.0"
            },
            "require-dev": {
                "bamarni/composer-bin-plugin": "^1.4.1",
                "http-interop/http-factory-tests": "^0.9",
                "phpunit/phpunit": "^8.5.8 || ^9.3.10"
            },
            "suggest": {
                "laminas/laminas-httphandlerrunner": "Emit PSR-7 responses"
            },
            "type": "library",
            "extra": {
                "branch-alias": {
                    "dev-master": "2.0-dev"
                }
            },
            "autoload": {
                "psr-4": {
                    "GuzzleHttp\\Psr7\\": "src/"
                }
            },
            "notification-url": "https://packagist.org/downloads/",
            "license": [
                "MIT"
            ],
            "authors": [
                {
                    "name": "Michael Dowling",
                    "email": "mtdowling@gmail.com",
                    "homepage": "https://github.com/mtdowling"
                },
                {
                    "name": "Tobias Schultze",
                    "homepage": "https://github.com/Tobion"
                },
                {
                    "name": "Márk Sági-Kazár",
                    "email": "mark.sagikazar@gmail.com",
                    "homepage": "https://sagikazarmark.hu"
                }
            ],
            "description": "PSR-7 message implementation that also provides common utility methods",
            "keywords": [
                "http",
                "message",
                "psr-7",
                "request",
                "response",
                "stream",
                "uri",
                "url"
            ],
            "support": {
                "issues": "https://github.com/guzzle/psr7/issues",
                "source": "https://github.com/guzzle/psr7/tree/2.0.0"
            },
            "time": "2021-06-30T20:03:07+00:00"
        },
        {
            "name": "influxdb/influxdb-php",
            "version": "1.15.2",
            "source": {
                "type": "git",
                "url": "https://github.com/influxdata/influxdb-php.git",
                "reference": "d6e59f4f04ab9107574fda69c2cbe36671253d03"
            },
            "dist": {
                "type": "zip",
                "url": "https://api.github.com/repos/influxdata/influxdb-php/zipball/d6e59f4f04ab9107574fda69c2cbe36671253d03",
                "reference": "d6e59f4f04ab9107574fda69c2cbe36671253d03",
                "shasum": ""
            },
            "require": {
                "guzzlehttp/guzzle": "^6.0|^7.0",
                "php": "^5.5 || ^7.0 || ^8.0"
            },
            "require-dev": {
                "dms/phpunit-arraysubset-asserts": "^0.2.1",
                "phpunit/phpunit": "^9.5"
            },
            "suggest": {
                "ext-curl": "Curl extension, needed for Curl driver",
                "stefanotorresi/influxdb-php-async": "An asyncronous client for InfluxDB, implemented via ReactPHP."
            },
            "type": "library",
            "autoload": {
                "psr-4": {
                    "InfluxDB\\": "src/InfluxDB"
                }
            },
            "notification-url": "https://packagist.org/downloads/",
            "license": [
                "MIT"
            ],
            "authors": [
                {
                    "name": "Stephen Hoogendijk",
                    "email": "stephen@tca0.nl"
                },
                {
                    "name": "Daniel Martinez",
                    "email": "danimartcas@hotmail.com"
                },
                {
                    "name": "Gianluca Arbezzano",
                    "email": "gianarb92@gmail.com"
                }
            ],
            "description": "InfluxDB client library for PHP",
            "keywords": [
                "client",
                "influxdata",
                "influxdb",
                "influxdb class",
                "influxdb client",
                "influxdb library",
                "time series"
            ],
            "support": {
                "issues": "https://github.com/influxdata/influxdb-php/issues",
                "source": "https://github.com/influxdata/influxdb-php/tree/1.15.2"
            },
            "time": "2020-12-26T17:45:17+00:00"
        },
        {
            "name": "matomo/device-detector",
            "version": "4.2.3",
            "source": {
                "type": "git",
                "url": "https://github.com/matomo-org/device-detector.git",
                "reference": "d879f07496d6e6ee89cef5bcd925383d9b0c2cc0"
            },
            "dist": {
                "type": "zip",
                "url": "https://api.github.com/repos/matomo-org/device-detector/zipball/d879f07496d6e6ee89cef5bcd925383d9b0c2cc0",
                "reference": "d879f07496d6e6ee89cef5bcd925383d9b0c2cc0",
                "shasum": ""
            },
            "require": {
                "mustangostang/spyc": "*",
                "php": ">=7.2"
            },
            "replace": {
                "piwik/device-detector": "self.version"
            },
            "require-dev": {
                "matthiasmullie/scrapbook": "^1.4.7",
                "mayflower/mo4-coding-standard": "dev-master#275cb9d",
                "phpstan/phpstan": "^0.12.52",
                "phpunit/phpunit": "^8.5.8",
                "psr/cache": "^1.0.1",
                "psr/simple-cache": "^1.0.1",
                "symfony/yaml": "^5.1.7"
            },
            "suggest": {
                "doctrine/cache": "Can directly be used for caching purpose",
                "ext-yaml": "Necessary for using the Pecl YAML parser"
            },
            "type": "library",
            "autoload": {
                "psr-4": {
                    "DeviceDetector\\": ""
                },
                "exclude-from-classmap": [
                    "Tests/"
                ]
            },
            "notification-url": "https://packagist.org/downloads/",
            "license": [
                "LGPL-3.0-or-later"
            ],
            "authors": [
                {
                    "name": "The Matomo Team",
                    "email": "hello@matomo.org",
                    "homepage": "https://matomo.org/team/"
                }
            ],
            "description": "The Universal Device Detection library, that parses User Agents and detects devices (desktop, tablet, mobile, tv, cars, console, etc.), clients (browsers, media players, mobile apps, feed readers, libraries, etc), operating systems, devices, brands and models.",
            "homepage": "https://matomo.org",
            "keywords": [
                "devicedetection",
                "parser",
                "useragent"
            ],
            "support": {
                "forum": "https://forum.matomo.org/",
                "issues": "https://github.com/matomo-org/device-detector/issues",
                "source": "https://github.com/matomo-org/matomo",
                "wiki": "https://dev.matomo.org/"
            },
            "time": "2021-05-12T14:14:25+00:00"
        },
        {
            "name": "mustangostang/spyc",
            "version": "0.6.3",
            "source": {
                "type": "git",
                "url": "git@github.com:mustangostang/spyc.git",
                "reference": "4627c838b16550b666d15aeae1e5289dd5b77da0"
            },
            "dist": {
                "type": "zip",
                "url": "https://api.github.com/repos/mustangostang/spyc/zipball/4627c838b16550b666d15aeae1e5289dd5b77da0",
                "reference": "4627c838b16550b666d15aeae1e5289dd5b77da0",
                "shasum": ""
            },
            "require": {
                "php": ">=5.3.1"
            },
            "require-dev": {
                "phpunit/phpunit": "4.3.*@dev"
            },
            "type": "library",
            "extra": {
                "branch-alias": {
                    "dev-master": "0.5.x-dev"
                }
            },
            "autoload": {
                "files": [
                    "Spyc.php"
                ]
            },
            "notification-url": "https://packagist.org/downloads/",
            "license": [
                "MIT"
            ],
            "authors": [
                {
                    "name": "mustangostang",
                    "email": "vlad.andersen@gmail.com"
                }
            ],
            "description": "A simple YAML loader/dumper class for PHP",
            "homepage": "https://github.com/mustangostang/spyc/",
            "keywords": [
                "spyc",
                "yaml",
                "yml"
            ],
            "time": "2019-09-10T13:16:29+00:00"
        },
        {
            "name": "phpmailer/phpmailer",
            "version": "v6.5.0",
            "source": {
                "type": "git",
                "url": "https://github.com/PHPMailer/PHPMailer.git",
                "reference": "a5b5c43e50b7fba655f793ad27303cd74c57363c"
            },
            "dist": {
                "type": "zip",
                "url": "https://api.github.com/repos/PHPMailer/PHPMailer/zipball/a5b5c43e50b7fba655f793ad27303cd74c57363c",
                "reference": "a5b5c43e50b7fba655f793ad27303cd74c57363c",
                "shasum": ""
            },
            "require": {
                "ext-ctype": "*",
                "ext-filter": "*",
                "ext-hash": "*",
                "php": ">=5.5.0"
            },
            "require-dev": {
                "dealerdirect/phpcodesniffer-composer-installer": "^0.7.0",
                "doctrine/annotations": "^1.2",
                "phpcompatibility/php-compatibility": "^9.3.5",
                "roave/security-advisories": "dev-latest",
                "squizlabs/php_codesniffer": "^3.5.6",
                "yoast/phpunit-polyfills": "^0.2.0"
            },
            "suggest": {
                "ext-mbstring": "Needed to send email in multibyte encoding charset or decode encoded addresses",
                "hayageek/oauth2-yahoo": "Needed for Yahoo XOAUTH2 authentication",
                "league/oauth2-google": "Needed for Google XOAUTH2 authentication",
                "psr/log": "For optional PSR-3 debug logging",
                "stevenmaguire/oauth2-microsoft": "Needed for Microsoft XOAUTH2 authentication",
                "symfony/polyfill-mbstring": "To support UTF-8 if the Mbstring PHP extension is not enabled (^1.2)"
            },
            "type": "library",
            "autoload": {
                "psr-4": {
                    "PHPMailer\\PHPMailer\\": "src/"
                }
            },
            "notification-url": "https://packagist.org/downloads/",
            "license": [
                "LGPL-2.1-only"
            ],
            "authors": [
                {
                    "name": "Marcus Bointon",
                    "email": "phpmailer@synchromedia.co.uk"
                },
                {
                    "name": "Jim Jagielski",
                    "email": "jimjag@gmail.com"
                },
                {
                    "name": "Andy Prevost",
                    "email": "codeworxtech@users.sourceforge.net"
                },
                {
                    "name": "Brent R. Matzelle"
                }
            ],
            "description": "PHPMailer is a full-featured email creation and transfer class for PHP",
            "support": {
                "issues": "https://github.com/PHPMailer/PHPMailer/issues",
                "source": "https://github.com/PHPMailer/PHPMailer/tree/v6.5.0"
            },
            "funding": [
                {
                    "url": "https://github.com/Synchro",
                    "type": "github"
                }
            ],
            "time": "2021-06-16T14:33:43+00:00"
        },
        {
            "name": "psr/http-client",
            "version": "1.0.1",
            "source": {
                "type": "git",
                "url": "https://github.com/php-fig/http-client.git",
                "reference": "2dfb5f6c5eff0e91e20e913f8c5452ed95b86621"
            },
            "dist": {
                "type": "zip",
                "url": "https://api.github.com/repos/php-fig/http-client/zipball/2dfb5f6c5eff0e91e20e913f8c5452ed95b86621",
                "reference": "2dfb5f6c5eff0e91e20e913f8c5452ed95b86621",
                "shasum": ""
            },
            "require": {
                "php": "^7.0 || ^8.0",
                "psr/http-message": "^1.0"
            },
            "type": "library",
            "extra": {
                "branch-alias": {
                    "dev-master": "1.0.x-dev"
                }
            },
            "autoload": {
                "psr-4": {
                    "Psr\\Http\\Client\\": "src/"
                }
            },
            "notification-url": "https://packagist.org/downloads/",
            "license": [
                "MIT"
            ],
            "authors": [
                {
                    "name": "PHP-FIG",
                    "homepage": "http://www.php-fig.org/"
                }
            ],
            "description": "Common interface for HTTP clients",
            "homepage": "https://github.com/php-fig/http-client",
            "keywords": [
                "http",
                "http-client",
                "psr",
                "psr-18"
            ],
            "support": {
                "source": "https://github.com/php-fig/http-client/tree/master"
            },
            "time": "2020-06-29T06:28:15+00:00"
        },
        {
            "name": "psr/http-factory",
            "version": "1.0.1",
            "source": {
                "type": "git",
                "url": "https://github.com/php-fig/http-factory.git",
                "reference": "12ac7fcd07e5b077433f5f2bee95b3a771bf61be"
            },
            "dist": {
                "type": "zip",
                "url": "https://api.github.com/repos/php-fig/http-factory/zipball/12ac7fcd07e5b077433f5f2bee95b3a771bf61be",
                "reference": "12ac7fcd07e5b077433f5f2bee95b3a771bf61be",
                "shasum": ""
            },
            "require": {
                "php": ">=7.0.0",
                "psr/http-message": "^1.0"
            },
            "type": "library",
            "extra": {
                "branch-alias": {
                    "dev-master": "1.0.x-dev"
                }
            },
            "autoload": {
                "psr-4": {
                    "Psr\\Http\\Message\\": "src/"
                }
            },
            "notification-url": "https://packagist.org/downloads/",
            "license": [
                "MIT"
            ],
            "authors": [
                {
                    "name": "PHP-FIG",
                    "homepage": "http://www.php-fig.org/"
                }
            ],
            "description": "Common interfaces for PSR-7 HTTP message factories",
            "keywords": [
                "factory",
                "http",
                "message",
                "psr",
                "psr-17",
                "psr-7",
                "request",
                "response"
            ],
            "support": {
                "source": "https://github.com/php-fig/http-factory/tree/master"
            },
            "time": "2019-04-30T12:38:16+00:00"
        },
        {
            "name": "psr/http-message",
            "version": "1.0.1",
            "source": {
                "type": "git",
                "url": "https://github.com/php-fig/http-message.git",
                "reference": "f6561bf28d520154e4b0ec72be95418abe6d9363"
            },
            "dist": {
                "type": "zip",
                "url": "https://api.github.com/repos/php-fig/http-message/zipball/f6561bf28d520154e4b0ec72be95418abe6d9363",
                "reference": "f6561bf28d520154e4b0ec72be95418abe6d9363",
                "shasum": ""
            },
            "require": {
                "php": ">=5.3.0"
            },
            "type": "library",
            "extra": {
                "branch-alias": {
                    "dev-master": "1.0.x-dev"
                }
            },
            "autoload": {
                "psr-4": {
                    "Psr\\Http\\Message\\": "src/"
                }
            },
            "notification-url": "https://packagist.org/downloads/",
            "license": [
                "MIT"
            ],
            "authors": [
                {
                    "name": "PHP-FIG",
                    "homepage": "http://www.php-fig.org/"
                }
            ],
            "description": "Common interface for HTTP messages",
            "homepage": "https://github.com/php-fig/http-message",
            "keywords": [
                "http",
                "http-message",
                "psr",
                "psr-7",
                "request",
                "response"
            ],
            "support": {
                "source": "https://github.com/php-fig/http-message/tree/master"
            },
            "time": "2016-08-06T14:39:51+00:00"
        },
        {
            "name": "psr/log",
            "version": "1.1.4",
            "source": {
                "type": "git",
                "url": "https://github.com/php-fig/log.git",
                "reference": "d49695b909c3b7628b6289db5479a1c204601f11"
            },
            "dist": {
                "type": "zip",
                "url": "https://api.github.com/repos/php-fig/log/zipball/d49695b909c3b7628b6289db5479a1c204601f11",
                "reference": "d49695b909c3b7628b6289db5479a1c204601f11",
                "shasum": ""
            },
            "require": {
                "php": ">=5.3.0"
            },
            "type": "library",
            "extra": {
                "branch-alias": {
                    "dev-master": "1.1.x-dev"
                }
            },
            "autoload": {
                "psr-4": {
                    "Psr\\Log\\": "Psr/Log/"
                }
            },
            "notification-url": "https://packagist.org/downloads/",
            "license": [
                "MIT"
            ],
            "authors": [
                {
                    "name": "PHP-FIG",
                    "homepage": "https://www.php-fig.org/"
                }
            ],
            "description": "Common interface for logging libraries",
            "homepage": "https://github.com/php-fig/log",
            "keywords": [
                "log",
                "psr",
                "psr-3"
            ],
            "support": {
                "source": "https://github.com/php-fig/log/tree/1.1.4"
            },
            "time": "2021-05-03T11:20:27+00:00"
        },
        {
            "name": "ralouphie/getallheaders",
            "version": "3.0.3",
            "source": {
                "type": "git",
                "url": "https://github.com/ralouphie/getallheaders.git",
                "reference": "120b605dfeb996808c31b6477290a714d356e822"
            },
            "dist": {
                "type": "zip",
                "url": "https://api.github.com/repos/ralouphie/getallheaders/zipball/120b605dfeb996808c31b6477290a714d356e822",
                "reference": "120b605dfeb996808c31b6477290a714d356e822",
                "shasum": ""
            },
            "require": {
                "php": ">=5.6"
            },
            "require-dev": {
                "php-coveralls/php-coveralls": "^2.1",
                "phpunit/phpunit": "^5 || ^6.5"
            },
            "type": "library",
            "autoload": {
                "files": [
                    "src/getallheaders.php"
                ]
            },
            "notification-url": "https://packagist.org/downloads/",
            "license": [
                "MIT"
            ],
            "authors": [
                {
                    "name": "Ralph Khattar",
                    "email": "ralph.khattar@gmail.com"
                }
            ],
            "description": "A polyfill for getallheaders.",
            "support": {
                "issues": "https://github.com/ralouphie/getallheaders/issues",
                "source": "https://github.com/ralouphie/getallheaders/tree/develop"
            },
            "time": "2019-03-08T08:55:37+00:00"
        },
        {
            "name": "resque/php-resque",
            "version": "v1.3.6",
            "source": {
                "type": "git",
                "url": "https://github.com/resque/php-resque.git",
                "reference": "fe41c04763699b1318d97ed14cc78583e9380161"
            },
            "dist": {
                "type": "zip",
                "url": "https://api.github.com/repos/resque/php-resque/zipball/fe41c04763699b1318d97ed14cc78583e9380161",
                "reference": "fe41c04763699b1318d97ed14cc78583e9380161",
                "shasum": ""
            },
            "require": {
                "colinmollenhour/credis": "~1.7",
                "php": ">=5.6.0",
                "psr/log": "~1.0"
            },
            "require-dev": {
                "phpunit/phpunit": "^5.7"
            },
            "suggest": {
                "ext-pcntl": "REQUIRED for forking processes on platforms that support it (so anything but Windows).",
                "ext-proctitle": "Allows php-resque to rename the title of UNIX processes to show the status of a worker.",
                "ext-redis": "Native PHP extension for Redis connectivity. Credis will automatically utilize when available."
            },
            "bin": [
                "bin/resque",
                "bin/resque-scheduler"
            ],
            "type": "library",
            "extra": {
                "branch-alias": {
                    "dev-master": "1.0-dev"
                }
            },
            "autoload": {
                "psr-0": {
                    "Resque": "lib",
                    "ResqueScheduler": "lib"
                }
            },
            "notification-url": "https://packagist.org/downloads/",
            "license": [
                "MIT"
            ],
            "authors": [
                {
                    "name": "Dan Hunsaker",
                    "email": "danhunsaker+resque@gmail.com",
                    "role": "Maintainer"
                },
                {
                    "name": "Rajib Ahmed",
                    "homepage": "https://github.com/rajibahmed",
                    "role": "Maintainer"
                },
                {
                    "name": "Steve Klabnik",
                    "email": "steve@steveklabnik.com",
                    "role": "Maintainer"
                },
                {
                    "name": "Chris Boulton",
                    "email": "chris@bigcommerce.com",
                    "role": "Creator"
                }
            ],
            "description": "Redis backed library for creating background jobs and processing them later. Based on resque for Ruby.",
            "homepage": "http://www.github.com/resque/php-resque/",
            "keywords": [
                "background",
                "job",
                "redis",
                "resque"
            ],
            "support": {
                "issues": "https://github.com/resque/php-resque/issues",
                "source": "https://github.com/resque/php-resque/tree/v1.3.6"
            },
            "time": "2020-04-16T16:39:50+00:00"
        },
        {
            "name": "slickdeals/statsd",
            "version": "3.1.0",
            "source": {
                "type": "git",
                "url": "https://github.com/Slickdeals/statsd-php.git",
                "reference": "225588a0a079e145359049f6e5e23eedb1b4c17f"
            },
            "dist": {
                "type": "zip",
                "url": "https://api.github.com/repos/Slickdeals/statsd-php/zipball/225588a0a079e145359049f6e5e23eedb1b4c17f",
                "reference": "225588a0a079e145359049f6e5e23eedb1b4c17f",
                "shasum": ""
            },
            "require": {
                "php": ">= 7.3 || ^8"
            },
            "replace": {
                "domnikl/statsd": "self.version"
            },
            "require-dev": {
                "friendsofphp/php-cs-fixer": "^3.0",
                "phpunit/phpunit": "^9",
                "vimeo/psalm": "^4.6"
            },
            "type": "library",
            "autoload": {
                "psr-4": {
                    "Domnikl\\Statsd\\": "src/"
                }
            },
            "notification-url": "https://packagist.org/downloads/",
            "license": [
                "MIT"
            ],
            "authors": [
                {
                    "name": "Dominik Liebler",
                    "email": "liebler.dominik@gmail.com"
                }
            ],
            "description": "a PHP client for statsd",
            "homepage": "https://github.com/Slickdeals/statsd-php",
            "keywords": [
                "Metrics",
                "monitoring",
                "statistics",
                "statsd",
                "udp"
            ],
            "support": {
                "issues": "https://github.com/Slickdeals/statsd-php/issues",
                "source": "https://github.com/Slickdeals/statsd-php/tree/3.1.0"
            },
            "time": "2021-06-04T20:33:46+00:00"
        },
        {
            "name": "symfony/polyfill-ctype",
            "version": "v1.23.0",
            "source": {
                "type": "git",
                "url": "https://github.com/symfony/polyfill-ctype.git",
                "reference": "46cd95797e9df938fdd2b03693b5fca5e64b01ce"
            },
            "dist": {
                "type": "zip",
                "url": "https://api.github.com/repos/symfony/polyfill-ctype/zipball/46cd95797e9df938fdd2b03693b5fca5e64b01ce",
                "reference": "46cd95797e9df938fdd2b03693b5fca5e64b01ce",
                "shasum": ""
            },
            "require": {
                "php": ">=7.1"
            },
            "suggest": {
                "ext-ctype": "For best performance"
            },
            "type": "library",
            "extra": {
                "branch-alias": {
                    "dev-main": "1.23-dev"
                },
                "thanks": {
                    "name": "symfony/polyfill",
                    "url": "https://github.com/symfony/polyfill"
                }
            },
            "autoload": {
                "psr-4": {
                    "Symfony\\Polyfill\\Ctype\\": ""
                },
                "files": [
                    "bootstrap.php"
                ]
            },
            "notification-url": "https://packagist.org/downloads/",
            "license": [
                "MIT"
            ],
            "authors": [
                {
                    "name": "Gert de Pagter",
                    "email": "BackEndTea@gmail.com"
                },
                {
                    "name": "Symfony Community",
                    "homepage": "https://symfony.com/contributors"
                }
            ],
            "description": "Symfony polyfill for ctype functions",
            "homepage": "https://symfony.com",
            "keywords": [
                "compatibility",
                "ctype",
                "polyfill",
                "portable"
            ],
            "support": {
                "source": "https://github.com/symfony/polyfill-ctype/tree/v1.23.0"
            },
            "funding": [
                {
                    "url": "https://symfony.com/sponsor",
                    "type": "custom"
                },
                {
                    "url": "https://github.com/fabpot",
                    "type": "github"
                },
                {
                    "url": "https://tidelift.com/funding/github/packagist/symfony/symfony",
                    "type": "tidelift"
                }
            ],
            "time": "2021-02-19T12:13:01+00:00"
        },
        {
            "name": "utopia-php/abuse",
            "version": "0.5.0",
            "source": {
                "type": "git",
                "url": "https://github.com/utopia-php/abuse.git",
                "reference": "339c1720e5aa5314276128170463594b81f84760"
            },
            "dist": {
                "type": "zip",
                "url": "https://api.github.com/repos/utopia-php/abuse/zipball/339c1720e5aa5314276128170463594b81f84760",
                "reference": "339c1720e5aa5314276128170463594b81f84760",
                "shasum": ""
            },
            "require": {
                "ext-pdo": "*",
                "php": ">=7.4"
            },
            "require-dev": {
                "phpunit/phpunit": "^9.4",
                "vimeo/psalm": "4.0.1"
            },
            "type": "library",
            "autoload": {
                "psr-4": {
                    "Utopia\\Abuse\\": "src/Abuse"
                }
            },
            "notification-url": "https://packagist.org/downloads/",
            "license": [
                "MIT"
            ],
            "authors": [
                {
                    "name": "Eldad Fux",
                    "email": "eldad@appwrite.io"
                }
            ],
            "description": "A simple abuse library to manage application usage limits",
            "keywords": [
                "Abuse",
                "framework",
                "php",
                "upf",
                "utopia"
            ],
            "support": {
                "issues": "https://github.com/utopia-php/abuse/issues",
                "source": "https://github.com/utopia-php/abuse/tree/0.5.0"
            },
            "time": "2021-06-28T10:11:01+00:00"
        },
        {
            "name": "utopia-php/analytics",
            "version": "0.2.0",
            "source": {
                "type": "git",
                "url": "https://github.com/utopia-php/analytics.git",
                "reference": "adfc2d057a7f6ab618a77c8a20ed3e35485ff416"
            },
            "dist": {
                "type": "zip",
                "url": "https://api.github.com/repos/utopia-php/analytics/zipball/adfc2d057a7f6ab618a77c8a20ed3e35485ff416",
                "reference": "adfc2d057a7f6ab618a77c8a20ed3e35485ff416",
                "shasum": ""
            },
            "require": {
                "php": ">=7.4"
            },
            "require-dev": {
                "phpunit/phpunit": "^9.3",
                "vimeo/psalm": "4.0.1"
            },
            "type": "library",
            "autoload": {
                "psr-4": {
                    "Utopia\\Analytics\\": "src/Analytics"
                }
            },
            "notification-url": "https://packagist.org/downloads/",
            "license": [
                "MIT"
            ],
            "authors": [
                {
                    "name": "Eldad Fux",
                    "email": "eldad@appwrite.io"
                },
                {
                    "name": "Torsten Dittmann",
                    "email": "torsten@appwrite.io"
                }
            ],
            "description": "A simple library to track events & users.",
            "keywords": [
                "analytics",
                "framework",
                "php",
                "upf",
                "utopia"
            ],
            "support": {
                "issues": "https://github.com/utopia-php/analytics/issues",
                "source": "https://github.com/utopia-php/analytics/tree/0.2.0"
            },
            "time": "2021-03-23T21:33:07+00:00"
        },
        {
            "name": "utopia-php/audit",
            "version": "0.5.2",
            "source": {
                "type": "git",
                "url": "https://github.com/utopia-php/audit.git",
                "reference": "57e4f8f932164bdfd48ec32bf8d7d3f1bf7518e4"
            },
            "dist": {
                "type": "zip",
                "url": "https://api.github.com/repos/utopia-php/audit/zipball/57e4f8f932164bdfd48ec32bf8d7d3f1bf7518e4",
                "reference": "57e4f8f932164bdfd48ec32bf8d7d3f1bf7518e4",
                "shasum": ""
            },
            "require": {
                "ext-pdo": "*",
                "php": ">=7.4"
            },
            "require-dev": {
                "phpunit/phpunit": "^9.3",
                "vimeo/psalm": "4.0.1"
            },
            "type": "library",
            "autoload": {
                "psr-4": {
                    "Utopia\\Audit\\": "src/Audit"
                }
            },
            "notification-url": "https://packagist.org/downloads/",
            "license": [
                "MIT"
            ],
            "authors": [
                {
                    "name": "Eldad Fux",
                    "email": "eldad@appwrite.io"
                }
            ],
            "description": "A simple audit library to manage application users logs",
            "keywords": [
                "Audit",
                "framework",
                "php",
                "upf",
                "utopia"
            ],
            "support": {
                "issues": "https://github.com/utopia-php/audit/issues",
                "source": "https://github.com/utopia-php/audit/tree/0.5.2"
            },
            "time": "2021-06-23T16:02:40+00:00"
        },
        {
            "name": "utopia-php/cache",
            "version": "0.2.3",
            "source": {
                "type": "git",
                "url": "https://github.com/utopia-php/cache.git",
                "reference": "a44b904127f88fa64673e402e5c0732ff6687d47"
            },
            "dist": {
                "type": "zip",
                "url": "https://api.github.com/repos/utopia-php/cache/zipball/a44b904127f88fa64673e402e5c0732ff6687d47",
                "reference": "a44b904127f88fa64673e402e5c0732ff6687d47",
                "shasum": ""
            },
            "require": {
                "ext-json": "*",
                "php": ">=7.3"
            },
            "require-dev": {
                "phpunit/phpunit": "^9.3",
                "vimeo/psalm": "4.0.1"
            },
            "type": "library",
            "autoload": {
                "psr-4": {
                    "Utopia\\Cache\\": "src/Cache"
                }
            },
            "notification-url": "https://packagist.org/downloads/",
            "license": [
                "MIT"
            ],
            "authors": [
                {
                    "name": "Eldad Fux",
                    "email": "eldad@appwrite.io"
                }
            ],
            "description": "A simple cache library to manage application cache storing, loading and purging",
            "keywords": [
                "cache",
                "framework",
                "php",
                "upf",
                "utopia"
            ],
            "support": {
                "issues": "https://github.com/utopia-php/cache/issues",
                "source": "https://github.com/utopia-php/cache/tree/0.2.3"
            },
            "time": "2020-10-24T10:11:01+00:00"
        },
        {
            "name": "utopia-php/cli",
            "version": "0.11.0",
            "source": {
                "type": "git",
                "url": "https://github.com/utopia-php/cli.git",
                "reference": "c7a6908a8dbe9234b8b2c954e5487d34cb079af6"
            },
            "dist": {
                "type": "zip",
                "url": "https://api.github.com/repos/utopia-php/cli/zipball/c7a6908a8dbe9234b8b2c954e5487d34cb079af6",
                "reference": "c7a6908a8dbe9234b8b2c954e5487d34cb079af6",
                "shasum": ""
            },
            "require": {
                "php": ">=7.4",
                "utopia-php/framework": "0.*.*"
            },
            "require-dev": {
                "phpunit/phpunit": "^9.3",
                "vimeo/psalm": "4.0.1"
            },
            "type": "library",
            "autoload": {
                "psr-4": {
                    "Utopia\\CLI\\": "src/CLI"
                }
            },
            "notification-url": "https://packagist.org/downloads/",
            "license": [
                "MIT"
            ],
            "authors": [
                {
                    "name": "Eldad Fux",
                    "email": "eldad@appwrite.io"
                }
            ],
            "description": "A simple CLI library to manage command line applications",
            "keywords": [
                "cli",
                "command line",
                "framework",
                "php",
                "upf",
                "utopia"
            ],
            "support": {
                "issues": "https://github.com/utopia-php/cli/issues",
                "source": "https://github.com/utopia-php/cli/tree/0.11.0"
            },
            "time": "2021-04-16T15:16:08+00:00"
        },
        {
            "name": "utopia-php/config",
            "version": "0.2.2",
            "source": {
                "type": "git",
                "url": "https://github.com/utopia-php/config.git",
                "reference": "a3d7bc0312d7150d5e04b1362dc34b2b136908cc"
            },
            "dist": {
                "type": "zip",
                "url": "https://api.github.com/repos/utopia-php/config/zipball/a3d7bc0312d7150d5e04b1362dc34b2b136908cc",
                "reference": "a3d7bc0312d7150d5e04b1362dc34b2b136908cc",
                "shasum": ""
            },
            "require": {
                "php": ">=7.3"
            },
            "require-dev": {
                "phpunit/phpunit": "^9.3",
                "vimeo/psalm": "4.0.1"
            },
            "type": "library",
            "autoload": {
                "psr-4": {
                    "Utopia\\Config\\": "src/Config"
                }
            },
            "notification-url": "https://packagist.org/downloads/",
            "license": [
                "MIT"
            ],
            "authors": [
                {
                    "name": "Eldad Fux",
                    "email": "eldad@appwrite.io"
                }
            ],
            "description": "A simple Config library to managing application config variables",
            "keywords": [
                "config",
                "framework",
                "php",
                "upf",
                "utopia"
            ],
            "support": {
                "issues": "https://github.com/utopia-php/config/issues",
                "source": "https://github.com/utopia-php/config/tree/0.2.2"
            },
            "time": "2020-10-24T09:49:09+00:00"
        },
        {
            "name": "utopia-php/domains",
            "version": "v1.1.0",
            "source": {
                "type": "git",
                "url": "https://github.com/utopia-php/domains.git",
                "reference": "1665e1d9932afa3be63b5c1e0dcfe01fe77d8e73"
            },
            "dist": {
                "type": "zip",
                "url": "https://api.github.com/repos/utopia-php/domains/zipball/1665e1d9932afa3be63b5c1e0dcfe01fe77d8e73",
                "reference": "1665e1d9932afa3be63b5c1e0dcfe01fe77d8e73",
                "shasum": ""
            },
            "require": {
                "php": ">=7.1"
            },
            "require-dev": {
                "phpunit/phpunit": "^7.0"
            },
            "type": "library",
            "autoload": {
                "psr-4": {
                    "Utopia\\Domains\\": "src/Domains"
                }
            },
            "notification-url": "https://packagist.org/downloads/",
            "license": [
                "MIT"
            ],
            "authors": [
                {
                    "name": "Eldad Fux",
                    "email": "eldad@appwrite.io"
                }
            ],
            "description": "Utopia Domains library is simple and lite library for parsing web domains. This library is aiming to be as simple and easy to learn and use.",
            "keywords": [
                "domains",
                "framework",
                "icann",
                "php",
                "public suffix",
                "tld",
                "tld extract",
                "upf",
                "utopia"
            ],
            "support": {
                "issues": "https://github.com/utopia-php/domains/issues",
                "source": "https://github.com/utopia-php/domains/tree/master"
            },
            "time": "2020-02-23T07:40:02+00:00"
        },
        {
            "name": "utopia-php/framework",
<<<<<<< HEAD
            "version": "0.17.3",
            "source": {
                "type": "git",
                "url": "https://github.com/utopia-php/framework.git",
                "reference": "0274f6b3e49db2af0d702edf278ec7504dc99878"
            },
            "dist": {
                "type": "zip",
                "url": "https://api.github.com/repos/utopia-php/framework/zipball/0274f6b3e49db2af0d702edf278ec7504dc99878",
                "reference": "0274f6b3e49db2af0d702edf278ec7504dc99878",
=======
            "version": "0.18.0",
            "source": {
                "type": "git",
                "url": "https://github.com/utopia-php/framework.git",
                "reference": "f577522a5eb8009967b893fb7ad4ee70d3f7c0db"
            },
            "dist": {
                "type": "zip",
                "url": "https://api.github.com/repos/utopia-php/framework/zipball/f577522a5eb8009967b893fb7ad4ee70d3f7c0db",
                "reference": "f577522a5eb8009967b893fb7ad4ee70d3f7c0db",
>>>>>>> 088ccb95
                "shasum": ""
            },
            "require": {
                "php": ">=7.3.0"
            },
            "require-dev": {
                "phpunit/phpunit": "^9.4",
                "vimeo/psalm": "4.0.1"
            },
            "type": "library",
            "autoload": {
                "psr-4": {
                    "Utopia\\": "src/"
                }
            },
            "notification-url": "https://packagist.org/downloads/",
            "license": [
                "MIT"
            ],
            "authors": [
                {
                    "name": "Eldad Fux",
                    "email": "eldad@appwrite.io"
                }
            ],
            "description": "A simple, light and advanced PHP framework",
            "keywords": [
                "framework",
                "php",
                "upf"
            ],
            "support": {
                "issues": "https://github.com/utopia-php/framework/issues",
<<<<<<< HEAD
                "source": "https://github.com/utopia-php/framework/tree/0.17.3"
            },
            "time": "2021-08-03T13:57:01+00:00"
=======
                "source": "https://github.com/utopia-php/framework/tree/0.18.0"
            },
            "time": "2021-08-19T04:58:47+00:00"
>>>>>>> 088ccb95
        },
        {
            "name": "utopia-php/image",
            "version": "0.5.0",
            "source": {
                "type": "git",
                "url": "https://github.com/utopia-php/image.git",
                "reference": "5b4ac25e70a95fa10b39c129b742ac66748d40b8"
            },
            "dist": {
                "type": "zip",
                "url": "https://api.github.com/repos/utopia-php/image/zipball/5b4ac25e70a95fa10b39c129b742ac66748d40b8",
                "reference": "5b4ac25e70a95fa10b39c129b742ac66748d40b8",
                "shasum": ""
            },
            "require": {
                "chillerlan/php-qrcode": "4.3.0",
                "ext-imagick": "*",
                "php": ">=7.4"
            },
            "require-dev": {
                "phpunit/phpunit": "^9.3",
                "vimeo/psalm": "4.0.1"
            },
            "type": "library",
            "autoload": {
                "psr-4": {
                    "Utopia\\Image\\": "src/Image"
                }
            },
            "notification-url": "https://packagist.org/downloads/",
            "license": [
                "MIT"
            ],
            "authors": [
                {
                    "name": "Eldad Fux",
                    "email": "eldad@appwrite.io"
                }
            ],
            "description": "A simple Image manipulation library",
            "keywords": [
                "framework",
                "image",
                "php",
                "upf",
                "utopia"
            ],
            "support": {
                "issues": "https://github.com/utopia-php/image/issues",
                "source": "https://github.com/utopia-php/image/tree/0.5.0"
            },
            "time": "2021-06-25T03:40:03+00:00"
        },
        {
            "name": "utopia-php/locale",
            "version": "0.4.0",
            "source": {
                "type": "git",
                "url": "https://github.com/utopia-php/locale.git",
                "reference": "c2d9358d0fe2f6b6ed5448369f9d1e430c615447"
            },
            "dist": {
                "type": "zip",
                "url": "https://api.github.com/repos/utopia-php/locale/zipball/c2d9358d0fe2f6b6ed5448369f9d1e430c615447",
                "reference": "c2d9358d0fe2f6b6ed5448369f9d1e430c615447",
                "shasum": ""
            },
            "require": {
                "php": ">=7.4"
            },
            "require-dev": {
                "phpunit/phpunit": "^9.3",
                "vimeo/psalm": "4.0.1"
            },
            "type": "library",
            "autoload": {
                "psr-4": {
                    "Utopia\\Locale\\": "src/Locale"
                }
            },
            "notification-url": "https://packagist.org/downloads/",
            "license": [
                "MIT"
            ],
            "authors": [
                {
                    "name": "Eldad Fux",
                    "email": "eldad@appwrite.io"
                }
            ],
            "description": "A simple locale library to manage application translations",
            "keywords": [
                "framework",
                "locale",
                "php",
                "upf",
                "utopia"
            ],
            "support": {
                "issues": "https://github.com/utopia-php/locale/issues",
                "source": "https://github.com/utopia-php/locale/tree/0.4.0"
            },
            "time": "2021-07-24T11:35:55+00:00"
        },
        {
            "name": "utopia-php/orchestration",
            "version": "0.2.0",
            "source": {
                "type": "git",
                "url": "https://github.com/utopia-php/orchestration.git",
                "reference": "de10509017768cf2b62363bb39912002ab41dafb"
            },
            "dist": {
                "type": "zip",
                "url": "https://api.github.com/repos/utopia-php/orchestration/zipball/de10509017768cf2b62363bb39912002ab41dafb",
                "reference": "de10509017768cf2b62363bb39912002ab41dafb",
                "shasum": ""
            },
            "require": {
                "php": ">=8.0",
                "utopia-php/cli": "0.11.*"
            },
            "require-dev": {
                "phpunit/phpunit": "^9.3",
                "vimeo/psalm": "4.0.1"
            },
            "type": "library",
            "autoload": {
                "psr-4": {
                    "Utopia\\Orchestration\\": "src/Orchestration"
                }
            },
            "notification-url": "https://packagist.org/downloads/",
            "license": [
                "MIT"
            ],
            "authors": [
                {
                    "name": "Eldad Fux",
                    "email": "eldad@appwrite.io"
                }
            ],
            "description": "Lite & fast micro PHP abstraction library for container orchestration",
            "keywords": [
                "docker",
                "framework",
                "kubernetes",
                "orchestration",
                "php",
                "swarm",
                "upf",
                "utopia"
            ],
            "support": {
                "issues": "https://github.com/utopia-php/orchestration/issues",
                "source": "https://github.com/utopia-php/orchestration/tree/0.2.0"
            },
            "time": "2021-08-16T12:52:42+00:00"
        },
        {
            "name": "utopia-php/preloader",
            "version": "0.2.4",
            "source": {
                "type": "git",
                "url": "https://github.com/utopia-php/preloader.git",
                "reference": "65ef48392e72172f584b0baa2e224f9a1cebcce0"
            },
            "dist": {
                "type": "zip",
                "url": "https://api.github.com/repos/utopia-php/preloader/zipball/65ef48392e72172f584b0baa2e224f9a1cebcce0",
                "reference": "65ef48392e72172f584b0baa2e224f9a1cebcce0",
                "shasum": ""
            },
            "require": {
                "php": ">=7.1"
            },
            "require-dev": {
                "phpunit/phpunit": "^9.3",
                "vimeo/psalm": "4.0.1"
            },
            "type": "library",
            "autoload": {
                "psr-4": {
                    "Utopia\\Preloader\\": "src/Preloader"
                }
            },
            "notification-url": "https://packagist.org/downloads/",
            "license": [
                "MIT"
            ],
            "authors": [
                {
                    "name": "Eldad Fux",
                    "email": "team@appwrite.io"
                }
            ],
            "description": "Utopia Preloader library is simple and lite library for managing PHP preloading configuration",
            "keywords": [
                "framework",
                "php",
                "preload",
                "preloader",
                "preloading",
                "upf",
                "utopia"
            ],
            "support": {
                "issues": "https://github.com/utopia-php/preloader/issues",
                "source": "https://github.com/utopia-php/preloader/tree/0.2.4"
            },
            "time": "2020-10-24T07:04:59+00:00"
        },
        {
            "name": "utopia-php/registry",
            "version": "0.5.0",
            "source": {
                "type": "git",
                "url": "https://github.com/utopia-php/registry.git",
                "reference": "bedc4ed54527b2803e6dfdccc39449f98522b70d"
            },
            "dist": {
                "type": "zip",
                "url": "https://api.github.com/repos/utopia-php/registry/zipball/bedc4ed54527b2803e6dfdccc39449f98522b70d",
                "reference": "bedc4ed54527b2803e6dfdccc39449f98522b70d",
                "shasum": ""
            },
            "require": {
                "php": ">=7.4"
            },
            "require-dev": {
                "phpunit/phpunit": "^9.3",
                "vimeo/psalm": "4.0.1"
            },
            "type": "library",
            "autoload": {
                "psr-4": {
                    "Utopia\\Registry\\": "src/Registry"
                }
            },
            "notification-url": "https://packagist.org/downloads/",
            "license": [
                "MIT"
            ],
            "authors": [
                {
                    "name": "Eldad Fux",
                    "email": "eldad@appwrite.io"
                }
            ],
            "description": "A simple dependency management library for PHP",
            "keywords": [
                "dependency management",
                "di",
                "framework",
                "php",
                "upf",
                "utopia"
            ],
            "support": {
                "issues": "https://github.com/utopia-php/registry/issues",
                "source": "https://github.com/utopia-php/registry/tree/0.5.0"
            },
            "time": "2021-03-10T10:45:22+00:00"
        },
        {
            "name": "utopia-php/storage",
            "version": "0.5.0",
            "source": {
                "type": "git",
                "url": "https://github.com/utopia-php/storage.git",
                "reference": "92ae20c7a2ac329f573a58a82dc245134cc63408"
            },
            "dist": {
                "type": "zip",
                "url": "https://api.github.com/repos/utopia-php/storage/zipball/92ae20c7a2ac329f573a58a82dc245134cc63408",
                "reference": "92ae20c7a2ac329f573a58a82dc245134cc63408",
                "shasum": ""
            },
            "require": {
                "php": ">=7.4",
                "utopia-php/framework": "0.*.*"
            },
            "require-dev": {
                "phpunit/phpunit": "^9.3",
                "vimeo/psalm": "4.0.1"
            },
            "type": "library",
            "autoload": {
                "psr-4": {
                    "Utopia\\Storage\\": "src/Storage"
                }
            },
            "notification-url": "https://packagist.org/downloads/",
            "license": [
                "MIT"
            ],
            "authors": [
                {
                    "name": "Eldad Fux",
                    "email": "eldad@appwrite.io"
                }
            ],
            "description": "A simple Storage library to manage application storage",
            "keywords": [
                "framework",
                "php",
                "storage",
                "upf",
                "utopia"
            ],
            "support": {
                "issues": "https://github.com/utopia-php/storage/issues",
                "source": "https://github.com/utopia-php/storage/tree/0.5.0"
            },
            "time": "2021-04-15T16:43:12+00:00"
        },
        {
            "name": "utopia-php/swoole",
            "version": "0.2.4",
            "source": {
                "type": "git",
                "url": "https://github.com/utopia-php/swoole.git",
                "reference": "37d8c64b536d6bc7da4f0f5a934a0ec44885abf4"
            },
            "dist": {
                "type": "zip",
                "url": "https://api.github.com/repos/utopia-php/swoole/zipball/37d8c64b536d6bc7da4f0f5a934a0ec44885abf4",
                "reference": "37d8c64b536d6bc7da4f0f5a934a0ec44885abf4",
                "shasum": ""
            },
            "require": {
                "ext-swoole": "*",
                "php": ">=7.4",
                "utopia-php/framework": "0.*.*"
            },
            "require-dev": {
                "phpunit/phpunit": "^9.3",
                "swoole/ide-helper": "4.5.5",
                "vimeo/psalm": "4.0.1"
            },
            "type": "library",
            "autoload": {
                "psr-4": {
                    "Utopia\\Swoole\\": "src/Swoole"
                }
            },
            "notification-url": "https://packagist.org/downloads/",
            "license": [
                "MIT"
            ],
            "authors": [
                {
                    "name": "Eldad Fux",
                    "email": "team@appwrite.io"
                }
            ],
            "description": "An extension for Utopia Framework to work with PHP Swoole as a PHP FPM alternative",
            "keywords": [
                "framework",
                "http",
                "php",
                "server",
                "swoole",
                "upf",
                "utopia"
            ],
            "support": {
                "issues": "https://github.com/utopia-php/swoole/issues",
                "source": "https://github.com/utopia-php/swoole/tree/0.2.4"
            },
            "time": "2021-06-22T10:49:24+00:00"
        },
        {
            "name": "utopia-php/system",
            "version": "0.4.0",
            "source": {
                "type": "git",
                "url": "https://github.com/utopia-php/system.git",
                "reference": "67c92c66ce8f0cc925a00bca89f7a188bf9183c0"
            },
            "dist": {
                "type": "zip",
                "url": "https://api.github.com/repos/utopia-php/system/zipball/67c92c66ce8f0cc925a00bca89f7a188bf9183c0",
                "reference": "67c92c66ce8f0cc925a00bca89f7a188bf9183c0",
                "shasum": ""
            },
            "require": {
                "php": ">=7.4"
            },
            "require-dev": {
                "phpunit/phpunit": "^9.3",
                "vimeo/psalm": "4.0.1"
            },
            "type": "library",
            "autoload": {
                "psr-4": {
                    "Utopia\\System\\": "src/System"
                }
            },
            "notification-url": "https://packagist.org/downloads/",
            "license": [
                "MIT"
            ],
            "authors": [
                {
                    "name": "Eldad Fux",
                    "email": "eldad@appwrite.io"
                },
                {
                    "name": "Torsten Dittmann",
                    "email": "torsten@appwrite.io"
                }
            ],
            "description": "A simple library for obtaining information about the host's system.",
            "keywords": [
                "framework",
                "php",
                "system",
                "upf",
                "utopia"
            ],
            "support": {
                "issues": "https://github.com/utopia-php/system/issues",
                "source": "https://github.com/utopia-php/system/tree/0.4.0"
            },
            "time": "2021-02-04T14:14:49+00:00"
        },
        {
            "name": "webmozart/assert",
            "version": "1.10.0",
            "source": {
                "type": "git",
                "url": "https://github.com/webmozarts/assert.git",
                "reference": "6964c76c7804814a842473e0c8fd15bab0f18e25"
            },
            "dist": {
                "type": "zip",
                "url": "https://api.github.com/repos/webmozarts/assert/zipball/6964c76c7804814a842473e0c8fd15bab0f18e25",
                "reference": "6964c76c7804814a842473e0c8fd15bab0f18e25",
                "shasum": ""
            },
            "require": {
                "php": "^7.2 || ^8.0",
                "symfony/polyfill-ctype": "^1.8"
            },
            "conflict": {
                "phpstan/phpstan": "<0.12.20",
                "vimeo/psalm": "<4.6.1 || 4.6.2"
            },
            "require-dev": {
                "phpunit/phpunit": "^8.5.13"
            },
            "type": "library",
            "extra": {
                "branch-alias": {
                    "dev-master": "1.10-dev"
                }
            },
            "autoload": {
                "psr-4": {
                    "Webmozart\\Assert\\": "src/"
                }
            },
            "notification-url": "https://packagist.org/downloads/",
            "license": [
                "MIT"
            ],
            "authors": [
                {
                    "name": "Bernhard Schussek",
                    "email": "bschussek@gmail.com"
                }
            ],
            "description": "Assertions to validate method input/output with nice error messages.",
            "keywords": [
                "assert",
                "check",
                "validate"
            ],
            "support": {
                "issues": "https://github.com/webmozarts/assert/issues",
                "source": "https://github.com/webmozarts/assert/tree/1.10.0"
            },
            "time": "2021-03-09T10:59:23+00:00"
        }
    ],
    "packages-dev": [
        {
            "name": "amphp/amp",
            "version": "v2.6.0",
            "source": {
                "type": "git",
                "url": "https://github.com/amphp/amp.git",
                "reference": "caa95edeb1ca1bf7532e9118ede4a3c3126408cc"
            },
            "dist": {
                "type": "zip",
                "url": "https://api.github.com/repos/amphp/amp/zipball/caa95edeb1ca1bf7532e9118ede4a3c3126408cc",
                "reference": "caa95edeb1ca1bf7532e9118ede4a3c3126408cc",
                "shasum": ""
            },
            "require": {
                "php": ">=7.1"
            },
            "require-dev": {
                "amphp/php-cs-fixer-config": "dev-master",
                "amphp/phpunit-util": "^1",
                "ext-json": "*",
                "jetbrains/phpstorm-stubs": "^2019.3",
                "phpunit/phpunit": "^7 | ^8 | ^9",
                "psalm/phar": "^3.11@dev",
                "react/promise": "^2"
            },
            "type": "library",
            "extra": {
                "branch-alias": {
                    "dev-master": "2.x-dev"
                }
            },
            "autoload": {
                "psr-4": {
                    "Amp\\": "lib"
                },
                "files": [
                    "lib/functions.php",
                    "lib/Internal/functions.php"
                ]
            },
            "notification-url": "https://packagist.org/downloads/",
            "license": [
                "MIT"
            ],
            "authors": [
                {
                    "name": "Daniel Lowrey",
                    "email": "rdlowrey@php.net"
                },
                {
                    "name": "Aaron Piotrowski",
                    "email": "aaron@trowski.com"
                },
                {
                    "name": "Bob Weinand",
                    "email": "bobwei9@hotmail.com"
                },
                {
                    "name": "Niklas Keller",
                    "email": "me@kelunik.com"
                }
            ],
            "description": "A non-blocking concurrency framework for PHP applications.",
            "homepage": "http://amphp.org/amp",
            "keywords": [
                "async",
                "asynchronous",
                "awaitable",
                "concurrency",
                "event",
                "event-loop",
                "future",
                "non-blocking",
                "promise"
            ],
            "support": {
                "irc": "irc://irc.freenode.org/amphp",
                "issues": "https://github.com/amphp/amp/issues",
                "source": "https://github.com/amphp/amp/tree/v2.6.0"
            },
            "funding": [
                {
                    "url": "https://github.com/amphp",
                    "type": "github"
                }
            ],
            "time": "2021-07-16T20:06:06+00:00"
        },
        {
            "name": "amphp/byte-stream",
            "version": "v1.8.1",
            "source": {
                "type": "git",
                "url": "https://github.com/amphp/byte-stream.git",
                "reference": "acbd8002b3536485c997c4e019206b3f10ca15bd"
            },
            "dist": {
                "type": "zip",
                "url": "https://api.github.com/repos/amphp/byte-stream/zipball/acbd8002b3536485c997c4e019206b3f10ca15bd",
                "reference": "acbd8002b3536485c997c4e019206b3f10ca15bd",
                "shasum": ""
            },
            "require": {
                "amphp/amp": "^2",
                "php": ">=7.1"
            },
            "require-dev": {
                "amphp/php-cs-fixer-config": "dev-master",
                "amphp/phpunit-util": "^1.4",
                "friendsofphp/php-cs-fixer": "^2.3",
                "jetbrains/phpstorm-stubs": "^2019.3",
                "phpunit/phpunit": "^6 || ^7 || ^8",
                "psalm/phar": "^3.11.4"
            },
            "type": "library",
            "extra": {
                "branch-alias": {
                    "dev-master": "1.x-dev"
                }
            },
            "autoload": {
                "psr-4": {
                    "Amp\\ByteStream\\": "lib"
                },
                "files": [
                    "lib/functions.php"
                ]
            },
            "notification-url": "https://packagist.org/downloads/",
            "license": [
                "MIT"
            ],
            "authors": [
                {
                    "name": "Aaron Piotrowski",
                    "email": "aaron@trowski.com"
                },
                {
                    "name": "Niklas Keller",
                    "email": "me@kelunik.com"
                }
            ],
            "description": "A stream abstraction to make working with non-blocking I/O simple.",
            "homepage": "http://amphp.org/byte-stream",
            "keywords": [
                "amp",
                "amphp",
                "async",
                "io",
                "non-blocking",
                "stream"
            ],
            "support": {
                "irc": "irc://irc.freenode.org/amphp",
                "issues": "https://github.com/amphp/byte-stream/issues",
                "source": "https://github.com/amphp/byte-stream/tree/v1.8.1"
            },
            "funding": [
                {
                    "url": "https://github.com/amphp",
                    "type": "github"
                }
            ],
            "time": "2021-03-30T17:13:30+00:00"
        },
        {
            "name": "appwrite/sdk-generator",
            "version": "0.12.1",
            "source": {
                "type": "git",
                "url": "https://github.com/appwrite/sdk-generator.git",
                "reference": "8e3c4a0a4159152d428602ffc3a2a4947e72c609"
            },
            "dist": {
                "type": "zip",
                "url": "https://api.github.com/repos/appwrite/sdk-generator/zipball/8e3c4a0a4159152d428602ffc3a2a4947e72c609",
                "reference": "8e3c4a0a4159152d428602ffc3a2a4947e72c609",
                "shasum": ""
            },
            "require": {
                "ext-curl": "*",
                "ext-json": "*",
                "ext-mbstring": "*",
                "matthiasmullie/minify": "^1.3",
                "php": ">=7.0.0",
                "twig/twig": "^2.14"
            },
            "require-dev": {
                "phpunit/phpunit": "^7.0"
            },
            "type": "library",
            "autoload": {
                "psr-4": {
                    "Appwrite\\SDK\\": "src/SDK",
                    "Appwrite\\Spec\\": "src/Spec"
                }
            },
            "notification-url": "https://packagist.org/downloads/",
            "license": [
                "MIT"
            ],
            "authors": [
                {
                    "name": "Eldad Fux",
                    "email": "eldad@appwrite.io"
                }
            ],
            "description": "Appwrite PHP library for generating API SDKs for multiple programming languages and platforms",
            "support": {
                "issues": "https://github.com/appwrite/sdk-generator/issues",
                "source": "https://github.com/appwrite/sdk-generator/tree/0.12.1"
            },
            "time": "2021-07-29T07:50:02+00:00"
        },
        {
            "name": "composer/package-versions-deprecated",
            "version": "1.11.99.2",
            "source": {
                "type": "git",
                "url": "https://github.com/composer/package-versions-deprecated.git",
                "reference": "c6522afe5540d5fc46675043d3ed5a45a740b27c"
            },
            "dist": {
                "type": "zip",
                "url": "https://api.github.com/repos/composer/package-versions-deprecated/zipball/c6522afe5540d5fc46675043d3ed5a45a740b27c",
                "reference": "c6522afe5540d5fc46675043d3ed5a45a740b27c",
                "shasum": ""
            },
            "require": {
                "composer-plugin-api": "^1.1.0 || ^2.0",
                "php": "^7 || ^8"
            },
            "replace": {
                "ocramius/package-versions": "1.11.99"
            },
            "require-dev": {
                "composer/composer": "^1.9.3 || ^2.0@dev",
                "ext-zip": "^1.13",
                "phpunit/phpunit": "^6.5 || ^7"
            },
            "type": "composer-plugin",
            "extra": {
                "class": "PackageVersions\\Installer",
                "branch-alias": {
                    "dev-master": "1.x-dev"
                }
            },
            "autoload": {
                "psr-4": {
                    "PackageVersions\\": "src/PackageVersions"
                }
            },
            "notification-url": "https://packagist.org/downloads/",
            "license": [
                "MIT"
            ],
            "authors": [
                {
                    "name": "Marco Pivetta",
                    "email": "ocramius@gmail.com"
                },
                {
                    "name": "Jordi Boggiano",
                    "email": "j.boggiano@seld.be"
                }
            ],
            "description": "Composer plugin that provides efficient querying for installed package versions (no runtime IO)",
            "support": {
                "issues": "https://github.com/composer/package-versions-deprecated/issues",
                "source": "https://github.com/composer/package-versions-deprecated/tree/1.11.99.2"
            },
            "funding": [
                {
                    "url": "https://packagist.com",
                    "type": "custom"
                },
                {
                    "url": "https://github.com/composer",
                    "type": "github"
                },
                {
                    "url": "https://tidelift.com/funding/github/packagist/composer/composer",
                    "type": "tidelift"
                }
            ],
            "time": "2021-05-24T07:46:03+00:00"
        },
        {
            "name": "composer/semver",
            "version": "3.2.5",
            "source": {
                "type": "git",
                "url": "https://github.com/composer/semver.git",
                "reference": "31f3ea725711245195f62e54ffa402d8ef2fdba9"
            },
            "dist": {
                "type": "zip",
                "url": "https://api.github.com/repos/composer/semver/zipball/31f3ea725711245195f62e54ffa402d8ef2fdba9",
                "reference": "31f3ea725711245195f62e54ffa402d8ef2fdba9",
                "shasum": ""
            },
            "require": {
                "php": "^5.3.2 || ^7.0 || ^8.0"
            },
            "require-dev": {
                "phpstan/phpstan": "^0.12.54",
                "symfony/phpunit-bridge": "^4.2 || ^5"
            },
            "type": "library",
            "extra": {
                "branch-alias": {
                    "dev-main": "3.x-dev"
                }
            },
            "autoload": {
                "psr-4": {
                    "Composer\\Semver\\": "src"
                }
            },
            "notification-url": "https://packagist.org/downloads/",
            "license": [
                "MIT"
            ],
            "authors": [
                {
                    "name": "Nils Adermann",
                    "email": "naderman@naderman.de",
                    "homepage": "http://www.naderman.de"
                },
                {
                    "name": "Jordi Boggiano",
                    "email": "j.boggiano@seld.be",
                    "homepage": "http://seld.be"
                },
                {
                    "name": "Rob Bast",
                    "email": "rob.bast@gmail.com",
                    "homepage": "http://robbast.nl"
                }
            ],
            "description": "Semver library that offers utilities, version constraint parsing and validation.",
            "keywords": [
                "semantic",
                "semver",
                "validation",
                "versioning"
            ],
            "support": {
                "irc": "irc://irc.freenode.org/composer",
                "issues": "https://github.com/composer/semver/issues",
                "source": "https://github.com/composer/semver/tree/3.2.5"
            },
            "funding": [
                {
                    "url": "https://packagist.com",
                    "type": "custom"
                },
                {
                    "url": "https://github.com/composer",
                    "type": "github"
                },
                {
                    "url": "https://tidelift.com/funding/github/packagist/composer/composer",
                    "type": "tidelift"
                }
            ],
            "time": "2021-05-24T12:41:47+00:00"
        },
        {
            "name": "composer/xdebug-handler",
            "version": "2.0.2",
            "source": {
                "type": "git",
                "url": "https://github.com/composer/xdebug-handler.git",
                "reference": "84674dd3a7575ba617f5a76d7e9e29a7d3891339"
            },
            "dist": {
                "type": "zip",
                "url": "https://api.github.com/repos/composer/xdebug-handler/zipball/84674dd3a7575ba617f5a76d7e9e29a7d3891339",
                "reference": "84674dd3a7575ba617f5a76d7e9e29a7d3891339",
                "shasum": ""
            },
            "require": {
                "php": "^5.3.2 || ^7.0 || ^8.0",
                "psr/log": "^1 || ^2 || ^3"
            },
            "require-dev": {
                "phpstan/phpstan": "^0.12.55",
                "symfony/phpunit-bridge": "^4.2 || ^5"
            },
            "type": "library",
            "autoload": {
                "psr-4": {
                    "Composer\\XdebugHandler\\": "src"
                }
            },
            "notification-url": "https://packagist.org/downloads/",
            "license": [
                "MIT"
            ],
            "authors": [
                {
                    "name": "John Stevenson",
                    "email": "john-stevenson@blueyonder.co.uk"
                }
            ],
            "description": "Restarts a process without Xdebug.",
            "keywords": [
                "Xdebug",
                "performance"
            ],
            "support": {
                "irc": "irc://irc.freenode.org/composer",
                "issues": "https://github.com/composer/xdebug-handler/issues",
                "source": "https://github.com/composer/xdebug-handler/tree/2.0.2"
            },
            "funding": [
                {
                    "url": "https://packagist.com",
                    "type": "custom"
                },
                {
                    "url": "https://github.com/composer",
                    "type": "github"
                },
                {
                    "url": "https://tidelift.com/funding/github/packagist/composer/composer",
                    "type": "tidelift"
                }
            ],
            "time": "2021-07-31T17:03:58+00:00"
        },
        {
            "name": "dnoegel/php-xdg-base-dir",
            "version": "v0.1.1",
            "source": {
                "type": "git",
                "url": "https://github.com/dnoegel/php-xdg-base-dir.git",
                "reference": "8f8a6e48c5ecb0f991c2fdcf5f154a47d85f9ffd"
            },
            "dist": {
                "type": "zip",
                "url": "https://api.github.com/repos/dnoegel/php-xdg-base-dir/zipball/8f8a6e48c5ecb0f991c2fdcf5f154a47d85f9ffd",
                "reference": "8f8a6e48c5ecb0f991c2fdcf5f154a47d85f9ffd",
                "shasum": ""
            },
            "require": {
                "php": ">=5.3.2"
            },
            "require-dev": {
                "phpunit/phpunit": "~7.0|~6.0|~5.0|~4.8.35"
            },
            "type": "library",
            "autoload": {
                "psr-4": {
                    "XdgBaseDir\\": "src/"
                }
            },
            "notification-url": "https://packagist.org/downloads/",
            "license": [
                "MIT"
            ],
            "description": "implementation of xdg base directory specification for php",
            "support": {
                "issues": "https://github.com/dnoegel/php-xdg-base-dir/issues",
                "source": "https://github.com/dnoegel/php-xdg-base-dir/tree/v0.1.1"
            },
            "time": "2019-12-04T15:06:13+00:00"
        },
        {
            "name": "doctrine/instantiator",
            "version": "1.4.0",
            "source": {
                "type": "git",
                "url": "https://github.com/doctrine/instantiator.git",
                "reference": "d56bf6102915de5702778fe20f2de3b2fe570b5b"
            },
            "dist": {
                "type": "zip",
                "url": "https://api.github.com/repos/doctrine/instantiator/zipball/d56bf6102915de5702778fe20f2de3b2fe570b5b",
                "reference": "d56bf6102915de5702778fe20f2de3b2fe570b5b",
                "shasum": ""
            },
            "require": {
                "php": "^7.1 || ^8.0"
            },
            "require-dev": {
                "doctrine/coding-standard": "^8.0",
                "ext-pdo": "*",
                "ext-phar": "*",
                "phpbench/phpbench": "^0.13 || 1.0.0-alpha2",
                "phpstan/phpstan": "^0.12",
                "phpstan/phpstan-phpunit": "^0.12",
                "phpunit/phpunit": "^7.0 || ^8.0 || ^9.0"
            },
            "type": "library",
            "autoload": {
                "psr-4": {
                    "Doctrine\\Instantiator\\": "src/Doctrine/Instantiator/"
                }
            },
            "notification-url": "https://packagist.org/downloads/",
            "license": [
                "MIT"
            ],
            "authors": [
                {
                    "name": "Marco Pivetta",
                    "email": "ocramius@gmail.com",
                    "homepage": "https://ocramius.github.io/"
                }
            ],
            "description": "A small, lightweight utility to instantiate objects in PHP without invoking their constructors",
            "homepage": "https://www.doctrine-project.org/projects/instantiator.html",
            "keywords": [
                "constructor",
                "instantiate"
            ],
            "support": {
                "issues": "https://github.com/doctrine/instantiator/issues",
                "source": "https://github.com/doctrine/instantiator/tree/1.4.0"
            },
            "funding": [
                {
                    "url": "https://www.doctrine-project.org/sponsorship.html",
                    "type": "custom"
                },
                {
                    "url": "https://www.patreon.com/phpdoctrine",
                    "type": "patreon"
                },
                {
                    "url": "https://tidelift.com/funding/github/packagist/doctrine%2Finstantiator",
                    "type": "tidelift"
                }
            ],
            "time": "2020-11-10T18:47:58+00:00"
        },
        {
            "name": "felixfbecker/advanced-json-rpc",
            "version": "v3.2.1",
            "source": {
                "type": "git",
                "url": "https://github.com/felixfbecker/php-advanced-json-rpc.git",
                "reference": "b5f37dbff9a8ad360ca341f3240dc1c168b45447"
            },
            "dist": {
                "type": "zip",
                "url": "https://api.github.com/repos/felixfbecker/php-advanced-json-rpc/zipball/b5f37dbff9a8ad360ca341f3240dc1c168b45447",
                "reference": "b5f37dbff9a8ad360ca341f3240dc1c168b45447",
                "shasum": ""
            },
            "require": {
                "netresearch/jsonmapper": "^1.0 || ^2.0 || ^3.0 || ^4.0",
                "php": "^7.1 || ^8.0",
                "phpdocumentor/reflection-docblock": "^4.3.4 || ^5.0.0"
            },
            "require-dev": {
                "phpunit/phpunit": "^7.0 || ^8.0"
            },
            "type": "library",
            "autoload": {
                "psr-4": {
                    "AdvancedJsonRpc\\": "lib/"
                }
            },
            "notification-url": "https://packagist.org/downloads/",
            "license": [
                "ISC"
            ],
            "authors": [
                {
                    "name": "Felix Becker",
                    "email": "felix.b@outlook.com"
                }
            ],
            "description": "A more advanced JSONRPC implementation",
            "support": {
                "issues": "https://github.com/felixfbecker/php-advanced-json-rpc/issues",
                "source": "https://github.com/felixfbecker/php-advanced-json-rpc/tree/v3.2.1"
            },
            "time": "2021-06-11T22:34:44+00:00"
        },
        {
            "name": "felixfbecker/language-server-protocol",
            "version": "1.5.1",
            "source": {
                "type": "git",
                "url": "https://github.com/felixfbecker/php-language-server-protocol.git",
                "reference": "9d846d1f5cf101deee7a61c8ba7caa0a975cd730"
            },
            "dist": {
                "type": "zip",
                "url": "https://api.github.com/repos/felixfbecker/php-language-server-protocol/zipball/9d846d1f5cf101deee7a61c8ba7caa0a975cd730",
                "reference": "9d846d1f5cf101deee7a61c8ba7caa0a975cd730",
                "shasum": ""
            },
            "require": {
                "php": ">=7.1"
            },
            "require-dev": {
                "phpstan/phpstan": "*",
                "squizlabs/php_codesniffer": "^3.1",
                "vimeo/psalm": "^4.0"
            },
            "type": "library",
            "extra": {
                "branch-alias": {
                    "dev-master": "1.x-dev"
                }
            },
            "autoload": {
                "psr-4": {
                    "LanguageServerProtocol\\": "src/"
                }
            },
            "notification-url": "https://packagist.org/downloads/",
            "license": [
                "ISC"
            ],
            "authors": [
                {
                    "name": "Felix Becker",
                    "email": "felix.b@outlook.com"
                }
            ],
            "description": "PHP classes for the Language Server Protocol",
            "keywords": [
                "language",
                "microsoft",
                "php",
                "server"
            ],
            "support": {
                "issues": "https://github.com/felixfbecker/php-language-server-protocol/issues",
                "source": "https://github.com/felixfbecker/php-language-server-protocol/tree/1.5.1"
            },
            "time": "2021-02-22T14:02:09+00:00"
        },
        {
            "name": "matthiasmullie/minify",
            "version": "1.3.66",
            "source": {
                "type": "git",
                "url": "https://github.com/matthiasmullie/minify.git",
                "reference": "45fd3b0f1dfa2c965857c6d4a470bea52adc31a6"
            },
            "dist": {
                "type": "zip",
                "url": "https://api.github.com/repos/matthiasmullie/minify/zipball/45fd3b0f1dfa2c965857c6d4a470bea52adc31a6",
                "reference": "45fd3b0f1dfa2c965857c6d4a470bea52adc31a6",
                "shasum": ""
            },
            "require": {
                "ext-pcre": "*",
                "matthiasmullie/path-converter": "~1.1",
                "php": ">=5.3.0"
            },
            "require-dev": {
                "friendsofphp/php-cs-fixer": "~2.0",
                "matthiasmullie/scrapbook": "dev-master",
                "phpunit/phpunit": ">=4.8"
            },
            "suggest": {
                "psr/cache-implementation": "Cache implementation to use with Minify::cache"
            },
            "bin": [
                "bin/minifycss",
                "bin/minifyjs"
            ],
            "type": "library",
            "autoload": {
                "psr-4": {
                    "MatthiasMullie\\Minify\\": "src/"
                }
            },
            "notification-url": "https://packagist.org/downloads/",
            "license": [
                "MIT"
            ],
            "authors": [
                {
                    "name": "Matthias Mullie",
                    "email": "minify@mullie.eu",
                    "homepage": "http://www.mullie.eu",
                    "role": "Developer"
                }
            ],
            "description": "CSS & JavaScript minifier, in PHP. Removes whitespace, strips comments, combines files (incl. @import statements and small assets in CSS files), and optimizes/shortens a few common programming patterns.",
            "homepage": "http://www.minifier.org",
            "keywords": [
                "JS",
                "css",
                "javascript",
                "minifier",
                "minify"
            ],
            "support": {
                "issues": "https://github.com/matthiasmullie/minify/issues",
                "source": "https://github.com/matthiasmullie/minify/tree/1.3.66"
            },
            "funding": [
                {
                    "url": "https://github.com/[user1",
                    "type": "github"
                },
                {
                    "url": "https://github.com/matthiasmullie] # Replace with up to 4 GitHub Sponsors-enabled usernames e.g.",
                    "type": "github"
                },
                {
                    "url": "https://github.com/user2",
                    "type": "github"
                }
            ],
            "time": "2021-01-06T15:18:10+00:00"
        },
        {
            "name": "matthiasmullie/path-converter",
            "version": "1.1.3",
            "source": {
                "type": "git",
                "url": "https://github.com/matthiasmullie/path-converter.git",
                "reference": "e7d13b2c7e2f2268e1424aaed02085518afa02d9"
            },
            "dist": {
                "type": "zip",
                "url": "https://api.github.com/repos/matthiasmullie/path-converter/zipball/e7d13b2c7e2f2268e1424aaed02085518afa02d9",
                "reference": "e7d13b2c7e2f2268e1424aaed02085518afa02d9",
                "shasum": ""
            },
            "require": {
                "ext-pcre": "*",
                "php": ">=5.3.0"
            },
            "require-dev": {
                "phpunit/phpunit": "~4.8"
            },
            "type": "library",
            "autoload": {
                "psr-4": {
                    "MatthiasMullie\\PathConverter\\": "src/"
                }
            },
            "notification-url": "https://packagist.org/downloads/",
            "license": [
                "MIT"
            ],
            "authors": [
                {
                    "name": "Matthias Mullie",
                    "email": "pathconverter@mullie.eu",
                    "homepage": "http://www.mullie.eu",
                    "role": "Developer"
                }
            ],
            "description": "Relative path converter",
            "homepage": "http://github.com/matthiasmullie/path-converter",
            "keywords": [
                "converter",
                "path",
                "paths",
                "relative"
            ],
            "support": {
                "issues": "https://github.com/matthiasmullie/path-converter/issues",
                "source": "https://github.com/matthiasmullie/path-converter/tree/1.1.3"
            },
            "time": "2019-02-05T23:41:09+00:00"
        },
        {
            "name": "myclabs/deep-copy",
            "version": "1.10.2",
            "source": {
                "type": "git",
                "url": "https://github.com/myclabs/DeepCopy.git",
                "reference": "776f831124e9c62e1a2c601ecc52e776d8bb7220"
            },
            "dist": {
                "type": "zip",
                "url": "https://api.github.com/repos/myclabs/DeepCopy/zipball/776f831124e9c62e1a2c601ecc52e776d8bb7220",
                "reference": "776f831124e9c62e1a2c601ecc52e776d8bb7220",
                "shasum": ""
            },
            "require": {
                "php": "^7.1 || ^8.0"
            },
            "replace": {
                "myclabs/deep-copy": "self.version"
            },
            "require-dev": {
                "doctrine/collections": "^1.0",
                "doctrine/common": "^2.6",
                "phpunit/phpunit": "^7.1"
            },
            "type": "library",
            "autoload": {
                "psr-4": {
                    "DeepCopy\\": "src/DeepCopy/"
                },
                "files": [
                    "src/DeepCopy/deep_copy.php"
                ]
            },
            "notification-url": "https://packagist.org/downloads/",
            "license": [
                "MIT"
            ],
            "description": "Create deep copies (clones) of your objects",
            "keywords": [
                "clone",
                "copy",
                "duplicate",
                "object",
                "object graph"
            ],
            "support": {
                "issues": "https://github.com/myclabs/DeepCopy/issues",
                "source": "https://github.com/myclabs/DeepCopy/tree/1.10.2"
            },
            "funding": [
                {
                    "url": "https://tidelift.com/funding/github/packagist/myclabs/deep-copy",
                    "type": "tidelift"
                }
            ],
            "time": "2020-11-13T09:40:50+00:00"
        },
        {
            "name": "netresearch/jsonmapper",
            "version": "v4.0.0",
            "source": {
                "type": "git",
                "url": "https://github.com/cweiske/jsonmapper.git",
                "reference": "8bbc021a8edb2e4a7ea2f8ad4fa9ec9dce2fcb8d"
            },
            "dist": {
                "type": "zip",
                "url": "https://api.github.com/repos/cweiske/jsonmapper/zipball/8bbc021a8edb2e4a7ea2f8ad4fa9ec9dce2fcb8d",
                "reference": "8bbc021a8edb2e4a7ea2f8ad4fa9ec9dce2fcb8d",
                "shasum": ""
            },
            "require": {
                "ext-json": "*",
                "ext-pcre": "*",
                "ext-reflection": "*",
                "ext-spl": "*",
                "php": ">=7.1"
            },
            "require-dev": {
                "phpunit/phpunit": "~7.5 || ~8.0 || ~9.0",
                "squizlabs/php_codesniffer": "~3.5"
            },
            "type": "library",
            "autoload": {
                "psr-0": {
                    "JsonMapper": "src/"
                }
            },
            "notification-url": "https://packagist.org/downloads/",
            "license": [
                "OSL-3.0"
            ],
            "authors": [
                {
                    "name": "Christian Weiske",
                    "email": "cweiske@cweiske.de",
                    "homepage": "http://github.com/cweiske/jsonmapper/",
                    "role": "Developer"
                }
            ],
            "description": "Map nested JSON structures onto PHP classes",
            "support": {
                "email": "cweiske@cweiske.de",
                "issues": "https://github.com/cweiske/jsonmapper/issues",
                "source": "https://github.com/cweiske/jsonmapper/tree/v4.0.0"
            },
            "time": "2020-12-01T19:48:11+00:00"
        },
        {
            "name": "nikic/php-parser",
            "version": "v4.12.0",
            "source": {
                "type": "git",
                "url": "https://github.com/nikic/PHP-Parser.git",
                "reference": "6608f01670c3cc5079e18c1dab1104e002579143"
            },
            "dist": {
                "type": "zip",
                "url": "https://api.github.com/repos/nikic/PHP-Parser/zipball/6608f01670c3cc5079e18c1dab1104e002579143",
                "reference": "6608f01670c3cc5079e18c1dab1104e002579143",
                "shasum": ""
            },
            "require": {
                "ext-tokenizer": "*",
                "php": ">=7.0"
            },
            "require-dev": {
                "ircmaxell/php-yacc": "^0.0.7",
                "phpunit/phpunit": "^6.5 || ^7.0 || ^8.0 || ^9.0"
            },
            "bin": [
                "bin/php-parse"
            ],
            "type": "library",
            "extra": {
                "branch-alias": {
                    "dev-master": "4.9-dev"
                }
            },
            "autoload": {
                "psr-4": {
                    "PhpParser\\": "lib/PhpParser"
                }
            },
            "notification-url": "https://packagist.org/downloads/",
            "license": [
                "BSD-3-Clause"
            ],
            "authors": [
                {
                    "name": "Nikita Popov"
                }
            ],
            "description": "A PHP parser written in PHP",
            "keywords": [
                "parser",
                "php"
            ],
            "support": {
                "issues": "https://github.com/nikic/PHP-Parser/issues",
                "source": "https://github.com/nikic/PHP-Parser/tree/v4.12.0"
            },
            "time": "2021-07-21T10:44:31+00:00"
        },
        {
            "name": "openlss/lib-array2xml",
            "version": "1.0.0",
            "source": {
                "type": "git",
                "url": "https://github.com/nullivex/lib-array2xml.git",
                "reference": "a91f18a8dfc69ffabe5f9b068bc39bb202c81d90"
            },
            "dist": {
                "type": "zip",
                "url": "https://api.github.com/repos/nullivex/lib-array2xml/zipball/a91f18a8dfc69ffabe5f9b068bc39bb202c81d90",
                "reference": "a91f18a8dfc69ffabe5f9b068bc39bb202c81d90",
                "shasum": ""
            },
            "require": {
                "php": ">=5.3.2"
            },
            "type": "library",
            "autoload": {
                "psr-0": {
                    "LSS": ""
                }
            },
            "notification-url": "https://packagist.org/downloads/",
            "license": [
                "Apache-2.0"
            ],
            "authors": [
                {
                    "name": "Bryan Tong",
                    "email": "bryan@nullivex.com",
                    "homepage": "https://www.nullivex.com"
                },
                {
                    "name": "Tony Butler",
                    "email": "spudz76@gmail.com",
                    "homepage": "https://www.nullivex.com"
                }
            ],
            "description": "Array2XML conversion library credit to lalit.org",
            "homepage": "https://www.nullivex.com",
            "keywords": [
                "array",
                "array conversion",
                "xml",
                "xml conversion"
            ],
            "support": {
                "issues": "https://github.com/nullivex/lib-array2xml/issues",
                "source": "https://github.com/nullivex/lib-array2xml/tree/master"
            },
            "time": "2019-03-29T20:06:56+00:00"
        },
        {
            "name": "phar-io/manifest",
            "version": "2.0.3",
            "source": {
                "type": "git",
                "url": "https://github.com/phar-io/manifest.git",
                "reference": "97803eca37d319dfa7826cc2437fc020857acb53"
            },
            "dist": {
                "type": "zip",
                "url": "https://api.github.com/repos/phar-io/manifest/zipball/97803eca37d319dfa7826cc2437fc020857acb53",
                "reference": "97803eca37d319dfa7826cc2437fc020857acb53",
                "shasum": ""
            },
            "require": {
                "ext-dom": "*",
                "ext-phar": "*",
                "ext-xmlwriter": "*",
                "phar-io/version": "^3.0.1",
                "php": "^7.2 || ^8.0"
            },
            "type": "library",
            "extra": {
                "branch-alias": {
                    "dev-master": "2.0.x-dev"
                }
            },
            "autoload": {
                "classmap": [
                    "src/"
                ]
            },
            "notification-url": "https://packagist.org/downloads/",
            "license": [
                "BSD-3-Clause"
            ],
            "authors": [
                {
                    "name": "Arne Blankerts",
                    "email": "arne@blankerts.de",
                    "role": "Developer"
                },
                {
                    "name": "Sebastian Heuer",
                    "email": "sebastian@phpeople.de",
                    "role": "Developer"
                },
                {
                    "name": "Sebastian Bergmann",
                    "email": "sebastian@phpunit.de",
                    "role": "Developer"
                }
            ],
            "description": "Component for reading phar.io manifest information from a PHP Archive (PHAR)",
            "support": {
                "issues": "https://github.com/phar-io/manifest/issues",
                "source": "https://github.com/phar-io/manifest/tree/2.0.3"
            },
            "time": "2021-07-20T11:28:43+00:00"
        },
        {
            "name": "phar-io/version",
            "version": "3.1.0",
            "source": {
                "type": "git",
                "url": "https://github.com/phar-io/version.git",
                "reference": "bae7c545bef187884426f042434e561ab1ddb182"
            },
            "dist": {
                "type": "zip",
                "url": "https://api.github.com/repos/phar-io/version/zipball/bae7c545bef187884426f042434e561ab1ddb182",
                "reference": "bae7c545bef187884426f042434e561ab1ddb182",
                "shasum": ""
            },
            "require": {
                "php": "^7.2 || ^8.0"
            },
            "type": "library",
            "autoload": {
                "classmap": [
                    "src/"
                ]
            },
            "notification-url": "https://packagist.org/downloads/",
            "license": [
                "BSD-3-Clause"
            ],
            "authors": [
                {
                    "name": "Arne Blankerts",
                    "email": "arne@blankerts.de",
                    "role": "Developer"
                },
                {
                    "name": "Sebastian Heuer",
                    "email": "sebastian@phpeople.de",
                    "role": "Developer"
                },
                {
                    "name": "Sebastian Bergmann",
                    "email": "sebastian@phpunit.de",
                    "role": "Developer"
                }
            ],
            "description": "Library for handling version information and constraints",
            "support": {
                "issues": "https://github.com/phar-io/version/issues",
                "source": "https://github.com/phar-io/version/tree/3.1.0"
            },
            "time": "2021-02-23T14:00:09+00:00"
        },
        {
            "name": "phpdocumentor/reflection-common",
            "version": "2.2.0",
            "source": {
                "type": "git",
                "url": "https://github.com/phpDocumentor/ReflectionCommon.git",
                "reference": "1d01c49d4ed62f25aa84a747ad35d5a16924662b"
            },
            "dist": {
                "type": "zip",
                "url": "https://api.github.com/repos/phpDocumentor/ReflectionCommon/zipball/1d01c49d4ed62f25aa84a747ad35d5a16924662b",
                "reference": "1d01c49d4ed62f25aa84a747ad35d5a16924662b",
                "shasum": ""
            },
            "require": {
                "php": "^7.2 || ^8.0"
            },
            "type": "library",
            "extra": {
                "branch-alias": {
                    "dev-2.x": "2.x-dev"
                }
            },
            "autoload": {
                "psr-4": {
                    "phpDocumentor\\Reflection\\": "src/"
                }
            },
            "notification-url": "https://packagist.org/downloads/",
            "license": [
                "MIT"
            ],
            "authors": [
                {
                    "name": "Jaap van Otterdijk",
                    "email": "opensource@ijaap.nl"
                }
            ],
            "description": "Common reflection classes used by phpdocumentor to reflect the code structure",
            "homepage": "http://www.phpdoc.org",
            "keywords": [
                "FQSEN",
                "phpDocumentor",
                "phpdoc",
                "reflection",
                "static analysis"
            ],
            "support": {
                "issues": "https://github.com/phpDocumentor/ReflectionCommon/issues",
                "source": "https://github.com/phpDocumentor/ReflectionCommon/tree/2.x"
            },
            "time": "2020-06-27T09:03:43+00:00"
        },
        {
            "name": "phpdocumentor/reflection-docblock",
            "version": "5.2.2",
            "source": {
                "type": "git",
                "url": "https://github.com/phpDocumentor/ReflectionDocBlock.git",
                "reference": "069a785b2141f5bcf49f3e353548dc1cce6df556"
            },
            "dist": {
                "type": "zip",
                "url": "https://api.github.com/repos/phpDocumentor/ReflectionDocBlock/zipball/069a785b2141f5bcf49f3e353548dc1cce6df556",
                "reference": "069a785b2141f5bcf49f3e353548dc1cce6df556",
                "shasum": ""
            },
            "require": {
                "ext-filter": "*",
                "php": "^7.2 || ^8.0",
                "phpdocumentor/reflection-common": "^2.2",
                "phpdocumentor/type-resolver": "^1.3",
                "webmozart/assert": "^1.9.1"
            },
            "require-dev": {
                "mockery/mockery": "~1.3.2"
            },
            "type": "library",
            "extra": {
                "branch-alias": {
                    "dev-master": "5.x-dev"
                }
            },
            "autoload": {
                "psr-4": {
                    "phpDocumentor\\Reflection\\": "src"
                }
            },
            "notification-url": "https://packagist.org/downloads/",
            "license": [
                "MIT"
            ],
            "authors": [
                {
                    "name": "Mike van Riel",
                    "email": "me@mikevanriel.com"
                },
                {
                    "name": "Jaap van Otterdijk",
                    "email": "account@ijaap.nl"
                }
            ],
            "description": "With this component, a library can provide support for annotations via DocBlocks or otherwise retrieve information that is embedded in a DocBlock.",
            "support": {
                "issues": "https://github.com/phpDocumentor/ReflectionDocBlock/issues",
                "source": "https://github.com/phpDocumentor/ReflectionDocBlock/tree/master"
            },
            "time": "2020-09-03T19:13:55+00:00"
        },
        {
            "name": "phpdocumentor/type-resolver",
            "version": "1.4.0",
            "source": {
                "type": "git",
                "url": "https://github.com/phpDocumentor/TypeResolver.git",
                "reference": "6a467b8989322d92aa1c8bf2bebcc6e5c2ba55c0"
            },
            "dist": {
                "type": "zip",
                "url": "https://api.github.com/repos/phpDocumentor/TypeResolver/zipball/6a467b8989322d92aa1c8bf2bebcc6e5c2ba55c0",
                "reference": "6a467b8989322d92aa1c8bf2bebcc6e5c2ba55c0",
                "shasum": ""
            },
            "require": {
                "php": "^7.2 || ^8.0",
                "phpdocumentor/reflection-common": "^2.0"
            },
            "require-dev": {
                "ext-tokenizer": "*"
            },
            "type": "library",
            "extra": {
                "branch-alias": {
                    "dev-1.x": "1.x-dev"
                }
            },
            "autoload": {
                "psr-4": {
                    "phpDocumentor\\Reflection\\": "src"
                }
            },
            "notification-url": "https://packagist.org/downloads/",
            "license": [
                "MIT"
            ],
            "authors": [
                {
                    "name": "Mike van Riel",
                    "email": "me@mikevanriel.com"
                }
            ],
            "description": "A PSR-5 based resolver of Class names, Types and Structural Element Names",
            "support": {
                "issues": "https://github.com/phpDocumentor/TypeResolver/issues",
                "source": "https://github.com/phpDocumentor/TypeResolver/tree/1.4.0"
            },
            "time": "2020-09-17T18:55:26+00:00"
        },
        {
            "name": "phpspec/prophecy",
            "version": "1.13.0",
            "source": {
                "type": "git",
                "url": "https://github.com/phpspec/prophecy.git",
                "reference": "be1996ed8adc35c3fd795488a653f4b518be70ea"
            },
            "dist": {
                "type": "zip",
                "url": "https://api.github.com/repos/phpspec/prophecy/zipball/be1996ed8adc35c3fd795488a653f4b518be70ea",
                "reference": "be1996ed8adc35c3fd795488a653f4b518be70ea",
                "shasum": ""
            },
            "require": {
                "doctrine/instantiator": "^1.2",
                "php": "^7.2 || ~8.0, <8.1",
                "phpdocumentor/reflection-docblock": "^5.2",
                "sebastian/comparator": "^3.0 || ^4.0",
                "sebastian/recursion-context": "^3.0 || ^4.0"
            },
            "require-dev": {
                "phpspec/phpspec": "^6.0",
                "phpunit/phpunit": "^8.0 || ^9.0"
            },
            "type": "library",
            "extra": {
                "branch-alias": {
                    "dev-master": "1.11.x-dev"
                }
            },
            "autoload": {
                "psr-4": {
                    "Prophecy\\": "src/Prophecy"
                }
            },
            "notification-url": "https://packagist.org/downloads/",
            "license": [
                "MIT"
            ],
            "authors": [
                {
                    "name": "Konstantin Kudryashov",
                    "email": "ever.zet@gmail.com",
                    "homepage": "http://everzet.com"
                },
                {
                    "name": "Marcello Duarte",
                    "email": "marcello.duarte@gmail.com"
                }
            ],
            "description": "Highly opinionated mocking framework for PHP 5.3+",
            "homepage": "https://github.com/phpspec/prophecy",
            "keywords": [
                "Double",
                "Dummy",
                "fake",
                "mock",
                "spy",
                "stub"
            ],
            "support": {
                "issues": "https://github.com/phpspec/prophecy/issues",
                "source": "https://github.com/phpspec/prophecy/tree/1.13.0"
            },
            "time": "2021-03-17T13:42:18+00:00"
        },
        {
            "name": "phpunit/php-code-coverage",
            "version": "9.2.6",
            "source": {
                "type": "git",
                "url": "https://github.com/sebastianbergmann/php-code-coverage.git",
                "reference": "f6293e1b30a2354e8428e004689671b83871edde"
            },
            "dist": {
                "type": "zip",
                "url": "https://api.github.com/repos/sebastianbergmann/php-code-coverage/zipball/f6293e1b30a2354e8428e004689671b83871edde",
                "reference": "f6293e1b30a2354e8428e004689671b83871edde",
                "shasum": ""
            },
            "require": {
                "ext-dom": "*",
                "ext-libxml": "*",
                "ext-xmlwriter": "*",
                "nikic/php-parser": "^4.10.2",
                "php": ">=7.3",
                "phpunit/php-file-iterator": "^3.0.3",
                "phpunit/php-text-template": "^2.0.2",
                "sebastian/code-unit-reverse-lookup": "^2.0.2",
                "sebastian/complexity": "^2.0",
                "sebastian/environment": "^5.1.2",
                "sebastian/lines-of-code": "^1.0.3",
                "sebastian/version": "^3.0.1",
                "theseer/tokenizer": "^1.2.0"
            },
            "require-dev": {
                "phpunit/phpunit": "^9.3"
            },
            "suggest": {
                "ext-pcov": "*",
                "ext-xdebug": "*"
            },
            "type": "library",
            "extra": {
                "branch-alias": {
                    "dev-master": "9.2-dev"
                }
            },
            "autoload": {
                "classmap": [
                    "src/"
                ]
            },
            "notification-url": "https://packagist.org/downloads/",
            "license": [
                "BSD-3-Clause"
            ],
            "authors": [
                {
                    "name": "Sebastian Bergmann",
                    "email": "sebastian@phpunit.de",
                    "role": "lead"
                }
            ],
            "description": "Library that provides collection, processing, and rendering functionality for PHP code coverage information.",
            "homepage": "https://github.com/sebastianbergmann/php-code-coverage",
            "keywords": [
                "coverage",
                "testing",
                "xunit"
            ],
            "support": {
                "issues": "https://github.com/sebastianbergmann/php-code-coverage/issues",
                "source": "https://github.com/sebastianbergmann/php-code-coverage/tree/9.2.6"
            },
            "funding": [
                {
                    "url": "https://github.com/sebastianbergmann",
                    "type": "github"
                }
            ],
            "time": "2021-03-28T07:26:59+00:00"
        },
        {
            "name": "phpunit/php-file-iterator",
            "version": "3.0.5",
            "source": {
                "type": "git",
                "url": "https://github.com/sebastianbergmann/php-file-iterator.git",
                "reference": "aa4be8575f26070b100fccb67faabb28f21f66f8"
            },
            "dist": {
                "type": "zip",
                "url": "https://api.github.com/repos/sebastianbergmann/php-file-iterator/zipball/aa4be8575f26070b100fccb67faabb28f21f66f8",
                "reference": "aa4be8575f26070b100fccb67faabb28f21f66f8",
                "shasum": ""
            },
            "require": {
                "php": ">=7.3"
            },
            "require-dev": {
                "phpunit/phpunit": "^9.3"
            },
            "type": "library",
            "extra": {
                "branch-alias": {
                    "dev-master": "3.0-dev"
                }
            },
            "autoload": {
                "classmap": [
                    "src/"
                ]
            },
            "notification-url": "https://packagist.org/downloads/",
            "license": [
                "BSD-3-Clause"
            ],
            "authors": [
                {
                    "name": "Sebastian Bergmann",
                    "email": "sebastian@phpunit.de",
                    "role": "lead"
                }
            ],
            "description": "FilterIterator implementation that filters files based on a list of suffixes.",
            "homepage": "https://github.com/sebastianbergmann/php-file-iterator/",
            "keywords": [
                "filesystem",
                "iterator"
            ],
            "support": {
                "issues": "https://github.com/sebastianbergmann/php-file-iterator/issues",
                "source": "https://github.com/sebastianbergmann/php-file-iterator/tree/3.0.5"
            },
            "funding": [
                {
                    "url": "https://github.com/sebastianbergmann",
                    "type": "github"
                }
            ],
            "time": "2020-09-28T05:57:25+00:00"
        },
        {
            "name": "phpunit/php-invoker",
            "version": "3.1.1",
            "source": {
                "type": "git",
                "url": "https://github.com/sebastianbergmann/php-invoker.git",
                "reference": "5a10147d0aaf65b58940a0b72f71c9ac0423cc67"
            },
            "dist": {
                "type": "zip",
                "url": "https://api.github.com/repos/sebastianbergmann/php-invoker/zipball/5a10147d0aaf65b58940a0b72f71c9ac0423cc67",
                "reference": "5a10147d0aaf65b58940a0b72f71c9ac0423cc67",
                "shasum": ""
            },
            "require": {
                "php": ">=7.3"
            },
            "require-dev": {
                "ext-pcntl": "*",
                "phpunit/phpunit": "^9.3"
            },
            "suggest": {
                "ext-pcntl": "*"
            },
            "type": "library",
            "extra": {
                "branch-alias": {
                    "dev-master": "3.1-dev"
                }
            },
            "autoload": {
                "classmap": [
                    "src/"
                ]
            },
            "notification-url": "https://packagist.org/downloads/",
            "license": [
                "BSD-3-Clause"
            ],
            "authors": [
                {
                    "name": "Sebastian Bergmann",
                    "email": "sebastian@phpunit.de",
                    "role": "lead"
                }
            ],
            "description": "Invoke callables with a timeout",
            "homepage": "https://github.com/sebastianbergmann/php-invoker/",
            "keywords": [
                "process"
            ],
            "support": {
                "issues": "https://github.com/sebastianbergmann/php-invoker/issues",
                "source": "https://github.com/sebastianbergmann/php-invoker/tree/3.1.1"
            },
            "funding": [
                {
                    "url": "https://github.com/sebastianbergmann",
                    "type": "github"
                }
            ],
            "time": "2020-09-28T05:58:55+00:00"
        },
        {
            "name": "phpunit/php-text-template",
            "version": "2.0.4",
            "source": {
                "type": "git",
                "url": "https://github.com/sebastianbergmann/php-text-template.git",
                "reference": "5da5f67fc95621df9ff4c4e5a84d6a8a2acf7c28"
            },
            "dist": {
                "type": "zip",
                "url": "https://api.github.com/repos/sebastianbergmann/php-text-template/zipball/5da5f67fc95621df9ff4c4e5a84d6a8a2acf7c28",
                "reference": "5da5f67fc95621df9ff4c4e5a84d6a8a2acf7c28",
                "shasum": ""
            },
            "require": {
                "php": ">=7.3"
            },
            "require-dev": {
                "phpunit/phpunit": "^9.3"
            },
            "type": "library",
            "extra": {
                "branch-alias": {
                    "dev-master": "2.0-dev"
                }
            },
            "autoload": {
                "classmap": [
                    "src/"
                ]
            },
            "notification-url": "https://packagist.org/downloads/",
            "license": [
                "BSD-3-Clause"
            ],
            "authors": [
                {
                    "name": "Sebastian Bergmann",
                    "email": "sebastian@phpunit.de",
                    "role": "lead"
                }
            ],
            "description": "Simple template engine.",
            "homepage": "https://github.com/sebastianbergmann/php-text-template/",
            "keywords": [
                "template"
            ],
            "support": {
                "issues": "https://github.com/sebastianbergmann/php-text-template/issues",
                "source": "https://github.com/sebastianbergmann/php-text-template/tree/2.0.4"
            },
            "funding": [
                {
                    "url": "https://github.com/sebastianbergmann",
                    "type": "github"
                }
            ],
            "time": "2020-10-26T05:33:50+00:00"
        },
        {
            "name": "phpunit/php-timer",
            "version": "5.0.3",
            "source": {
                "type": "git",
                "url": "https://github.com/sebastianbergmann/php-timer.git",
                "reference": "5a63ce20ed1b5bf577850e2c4e87f4aa902afbd2"
            },
            "dist": {
                "type": "zip",
                "url": "https://api.github.com/repos/sebastianbergmann/php-timer/zipball/5a63ce20ed1b5bf577850e2c4e87f4aa902afbd2",
                "reference": "5a63ce20ed1b5bf577850e2c4e87f4aa902afbd2",
                "shasum": ""
            },
            "require": {
                "php": ">=7.3"
            },
            "require-dev": {
                "phpunit/phpunit": "^9.3"
            },
            "type": "library",
            "extra": {
                "branch-alias": {
                    "dev-master": "5.0-dev"
                }
            },
            "autoload": {
                "classmap": [
                    "src/"
                ]
            },
            "notification-url": "https://packagist.org/downloads/",
            "license": [
                "BSD-3-Clause"
            ],
            "authors": [
                {
                    "name": "Sebastian Bergmann",
                    "email": "sebastian@phpunit.de",
                    "role": "lead"
                }
            ],
            "description": "Utility class for timing",
            "homepage": "https://github.com/sebastianbergmann/php-timer/",
            "keywords": [
                "timer"
            ],
            "support": {
                "issues": "https://github.com/sebastianbergmann/php-timer/issues",
                "source": "https://github.com/sebastianbergmann/php-timer/tree/5.0.3"
            },
            "funding": [
                {
                    "url": "https://github.com/sebastianbergmann",
                    "type": "github"
                }
            ],
            "time": "2020-10-26T13:16:10+00:00"
        },
        {
            "name": "phpunit/phpunit",
            "version": "9.5.6",
            "source": {
                "type": "git",
                "url": "https://github.com/sebastianbergmann/phpunit.git",
                "reference": "fb9b8333f14e3dce976a60ef6a7e05c7c7ed8bfb"
            },
            "dist": {
                "type": "zip",
                "url": "https://api.github.com/repos/sebastianbergmann/phpunit/zipball/fb9b8333f14e3dce976a60ef6a7e05c7c7ed8bfb",
                "reference": "fb9b8333f14e3dce976a60ef6a7e05c7c7ed8bfb",
                "shasum": ""
            },
            "require": {
                "doctrine/instantiator": "^1.3.1",
                "ext-dom": "*",
                "ext-json": "*",
                "ext-libxml": "*",
                "ext-mbstring": "*",
                "ext-xml": "*",
                "ext-xmlwriter": "*",
                "myclabs/deep-copy": "^1.10.1",
                "phar-io/manifest": "^2.0.1",
                "phar-io/version": "^3.0.2",
                "php": ">=7.3",
                "phpspec/prophecy": "^1.12.1",
                "phpunit/php-code-coverage": "^9.2.3",
                "phpunit/php-file-iterator": "^3.0.5",
                "phpunit/php-invoker": "^3.1.1",
                "phpunit/php-text-template": "^2.0.3",
                "phpunit/php-timer": "^5.0.2",
                "sebastian/cli-parser": "^1.0.1",
                "sebastian/code-unit": "^1.0.6",
                "sebastian/comparator": "^4.0.5",
                "sebastian/diff": "^4.0.3",
                "sebastian/environment": "^5.1.3",
                "sebastian/exporter": "^4.0.3",
                "sebastian/global-state": "^5.0.1",
                "sebastian/object-enumerator": "^4.0.3",
                "sebastian/resource-operations": "^3.0.3",
                "sebastian/type": "^2.3.4",
                "sebastian/version": "^3.0.2"
            },
            "require-dev": {
                "ext-pdo": "*",
                "phpspec/prophecy-phpunit": "^2.0.1"
            },
            "suggest": {
                "ext-soap": "*",
                "ext-xdebug": "*"
            },
            "bin": [
                "phpunit"
            ],
            "type": "library",
            "extra": {
                "branch-alias": {
                    "dev-master": "9.5-dev"
                }
            },
            "autoload": {
                "classmap": [
                    "src/"
                ],
                "files": [
                    "src/Framework/Assert/Functions.php"
                ]
            },
            "notification-url": "https://packagist.org/downloads/",
            "license": [
                "BSD-3-Clause"
            ],
            "authors": [
                {
                    "name": "Sebastian Bergmann",
                    "email": "sebastian@phpunit.de",
                    "role": "lead"
                }
            ],
            "description": "The PHP Unit Testing framework.",
            "homepage": "https://phpunit.de/",
            "keywords": [
                "phpunit",
                "testing",
                "xunit"
            ],
            "support": {
                "issues": "https://github.com/sebastianbergmann/phpunit/issues",
                "source": "https://github.com/sebastianbergmann/phpunit/tree/9.5.6"
            },
            "funding": [
                {
                    "url": "https://phpunit.de/donate.html",
                    "type": "custom"
                },
                {
                    "url": "https://github.com/sebastianbergmann",
                    "type": "github"
                }
            ],
            "time": "2021-06-23T05:14:38+00:00"
        },
        {
            "name": "psr/container",
            "version": "1.1.1",
            "source": {
                "type": "git",
                "url": "https://github.com/php-fig/container.git",
                "reference": "8622567409010282b7aeebe4bb841fe98b58dcaf"
            },
            "dist": {
                "type": "zip",
                "url": "https://api.github.com/repos/php-fig/container/zipball/8622567409010282b7aeebe4bb841fe98b58dcaf",
                "reference": "8622567409010282b7aeebe4bb841fe98b58dcaf",
                "shasum": ""
            },
            "require": {
                "php": ">=7.2.0"
            },
            "type": "library",
            "autoload": {
                "psr-4": {
                    "Psr\\Container\\": "src/"
                }
            },
            "notification-url": "https://packagist.org/downloads/",
            "license": [
                "MIT"
            ],
            "authors": [
                {
                    "name": "PHP-FIG",
                    "homepage": "https://www.php-fig.org/"
                }
            ],
            "description": "Common Container Interface (PHP FIG PSR-11)",
            "homepage": "https://github.com/php-fig/container",
            "keywords": [
                "PSR-11",
                "container",
                "container-interface",
                "container-interop",
                "psr"
            ],
            "support": {
                "issues": "https://github.com/php-fig/container/issues",
                "source": "https://github.com/php-fig/container/tree/1.1.1"
            },
            "time": "2021-03-05T17:36:06+00:00"
        },
        {
            "name": "sebastian/cli-parser",
            "version": "1.0.1",
            "source": {
                "type": "git",
                "url": "https://github.com/sebastianbergmann/cli-parser.git",
                "reference": "442e7c7e687e42adc03470c7b668bc4b2402c0b2"
            },
            "dist": {
                "type": "zip",
                "url": "https://api.github.com/repos/sebastianbergmann/cli-parser/zipball/442e7c7e687e42adc03470c7b668bc4b2402c0b2",
                "reference": "442e7c7e687e42adc03470c7b668bc4b2402c0b2",
                "shasum": ""
            },
            "require": {
                "php": ">=7.3"
            },
            "require-dev": {
                "phpunit/phpunit": "^9.3"
            },
            "type": "library",
            "extra": {
                "branch-alias": {
                    "dev-master": "1.0-dev"
                }
            },
            "autoload": {
                "classmap": [
                    "src/"
                ]
            },
            "notification-url": "https://packagist.org/downloads/",
            "license": [
                "BSD-3-Clause"
            ],
            "authors": [
                {
                    "name": "Sebastian Bergmann",
                    "email": "sebastian@phpunit.de",
                    "role": "lead"
                }
            ],
            "description": "Library for parsing CLI options",
            "homepage": "https://github.com/sebastianbergmann/cli-parser",
            "support": {
                "issues": "https://github.com/sebastianbergmann/cli-parser/issues",
                "source": "https://github.com/sebastianbergmann/cli-parser/tree/1.0.1"
            },
            "funding": [
                {
                    "url": "https://github.com/sebastianbergmann",
                    "type": "github"
                }
            ],
            "time": "2020-09-28T06:08:49+00:00"
        },
        {
            "name": "sebastian/code-unit",
            "version": "1.0.8",
            "source": {
                "type": "git",
                "url": "https://github.com/sebastianbergmann/code-unit.git",
                "reference": "1fc9f64c0927627ef78ba436c9b17d967e68e120"
            },
            "dist": {
                "type": "zip",
                "url": "https://api.github.com/repos/sebastianbergmann/code-unit/zipball/1fc9f64c0927627ef78ba436c9b17d967e68e120",
                "reference": "1fc9f64c0927627ef78ba436c9b17d967e68e120",
                "shasum": ""
            },
            "require": {
                "php": ">=7.3"
            },
            "require-dev": {
                "phpunit/phpunit": "^9.3"
            },
            "type": "library",
            "extra": {
                "branch-alias": {
                    "dev-master": "1.0-dev"
                }
            },
            "autoload": {
                "classmap": [
                    "src/"
                ]
            },
            "notification-url": "https://packagist.org/downloads/",
            "license": [
                "BSD-3-Clause"
            ],
            "authors": [
                {
                    "name": "Sebastian Bergmann",
                    "email": "sebastian@phpunit.de",
                    "role": "lead"
                }
            ],
            "description": "Collection of value objects that represent the PHP code units",
            "homepage": "https://github.com/sebastianbergmann/code-unit",
            "support": {
                "issues": "https://github.com/sebastianbergmann/code-unit/issues",
                "source": "https://github.com/sebastianbergmann/code-unit/tree/1.0.8"
            },
            "funding": [
                {
                    "url": "https://github.com/sebastianbergmann",
                    "type": "github"
                }
            ],
            "time": "2020-10-26T13:08:54+00:00"
        },
        {
            "name": "sebastian/code-unit-reverse-lookup",
            "version": "2.0.3",
            "source": {
                "type": "git",
                "url": "https://github.com/sebastianbergmann/code-unit-reverse-lookup.git",
                "reference": "ac91f01ccec49fb77bdc6fd1e548bc70f7faa3e5"
            },
            "dist": {
                "type": "zip",
                "url": "https://api.github.com/repos/sebastianbergmann/code-unit-reverse-lookup/zipball/ac91f01ccec49fb77bdc6fd1e548bc70f7faa3e5",
                "reference": "ac91f01ccec49fb77bdc6fd1e548bc70f7faa3e5",
                "shasum": ""
            },
            "require": {
                "php": ">=7.3"
            },
            "require-dev": {
                "phpunit/phpunit": "^9.3"
            },
            "type": "library",
            "extra": {
                "branch-alias": {
                    "dev-master": "2.0-dev"
                }
            },
            "autoload": {
                "classmap": [
                    "src/"
                ]
            },
            "notification-url": "https://packagist.org/downloads/",
            "license": [
                "BSD-3-Clause"
            ],
            "authors": [
                {
                    "name": "Sebastian Bergmann",
                    "email": "sebastian@phpunit.de"
                }
            ],
            "description": "Looks up which function or method a line of code belongs to",
            "homepage": "https://github.com/sebastianbergmann/code-unit-reverse-lookup/",
            "support": {
                "issues": "https://github.com/sebastianbergmann/code-unit-reverse-lookup/issues",
                "source": "https://github.com/sebastianbergmann/code-unit-reverse-lookup/tree/2.0.3"
            },
            "funding": [
                {
                    "url": "https://github.com/sebastianbergmann",
                    "type": "github"
                }
            ],
            "time": "2020-09-28T05:30:19+00:00"
        },
        {
            "name": "sebastian/comparator",
            "version": "4.0.6",
            "source": {
                "type": "git",
                "url": "https://github.com/sebastianbergmann/comparator.git",
                "reference": "55f4261989e546dc112258c7a75935a81a7ce382"
            },
            "dist": {
                "type": "zip",
                "url": "https://api.github.com/repos/sebastianbergmann/comparator/zipball/55f4261989e546dc112258c7a75935a81a7ce382",
                "reference": "55f4261989e546dc112258c7a75935a81a7ce382",
                "shasum": ""
            },
            "require": {
                "php": ">=7.3",
                "sebastian/diff": "^4.0",
                "sebastian/exporter": "^4.0"
            },
            "require-dev": {
                "phpunit/phpunit": "^9.3"
            },
            "type": "library",
            "extra": {
                "branch-alias": {
                    "dev-master": "4.0-dev"
                }
            },
            "autoload": {
                "classmap": [
                    "src/"
                ]
            },
            "notification-url": "https://packagist.org/downloads/",
            "license": [
                "BSD-3-Clause"
            ],
            "authors": [
                {
                    "name": "Sebastian Bergmann",
                    "email": "sebastian@phpunit.de"
                },
                {
                    "name": "Jeff Welch",
                    "email": "whatthejeff@gmail.com"
                },
                {
                    "name": "Volker Dusch",
                    "email": "github@wallbash.com"
                },
                {
                    "name": "Bernhard Schussek",
                    "email": "bschussek@2bepublished.at"
                }
            ],
            "description": "Provides the functionality to compare PHP values for equality",
            "homepage": "https://github.com/sebastianbergmann/comparator",
            "keywords": [
                "comparator",
                "compare",
                "equality"
            ],
            "support": {
                "issues": "https://github.com/sebastianbergmann/comparator/issues",
                "source": "https://github.com/sebastianbergmann/comparator/tree/4.0.6"
            },
            "funding": [
                {
                    "url": "https://github.com/sebastianbergmann",
                    "type": "github"
                }
            ],
            "time": "2020-10-26T15:49:45+00:00"
        },
        {
            "name": "sebastian/complexity",
            "version": "2.0.2",
            "source": {
                "type": "git",
                "url": "https://github.com/sebastianbergmann/complexity.git",
                "reference": "739b35e53379900cc9ac327b2147867b8b6efd88"
            },
            "dist": {
                "type": "zip",
                "url": "https://api.github.com/repos/sebastianbergmann/complexity/zipball/739b35e53379900cc9ac327b2147867b8b6efd88",
                "reference": "739b35e53379900cc9ac327b2147867b8b6efd88",
                "shasum": ""
            },
            "require": {
                "nikic/php-parser": "^4.7",
                "php": ">=7.3"
            },
            "require-dev": {
                "phpunit/phpunit": "^9.3"
            },
            "type": "library",
            "extra": {
                "branch-alias": {
                    "dev-master": "2.0-dev"
                }
            },
            "autoload": {
                "classmap": [
                    "src/"
                ]
            },
            "notification-url": "https://packagist.org/downloads/",
            "license": [
                "BSD-3-Clause"
            ],
            "authors": [
                {
                    "name": "Sebastian Bergmann",
                    "email": "sebastian@phpunit.de",
                    "role": "lead"
                }
            ],
            "description": "Library for calculating the complexity of PHP code units",
            "homepage": "https://github.com/sebastianbergmann/complexity",
            "support": {
                "issues": "https://github.com/sebastianbergmann/complexity/issues",
                "source": "https://github.com/sebastianbergmann/complexity/tree/2.0.2"
            },
            "funding": [
                {
                    "url": "https://github.com/sebastianbergmann",
                    "type": "github"
                }
            ],
            "time": "2020-10-26T15:52:27+00:00"
        },
        {
            "name": "sebastian/diff",
            "version": "4.0.4",
            "source": {
                "type": "git",
                "url": "https://github.com/sebastianbergmann/diff.git",
                "reference": "3461e3fccc7cfdfc2720be910d3bd73c69be590d"
            },
            "dist": {
                "type": "zip",
                "url": "https://api.github.com/repos/sebastianbergmann/diff/zipball/3461e3fccc7cfdfc2720be910d3bd73c69be590d",
                "reference": "3461e3fccc7cfdfc2720be910d3bd73c69be590d",
                "shasum": ""
            },
            "require": {
                "php": ">=7.3"
            },
            "require-dev": {
                "phpunit/phpunit": "^9.3",
                "symfony/process": "^4.2 || ^5"
            },
            "type": "library",
            "extra": {
                "branch-alias": {
                    "dev-master": "4.0-dev"
                }
            },
            "autoload": {
                "classmap": [
                    "src/"
                ]
            },
            "notification-url": "https://packagist.org/downloads/",
            "license": [
                "BSD-3-Clause"
            ],
            "authors": [
                {
                    "name": "Sebastian Bergmann",
                    "email": "sebastian@phpunit.de"
                },
                {
                    "name": "Kore Nordmann",
                    "email": "mail@kore-nordmann.de"
                }
            ],
            "description": "Diff implementation",
            "homepage": "https://github.com/sebastianbergmann/diff",
            "keywords": [
                "diff",
                "udiff",
                "unidiff",
                "unified diff"
            ],
            "support": {
                "issues": "https://github.com/sebastianbergmann/diff/issues",
                "source": "https://github.com/sebastianbergmann/diff/tree/4.0.4"
            },
            "funding": [
                {
                    "url": "https://github.com/sebastianbergmann",
                    "type": "github"
                }
            ],
            "time": "2020-10-26T13:10:38+00:00"
        },
        {
            "name": "sebastian/environment",
            "version": "5.1.3",
            "source": {
                "type": "git",
                "url": "https://github.com/sebastianbergmann/environment.git",
                "reference": "388b6ced16caa751030f6a69e588299fa09200ac"
            },
            "dist": {
                "type": "zip",
                "url": "https://api.github.com/repos/sebastianbergmann/environment/zipball/388b6ced16caa751030f6a69e588299fa09200ac",
                "reference": "388b6ced16caa751030f6a69e588299fa09200ac",
                "shasum": ""
            },
            "require": {
                "php": ">=7.3"
            },
            "require-dev": {
                "phpunit/phpunit": "^9.3"
            },
            "suggest": {
                "ext-posix": "*"
            },
            "type": "library",
            "extra": {
                "branch-alias": {
                    "dev-master": "5.1-dev"
                }
            },
            "autoload": {
                "classmap": [
                    "src/"
                ]
            },
            "notification-url": "https://packagist.org/downloads/",
            "license": [
                "BSD-3-Clause"
            ],
            "authors": [
                {
                    "name": "Sebastian Bergmann",
                    "email": "sebastian@phpunit.de"
                }
            ],
            "description": "Provides functionality to handle HHVM/PHP environments",
            "homepage": "http://www.github.com/sebastianbergmann/environment",
            "keywords": [
                "Xdebug",
                "environment",
                "hhvm"
            ],
            "support": {
                "issues": "https://github.com/sebastianbergmann/environment/issues",
                "source": "https://github.com/sebastianbergmann/environment/tree/5.1.3"
            },
            "funding": [
                {
                    "url": "https://github.com/sebastianbergmann",
                    "type": "github"
                }
            ],
            "time": "2020-09-28T05:52:38+00:00"
        },
        {
            "name": "sebastian/exporter",
            "version": "4.0.3",
            "source": {
                "type": "git",
                "url": "https://github.com/sebastianbergmann/exporter.git",
                "reference": "d89cc98761b8cb5a1a235a6b703ae50d34080e65"
            },
            "dist": {
                "type": "zip",
                "url": "https://api.github.com/repos/sebastianbergmann/exporter/zipball/d89cc98761b8cb5a1a235a6b703ae50d34080e65",
                "reference": "d89cc98761b8cb5a1a235a6b703ae50d34080e65",
                "shasum": ""
            },
            "require": {
                "php": ">=7.3",
                "sebastian/recursion-context": "^4.0"
            },
            "require-dev": {
                "ext-mbstring": "*",
                "phpunit/phpunit": "^9.3"
            },
            "type": "library",
            "extra": {
                "branch-alias": {
                    "dev-master": "4.0-dev"
                }
            },
            "autoload": {
                "classmap": [
                    "src/"
                ]
            },
            "notification-url": "https://packagist.org/downloads/",
            "license": [
                "BSD-3-Clause"
            ],
            "authors": [
                {
                    "name": "Sebastian Bergmann",
                    "email": "sebastian@phpunit.de"
                },
                {
                    "name": "Jeff Welch",
                    "email": "whatthejeff@gmail.com"
                },
                {
                    "name": "Volker Dusch",
                    "email": "github@wallbash.com"
                },
                {
                    "name": "Adam Harvey",
                    "email": "aharvey@php.net"
                },
                {
                    "name": "Bernhard Schussek",
                    "email": "bschussek@gmail.com"
                }
            ],
            "description": "Provides the functionality to export PHP variables for visualization",
            "homepage": "http://www.github.com/sebastianbergmann/exporter",
            "keywords": [
                "export",
                "exporter"
            ],
            "support": {
                "issues": "https://github.com/sebastianbergmann/exporter/issues",
                "source": "https://github.com/sebastianbergmann/exporter/tree/4.0.3"
            },
            "funding": [
                {
                    "url": "https://github.com/sebastianbergmann",
                    "type": "github"
                }
            ],
            "time": "2020-09-28T05:24:23+00:00"
        },
        {
            "name": "sebastian/global-state",
            "version": "5.0.3",
            "source": {
                "type": "git",
                "url": "https://github.com/sebastianbergmann/global-state.git",
                "reference": "23bd5951f7ff26f12d4e3242864df3e08dec4e49"
            },
            "dist": {
                "type": "zip",
                "url": "https://api.github.com/repos/sebastianbergmann/global-state/zipball/23bd5951f7ff26f12d4e3242864df3e08dec4e49",
                "reference": "23bd5951f7ff26f12d4e3242864df3e08dec4e49",
                "shasum": ""
            },
            "require": {
                "php": ">=7.3",
                "sebastian/object-reflector": "^2.0",
                "sebastian/recursion-context": "^4.0"
            },
            "require-dev": {
                "ext-dom": "*",
                "phpunit/phpunit": "^9.3"
            },
            "suggest": {
                "ext-uopz": "*"
            },
            "type": "library",
            "extra": {
                "branch-alias": {
                    "dev-master": "5.0-dev"
                }
            },
            "autoload": {
                "classmap": [
                    "src/"
                ]
            },
            "notification-url": "https://packagist.org/downloads/",
            "license": [
                "BSD-3-Clause"
            ],
            "authors": [
                {
                    "name": "Sebastian Bergmann",
                    "email": "sebastian@phpunit.de"
                }
            ],
            "description": "Snapshotting of global state",
            "homepage": "http://www.github.com/sebastianbergmann/global-state",
            "keywords": [
                "global state"
            ],
            "support": {
                "issues": "https://github.com/sebastianbergmann/global-state/issues",
                "source": "https://github.com/sebastianbergmann/global-state/tree/5.0.3"
            },
            "funding": [
                {
                    "url": "https://github.com/sebastianbergmann",
                    "type": "github"
                }
            ],
            "time": "2021-06-11T13:31:12+00:00"
        },
        {
            "name": "sebastian/lines-of-code",
            "version": "1.0.3",
            "source": {
                "type": "git",
                "url": "https://github.com/sebastianbergmann/lines-of-code.git",
                "reference": "c1c2e997aa3146983ed888ad08b15470a2e22ecc"
            },
            "dist": {
                "type": "zip",
                "url": "https://api.github.com/repos/sebastianbergmann/lines-of-code/zipball/c1c2e997aa3146983ed888ad08b15470a2e22ecc",
                "reference": "c1c2e997aa3146983ed888ad08b15470a2e22ecc",
                "shasum": ""
            },
            "require": {
                "nikic/php-parser": "^4.6",
                "php": ">=7.3"
            },
            "require-dev": {
                "phpunit/phpunit": "^9.3"
            },
            "type": "library",
            "extra": {
                "branch-alias": {
                    "dev-master": "1.0-dev"
                }
            },
            "autoload": {
                "classmap": [
                    "src/"
                ]
            },
            "notification-url": "https://packagist.org/downloads/",
            "license": [
                "BSD-3-Clause"
            ],
            "authors": [
                {
                    "name": "Sebastian Bergmann",
                    "email": "sebastian@phpunit.de",
                    "role": "lead"
                }
            ],
            "description": "Library for counting the lines of code in PHP source code",
            "homepage": "https://github.com/sebastianbergmann/lines-of-code",
            "support": {
                "issues": "https://github.com/sebastianbergmann/lines-of-code/issues",
                "source": "https://github.com/sebastianbergmann/lines-of-code/tree/1.0.3"
            },
            "funding": [
                {
                    "url": "https://github.com/sebastianbergmann",
                    "type": "github"
                }
            ],
            "time": "2020-11-28T06:42:11+00:00"
        },
        {
            "name": "sebastian/object-enumerator",
            "version": "4.0.4",
            "source": {
                "type": "git",
                "url": "https://github.com/sebastianbergmann/object-enumerator.git",
                "reference": "5c9eeac41b290a3712d88851518825ad78f45c71"
            },
            "dist": {
                "type": "zip",
                "url": "https://api.github.com/repos/sebastianbergmann/object-enumerator/zipball/5c9eeac41b290a3712d88851518825ad78f45c71",
                "reference": "5c9eeac41b290a3712d88851518825ad78f45c71",
                "shasum": ""
            },
            "require": {
                "php": ">=7.3",
                "sebastian/object-reflector": "^2.0",
                "sebastian/recursion-context": "^4.0"
            },
            "require-dev": {
                "phpunit/phpunit": "^9.3"
            },
            "type": "library",
            "extra": {
                "branch-alias": {
                    "dev-master": "4.0-dev"
                }
            },
            "autoload": {
                "classmap": [
                    "src/"
                ]
            },
            "notification-url": "https://packagist.org/downloads/",
            "license": [
                "BSD-3-Clause"
            ],
            "authors": [
                {
                    "name": "Sebastian Bergmann",
                    "email": "sebastian@phpunit.de"
                }
            ],
            "description": "Traverses array structures and object graphs to enumerate all referenced objects",
            "homepage": "https://github.com/sebastianbergmann/object-enumerator/",
            "support": {
                "issues": "https://github.com/sebastianbergmann/object-enumerator/issues",
                "source": "https://github.com/sebastianbergmann/object-enumerator/tree/4.0.4"
            },
            "funding": [
                {
                    "url": "https://github.com/sebastianbergmann",
                    "type": "github"
                }
            ],
            "time": "2020-10-26T13:12:34+00:00"
        },
        {
            "name": "sebastian/object-reflector",
            "version": "2.0.4",
            "source": {
                "type": "git",
                "url": "https://github.com/sebastianbergmann/object-reflector.git",
                "reference": "b4f479ebdbf63ac605d183ece17d8d7fe49c15c7"
            },
            "dist": {
                "type": "zip",
                "url": "https://api.github.com/repos/sebastianbergmann/object-reflector/zipball/b4f479ebdbf63ac605d183ece17d8d7fe49c15c7",
                "reference": "b4f479ebdbf63ac605d183ece17d8d7fe49c15c7",
                "shasum": ""
            },
            "require": {
                "php": ">=7.3"
            },
            "require-dev": {
                "phpunit/phpunit": "^9.3"
            },
            "type": "library",
            "extra": {
                "branch-alias": {
                    "dev-master": "2.0-dev"
                }
            },
            "autoload": {
                "classmap": [
                    "src/"
                ]
            },
            "notification-url": "https://packagist.org/downloads/",
            "license": [
                "BSD-3-Clause"
            ],
            "authors": [
                {
                    "name": "Sebastian Bergmann",
                    "email": "sebastian@phpunit.de"
                }
            ],
            "description": "Allows reflection of object attributes, including inherited and non-public ones",
            "homepage": "https://github.com/sebastianbergmann/object-reflector/",
            "support": {
                "issues": "https://github.com/sebastianbergmann/object-reflector/issues",
                "source": "https://github.com/sebastianbergmann/object-reflector/tree/2.0.4"
            },
            "funding": [
                {
                    "url": "https://github.com/sebastianbergmann",
                    "type": "github"
                }
            ],
            "time": "2020-10-26T13:14:26+00:00"
        },
        {
            "name": "sebastian/recursion-context",
            "version": "4.0.4",
            "source": {
                "type": "git",
                "url": "https://github.com/sebastianbergmann/recursion-context.git",
                "reference": "cd9d8cf3c5804de4341c283ed787f099f5506172"
            },
            "dist": {
                "type": "zip",
                "url": "https://api.github.com/repos/sebastianbergmann/recursion-context/zipball/cd9d8cf3c5804de4341c283ed787f099f5506172",
                "reference": "cd9d8cf3c5804de4341c283ed787f099f5506172",
                "shasum": ""
            },
            "require": {
                "php": ">=7.3"
            },
            "require-dev": {
                "phpunit/phpunit": "^9.3"
            },
            "type": "library",
            "extra": {
                "branch-alias": {
                    "dev-master": "4.0-dev"
                }
            },
            "autoload": {
                "classmap": [
                    "src/"
                ]
            },
            "notification-url": "https://packagist.org/downloads/",
            "license": [
                "BSD-3-Clause"
            ],
            "authors": [
                {
                    "name": "Sebastian Bergmann",
                    "email": "sebastian@phpunit.de"
                },
                {
                    "name": "Jeff Welch",
                    "email": "whatthejeff@gmail.com"
                },
                {
                    "name": "Adam Harvey",
                    "email": "aharvey@php.net"
                }
            ],
            "description": "Provides functionality to recursively process PHP variables",
            "homepage": "http://www.github.com/sebastianbergmann/recursion-context",
            "support": {
                "issues": "https://github.com/sebastianbergmann/recursion-context/issues",
                "source": "https://github.com/sebastianbergmann/recursion-context/tree/4.0.4"
            },
            "funding": [
                {
                    "url": "https://github.com/sebastianbergmann",
                    "type": "github"
                }
            ],
            "time": "2020-10-26T13:17:30+00:00"
        },
        {
            "name": "sebastian/resource-operations",
            "version": "3.0.3",
            "source": {
                "type": "git",
                "url": "https://github.com/sebastianbergmann/resource-operations.git",
                "reference": "0f4443cb3a1d92ce809899753bc0d5d5a8dd19a8"
            },
            "dist": {
                "type": "zip",
                "url": "https://api.github.com/repos/sebastianbergmann/resource-operations/zipball/0f4443cb3a1d92ce809899753bc0d5d5a8dd19a8",
                "reference": "0f4443cb3a1d92ce809899753bc0d5d5a8dd19a8",
                "shasum": ""
            },
            "require": {
                "php": ">=7.3"
            },
            "require-dev": {
                "phpunit/phpunit": "^9.0"
            },
            "type": "library",
            "extra": {
                "branch-alias": {
                    "dev-master": "3.0-dev"
                }
            },
            "autoload": {
                "classmap": [
                    "src/"
                ]
            },
            "notification-url": "https://packagist.org/downloads/",
            "license": [
                "BSD-3-Clause"
            ],
            "authors": [
                {
                    "name": "Sebastian Bergmann",
                    "email": "sebastian@phpunit.de"
                }
            ],
            "description": "Provides a list of PHP built-in functions that operate on resources",
            "homepage": "https://www.github.com/sebastianbergmann/resource-operations",
            "support": {
                "issues": "https://github.com/sebastianbergmann/resource-operations/issues",
                "source": "https://github.com/sebastianbergmann/resource-operations/tree/3.0.3"
            },
            "funding": [
                {
                    "url": "https://github.com/sebastianbergmann",
                    "type": "github"
                }
            ],
            "time": "2020-09-28T06:45:17+00:00"
        },
        {
            "name": "sebastian/type",
            "version": "2.3.4",
            "source": {
                "type": "git",
                "url": "https://github.com/sebastianbergmann/type.git",
                "reference": "b8cd8a1c753c90bc1a0f5372170e3e489136f914"
            },
            "dist": {
                "type": "zip",
                "url": "https://api.github.com/repos/sebastianbergmann/type/zipball/b8cd8a1c753c90bc1a0f5372170e3e489136f914",
                "reference": "b8cd8a1c753c90bc1a0f5372170e3e489136f914",
                "shasum": ""
            },
            "require": {
                "php": ">=7.3"
            },
            "require-dev": {
                "phpunit/phpunit": "^9.3"
            },
            "type": "library",
            "extra": {
                "branch-alias": {
                    "dev-master": "2.3-dev"
                }
            },
            "autoload": {
                "classmap": [
                    "src/"
                ]
            },
            "notification-url": "https://packagist.org/downloads/",
            "license": [
                "BSD-3-Clause"
            ],
            "authors": [
                {
                    "name": "Sebastian Bergmann",
                    "email": "sebastian@phpunit.de",
                    "role": "lead"
                }
            ],
            "description": "Collection of value objects that represent the types of the PHP type system",
            "homepage": "https://github.com/sebastianbergmann/type",
            "support": {
                "issues": "https://github.com/sebastianbergmann/type/issues",
                "source": "https://github.com/sebastianbergmann/type/tree/2.3.4"
            },
            "funding": [
                {
                    "url": "https://github.com/sebastianbergmann",
                    "type": "github"
                }
            ],
            "time": "2021-06-15T12:49:02+00:00"
        },
        {
            "name": "sebastian/version",
            "version": "3.0.2",
            "source": {
                "type": "git",
                "url": "https://github.com/sebastianbergmann/version.git",
                "reference": "c6c1022351a901512170118436c764e473f6de8c"
            },
            "dist": {
                "type": "zip",
                "url": "https://api.github.com/repos/sebastianbergmann/version/zipball/c6c1022351a901512170118436c764e473f6de8c",
                "reference": "c6c1022351a901512170118436c764e473f6de8c",
                "shasum": ""
            },
            "require": {
                "php": ">=7.3"
            },
            "type": "library",
            "extra": {
                "branch-alias": {
                    "dev-master": "3.0-dev"
                }
            },
            "autoload": {
                "classmap": [
                    "src/"
                ]
            },
            "notification-url": "https://packagist.org/downloads/",
            "license": [
                "BSD-3-Clause"
            ],
            "authors": [
                {
                    "name": "Sebastian Bergmann",
                    "email": "sebastian@phpunit.de",
                    "role": "lead"
                }
            ],
            "description": "Library that helps with managing the version number of Git-hosted PHP projects",
            "homepage": "https://github.com/sebastianbergmann/version",
            "support": {
                "issues": "https://github.com/sebastianbergmann/version/issues",
                "source": "https://github.com/sebastianbergmann/version/tree/3.0.2"
            },
            "funding": [
                {
                    "url": "https://github.com/sebastianbergmann",
                    "type": "github"
                }
            ],
            "time": "2020-09-28T06:39:44+00:00"
        },
        {
            "name": "swoole/ide-helper",
            "version": "4.6.7",
            "source": {
                "type": "git",
                "url": "https://github.com/swoole/ide-helper.git",
                "reference": "0d1409b8274117addfe64d3ea412812a69807411"
            },
            "dist": {
                "type": "zip",
                "url": "https://api.github.com/repos/swoole/ide-helper/zipball/0d1409b8274117addfe64d3ea412812a69807411",
                "reference": "0d1409b8274117addfe64d3ea412812a69807411",
                "shasum": ""
            },
            "require-dev": {
                "guzzlehttp/guzzle": "~6.5.0",
                "laminas/laminas-code": "~3.4.0",
                "squizlabs/php_codesniffer": "~3.5.0",
                "symfony/filesystem": "~4.0"
            },
            "type": "library",
            "notification-url": "https://packagist.org/downloads/",
            "license": [
                "Apache-2.0"
            ],
            "authors": [
                {
                    "name": "Team Swoole",
                    "email": "team@swoole.com"
                }
            ],
            "description": "IDE help files for Swoole.",
            "support": {
                "issues": "https://github.com/swoole/ide-helper/issues",
                "source": "https://github.com/swoole/ide-helper/tree/4.6.7"
            },
            "funding": [
                {
                    "url": "https://gitee.com/swoole/swoole?donate=true",
                    "type": "custom"
                },
                {
                    "url": "https://github.com/swoole",
                    "type": "github"
                },
                {
                    "url": "https://opencollective.com/swoole-src",
                    "type": "open_collective"
                }
            ],
            "time": "2021-05-14T16:05:16+00:00"
        },
        {
            "name": "symfony/console",
            "version": "v5.3.6",
            "source": {
                "type": "git",
                "url": "https://github.com/symfony/console.git",
                "reference": "51b71afd6d2dc8f5063199357b9880cea8d8bfe2"
            },
            "dist": {
                "type": "zip",
                "url": "https://api.github.com/repos/symfony/console/zipball/51b71afd6d2dc8f5063199357b9880cea8d8bfe2",
                "reference": "51b71afd6d2dc8f5063199357b9880cea8d8bfe2",
                "shasum": ""
            },
            "require": {
                "php": ">=7.2.5",
                "symfony/deprecation-contracts": "^2.1",
                "symfony/polyfill-mbstring": "~1.0",
                "symfony/polyfill-php73": "^1.8",
                "symfony/polyfill-php80": "^1.16",
                "symfony/service-contracts": "^1.1|^2",
                "symfony/string": "^5.1"
            },
            "conflict": {
                "psr/log": ">=3",
                "symfony/dependency-injection": "<4.4",
                "symfony/dotenv": "<5.1",
                "symfony/event-dispatcher": "<4.4",
                "symfony/lock": "<4.4",
                "symfony/process": "<4.4"
            },
            "provide": {
                "psr/log-implementation": "1.0|2.0"
            },
            "require-dev": {
                "psr/log": "^1|^2",
                "symfony/config": "^4.4|^5.0",
                "symfony/dependency-injection": "^4.4|^5.0",
                "symfony/event-dispatcher": "^4.4|^5.0",
                "symfony/lock": "^4.4|^5.0",
                "symfony/process": "^4.4|^5.0",
                "symfony/var-dumper": "^4.4|^5.0"
            },
            "suggest": {
                "psr/log": "For using the console logger",
                "symfony/event-dispatcher": "",
                "symfony/lock": "",
                "symfony/process": ""
            },
            "type": "library",
            "autoload": {
                "psr-4": {
                    "Symfony\\Component\\Console\\": ""
                },
                "exclude-from-classmap": [
                    "/Tests/"
                ]
            },
            "notification-url": "https://packagist.org/downloads/",
            "license": [
                "MIT"
            ],
            "authors": [
                {
                    "name": "Fabien Potencier",
                    "email": "fabien@symfony.com"
                },
                {
                    "name": "Symfony Community",
                    "homepage": "https://symfony.com/contributors"
                }
            ],
            "description": "Eases the creation of beautiful and testable command line interfaces",
            "homepage": "https://symfony.com",
            "keywords": [
                "cli",
                "command line",
                "console",
                "terminal"
            ],
            "support": {
                "source": "https://github.com/symfony/console/tree/v5.3.6"
            },
            "funding": [
                {
                    "url": "https://symfony.com/sponsor",
                    "type": "custom"
                },
                {
                    "url": "https://github.com/fabpot",
                    "type": "github"
                },
                {
                    "url": "https://tidelift.com/funding/github/packagist/symfony/symfony",
                    "type": "tidelift"
                }
            ],
            "time": "2021-07-27T19:10:22+00:00"
        },
        {
            "name": "symfony/deprecation-contracts",
            "version": "v2.4.0",
            "source": {
                "type": "git",
                "url": "https://github.com/symfony/deprecation-contracts.git",
                "reference": "5f38c8804a9e97d23e0c8d63341088cd8a22d627"
            },
            "dist": {
                "type": "zip",
                "url": "https://api.github.com/repos/symfony/deprecation-contracts/zipball/5f38c8804a9e97d23e0c8d63341088cd8a22d627",
                "reference": "5f38c8804a9e97d23e0c8d63341088cd8a22d627",
                "shasum": ""
            },
            "require": {
                "php": ">=7.1"
            },
            "type": "library",
            "extra": {
                "branch-alias": {
                    "dev-main": "2.4-dev"
                },
                "thanks": {
                    "name": "symfony/contracts",
                    "url": "https://github.com/symfony/contracts"
                }
            },
            "autoload": {
                "files": [
                    "function.php"
                ]
            },
            "notification-url": "https://packagist.org/downloads/",
            "license": [
                "MIT"
            ],
            "authors": [
                {
                    "name": "Nicolas Grekas",
                    "email": "p@tchwork.com"
                },
                {
                    "name": "Symfony Community",
                    "homepage": "https://symfony.com/contributors"
                }
            ],
            "description": "A generic function and convention to trigger deprecation notices",
            "homepage": "https://symfony.com",
            "support": {
                "source": "https://github.com/symfony/deprecation-contracts/tree/v2.4.0"
            },
            "funding": [
                {
                    "url": "https://symfony.com/sponsor",
                    "type": "custom"
                },
                {
                    "url": "https://github.com/fabpot",
                    "type": "github"
                },
                {
                    "url": "https://tidelift.com/funding/github/packagist/symfony/symfony",
                    "type": "tidelift"
                }
            ],
            "time": "2021-03-23T23:28:01+00:00"
        },
        {
            "name": "symfony/polyfill-intl-grapheme",
            "version": "v1.23.1",
            "source": {
                "type": "git",
                "url": "https://github.com/symfony/polyfill-intl-grapheme.git",
                "reference": "16880ba9c5ebe3642d1995ab866db29270b36535"
            },
            "dist": {
                "type": "zip",
                "url": "https://api.github.com/repos/symfony/polyfill-intl-grapheme/zipball/16880ba9c5ebe3642d1995ab866db29270b36535",
                "reference": "16880ba9c5ebe3642d1995ab866db29270b36535",
                "shasum": ""
            },
            "require": {
                "php": ">=7.1"
            },
            "suggest": {
                "ext-intl": "For best performance"
            },
            "type": "library",
            "extra": {
                "branch-alias": {
                    "dev-main": "1.23-dev"
                },
                "thanks": {
                    "name": "symfony/polyfill",
                    "url": "https://github.com/symfony/polyfill"
                }
            },
            "autoload": {
                "psr-4": {
                    "Symfony\\Polyfill\\Intl\\Grapheme\\": ""
                },
                "files": [
                    "bootstrap.php"
                ]
            },
            "notification-url": "https://packagist.org/downloads/",
            "license": [
                "MIT"
            ],
            "authors": [
                {
                    "name": "Nicolas Grekas",
                    "email": "p@tchwork.com"
                },
                {
                    "name": "Symfony Community",
                    "homepage": "https://symfony.com/contributors"
                }
            ],
            "description": "Symfony polyfill for intl's grapheme_* functions",
            "homepage": "https://symfony.com",
            "keywords": [
                "compatibility",
                "grapheme",
                "intl",
                "polyfill",
                "portable",
                "shim"
            ],
            "support": {
                "source": "https://github.com/symfony/polyfill-intl-grapheme/tree/v1.23.1"
            },
            "funding": [
                {
                    "url": "https://symfony.com/sponsor",
                    "type": "custom"
                },
                {
                    "url": "https://github.com/fabpot",
                    "type": "github"
                },
                {
                    "url": "https://tidelift.com/funding/github/packagist/symfony/symfony",
                    "type": "tidelift"
                }
            ],
            "time": "2021-05-27T12:26:48+00:00"
        },
        {
            "name": "symfony/polyfill-intl-normalizer",
            "version": "v1.23.0",
            "source": {
                "type": "git",
                "url": "https://github.com/symfony/polyfill-intl-normalizer.git",
                "reference": "8590a5f561694770bdcd3f9b5c69dde6945028e8"
            },
            "dist": {
                "type": "zip",
                "url": "https://api.github.com/repos/symfony/polyfill-intl-normalizer/zipball/8590a5f561694770bdcd3f9b5c69dde6945028e8",
                "reference": "8590a5f561694770bdcd3f9b5c69dde6945028e8",
                "shasum": ""
            },
            "require": {
                "php": ">=7.1"
            },
            "suggest": {
                "ext-intl": "For best performance"
            },
            "type": "library",
            "extra": {
                "branch-alias": {
                    "dev-main": "1.23-dev"
                },
                "thanks": {
                    "name": "symfony/polyfill",
                    "url": "https://github.com/symfony/polyfill"
                }
            },
            "autoload": {
                "psr-4": {
                    "Symfony\\Polyfill\\Intl\\Normalizer\\": ""
                },
                "files": [
                    "bootstrap.php"
                ],
                "classmap": [
                    "Resources/stubs"
                ]
            },
            "notification-url": "https://packagist.org/downloads/",
            "license": [
                "MIT"
            ],
            "authors": [
                {
                    "name": "Nicolas Grekas",
                    "email": "p@tchwork.com"
                },
                {
                    "name": "Symfony Community",
                    "homepage": "https://symfony.com/contributors"
                }
            ],
            "description": "Symfony polyfill for intl's Normalizer class and related functions",
            "homepage": "https://symfony.com",
            "keywords": [
                "compatibility",
                "intl",
                "normalizer",
                "polyfill",
                "portable",
                "shim"
            ],
            "support": {
                "source": "https://github.com/symfony/polyfill-intl-normalizer/tree/v1.23.0"
            },
            "funding": [
                {
                    "url": "https://symfony.com/sponsor",
                    "type": "custom"
                },
                {
                    "url": "https://github.com/fabpot",
                    "type": "github"
                },
                {
                    "url": "https://tidelift.com/funding/github/packagist/symfony/symfony",
                    "type": "tidelift"
                }
            ],
            "time": "2021-02-19T12:13:01+00:00"
        },
        {
            "name": "symfony/polyfill-mbstring",
            "version": "v1.23.1",
            "source": {
                "type": "git",
                "url": "https://github.com/symfony/polyfill-mbstring.git",
                "reference": "9174a3d80210dca8daa7f31fec659150bbeabfc6"
            },
            "dist": {
                "type": "zip",
                "url": "https://api.github.com/repos/symfony/polyfill-mbstring/zipball/9174a3d80210dca8daa7f31fec659150bbeabfc6",
                "reference": "9174a3d80210dca8daa7f31fec659150bbeabfc6",
                "shasum": ""
            },
            "require": {
                "php": ">=7.1"
            },
            "suggest": {
                "ext-mbstring": "For best performance"
            },
            "type": "library",
            "extra": {
                "branch-alias": {
                    "dev-main": "1.23-dev"
                },
                "thanks": {
                    "name": "symfony/polyfill",
                    "url": "https://github.com/symfony/polyfill"
                }
            },
            "autoload": {
                "psr-4": {
                    "Symfony\\Polyfill\\Mbstring\\": ""
                },
                "files": [
                    "bootstrap.php"
                ]
            },
            "notification-url": "https://packagist.org/downloads/",
            "license": [
                "MIT"
            ],
            "authors": [
                {
                    "name": "Nicolas Grekas",
                    "email": "p@tchwork.com"
                },
                {
                    "name": "Symfony Community",
                    "homepage": "https://symfony.com/contributors"
                }
            ],
            "description": "Symfony polyfill for the Mbstring extension",
            "homepage": "https://symfony.com",
            "keywords": [
                "compatibility",
                "mbstring",
                "polyfill",
                "portable",
                "shim"
            ],
            "support": {
                "source": "https://github.com/symfony/polyfill-mbstring/tree/v1.23.1"
            },
            "funding": [
                {
                    "url": "https://symfony.com/sponsor",
                    "type": "custom"
                },
                {
                    "url": "https://github.com/fabpot",
                    "type": "github"
                },
                {
                    "url": "https://tidelift.com/funding/github/packagist/symfony/symfony",
                    "type": "tidelift"
                }
            ],
            "time": "2021-05-27T12:26:48+00:00"
        },
        {
            "name": "symfony/polyfill-php73",
            "version": "v1.23.0",
            "source": {
                "type": "git",
                "url": "https://github.com/symfony/polyfill-php73.git",
                "reference": "fba8933c384d6476ab14fb7b8526e5287ca7e010"
            },
            "dist": {
                "type": "zip",
                "url": "https://api.github.com/repos/symfony/polyfill-php73/zipball/fba8933c384d6476ab14fb7b8526e5287ca7e010",
                "reference": "fba8933c384d6476ab14fb7b8526e5287ca7e010",
                "shasum": ""
            },
            "require": {
                "php": ">=7.1"
            },
            "type": "library",
            "extra": {
                "branch-alias": {
                    "dev-main": "1.23-dev"
                },
                "thanks": {
                    "name": "symfony/polyfill",
                    "url": "https://github.com/symfony/polyfill"
                }
            },
            "autoload": {
                "psr-4": {
                    "Symfony\\Polyfill\\Php73\\": ""
                },
                "files": [
                    "bootstrap.php"
                ],
                "classmap": [
                    "Resources/stubs"
                ]
            },
            "notification-url": "https://packagist.org/downloads/",
            "license": [
                "MIT"
            ],
            "authors": [
                {
                    "name": "Nicolas Grekas",
                    "email": "p@tchwork.com"
                },
                {
                    "name": "Symfony Community",
                    "homepage": "https://symfony.com/contributors"
                }
            ],
            "description": "Symfony polyfill backporting some PHP 7.3+ features to lower PHP versions",
            "homepage": "https://symfony.com",
            "keywords": [
                "compatibility",
                "polyfill",
                "portable",
                "shim"
            ],
            "support": {
                "source": "https://github.com/symfony/polyfill-php73/tree/v1.23.0"
            },
            "funding": [
                {
                    "url": "https://symfony.com/sponsor",
                    "type": "custom"
                },
                {
                    "url": "https://github.com/fabpot",
                    "type": "github"
                },
                {
                    "url": "https://tidelift.com/funding/github/packagist/symfony/symfony",
                    "type": "tidelift"
                }
            ],
            "time": "2021-02-19T12:13:01+00:00"
        },
        {
            "name": "symfony/polyfill-php80",
            "version": "v1.23.1",
            "source": {
                "type": "git",
                "url": "https://github.com/symfony/polyfill-php80.git",
                "reference": "1100343ed1a92e3a38f9ae122fc0eb21602547be"
            },
            "dist": {
                "type": "zip",
                "url": "https://api.github.com/repos/symfony/polyfill-php80/zipball/1100343ed1a92e3a38f9ae122fc0eb21602547be",
                "reference": "1100343ed1a92e3a38f9ae122fc0eb21602547be",
                "shasum": ""
            },
            "require": {
                "php": ">=7.1"
            },
            "type": "library",
            "extra": {
                "branch-alias": {
                    "dev-main": "1.23-dev"
                },
                "thanks": {
                    "name": "symfony/polyfill",
                    "url": "https://github.com/symfony/polyfill"
                }
            },
            "autoload": {
                "psr-4": {
                    "Symfony\\Polyfill\\Php80\\": ""
                },
                "files": [
                    "bootstrap.php"
                ],
                "classmap": [
                    "Resources/stubs"
                ]
            },
            "notification-url": "https://packagist.org/downloads/",
            "license": [
                "MIT"
            ],
            "authors": [
                {
                    "name": "Ion Bazan",
                    "email": "ion.bazan@gmail.com"
                },
                {
                    "name": "Nicolas Grekas",
                    "email": "p@tchwork.com"
                },
                {
                    "name": "Symfony Community",
                    "homepage": "https://symfony.com/contributors"
                }
            ],
            "description": "Symfony polyfill backporting some PHP 8.0+ features to lower PHP versions",
            "homepage": "https://symfony.com",
            "keywords": [
                "compatibility",
                "polyfill",
                "portable",
                "shim"
            ],
            "support": {
                "source": "https://github.com/symfony/polyfill-php80/tree/v1.23.1"
            },
            "funding": [
                {
                    "url": "https://symfony.com/sponsor",
                    "type": "custom"
                },
                {
                    "url": "https://github.com/fabpot",
                    "type": "github"
                },
                {
                    "url": "https://tidelift.com/funding/github/packagist/symfony/symfony",
                    "type": "tidelift"
                }
            ],
            "time": "2021-07-28T13:41:28+00:00"
        },
        {
            "name": "symfony/service-contracts",
            "version": "v2.4.0",
            "source": {
                "type": "git",
                "url": "https://github.com/symfony/service-contracts.git",
                "reference": "f040a30e04b57fbcc9c6cbcf4dbaa96bd318b9bb"
            },
            "dist": {
                "type": "zip",
                "url": "https://api.github.com/repos/symfony/service-contracts/zipball/f040a30e04b57fbcc9c6cbcf4dbaa96bd318b9bb",
                "reference": "f040a30e04b57fbcc9c6cbcf4dbaa96bd318b9bb",
                "shasum": ""
            },
            "require": {
                "php": ">=7.2.5",
                "psr/container": "^1.1"
            },
            "suggest": {
                "symfony/service-implementation": ""
            },
            "type": "library",
            "extra": {
                "branch-alias": {
                    "dev-main": "2.4-dev"
                },
                "thanks": {
                    "name": "symfony/contracts",
                    "url": "https://github.com/symfony/contracts"
                }
            },
            "autoload": {
                "psr-4": {
                    "Symfony\\Contracts\\Service\\": ""
                }
            },
            "notification-url": "https://packagist.org/downloads/",
            "license": [
                "MIT"
            ],
            "authors": [
                {
                    "name": "Nicolas Grekas",
                    "email": "p@tchwork.com"
                },
                {
                    "name": "Symfony Community",
                    "homepage": "https://symfony.com/contributors"
                }
            ],
            "description": "Generic abstractions related to writing services",
            "homepage": "https://symfony.com",
            "keywords": [
                "abstractions",
                "contracts",
                "decoupling",
                "interfaces",
                "interoperability",
                "standards"
            ],
            "support": {
                "source": "https://github.com/symfony/service-contracts/tree/v2.4.0"
            },
            "funding": [
                {
                    "url": "https://symfony.com/sponsor",
                    "type": "custom"
                },
                {
                    "url": "https://github.com/fabpot",
                    "type": "github"
                },
                {
                    "url": "https://tidelift.com/funding/github/packagist/symfony/symfony",
                    "type": "tidelift"
                }
            ],
            "time": "2021-04-01T10:43:52+00:00"
        },
        {
            "name": "symfony/string",
            "version": "v5.3.3",
            "source": {
                "type": "git",
                "url": "https://github.com/symfony/string.git",
                "reference": "bd53358e3eccec6a670b5f33ab680d8dbe1d4ae1"
            },
            "dist": {
                "type": "zip",
                "url": "https://api.github.com/repos/symfony/string/zipball/bd53358e3eccec6a670b5f33ab680d8dbe1d4ae1",
                "reference": "bd53358e3eccec6a670b5f33ab680d8dbe1d4ae1",
                "shasum": ""
            },
            "require": {
                "php": ">=7.2.5",
                "symfony/polyfill-ctype": "~1.8",
                "symfony/polyfill-intl-grapheme": "~1.0",
                "symfony/polyfill-intl-normalizer": "~1.0",
                "symfony/polyfill-mbstring": "~1.0",
                "symfony/polyfill-php80": "~1.15"
            },
            "require-dev": {
                "symfony/error-handler": "^4.4|^5.0",
                "symfony/http-client": "^4.4|^5.0",
                "symfony/translation-contracts": "^1.1|^2",
                "symfony/var-exporter": "^4.4|^5.0"
            },
            "type": "library",
            "autoload": {
                "psr-4": {
                    "Symfony\\Component\\String\\": ""
                },
                "files": [
                    "Resources/functions.php"
                ],
                "exclude-from-classmap": [
                    "/Tests/"
                ]
            },
            "notification-url": "https://packagist.org/downloads/",
            "license": [
                "MIT"
            ],
            "authors": [
                {
                    "name": "Nicolas Grekas",
                    "email": "p@tchwork.com"
                },
                {
                    "name": "Symfony Community",
                    "homepage": "https://symfony.com/contributors"
                }
            ],
            "description": "Provides an object-oriented API to strings and deals with bytes, UTF-8 code points and grapheme clusters in a unified way",
            "homepage": "https://symfony.com",
            "keywords": [
                "grapheme",
                "i18n",
                "string",
                "unicode",
                "utf-8",
                "utf8"
            ],
            "support": {
                "source": "https://github.com/symfony/string/tree/v5.3.3"
            },
            "funding": [
                {
                    "url": "https://symfony.com/sponsor",
                    "type": "custom"
                },
                {
                    "url": "https://github.com/fabpot",
                    "type": "github"
                },
                {
                    "url": "https://tidelift.com/funding/github/packagist/symfony/symfony",
                    "type": "tidelift"
                }
            ],
            "time": "2021-06-27T11:44:38+00:00"
        },
        {
            "name": "theseer/tokenizer",
            "version": "1.2.1",
            "source": {
                "type": "git",
                "url": "https://github.com/theseer/tokenizer.git",
                "reference": "34a41e998c2183e22995f158c581e7b5e755ab9e"
            },
            "dist": {
                "type": "zip",
                "url": "https://api.github.com/repos/theseer/tokenizer/zipball/34a41e998c2183e22995f158c581e7b5e755ab9e",
                "reference": "34a41e998c2183e22995f158c581e7b5e755ab9e",
                "shasum": ""
            },
            "require": {
                "ext-dom": "*",
                "ext-tokenizer": "*",
                "ext-xmlwriter": "*",
                "php": "^7.2 || ^8.0"
            },
            "type": "library",
            "autoload": {
                "classmap": [
                    "src/"
                ]
            },
            "notification-url": "https://packagist.org/downloads/",
            "license": [
                "BSD-3-Clause"
            ],
            "authors": [
                {
                    "name": "Arne Blankerts",
                    "email": "arne@blankerts.de",
                    "role": "Developer"
                }
            ],
            "description": "A small library for converting tokenized PHP source code into XML and potentially other formats",
            "support": {
                "issues": "https://github.com/theseer/tokenizer/issues",
                "source": "https://github.com/theseer/tokenizer/tree/1.2.1"
            },
            "funding": [
                {
                    "url": "https://github.com/theseer",
                    "type": "github"
                }
            ],
            "time": "2021-07-28T10:34:58+00:00"
        },
        {
            "name": "twig/twig",
            "version": "v2.14.6",
            "source": {
                "type": "git",
                "url": "https://github.com/twigphp/Twig.git",
                "reference": "27e5cf2b05e3744accf39d4c68a3235d9966d260"
            },
            "dist": {
                "type": "zip",
                "url": "https://api.github.com/repos/twigphp/Twig/zipball/27e5cf2b05e3744accf39d4c68a3235d9966d260",
                "reference": "27e5cf2b05e3744accf39d4c68a3235d9966d260",
                "shasum": ""
            },
            "require": {
                "php": ">=7.2.5",
                "symfony/polyfill-ctype": "^1.8",
                "symfony/polyfill-mbstring": "^1.3"
            },
            "require-dev": {
                "psr/container": "^1.0",
                "symfony/phpunit-bridge": "^4.4.9|^5.0.9"
            },
            "type": "library",
            "extra": {
                "branch-alias": {
                    "dev-master": "2.14-dev"
                }
            },
            "autoload": {
                "psr-0": {
                    "Twig_": "lib/"
                },
                "psr-4": {
                    "Twig\\": "src/"
                }
            },
            "notification-url": "https://packagist.org/downloads/",
            "license": [
                "BSD-3-Clause"
            ],
            "authors": [
                {
                    "name": "Fabien Potencier",
                    "email": "fabien@symfony.com",
                    "homepage": "http://fabien.potencier.org",
                    "role": "Lead Developer"
                },
                {
                    "name": "Twig Team",
                    "role": "Contributors"
                },
                {
                    "name": "Armin Ronacher",
                    "email": "armin.ronacher@active-4.com",
                    "role": "Project Founder"
                }
            ],
            "description": "Twig, the flexible, fast, and secure template language for PHP",
            "homepage": "https://twig.symfony.com",
            "keywords": [
                "templating"
            ],
            "support": {
                "issues": "https://github.com/twigphp/Twig/issues",
                "source": "https://github.com/twigphp/Twig/tree/v2.14.6"
            },
            "funding": [
                {
                    "url": "https://github.com/fabpot",
                    "type": "github"
                },
                {
                    "url": "https://tidelift.com/funding/github/packagist/twig/twig",
                    "type": "tidelift"
                }
            ],
            "time": "2021-05-16T12:12:47+00:00"
        },
        {
            "name": "vimeo/psalm",
            "version": "4.7.2",
            "source": {
                "type": "git",
                "url": "https://github.com/vimeo/psalm.git",
                "reference": "83a0325c0a95c0ab531d6b90c877068b464377b5"
            },
            "dist": {
                "type": "zip",
                "url": "https://api.github.com/repos/vimeo/psalm/zipball/83a0325c0a95c0ab531d6b90c877068b464377b5",
                "reference": "83a0325c0a95c0ab531d6b90c877068b464377b5",
                "shasum": ""
            },
            "require": {
                "amphp/amp": "^2.4.2",
                "amphp/byte-stream": "^1.5",
                "composer/package-versions-deprecated": "^1.8.0",
                "composer/semver": "^1.4 || ^2.0 || ^3.0",
                "composer/xdebug-handler": "^1.1 || ^2.0",
                "dnoegel/php-xdg-base-dir": "^0.1.1",
                "ext-dom": "*",
                "ext-json": "*",
                "ext-libxml": "*",
                "ext-mbstring": "*",
                "ext-simplexml": "*",
                "ext-tokenizer": "*",
                "felixfbecker/advanced-json-rpc": "^3.0.3",
                "felixfbecker/language-server-protocol": "^1.5",
                "netresearch/jsonmapper": "^1.0 || ^2.0 || ^3.0 || ^4.0",
                "nikic/php-parser": "^4.10.1",
                "openlss/lib-array2xml": "^1.0",
                "php": "^7.1|^8",
                "sebastian/diff": "^3.0 || ^4.0",
                "symfony/console": "^3.4.17 || ^4.1.6 || ^5.0",
                "webmozart/path-util": "^2.3"
            },
            "provide": {
                "psalm/psalm": "self.version"
            },
            "require-dev": {
                "bamarni/composer-bin-plugin": "^1.2",
                "brianium/paratest": "^4.0||^6.0",
                "ext-curl": "*",
                "php-parallel-lint/php-parallel-lint": "^1.2",
                "phpdocumentor/reflection-docblock": "^5",
                "phpmyadmin/sql-parser": "5.1.0||dev-master",
                "phpspec/prophecy": ">=1.9.0",
                "phpunit/phpunit": "^9.0",
                "psalm/plugin-phpunit": "^0.13",
                "slevomat/coding-standard": "^6.3.11",
                "squizlabs/php_codesniffer": "^3.5",
                "symfony/process": "^4.3",
                "weirdan/phpunit-appveyor-reporter": "^1.0.0",
                "weirdan/prophecy-shim": "^1.0 || ^2.0"
            },
            "suggest": {
                "ext-igbinary": "^2.0.5"
            },
            "bin": [
                "psalm",
                "psalm-language-server",
                "psalm-plugin",
                "psalm-refactor",
                "psalter"
            ],
            "type": "library",
            "extra": {
                "branch-alias": {
                    "dev-master": "4.x-dev",
                    "dev-3.x": "3.x-dev",
                    "dev-2.x": "2.x-dev",
                    "dev-1.x": "1.x-dev"
                }
            },
            "autoload": {
                "psr-4": {
                    "Psalm\\": "src/Psalm/"
                },
                "files": [
                    "src/functions.php",
                    "src/spl_object_id.php"
                ]
            },
            "notification-url": "https://packagist.org/downloads/",
            "license": [
                "MIT"
            ],
            "authors": [
                {
                    "name": "Matthew Brown"
                }
            ],
            "description": "A static analysis tool for finding errors in PHP applications",
            "keywords": [
                "code",
                "inspection",
                "php"
            ],
            "support": {
                "issues": "https://github.com/vimeo/psalm/issues",
                "source": "https://github.com/vimeo/psalm/tree/4.7.2"
            },
            "time": "2021-05-01T20:56:25+00:00"
        },
        {
            "name": "webmozart/path-util",
            "version": "2.3.0",
            "source": {
                "type": "git",
                "url": "https://github.com/webmozart/path-util.git",
                "reference": "d939f7edc24c9a1bb9c0dee5cb05d8e859490725"
            },
            "dist": {
                "type": "zip",
                "url": "https://api.github.com/repos/webmozart/path-util/zipball/d939f7edc24c9a1bb9c0dee5cb05d8e859490725",
                "reference": "d939f7edc24c9a1bb9c0dee5cb05d8e859490725",
                "shasum": ""
            },
            "require": {
                "php": ">=5.3.3",
                "webmozart/assert": "~1.0"
            },
            "require-dev": {
                "phpunit/phpunit": "^4.6",
                "sebastian/version": "^1.0.1"
            },
            "type": "library",
            "extra": {
                "branch-alias": {
                    "dev-master": "2.3-dev"
                }
            },
            "autoload": {
                "psr-4": {
                    "Webmozart\\PathUtil\\": "src/"
                }
            },
            "notification-url": "https://packagist.org/downloads/",
            "license": [
                "MIT"
            ],
            "authors": [
                {
                    "name": "Bernhard Schussek",
                    "email": "bschussek@gmail.com"
                }
            ],
            "description": "A robust cross-platform utility for normalizing, comparing and modifying file paths.",
            "support": {
                "issues": "https://github.com/webmozart/path-util/issues",
                "source": "https://github.com/webmozart/path-util/tree/2.3.0"
            },
            "time": "2015-12-17T08:42:14+00:00"
        }
    ],
    "aliases": [],
    "minimum-stability": "stable",
    "stability-flags": [],
    "prefer-stable": false,
    "prefer-lowest": false,
    "platform": {
        "php": ">=8.0.0",
        "ext-curl": "*",
        "ext-imagick": "*",
        "ext-mbstring": "*",
        "ext-json": "*",
        "ext-yaml": "*",
        "ext-dom": "*",
        "ext-redis": "*",
        "ext-swoole": "*",
        "ext-pdo": "*",
        "ext-openssl": "*",
        "ext-zlib": "*",
        "ext-sockets": "*"
    },
    "platform-dev": [],
    "platform-overrides": {
        "php": "8.0"
    },
    "plugin-api-version": "2.1.0"
}<|MERGE_RESOLUTION|>--- conflicted
+++ resolved
@@ -4,11 +4,7 @@
         "Read more about it at https://getcomposer.org/doc/01-basic-usage.md#installing-dependencies",
         "This file is @generated automatically"
     ],
-<<<<<<< HEAD
-    "content-hash": "aff105f689d2f08f13b6f3efef690d2c",
-=======
     "content-hash": "45963af754680568d89330a4f37c40d1",
->>>>>>> 088ccb95
     "packages": [
         {
             "name": "adhocore/jwt",
@@ -1760,18 +1756,6 @@
         },
         {
             "name": "utopia-php/framework",
-<<<<<<< HEAD
-            "version": "0.17.3",
-            "source": {
-                "type": "git",
-                "url": "https://github.com/utopia-php/framework.git",
-                "reference": "0274f6b3e49db2af0d702edf278ec7504dc99878"
-            },
-            "dist": {
-                "type": "zip",
-                "url": "https://api.github.com/repos/utopia-php/framework/zipball/0274f6b3e49db2af0d702edf278ec7504dc99878",
-                "reference": "0274f6b3e49db2af0d702edf278ec7504dc99878",
-=======
             "version": "0.18.0",
             "source": {
                 "type": "git",
@@ -1782,7 +1766,6 @@
                 "type": "zip",
                 "url": "https://api.github.com/repos/utopia-php/framework/zipball/f577522a5eb8009967b893fb7ad4ee70d3f7c0db",
                 "reference": "f577522a5eb8009967b893fb7ad4ee70d3f7c0db",
->>>>>>> 088ccb95
                 "shasum": ""
             },
             "require": {
@@ -1816,15 +1799,9 @@
             ],
             "support": {
                 "issues": "https://github.com/utopia-php/framework/issues",
-<<<<<<< HEAD
-                "source": "https://github.com/utopia-php/framework/tree/0.17.3"
-            },
-            "time": "2021-08-03T13:57:01+00:00"
-=======
                 "source": "https://github.com/utopia-php/framework/tree/0.18.0"
             },
             "time": "2021-08-19T04:58:47+00:00"
->>>>>>> 088ccb95
         },
         {
             "name": "utopia-php/image",
@@ -1929,61 +1906,6 @@
                 "source": "https://github.com/utopia-php/locale/tree/0.4.0"
             },
             "time": "2021-07-24T11:35:55+00:00"
-        },
-        {
-            "name": "utopia-php/orchestration",
-            "version": "0.2.0",
-            "source": {
-                "type": "git",
-                "url": "https://github.com/utopia-php/orchestration.git",
-                "reference": "de10509017768cf2b62363bb39912002ab41dafb"
-            },
-            "dist": {
-                "type": "zip",
-                "url": "https://api.github.com/repos/utopia-php/orchestration/zipball/de10509017768cf2b62363bb39912002ab41dafb",
-                "reference": "de10509017768cf2b62363bb39912002ab41dafb",
-                "shasum": ""
-            },
-            "require": {
-                "php": ">=8.0",
-                "utopia-php/cli": "0.11.*"
-            },
-            "require-dev": {
-                "phpunit/phpunit": "^9.3",
-                "vimeo/psalm": "4.0.1"
-            },
-            "type": "library",
-            "autoload": {
-                "psr-4": {
-                    "Utopia\\Orchestration\\": "src/Orchestration"
-                }
-            },
-            "notification-url": "https://packagist.org/downloads/",
-            "license": [
-                "MIT"
-            ],
-            "authors": [
-                {
-                    "name": "Eldad Fux",
-                    "email": "eldad@appwrite.io"
-                }
-            ],
-            "description": "Lite & fast micro PHP abstraction library for container orchestration",
-            "keywords": [
-                "docker",
-                "framework",
-                "kubernetes",
-                "orchestration",
-                "php",
-                "swarm",
-                "upf",
-                "utopia"
-            ],
-            "support": {
-                "issues": "https://github.com/utopia-php/orchestration/issues",
-                "source": "https://github.com/utopia-php/orchestration/tree/0.2.0"
-            },
-            "time": "2021-08-16T12:52:42+00:00"
         },
         {
             "name": "utopia-php/preloader",
