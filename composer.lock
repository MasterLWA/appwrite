{
    "_readme": [
        "This file locks the dependencies of your project to a known state",
        "Read more about it at https://getcomposer.org/doc/01-basic-usage.md#installing-dependencies",
        "This file is @generated automatically"
    ],
    "content-hash": "dfb8fa19daa736b3687617c98f309983",
    "packages": [
        {
            "name": "adhocore/jwt",
            "version": "1.1.2",
            "source": {
                "type": "git",
                "url": "https://github.com/adhocore/php-jwt.git",
                "reference": "6c434af7170090bb7a8880d2bc220a2254ba7899"
            },
            "dist": {
                "type": "zip",
                "url": "https://api.github.com/repos/adhocore/php-jwt/zipball/6c434af7170090bb7a8880d2bc220a2254ba7899",
                "reference": "6c434af7170090bb7a8880d2bc220a2254ba7899",
                "shasum": ""
            },
            "require": {
                "php": "^7.0 || ^8.0"
            },
            "require-dev": {
                "phpunit/phpunit": "^6.5 || ^7.5"
            },
            "type": "library",
            "autoload": {
                "psr-4": {
                    "Ahc\\Jwt\\": "src/"
                }
            },
            "notification-url": "https://packagist.org/downloads/",
            "license": [
                "MIT"
            ],
            "authors": [
                {
                    "name": "Jitendra Adhikari",
                    "email": "jiten.adhikary@gmail.com"
                }
            ],
            "description": "Ultra lightweight JSON web token (JWT) library for PHP5.5+.",
            "keywords": [
                "auth",
                "json-web-token",
                "jwt",
                "jwt-auth",
                "jwt-php",
                "token"
            ],
            "support": {
                "issues": "https://github.com/adhocore/php-jwt/issues",
                "source": "https://github.com/adhocore/php-jwt/tree/1.1.2"
            },
            "funding": [
                {
                    "url": "https://paypal.me/ji10",
                    "type": "custom"
                }
            ],
            "time": "2021-02-20T09:56:44+00:00"
        },
        {
            "name": "appwrite/php-clamav",
            "version": "1.1.0",
            "source": {
                "type": "git",
                "url": "https://github.com/appwrite/php-clamav.git",
                "reference": "61d00f24f9e7766fbba233e7b8d09c5475388073"
            },
            "dist": {
                "type": "zip",
                "url": "https://api.github.com/repos/appwrite/php-clamav/zipball/61d00f24f9e7766fbba233e7b8d09c5475388073",
                "reference": "61d00f24f9e7766fbba233e7b8d09c5475388073",
                "shasum": ""
            },
            "require": {
                "ext-sockets": "*",
                "php": ">=7.1"
            },
            "require-dev": {
                "phpunit/phpunit": "^7.0"
            },
            "type": "library",
            "autoload": {
                "psr-4": {
                    "Appwrite\\ClamAV\\": "src/ClamAV"
                }
            },
            "notification-url": "https://packagist.org/downloads/",
            "license": [
                "MIT"
            ],
            "authors": [
                {
                    "name": "Eldad Fux",
                    "email": "eldad@appwrite.io"
                }
            ],
            "description": "ClamAV network and pipe client for PHP",
            "keywords": [
                "anti virus",
                "appwrite",
                "clamav",
                "php"
            ],
            "support": {
                "issues": "https://github.com/appwrite/php-clamav/issues",
                "source": "https://github.com/appwrite/php-clamav/tree/1.1.0"
            },
            "time": "2020-10-02T05:23:46+00:00"
        },
        {
            "name": "appwrite/php-runtimes",
            "version": "0.4.0",
            "source": {
                "type": "git",
                "url": "https://github.com/appwrite/php-runtimes.git",
                "reference": "cc7090a67d8824c779190b38873f0f8154f906b2"
            },
            "dist": {
                "type": "zip",
                "url": "https://api.github.com/repos/appwrite/php-runtimes/zipball/cc7090a67d8824c779190b38873f0f8154f906b2",
                "reference": "cc7090a67d8824c779190b38873f0f8154f906b2",
                "shasum": ""
            },
            "require": {
                "php": ">=8.0",
                "utopia-php/system": "0.4.*"
            },
            "require-dev": {
                "phpunit/phpunit": "^9.3",
                "utopia-php/cli": "0.11.*",
                "vimeo/psalm": "4.0.1"
            },
            "type": "library",
            "autoload": {
                "psr-4": {
                    "Appwrite\\Runtimes\\": "src/Runtimes"
                }
            },
            "notification-url": "https://packagist.org/downloads/",
            "license": [
                "BSD-3-Clause"
            ],
            "authors": [
                {
                    "name": "Eldad Fux",
                    "email": "eldad@appwrite.io"
                },
                {
                    "name": "Torsten Dittmann",
                    "email": "torsten@appwrite.io"
                }
            ],
            "description": "Appwrite repository for Cloud Function runtimes that contains the configurations and tests for all of the Appwrite runtime environments.",
            "keywords": [
                "appwrite",
                "php",
                "runtimes"
            ],
            "support": {
                "issues": "https://github.com/appwrite/php-runtimes/issues",
                "source": "https://github.com/appwrite/php-runtimes/tree/0.4.0"
            },
            "time": "2021-06-23T07:17:12+00:00"
        },
        {
            "name": "chillerlan/php-qrcode",
            "version": "4.3.0",
            "source": {
                "type": "git",
                "url": "https://github.com/chillerlan/php-qrcode.git",
                "reference": "4968063fb3baeedb658293f89f9673fbf2499a3e"
            },
            "dist": {
                "type": "zip",
                "url": "https://api.github.com/repos/chillerlan/php-qrcode/zipball/4968063fb3baeedb658293f89f9673fbf2499a3e",
                "reference": "4968063fb3baeedb658293f89f9673fbf2499a3e",
                "shasum": ""
            },
            "require": {
                "chillerlan/php-settings-container": "^2.1",
                "ext-mbstring": "*",
                "php": "^7.4 || ^8.0"
            },
            "require-dev": {
                "phan/phan": "^3.2.2",
                "phpunit/phpunit": "^9.4",
                "setasign/fpdf": "^1.8.2"
            },
            "suggest": {
                "chillerlan/php-authenticator": "Yet another Google authenticator! Also creates URIs for mobile apps.",
                "setasign/fpdf": "Required to use the QR FPDF output."
            },
            "type": "library",
            "autoload": {
                "psr-4": {
                    "chillerlan\\QRCode\\": "src/"
                }
            },
            "notification-url": "https://packagist.org/downloads/",
            "license": [
                "MIT"
            ],
            "authors": [
                {
                    "name": "Kazuhiko Arase",
                    "homepage": "https://github.com/kazuhikoarase"
                },
                {
                    "name": "Smiley",
                    "email": "smiley@chillerlan.net",
                    "homepage": "https://github.com/codemasher"
                },
                {
                    "name": "Contributors",
                    "homepage": "https://github.com/chillerlan/php-qrcode/graphs/contributors"
                }
            ],
            "description": "A QR code generator. PHP 7.4+",
            "homepage": "https://github.com/chillerlan/php-qrcode",
            "keywords": [
                "phpqrcode",
                "qr",
                "qr code",
                "qrcode",
                "qrcode-generator"
            ],
            "support": {
                "issues": "https://github.com/chillerlan/php-qrcode/issues",
                "source": "https://github.com/chillerlan/php-qrcode/tree/4.3.0"
            },
            "funding": [
                {
                    "url": "https://www.paypal.com/donate?hosted_button_id=WLYUNAT9ZTJZ4",
                    "type": "custom"
                },
                {
                    "url": "https://ko-fi.com/codemasher",
                    "type": "ko_fi"
                }
            ],
            "time": "2020-11-18T20:49:20+00:00"
        },
        {
            "name": "chillerlan/php-settings-container",
            "version": "2.1.2",
            "source": {
                "type": "git",
                "url": "https://github.com/chillerlan/php-settings-container.git",
                "reference": "ec834493a88682dd69652a1eeaf462789ed0c5f5"
            },
            "dist": {
                "type": "zip",
                "url": "https://api.github.com/repos/chillerlan/php-settings-container/zipball/ec834493a88682dd69652a1eeaf462789ed0c5f5",
                "reference": "ec834493a88682dd69652a1eeaf462789ed0c5f5",
                "shasum": ""
            },
            "require": {
                "ext-json": "*",
                "php": "^7.4 || ^8.0"
            },
            "require-dev": {
                "phan/phan": "^4.0",
                "phpunit/phpunit": "^9.5"
            },
            "type": "library",
            "autoload": {
                "psr-4": {
                    "chillerlan\\Settings\\": "src/"
                }
            },
            "notification-url": "https://packagist.org/downloads/",
            "license": [
                "MIT"
            ],
            "authors": [
                {
                    "name": "Smiley",
                    "email": "smiley@chillerlan.net",
                    "homepage": "https://github.com/codemasher"
                }
            ],
            "description": "A container class for immutable settings objects. Not a DI container. PHP 7.4+",
            "homepage": "https://github.com/chillerlan/php-settings-container",
            "keywords": [
                "PHP7",
                "Settings",
                "container",
                "helper"
            ],
            "support": {
                "issues": "https://github.com/chillerlan/php-settings-container/issues",
                "source": "https://github.com/chillerlan/php-settings-container"
            },
            "funding": [
                {
                    "url": "https://www.paypal.com/donate?hosted_button_id=WLYUNAT9ZTJZ4",
                    "type": "custom"
                },
                {
                    "url": "https://ko-fi.com/codemasher",
                    "type": "ko_fi"
                }
            ],
            "time": "2021-09-06T15:17:01+00:00"
        },
        {
            "name": "colinmollenhour/credis",
            "version": "v1.12.1",
            "source": {
                "type": "git",
                "url": "https://github.com/colinmollenhour/credis.git",
                "reference": "c27faa11724229986335c23f4b6d0f1d8d6547fb"
            },
            "dist": {
                "type": "zip",
                "url": "https://api.github.com/repos/colinmollenhour/credis/zipball/c27faa11724229986335c23f4b6d0f1d8d6547fb",
                "reference": "c27faa11724229986335c23f4b6d0f1d8d6547fb",
                "shasum": ""
            },
            "require": {
                "php": ">=5.4.0"
            },
            "type": "library",
            "autoload": {
                "classmap": [
                    "Client.php",
                    "Cluster.php",
                    "Sentinel.php",
                    "Module.php"
                ]
            },
            "notification-url": "https://packagist.org/downloads/",
            "license": [
                "MIT"
            ],
            "authors": [
                {
                    "name": "Colin Mollenhour",
                    "email": "colin@mollenhour.com"
                }
            ],
            "description": "Credis is a lightweight interface to the Redis key-value store which wraps the phpredis library when available for better performance.",
            "homepage": "https://github.com/colinmollenhour/credis",
            "support": {
                "issues": "https://github.com/colinmollenhour/credis/issues",
                "source": "https://github.com/colinmollenhour/credis/tree/v1.12.1"
            },
            "time": "2020-11-06T16:09:14+00:00"
        },
        {
            "name": "composer/package-versions-deprecated",
            "version": "1.11.99.4",
            "source": {
                "type": "git",
                "url": "https://github.com/composer/package-versions-deprecated.git",
                "reference": "b174585d1fe49ceed21928a945138948cb394600"
            },
            "dist": {
                "type": "zip",
                "url": "https://api.github.com/repos/composer/package-versions-deprecated/zipball/b174585d1fe49ceed21928a945138948cb394600",
                "reference": "b174585d1fe49ceed21928a945138948cb394600",
                "shasum": ""
            },
            "require": {
                "composer-plugin-api": "^1.1.0 || ^2.0",
                "php": "^7 || ^8"
            },
            "replace": {
                "ocramius/package-versions": "1.11.99"
            },
            "require-dev": {
                "composer/composer": "^1.9.3 || ^2.0@dev",
                "ext-zip": "^1.13",
                "phpunit/phpunit": "^6.5 || ^7"
            },
            "type": "composer-plugin",
            "extra": {
                "class": "PackageVersions\\Installer",
                "branch-alias": {
                    "dev-master": "1.x-dev"
                }
            },
            "autoload": {
                "psr-4": {
                    "PackageVersions\\": "src/PackageVersions"
                }
            },
            "notification-url": "https://packagist.org/downloads/",
            "license": [
                "MIT"
            ],
            "authors": [
                {
                    "name": "Marco Pivetta",
                    "email": "ocramius@gmail.com"
                },
                {
                    "name": "Jordi Boggiano",
                    "email": "j.boggiano@seld.be"
                }
            ],
            "description": "Composer plugin that provides efficient querying for installed package versions (no runtime IO)",
            "support": {
                "issues": "https://github.com/composer/package-versions-deprecated/issues",
                "source": "https://github.com/composer/package-versions-deprecated/tree/1.11.99.4"
            },
            "funding": [
                {
                    "url": "https://packagist.com",
                    "type": "custom"
                },
                {
                    "url": "https://github.com/composer",
                    "type": "github"
                },
                {
                    "url": "https://tidelift.com/funding/github/packagist/composer/composer",
                    "type": "tidelift"
                }
            ],
            "time": "2021-09-13T08:41:34+00:00"
        },
        {
            "name": "dragonmantank/cron-expression",
            "version": "v3.1.0",
            "source": {
                "type": "git",
                "url": "https://github.com/dragonmantank/cron-expression.git",
                "reference": "7a8c6e56ab3ffcc538d05e8155bb42269abf1a0c"
            },
            "dist": {
                "type": "zip",
                "url": "https://api.github.com/repos/dragonmantank/cron-expression/zipball/7a8c6e56ab3ffcc538d05e8155bb42269abf1a0c",
                "reference": "7a8c6e56ab3ffcc538d05e8155bb42269abf1a0c",
                "shasum": ""
            },
            "require": {
                "php": "^7.2|^8.0",
                "webmozart/assert": "^1.7.0"
            },
            "replace": {
                "mtdowling/cron-expression": "^1.0"
            },
            "require-dev": {
                "phpstan/extension-installer": "^1.0",
                "phpstan/phpstan": "^0.12",
                "phpstan/phpstan-webmozart-assert": "^0.12.7",
                "phpunit/phpunit": "^7.0|^8.0|^9.0"
            },
            "type": "library",
            "autoload": {
                "psr-4": {
                    "Cron\\": "src/Cron/"
                }
            },
            "notification-url": "https://packagist.org/downloads/",
            "license": [
                "MIT"
            ],
            "authors": [
                {
                    "name": "Chris Tankersley",
                    "email": "chris@ctankersley.com",
                    "homepage": "https://github.com/dragonmantank"
                }
            ],
            "description": "CRON for PHP: Calculate the next or previous run date and determine if a CRON expression is due",
            "keywords": [
                "cron",
                "schedule"
            ],
            "support": {
                "issues": "https://github.com/dragonmantank/cron-expression/issues",
                "source": "https://github.com/dragonmantank/cron-expression/tree/v3.1.0"
            },
            "funding": [
                {
                    "url": "https://github.com/dragonmantank",
                    "type": "github"
                }
            ],
            "time": "2020-11-24T19:55:57+00:00"
        },
        {
            "name": "guzzlehttp/guzzle",
            "version": "7.3.0",
            "source": {
                "type": "git",
                "url": "https://github.com/guzzle/guzzle.git",
                "reference": "7008573787b430c1c1f650e3722d9bba59967628"
            },
            "dist": {
                "type": "zip",
                "url": "https://api.github.com/repos/guzzle/guzzle/zipball/7008573787b430c1c1f650e3722d9bba59967628",
                "reference": "7008573787b430c1c1f650e3722d9bba59967628",
                "shasum": ""
            },
            "require": {
                "ext-json": "*",
                "guzzlehttp/promises": "^1.4",
                "guzzlehttp/psr7": "^1.7 || ^2.0",
                "php": "^7.2.5 || ^8.0",
                "psr/http-client": "^1.0"
            },
            "provide": {
                "psr/http-client-implementation": "1.0"
            },
            "require-dev": {
                "bamarni/composer-bin-plugin": "^1.4.1",
                "ext-curl": "*",
                "php-http/client-integration-tests": "^3.0",
                "phpunit/phpunit": "^8.5.5 || ^9.3.5",
                "psr/log": "^1.1"
            },
            "suggest": {
                "ext-curl": "Required for CURL handler support",
                "ext-intl": "Required for Internationalized Domain Name (IDN) support",
                "psr/log": "Required for using the Log middleware"
            },
            "type": "library",
            "extra": {
                "branch-alias": {
                    "dev-master": "7.3-dev"
                }
            },
            "autoload": {
                "psr-4": {
                    "GuzzleHttp\\": "src/"
                },
                "files": [
                    "src/functions_include.php"
                ]
            },
            "notification-url": "https://packagist.org/downloads/",
            "license": [
                "MIT"
            ],
            "authors": [
                {
                    "name": "Michael Dowling",
                    "email": "mtdowling@gmail.com",
                    "homepage": "https://github.com/mtdowling"
                },
                {
                    "name": "Márk Sági-Kazár",
                    "email": "mark.sagikazar@gmail.com",
                    "homepage": "https://sagikazarmark.hu"
                }
            ],
            "description": "Guzzle is a PHP HTTP client library",
            "homepage": "http://guzzlephp.org/",
            "keywords": [
                "client",
                "curl",
                "framework",
                "http",
                "http client",
                "psr-18",
                "psr-7",
                "rest",
                "web service"
            ],
            "support": {
                "issues": "https://github.com/guzzle/guzzle/issues",
                "source": "https://github.com/guzzle/guzzle/tree/7.3.0"
            },
            "funding": [
                {
                    "url": "https://github.com/GrahamCampbell",
                    "type": "github"
                },
                {
                    "url": "https://github.com/Nyholm",
                    "type": "github"
                },
                {
                    "url": "https://github.com/alexeyshockov",
                    "type": "github"
                },
                {
                    "url": "https://github.com/gmponos",
                    "type": "github"
                }
            ],
            "time": "2021-03-23T11:33:13+00:00"
        },
        {
            "name": "guzzlehttp/promises",
            "version": "1.4.1",
            "source": {
                "type": "git",
                "url": "https://github.com/guzzle/promises.git",
                "reference": "8e7d04f1f6450fef59366c399cfad4b9383aa30d"
            },
            "dist": {
                "type": "zip",
                "url": "https://api.github.com/repos/guzzle/promises/zipball/8e7d04f1f6450fef59366c399cfad4b9383aa30d",
                "reference": "8e7d04f1f6450fef59366c399cfad4b9383aa30d",
                "shasum": ""
            },
            "require": {
                "php": ">=5.5"
            },
            "require-dev": {
                "symfony/phpunit-bridge": "^4.4 || ^5.1"
            },
            "type": "library",
            "extra": {
                "branch-alias": {
                    "dev-master": "1.4-dev"
                }
            },
            "autoload": {
                "psr-4": {
                    "GuzzleHttp\\Promise\\": "src/"
                },
                "files": [
                    "src/functions_include.php"
                ]
            },
            "notification-url": "https://packagist.org/downloads/",
            "license": [
                "MIT"
            ],
            "authors": [
                {
                    "name": "Michael Dowling",
                    "email": "mtdowling@gmail.com",
                    "homepage": "https://github.com/mtdowling"
                }
            ],
            "description": "Guzzle promises library",
            "keywords": [
                "promise"
            ],
            "support": {
                "issues": "https://github.com/guzzle/promises/issues",
                "source": "https://github.com/guzzle/promises/tree/1.4.1"
            },
            "time": "2021-03-07T09:25:29+00:00"
        },
        {
            "name": "guzzlehttp/psr7",
            "version": "2.0.0",
            "source": {
                "type": "git",
                "url": "https://github.com/guzzle/psr7.git",
                "reference": "1dc8d9cba3897165e16d12bb13d813afb1eb3fe7"
            },
            "dist": {
                "type": "zip",
                "url": "https://api.github.com/repos/guzzle/psr7/zipball/1dc8d9cba3897165e16d12bb13d813afb1eb3fe7",
                "reference": "1dc8d9cba3897165e16d12bb13d813afb1eb3fe7",
                "shasum": ""
            },
            "require": {
                "php": "^7.2.5 || ^8.0",
                "psr/http-factory": "^1.0",
                "psr/http-message": "^1.0",
                "ralouphie/getallheaders": "^3.0"
            },
            "provide": {
                "psr/http-factory-implementation": "1.0",
                "psr/http-message-implementation": "1.0"
            },
            "require-dev": {
                "bamarni/composer-bin-plugin": "^1.4.1",
                "http-interop/http-factory-tests": "^0.9",
                "phpunit/phpunit": "^8.5.8 || ^9.3.10"
            },
            "suggest": {
                "laminas/laminas-httphandlerrunner": "Emit PSR-7 responses"
            },
            "type": "library",
            "extra": {
                "branch-alias": {
                    "dev-master": "2.0-dev"
                }
            },
            "autoload": {
                "psr-4": {
                    "GuzzleHttp\\Psr7\\": "src/"
                }
            },
            "notification-url": "https://packagist.org/downloads/",
            "license": [
                "MIT"
            ],
            "authors": [
                {
                    "name": "Michael Dowling",
                    "email": "mtdowling@gmail.com",
                    "homepage": "https://github.com/mtdowling"
                },
                {
                    "name": "Tobias Schultze",
                    "homepage": "https://github.com/Tobion"
                },
                {
                    "name": "Márk Sági-Kazár",
                    "email": "mark.sagikazar@gmail.com",
                    "homepage": "https://sagikazarmark.hu"
                }
            ],
            "description": "PSR-7 message implementation that also provides common utility methods",
            "keywords": [
                "http",
                "message",
                "psr-7",
                "request",
                "response",
                "stream",
                "uri",
                "url"
            ],
            "support": {
                "issues": "https://github.com/guzzle/psr7/issues",
                "source": "https://github.com/guzzle/psr7/tree/2.0.0"
            },
            "time": "2021-06-30T20:03:07+00:00"
        },
        {
            "name": "influxdb/influxdb-php",
            "version": "1.15.2",
            "source": {
                "type": "git",
                "url": "https://github.com/influxdata/influxdb-php.git",
                "reference": "d6e59f4f04ab9107574fda69c2cbe36671253d03"
            },
            "dist": {
                "type": "zip",
                "url": "https://api.github.com/repos/influxdata/influxdb-php/zipball/d6e59f4f04ab9107574fda69c2cbe36671253d03",
                "reference": "d6e59f4f04ab9107574fda69c2cbe36671253d03",
                "shasum": ""
            },
            "require": {
                "guzzlehttp/guzzle": "^6.0|^7.0",
                "php": "^5.5 || ^7.0 || ^8.0"
            },
            "require-dev": {
                "dms/phpunit-arraysubset-asserts": "^0.2.1",
                "phpunit/phpunit": "^9.5"
            },
            "suggest": {
                "ext-curl": "Curl extension, needed for Curl driver",
                "stefanotorresi/influxdb-php-async": "An asyncronous client for InfluxDB, implemented via ReactPHP."
            },
            "type": "library",
            "autoload": {
                "psr-4": {
                    "InfluxDB\\": "src/InfluxDB"
                }
            },
            "notification-url": "https://packagist.org/downloads/",
            "license": [
                "MIT"
            ],
            "authors": [
                {
                    "name": "Stephen Hoogendijk",
                    "email": "stephen@tca0.nl"
                },
                {
                    "name": "Daniel Martinez",
                    "email": "danimartcas@hotmail.com"
                },
                {
                    "name": "Gianluca Arbezzano",
                    "email": "gianarb92@gmail.com"
                }
            ],
            "description": "InfluxDB client library for PHP",
            "keywords": [
                "client",
                "influxdata",
                "influxdb",
                "influxdb class",
                "influxdb client",
                "influxdb library",
                "time series"
            ],
            "support": {
                "issues": "https://github.com/influxdata/influxdb-php/issues",
                "source": "https://github.com/influxdata/influxdb-php/tree/1.15.2"
            },
            "time": "2020-12-26T17:45:17+00:00"
        },
        {
            "name": "jean85/pretty-package-versions",
            "version": "1.6.0",
            "source": {
                "type": "git",
                "url": "https://github.com/Jean85/pretty-package-versions.git",
                "reference": "1e0104b46f045868f11942aea058cd7186d6c303"
            },
            "dist": {
                "type": "zip",
                "url": "https://api.github.com/repos/Jean85/pretty-package-versions/zipball/1e0104b46f045868f11942aea058cd7186d6c303",
                "reference": "1e0104b46f045868f11942aea058cd7186d6c303",
                "shasum": ""
            },
            "require": {
                "composer/package-versions-deprecated": "^1.8.0",
                "php": "^7.0|^8.0"
            },
            "require-dev": {
                "phpunit/phpunit": "^6.0|^8.5|^9.2"
            },
            "type": "library",
            "extra": {
                "branch-alias": {
                    "dev-master": "1.x-dev"
                }
            },
            "autoload": {
                "psr-4": {
                    "Jean85\\": "src/"
                }
            },
            "notification-url": "https://packagist.org/downloads/",
            "license": [
                "MIT"
            ],
            "authors": [
                {
                    "name": "Alessandro Lai",
                    "email": "alessandro.lai85@gmail.com"
                }
            ],
            "description": "A wrapper for ocramius/package-versions to get pretty versions strings",
            "keywords": [
                "composer",
                "package",
                "release",
                "versions"
            ],
            "support": {
                "issues": "https://github.com/Jean85/pretty-package-versions/issues",
                "source": "https://github.com/Jean85/pretty-package-versions/tree/1.6.0"
            },
            "time": "2021-02-04T16:20:16+00:00"
        },
        {
            "name": "matomo/device-detector",
            "version": "4.2.3",
            "source": {
                "type": "git",
                "url": "https://github.com/matomo-org/device-detector.git",
                "reference": "d879f07496d6e6ee89cef5bcd925383d9b0c2cc0"
            },
            "dist": {
                "type": "zip",
                "url": "https://api.github.com/repos/matomo-org/device-detector/zipball/d879f07496d6e6ee89cef5bcd925383d9b0c2cc0",
                "reference": "d879f07496d6e6ee89cef5bcd925383d9b0c2cc0",
                "shasum": ""
            },
            "require": {
                "mustangostang/spyc": "*",
                "php": ">=7.2"
            },
            "replace": {
                "piwik/device-detector": "self.version"
            },
            "require-dev": {
                "matthiasmullie/scrapbook": "^1.4.7",
                "mayflower/mo4-coding-standard": "dev-master#275cb9d",
                "phpstan/phpstan": "^0.12.52",
                "phpunit/phpunit": "^8.5.8",
                "psr/cache": "^1.0.1",
                "psr/simple-cache": "^1.0.1",
                "symfony/yaml": "^5.1.7"
            },
            "suggest": {
                "doctrine/cache": "Can directly be used for caching purpose",
                "ext-yaml": "Necessary for using the Pecl YAML parser"
            },
            "type": "library",
            "autoload": {
                "psr-4": {
                    "DeviceDetector\\": ""
                },
                "exclude-from-classmap": [
                    "Tests/"
                ]
            },
            "notification-url": "https://packagist.org/downloads/",
            "license": [
                "LGPL-3.0-or-later"
            ],
            "authors": [
                {
                    "name": "The Matomo Team",
                    "email": "hello@matomo.org",
                    "homepage": "https://matomo.org/team/"
                }
            ],
            "description": "The Universal Device Detection library, that parses User Agents and detects devices (desktop, tablet, mobile, tv, cars, console, etc.), clients (browsers, media players, mobile apps, feed readers, libraries, etc), operating systems, devices, brands and models.",
            "homepage": "https://matomo.org",
            "keywords": [
                "devicedetection",
                "parser",
                "useragent"
            ],
            "support": {
                "forum": "https://forum.matomo.org/",
                "issues": "https://github.com/matomo-org/device-detector/issues",
                "source": "https://github.com/matomo-org/matomo",
                "wiki": "https://dev.matomo.org/"
            },
            "time": "2021-05-12T14:14:25+00:00"
        },
        {
            "name": "mongodb/mongodb",
            "version": "1.8.0",
            "source": {
                "type": "git",
                "url": "https://github.com/mongodb/mongo-php-library.git",
                "reference": "953dbc19443aa9314c44b7217a16873347e6840d"
            },
            "dist": {
                "type": "zip",
                "url": "https://api.github.com/repos/mongodb/mongo-php-library/zipball/953dbc19443aa9314c44b7217a16873347e6840d",
                "reference": "953dbc19443aa9314c44b7217a16873347e6840d",
                "shasum": ""
            },
            "require": {
                "ext-hash": "*",
                "ext-json": "*",
                "ext-mongodb": "^1.8.1",
                "jean85/pretty-package-versions": "^1.2",
                "php": "^7.0 || ^8.0",
                "symfony/polyfill-php80": "^1.19"
            },
            "require-dev": {
                "squizlabs/php_codesniffer": "^3.5, <3.5.5",
                "symfony/phpunit-bridge": "5.x-dev"
            },
            "type": "library",
            "extra": {
                "branch-alias": {
                    "dev-master": "1.8.x-dev"
                }
            },
            "autoload": {
                "psr-4": {
                    "MongoDB\\": "src/"
                },
                "files": [
                    "src/functions.php"
                ]
            },
            "notification-url": "https://packagist.org/downloads/",
            "license": [
                "Apache-2.0"
            ],
            "authors": [
                {
                    "name": "Andreas Braun",
                    "email": "andreas.braun@mongodb.com"
                },
                {
                    "name": "Jeremy Mikola",
                    "email": "jmikola@gmail.com"
                }
            ],
            "description": "MongoDB driver library",
            "homepage": "https://jira.mongodb.org/browse/PHPLIB",
            "keywords": [
                "database",
                "driver",
                "mongodb",
                "persistence"
            ],
            "support": {
                "issues": "https://github.com/mongodb/mongo-php-library/issues",
                "source": "https://github.com/mongodb/mongo-php-library/tree/1.8.0"
            },
            "time": "2020-11-25T12:26:02+00:00"
        },
        {
            "name": "mustangostang/spyc",
            "version": "0.6.3",
            "source": {
                "type": "git",
                "url": "git@github.com:mustangostang/spyc.git",
                "reference": "4627c838b16550b666d15aeae1e5289dd5b77da0"
            },
            "dist": {
                "type": "zip",
                "url": "https://api.github.com/repos/mustangostang/spyc/zipball/4627c838b16550b666d15aeae1e5289dd5b77da0",
                "reference": "4627c838b16550b666d15aeae1e5289dd5b77da0",
                "shasum": ""
            },
            "require": {
                "php": ">=5.3.1"
            },
            "require-dev": {
                "phpunit/phpunit": "4.3.*@dev"
            },
            "type": "library",
            "extra": {
                "branch-alias": {
                    "dev-master": "0.5.x-dev"
                }
            },
            "autoload": {
                "files": [
                    "Spyc.php"
                ]
            },
            "notification-url": "https://packagist.org/downloads/",
            "license": [
                "MIT"
            ],
            "authors": [
                {
                    "name": "mustangostang",
                    "email": "vlad.andersen@gmail.com"
                }
            ],
            "description": "A simple YAML loader/dumper class for PHP",
            "homepage": "https://github.com/mustangostang/spyc/",
            "keywords": [
                "spyc",
                "yaml",
                "yml"
            ],
            "time": "2019-09-10T13:16:29+00:00"
        },
        {
            "name": "phpmailer/phpmailer",
            "version": "v6.5.0",
            "source": {
                "type": "git",
                "url": "https://github.com/PHPMailer/PHPMailer.git",
                "reference": "a5b5c43e50b7fba655f793ad27303cd74c57363c"
            },
            "dist": {
                "type": "zip",
                "url": "https://api.github.com/repos/PHPMailer/PHPMailer/zipball/a5b5c43e50b7fba655f793ad27303cd74c57363c",
                "reference": "a5b5c43e50b7fba655f793ad27303cd74c57363c",
                "shasum": ""
            },
            "require": {
                "ext-ctype": "*",
                "ext-filter": "*",
                "ext-hash": "*",
                "php": ">=5.5.0"
            },
            "require-dev": {
                "dealerdirect/phpcodesniffer-composer-installer": "^0.7.0",
                "doctrine/annotations": "^1.2",
                "phpcompatibility/php-compatibility": "^9.3.5",
                "roave/security-advisories": "dev-latest",
                "squizlabs/php_codesniffer": "^3.5.6",
                "yoast/phpunit-polyfills": "^0.2.0"
            },
            "suggest": {
                "ext-mbstring": "Needed to send email in multibyte encoding charset or decode encoded addresses",
                "hayageek/oauth2-yahoo": "Needed for Yahoo XOAUTH2 authentication",
                "league/oauth2-google": "Needed for Google XOAUTH2 authentication",
                "psr/log": "For optional PSR-3 debug logging",
                "stevenmaguire/oauth2-microsoft": "Needed for Microsoft XOAUTH2 authentication",
                "symfony/polyfill-mbstring": "To support UTF-8 if the Mbstring PHP extension is not enabled (^1.2)"
            },
            "type": "library",
            "autoload": {
                "psr-4": {
                    "PHPMailer\\PHPMailer\\": "src/"
                }
            },
            "notification-url": "https://packagist.org/downloads/",
            "license": [
                "LGPL-2.1-only"
            ],
            "authors": [
                {
                    "name": "Marcus Bointon",
                    "email": "phpmailer@synchromedia.co.uk"
                },
                {
                    "name": "Jim Jagielski",
                    "email": "jimjag@gmail.com"
                },
                {
                    "name": "Andy Prevost",
                    "email": "codeworxtech@users.sourceforge.net"
                },
                {
                    "name": "Brent R. Matzelle"
                }
            ],
            "description": "PHPMailer is a full-featured email creation and transfer class for PHP",
            "support": {
                "issues": "https://github.com/PHPMailer/PHPMailer/issues",
                "source": "https://github.com/PHPMailer/PHPMailer/tree/v6.5.0"
            },
            "funding": [
                {
                    "url": "https://github.com/Synchro",
                    "type": "github"
                }
            ],
            "time": "2021-06-16T14:33:43+00:00"
        },
        {
            "name": "psr/http-client",
            "version": "1.0.1",
            "source": {
                "type": "git",
                "url": "https://github.com/php-fig/http-client.git",
                "reference": "2dfb5f6c5eff0e91e20e913f8c5452ed95b86621"
            },
            "dist": {
                "type": "zip",
                "url": "https://api.github.com/repos/php-fig/http-client/zipball/2dfb5f6c5eff0e91e20e913f8c5452ed95b86621",
                "reference": "2dfb5f6c5eff0e91e20e913f8c5452ed95b86621",
                "shasum": ""
            },
            "require": {
                "php": "^7.0 || ^8.0",
                "psr/http-message": "^1.0"
            },
            "type": "library",
            "extra": {
                "branch-alias": {
                    "dev-master": "1.0.x-dev"
                }
            },
            "autoload": {
                "psr-4": {
                    "Psr\\Http\\Client\\": "src/"
                }
            },
            "notification-url": "https://packagist.org/downloads/",
            "license": [
                "MIT"
            ],
            "authors": [
                {
                    "name": "PHP-FIG",
                    "homepage": "http://www.php-fig.org/"
                }
            ],
            "description": "Common interface for HTTP clients",
            "homepage": "https://github.com/php-fig/http-client",
            "keywords": [
                "http",
                "http-client",
                "psr",
                "psr-18"
            ],
            "support": {
                "source": "https://github.com/php-fig/http-client/tree/master"
            },
            "time": "2020-06-29T06:28:15+00:00"
        },
        {
            "name": "psr/http-factory",
            "version": "1.0.1",
            "source": {
                "type": "git",
                "url": "https://github.com/php-fig/http-factory.git",
                "reference": "12ac7fcd07e5b077433f5f2bee95b3a771bf61be"
            },
            "dist": {
                "type": "zip",
                "url": "https://api.github.com/repos/php-fig/http-factory/zipball/12ac7fcd07e5b077433f5f2bee95b3a771bf61be",
                "reference": "12ac7fcd07e5b077433f5f2bee95b3a771bf61be",
                "shasum": ""
            },
            "require": {
                "php": ">=7.0.0",
                "psr/http-message": "^1.0"
            },
            "type": "library",
            "extra": {
                "branch-alias": {
                    "dev-master": "1.0.x-dev"
                }
            },
            "autoload": {
                "psr-4": {
                    "Psr\\Http\\Message\\": "src/"
                }
            },
            "notification-url": "https://packagist.org/downloads/",
            "license": [
                "MIT"
            ],
            "authors": [
                {
                    "name": "PHP-FIG",
                    "homepage": "http://www.php-fig.org/"
                }
            ],
            "description": "Common interfaces for PSR-7 HTTP message factories",
            "keywords": [
                "factory",
                "http",
                "message",
                "psr",
                "psr-17",
                "psr-7",
                "request",
                "response"
            ],
            "support": {
                "source": "https://github.com/php-fig/http-factory/tree/master"
            },
            "time": "2019-04-30T12:38:16+00:00"
        },
        {
            "name": "psr/http-message",
            "version": "1.0.1",
            "source": {
                "type": "git",
                "url": "https://github.com/php-fig/http-message.git",
                "reference": "f6561bf28d520154e4b0ec72be95418abe6d9363"
            },
            "dist": {
                "type": "zip",
                "url": "https://api.github.com/repos/php-fig/http-message/zipball/f6561bf28d520154e4b0ec72be95418abe6d9363",
                "reference": "f6561bf28d520154e4b0ec72be95418abe6d9363",
                "shasum": ""
            },
            "require": {
                "php": ">=5.3.0"
            },
            "type": "library",
            "extra": {
                "branch-alias": {
                    "dev-master": "1.0.x-dev"
                }
            },
            "autoload": {
                "psr-4": {
                    "Psr\\Http\\Message\\": "src/"
                }
            },
            "notification-url": "https://packagist.org/downloads/",
            "license": [
                "MIT"
            ],
            "authors": [
                {
                    "name": "PHP-FIG",
                    "homepage": "http://www.php-fig.org/"
                }
            ],
            "description": "Common interface for HTTP messages",
            "homepage": "https://github.com/php-fig/http-message",
            "keywords": [
                "http",
                "http-message",
                "psr",
                "psr-7",
                "request",
                "response"
            ],
            "support": {
                "source": "https://github.com/php-fig/http-message/tree/master"
            },
            "time": "2016-08-06T14:39:51+00:00"
        },
        {
            "name": "psr/log",
            "version": "1.1.4",
            "source": {
                "type": "git",
                "url": "https://github.com/php-fig/log.git",
                "reference": "d49695b909c3b7628b6289db5479a1c204601f11"
            },
            "dist": {
                "type": "zip",
                "url": "https://api.github.com/repos/php-fig/log/zipball/d49695b909c3b7628b6289db5479a1c204601f11",
                "reference": "d49695b909c3b7628b6289db5479a1c204601f11",
                "shasum": ""
            },
            "require": {
                "php": ">=5.3.0"
            },
            "type": "library",
            "extra": {
                "branch-alias": {
                    "dev-master": "1.1.x-dev"
                }
            },
            "autoload": {
                "psr-4": {
                    "Psr\\Log\\": "Psr/Log/"
                }
            },
            "notification-url": "https://packagist.org/downloads/",
            "license": [
                "MIT"
            ],
            "authors": [
                {
                    "name": "PHP-FIG",
                    "homepage": "https://www.php-fig.org/"
                }
            ],
            "description": "Common interface for logging libraries",
            "homepage": "https://github.com/php-fig/log",
            "keywords": [
                "log",
                "psr",
                "psr-3"
            ],
            "support": {
                "source": "https://github.com/php-fig/log/tree/1.1.4"
            },
            "time": "2021-05-03T11:20:27+00:00"
        },
        {
            "name": "ralouphie/getallheaders",
            "version": "3.0.3",
            "source": {
                "type": "git",
                "url": "https://github.com/ralouphie/getallheaders.git",
                "reference": "120b605dfeb996808c31b6477290a714d356e822"
            },
            "dist": {
                "type": "zip",
                "url": "https://api.github.com/repos/ralouphie/getallheaders/zipball/120b605dfeb996808c31b6477290a714d356e822",
                "reference": "120b605dfeb996808c31b6477290a714d356e822",
                "shasum": ""
            },
            "require": {
                "php": ">=5.6"
            },
            "require-dev": {
                "php-coveralls/php-coveralls": "^2.1",
                "phpunit/phpunit": "^5 || ^6.5"
            },
            "type": "library",
            "autoload": {
                "files": [
                    "src/getallheaders.php"
                ]
            },
            "notification-url": "https://packagist.org/downloads/",
            "license": [
                "MIT"
            ],
            "authors": [
                {
                    "name": "Ralph Khattar",
                    "email": "ralph.khattar@gmail.com"
                }
            ],
            "description": "A polyfill for getallheaders.",
            "support": {
                "issues": "https://github.com/ralouphie/getallheaders/issues",
                "source": "https://github.com/ralouphie/getallheaders/tree/develop"
            },
            "time": "2019-03-08T08:55:37+00:00"
        },
        {
            "name": "resque/php-resque",
            "version": "v1.3.6",
            "source": {
                "type": "git",
                "url": "https://github.com/resque/php-resque.git",
                "reference": "fe41c04763699b1318d97ed14cc78583e9380161"
            },
            "dist": {
                "type": "zip",
                "url": "https://api.github.com/repos/resque/php-resque/zipball/fe41c04763699b1318d97ed14cc78583e9380161",
                "reference": "fe41c04763699b1318d97ed14cc78583e9380161",
                "shasum": ""
            },
            "require": {
                "colinmollenhour/credis": "~1.7",
                "php": ">=5.6.0",
                "psr/log": "~1.0"
            },
            "require-dev": {
                "phpunit/phpunit": "^5.7"
            },
            "suggest": {
                "ext-pcntl": "REQUIRED for forking processes on platforms that support it (so anything but Windows).",
                "ext-proctitle": "Allows php-resque to rename the title of UNIX processes to show the status of a worker.",
                "ext-redis": "Native PHP extension for Redis connectivity. Credis will automatically utilize when available."
            },
            "bin": [
                "bin/resque",
                "bin/resque-scheduler"
            ],
            "type": "library",
            "extra": {
                "branch-alias": {
                    "dev-master": "1.0-dev"
                }
            },
            "autoload": {
                "psr-0": {
                    "Resque": "lib",
                    "ResqueScheduler": "lib"
                }
            },
            "notification-url": "https://packagist.org/downloads/",
            "license": [
                "MIT"
            ],
            "authors": [
                {
                    "name": "Dan Hunsaker",
                    "email": "danhunsaker+resque@gmail.com",
                    "role": "Maintainer"
                },
                {
                    "name": "Rajib Ahmed",
                    "homepage": "https://github.com/rajibahmed",
                    "role": "Maintainer"
                },
                {
                    "name": "Steve Klabnik",
                    "email": "steve@steveklabnik.com",
                    "role": "Maintainer"
                },
                {
                    "name": "Chris Boulton",
                    "email": "chris@bigcommerce.com",
                    "role": "Creator"
                }
            ],
            "description": "Redis backed library for creating background jobs and processing them later. Based on resque for Ruby.",
            "homepage": "http://www.github.com/resque/php-resque/",
            "keywords": [
                "background",
                "job",
                "redis",
                "resque"
            ],
            "support": {
                "issues": "https://github.com/resque/php-resque/issues",
                "source": "https://github.com/resque/php-resque/tree/v1.3.6"
            },
            "time": "2020-04-16T16:39:50+00:00"
        },
        {
            "name": "slickdeals/statsd",
            "version": "3.1.0",
            "source": {
                "type": "git",
                "url": "https://github.com/Slickdeals/statsd-php.git",
                "reference": "225588a0a079e145359049f6e5e23eedb1b4c17f"
            },
            "dist": {
                "type": "zip",
                "url": "https://api.github.com/repos/Slickdeals/statsd-php/zipball/225588a0a079e145359049f6e5e23eedb1b4c17f",
                "reference": "225588a0a079e145359049f6e5e23eedb1b4c17f",
                "shasum": ""
            },
            "require": {
                "php": ">= 7.3 || ^8"
            },
            "replace": {
                "domnikl/statsd": "self.version"
            },
            "require-dev": {
                "friendsofphp/php-cs-fixer": "^3.0",
                "phpunit/phpunit": "^9",
                "vimeo/psalm": "^4.6"
            },
            "type": "library",
            "autoload": {
                "psr-4": {
                    "Domnikl\\Statsd\\": "src/"
                }
            },
            "notification-url": "https://packagist.org/downloads/",
            "license": [
                "MIT"
            ],
            "authors": [
                {
                    "name": "Dominik Liebler",
                    "email": "liebler.dominik@gmail.com"
                }
            ],
            "description": "a PHP client for statsd",
            "homepage": "https://github.com/Slickdeals/statsd-php",
            "keywords": [
                "Metrics",
                "monitoring",
                "statistics",
                "statsd",
                "udp"
            ],
            "support": {
                "issues": "https://github.com/Slickdeals/statsd-php/issues",
                "source": "https://github.com/Slickdeals/statsd-php/tree/3.1.0"
            },
            "time": "2021-06-04T20:33:46+00:00"
        },
        {
            "name": "symfony/polyfill-ctype",
            "version": "v1.23.0",
            "source": {
                "type": "git",
                "url": "https://github.com/symfony/polyfill-ctype.git",
                "reference": "46cd95797e9df938fdd2b03693b5fca5e64b01ce"
            },
            "dist": {
                "type": "zip",
                "url": "https://api.github.com/repos/symfony/polyfill-ctype/zipball/46cd95797e9df938fdd2b03693b5fca5e64b01ce",
                "reference": "46cd95797e9df938fdd2b03693b5fca5e64b01ce",
                "shasum": ""
            },
            "require": {
                "php": ">=7.1"
            },
            "suggest": {
                "ext-ctype": "For best performance"
            },
            "type": "library",
            "extra": {
                "branch-alias": {
                    "dev-main": "1.23-dev"
                },
                "thanks": {
                    "name": "symfony/polyfill",
                    "url": "https://github.com/symfony/polyfill"
                }
            },
            "autoload": {
                "psr-4": {
                    "Symfony\\Polyfill\\Ctype\\": ""
                },
                "files": [
                    "bootstrap.php"
                ]
            },
            "notification-url": "https://packagist.org/downloads/",
            "license": [
                "MIT"
            ],
            "authors": [
                {
                    "name": "Gert de Pagter",
                    "email": "BackEndTea@gmail.com"
                },
                {
                    "name": "Symfony Community",
                    "homepage": "https://symfony.com/contributors"
                }
            ],
            "description": "Symfony polyfill for ctype functions",
            "homepage": "https://symfony.com",
            "keywords": [
                "compatibility",
                "ctype",
                "polyfill",
                "portable"
            ],
            "support": {
                "source": "https://github.com/symfony/polyfill-ctype/tree/v1.23.0"
            },
            "funding": [
                {
                    "url": "https://symfony.com/sponsor",
                    "type": "custom"
                },
                {
                    "url": "https://github.com/fabpot",
                    "type": "github"
                },
                {
                    "url": "https://tidelift.com/funding/github/packagist/symfony/symfony",
                    "type": "tidelift"
                }
            ],
            "time": "2021-02-19T12:13:01+00:00"
        },
        {
            "name": "symfony/polyfill-php80",
            "version": "v1.23.1",
            "source": {
                "type": "git",
                "url": "https://github.com/symfony/polyfill-php80.git",
                "reference": "1100343ed1a92e3a38f9ae122fc0eb21602547be"
            },
            "dist": {
                "type": "zip",
                "url": "https://api.github.com/repos/symfony/polyfill-php80/zipball/1100343ed1a92e3a38f9ae122fc0eb21602547be",
                "reference": "1100343ed1a92e3a38f9ae122fc0eb21602547be",
                "shasum": ""
            },
            "require": {
                "php": ">=7.1"
            },
            "type": "library",
            "extra": {
                "branch-alias": {
                    "dev-main": "1.23-dev"
                },
                "thanks": {
                    "name": "symfony/polyfill",
                    "url": "https://github.com/symfony/polyfill"
                }
            },
            "autoload": {
                "psr-4": {
                    "Symfony\\Polyfill\\Php80\\": ""
                },
                "files": [
                    "bootstrap.php"
                ],
                "classmap": [
                    "Resources/stubs"
                ]
            },
            "notification-url": "https://packagist.org/downloads/",
            "license": [
                "MIT"
            ],
            "authors": [
                {
                    "name": "Ion Bazan",
                    "email": "ion.bazan@gmail.com"
                },
                {
                    "name": "Nicolas Grekas",
                    "email": "p@tchwork.com"
                },
                {
                    "name": "Symfony Community",
                    "homepage": "https://symfony.com/contributors"
                }
            ],
            "description": "Symfony polyfill backporting some PHP 8.0+ features to lower PHP versions",
            "homepage": "https://symfony.com",
            "keywords": [
                "compatibility",
                "polyfill",
                "portable",
                "shim"
            ],
            "support": {
                "source": "https://github.com/symfony/polyfill-php80/tree/v1.23.1"
            },
            "funding": [
                {
                    "url": "https://symfony.com/sponsor",
                    "type": "custom"
                },
                {
                    "url": "https://github.com/fabpot",
                    "type": "github"
                },
                {
                    "url": "https://tidelift.com/funding/github/packagist/symfony/symfony",
                    "type": "tidelift"
                }
            ],
            "time": "2021-07-28T13:41:28+00:00"
        },
        {
            "name": "utopia-php/abuse",
            "version": "0.6.3",
            "source": {
                "type": "git",
                "url": "https://github.com/utopia-php/abuse.git",
                "reference": "d63e928c2c50b367495a499a85ba9806ee274c5e"
            },
            "dist": {
                "type": "zip",
                "url": "https://api.github.com/repos/utopia-php/abuse/zipball/d63e928c2c50b367495a499a85ba9806ee274c5e",
                "reference": "d63e928c2c50b367495a499a85ba9806ee274c5e",
                "shasum": ""
            },
            "require": {
                "ext-pdo": "*",
                "php": ">=7.4",
                "utopia-php/database": ">=0.6 <1.0"
            },
            "require-dev": {
                "phpunit/phpunit": "^9.4",
                "vimeo/psalm": "4.0.1"
            },
            "type": "library",
            "autoload": {
                "psr-4": {
                    "Utopia\\Abuse\\": "src/Abuse"
                }
            },
            "notification-url": "https://packagist.org/downloads/",
            "license": [
                "MIT"
            ],
            "authors": [
                {
                    "name": "Eldad Fux",
                    "email": "eldad@appwrite.io"
                }
            ],
            "description": "A simple abuse library to manage application usage limits",
            "keywords": [
                "Abuse",
                "framework",
                "php",
                "upf",
                "utopia"
            ],
            "support": {
                "issues": "https://github.com/utopia-php/abuse/issues",
                "source": "https://github.com/utopia-php/abuse/tree/0.6.3"
            },
            "time": "2021-08-16T18:38:31+00:00"
        },
        {
            "name": "utopia-php/analytics",
            "version": "0.2.0",
            "source": {
                "type": "git",
                "url": "https://github.com/utopia-php/analytics.git",
                "reference": "adfc2d057a7f6ab618a77c8a20ed3e35485ff416"
            },
            "dist": {
                "type": "zip",
                "url": "https://api.github.com/repos/utopia-php/analytics/zipball/adfc2d057a7f6ab618a77c8a20ed3e35485ff416",
                "reference": "adfc2d057a7f6ab618a77c8a20ed3e35485ff416",
                "shasum": ""
            },
            "require": {
                "php": ">=7.4"
            },
            "require-dev": {
                "phpunit/phpunit": "^9.3",
                "vimeo/psalm": "4.0.1"
            },
            "type": "library",
            "autoload": {
                "psr-4": {
                    "Utopia\\Analytics\\": "src/Analytics"
                }
            },
            "notification-url": "https://packagist.org/downloads/",
            "license": [
                "MIT"
            ],
            "authors": [
                {
                    "name": "Eldad Fux",
                    "email": "eldad@appwrite.io"
                },
                {
                    "name": "Torsten Dittmann",
                    "email": "torsten@appwrite.io"
                }
            ],
            "description": "A simple library to track events & users.",
            "keywords": [
                "analytics",
                "framework",
                "php",
                "upf",
                "utopia"
            ],
            "support": {
                "issues": "https://github.com/utopia-php/analytics/issues",
                "source": "https://github.com/utopia-php/analytics/tree/0.2.0"
            },
            "time": "2021-03-23T21:33:07+00:00"
        },
        {
            "name": "utopia-php/audit",
            "version": "0.6.3",
            "source": {
                "type": "git",
                "url": "https://github.com/utopia-php/audit.git",
                "reference": "d79b467fbc7d03e5e02f12cdeb08761507a60ca0"
            },
            "dist": {
                "type": "zip",
                "url": "https://api.github.com/repos/utopia-php/audit/zipball/d79b467fbc7d03e5e02f12cdeb08761507a60ca0",
                "reference": "d79b467fbc7d03e5e02f12cdeb08761507a60ca0",
                "shasum": ""
            },
            "require": {
                "ext-pdo": "*",
                "php": ">=7.4",
                "utopia-php/database": ">=0.6 <1.0"
            },
            "require-dev": {
                "phpunit/phpunit": "^9.3",
                "vimeo/psalm": "4.0.1"
            },
            "type": "library",
            "autoload": {
                "psr-4": {
                    "Utopia\\Audit\\": "src/Audit"
                }
            },
            "notification-url": "https://packagist.org/downloads/",
            "license": [
                "MIT"
            ],
            "authors": [
                {
                    "name": "Eldad Fux",
                    "email": "eldad@appwrite.io"
                }
            ],
            "description": "A simple audit library to manage application users logs",
            "keywords": [
                "Audit",
                "framework",
                "php",
                "upf",
                "utopia"
            ],
            "support": {
                "issues": "https://github.com/utopia-php/audit/issues",
                "source": "https://github.com/utopia-php/audit/tree/0.6.3"
            },
            "time": "2021-08-16T18:49:55+00:00"
        },
        {
            "name": "utopia-php/cache",
            "version": "0.4.1",
            "source": {
                "type": "git",
                "url": "https://github.com/utopia-php/cache.git",
                "reference": "8c48eff73219c8c1ac2807909f0a38f3480c8938"
            },
            "dist": {
                "type": "zip",
                "url": "https://api.github.com/repos/utopia-php/cache/zipball/8c48eff73219c8c1ac2807909f0a38f3480c8938",
                "reference": "8c48eff73219c8c1ac2807909f0a38f3480c8938",
                "shasum": ""
            },
            "require": {
                "ext-json": "*",
                "ext-redis": "*",
                "php": ">=7.4"
            },
            "require-dev": {
                "phpunit/phpunit": "^9.3",
                "vimeo/psalm": "4.0.1"
            },
            "type": "library",
            "autoload": {
                "psr-4": {
                    "Utopia\\Cache\\": "src/Cache"
                }
            },
            "notification-url": "https://packagist.org/downloads/",
            "license": [
                "MIT"
            ],
            "authors": [
                {
                    "name": "Eldad Fux",
                    "email": "eldad@appwrite.io"
                }
            ],
            "description": "A simple cache library to manage application cache storing, loading and purging",
            "keywords": [
                "cache",
                "framework",
                "php",
                "upf",
                "utopia"
            ],
            "support": {
                "issues": "https://github.com/utopia-php/cache/issues",
                "source": "https://github.com/utopia-php/cache/tree/0.4.1"
            },
            "time": "2021-04-29T18:41:43+00:00"
        },
        {
            "name": "utopia-php/cli",
            "version": "0.11.0",
            "source": {
                "type": "git",
                "url": "https://github.com/utopia-php/cli.git",
                "reference": "c7a6908a8dbe9234b8b2c954e5487d34cb079af6"
            },
            "dist": {
                "type": "zip",
                "url": "https://api.github.com/repos/utopia-php/cli/zipball/c7a6908a8dbe9234b8b2c954e5487d34cb079af6",
                "reference": "c7a6908a8dbe9234b8b2c954e5487d34cb079af6",
                "shasum": ""
            },
            "require": {
                "php": ">=7.4",
                "utopia-php/framework": "0.*.*"
            },
            "require-dev": {
                "phpunit/phpunit": "^9.3",
                "vimeo/psalm": "4.0.1"
            },
            "type": "library",
            "autoload": {
                "psr-4": {
                    "Utopia\\CLI\\": "src/CLI"
                }
            },
            "notification-url": "https://packagist.org/downloads/",
            "license": [
                "MIT"
            ],
            "authors": [
                {
                    "name": "Eldad Fux",
                    "email": "eldad@appwrite.io"
                }
            ],
            "description": "A simple CLI library to manage command line applications",
            "keywords": [
                "cli",
                "command line",
                "framework",
                "php",
                "upf",
                "utopia"
            ],
            "support": {
                "issues": "https://github.com/utopia-php/cli/issues",
                "source": "https://github.com/utopia-php/cli/tree/0.11.0"
            },
            "time": "2021-04-16T15:16:08+00:00"
        },
        {
            "name": "utopia-php/config",
            "version": "0.2.2",
            "source": {
                "type": "git",
                "url": "https://github.com/utopia-php/config.git",
                "reference": "a3d7bc0312d7150d5e04b1362dc34b2b136908cc"
            },
            "dist": {
                "type": "zip",
                "url": "https://api.github.com/repos/utopia-php/config/zipball/a3d7bc0312d7150d5e04b1362dc34b2b136908cc",
                "reference": "a3d7bc0312d7150d5e04b1362dc34b2b136908cc",
                "shasum": ""
            },
            "require": {
                "php": ">=7.3"
            },
            "require-dev": {
                "phpunit/phpunit": "^9.3",
                "vimeo/psalm": "4.0.1"
            },
            "type": "library",
            "autoload": {
                "psr-4": {
                    "Utopia\\Config\\": "src/Config"
                }
            },
            "notification-url": "https://packagist.org/downloads/",
            "license": [
                "MIT"
            ],
            "authors": [
                {
                    "name": "Eldad Fux",
                    "email": "eldad@appwrite.io"
                }
            ],
            "description": "A simple Config library to managing application config variables",
            "keywords": [
                "config",
                "framework",
                "php",
                "upf",
                "utopia"
            ],
            "support": {
                "issues": "https://github.com/utopia-php/config/issues",
                "source": "https://github.com/utopia-php/config/tree/0.2.2"
            },
            "time": "2020-10-24T09:49:09+00:00"
        },
        {
            "name": "utopia-php/database",
            "version": "0.10.0",
            "source": {
                "type": "git",
                "url": "https://github.com/utopia-php/database.git",
                "reference": "b7c60b0ec769a9050dd2b939b78ff1f5d4fa27e8"
            },
            "dist": {
                "type": "zip",
                "url": "https://api.github.com/repos/utopia-php/database/zipball/b7c60b0ec769a9050dd2b939b78ff1f5d4fa27e8",
                "reference": "b7c60b0ec769a9050dd2b939b78ff1f5d4fa27e8",
                "shasum": ""
            },
            "require": {
                "ext-mongodb": "*",
                "ext-pdo": "*",
                "ext-redis": "*",
                "mongodb/mongodb": "1.8.0",
                "php": ">=7.1",
                "utopia-php/cache": "0.4.*",
                "utopia-php/framework": "0.*.*"
            },
            "require-dev": {
                "fakerphp/faker": "^1.14",
                "phpunit/phpunit": "^9.4",
                "utopia-php/cli": "^0.11.0",
                "vimeo/psalm": "4.0.1"
            },
            "type": "library",
            "autoload": {
                "psr-4": {
                    "Utopia\\Database\\": "src/Database"
                }
            },
            "notification-url": "https://packagist.org/downloads/",
            "license": [
                "MIT"
            ],
            "authors": [
                {
                    "name": "Eldad Fux",
                    "email": "eldad@appwrite.io"
                },
                {
                    "name": "Brandon Leckemby",
                    "email": "brandon@appwrite.io"
                }
            ],
            "description": "A simple library to manage application persistency using multiple database adapters",
            "keywords": [
                "database",
                "framework",
                "php",
                "upf",
                "utopia"
            ],
            "support": {
                "issues": "https://github.com/utopia-php/database/issues",
                "source": "https://github.com/utopia-php/database/tree/0.10.0"
            },
            "time": "2021-10-04T17:23:25+00:00"
        },
        {
            "name": "utopia-php/domains",
            "version": "v1.1.0",
            "source": {
                "type": "git",
                "url": "https://github.com/utopia-php/domains.git",
                "reference": "1665e1d9932afa3be63b5c1e0dcfe01fe77d8e73"
            },
            "dist": {
                "type": "zip",
                "url": "https://api.github.com/repos/utopia-php/domains/zipball/1665e1d9932afa3be63b5c1e0dcfe01fe77d8e73",
                "reference": "1665e1d9932afa3be63b5c1e0dcfe01fe77d8e73",
                "shasum": ""
            },
            "require": {
                "php": ">=7.1"
            },
            "require-dev": {
                "phpunit/phpunit": "^7.0"
            },
            "type": "library",
            "autoload": {
                "psr-4": {
                    "Utopia\\Domains\\": "src/Domains"
                }
            },
            "notification-url": "https://packagist.org/downloads/",
            "license": [
                "MIT"
            ],
            "authors": [
                {
                    "name": "Eldad Fux",
                    "email": "eldad@appwrite.io"
                }
            ],
            "description": "Utopia Domains library is simple and lite library for parsing web domains. This library is aiming to be as simple and easy to learn and use.",
            "keywords": [
                "domains",
                "framework",
                "icann",
                "php",
                "public suffix",
                "tld",
                "tld extract",
                "upf",
                "utopia"
            ],
            "support": {
                "issues": "https://github.com/utopia-php/domains/issues",
                "source": "https://github.com/utopia-php/domains/tree/master"
            },
            "time": "2020-02-23T07:40:02+00:00"
        },
        {
            "name": "utopia-php/framework",
            "version": "0.18.0",
            "source": {
                "type": "git",
                "url": "https://github.com/utopia-php/framework.git",
                "reference": "f577522a5eb8009967b893fb7ad4ee70d3f7c0db"
            },
            "dist": {
                "type": "zip",
                "url": "https://api.github.com/repos/utopia-php/framework/zipball/f577522a5eb8009967b893fb7ad4ee70d3f7c0db",
                "reference": "f577522a5eb8009967b893fb7ad4ee70d3f7c0db",
                "shasum": ""
            },
            "require": {
                "php": ">=7.3.0"
            },
            "require-dev": {
                "phpunit/phpunit": "^9.4",
                "vimeo/psalm": "4.0.1"
            },
            "type": "library",
            "autoload": {
                "psr-4": {
                    "Utopia\\": "src/"
                }
            },
            "notification-url": "https://packagist.org/downloads/",
            "license": [
                "MIT"
            ],
            "authors": [
                {
                    "name": "Eldad Fux",
                    "email": "eldad@appwrite.io"
                }
            ],
            "description": "A simple, light and advanced PHP framework",
            "keywords": [
                "framework",
                "php",
                "upf"
            ],
            "support": {
                "issues": "https://github.com/utopia-php/framework/issues",
                "source": "https://github.com/utopia-php/framework/tree/0.18.0"
            },
            "time": "2021-08-19T04:58:47+00:00"
        },
        {
            "name": "utopia-php/image",
            "version": "0.5.0",
            "source": {
                "type": "git",
                "url": "https://github.com/utopia-php/image.git",
                "reference": "5b4ac25e70a95fa10b39c129b742ac66748d40b8"
            },
            "dist": {
                "type": "zip",
                "url": "https://api.github.com/repos/utopia-php/image/zipball/5b4ac25e70a95fa10b39c129b742ac66748d40b8",
                "reference": "5b4ac25e70a95fa10b39c129b742ac66748d40b8",
                "shasum": ""
            },
            "require": {
                "chillerlan/php-qrcode": "4.3.0",
                "ext-imagick": "*",
                "php": ">=7.4"
            },
            "require-dev": {
                "phpunit/phpunit": "^9.3",
                "vimeo/psalm": "4.0.1"
            },
            "type": "library",
            "autoload": {
                "psr-4": {
                    "Utopia\\Image\\": "src/Image"
                }
            },
            "notification-url": "https://packagist.org/downloads/",
            "license": [
                "MIT"
            ],
            "authors": [
                {
                    "name": "Eldad Fux",
                    "email": "eldad@appwrite.io"
                }
            ],
            "description": "A simple Image manipulation library",
            "keywords": [
                "framework",
                "image",
                "php",
                "upf",
                "utopia"
            ],
            "support": {
                "issues": "https://github.com/utopia-php/image/issues",
                "source": "https://github.com/utopia-php/image/tree/0.5.0"
            },
            "time": "2021-06-25T03:40:03+00:00"
        },
        {
            "name": "utopia-php/locale",
            "version": "0.4.0",
            "source": {
                "type": "git",
                "url": "https://github.com/utopia-php/locale.git",
                "reference": "c2d9358d0fe2f6b6ed5448369f9d1e430c615447"
            },
            "dist": {
                "type": "zip",
                "url": "https://api.github.com/repos/utopia-php/locale/zipball/c2d9358d0fe2f6b6ed5448369f9d1e430c615447",
                "reference": "c2d9358d0fe2f6b6ed5448369f9d1e430c615447",
                "shasum": ""
            },
            "require": {
                "php": ">=7.4"
            },
            "require-dev": {
                "phpunit/phpunit": "^9.3",
                "vimeo/psalm": "4.0.1"
            },
            "type": "library",
            "autoload": {
                "psr-4": {
                    "Utopia\\Locale\\": "src/Locale"
                }
            },
            "notification-url": "https://packagist.org/downloads/",
            "license": [
                "MIT"
            ],
            "authors": [
                {
                    "name": "Eldad Fux",
                    "email": "eldad@appwrite.io"
                }
            ],
            "description": "A simple locale library to manage application translations",
            "keywords": [
                "framework",
                "locale",
                "php",
                "upf",
                "utopia"
            ],
            "support": {
                "issues": "https://github.com/utopia-php/locale/issues",
                "source": "https://github.com/utopia-php/locale/tree/0.4.0"
            },
            "time": "2021-07-24T11:35:55+00:00"
        },
        {
            "name": "utopia-php/preloader",
            "version": "0.2.4",
            "source": {
                "type": "git",
                "url": "https://github.com/utopia-php/preloader.git",
                "reference": "65ef48392e72172f584b0baa2e224f9a1cebcce0"
            },
            "dist": {
                "type": "zip",
                "url": "https://api.github.com/repos/utopia-php/preloader/zipball/65ef48392e72172f584b0baa2e224f9a1cebcce0",
                "reference": "65ef48392e72172f584b0baa2e224f9a1cebcce0",
                "shasum": ""
            },
            "require": {
                "php": ">=7.1"
            },
            "require-dev": {
                "phpunit/phpunit": "^9.3",
                "vimeo/psalm": "4.0.1"
            },
            "type": "library",
            "autoload": {
                "psr-4": {
                    "Utopia\\Preloader\\": "src/Preloader"
                }
            },
            "notification-url": "https://packagist.org/downloads/",
            "license": [
                "MIT"
            ],
            "authors": [
                {
                    "name": "Eldad Fux",
                    "email": "team@appwrite.io"
                }
            ],
            "description": "Utopia Preloader library is simple and lite library for managing PHP preloading configuration",
            "keywords": [
                "framework",
                "php",
                "preload",
                "preloader",
                "preloading",
                "upf",
                "utopia"
            ],
            "support": {
                "issues": "https://github.com/utopia-php/preloader/issues",
                "source": "https://github.com/utopia-php/preloader/tree/0.2.4"
            },
            "time": "2020-10-24T07:04:59+00:00"
        },
        {
            "name": "utopia-php/registry",
            "version": "0.5.0",
            "source": {
                "type": "git",
                "url": "https://github.com/utopia-php/registry.git",
                "reference": "bedc4ed54527b2803e6dfdccc39449f98522b70d"
            },
            "dist": {
                "type": "zip",
                "url": "https://api.github.com/repos/utopia-php/registry/zipball/bedc4ed54527b2803e6dfdccc39449f98522b70d",
                "reference": "bedc4ed54527b2803e6dfdccc39449f98522b70d",
                "shasum": ""
            },
            "require": {
                "php": ">=7.4"
            },
            "require-dev": {
                "phpunit/phpunit": "^9.3",
                "vimeo/psalm": "4.0.1"
            },
            "type": "library",
            "autoload": {
                "psr-4": {
                    "Utopia\\Registry\\": "src/Registry"
                }
            },
            "notification-url": "https://packagist.org/downloads/",
            "license": [
                "MIT"
            ],
            "authors": [
                {
                    "name": "Eldad Fux",
                    "email": "eldad@appwrite.io"
                }
            ],
            "description": "A simple dependency management library for PHP",
            "keywords": [
                "dependency management",
                "di",
                "framework",
                "php",
                "upf",
                "utopia"
            ],
            "support": {
                "issues": "https://github.com/utopia-php/registry/issues",
                "source": "https://github.com/utopia-php/registry/tree/0.5.0"
            },
            "time": "2021-03-10T10:45:22+00:00"
        },
        {
            "name": "utopia-php/storage",
            "version": "0.5.0",
            "source": {
                "type": "git",
                "url": "https://github.com/utopia-php/storage.git",
                "reference": "92ae20c7a2ac329f573a58a82dc245134cc63408"
            },
            "dist": {
                "type": "zip",
                "url": "https://api.github.com/repos/utopia-php/storage/zipball/92ae20c7a2ac329f573a58a82dc245134cc63408",
                "reference": "92ae20c7a2ac329f573a58a82dc245134cc63408",
                "shasum": ""
            },
            "require": {
                "php": ">=7.4",
                "utopia-php/framework": "0.*.*"
            },
            "require-dev": {
                "phpunit/phpunit": "^9.3",
                "vimeo/psalm": "4.0.1"
            },
            "type": "library",
            "autoload": {
                "psr-4": {
                    "Utopia\\Storage\\": "src/Storage"
                }
            },
            "notification-url": "https://packagist.org/downloads/",
            "license": [
                "MIT"
            ],
            "authors": [
                {
                    "name": "Eldad Fux",
                    "email": "eldad@appwrite.io"
                }
            ],
            "description": "A simple Storage library to manage application storage",
            "keywords": [
                "framework",
                "php",
                "storage",
                "upf",
                "utopia"
            ],
            "support": {
                "issues": "https://github.com/utopia-php/storage/issues",
                "source": "https://github.com/utopia-php/storage/tree/0.5.0"
            },
            "time": "2021-04-15T16:43:12+00:00"
        },
        {
            "name": "utopia-php/swoole",
            "version": "0.2.4",
            "source": {
                "type": "git",
                "url": "https://github.com/utopia-php/swoole.git",
                "reference": "37d8c64b536d6bc7da4f0f5a934a0ec44885abf4"
            },
            "dist": {
                "type": "zip",
                "url": "https://api.github.com/repos/utopia-php/swoole/zipball/37d8c64b536d6bc7da4f0f5a934a0ec44885abf4",
                "reference": "37d8c64b536d6bc7da4f0f5a934a0ec44885abf4",
                "shasum": ""
            },
            "require": {
                "ext-swoole": "*",
                "php": ">=7.4",
                "utopia-php/framework": "0.*.*"
            },
            "require-dev": {
                "phpunit/phpunit": "^9.3",
                "swoole/ide-helper": "4.5.5",
                "vimeo/psalm": "4.0.1"
            },
            "type": "library",
            "autoload": {
                "psr-4": {
                    "Utopia\\Swoole\\": "src/Swoole"
                }
            },
            "notification-url": "https://packagist.org/downloads/",
            "license": [
                "MIT"
            ],
            "authors": [
                {
                    "name": "Eldad Fux",
                    "email": "team@appwrite.io"
                }
            ],
            "description": "An extension for Utopia Framework to work with PHP Swoole as a PHP FPM alternative",
            "keywords": [
                "framework",
                "http",
                "php",
                "server",
                "swoole",
                "upf",
                "utopia"
            ],
            "support": {
                "issues": "https://github.com/utopia-php/swoole/issues",
                "source": "https://github.com/utopia-php/swoole/tree/0.2.4"
            },
            "time": "2021-06-22T10:49:24+00:00"
        },
        {
            "name": "utopia-php/system",
            "version": "0.4.0",
            "source": {
                "type": "git",
                "url": "https://github.com/utopia-php/system.git",
                "reference": "67c92c66ce8f0cc925a00bca89f7a188bf9183c0"
            },
            "dist": {
                "type": "zip",
                "url": "https://api.github.com/repos/utopia-php/system/zipball/67c92c66ce8f0cc925a00bca89f7a188bf9183c0",
                "reference": "67c92c66ce8f0cc925a00bca89f7a188bf9183c0",
                "shasum": ""
            },
            "require": {
                "php": ">=7.4"
            },
            "require-dev": {
                "phpunit/phpunit": "^9.3",
                "vimeo/psalm": "4.0.1"
            },
            "type": "library",
            "autoload": {
                "psr-4": {
                    "Utopia\\System\\": "src/System"
                }
            },
            "notification-url": "https://packagist.org/downloads/",
            "license": [
                "MIT"
            ],
            "authors": [
                {
                    "name": "Eldad Fux",
                    "email": "eldad@appwrite.io"
                },
                {
                    "name": "Torsten Dittmann",
                    "email": "torsten@appwrite.io"
                }
            ],
            "description": "A simple library for obtaining information about the host's system.",
            "keywords": [
                "framework",
                "php",
                "system",
                "upf",
                "utopia"
            ],
            "support": {
                "issues": "https://github.com/utopia-php/system/issues",
                "source": "https://github.com/utopia-php/system/tree/0.4.0"
            },
            "time": "2021-02-04T14:14:49+00:00"
        },
        {
            "name": "webmozart/assert",
            "version": "1.10.0",
            "source": {
                "type": "git",
                "url": "https://github.com/webmozarts/assert.git",
                "reference": "6964c76c7804814a842473e0c8fd15bab0f18e25"
            },
            "dist": {
                "type": "zip",
                "url": "https://api.github.com/repos/webmozarts/assert/zipball/6964c76c7804814a842473e0c8fd15bab0f18e25",
                "reference": "6964c76c7804814a842473e0c8fd15bab0f18e25",
                "shasum": ""
            },
            "require": {
                "php": "^7.2 || ^8.0",
                "symfony/polyfill-ctype": "^1.8"
            },
            "conflict": {
                "phpstan/phpstan": "<0.12.20",
                "vimeo/psalm": "<4.6.1 || 4.6.2"
            },
            "require-dev": {
                "phpunit/phpunit": "^8.5.13"
            },
            "type": "library",
            "extra": {
                "branch-alias": {
                    "dev-master": "1.10-dev"
                }
            },
            "autoload": {
                "psr-4": {
                    "Webmozart\\Assert\\": "src/"
                }
            },
            "notification-url": "https://packagist.org/downloads/",
            "license": [
                "MIT"
            ],
            "authors": [
                {
                    "name": "Bernhard Schussek",
                    "email": "bschussek@gmail.com"
                }
            ],
            "description": "Assertions to validate method input/output with nice error messages.",
            "keywords": [
                "assert",
                "check",
                "validate"
            ],
            "support": {
                "issues": "https://github.com/webmozarts/assert/issues",
                "source": "https://github.com/webmozarts/assert/tree/1.10.0"
            },
            "time": "2021-03-09T10:59:23+00:00"
        }
    ],
    "packages-dev": [
        {
            "name": "amphp/amp",
            "version": "v2.6.1",
            "source": {
                "type": "git",
                "url": "https://github.com/amphp/amp.git",
                "reference": "c5fc66a78ee38d7ac9195a37bacaf940eb3f65ae"
            },
            "dist": {
                "type": "zip",
                "url": "https://api.github.com/repos/amphp/amp/zipball/c5fc66a78ee38d7ac9195a37bacaf940eb3f65ae",
                "reference": "c5fc66a78ee38d7ac9195a37bacaf940eb3f65ae",
                "shasum": ""
            },
            "require": {
                "php": ">=7.1"
            },
            "require-dev": {
                "amphp/php-cs-fixer-config": "dev-master",
                "amphp/phpunit-util": "^1",
                "ext-json": "*",
                "jetbrains/phpstorm-stubs": "^2019.3",
                "phpunit/phpunit": "^7 | ^8 | ^9",
                "psalm/phar": "^3.11@dev",
                "react/promise": "^2"
            },
            "type": "library",
            "extra": {
                "branch-alias": {
                    "dev-master": "2.x-dev"
                }
            },
            "autoload": {
                "psr-4": {
                    "Amp\\": "lib"
                },
                "files": [
                    "lib/functions.php",
                    "lib/Internal/functions.php"
                ]
            },
            "notification-url": "https://packagist.org/downloads/",
            "license": [
                "MIT"
            ],
            "authors": [
                {
                    "name": "Daniel Lowrey",
                    "email": "rdlowrey@php.net"
                },
                {
                    "name": "Aaron Piotrowski",
                    "email": "aaron@trowski.com"
                },
                {
                    "name": "Bob Weinand",
                    "email": "bobwei9@hotmail.com"
                },
                {
                    "name": "Niklas Keller",
                    "email": "me@kelunik.com"
                }
            ],
            "description": "A non-blocking concurrency framework for PHP applications.",
            "homepage": "http://amphp.org/amp",
            "keywords": [
                "async",
                "asynchronous",
                "awaitable",
                "concurrency",
                "event",
                "event-loop",
                "future",
                "non-blocking",
                "promise"
            ],
            "support": {
                "irc": "irc://irc.freenode.org/amphp",
                "issues": "https://github.com/amphp/amp/issues",
                "source": "https://github.com/amphp/amp/tree/v2.6.1"
            },
            "funding": [
                {
                    "url": "https://github.com/amphp",
                    "type": "github"
                }
            ],
            "time": "2021-09-23T18:43:08+00:00"
        },
        {
            "name": "amphp/byte-stream",
            "version": "v1.8.1",
            "source": {
                "type": "git",
                "url": "https://github.com/amphp/byte-stream.git",
                "reference": "acbd8002b3536485c997c4e019206b3f10ca15bd"
            },
            "dist": {
                "type": "zip",
                "url": "https://api.github.com/repos/amphp/byte-stream/zipball/acbd8002b3536485c997c4e019206b3f10ca15bd",
                "reference": "acbd8002b3536485c997c4e019206b3f10ca15bd",
                "shasum": ""
            },
            "require": {
                "amphp/amp": "^2",
                "php": ">=7.1"
            },
            "require-dev": {
                "amphp/php-cs-fixer-config": "dev-master",
                "amphp/phpunit-util": "^1.4",
                "friendsofphp/php-cs-fixer": "^2.3",
                "jetbrains/phpstorm-stubs": "^2019.3",
                "phpunit/phpunit": "^6 || ^7 || ^8",
                "psalm/phar": "^3.11.4"
            },
            "type": "library",
            "extra": {
                "branch-alias": {
                    "dev-master": "1.x-dev"
                }
            },
            "autoload": {
                "psr-4": {
                    "Amp\\ByteStream\\": "lib"
                },
                "files": [
                    "lib/functions.php"
                ]
            },
            "notification-url": "https://packagist.org/downloads/",
            "license": [
                "MIT"
            ],
            "authors": [
                {
                    "name": "Aaron Piotrowski",
                    "email": "aaron@trowski.com"
                },
                {
                    "name": "Niklas Keller",
                    "email": "me@kelunik.com"
                }
            ],
            "description": "A stream abstraction to make working with non-blocking I/O simple.",
            "homepage": "http://amphp.org/byte-stream",
            "keywords": [
                "amp",
                "amphp",
                "async",
                "io",
                "non-blocking",
                "stream"
            ],
            "support": {
                "irc": "irc://irc.freenode.org/amphp",
                "issues": "https://github.com/amphp/byte-stream/issues",
                "source": "https://github.com/amphp/byte-stream/tree/v1.8.1"
            },
            "funding": [
                {
                    "url": "https://github.com/amphp",
                    "type": "github"
                }
            ],
            "time": "2021-03-30T17:13:30+00:00"
        },
        {
            "name": "appwrite/sdk-generator",
            "version": "0.13.0",
            "source": {
                "type": "git",
                "url": "https://github.com/appwrite/sdk-generator.git",
                "reference": "ea867bf585b03d2e22315820bf7ebca59c4cbd61"
            },
            "dist": {
                "type": "zip",
                "url": "https://api.github.com/repos/appwrite/sdk-generator/zipball/ea867bf585b03d2e22315820bf7ebca59c4cbd61",
                "reference": "ea867bf585b03d2e22315820bf7ebca59c4cbd61",
                "shasum": ""
            },
            "require": {
                "ext-curl": "*",
                "ext-json": "*",
                "ext-mbstring": "*",
                "matthiasmullie/minify": "^1.3",
                "php": ">=7.0.0",
                "twig/twig": "^2.14"
            },
            "require-dev": {
                "phpunit/phpunit": "^7.0"
            },
            "type": "library",
            "autoload": {
                "psr-4": {
                    "Appwrite\\SDK\\": "src/SDK",
                    "Appwrite\\Spec\\": "src/Spec"
                }
            },
            "notification-url": "https://packagist.org/downloads/",
            "license": [
                "MIT"
            ],
            "authors": [
                {
                    "name": "Eldad Fux",
                    "email": "eldad@appwrite.io"
                }
            ],
            "description": "Appwrite PHP library for generating API SDKs for multiple programming languages and platforms",
            "support": {
                "issues": "https://github.com/appwrite/sdk-generator/issues",
                "source": "https://github.com/appwrite/sdk-generator/tree/0.13.0"
            },
            "time": "2021-07-31T20:27:03+00:00"
        },
        {
            "name": "composer/semver",
            "version": "3.2.5",
            "source": {
                "type": "git",
                "url": "https://github.com/composer/semver.git",
                "reference": "31f3ea725711245195f62e54ffa402d8ef2fdba9"
            },
            "dist": {
                "type": "zip",
                "url": "https://api.github.com/repos/composer/semver/zipball/31f3ea725711245195f62e54ffa402d8ef2fdba9",
                "reference": "31f3ea725711245195f62e54ffa402d8ef2fdba9",
                "shasum": ""
            },
            "require": {
                "php": "^5.3.2 || ^7.0 || ^8.0"
            },
            "require-dev": {
                "phpstan/phpstan": "^0.12.54",
                "symfony/phpunit-bridge": "^4.2 || ^5"
            },
            "type": "library",
            "extra": {
                "branch-alias": {
                    "dev-main": "3.x-dev"
                }
            },
            "autoload": {
                "psr-4": {
                    "Composer\\Semver\\": "src"
                }
            },
            "notification-url": "https://packagist.org/downloads/",
            "license": [
                "MIT"
            ],
            "authors": [
                {
                    "name": "Nils Adermann",
                    "email": "naderman@naderman.de",
                    "homepage": "http://www.naderman.de"
                },
                {
                    "name": "Jordi Boggiano",
                    "email": "j.boggiano@seld.be",
                    "homepage": "http://seld.be"
                },
                {
                    "name": "Rob Bast",
                    "email": "rob.bast@gmail.com",
                    "homepage": "http://robbast.nl"
                }
            ],
            "description": "Semver library that offers utilities, version constraint parsing and validation.",
            "keywords": [
                "semantic",
                "semver",
                "validation",
                "versioning"
            ],
            "support": {
                "irc": "irc://irc.freenode.org/composer",
                "issues": "https://github.com/composer/semver/issues",
                "source": "https://github.com/composer/semver/tree/3.2.5"
            },
            "funding": [
                {
                    "url": "https://packagist.com",
                    "type": "custom"
                },
                {
                    "url": "https://github.com/composer",
                    "type": "github"
                },
                {
                    "url": "https://tidelift.com/funding/github/packagist/composer/composer",
                    "type": "tidelift"
                }
            ],
            "time": "2021-05-24T12:41:47+00:00"
        },
        {
            "name": "composer/xdebug-handler",
            "version": "2.0.2",
            "source": {
                "type": "git",
                "url": "https://github.com/composer/xdebug-handler.git",
                "reference": "84674dd3a7575ba617f5a76d7e9e29a7d3891339"
            },
            "dist": {
                "type": "zip",
                "url": "https://api.github.com/repos/composer/xdebug-handler/zipball/84674dd3a7575ba617f5a76d7e9e29a7d3891339",
                "reference": "84674dd3a7575ba617f5a76d7e9e29a7d3891339",
                "shasum": ""
            },
            "require": {
                "php": "^5.3.2 || ^7.0 || ^8.0",
                "psr/log": "^1 || ^2 || ^3"
            },
            "require-dev": {
                "phpstan/phpstan": "^0.12.55",
                "symfony/phpunit-bridge": "^4.2 || ^5"
            },
            "type": "library",
            "autoload": {
                "psr-4": {
                    "Composer\\XdebugHandler\\": "src"
                }
            },
            "notification-url": "https://packagist.org/downloads/",
            "license": [
                "MIT"
            ],
            "authors": [
                {
                    "name": "John Stevenson",
                    "email": "john-stevenson@blueyonder.co.uk"
                }
            ],
            "description": "Restarts a process without Xdebug.",
            "keywords": [
                "Xdebug",
                "performance"
            ],
            "support": {
                "irc": "irc://irc.freenode.org/composer",
                "issues": "https://github.com/composer/xdebug-handler/issues",
                "source": "https://github.com/composer/xdebug-handler/tree/2.0.2"
            },
            "funding": [
                {
                    "url": "https://packagist.com",
                    "type": "custom"
                },
                {
                    "url": "https://github.com/composer",
                    "type": "github"
                },
                {
                    "url": "https://tidelift.com/funding/github/packagist/composer/composer",
                    "type": "tidelift"
                }
            ],
            "time": "2021-07-31T17:03:58+00:00"
        },
        {
            "name": "dnoegel/php-xdg-base-dir",
            "version": "v0.1.1",
            "source": {
                "type": "git",
                "url": "https://github.com/dnoegel/php-xdg-base-dir.git",
                "reference": "8f8a6e48c5ecb0f991c2fdcf5f154a47d85f9ffd"
            },
            "dist": {
                "type": "zip",
                "url": "https://api.github.com/repos/dnoegel/php-xdg-base-dir/zipball/8f8a6e48c5ecb0f991c2fdcf5f154a47d85f9ffd",
                "reference": "8f8a6e48c5ecb0f991c2fdcf5f154a47d85f9ffd",
                "shasum": ""
            },
            "require": {
                "php": ">=5.3.2"
            },
            "require-dev": {
                "phpunit/phpunit": "~7.0|~6.0|~5.0|~4.8.35"
            },
            "type": "library",
            "autoload": {
                "psr-4": {
                    "XdgBaseDir\\": "src/"
                }
            },
            "notification-url": "https://packagist.org/downloads/",
            "license": [
                "MIT"
            ],
            "description": "implementation of xdg base directory specification for php",
            "support": {
                "issues": "https://github.com/dnoegel/php-xdg-base-dir/issues",
                "source": "https://github.com/dnoegel/php-xdg-base-dir/tree/v0.1.1"
            },
            "time": "2019-12-04T15:06:13+00:00"
        },
        {
            "name": "doctrine/instantiator",
            "version": "1.4.0",
            "source": {
                "type": "git",
                "url": "https://github.com/doctrine/instantiator.git",
                "reference": "d56bf6102915de5702778fe20f2de3b2fe570b5b"
            },
            "dist": {
                "type": "zip",
                "url": "https://api.github.com/repos/doctrine/instantiator/zipball/d56bf6102915de5702778fe20f2de3b2fe570b5b",
                "reference": "d56bf6102915de5702778fe20f2de3b2fe570b5b",
                "shasum": ""
            },
            "require": {
                "php": "^7.1 || ^8.0"
            },
            "require-dev": {
                "doctrine/coding-standard": "^8.0",
                "ext-pdo": "*",
                "ext-phar": "*",
                "phpbench/phpbench": "^0.13 || 1.0.0-alpha2",
                "phpstan/phpstan": "^0.12",
                "phpstan/phpstan-phpunit": "^0.12",
                "phpunit/phpunit": "^7.0 || ^8.0 || ^9.0"
            },
            "type": "library",
            "autoload": {
                "psr-4": {
                    "Doctrine\\Instantiator\\": "src/Doctrine/Instantiator/"
                }
            },
            "notification-url": "https://packagist.org/downloads/",
            "license": [
                "MIT"
            ],
            "authors": [
                {
                    "name": "Marco Pivetta",
                    "email": "ocramius@gmail.com",
                    "homepage": "https://ocramius.github.io/"
                }
            ],
            "description": "A small, lightweight utility to instantiate objects in PHP without invoking their constructors",
            "homepage": "https://www.doctrine-project.org/projects/instantiator.html",
            "keywords": [
                "constructor",
                "instantiate"
            ],
            "support": {
                "issues": "https://github.com/doctrine/instantiator/issues",
                "source": "https://github.com/doctrine/instantiator/tree/1.4.0"
            },
            "funding": [
                {
                    "url": "https://www.doctrine-project.org/sponsorship.html",
                    "type": "custom"
                },
                {
                    "url": "https://www.patreon.com/phpdoctrine",
                    "type": "patreon"
                },
                {
                    "url": "https://tidelift.com/funding/github/packagist/doctrine%2Finstantiator",
                    "type": "tidelift"
                }
            ],
            "time": "2020-11-10T18:47:58+00:00"
        },
        {
            "name": "felixfbecker/advanced-json-rpc",
            "version": "v3.2.1",
            "source": {
                "type": "git",
                "url": "https://github.com/felixfbecker/php-advanced-json-rpc.git",
                "reference": "b5f37dbff9a8ad360ca341f3240dc1c168b45447"
            },
            "dist": {
                "type": "zip",
                "url": "https://api.github.com/repos/felixfbecker/php-advanced-json-rpc/zipball/b5f37dbff9a8ad360ca341f3240dc1c168b45447",
                "reference": "b5f37dbff9a8ad360ca341f3240dc1c168b45447",
                "shasum": ""
            },
            "require": {
                "netresearch/jsonmapper": "^1.0 || ^2.0 || ^3.0 || ^4.0",
                "php": "^7.1 || ^8.0",
                "phpdocumentor/reflection-docblock": "^4.3.4 || ^5.0.0"
            },
            "require-dev": {
                "phpunit/phpunit": "^7.0 || ^8.0"
            },
            "type": "library",
            "autoload": {
                "psr-4": {
                    "AdvancedJsonRpc\\": "lib/"
                }
            },
            "notification-url": "https://packagist.org/downloads/",
            "license": [
                "ISC"
            ],
            "authors": [
                {
                    "name": "Felix Becker",
                    "email": "felix.b@outlook.com"
                }
            ],
            "description": "A more advanced JSONRPC implementation",
            "support": {
                "issues": "https://github.com/felixfbecker/php-advanced-json-rpc/issues",
                "source": "https://github.com/felixfbecker/php-advanced-json-rpc/tree/v3.2.1"
            },
            "time": "2021-06-11T22:34:44+00:00"
        },
        {
            "name": "felixfbecker/language-server-protocol",
            "version": "1.5.1",
            "source": {
                "type": "git",
                "url": "https://github.com/felixfbecker/php-language-server-protocol.git",
                "reference": "9d846d1f5cf101deee7a61c8ba7caa0a975cd730"
            },
            "dist": {
                "type": "zip",
                "url": "https://api.github.com/repos/felixfbecker/php-language-server-protocol/zipball/9d846d1f5cf101deee7a61c8ba7caa0a975cd730",
                "reference": "9d846d1f5cf101deee7a61c8ba7caa0a975cd730",
                "shasum": ""
            },
            "require": {
                "php": ">=7.1"
            },
            "require-dev": {
                "phpstan/phpstan": "*",
                "squizlabs/php_codesniffer": "^3.1",
                "vimeo/psalm": "^4.0"
            },
            "type": "library",
            "extra": {
                "branch-alias": {
                    "dev-master": "1.x-dev"
                }
            },
            "autoload": {
                "psr-4": {
                    "LanguageServerProtocol\\": "src/"
                }
            },
            "notification-url": "https://packagist.org/downloads/",
            "license": [
                "ISC"
            ],
            "authors": [
                {
                    "name": "Felix Becker",
                    "email": "felix.b@outlook.com"
                }
            ],
            "description": "PHP classes for the Language Server Protocol",
            "keywords": [
                "language",
                "microsoft",
                "php",
                "server"
            ],
            "support": {
                "issues": "https://github.com/felixfbecker/php-language-server-protocol/issues",
                "source": "https://github.com/felixfbecker/php-language-server-protocol/tree/1.5.1"
            },
            "time": "2021-02-22T14:02:09+00:00"
        },
        {
            "name": "matthiasmullie/minify",
            "version": "1.3.66",
            "source": {
                "type": "git",
                "url": "https://github.com/matthiasmullie/minify.git",
                "reference": "45fd3b0f1dfa2c965857c6d4a470bea52adc31a6"
            },
            "dist": {
                "type": "zip",
                "url": "https://api.github.com/repos/matthiasmullie/minify/zipball/45fd3b0f1dfa2c965857c6d4a470bea52adc31a6",
                "reference": "45fd3b0f1dfa2c965857c6d4a470bea52adc31a6",
                "shasum": ""
            },
            "require": {
                "ext-pcre": "*",
                "matthiasmullie/path-converter": "~1.1",
                "php": ">=5.3.0"
            },
            "require-dev": {
                "friendsofphp/php-cs-fixer": "~2.0",
                "matthiasmullie/scrapbook": "dev-master",
                "phpunit/phpunit": ">=4.8"
            },
            "suggest": {
                "psr/cache-implementation": "Cache implementation to use with Minify::cache"
            },
            "bin": [
                "bin/minifycss",
                "bin/minifyjs"
            ],
            "type": "library",
            "autoload": {
                "psr-4": {
                    "MatthiasMullie\\Minify\\": "src/"
                }
            },
            "notification-url": "https://packagist.org/downloads/",
            "license": [
                "MIT"
            ],
            "authors": [
                {
                    "name": "Matthias Mullie",
                    "email": "minify@mullie.eu",
                    "homepage": "http://www.mullie.eu",
                    "role": "Developer"
                }
            ],
            "description": "CSS & JavaScript minifier, in PHP. Removes whitespace, strips comments, combines files (incl. @import statements and small assets in CSS files), and optimizes/shortens a few common programming patterns.",
            "homepage": "http://www.minifier.org",
            "keywords": [
                "JS",
                "css",
                "javascript",
                "minifier",
                "minify"
            ],
            "support": {
                "issues": "https://github.com/matthiasmullie/minify/issues",
                "source": "https://github.com/matthiasmullie/minify/tree/1.3.66"
            },
            "funding": [
                {
                    "url": "https://github.com/[user1",
                    "type": "github"
                },
                {
                    "url": "https://github.com/matthiasmullie] # Replace with up to 4 GitHub Sponsors-enabled usernames e.g.",
                    "type": "github"
                },
                {
                    "url": "https://github.com/user2",
                    "type": "github"
                }
            ],
            "time": "2021-01-06T15:18:10+00:00"
        },
        {
            "name": "matthiasmullie/path-converter",
            "version": "1.1.3",
            "source": {
                "type": "git",
                "url": "https://github.com/matthiasmullie/path-converter.git",
                "reference": "e7d13b2c7e2f2268e1424aaed02085518afa02d9"
            },
            "dist": {
                "type": "zip",
                "url": "https://api.github.com/repos/matthiasmullie/path-converter/zipball/e7d13b2c7e2f2268e1424aaed02085518afa02d9",
                "reference": "e7d13b2c7e2f2268e1424aaed02085518afa02d9",
                "shasum": ""
            },
            "require": {
                "ext-pcre": "*",
                "php": ">=5.3.0"
            },
            "require-dev": {
                "phpunit/phpunit": "~4.8"
            },
            "type": "library",
            "autoload": {
                "psr-4": {
                    "MatthiasMullie\\PathConverter\\": "src/"
                }
            },
            "notification-url": "https://packagist.org/downloads/",
            "license": [
                "MIT"
            ],
            "authors": [
                {
                    "name": "Matthias Mullie",
                    "email": "pathconverter@mullie.eu",
                    "homepage": "http://www.mullie.eu",
                    "role": "Developer"
                }
            ],
            "description": "Relative path converter",
            "homepage": "http://github.com/matthiasmullie/path-converter",
            "keywords": [
                "converter",
                "path",
                "paths",
                "relative"
            ],
            "support": {
                "issues": "https://github.com/matthiasmullie/path-converter/issues",
                "source": "https://github.com/matthiasmullie/path-converter/tree/1.1.3"
            },
            "time": "2019-02-05T23:41:09+00:00"
        },
        {
            "name": "myclabs/deep-copy",
            "version": "1.10.2",
            "source": {
                "type": "git",
                "url": "https://github.com/myclabs/DeepCopy.git",
                "reference": "776f831124e9c62e1a2c601ecc52e776d8bb7220"
            },
            "dist": {
                "type": "zip",
                "url": "https://api.github.com/repos/myclabs/DeepCopy/zipball/776f831124e9c62e1a2c601ecc52e776d8bb7220",
                "reference": "776f831124e9c62e1a2c601ecc52e776d8bb7220",
                "shasum": ""
            },
            "require": {
                "php": "^7.1 || ^8.0"
            },
            "replace": {
                "myclabs/deep-copy": "self.version"
            },
            "require-dev": {
                "doctrine/collections": "^1.0",
                "doctrine/common": "^2.6",
                "phpunit/phpunit": "^7.1"
            },
            "type": "library",
            "autoload": {
                "psr-4": {
                    "DeepCopy\\": "src/DeepCopy/"
                },
                "files": [
                    "src/DeepCopy/deep_copy.php"
                ]
            },
            "notification-url": "https://packagist.org/downloads/",
            "license": [
                "MIT"
            ],
            "description": "Create deep copies (clones) of your objects",
            "keywords": [
                "clone",
                "copy",
                "duplicate",
                "object",
                "object graph"
            ],
            "support": {
                "issues": "https://github.com/myclabs/DeepCopy/issues",
                "source": "https://github.com/myclabs/DeepCopy/tree/1.10.2"
            },
            "funding": [
                {
                    "url": "https://tidelift.com/funding/github/packagist/myclabs/deep-copy",
                    "type": "tidelift"
                }
            ],
            "time": "2020-11-13T09:40:50+00:00"
        },
        {
            "name": "netresearch/jsonmapper",
            "version": "v4.0.0",
            "source": {
                "type": "git",
                "url": "https://github.com/cweiske/jsonmapper.git",
                "reference": "8bbc021a8edb2e4a7ea2f8ad4fa9ec9dce2fcb8d"
            },
            "dist": {
                "type": "zip",
                "url": "https://api.github.com/repos/cweiske/jsonmapper/zipball/8bbc021a8edb2e4a7ea2f8ad4fa9ec9dce2fcb8d",
                "reference": "8bbc021a8edb2e4a7ea2f8ad4fa9ec9dce2fcb8d",
                "shasum": ""
            },
            "require": {
                "ext-json": "*",
                "ext-pcre": "*",
                "ext-reflection": "*",
                "ext-spl": "*",
                "php": ">=7.1"
            },
            "require-dev": {
                "phpunit/phpunit": "~7.5 || ~8.0 || ~9.0",
                "squizlabs/php_codesniffer": "~3.5"
            },
            "type": "library",
            "autoload": {
                "psr-0": {
                    "JsonMapper": "src/"
                }
            },
            "notification-url": "https://packagist.org/downloads/",
            "license": [
                "OSL-3.0"
            ],
            "authors": [
                {
                    "name": "Christian Weiske",
                    "email": "cweiske@cweiske.de",
                    "homepage": "http://github.com/cweiske/jsonmapper/",
                    "role": "Developer"
                }
            ],
            "description": "Map nested JSON structures onto PHP classes",
            "support": {
                "email": "cweiske@cweiske.de",
                "issues": "https://github.com/cweiske/jsonmapper/issues",
                "source": "https://github.com/cweiske/jsonmapper/tree/v4.0.0"
            },
            "time": "2020-12-01T19:48:11+00:00"
        },
        {
            "name": "nikic/php-parser",
            "version": "v4.13.0",
            "source": {
                "type": "git",
                "url": "https://github.com/nikic/PHP-Parser.git",
                "reference": "50953a2691a922aa1769461637869a0a2faa3f53"
            },
            "dist": {
                "type": "zip",
                "url": "https://api.github.com/repos/nikic/PHP-Parser/zipball/50953a2691a922aa1769461637869a0a2faa3f53",
                "reference": "50953a2691a922aa1769461637869a0a2faa3f53",
                "shasum": ""
            },
            "require": {
                "ext-tokenizer": "*",
                "php": ">=7.0"
            },
            "require-dev": {
                "ircmaxell/php-yacc": "^0.0.7",
                "phpunit/phpunit": "^6.5 || ^7.0 || ^8.0 || ^9.0"
            },
            "bin": [
                "bin/php-parse"
            ],
            "type": "library",
            "extra": {
                "branch-alias": {
                    "dev-master": "4.9-dev"
                }
            },
            "autoload": {
                "psr-4": {
                    "PhpParser\\": "lib/PhpParser"
                }
            },
            "notification-url": "https://packagist.org/downloads/",
            "license": [
                "BSD-3-Clause"
            ],
            "authors": [
                {
                    "name": "Nikita Popov"
                }
            ],
            "description": "A PHP parser written in PHP",
            "keywords": [
                "parser",
                "php"
            ],
            "support": {
                "issues": "https://github.com/nikic/PHP-Parser/issues",
                "source": "https://github.com/nikic/PHP-Parser/tree/v4.13.0"
            },
            "time": "2021-09-20T12:20:58+00:00"
        },
        {
            "name": "openlss/lib-array2xml",
            "version": "1.0.0",
            "source": {
                "type": "git",
                "url": "https://github.com/nullivex/lib-array2xml.git",
                "reference": "a91f18a8dfc69ffabe5f9b068bc39bb202c81d90"
            },
            "dist": {
                "type": "zip",
                "url": "https://api.github.com/repos/nullivex/lib-array2xml/zipball/a91f18a8dfc69ffabe5f9b068bc39bb202c81d90",
                "reference": "a91f18a8dfc69ffabe5f9b068bc39bb202c81d90",
                "shasum": ""
            },
            "require": {
                "php": ">=5.3.2"
            },
            "type": "library",
            "autoload": {
                "psr-0": {
                    "LSS": ""
                }
            },
            "notification-url": "https://packagist.org/downloads/",
            "license": [
                "Apache-2.0"
            ],
            "authors": [
                {
                    "name": "Bryan Tong",
                    "email": "bryan@nullivex.com",
                    "homepage": "https://www.nullivex.com"
                },
                {
                    "name": "Tony Butler",
                    "email": "spudz76@gmail.com",
                    "homepage": "https://www.nullivex.com"
                }
            ],
            "description": "Array2XML conversion library credit to lalit.org",
            "homepage": "https://www.nullivex.com",
            "keywords": [
                "array",
                "array conversion",
                "xml",
                "xml conversion"
            ],
            "support": {
                "issues": "https://github.com/nullivex/lib-array2xml/issues",
                "source": "https://github.com/nullivex/lib-array2xml/tree/master"
            },
            "time": "2019-03-29T20:06:56+00:00"
        },
        {
            "name": "phar-io/manifest",
            "version": "2.0.3",
            "source": {
                "type": "git",
                "url": "https://github.com/phar-io/manifest.git",
                "reference": "97803eca37d319dfa7826cc2437fc020857acb53"
            },
            "dist": {
                "type": "zip",
                "url": "https://api.github.com/repos/phar-io/manifest/zipball/97803eca37d319dfa7826cc2437fc020857acb53",
                "reference": "97803eca37d319dfa7826cc2437fc020857acb53",
                "shasum": ""
            },
            "require": {
                "ext-dom": "*",
                "ext-phar": "*",
                "ext-xmlwriter": "*",
                "phar-io/version": "^3.0.1",
                "php": "^7.2 || ^8.0"
            },
            "type": "library",
            "extra": {
                "branch-alias": {
                    "dev-master": "2.0.x-dev"
                }
            },
            "autoload": {
                "classmap": [
                    "src/"
                ]
            },
            "notification-url": "https://packagist.org/downloads/",
            "license": [
                "BSD-3-Clause"
            ],
            "authors": [
                {
                    "name": "Arne Blankerts",
                    "email": "arne@blankerts.de",
                    "role": "Developer"
                },
                {
                    "name": "Sebastian Heuer",
                    "email": "sebastian@phpeople.de",
                    "role": "Developer"
                },
                {
                    "name": "Sebastian Bergmann",
                    "email": "sebastian@phpunit.de",
                    "role": "Developer"
                }
            ],
            "description": "Component for reading phar.io manifest information from a PHP Archive (PHAR)",
            "support": {
                "issues": "https://github.com/phar-io/manifest/issues",
                "source": "https://github.com/phar-io/manifest/tree/2.0.3"
            },
            "time": "2021-07-20T11:28:43+00:00"
        },
        {
            "name": "phar-io/version",
            "version": "3.1.0",
            "source": {
                "type": "git",
                "url": "https://github.com/phar-io/version.git",
                "reference": "bae7c545bef187884426f042434e561ab1ddb182"
            },
            "dist": {
                "type": "zip",
                "url": "https://api.github.com/repos/phar-io/version/zipball/bae7c545bef187884426f042434e561ab1ddb182",
                "reference": "bae7c545bef187884426f042434e561ab1ddb182",
                "shasum": ""
            },
            "require": {
                "php": "^7.2 || ^8.0"
            },
            "type": "library",
            "autoload": {
                "classmap": [
                    "src/"
                ]
            },
            "notification-url": "https://packagist.org/downloads/",
            "license": [
                "BSD-3-Clause"
            ],
            "authors": [
                {
                    "name": "Arne Blankerts",
                    "email": "arne@blankerts.de",
                    "role": "Developer"
                },
                {
                    "name": "Sebastian Heuer",
                    "email": "sebastian@phpeople.de",
                    "role": "Developer"
                },
                {
                    "name": "Sebastian Bergmann",
                    "email": "sebastian@phpunit.de",
                    "role": "Developer"
                }
            ],
            "description": "Library for handling version information and constraints",
            "support": {
                "issues": "https://github.com/phar-io/version/issues",
                "source": "https://github.com/phar-io/version/tree/3.1.0"
            },
            "time": "2021-02-23T14:00:09+00:00"
        },
        {
            "name": "phpdocumentor/reflection-common",
            "version": "2.2.0",
            "source": {
                "type": "git",
                "url": "https://github.com/phpDocumentor/ReflectionCommon.git",
                "reference": "1d01c49d4ed62f25aa84a747ad35d5a16924662b"
            },
            "dist": {
                "type": "zip",
                "url": "https://api.github.com/repos/phpDocumentor/ReflectionCommon/zipball/1d01c49d4ed62f25aa84a747ad35d5a16924662b",
                "reference": "1d01c49d4ed62f25aa84a747ad35d5a16924662b",
                "shasum": ""
            },
            "require": {
                "php": "^7.2 || ^8.0"
            },
            "type": "library",
            "extra": {
                "branch-alias": {
                    "dev-2.x": "2.x-dev"
                }
            },
            "autoload": {
                "psr-4": {
                    "phpDocumentor\\Reflection\\": "src/"
                }
            },
            "notification-url": "https://packagist.org/downloads/",
            "license": [
                "MIT"
            ],
            "authors": [
                {
                    "name": "Jaap van Otterdijk",
                    "email": "opensource@ijaap.nl"
                }
            ],
            "description": "Common reflection classes used by phpdocumentor to reflect the code structure",
            "homepage": "http://www.phpdoc.org",
            "keywords": [
                "FQSEN",
                "phpDocumentor",
                "phpdoc",
                "reflection",
                "static analysis"
            ],
            "support": {
                "issues": "https://github.com/phpDocumentor/ReflectionCommon/issues",
                "source": "https://github.com/phpDocumentor/ReflectionCommon/tree/2.x"
            },
            "time": "2020-06-27T09:03:43+00:00"
        },
        {
            "name": "phpdocumentor/reflection-docblock",
            "version": "5.2.2",
            "source": {
                "type": "git",
                "url": "https://github.com/phpDocumentor/ReflectionDocBlock.git",
                "reference": "069a785b2141f5bcf49f3e353548dc1cce6df556"
            },
            "dist": {
                "type": "zip",
                "url": "https://api.github.com/repos/phpDocumentor/ReflectionDocBlock/zipball/069a785b2141f5bcf49f3e353548dc1cce6df556",
                "reference": "069a785b2141f5bcf49f3e353548dc1cce6df556",
                "shasum": ""
            },
            "require": {
                "ext-filter": "*",
                "php": "^7.2 || ^8.0",
                "phpdocumentor/reflection-common": "^2.2",
                "phpdocumentor/type-resolver": "^1.3",
                "webmozart/assert": "^1.9.1"
            },
            "require-dev": {
                "mockery/mockery": "~1.3.2"
            },
            "type": "library",
            "extra": {
                "branch-alias": {
                    "dev-master": "5.x-dev"
                }
            },
            "autoload": {
                "psr-4": {
                    "phpDocumentor\\Reflection\\": "src"
                }
            },
            "notification-url": "https://packagist.org/downloads/",
            "license": [
                "MIT"
            ],
            "authors": [
                {
                    "name": "Mike van Riel",
                    "email": "me@mikevanriel.com"
                },
                {
                    "name": "Jaap van Otterdijk",
                    "email": "account@ijaap.nl"
                }
            ],
            "description": "With this component, a library can provide support for annotations via DocBlocks or otherwise retrieve information that is embedded in a DocBlock.",
            "support": {
                "issues": "https://github.com/phpDocumentor/ReflectionDocBlock/issues",
                "source": "https://github.com/phpDocumentor/ReflectionDocBlock/tree/master"
            },
            "time": "2020-09-03T19:13:55+00:00"
        },
        {
            "name": "phpdocumentor/type-resolver",
<<<<<<< HEAD
            "version": "1.5.0",
            "source": {
                "type": "git",
                "url": "https://github.com/phpDocumentor/TypeResolver.git",
                "reference": "30f38bffc6f24293dadd1823936372dfa9e86e2f"
            },
            "dist": {
                "type": "zip",
                "url": "https://api.github.com/repos/phpDocumentor/TypeResolver/zipball/30f38bffc6f24293dadd1823936372dfa9e86e2f",
                "reference": "30f38bffc6f24293dadd1823936372dfa9e86e2f",
=======
            "version": "1.5.1",
            "source": {
                "type": "git",
                "url": "https://github.com/phpDocumentor/TypeResolver.git",
                "reference": "a12f7e301eb7258bb68acd89d4aefa05c2906cae"
            },
            "dist": {
                "type": "zip",
                "url": "https://api.github.com/repos/phpDocumentor/TypeResolver/zipball/a12f7e301eb7258bb68acd89d4aefa05c2906cae",
                "reference": "a12f7e301eb7258bb68acd89d4aefa05c2906cae",
>>>>>>> af0fbecf
                "shasum": ""
            },
            "require": {
                "php": "^7.2 || ^8.0",
                "phpdocumentor/reflection-common": "^2.0"
            },
            "require-dev": {
                "ext-tokenizer": "*",
                "psalm/phar": "^4.8"
            },
            "type": "library",
            "extra": {
                "branch-alias": {
                    "dev-1.x": "1.x-dev"
                }
            },
            "autoload": {
                "psr-4": {
                    "phpDocumentor\\Reflection\\": "src"
                }
            },
            "notification-url": "https://packagist.org/downloads/",
            "license": [
                "MIT"
            ],
            "authors": [
                {
                    "name": "Mike van Riel",
                    "email": "me@mikevanriel.com"
                }
            ],
            "description": "A PSR-5 based resolver of Class names, Types and Structural Element Names",
            "support": {
                "issues": "https://github.com/phpDocumentor/TypeResolver/issues",
<<<<<<< HEAD
                "source": "https://github.com/phpDocumentor/TypeResolver/tree/1.5.0"
            },
            "time": "2021-09-17T15:28:14+00:00"
=======
                "source": "https://github.com/phpDocumentor/TypeResolver/tree/1.5.1"
            },
            "time": "2021-10-02T14:08:47+00:00"
>>>>>>> af0fbecf
        },
        {
            "name": "phpspec/prophecy",
            "version": "1.14.0",
            "source": {
                "type": "git",
                "url": "https://github.com/phpspec/prophecy.git",
                "reference": "d86dfc2e2a3cd366cee475e52c6bb3bbc371aa0e"
            },
            "dist": {
                "type": "zip",
                "url": "https://api.github.com/repos/phpspec/prophecy/zipball/d86dfc2e2a3cd366cee475e52c6bb3bbc371aa0e",
                "reference": "d86dfc2e2a3cd366cee475e52c6bb3bbc371aa0e",
                "shasum": ""
            },
            "require": {
                "doctrine/instantiator": "^1.2",
                "php": "^7.2 || ~8.0, <8.2",
                "phpdocumentor/reflection-docblock": "^5.2",
                "sebastian/comparator": "^3.0 || ^4.0",
                "sebastian/recursion-context": "^3.0 || ^4.0"
            },
            "require-dev": {
                "phpspec/phpspec": "^6.0 || ^7.0",
                "phpunit/phpunit": "^8.0 || ^9.0"
            },
            "type": "library",
            "extra": {
                "branch-alias": {
                    "dev-master": "1.x-dev"
                }
            },
            "autoload": {
                "psr-4": {
                    "Prophecy\\": "src/Prophecy"
                }
            },
            "notification-url": "https://packagist.org/downloads/",
            "license": [
                "MIT"
            ],
            "authors": [
                {
                    "name": "Konstantin Kudryashov",
                    "email": "ever.zet@gmail.com",
                    "homepage": "http://everzet.com"
                },
                {
                    "name": "Marcello Duarte",
                    "email": "marcello.duarte@gmail.com"
                }
            ],
            "description": "Highly opinionated mocking framework for PHP 5.3+",
            "homepage": "https://github.com/phpspec/prophecy",
            "keywords": [
                "Double",
                "Dummy",
                "fake",
                "mock",
                "spy",
                "stub"
            ],
            "support": {
                "issues": "https://github.com/phpspec/prophecy/issues",
                "source": "https://github.com/phpspec/prophecy/tree/1.14.0"
            },
            "time": "2021-09-10T09:02:12+00:00"
        },
        {
            "name": "phpunit/php-code-coverage",
            "version": "9.2.7",
            "source": {
                "type": "git",
                "url": "https://github.com/sebastianbergmann/php-code-coverage.git",
                "reference": "d4c798ed8d51506800b441f7a13ecb0f76f12218"
            },
            "dist": {
                "type": "zip",
                "url": "https://api.github.com/repos/sebastianbergmann/php-code-coverage/zipball/d4c798ed8d51506800b441f7a13ecb0f76f12218",
                "reference": "d4c798ed8d51506800b441f7a13ecb0f76f12218",
                "shasum": ""
            },
            "require": {
                "ext-dom": "*",
                "ext-libxml": "*",
                "ext-xmlwriter": "*",
                "nikic/php-parser": "^4.12.0",
                "php": ">=7.3",
                "phpunit/php-file-iterator": "^3.0.3",
                "phpunit/php-text-template": "^2.0.2",
                "sebastian/code-unit-reverse-lookup": "^2.0.2",
                "sebastian/complexity": "^2.0",
                "sebastian/environment": "^5.1.2",
                "sebastian/lines-of-code": "^1.0.3",
                "sebastian/version": "^3.0.1",
                "theseer/tokenizer": "^1.2.0"
            },
            "require-dev": {
                "phpunit/phpunit": "^9.3"
            },
            "suggest": {
                "ext-pcov": "*",
                "ext-xdebug": "*"
            },
            "type": "library",
            "extra": {
                "branch-alias": {
                    "dev-master": "9.2-dev"
                }
            },
            "autoload": {
                "classmap": [
                    "src/"
                ]
            },
            "notification-url": "https://packagist.org/downloads/",
            "license": [
                "BSD-3-Clause"
            ],
            "authors": [
                {
                    "name": "Sebastian Bergmann",
                    "email": "sebastian@phpunit.de",
                    "role": "lead"
                }
            ],
            "description": "Library that provides collection, processing, and rendering functionality for PHP code coverage information.",
            "homepage": "https://github.com/sebastianbergmann/php-code-coverage",
            "keywords": [
                "coverage",
                "testing",
                "xunit"
            ],
            "support": {
                "issues": "https://github.com/sebastianbergmann/php-code-coverage/issues",
                "source": "https://github.com/sebastianbergmann/php-code-coverage/tree/9.2.7"
            },
            "funding": [
                {
                    "url": "https://github.com/sebastianbergmann",
                    "type": "github"
                }
            ],
            "time": "2021-09-17T05:39:03+00:00"
        },
        {
            "name": "phpunit/php-file-iterator",
            "version": "3.0.5",
            "source": {
                "type": "git",
                "url": "https://github.com/sebastianbergmann/php-file-iterator.git",
                "reference": "aa4be8575f26070b100fccb67faabb28f21f66f8"
            },
            "dist": {
                "type": "zip",
                "url": "https://api.github.com/repos/sebastianbergmann/php-file-iterator/zipball/aa4be8575f26070b100fccb67faabb28f21f66f8",
                "reference": "aa4be8575f26070b100fccb67faabb28f21f66f8",
                "shasum": ""
            },
            "require": {
                "php": ">=7.3"
            },
            "require-dev": {
                "phpunit/phpunit": "^9.3"
            },
            "type": "library",
            "extra": {
                "branch-alias": {
                    "dev-master": "3.0-dev"
                }
            },
            "autoload": {
                "classmap": [
                    "src/"
                ]
            },
            "notification-url": "https://packagist.org/downloads/",
            "license": [
                "BSD-3-Clause"
            ],
            "authors": [
                {
                    "name": "Sebastian Bergmann",
                    "email": "sebastian@phpunit.de",
                    "role": "lead"
                }
            ],
            "description": "FilterIterator implementation that filters files based on a list of suffixes.",
            "homepage": "https://github.com/sebastianbergmann/php-file-iterator/",
            "keywords": [
                "filesystem",
                "iterator"
            ],
            "support": {
                "issues": "https://github.com/sebastianbergmann/php-file-iterator/issues",
                "source": "https://github.com/sebastianbergmann/php-file-iterator/tree/3.0.5"
            },
            "funding": [
                {
                    "url": "https://github.com/sebastianbergmann",
                    "type": "github"
                }
            ],
            "time": "2020-09-28T05:57:25+00:00"
        },
        {
            "name": "phpunit/php-invoker",
            "version": "3.1.1",
            "source": {
                "type": "git",
                "url": "https://github.com/sebastianbergmann/php-invoker.git",
                "reference": "5a10147d0aaf65b58940a0b72f71c9ac0423cc67"
            },
            "dist": {
                "type": "zip",
                "url": "https://api.github.com/repos/sebastianbergmann/php-invoker/zipball/5a10147d0aaf65b58940a0b72f71c9ac0423cc67",
                "reference": "5a10147d0aaf65b58940a0b72f71c9ac0423cc67",
                "shasum": ""
            },
            "require": {
                "php": ">=7.3"
            },
            "require-dev": {
                "ext-pcntl": "*",
                "phpunit/phpunit": "^9.3"
            },
            "suggest": {
                "ext-pcntl": "*"
            },
            "type": "library",
            "extra": {
                "branch-alias": {
                    "dev-master": "3.1-dev"
                }
            },
            "autoload": {
                "classmap": [
                    "src/"
                ]
            },
            "notification-url": "https://packagist.org/downloads/",
            "license": [
                "BSD-3-Clause"
            ],
            "authors": [
                {
                    "name": "Sebastian Bergmann",
                    "email": "sebastian@phpunit.de",
                    "role": "lead"
                }
            ],
            "description": "Invoke callables with a timeout",
            "homepage": "https://github.com/sebastianbergmann/php-invoker/",
            "keywords": [
                "process"
            ],
            "support": {
                "issues": "https://github.com/sebastianbergmann/php-invoker/issues",
                "source": "https://github.com/sebastianbergmann/php-invoker/tree/3.1.1"
            },
            "funding": [
                {
                    "url": "https://github.com/sebastianbergmann",
                    "type": "github"
                }
            ],
            "time": "2020-09-28T05:58:55+00:00"
        },
        {
            "name": "phpunit/php-text-template",
            "version": "2.0.4",
            "source": {
                "type": "git",
                "url": "https://github.com/sebastianbergmann/php-text-template.git",
                "reference": "5da5f67fc95621df9ff4c4e5a84d6a8a2acf7c28"
            },
            "dist": {
                "type": "zip",
                "url": "https://api.github.com/repos/sebastianbergmann/php-text-template/zipball/5da5f67fc95621df9ff4c4e5a84d6a8a2acf7c28",
                "reference": "5da5f67fc95621df9ff4c4e5a84d6a8a2acf7c28",
                "shasum": ""
            },
            "require": {
                "php": ">=7.3"
            },
            "require-dev": {
                "phpunit/phpunit": "^9.3"
            },
            "type": "library",
            "extra": {
                "branch-alias": {
                    "dev-master": "2.0-dev"
                }
            },
            "autoload": {
                "classmap": [
                    "src/"
                ]
            },
            "notification-url": "https://packagist.org/downloads/",
            "license": [
                "BSD-3-Clause"
            ],
            "authors": [
                {
                    "name": "Sebastian Bergmann",
                    "email": "sebastian@phpunit.de",
                    "role": "lead"
                }
            ],
            "description": "Simple template engine.",
            "homepage": "https://github.com/sebastianbergmann/php-text-template/",
            "keywords": [
                "template"
            ],
            "support": {
                "issues": "https://github.com/sebastianbergmann/php-text-template/issues",
                "source": "https://github.com/sebastianbergmann/php-text-template/tree/2.0.4"
            },
            "funding": [
                {
                    "url": "https://github.com/sebastianbergmann",
                    "type": "github"
                }
            ],
            "time": "2020-10-26T05:33:50+00:00"
        },
        {
            "name": "phpunit/php-timer",
            "version": "5.0.3",
            "source": {
                "type": "git",
                "url": "https://github.com/sebastianbergmann/php-timer.git",
                "reference": "5a63ce20ed1b5bf577850e2c4e87f4aa902afbd2"
            },
            "dist": {
                "type": "zip",
                "url": "https://api.github.com/repos/sebastianbergmann/php-timer/zipball/5a63ce20ed1b5bf577850e2c4e87f4aa902afbd2",
                "reference": "5a63ce20ed1b5bf577850e2c4e87f4aa902afbd2",
                "shasum": ""
            },
            "require": {
                "php": ">=7.3"
            },
            "require-dev": {
                "phpunit/phpunit": "^9.3"
            },
            "type": "library",
            "extra": {
                "branch-alias": {
                    "dev-master": "5.0-dev"
                }
            },
            "autoload": {
                "classmap": [
                    "src/"
                ]
            },
            "notification-url": "https://packagist.org/downloads/",
            "license": [
                "BSD-3-Clause"
            ],
            "authors": [
                {
                    "name": "Sebastian Bergmann",
                    "email": "sebastian@phpunit.de",
                    "role": "lead"
                }
            ],
            "description": "Utility class for timing",
            "homepage": "https://github.com/sebastianbergmann/php-timer/",
            "keywords": [
                "timer"
            ],
            "support": {
                "issues": "https://github.com/sebastianbergmann/php-timer/issues",
                "source": "https://github.com/sebastianbergmann/php-timer/tree/5.0.3"
            },
            "funding": [
                {
                    "url": "https://github.com/sebastianbergmann",
                    "type": "github"
                }
            ],
            "time": "2020-10-26T13:16:10+00:00"
        },
        {
            "name": "phpunit/phpunit",
            "version": "9.5.6",
            "source": {
                "type": "git",
                "url": "https://github.com/sebastianbergmann/phpunit.git",
                "reference": "fb9b8333f14e3dce976a60ef6a7e05c7c7ed8bfb"
            },
            "dist": {
                "type": "zip",
                "url": "https://api.github.com/repos/sebastianbergmann/phpunit/zipball/fb9b8333f14e3dce976a60ef6a7e05c7c7ed8bfb",
                "reference": "fb9b8333f14e3dce976a60ef6a7e05c7c7ed8bfb",
                "shasum": ""
            },
            "require": {
                "doctrine/instantiator": "^1.3.1",
                "ext-dom": "*",
                "ext-json": "*",
                "ext-libxml": "*",
                "ext-mbstring": "*",
                "ext-xml": "*",
                "ext-xmlwriter": "*",
                "myclabs/deep-copy": "^1.10.1",
                "phar-io/manifest": "^2.0.1",
                "phar-io/version": "^3.0.2",
                "php": ">=7.3",
                "phpspec/prophecy": "^1.12.1",
                "phpunit/php-code-coverage": "^9.2.3",
                "phpunit/php-file-iterator": "^3.0.5",
                "phpunit/php-invoker": "^3.1.1",
                "phpunit/php-text-template": "^2.0.3",
                "phpunit/php-timer": "^5.0.2",
                "sebastian/cli-parser": "^1.0.1",
                "sebastian/code-unit": "^1.0.6",
                "sebastian/comparator": "^4.0.5",
                "sebastian/diff": "^4.0.3",
                "sebastian/environment": "^5.1.3",
                "sebastian/exporter": "^4.0.3",
                "sebastian/global-state": "^5.0.1",
                "sebastian/object-enumerator": "^4.0.3",
                "sebastian/resource-operations": "^3.0.3",
                "sebastian/type": "^2.3.4",
                "sebastian/version": "^3.0.2"
            },
            "require-dev": {
                "ext-pdo": "*",
                "phpspec/prophecy-phpunit": "^2.0.1"
            },
            "suggest": {
                "ext-soap": "*",
                "ext-xdebug": "*"
            },
            "bin": [
                "phpunit"
            ],
            "type": "library",
            "extra": {
                "branch-alias": {
                    "dev-master": "9.5-dev"
                }
            },
            "autoload": {
                "classmap": [
                    "src/"
                ],
                "files": [
                    "src/Framework/Assert/Functions.php"
                ]
            },
            "notification-url": "https://packagist.org/downloads/",
            "license": [
                "BSD-3-Clause"
            ],
            "authors": [
                {
                    "name": "Sebastian Bergmann",
                    "email": "sebastian@phpunit.de",
                    "role": "lead"
                }
            ],
            "description": "The PHP Unit Testing framework.",
            "homepage": "https://phpunit.de/",
            "keywords": [
                "phpunit",
                "testing",
                "xunit"
            ],
            "support": {
                "issues": "https://github.com/sebastianbergmann/phpunit/issues",
                "source": "https://github.com/sebastianbergmann/phpunit/tree/9.5.6"
            },
            "funding": [
                {
                    "url": "https://phpunit.de/donate.html",
                    "type": "custom"
                },
                {
                    "url": "https://github.com/sebastianbergmann",
                    "type": "github"
                }
            ],
            "time": "2021-06-23T05:14:38+00:00"
        },
        {
            "name": "psr/container",
            "version": "1.1.1",
            "source": {
                "type": "git",
                "url": "https://github.com/php-fig/container.git",
                "reference": "8622567409010282b7aeebe4bb841fe98b58dcaf"
            },
            "dist": {
                "type": "zip",
                "url": "https://api.github.com/repos/php-fig/container/zipball/8622567409010282b7aeebe4bb841fe98b58dcaf",
                "reference": "8622567409010282b7aeebe4bb841fe98b58dcaf",
                "shasum": ""
            },
            "require": {
                "php": ">=7.2.0"
            },
            "type": "library",
            "autoload": {
                "psr-4": {
                    "Psr\\Container\\": "src/"
                }
            },
            "notification-url": "https://packagist.org/downloads/",
            "license": [
                "MIT"
            ],
            "authors": [
                {
                    "name": "PHP-FIG",
                    "homepage": "https://www.php-fig.org/"
                }
            ],
            "description": "Common Container Interface (PHP FIG PSR-11)",
            "homepage": "https://github.com/php-fig/container",
            "keywords": [
                "PSR-11",
                "container",
                "container-interface",
                "container-interop",
                "psr"
            ],
            "support": {
                "issues": "https://github.com/php-fig/container/issues",
                "source": "https://github.com/php-fig/container/tree/1.1.1"
            },
            "time": "2021-03-05T17:36:06+00:00"
        },
        {
            "name": "sebastian/cli-parser",
            "version": "1.0.1",
            "source": {
                "type": "git",
                "url": "https://github.com/sebastianbergmann/cli-parser.git",
                "reference": "442e7c7e687e42adc03470c7b668bc4b2402c0b2"
            },
            "dist": {
                "type": "zip",
                "url": "https://api.github.com/repos/sebastianbergmann/cli-parser/zipball/442e7c7e687e42adc03470c7b668bc4b2402c0b2",
                "reference": "442e7c7e687e42adc03470c7b668bc4b2402c0b2",
                "shasum": ""
            },
            "require": {
                "php": ">=7.3"
            },
            "require-dev": {
                "phpunit/phpunit": "^9.3"
            },
            "type": "library",
            "extra": {
                "branch-alias": {
                    "dev-master": "1.0-dev"
                }
            },
            "autoload": {
                "classmap": [
                    "src/"
                ]
            },
            "notification-url": "https://packagist.org/downloads/",
            "license": [
                "BSD-3-Clause"
            ],
            "authors": [
                {
                    "name": "Sebastian Bergmann",
                    "email": "sebastian@phpunit.de",
                    "role": "lead"
                }
            ],
            "description": "Library for parsing CLI options",
            "homepage": "https://github.com/sebastianbergmann/cli-parser",
            "support": {
                "issues": "https://github.com/sebastianbergmann/cli-parser/issues",
                "source": "https://github.com/sebastianbergmann/cli-parser/tree/1.0.1"
            },
            "funding": [
                {
                    "url": "https://github.com/sebastianbergmann",
                    "type": "github"
                }
            ],
            "time": "2020-09-28T06:08:49+00:00"
        },
        {
            "name": "sebastian/code-unit",
            "version": "1.0.8",
            "source": {
                "type": "git",
                "url": "https://github.com/sebastianbergmann/code-unit.git",
                "reference": "1fc9f64c0927627ef78ba436c9b17d967e68e120"
            },
            "dist": {
                "type": "zip",
                "url": "https://api.github.com/repos/sebastianbergmann/code-unit/zipball/1fc9f64c0927627ef78ba436c9b17d967e68e120",
                "reference": "1fc9f64c0927627ef78ba436c9b17d967e68e120",
                "shasum": ""
            },
            "require": {
                "php": ">=7.3"
            },
            "require-dev": {
                "phpunit/phpunit": "^9.3"
            },
            "type": "library",
            "extra": {
                "branch-alias": {
                    "dev-master": "1.0-dev"
                }
            },
            "autoload": {
                "classmap": [
                    "src/"
                ]
            },
            "notification-url": "https://packagist.org/downloads/",
            "license": [
                "BSD-3-Clause"
            ],
            "authors": [
                {
                    "name": "Sebastian Bergmann",
                    "email": "sebastian@phpunit.de",
                    "role": "lead"
                }
            ],
            "description": "Collection of value objects that represent the PHP code units",
            "homepage": "https://github.com/sebastianbergmann/code-unit",
            "support": {
                "issues": "https://github.com/sebastianbergmann/code-unit/issues",
                "source": "https://github.com/sebastianbergmann/code-unit/tree/1.0.8"
            },
            "funding": [
                {
                    "url": "https://github.com/sebastianbergmann",
                    "type": "github"
                }
            ],
            "time": "2020-10-26T13:08:54+00:00"
        },
        {
            "name": "sebastian/code-unit-reverse-lookup",
            "version": "2.0.3",
            "source": {
                "type": "git",
                "url": "https://github.com/sebastianbergmann/code-unit-reverse-lookup.git",
                "reference": "ac91f01ccec49fb77bdc6fd1e548bc70f7faa3e5"
            },
            "dist": {
                "type": "zip",
                "url": "https://api.github.com/repos/sebastianbergmann/code-unit-reverse-lookup/zipball/ac91f01ccec49fb77bdc6fd1e548bc70f7faa3e5",
                "reference": "ac91f01ccec49fb77bdc6fd1e548bc70f7faa3e5",
                "shasum": ""
            },
            "require": {
                "php": ">=7.3"
            },
            "require-dev": {
                "phpunit/phpunit": "^9.3"
            },
            "type": "library",
            "extra": {
                "branch-alias": {
                    "dev-master": "2.0-dev"
                }
            },
            "autoload": {
                "classmap": [
                    "src/"
                ]
            },
            "notification-url": "https://packagist.org/downloads/",
            "license": [
                "BSD-3-Clause"
            ],
            "authors": [
                {
                    "name": "Sebastian Bergmann",
                    "email": "sebastian@phpunit.de"
                }
            ],
            "description": "Looks up which function or method a line of code belongs to",
            "homepage": "https://github.com/sebastianbergmann/code-unit-reverse-lookup/",
            "support": {
                "issues": "https://github.com/sebastianbergmann/code-unit-reverse-lookup/issues",
                "source": "https://github.com/sebastianbergmann/code-unit-reverse-lookup/tree/2.0.3"
            },
            "funding": [
                {
                    "url": "https://github.com/sebastianbergmann",
                    "type": "github"
                }
            ],
            "time": "2020-09-28T05:30:19+00:00"
        },
        {
            "name": "sebastian/comparator",
            "version": "4.0.6",
            "source": {
                "type": "git",
                "url": "https://github.com/sebastianbergmann/comparator.git",
                "reference": "55f4261989e546dc112258c7a75935a81a7ce382"
            },
            "dist": {
                "type": "zip",
                "url": "https://api.github.com/repos/sebastianbergmann/comparator/zipball/55f4261989e546dc112258c7a75935a81a7ce382",
                "reference": "55f4261989e546dc112258c7a75935a81a7ce382",
                "shasum": ""
            },
            "require": {
                "php": ">=7.3",
                "sebastian/diff": "^4.0",
                "sebastian/exporter": "^4.0"
            },
            "require-dev": {
                "phpunit/phpunit": "^9.3"
            },
            "type": "library",
            "extra": {
                "branch-alias": {
                    "dev-master": "4.0-dev"
                }
            },
            "autoload": {
                "classmap": [
                    "src/"
                ]
            },
            "notification-url": "https://packagist.org/downloads/",
            "license": [
                "BSD-3-Clause"
            ],
            "authors": [
                {
                    "name": "Sebastian Bergmann",
                    "email": "sebastian@phpunit.de"
                },
                {
                    "name": "Jeff Welch",
                    "email": "whatthejeff@gmail.com"
                },
                {
                    "name": "Volker Dusch",
                    "email": "github@wallbash.com"
                },
                {
                    "name": "Bernhard Schussek",
                    "email": "bschussek@2bepublished.at"
                }
            ],
            "description": "Provides the functionality to compare PHP values for equality",
            "homepage": "https://github.com/sebastianbergmann/comparator",
            "keywords": [
                "comparator",
                "compare",
                "equality"
            ],
            "support": {
                "issues": "https://github.com/sebastianbergmann/comparator/issues",
                "source": "https://github.com/sebastianbergmann/comparator/tree/4.0.6"
            },
            "funding": [
                {
                    "url": "https://github.com/sebastianbergmann",
                    "type": "github"
                }
            ],
            "time": "2020-10-26T15:49:45+00:00"
        },
        {
            "name": "sebastian/complexity",
            "version": "2.0.2",
            "source": {
                "type": "git",
                "url": "https://github.com/sebastianbergmann/complexity.git",
                "reference": "739b35e53379900cc9ac327b2147867b8b6efd88"
            },
            "dist": {
                "type": "zip",
                "url": "https://api.github.com/repos/sebastianbergmann/complexity/zipball/739b35e53379900cc9ac327b2147867b8b6efd88",
                "reference": "739b35e53379900cc9ac327b2147867b8b6efd88",
                "shasum": ""
            },
            "require": {
                "nikic/php-parser": "^4.7",
                "php": ">=7.3"
            },
            "require-dev": {
                "phpunit/phpunit": "^9.3"
            },
            "type": "library",
            "extra": {
                "branch-alias": {
                    "dev-master": "2.0-dev"
                }
            },
            "autoload": {
                "classmap": [
                    "src/"
                ]
            },
            "notification-url": "https://packagist.org/downloads/",
            "license": [
                "BSD-3-Clause"
            ],
            "authors": [
                {
                    "name": "Sebastian Bergmann",
                    "email": "sebastian@phpunit.de",
                    "role": "lead"
                }
            ],
            "description": "Library for calculating the complexity of PHP code units",
            "homepage": "https://github.com/sebastianbergmann/complexity",
            "support": {
                "issues": "https://github.com/sebastianbergmann/complexity/issues",
                "source": "https://github.com/sebastianbergmann/complexity/tree/2.0.2"
            },
            "funding": [
                {
                    "url": "https://github.com/sebastianbergmann",
                    "type": "github"
                }
            ],
            "time": "2020-10-26T15:52:27+00:00"
        },
        {
            "name": "sebastian/diff",
            "version": "4.0.4",
            "source": {
                "type": "git",
                "url": "https://github.com/sebastianbergmann/diff.git",
                "reference": "3461e3fccc7cfdfc2720be910d3bd73c69be590d"
            },
            "dist": {
                "type": "zip",
                "url": "https://api.github.com/repos/sebastianbergmann/diff/zipball/3461e3fccc7cfdfc2720be910d3bd73c69be590d",
                "reference": "3461e3fccc7cfdfc2720be910d3bd73c69be590d",
                "shasum": ""
            },
            "require": {
                "php": ">=7.3"
            },
            "require-dev": {
                "phpunit/phpunit": "^9.3",
                "symfony/process": "^4.2 || ^5"
            },
            "type": "library",
            "extra": {
                "branch-alias": {
                    "dev-master": "4.0-dev"
                }
            },
            "autoload": {
                "classmap": [
                    "src/"
                ]
            },
            "notification-url": "https://packagist.org/downloads/",
            "license": [
                "BSD-3-Clause"
            ],
            "authors": [
                {
                    "name": "Sebastian Bergmann",
                    "email": "sebastian@phpunit.de"
                },
                {
                    "name": "Kore Nordmann",
                    "email": "mail@kore-nordmann.de"
                }
            ],
            "description": "Diff implementation",
            "homepage": "https://github.com/sebastianbergmann/diff",
            "keywords": [
                "diff",
                "udiff",
                "unidiff",
                "unified diff"
            ],
            "support": {
                "issues": "https://github.com/sebastianbergmann/diff/issues",
                "source": "https://github.com/sebastianbergmann/diff/tree/4.0.4"
            },
            "funding": [
                {
                    "url": "https://github.com/sebastianbergmann",
                    "type": "github"
                }
            ],
            "time": "2020-10-26T13:10:38+00:00"
        },
        {
            "name": "sebastian/environment",
            "version": "5.1.3",
            "source": {
                "type": "git",
                "url": "https://github.com/sebastianbergmann/environment.git",
                "reference": "388b6ced16caa751030f6a69e588299fa09200ac"
            },
            "dist": {
                "type": "zip",
                "url": "https://api.github.com/repos/sebastianbergmann/environment/zipball/388b6ced16caa751030f6a69e588299fa09200ac",
                "reference": "388b6ced16caa751030f6a69e588299fa09200ac",
                "shasum": ""
            },
            "require": {
                "php": ">=7.3"
            },
            "require-dev": {
                "phpunit/phpunit": "^9.3"
            },
            "suggest": {
                "ext-posix": "*"
            },
            "type": "library",
            "extra": {
                "branch-alias": {
                    "dev-master": "5.1-dev"
                }
            },
            "autoload": {
                "classmap": [
                    "src/"
                ]
            },
            "notification-url": "https://packagist.org/downloads/",
            "license": [
                "BSD-3-Clause"
            ],
            "authors": [
                {
                    "name": "Sebastian Bergmann",
                    "email": "sebastian@phpunit.de"
                }
            ],
            "description": "Provides functionality to handle HHVM/PHP environments",
            "homepage": "http://www.github.com/sebastianbergmann/environment",
            "keywords": [
                "Xdebug",
                "environment",
                "hhvm"
            ],
            "support": {
                "issues": "https://github.com/sebastianbergmann/environment/issues",
                "source": "https://github.com/sebastianbergmann/environment/tree/5.1.3"
            },
            "funding": [
                {
                    "url": "https://github.com/sebastianbergmann",
                    "type": "github"
                }
            ],
            "time": "2020-09-28T05:52:38+00:00"
        },
        {
            "name": "sebastian/exporter",
            "version": "4.0.3",
            "source": {
                "type": "git",
                "url": "https://github.com/sebastianbergmann/exporter.git",
                "reference": "d89cc98761b8cb5a1a235a6b703ae50d34080e65"
            },
            "dist": {
                "type": "zip",
                "url": "https://api.github.com/repos/sebastianbergmann/exporter/zipball/d89cc98761b8cb5a1a235a6b703ae50d34080e65",
                "reference": "d89cc98761b8cb5a1a235a6b703ae50d34080e65",
                "shasum": ""
            },
            "require": {
                "php": ">=7.3",
                "sebastian/recursion-context": "^4.0"
            },
            "require-dev": {
                "ext-mbstring": "*",
                "phpunit/phpunit": "^9.3"
            },
            "type": "library",
            "extra": {
                "branch-alias": {
                    "dev-master": "4.0-dev"
                }
            },
            "autoload": {
                "classmap": [
                    "src/"
                ]
            },
            "notification-url": "https://packagist.org/downloads/",
            "license": [
                "BSD-3-Clause"
            ],
            "authors": [
                {
                    "name": "Sebastian Bergmann",
                    "email": "sebastian@phpunit.de"
                },
                {
                    "name": "Jeff Welch",
                    "email": "whatthejeff@gmail.com"
                },
                {
                    "name": "Volker Dusch",
                    "email": "github@wallbash.com"
                },
                {
                    "name": "Adam Harvey",
                    "email": "aharvey@php.net"
                },
                {
                    "name": "Bernhard Schussek",
                    "email": "bschussek@gmail.com"
                }
            ],
            "description": "Provides the functionality to export PHP variables for visualization",
            "homepage": "http://www.github.com/sebastianbergmann/exporter",
            "keywords": [
                "export",
                "exporter"
            ],
            "support": {
                "issues": "https://github.com/sebastianbergmann/exporter/issues",
                "source": "https://github.com/sebastianbergmann/exporter/tree/4.0.3"
            },
            "funding": [
                {
                    "url": "https://github.com/sebastianbergmann",
                    "type": "github"
                }
            ],
            "time": "2020-09-28T05:24:23+00:00"
        },
        {
            "name": "sebastian/global-state",
            "version": "5.0.3",
            "source": {
                "type": "git",
                "url": "https://github.com/sebastianbergmann/global-state.git",
                "reference": "23bd5951f7ff26f12d4e3242864df3e08dec4e49"
            },
            "dist": {
                "type": "zip",
                "url": "https://api.github.com/repos/sebastianbergmann/global-state/zipball/23bd5951f7ff26f12d4e3242864df3e08dec4e49",
                "reference": "23bd5951f7ff26f12d4e3242864df3e08dec4e49",
                "shasum": ""
            },
            "require": {
                "php": ">=7.3",
                "sebastian/object-reflector": "^2.0",
                "sebastian/recursion-context": "^4.0"
            },
            "require-dev": {
                "ext-dom": "*",
                "phpunit/phpunit": "^9.3"
            },
            "suggest": {
                "ext-uopz": "*"
            },
            "type": "library",
            "extra": {
                "branch-alias": {
                    "dev-master": "5.0-dev"
                }
            },
            "autoload": {
                "classmap": [
                    "src/"
                ]
            },
            "notification-url": "https://packagist.org/downloads/",
            "license": [
                "BSD-3-Clause"
            ],
            "authors": [
                {
                    "name": "Sebastian Bergmann",
                    "email": "sebastian@phpunit.de"
                }
            ],
            "description": "Snapshotting of global state",
            "homepage": "http://www.github.com/sebastianbergmann/global-state",
            "keywords": [
                "global state"
            ],
            "support": {
                "issues": "https://github.com/sebastianbergmann/global-state/issues",
                "source": "https://github.com/sebastianbergmann/global-state/tree/5.0.3"
            },
            "funding": [
                {
                    "url": "https://github.com/sebastianbergmann",
                    "type": "github"
                }
            ],
            "time": "2021-06-11T13:31:12+00:00"
        },
        {
            "name": "sebastian/lines-of-code",
            "version": "1.0.3",
            "source": {
                "type": "git",
                "url": "https://github.com/sebastianbergmann/lines-of-code.git",
                "reference": "c1c2e997aa3146983ed888ad08b15470a2e22ecc"
            },
            "dist": {
                "type": "zip",
                "url": "https://api.github.com/repos/sebastianbergmann/lines-of-code/zipball/c1c2e997aa3146983ed888ad08b15470a2e22ecc",
                "reference": "c1c2e997aa3146983ed888ad08b15470a2e22ecc",
                "shasum": ""
            },
            "require": {
                "nikic/php-parser": "^4.6",
                "php": ">=7.3"
            },
            "require-dev": {
                "phpunit/phpunit": "^9.3"
            },
            "type": "library",
            "extra": {
                "branch-alias": {
                    "dev-master": "1.0-dev"
                }
            },
            "autoload": {
                "classmap": [
                    "src/"
                ]
            },
            "notification-url": "https://packagist.org/downloads/",
            "license": [
                "BSD-3-Clause"
            ],
            "authors": [
                {
                    "name": "Sebastian Bergmann",
                    "email": "sebastian@phpunit.de",
                    "role": "lead"
                }
            ],
            "description": "Library for counting the lines of code in PHP source code",
            "homepage": "https://github.com/sebastianbergmann/lines-of-code",
            "support": {
                "issues": "https://github.com/sebastianbergmann/lines-of-code/issues",
                "source": "https://github.com/sebastianbergmann/lines-of-code/tree/1.0.3"
            },
            "funding": [
                {
                    "url": "https://github.com/sebastianbergmann",
                    "type": "github"
                }
            ],
            "time": "2020-11-28T06:42:11+00:00"
        },
        {
            "name": "sebastian/object-enumerator",
            "version": "4.0.4",
            "source": {
                "type": "git",
                "url": "https://github.com/sebastianbergmann/object-enumerator.git",
                "reference": "5c9eeac41b290a3712d88851518825ad78f45c71"
            },
            "dist": {
                "type": "zip",
                "url": "https://api.github.com/repos/sebastianbergmann/object-enumerator/zipball/5c9eeac41b290a3712d88851518825ad78f45c71",
                "reference": "5c9eeac41b290a3712d88851518825ad78f45c71",
                "shasum": ""
            },
            "require": {
                "php": ">=7.3",
                "sebastian/object-reflector": "^2.0",
                "sebastian/recursion-context": "^4.0"
            },
            "require-dev": {
                "phpunit/phpunit": "^9.3"
            },
            "type": "library",
            "extra": {
                "branch-alias": {
                    "dev-master": "4.0-dev"
                }
            },
            "autoload": {
                "classmap": [
                    "src/"
                ]
            },
            "notification-url": "https://packagist.org/downloads/",
            "license": [
                "BSD-3-Clause"
            ],
            "authors": [
                {
                    "name": "Sebastian Bergmann",
                    "email": "sebastian@phpunit.de"
                }
            ],
            "description": "Traverses array structures and object graphs to enumerate all referenced objects",
            "homepage": "https://github.com/sebastianbergmann/object-enumerator/",
            "support": {
                "issues": "https://github.com/sebastianbergmann/object-enumerator/issues",
                "source": "https://github.com/sebastianbergmann/object-enumerator/tree/4.0.4"
            },
            "funding": [
                {
                    "url": "https://github.com/sebastianbergmann",
                    "type": "github"
                }
            ],
            "time": "2020-10-26T13:12:34+00:00"
        },
        {
            "name": "sebastian/object-reflector",
            "version": "2.0.4",
            "source": {
                "type": "git",
                "url": "https://github.com/sebastianbergmann/object-reflector.git",
                "reference": "b4f479ebdbf63ac605d183ece17d8d7fe49c15c7"
            },
            "dist": {
                "type": "zip",
                "url": "https://api.github.com/repos/sebastianbergmann/object-reflector/zipball/b4f479ebdbf63ac605d183ece17d8d7fe49c15c7",
                "reference": "b4f479ebdbf63ac605d183ece17d8d7fe49c15c7",
                "shasum": ""
            },
            "require": {
                "php": ">=7.3"
            },
            "require-dev": {
                "phpunit/phpunit": "^9.3"
            },
            "type": "library",
            "extra": {
                "branch-alias": {
                    "dev-master": "2.0-dev"
                }
            },
            "autoload": {
                "classmap": [
                    "src/"
                ]
            },
            "notification-url": "https://packagist.org/downloads/",
            "license": [
                "BSD-3-Clause"
            ],
            "authors": [
                {
                    "name": "Sebastian Bergmann",
                    "email": "sebastian@phpunit.de"
                }
            ],
            "description": "Allows reflection of object attributes, including inherited and non-public ones",
            "homepage": "https://github.com/sebastianbergmann/object-reflector/",
            "support": {
                "issues": "https://github.com/sebastianbergmann/object-reflector/issues",
                "source": "https://github.com/sebastianbergmann/object-reflector/tree/2.0.4"
            },
            "funding": [
                {
                    "url": "https://github.com/sebastianbergmann",
                    "type": "github"
                }
            ],
            "time": "2020-10-26T13:14:26+00:00"
        },
        {
            "name": "sebastian/recursion-context",
            "version": "4.0.4",
            "source": {
                "type": "git",
                "url": "https://github.com/sebastianbergmann/recursion-context.git",
                "reference": "cd9d8cf3c5804de4341c283ed787f099f5506172"
            },
            "dist": {
                "type": "zip",
                "url": "https://api.github.com/repos/sebastianbergmann/recursion-context/zipball/cd9d8cf3c5804de4341c283ed787f099f5506172",
                "reference": "cd9d8cf3c5804de4341c283ed787f099f5506172",
                "shasum": ""
            },
            "require": {
                "php": ">=7.3"
            },
            "require-dev": {
                "phpunit/phpunit": "^9.3"
            },
            "type": "library",
            "extra": {
                "branch-alias": {
                    "dev-master": "4.0-dev"
                }
            },
            "autoload": {
                "classmap": [
                    "src/"
                ]
            },
            "notification-url": "https://packagist.org/downloads/",
            "license": [
                "BSD-3-Clause"
            ],
            "authors": [
                {
                    "name": "Sebastian Bergmann",
                    "email": "sebastian@phpunit.de"
                },
                {
                    "name": "Jeff Welch",
                    "email": "whatthejeff@gmail.com"
                },
                {
                    "name": "Adam Harvey",
                    "email": "aharvey@php.net"
                }
            ],
            "description": "Provides functionality to recursively process PHP variables",
            "homepage": "http://www.github.com/sebastianbergmann/recursion-context",
            "support": {
                "issues": "https://github.com/sebastianbergmann/recursion-context/issues",
                "source": "https://github.com/sebastianbergmann/recursion-context/tree/4.0.4"
            },
            "funding": [
                {
                    "url": "https://github.com/sebastianbergmann",
                    "type": "github"
                }
            ],
            "time": "2020-10-26T13:17:30+00:00"
        },
        {
            "name": "sebastian/resource-operations",
            "version": "3.0.3",
            "source": {
                "type": "git",
                "url": "https://github.com/sebastianbergmann/resource-operations.git",
                "reference": "0f4443cb3a1d92ce809899753bc0d5d5a8dd19a8"
            },
            "dist": {
                "type": "zip",
                "url": "https://api.github.com/repos/sebastianbergmann/resource-operations/zipball/0f4443cb3a1d92ce809899753bc0d5d5a8dd19a8",
                "reference": "0f4443cb3a1d92ce809899753bc0d5d5a8dd19a8",
                "shasum": ""
            },
            "require": {
                "php": ">=7.3"
            },
            "require-dev": {
                "phpunit/phpunit": "^9.0"
            },
            "type": "library",
            "extra": {
                "branch-alias": {
                    "dev-master": "3.0-dev"
                }
            },
            "autoload": {
                "classmap": [
                    "src/"
                ]
            },
            "notification-url": "https://packagist.org/downloads/",
            "license": [
                "BSD-3-Clause"
            ],
            "authors": [
                {
                    "name": "Sebastian Bergmann",
                    "email": "sebastian@phpunit.de"
                }
            ],
            "description": "Provides a list of PHP built-in functions that operate on resources",
            "homepage": "https://www.github.com/sebastianbergmann/resource-operations",
            "support": {
                "issues": "https://github.com/sebastianbergmann/resource-operations/issues",
                "source": "https://github.com/sebastianbergmann/resource-operations/tree/3.0.3"
            },
            "funding": [
                {
                    "url": "https://github.com/sebastianbergmann",
                    "type": "github"
                }
            ],
            "time": "2020-09-28T06:45:17+00:00"
        },
        {
            "name": "sebastian/type",
            "version": "2.3.4",
            "source": {
                "type": "git",
                "url": "https://github.com/sebastianbergmann/type.git",
                "reference": "b8cd8a1c753c90bc1a0f5372170e3e489136f914"
            },
            "dist": {
                "type": "zip",
                "url": "https://api.github.com/repos/sebastianbergmann/type/zipball/b8cd8a1c753c90bc1a0f5372170e3e489136f914",
                "reference": "b8cd8a1c753c90bc1a0f5372170e3e489136f914",
                "shasum": ""
            },
            "require": {
                "php": ">=7.3"
            },
            "require-dev": {
                "phpunit/phpunit": "^9.3"
            },
            "type": "library",
            "extra": {
                "branch-alias": {
                    "dev-master": "2.3-dev"
                }
            },
            "autoload": {
                "classmap": [
                    "src/"
                ]
            },
            "notification-url": "https://packagist.org/downloads/",
            "license": [
                "BSD-3-Clause"
            ],
            "authors": [
                {
                    "name": "Sebastian Bergmann",
                    "email": "sebastian@phpunit.de",
                    "role": "lead"
                }
            ],
            "description": "Collection of value objects that represent the types of the PHP type system",
            "homepage": "https://github.com/sebastianbergmann/type",
            "support": {
                "issues": "https://github.com/sebastianbergmann/type/issues",
                "source": "https://github.com/sebastianbergmann/type/tree/2.3.4"
            },
            "funding": [
                {
                    "url": "https://github.com/sebastianbergmann",
                    "type": "github"
                }
            ],
            "time": "2021-06-15T12:49:02+00:00"
        },
        {
            "name": "sebastian/version",
            "version": "3.0.2",
            "source": {
                "type": "git",
                "url": "https://github.com/sebastianbergmann/version.git",
                "reference": "c6c1022351a901512170118436c764e473f6de8c"
            },
            "dist": {
                "type": "zip",
                "url": "https://api.github.com/repos/sebastianbergmann/version/zipball/c6c1022351a901512170118436c764e473f6de8c",
                "reference": "c6c1022351a901512170118436c764e473f6de8c",
                "shasum": ""
            },
            "require": {
                "php": ">=7.3"
            },
            "type": "library",
            "extra": {
                "branch-alias": {
                    "dev-master": "3.0-dev"
                }
            },
            "autoload": {
                "classmap": [
                    "src/"
                ]
            },
            "notification-url": "https://packagist.org/downloads/",
            "license": [
                "BSD-3-Clause"
            ],
            "authors": [
                {
                    "name": "Sebastian Bergmann",
                    "email": "sebastian@phpunit.de",
                    "role": "lead"
                }
            ],
            "description": "Library that helps with managing the version number of Git-hosted PHP projects",
            "homepage": "https://github.com/sebastianbergmann/version",
            "support": {
                "issues": "https://github.com/sebastianbergmann/version/issues",
                "source": "https://github.com/sebastianbergmann/version/tree/3.0.2"
            },
            "funding": [
                {
                    "url": "https://github.com/sebastianbergmann",
                    "type": "github"
                }
            ],
            "time": "2020-09-28T06:39:44+00:00"
        },
        {
            "name": "swoole/ide-helper",
            "version": "4.6.7",
            "source": {
                "type": "git",
                "url": "https://github.com/swoole/ide-helper.git",
                "reference": "0d1409b8274117addfe64d3ea412812a69807411"
            },
            "dist": {
                "type": "zip",
                "url": "https://api.github.com/repos/swoole/ide-helper/zipball/0d1409b8274117addfe64d3ea412812a69807411",
                "reference": "0d1409b8274117addfe64d3ea412812a69807411",
                "shasum": ""
            },
            "require-dev": {
                "guzzlehttp/guzzle": "~6.5.0",
                "laminas/laminas-code": "~3.4.0",
                "squizlabs/php_codesniffer": "~3.5.0",
                "symfony/filesystem": "~4.0"
            },
            "type": "library",
            "notification-url": "https://packagist.org/downloads/",
            "license": [
                "Apache-2.0"
            ],
            "authors": [
                {
                    "name": "Team Swoole",
                    "email": "team@swoole.com"
                }
            ],
            "description": "IDE help files for Swoole.",
            "support": {
                "issues": "https://github.com/swoole/ide-helper/issues",
                "source": "https://github.com/swoole/ide-helper/tree/4.6.7"
            },
            "funding": [
                {
                    "url": "https://gitee.com/swoole/swoole?donate=true",
                    "type": "custom"
                },
                {
                    "url": "https://github.com/swoole",
                    "type": "github"
                },
                {
                    "url": "https://opencollective.com/swoole-src",
                    "type": "open_collective"
                }
            ],
            "time": "2021-05-14T16:05:16+00:00"
        },
        {
            "name": "symfony/console",
            "version": "v5.3.7",
            "source": {
                "type": "git",
                "url": "https://github.com/symfony/console.git",
                "reference": "8b1008344647462ae6ec57559da166c2bfa5e16a"
            },
            "dist": {
                "type": "zip",
                "url": "https://api.github.com/repos/symfony/console/zipball/8b1008344647462ae6ec57559da166c2bfa5e16a",
                "reference": "8b1008344647462ae6ec57559da166c2bfa5e16a",
                "shasum": ""
            },
            "require": {
                "php": ">=7.2.5",
                "symfony/deprecation-contracts": "^2.1",
                "symfony/polyfill-mbstring": "~1.0",
                "symfony/polyfill-php73": "^1.8",
                "symfony/polyfill-php80": "^1.16",
                "symfony/service-contracts": "^1.1|^2",
                "symfony/string": "^5.1"
            },
            "conflict": {
                "psr/log": ">=3",
                "symfony/dependency-injection": "<4.4",
                "symfony/dotenv": "<5.1",
                "symfony/event-dispatcher": "<4.4",
                "symfony/lock": "<4.4",
                "symfony/process": "<4.4"
            },
            "provide": {
                "psr/log-implementation": "1.0|2.0"
            },
            "require-dev": {
                "psr/log": "^1|^2",
                "symfony/config": "^4.4|^5.0",
                "symfony/dependency-injection": "^4.4|^5.0",
                "symfony/event-dispatcher": "^4.4|^5.0",
                "symfony/lock": "^4.4|^5.0",
                "symfony/process": "^4.4|^5.0",
                "symfony/var-dumper": "^4.4|^5.0"
            },
            "suggest": {
                "psr/log": "For using the console logger",
                "symfony/event-dispatcher": "",
                "symfony/lock": "",
                "symfony/process": ""
            },
            "type": "library",
            "autoload": {
                "psr-4": {
                    "Symfony\\Component\\Console\\": ""
                },
                "exclude-from-classmap": [
                    "/Tests/"
                ]
            },
            "notification-url": "https://packagist.org/downloads/",
            "license": [
                "MIT"
            ],
            "authors": [
                {
                    "name": "Fabien Potencier",
                    "email": "fabien@symfony.com"
                },
                {
                    "name": "Symfony Community",
                    "homepage": "https://symfony.com/contributors"
                }
            ],
            "description": "Eases the creation of beautiful and testable command line interfaces",
            "homepage": "https://symfony.com",
            "keywords": [
                "cli",
                "command line",
                "console",
                "terminal"
            ],
            "support": {
                "source": "https://github.com/symfony/console/tree/v5.3.7"
            },
            "funding": [
                {
                    "url": "https://symfony.com/sponsor",
                    "type": "custom"
                },
                {
                    "url": "https://github.com/fabpot",
                    "type": "github"
                },
                {
                    "url": "https://tidelift.com/funding/github/packagist/symfony/symfony",
                    "type": "tidelift"
                }
            ],
            "time": "2021-08-25T20:02:16+00:00"
        },
        {
            "name": "symfony/deprecation-contracts",
            "version": "v2.4.0",
            "source": {
                "type": "git",
                "url": "https://github.com/symfony/deprecation-contracts.git",
                "reference": "5f38c8804a9e97d23e0c8d63341088cd8a22d627"
            },
            "dist": {
                "type": "zip",
                "url": "https://api.github.com/repos/symfony/deprecation-contracts/zipball/5f38c8804a9e97d23e0c8d63341088cd8a22d627",
                "reference": "5f38c8804a9e97d23e0c8d63341088cd8a22d627",
                "shasum": ""
            },
            "require": {
                "php": ">=7.1"
            },
            "type": "library",
            "extra": {
                "branch-alias": {
                    "dev-main": "2.4-dev"
                },
                "thanks": {
                    "name": "symfony/contracts",
                    "url": "https://github.com/symfony/contracts"
                }
            },
            "autoload": {
                "files": [
                    "function.php"
                ]
            },
            "notification-url": "https://packagist.org/downloads/",
            "license": [
                "MIT"
            ],
            "authors": [
                {
                    "name": "Nicolas Grekas",
                    "email": "p@tchwork.com"
                },
                {
                    "name": "Symfony Community",
                    "homepage": "https://symfony.com/contributors"
                }
            ],
            "description": "A generic function and convention to trigger deprecation notices",
            "homepage": "https://symfony.com",
            "support": {
                "source": "https://github.com/symfony/deprecation-contracts/tree/v2.4.0"
            },
            "funding": [
                {
                    "url": "https://symfony.com/sponsor",
                    "type": "custom"
                },
                {
                    "url": "https://github.com/fabpot",
                    "type": "github"
                },
                {
                    "url": "https://tidelift.com/funding/github/packagist/symfony/symfony",
                    "type": "tidelift"
                }
            ],
            "time": "2021-03-23T23:28:01+00:00"
        },
        {
            "name": "symfony/polyfill-intl-grapheme",
            "version": "v1.23.1",
            "source": {
                "type": "git",
                "url": "https://github.com/symfony/polyfill-intl-grapheme.git",
                "reference": "16880ba9c5ebe3642d1995ab866db29270b36535"
            },
            "dist": {
                "type": "zip",
                "url": "https://api.github.com/repos/symfony/polyfill-intl-grapheme/zipball/16880ba9c5ebe3642d1995ab866db29270b36535",
                "reference": "16880ba9c5ebe3642d1995ab866db29270b36535",
                "shasum": ""
            },
            "require": {
                "php": ">=7.1"
            },
            "suggest": {
                "ext-intl": "For best performance"
            },
            "type": "library",
            "extra": {
                "branch-alias": {
                    "dev-main": "1.23-dev"
                },
                "thanks": {
                    "name": "symfony/polyfill",
                    "url": "https://github.com/symfony/polyfill"
                }
            },
            "autoload": {
                "psr-4": {
                    "Symfony\\Polyfill\\Intl\\Grapheme\\": ""
                },
                "files": [
                    "bootstrap.php"
                ]
            },
            "notification-url": "https://packagist.org/downloads/",
            "license": [
                "MIT"
            ],
            "authors": [
                {
                    "name": "Nicolas Grekas",
                    "email": "p@tchwork.com"
                },
                {
                    "name": "Symfony Community",
                    "homepage": "https://symfony.com/contributors"
                }
            ],
            "description": "Symfony polyfill for intl's grapheme_* functions",
            "homepage": "https://symfony.com",
            "keywords": [
                "compatibility",
                "grapheme",
                "intl",
                "polyfill",
                "portable",
                "shim"
            ],
            "support": {
                "source": "https://github.com/symfony/polyfill-intl-grapheme/tree/v1.23.1"
            },
            "funding": [
                {
                    "url": "https://symfony.com/sponsor",
                    "type": "custom"
                },
                {
                    "url": "https://github.com/fabpot",
                    "type": "github"
                },
                {
                    "url": "https://tidelift.com/funding/github/packagist/symfony/symfony",
                    "type": "tidelift"
                }
            ],
            "time": "2021-05-27T12:26:48+00:00"
        },
        {
            "name": "symfony/polyfill-intl-normalizer",
            "version": "v1.23.0",
            "source": {
                "type": "git",
                "url": "https://github.com/symfony/polyfill-intl-normalizer.git",
                "reference": "8590a5f561694770bdcd3f9b5c69dde6945028e8"
            },
            "dist": {
                "type": "zip",
                "url": "https://api.github.com/repos/symfony/polyfill-intl-normalizer/zipball/8590a5f561694770bdcd3f9b5c69dde6945028e8",
                "reference": "8590a5f561694770bdcd3f9b5c69dde6945028e8",
                "shasum": ""
            },
            "require": {
                "php": ">=7.1"
            },
            "suggest": {
                "ext-intl": "For best performance"
            },
            "type": "library",
            "extra": {
                "branch-alias": {
                    "dev-main": "1.23-dev"
                },
                "thanks": {
                    "name": "symfony/polyfill",
                    "url": "https://github.com/symfony/polyfill"
                }
            },
            "autoload": {
                "psr-4": {
                    "Symfony\\Polyfill\\Intl\\Normalizer\\": ""
                },
                "files": [
                    "bootstrap.php"
                ],
                "classmap": [
                    "Resources/stubs"
                ]
            },
            "notification-url": "https://packagist.org/downloads/",
            "license": [
                "MIT"
            ],
            "authors": [
                {
                    "name": "Nicolas Grekas",
                    "email": "p@tchwork.com"
                },
                {
                    "name": "Symfony Community",
                    "homepage": "https://symfony.com/contributors"
                }
            ],
            "description": "Symfony polyfill for intl's Normalizer class and related functions",
            "homepage": "https://symfony.com",
            "keywords": [
                "compatibility",
                "intl",
                "normalizer",
                "polyfill",
                "portable",
                "shim"
            ],
            "support": {
                "source": "https://github.com/symfony/polyfill-intl-normalizer/tree/v1.23.0"
            },
            "funding": [
                {
                    "url": "https://symfony.com/sponsor",
                    "type": "custom"
                },
                {
                    "url": "https://github.com/fabpot",
                    "type": "github"
                },
                {
                    "url": "https://tidelift.com/funding/github/packagist/symfony/symfony",
                    "type": "tidelift"
                }
            ],
            "time": "2021-02-19T12:13:01+00:00"
        },
        {
            "name": "symfony/polyfill-mbstring",
            "version": "v1.23.1",
            "source": {
                "type": "git",
                "url": "https://github.com/symfony/polyfill-mbstring.git",
                "reference": "9174a3d80210dca8daa7f31fec659150bbeabfc6"
            },
            "dist": {
                "type": "zip",
                "url": "https://api.github.com/repos/symfony/polyfill-mbstring/zipball/9174a3d80210dca8daa7f31fec659150bbeabfc6",
                "reference": "9174a3d80210dca8daa7f31fec659150bbeabfc6",
                "shasum": ""
            },
            "require": {
                "php": ">=7.1"
            },
            "suggest": {
                "ext-mbstring": "For best performance"
            },
            "type": "library",
            "extra": {
                "branch-alias": {
                    "dev-main": "1.23-dev"
                },
                "thanks": {
                    "name": "symfony/polyfill",
                    "url": "https://github.com/symfony/polyfill"
                }
            },
            "autoload": {
                "psr-4": {
                    "Symfony\\Polyfill\\Mbstring\\": ""
                },
                "files": [
                    "bootstrap.php"
                ]
            },
            "notification-url": "https://packagist.org/downloads/",
            "license": [
                "MIT"
            ],
            "authors": [
                {
                    "name": "Nicolas Grekas",
                    "email": "p@tchwork.com"
                },
                {
                    "name": "Symfony Community",
                    "homepage": "https://symfony.com/contributors"
                }
            ],
            "description": "Symfony polyfill for the Mbstring extension",
            "homepage": "https://symfony.com",
            "keywords": [
                "compatibility",
                "mbstring",
                "polyfill",
                "portable",
                "shim"
            ],
            "support": {
                "source": "https://github.com/symfony/polyfill-mbstring/tree/v1.23.1"
            },
            "funding": [
                {
                    "url": "https://symfony.com/sponsor",
                    "type": "custom"
                },
                {
                    "url": "https://github.com/fabpot",
                    "type": "github"
                },
                {
                    "url": "https://tidelift.com/funding/github/packagist/symfony/symfony",
                    "type": "tidelift"
                }
            ],
            "time": "2021-05-27T12:26:48+00:00"
        },
        {
            "name": "symfony/polyfill-php73",
            "version": "v1.23.0",
            "source": {
                "type": "git",
                "url": "https://github.com/symfony/polyfill-php73.git",
                "reference": "fba8933c384d6476ab14fb7b8526e5287ca7e010"
            },
            "dist": {
                "type": "zip",
                "url": "https://api.github.com/repos/symfony/polyfill-php73/zipball/fba8933c384d6476ab14fb7b8526e5287ca7e010",
                "reference": "fba8933c384d6476ab14fb7b8526e5287ca7e010",
                "shasum": ""
            },
            "require": {
                "php": ">=7.1"
            },
            "type": "library",
            "extra": {
                "branch-alias": {
                    "dev-main": "1.23-dev"
                },
                "thanks": {
                    "name": "symfony/polyfill",
                    "url": "https://github.com/symfony/polyfill"
                }
            },
            "autoload": {
                "psr-4": {
                    "Symfony\\Polyfill\\Php73\\": ""
                },
                "files": [
                    "bootstrap.php"
                ],
                "classmap": [
                    "Resources/stubs"
                ]
            },
            "notification-url": "https://packagist.org/downloads/",
            "license": [
                "MIT"
            ],
            "authors": [
                {
                    "name": "Nicolas Grekas",
                    "email": "p@tchwork.com"
                },
                {
                    "name": "Symfony Community",
                    "homepage": "https://symfony.com/contributors"
                }
            ],
            "description": "Symfony polyfill backporting some PHP 7.3+ features to lower PHP versions",
            "homepage": "https://symfony.com",
            "keywords": [
                "compatibility",
                "polyfill",
                "portable",
                "shim"
            ],
            "support": {
                "source": "https://github.com/symfony/polyfill-php73/tree/v1.23.0"
            },
            "funding": [
                {
                    "url": "https://symfony.com/sponsor",
                    "type": "custom"
                },
                {
                    "url": "https://github.com/fabpot",
                    "type": "github"
                },
                {
                    "url": "https://tidelift.com/funding/github/packagist/symfony/symfony",
                    "type": "tidelift"
                }
            ],
            "time": "2021-02-19T12:13:01+00:00"
        },
        {
            "name": "symfony/service-contracts",
            "version": "v2.4.0",
            "source": {
                "type": "git",
                "url": "https://github.com/symfony/service-contracts.git",
                "reference": "f040a30e04b57fbcc9c6cbcf4dbaa96bd318b9bb"
            },
            "dist": {
                "type": "zip",
                "url": "https://api.github.com/repos/symfony/service-contracts/zipball/f040a30e04b57fbcc9c6cbcf4dbaa96bd318b9bb",
                "reference": "f040a30e04b57fbcc9c6cbcf4dbaa96bd318b9bb",
                "shasum": ""
            },
            "require": {
                "php": ">=7.2.5",
                "psr/container": "^1.1"
            },
            "suggest": {
                "symfony/service-implementation": ""
            },
            "type": "library",
            "extra": {
                "branch-alias": {
                    "dev-main": "2.4-dev"
                },
                "thanks": {
                    "name": "symfony/contracts",
                    "url": "https://github.com/symfony/contracts"
                }
            },
            "autoload": {
                "psr-4": {
                    "Symfony\\Contracts\\Service\\": ""
                }
            },
            "notification-url": "https://packagist.org/downloads/",
            "license": [
                "MIT"
            ],
            "authors": [
                {
                    "name": "Nicolas Grekas",
                    "email": "p@tchwork.com"
                },
                {
                    "name": "Symfony Community",
                    "homepage": "https://symfony.com/contributors"
                }
            ],
            "description": "Generic abstractions related to writing services",
            "homepage": "https://symfony.com",
            "keywords": [
                "abstractions",
                "contracts",
                "decoupling",
                "interfaces",
                "interoperability",
                "standards"
            ],
            "support": {
                "source": "https://github.com/symfony/service-contracts/tree/v2.4.0"
            },
            "funding": [
                {
                    "url": "https://symfony.com/sponsor",
                    "type": "custom"
                },
                {
                    "url": "https://github.com/fabpot",
                    "type": "github"
                },
                {
                    "url": "https://tidelift.com/funding/github/packagist/symfony/symfony",
                    "type": "tidelift"
                }
            ],
            "time": "2021-04-01T10:43:52+00:00"
        },
        {
            "name": "symfony/string",
            "version": "v5.3.7",
            "source": {
                "type": "git",
                "url": "https://github.com/symfony/string.git",
                "reference": "8d224396e28d30f81969f083a58763b8b9ceb0a5"
            },
            "dist": {
                "type": "zip",
                "url": "https://api.github.com/repos/symfony/string/zipball/8d224396e28d30f81969f083a58763b8b9ceb0a5",
                "reference": "8d224396e28d30f81969f083a58763b8b9ceb0a5",
                "shasum": ""
            },
            "require": {
                "php": ">=7.2.5",
                "symfony/polyfill-ctype": "~1.8",
                "symfony/polyfill-intl-grapheme": "~1.0",
                "symfony/polyfill-intl-normalizer": "~1.0",
                "symfony/polyfill-mbstring": "~1.0",
                "symfony/polyfill-php80": "~1.15"
            },
            "require-dev": {
                "symfony/error-handler": "^4.4|^5.0",
                "symfony/http-client": "^4.4|^5.0",
                "symfony/translation-contracts": "^1.1|^2",
                "symfony/var-exporter": "^4.4|^5.0"
            },
            "type": "library",
            "autoload": {
                "psr-4": {
                    "Symfony\\Component\\String\\": ""
                },
                "files": [
                    "Resources/functions.php"
                ],
                "exclude-from-classmap": [
                    "/Tests/"
                ]
            },
            "notification-url": "https://packagist.org/downloads/",
            "license": [
                "MIT"
            ],
            "authors": [
                {
                    "name": "Nicolas Grekas",
                    "email": "p@tchwork.com"
                },
                {
                    "name": "Symfony Community",
                    "homepage": "https://symfony.com/contributors"
                }
            ],
            "description": "Provides an object-oriented API to strings and deals with bytes, UTF-8 code points and grapheme clusters in a unified way",
            "homepage": "https://symfony.com",
            "keywords": [
                "grapheme",
                "i18n",
                "string",
                "unicode",
                "utf-8",
                "utf8"
            ],
            "support": {
                "source": "https://github.com/symfony/string/tree/v5.3.7"
            },
            "funding": [
                {
                    "url": "https://symfony.com/sponsor",
                    "type": "custom"
                },
                {
                    "url": "https://github.com/fabpot",
                    "type": "github"
                },
                {
                    "url": "https://tidelift.com/funding/github/packagist/symfony/symfony",
                    "type": "tidelift"
                }
            ],
            "time": "2021-08-26T08:00:08+00:00"
        },
        {
            "name": "theseer/tokenizer",
            "version": "1.2.1",
            "source": {
                "type": "git",
                "url": "https://github.com/theseer/tokenizer.git",
                "reference": "34a41e998c2183e22995f158c581e7b5e755ab9e"
            },
            "dist": {
                "type": "zip",
                "url": "https://api.github.com/repos/theseer/tokenizer/zipball/34a41e998c2183e22995f158c581e7b5e755ab9e",
                "reference": "34a41e998c2183e22995f158c581e7b5e755ab9e",
                "shasum": ""
            },
            "require": {
                "ext-dom": "*",
                "ext-tokenizer": "*",
                "ext-xmlwriter": "*",
                "php": "^7.2 || ^8.0"
            },
            "type": "library",
            "autoload": {
                "classmap": [
                    "src/"
                ]
            },
            "notification-url": "https://packagist.org/downloads/",
            "license": [
                "BSD-3-Clause"
            ],
            "authors": [
                {
                    "name": "Arne Blankerts",
                    "email": "arne@blankerts.de",
                    "role": "Developer"
                }
            ],
            "description": "A small library for converting tokenized PHP source code into XML and potentially other formats",
            "support": {
                "issues": "https://github.com/theseer/tokenizer/issues",
                "source": "https://github.com/theseer/tokenizer/tree/1.2.1"
            },
            "funding": [
                {
                    "url": "https://github.com/theseer",
                    "type": "github"
                }
            ],
            "time": "2021-07-28T10:34:58+00:00"
        },
        {
            "name": "twig/twig",
            "version": "v2.14.7",
            "source": {
                "type": "git",
                "url": "https://github.com/twigphp/Twig.git",
                "reference": "8e202327ee1ed863629de9b18a5ec70ac614d88f"
            },
            "dist": {
                "type": "zip",
                "url": "https://api.github.com/repos/twigphp/Twig/zipball/8e202327ee1ed863629de9b18a5ec70ac614d88f",
                "reference": "8e202327ee1ed863629de9b18a5ec70ac614d88f",
                "shasum": ""
            },
            "require": {
                "php": ">=7.2.5",
                "symfony/polyfill-ctype": "^1.8",
                "symfony/polyfill-mbstring": "^1.3"
            },
            "require-dev": {
                "psr/container": "^1.0",
                "symfony/phpunit-bridge": "^4.4.9|^5.0.9|^6.0"
            },
            "type": "library",
            "extra": {
                "branch-alias": {
                    "dev-master": "2.14-dev"
                }
            },
            "autoload": {
                "psr-0": {
                    "Twig_": "lib/"
                },
                "psr-4": {
                    "Twig\\": "src/"
                }
            },
            "notification-url": "https://packagist.org/downloads/",
            "license": [
                "BSD-3-Clause"
            ],
            "authors": [
                {
                    "name": "Fabien Potencier",
                    "email": "fabien@symfony.com",
                    "homepage": "http://fabien.potencier.org",
                    "role": "Lead Developer"
                },
                {
                    "name": "Twig Team",
                    "role": "Contributors"
                },
                {
                    "name": "Armin Ronacher",
                    "email": "armin.ronacher@active-4.com",
                    "role": "Project Founder"
                }
            ],
            "description": "Twig, the flexible, fast, and secure template language for PHP",
            "homepage": "https://twig.symfony.com",
            "keywords": [
                "templating"
            ],
            "support": {
                "issues": "https://github.com/twigphp/Twig/issues",
                "source": "https://github.com/twigphp/Twig/tree/v2.14.7"
            },
            "funding": [
                {
                    "url": "https://github.com/fabpot",
                    "type": "github"
                },
                {
                    "url": "https://tidelift.com/funding/github/packagist/twig/twig",
                    "type": "tidelift"
                }
            ],
            "time": "2021-09-17T08:39:54+00:00"
        },
        {
            "name": "vimeo/psalm",
            "version": "4.7.2",
            "source": {
                "type": "git",
                "url": "https://github.com/vimeo/psalm.git",
                "reference": "83a0325c0a95c0ab531d6b90c877068b464377b5"
            },
            "dist": {
                "type": "zip",
                "url": "https://api.github.com/repos/vimeo/psalm/zipball/83a0325c0a95c0ab531d6b90c877068b464377b5",
                "reference": "83a0325c0a95c0ab531d6b90c877068b464377b5",
                "shasum": ""
            },
            "require": {
                "amphp/amp": "^2.4.2",
                "amphp/byte-stream": "^1.5",
                "composer/package-versions-deprecated": "^1.8.0",
                "composer/semver": "^1.4 || ^2.0 || ^3.0",
                "composer/xdebug-handler": "^1.1 || ^2.0",
                "dnoegel/php-xdg-base-dir": "^0.1.1",
                "ext-dom": "*",
                "ext-json": "*",
                "ext-libxml": "*",
                "ext-mbstring": "*",
                "ext-simplexml": "*",
                "ext-tokenizer": "*",
                "felixfbecker/advanced-json-rpc": "^3.0.3",
                "felixfbecker/language-server-protocol": "^1.5",
                "netresearch/jsonmapper": "^1.0 || ^2.0 || ^3.0 || ^4.0",
                "nikic/php-parser": "^4.10.1",
                "openlss/lib-array2xml": "^1.0",
                "php": "^7.1|^8",
                "sebastian/diff": "^3.0 || ^4.0",
                "symfony/console": "^3.4.17 || ^4.1.6 || ^5.0",
                "webmozart/path-util": "^2.3"
            },
            "provide": {
                "psalm/psalm": "self.version"
            },
            "require-dev": {
                "bamarni/composer-bin-plugin": "^1.2",
                "brianium/paratest": "^4.0||^6.0",
                "ext-curl": "*",
                "php-parallel-lint/php-parallel-lint": "^1.2",
                "phpdocumentor/reflection-docblock": "^5",
                "phpmyadmin/sql-parser": "5.1.0||dev-master",
                "phpspec/prophecy": ">=1.9.0",
                "phpunit/phpunit": "^9.0",
                "psalm/plugin-phpunit": "^0.13",
                "slevomat/coding-standard": "^6.3.11",
                "squizlabs/php_codesniffer": "^3.5",
                "symfony/process": "^4.3",
                "weirdan/phpunit-appveyor-reporter": "^1.0.0",
                "weirdan/prophecy-shim": "^1.0 || ^2.0"
            },
            "suggest": {
                "ext-igbinary": "^2.0.5"
            },
            "bin": [
                "psalm",
                "psalm-language-server",
                "psalm-plugin",
                "psalm-refactor",
                "psalter"
            ],
            "type": "library",
            "extra": {
                "branch-alias": {
                    "dev-master": "4.x-dev",
                    "dev-3.x": "3.x-dev",
                    "dev-2.x": "2.x-dev",
                    "dev-1.x": "1.x-dev"
                }
            },
            "autoload": {
                "psr-4": {
                    "Psalm\\": "src/Psalm/"
                },
                "files": [
                    "src/functions.php",
                    "src/spl_object_id.php"
                ]
            },
            "notification-url": "https://packagist.org/downloads/",
            "license": [
                "MIT"
            ],
            "authors": [
                {
                    "name": "Matthew Brown"
                }
            ],
            "description": "A static analysis tool for finding errors in PHP applications",
            "keywords": [
                "code",
                "inspection",
                "php"
            ],
            "support": {
                "issues": "https://github.com/vimeo/psalm/issues",
                "source": "https://github.com/vimeo/psalm/tree/4.7.2"
            },
            "time": "2021-05-01T20:56:25+00:00"
        },
        {
            "name": "webmozart/path-util",
            "version": "2.3.0",
            "source": {
                "type": "git",
                "url": "https://github.com/webmozart/path-util.git",
                "reference": "d939f7edc24c9a1bb9c0dee5cb05d8e859490725"
            },
            "dist": {
                "type": "zip",
                "url": "https://api.github.com/repos/webmozart/path-util/zipball/d939f7edc24c9a1bb9c0dee5cb05d8e859490725",
                "reference": "d939f7edc24c9a1bb9c0dee5cb05d8e859490725",
                "shasum": ""
            },
            "require": {
                "php": ">=5.3.3",
                "webmozart/assert": "~1.0"
            },
            "require-dev": {
                "phpunit/phpunit": "^4.6",
                "sebastian/version": "^1.0.1"
            },
            "type": "library",
            "extra": {
                "branch-alias": {
                    "dev-master": "2.3-dev"
                }
            },
            "autoload": {
                "psr-4": {
                    "Webmozart\\PathUtil\\": "src/"
                }
            },
            "notification-url": "https://packagist.org/downloads/",
            "license": [
                "MIT"
            ],
            "authors": [
                {
                    "name": "Bernhard Schussek",
                    "email": "bschussek@gmail.com"
                }
            ],
            "description": "A robust cross-platform utility for normalizing, comparing and modifying file paths.",
            "support": {
                "issues": "https://github.com/webmozart/path-util/issues",
                "source": "https://github.com/webmozart/path-util/tree/2.3.0"
            },
            "time": "2015-12-17T08:42:14+00:00"
        }
    ],
    "aliases": [],
    "minimum-stability": "stable",
    "stability-flags": [],
    "prefer-stable": false,
    "prefer-lowest": false,
    "platform": {
        "php": ">=8.0.0",
        "ext-curl": "*",
        "ext-imagick": "*",
        "ext-mbstring": "*",
        "ext-json": "*",
        "ext-yaml": "*",
        "ext-dom": "*",
        "ext-redis": "*",
        "ext-swoole": "*",
        "ext-pdo": "*",
        "ext-openssl": "*",
        "ext-zlib": "*",
        "ext-sockets": "*"
    },
    "platform-dev": [],
    "platform-overrides": {
        "php": "8.0"
    },
    "plugin-api-version": "2.1.0"
}<|MERGE_RESOLUTION|>--- conflicted
+++ resolved
@@ -3718,18 +3718,6 @@
         },
         {
             "name": "phpdocumentor/type-resolver",
-<<<<<<< HEAD
-            "version": "1.5.0",
-            "source": {
-                "type": "git",
-                "url": "https://github.com/phpDocumentor/TypeResolver.git",
-                "reference": "30f38bffc6f24293dadd1823936372dfa9e86e2f"
-            },
-            "dist": {
-                "type": "zip",
-                "url": "https://api.github.com/repos/phpDocumentor/TypeResolver/zipball/30f38bffc6f24293dadd1823936372dfa9e86e2f",
-                "reference": "30f38bffc6f24293dadd1823936372dfa9e86e2f",
-=======
             "version": "1.5.1",
             "source": {
                 "type": "git",
@@ -3740,7 +3728,6 @@
                 "type": "zip",
                 "url": "https://api.github.com/repos/phpDocumentor/TypeResolver/zipball/a12f7e301eb7258bb68acd89d4aefa05c2906cae",
                 "reference": "a12f7e301eb7258bb68acd89d4aefa05c2906cae",
->>>>>>> af0fbecf
                 "shasum": ""
             },
             "require": {
@@ -3775,15 +3762,9 @@
             "description": "A PSR-5 based resolver of Class names, Types and Structural Element Names",
             "support": {
                 "issues": "https://github.com/phpDocumentor/TypeResolver/issues",
-<<<<<<< HEAD
-                "source": "https://github.com/phpDocumentor/TypeResolver/tree/1.5.0"
-            },
-            "time": "2021-09-17T15:28:14+00:00"
-=======
                 "source": "https://github.com/phpDocumentor/TypeResolver/tree/1.5.1"
             },
             "time": "2021-10-02T14:08:47+00:00"
->>>>>>> af0fbecf
         },
         {
             "name": "phpspec/prophecy",
