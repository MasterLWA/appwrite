{
    "_readme": [
        "This file locks the dependencies of your project to a known state",
        "Read more about it at https://getcomposer.org/doc/01-basic-usage.md#installing-dependencies",
        "This file is @generated automatically"
    ],
<<<<<<< HEAD
    "content-hash": "69eba53723d6196f86161494e8cc7546",
=======
    "content-hash": "568151395a8877f87d9bdce048adc2dc",
>>>>>>> 676709e7
    "packages": [
        {
            "name": "adhocore/jwt",
            "version": "1.1.2",
            "source": {
                "type": "git",
                "url": "https://github.com/adhocore/php-jwt.git",
                "reference": "6c434af7170090bb7a8880d2bc220a2254ba7899"
            },
            "dist": {
                "type": "zip",
                "url": "https://api.github.com/repos/adhocore/php-jwt/zipball/6c434af7170090bb7a8880d2bc220a2254ba7899",
                "reference": "6c434af7170090bb7a8880d2bc220a2254ba7899",
                "shasum": ""
            },
            "require": {
                "php": "^7.0 || ^8.0"
            },
            "require-dev": {
                "phpunit/phpunit": "^6.5 || ^7.5"
            },
            "type": "library",
            "autoload": {
                "psr-4": {
                    "Ahc\\Jwt\\": "src/"
                }
            },
            "notification-url": "https://packagist.org/downloads/",
            "license": [
                "MIT"
            ],
            "authors": [
                {
                    "name": "Jitendra Adhikari",
                    "email": "jiten.adhikary@gmail.com"
                }
            ],
            "description": "Ultra lightweight JSON web token (JWT) library for PHP5.5+.",
            "keywords": [
                "auth",
                "json-web-token",
                "jwt",
                "jwt-auth",
                "jwt-php",
                "token"
            ],
            "support": {
                "issues": "https://github.com/adhocore/php-jwt/issues",
                "source": "https://github.com/adhocore/php-jwt/tree/1.1.2"
            },
            "funding": [
                {
                    "url": "https://paypal.me/ji10",
                    "type": "custom"
                }
            ],
            "time": "2021-02-20T09:56:44+00:00"
        },
        {
            "name": "appwrite/php-clamav",
            "version": "1.1.0",
            "source": {
                "type": "git",
                "url": "https://github.com/appwrite/php-clamav.git",
                "reference": "61d00f24f9e7766fbba233e7b8d09c5475388073"
            },
            "dist": {
                "type": "zip",
                "url": "https://api.github.com/repos/appwrite/php-clamav/zipball/61d00f24f9e7766fbba233e7b8d09c5475388073",
                "reference": "61d00f24f9e7766fbba233e7b8d09c5475388073",
                "shasum": ""
            },
            "require": {
                "ext-sockets": "*",
                "php": ">=7.1"
            },
            "require-dev": {
                "phpunit/phpunit": "^7.0"
            },
            "type": "library",
            "autoload": {
                "psr-4": {
                    "Appwrite\\ClamAV\\": "src/ClamAV"
                }
            },
            "notification-url": "https://packagist.org/downloads/",
            "license": [
                "MIT"
            ],
            "authors": [
                {
                    "name": "Eldad Fux",
                    "email": "eldad@appwrite.io"
                }
            ],
            "description": "ClamAV network and pipe client for PHP",
            "keywords": [
                "anti virus",
                "appwrite",
                "clamav",
                "php"
            ],
            "support": {
                "issues": "https://github.com/appwrite/php-clamav/issues",
                "source": "https://github.com/appwrite/php-clamav/tree/1.1.0"
            },
            "time": "2020-10-02T05:23:46+00:00"
        },
        {
            "name": "appwrite/php-runtimes",
            "version": "0.11.0",
            "source": {
                "type": "git",
                "url": "https://github.com/appwrite/runtimes.git",
                "reference": "547fc026e11c0946846a8ac690898f5bf53be101"
            },
            "require": {
                "php": ">=8.0",
                "utopia-php/system": "0.4.*"
            },
            "require-dev": {
                "phpunit/phpunit": "^9.3",
                "vimeo/psalm": "4.0.1"
            },
            "type": "library",
            "autoload": {
                "psr-4": {
                    "Appwrite\\Runtimes\\": "src/Runtimes"
                }
            },
            "license": [
                "BSD-3-Clause"
            ],
            "authors": [
                {
                    "name": "Eldad Fux",
                    "email": "eldad@appwrite.io"
                },
                {
                    "name": "Torsten Dittmann",
                    "email": "torsten@appwrite.io"
                }
            ],
            "description": "Appwrite repository for Cloud Function runtimes that contains the configurations and tests for all of the Appwrite runtime environments.",
            "keywords": [
                "appwrite",
                "php",
                "runtimes"
            ],
            "time": "2022-08-15T14:03:36+00:00"
        },
        {
            "name": "chillerlan/php-qrcode",
            "version": "4.3.3",
            "source": {
                "type": "git",
                "url": "https://github.com/chillerlan/php-qrcode.git",
                "reference": "6356b246948ac1025882b3f55e7c68ebd4515ae3"
            },
            "dist": {
                "type": "zip",
                "url": "https://api.github.com/repos/chillerlan/php-qrcode/zipball/6356b246948ac1025882b3f55e7c68ebd4515ae3",
                "reference": "6356b246948ac1025882b3f55e7c68ebd4515ae3",
                "shasum": ""
            },
            "require": {
                "chillerlan/php-settings-container": "^2.1",
                "ext-mbstring": "*",
                "php": "^7.4 || ^8.0"
            },
            "require-dev": {
                "phan/phan": "^5.3",
                "phpunit/phpunit": "^9.5",
                "setasign/fpdf": "^1.8.2"
            },
            "suggest": {
                "chillerlan/php-authenticator": "Yet another Google authenticator! Also creates URIs for mobile apps.",
                "setasign/fpdf": "Required to use the QR FPDF output."
            },
            "type": "library",
            "autoload": {
                "psr-4": {
                    "chillerlan\\QRCode\\": "src/"
                }
            },
            "notification-url": "https://packagist.org/downloads/",
            "license": [
                "MIT"
            ],
            "authors": [
                {
                    "name": "Kazuhiko Arase",
                    "homepage": "https://github.com/kazuhikoarase"
                },
                {
                    "name": "Smiley",
                    "email": "smiley@chillerlan.net",
                    "homepage": "https://github.com/codemasher"
                },
                {
                    "name": "Contributors",
                    "homepage": "https://github.com/chillerlan/php-qrcode/graphs/contributors"
                }
            ],
            "description": "A QR code generator. PHP 7.4+",
            "homepage": "https://github.com/chillerlan/php-qrcode",
            "keywords": [
                "phpqrcode",
                "qr",
                "qr code",
                "qrcode",
                "qrcode-generator"
            ],
            "support": {
                "issues": "https://github.com/chillerlan/php-qrcode/issues",
                "source": "https://github.com/chillerlan/php-qrcode/tree/4.3.3"
            },
            "funding": [
                {
                    "url": "https://www.paypal.com/donate?hosted_button_id=WLYUNAT9ZTJZ4",
                    "type": "custom"
                },
                {
                    "url": "https://ko-fi.com/codemasher",
                    "type": "ko_fi"
                }
            ],
            "time": "2021-11-25T22:38:09+00:00"
        },
        {
            "name": "chillerlan/php-settings-container",
            "version": "2.1.4",
            "source": {
                "type": "git",
                "url": "https://github.com/chillerlan/php-settings-container.git",
                "reference": "1beb7df3c14346d4344b0b2e12f6f9a74feabd4a"
            },
            "dist": {
                "type": "zip",
                "url": "https://api.github.com/repos/chillerlan/php-settings-container/zipball/1beb7df3c14346d4344b0b2e12f6f9a74feabd4a",
                "reference": "1beb7df3c14346d4344b0b2e12f6f9a74feabd4a",
                "shasum": ""
            },
            "require": {
                "ext-json": "*",
                "php": "^7.4 || ^8.0"
            },
            "require-dev": {
                "phan/phan": "^5.3",
                "phpunit/phpunit": "^9.5"
            },
            "type": "library",
            "autoload": {
                "psr-4": {
                    "chillerlan\\Settings\\": "src/"
                }
            },
            "notification-url": "https://packagist.org/downloads/",
            "license": [
                "MIT"
            ],
            "authors": [
                {
                    "name": "Smiley",
                    "email": "smiley@chillerlan.net",
                    "homepage": "https://github.com/codemasher"
                }
            ],
            "description": "A container class for immutable settings objects. Not a DI container. PHP 7.4+",
            "homepage": "https://github.com/chillerlan/php-settings-container",
            "keywords": [
                "PHP7",
                "Settings",
                "configuration",
                "container",
                "helper"
            ],
            "support": {
                "issues": "https://github.com/chillerlan/php-settings-container/issues",
                "source": "https://github.com/chillerlan/php-settings-container"
            },
            "funding": [
                {
                    "url": "https://www.paypal.com/donate?hosted_button_id=WLYUNAT9ZTJZ4",
                    "type": "custom"
                },
                {
                    "url": "https://ko-fi.com/codemasher",
                    "type": "ko_fi"
                }
            ],
            "time": "2022-07-05T22:32:14+00:00"
        },
        {
            "name": "colinmollenhour/credis",
            "version": "v1.13.1",
            "source": {
                "type": "git",
                "url": "https://github.com/colinmollenhour/credis.git",
                "reference": "85df015088e00daf8ce395189de22c8eb45c8d49"
            },
            "dist": {
                "type": "zip",
                "url": "https://api.github.com/repos/colinmollenhour/credis/zipball/85df015088e00daf8ce395189de22c8eb45c8d49",
                "reference": "85df015088e00daf8ce395189de22c8eb45c8d49",
                "shasum": ""
            },
            "require": {
                "php": ">=5.6.0"
            },
            "suggest": {
                "ext-redis": "Improved performance for communicating with redis"
            },
            "type": "library",
            "autoload": {
                "classmap": [
                    "Client.php",
                    "Cluster.php",
                    "Sentinel.php",
                    "Module.php"
                ]
            },
            "notification-url": "https://packagist.org/downloads/",
            "license": [
                "MIT"
            ],
            "authors": [
                {
                    "name": "Colin Mollenhour",
                    "email": "colin@mollenhour.com"
                }
            ],
            "description": "Credis is a lightweight interface to the Redis key-value store which wraps the phpredis library when available for better performance.",
            "homepage": "https://github.com/colinmollenhour/credis",
            "support": {
                "issues": "https://github.com/colinmollenhour/credis/issues",
                "source": "https://github.com/colinmollenhour/credis/tree/v1.13.1"
            },
            "time": "2022-06-20T22:56:59+00:00"
        },
        {
            "name": "composer/package-versions-deprecated",
            "version": "1.11.99.5",
            "source": {
                "type": "git",
                "url": "https://github.com/composer/package-versions-deprecated.git",
                "reference": "b4f54f74ef3453349c24a845d22392cd31e65f1d"
            },
            "dist": {
                "type": "zip",
                "url": "https://api.github.com/repos/composer/package-versions-deprecated/zipball/b4f54f74ef3453349c24a845d22392cd31e65f1d",
                "reference": "b4f54f74ef3453349c24a845d22392cd31e65f1d",
                "shasum": ""
            },
            "require": {
                "composer-plugin-api": "^1.1.0 || ^2.0",
                "php": "^7 || ^8"
            },
            "replace": {
                "ocramius/package-versions": "1.11.99"
            },
            "require-dev": {
                "composer/composer": "^1.9.3 || ^2.0@dev",
                "ext-zip": "^1.13",
                "phpunit/phpunit": "^6.5 || ^7"
            },
            "type": "composer-plugin",
            "extra": {
                "class": "PackageVersions\\Installer",
                "branch-alias": {
                    "dev-master": "1.x-dev"
                }
            },
            "autoload": {
                "psr-4": {
                    "PackageVersions\\": "src/PackageVersions"
                }
            },
            "notification-url": "https://packagist.org/downloads/",
            "license": [
                "MIT"
            ],
            "authors": [
                {
                    "name": "Marco Pivetta",
                    "email": "ocramius@gmail.com"
                },
                {
                    "name": "Jordi Boggiano",
                    "email": "j.boggiano@seld.be"
                }
            ],
            "description": "Composer plugin that provides efficient querying for installed package versions (no runtime IO)",
            "support": {
                "issues": "https://github.com/composer/package-versions-deprecated/issues",
                "source": "https://github.com/composer/package-versions-deprecated/tree/1.11.99.5"
            },
            "funding": [
                {
                    "url": "https://packagist.com",
                    "type": "custom"
                },
                {
                    "url": "https://github.com/composer",
                    "type": "github"
                },
                {
                    "url": "https://tidelift.com/funding/github/packagist/composer/composer",
                    "type": "tidelift"
                }
            ],
            "time": "2022-01-17T14:14:24+00:00"
        },
        {
            "name": "dragonmantank/cron-expression",
            "version": "v3.3.1",
            "source": {
                "type": "git",
                "url": "https://github.com/dragonmantank/cron-expression.git",
                "reference": "be85b3f05b46c39bbc0d95f6c071ddff669510fa"
            },
            "dist": {
                "type": "zip",
                "url": "https://api.github.com/repos/dragonmantank/cron-expression/zipball/be85b3f05b46c39bbc0d95f6c071ddff669510fa",
                "reference": "be85b3f05b46c39bbc0d95f6c071ddff669510fa",
                "shasum": ""
            },
            "require": {
                "php": "^7.2|^8.0",
                "webmozart/assert": "^1.0"
            },
            "replace": {
                "mtdowling/cron-expression": "^1.0"
            },
            "require-dev": {
                "phpstan/extension-installer": "^1.0",
                "phpstan/phpstan": "^1.0",
                "phpstan/phpstan-webmozart-assert": "^1.0",
                "phpunit/phpunit": "^7.0|^8.0|^9.0"
            },
            "type": "library",
            "autoload": {
                "psr-4": {
                    "Cron\\": "src/Cron/"
                }
            },
            "notification-url": "https://packagist.org/downloads/",
            "license": [
                "MIT"
            ],
            "authors": [
                {
                    "name": "Chris Tankersley",
                    "email": "chris@ctankersley.com",
                    "homepage": "https://github.com/dragonmantank"
                }
            ],
            "description": "CRON for PHP: Calculate the next or previous run date and determine if a CRON expression is due",
            "keywords": [
                "cron",
                "schedule"
            ],
            "support": {
                "issues": "https://github.com/dragonmantank/cron-expression/issues",
                "source": "https://github.com/dragonmantank/cron-expression/tree/v3.3.1"
            },
            "funding": [
                {
                    "url": "https://github.com/dragonmantank",
                    "type": "github"
                }
            ],
            "time": "2022-01-18T15:43:28+00:00"
        },
        {
            "name": "guzzlehttp/guzzle",
            "version": "7.5.0",
            "source": {
                "type": "git",
                "url": "https://github.com/guzzle/guzzle.git",
                "reference": "b50a2a1251152e43f6a37f0fa053e730a67d25ba"
            },
            "dist": {
                "type": "zip",
                "url": "https://api.github.com/repos/guzzle/guzzle/zipball/b50a2a1251152e43f6a37f0fa053e730a67d25ba",
                "reference": "b50a2a1251152e43f6a37f0fa053e730a67d25ba",
                "shasum": ""
            },
            "require": {
                "ext-json": "*",
                "guzzlehttp/promises": "^1.5",
                "guzzlehttp/psr7": "^1.9 || ^2.4",
                "php": "^7.2.5 || ^8.0",
                "psr/http-client": "^1.0",
                "symfony/deprecation-contracts": "^2.2 || ^3.0"
            },
            "provide": {
                "psr/http-client-implementation": "1.0"
            },
            "require-dev": {
                "bamarni/composer-bin-plugin": "^1.8.1",
                "ext-curl": "*",
                "php-http/client-integration-tests": "^3.0",
                "phpunit/phpunit": "^8.5.29 || ^9.5.23",
                "psr/log": "^1.1 || ^2.0 || ^3.0"
            },
            "suggest": {
                "ext-curl": "Required for CURL handler support",
                "ext-intl": "Required for Internationalized Domain Name (IDN) support",
                "psr/log": "Required for using the Log middleware"
            },
            "type": "library",
            "extra": {
                "bamarni-bin": {
                    "bin-links": true,
                    "forward-command": false
                },
                "branch-alias": {
                    "dev-master": "7.5-dev"
                }
            },
            "autoload": {
                "files": [
                    "src/functions_include.php"
                ],
                "psr-4": {
                    "GuzzleHttp\\": "src/"
                }
            },
            "notification-url": "https://packagist.org/downloads/",
            "license": [
                "MIT"
            ],
            "authors": [
                {
                    "name": "Graham Campbell",
                    "email": "hello@gjcampbell.co.uk",
                    "homepage": "https://github.com/GrahamCampbell"
                },
                {
                    "name": "Michael Dowling",
                    "email": "mtdowling@gmail.com",
                    "homepage": "https://github.com/mtdowling"
                },
                {
                    "name": "Jeremy Lindblom",
                    "email": "jeremeamia@gmail.com",
                    "homepage": "https://github.com/jeremeamia"
                },
                {
                    "name": "George Mponos",
                    "email": "gmponos@gmail.com",
                    "homepage": "https://github.com/gmponos"
                },
                {
                    "name": "Tobias Nyholm",
                    "email": "tobias.nyholm@gmail.com",
                    "homepage": "https://github.com/Nyholm"
                },
                {
                    "name": "Márk Sági-Kazár",
                    "email": "mark.sagikazar@gmail.com",
                    "homepage": "https://github.com/sagikazarmark"
                },
                {
                    "name": "Tobias Schultze",
                    "email": "webmaster@tubo-world.de",
                    "homepage": "https://github.com/Tobion"
                }
            ],
            "description": "Guzzle is a PHP HTTP client library",
            "keywords": [
                "client",
                "curl",
                "framework",
                "http",
                "http client",
                "psr-18",
                "psr-7",
                "rest",
                "web service"
            ],
            "support": {
                "issues": "https://github.com/guzzle/guzzle/issues",
                "source": "https://github.com/guzzle/guzzle/tree/7.5.0"
            },
            "funding": [
                {
                    "url": "https://github.com/GrahamCampbell",
                    "type": "github"
                },
                {
                    "url": "https://github.com/Nyholm",
                    "type": "github"
                },
                {
                    "url": "https://tidelift.com/funding/github/packagist/guzzlehttp/guzzle",
                    "type": "tidelift"
                }
            ],
            "time": "2022-08-28T15:39:27+00:00"
        },
        {
            "name": "guzzlehttp/promises",
            "version": "1.5.2",
            "source": {
                "type": "git",
                "url": "https://github.com/guzzle/promises.git",
                "reference": "b94b2807d85443f9719887892882d0329d1e2598"
            },
            "dist": {
                "type": "zip",
                "url": "https://api.github.com/repos/guzzle/promises/zipball/b94b2807d85443f9719887892882d0329d1e2598",
                "reference": "b94b2807d85443f9719887892882d0329d1e2598",
                "shasum": ""
            },
            "require": {
                "php": ">=5.5"
            },
            "require-dev": {
                "symfony/phpunit-bridge": "^4.4 || ^5.1"
            },
            "type": "library",
            "extra": {
                "branch-alias": {
                    "dev-master": "1.5-dev"
                }
            },
            "autoload": {
                "files": [
                    "src/functions_include.php"
                ],
                "psr-4": {
                    "GuzzleHttp\\Promise\\": "src/"
                }
            },
            "notification-url": "https://packagist.org/downloads/",
            "license": [
                "MIT"
            ],
            "authors": [
                {
                    "name": "Graham Campbell",
                    "email": "hello@gjcampbell.co.uk",
                    "homepage": "https://github.com/GrahamCampbell"
                },
                {
                    "name": "Michael Dowling",
                    "email": "mtdowling@gmail.com",
                    "homepage": "https://github.com/mtdowling"
                },
                {
                    "name": "Tobias Nyholm",
                    "email": "tobias.nyholm@gmail.com",
                    "homepage": "https://github.com/Nyholm"
                },
                {
                    "name": "Tobias Schultze",
                    "email": "webmaster@tubo-world.de",
                    "homepage": "https://github.com/Tobion"
                }
            ],
            "description": "Guzzle promises library",
            "keywords": [
                "promise"
            ],
            "support": {
                "issues": "https://github.com/guzzle/promises/issues",
                "source": "https://github.com/guzzle/promises/tree/1.5.2"
            },
            "funding": [
                {
                    "url": "https://github.com/GrahamCampbell",
                    "type": "github"
                },
                {
                    "url": "https://github.com/Nyholm",
                    "type": "github"
                },
                {
                    "url": "https://tidelift.com/funding/github/packagist/guzzlehttp/promises",
                    "type": "tidelift"
                }
            ],
            "time": "2022-08-28T14:55:35+00:00"
        },
        {
            "name": "guzzlehttp/psr7",
            "version": "2.4.1",
            "source": {
                "type": "git",
                "url": "https://github.com/guzzle/psr7.git",
                "reference": "69568e4293f4fa993f3b0e51c9723e1e17c41379"
            },
            "dist": {
                "type": "zip",
                "url": "https://api.github.com/repos/guzzle/psr7/zipball/69568e4293f4fa993f3b0e51c9723e1e17c41379",
                "reference": "69568e4293f4fa993f3b0e51c9723e1e17c41379",
                "shasum": ""
            },
            "require": {
                "php": "^7.2.5 || ^8.0",
                "psr/http-factory": "^1.0",
                "psr/http-message": "^1.0",
                "ralouphie/getallheaders": "^3.0"
            },
            "provide": {
                "psr/http-factory-implementation": "1.0",
                "psr/http-message-implementation": "1.0"
            },
            "require-dev": {
                "bamarni/composer-bin-plugin": "^1.8.1",
                "http-interop/http-factory-tests": "^0.9",
                "phpunit/phpunit": "^8.5.29 || ^9.5.23"
            },
            "suggest": {
                "laminas/laminas-httphandlerrunner": "Emit PSR-7 responses"
            },
            "type": "library",
            "extra": {
                "bamarni-bin": {
                    "bin-links": true,
                    "forward-command": false
                },
                "branch-alias": {
                    "dev-master": "2.4-dev"
                }
            },
            "autoload": {
                "psr-4": {
                    "GuzzleHttp\\Psr7\\": "src/"
                }
            },
            "notification-url": "https://packagist.org/downloads/",
            "license": [
                "MIT"
            ],
            "authors": [
                {
                    "name": "Graham Campbell",
                    "email": "hello@gjcampbell.co.uk",
                    "homepage": "https://github.com/GrahamCampbell"
                },
                {
                    "name": "Michael Dowling",
                    "email": "mtdowling@gmail.com",
                    "homepage": "https://github.com/mtdowling"
                },
                {
                    "name": "George Mponos",
                    "email": "gmponos@gmail.com",
                    "homepage": "https://github.com/gmponos"
                },
                {
                    "name": "Tobias Nyholm",
                    "email": "tobias.nyholm@gmail.com",
                    "homepage": "https://github.com/Nyholm"
                },
                {
                    "name": "Márk Sági-Kazár",
                    "email": "mark.sagikazar@gmail.com",
                    "homepage": "https://github.com/sagikazarmark"
                },
                {
                    "name": "Tobias Schultze",
                    "email": "webmaster@tubo-world.de",
                    "homepage": "https://github.com/Tobion"
                },
                {
                    "name": "Márk Sági-Kazár",
                    "email": "mark.sagikazar@gmail.com",
                    "homepage": "https://sagikazarmark.hu"
                }
            ],
            "description": "PSR-7 message implementation that also provides common utility methods",
            "keywords": [
                "http",
                "message",
                "psr-7",
                "request",
                "response",
                "stream",
                "uri",
                "url"
            ],
            "support": {
                "issues": "https://github.com/guzzle/psr7/issues",
                "source": "https://github.com/guzzle/psr7/tree/2.4.1"
            },
            "funding": [
                {
                    "url": "https://github.com/GrahamCampbell",
                    "type": "github"
                },
                {
                    "url": "https://github.com/Nyholm",
                    "type": "github"
                },
                {
                    "url": "https://tidelift.com/funding/github/packagist/guzzlehttp/psr7",
                    "type": "tidelift"
                }
            ],
            "time": "2022-08-28T14:45:39+00:00"
        },
        {
            "name": "influxdb/influxdb-php",
            "version": "1.15.2",
            "source": {
                "type": "git",
                "url": "https://github.com/influxdata/influxdb-php.git",
                "reference": "d6e59f4f04ab9107574fda69c2cbe36671253d03"
            },
            "dist": {
                "type": "zip",
                "url": "https://api.github.com/repos/influxdata/influxdb-php/zipball/d6e59f4f04ab9107574fda69c2cbe36671253d03",
                "reference": "d6e59f4f04ab9107574fda69c2cbe36671253d03",
                "shasum": ""
            },
            "require": {
                "guzzlehttp/guzzle": "^6.0|^7.0",
                "php": "^5.5 || ^7.0 || ^8.0"
            },
            "require-dev": {
                "dms/phpunit-arraysubset-asserts": "^0.2.1",
                "phpunit/phpunit": "^9.5"
            },
            "suggest": {
                "ext-curl": "Curl extension, needed for Curl driver",
                "stefanotorresi/influxdb-php-async": "An asyncronous client for InfluxDB, implemented via ReactPHP."
            },
            "type": "library",
            "autoload": {
                "psr-4": {
                    "InfluxDB\\": "src/InfluxDB"
                }
            },
            "notification-url": "https://packagist.org/downloads/",
            "license": [
                "MIT"
            ],
            "authors": [
                {
                    "name": "Stephen Hoogendijk",
                    "email": "stephen@tca0.nl"
                },
                {
                    "name": "Daniel Martinez",
                    "email": "danimartcas@hotmail.com"
                },
                {
                    "name": "Gianluca Arbezzano",
                    "email": "gianarb92@gmail.com"
                }
            ],
            "description": "InfluxDB client library for PHP",
            "keywords": [
                "client",
                "influxdata",
                "influxdb",
                "influxdb class",
                "influxdb client",
                "influxdb library",
                "time series"
            ],
            "support": {
                "issues": "https://github.com/influxdata/influxdb-php/issues",
                "source": "https://github.com/influxdata/influxdb-php/tree/1.15.2"
            },
            "time": "2020-12-26T17:45:17+00:00"
        },
        {
            "name": "jean85/pretty-package-versions",
            "version": "1.6.0",
            "source": {
                "type": "git",
                "url": "https://github.com/Jean85/pretty-package-versions.git",
                "reference": "1e0104b46f045868f11942aea058cd7186d6c303"
            },
            "dist": {
                "type": "zip",
                "url": "https://api.github.com/repos/Jean85/pretty-package-versions/zipball/1e0104b46f045868f11942aea058cd7186d6c303",
                "reference": "1e0104b46f045868f11942aea058cd7186d6c303",
                "shasum": ""
            },
            "require": {
                "composer/package-versions-deprecated": "^1.8.0",
                "php": "^7.0|^8.0"
            },
            "require-dev": {
                "phpunit/phpunit": "^6.0|^8.5|^9.2"
            },
            "type": "library",
            "extra": {
                "branch-alias": {
                    "dev-master": "1.x-dev"
                }
            },
            "autoload": {
                "psr-4": {
                    "Jean85\\": "src/"
                }
            },
            "notification-url": "https://packagist.org/downloads/",
            "license": [
                "MIT"
            ],
            "authors": [
                {
                    "name": "Alessandro Lai",
                    "email": "alessandro.lai85@gmail.com"
                }
            ],
            "description": "A wrapper for ocramius/package-versions to get pretty versions strings",
            "keywords": [
                "composer",
                "package",
                "release",
                "versions"
            ],
            "support": {
                "issues": "https://github.com/Jean85/pretty-package-versions/issues",
                "source": "https://github.com/Jean85/pretty-package-versions/tree/1.6.0"
            },
            "time": "2021-02-04T16:20:16+00:00"
        },
        {
            "name": "matomo/device-detector",
            "version": "6.0.0",
            "source": {
                "type": "git",
                "url": "https://github.com/matomo-org/device-detector.git",
                "reference": "7fc2af3af62bd69e6e3404d561e371a83c112be9"
            },
            "dist": {
                "type": "zip",
                "url": "https://api.github.com/repos/matomo-org/device-detector/zipball/7fc2af3af62bd69e6e3404d561e371a83c112be9",
                "reference": "7fc2af3af62bd69e6e3404d561e371a83c112be9",
                "shasum": ""
            },
            "require": {
                "mustangostang/spyc": "*",
                "php": "^7.2|^8.0"
            },
            "replace": {
                "piwik/device-detector": "self.version"
            },
            "require-dev": {
                "matthiasmullie/scrapbook": "^1.4.7",
                "mayflower/mo4-coding-standard": "^v8.0.0",
                "phpstan/phpstan": "^0.12.52",
                "phpunit/phpunit": "^8.5.8",
                "psr/cache": "^1.0.1",
                "psr/simple-cache": "^1.0.1",
                "symfony/yaml": "^5.1.7"
            },
            "suggest": {
                "doctrine/cache": "Can directly be used for caching purpose",
                "ext-yaml": "Necessary for using the Pecl YAML parser"
            },
            "type": "library",
            "autoload": {
                "psr-4": {
                    "DeviceDetector\\": ""
                },
                "exclude-from-classmap": [
                    "Tests/"
                ]
            },
            "notification-url": "https://packagist.org/downloads/",
            "license": [
                "LGPL-3.0-or-later"
            ],
            "authors": [
                {
                    "name": "The Matomo Team",
                    "email": "hello@matomo.org",
                    "homepage": "https://matomo.org/team/"
                }
            ],
            "description": "The Universal Device Detection library, that parses User Agents and detects devices (desktop, tablet, mobile, tv, cars, console, etc.), clients (browsers, media players, mobile apps, feed readers, libraries, etc), operating systems, devices, brands and models.",
            "homepage": "https://matomo.org",
            "keywords": [
                "devicedetection",
                "parser",
                "useragent"
            ],
            "support": {
                "forum": "https://forum.matomo.org/",
                "issues": "https://github.com/matomo-org/device-detector/issues",
                "source": "https://github.com/matomo-org/matomo",
                "wiki": "https://dev.matomo.org/"
            },
            "time": "2022-04-11T09:58:17+00:00"
        },
        {
            "name": "mongodb/mongodb",
            "version": "1.8.0",
            "source": {
                "type": "git",
                "url": "https://github.com/mongodb/mongo-php-library.git",
                "reference": "953dbc19443aa9314c44b7217a16873347e6840d"
            },
            "dist": {
                "type": "zip",
                "url": "https://api.github.com/repos/mongodb/mongo-php-library/zipball/953dbc19443aa9314c44b7217a16873347e6840d",
                "reference": "953dbc19443aa9314c44b7217a16873347e6840d",
                "shasum": ""
            },
            "require": {
                "ext-hash": "*",
                "ext-json": "*",
                "ext-mongodb": "^1.8.1",
                "jean85/pretty-package-versions": "^1.2",
                "php": "^7.0 || ^8.0",
                "symfony/polyfill-php80": "^1.19"
            },
            "require-dev": {
                "squizlabs/php_codesniffer": "^3.5, <3.5.5",
                "symfony/phpunit-bridge": "5.x-dev"
            },
            "type": "library",
            "extra": {
                "branch-alias": {
                    "dev-master": "1.8.x-dev"
                }
            },
            "autoload": {
                "files": [
                    "src/functions.php"
                ],
                "psr-4": {
                    "MongoDB\\": "src/"
                }
            },
            "notification-url": "https://packagist.org/downloads/",
            "license": [
                "Apache-2.0"
            ],
            "authors": [
                {
                    "name": "Andreas Braun",
                    "email": "andreas.braun@mongodb.com"
                },
                {
                    "name": "Jeremy Mikola",
                    "email": "jmikola@gmail.com"
                }
            ],
            "description": "MongoDB driver library",
            "homepage": "https://jira.mongodb.org/browse/PHPLIB",
            "keywords": [
                "database",
                "driver",
                "mongodb",
                "persistence"
            ],
            "support": {
                "issues": "https://github.com/mongodb/mongo-php-library/issues",
                "source": "https://github.com/mongodb/mongo-php-library/tree/1.8.0"
            },
            "time": "2020-11-25T12:26:02+00:00"
        },
        {
            "name": "mustangostang/spyc",
            "version": "0.6.3",
            "source": {
                "type": "git",
                "url": "git@github.com:mustangostang/spyc.git",
                "reference": "4627c838b16550b666d15aeae1e5289dd5b77da0"
            },
            "dist": {
                "type": "zip",
                "url": "https://api.github.com/repos/mustangostang/spyc/zipball/4627c838b16550b666d15aeae1e5289dd5b77da0",
                "reference": "4627c838b16550b666d15aeae1e5289dd5b77da0",
                "shasum": ""
            },
            "require": {
                "php": ">=5.3.1"
            },
            "require-dev": {
                "phpunit/phpunit": "4.3.*@dev"
            },
            "type": "library",
            "extra": {
                "branch-alias": {
                    "dev-master": "0.5.x-dev"
                }
            },
            "autoload": {
                "files": [
                    "Spyc.php"
                ]
            },
            "notification-url": "https://packagist.org/downloads/",
            "license": [
                "MIT"
            ],
            "authors": [
                {
                    "name": "mustangostang",
                    "email": "vlad.andersen@gmail.com"
                }
            ],
            "description": "A simple YAML loader/dumper class for PHP",
            "homepage": "https://github.com/mustangostang/spyc/",
            "keywords": [
                "spyc",
                "yaml",
                "yml"
            ],
            "time": "2019-09-10T13:16:29+00:00"
        },
        {
            "name": "phpmailer/phpmailer",
            "version": "v6.6.0",
            "source": {
                "type": "git",
                "url": "https://github.com/PHPMailer/PHPMailer.git",
                "reference": "e43bac82edc26ca04b36143a48bde1c051cfd5b1"
            },
            "dist": {
                "type": "zip",
                "url": "https://api.github.com/repos/PHPMailer/PHPMailer/zipball/e43bac82edc26ca04b36143a48bde1c051cfd5b1",
                "reference": "e43bac82edc26ca04b36143a48bde1c051cfd5b1",
                "shasum": ""
            },
            "require": {
                "ext-ctype": "*",
                "ext-filter": "*",
                "ext-hash": "*",
                "php": ">=5.5.0"
            },
            "require-dev": {
                "dealerdirect/phpcodesniffer-composer-installer": "^0.7.0",
                "doctrine/annotations": "^1.2",
                "php-parallel-lint/php-console-highlighter": "^0.5.0",
                "php-parallel-lint/php-parallel-lint": "^1.3.1",
                "phpcompatibility/php-compatibility": "^9.3.5",
                "roave/security-advisories": "dev-latest",
                "squizlabs/php_codesniffer": "^3.6.2",
                "yoast/phpunit-polyfills": "^1.0.0"
            },
            "suggest": {
                "ext-mbstring": "Needed to send email in multibyte encoding charset or decode encoded addresses",
                "hayageek/oauth2-yahoo": "Needed for Yahoo XOAUTH2 authentication",
                "league/oauth2-google": "Needed for Google XOAUTH2 authentication",
                "psr/log": "For optional PSR-3 debug logging",
                "stevenmaguire/oauth2-microsoft": "Needed for Microsoft XOAUTH2 authentication",
                "symfony/polyfill-mbstring": "To support UTF-8 if the Mbstring PHP extension is not enabled (^1.2)"
            },
            "type": "library",
            "autoload": {
                "psr-4": {
                    "PHPMailer\\PHPMailer\\": "src/"
                }
            },
            "notification-url": "https://packagist.org/downloads/",
            "license": [
                "LGPL-2.1-only"
            ],
            "authors": [
                {
                    "name": "Marcus Bointon",
                    "email": "phpmailer@synchromedia.co.uk"
                },
                {
                    "name": "Jim Jagielski",
                    "email": "jimjag@gmail.com"
                },
                {
                    "name": "Andy Prevost",
                    "email": "codeworxtech@users.sourceforge.net"
                },
                {
                    "name": "Brent R. Matzelle"
                }
            ],
            "description": "PHPMailer is a full-featured email creation and transfer class for PHP",
            "support": {
                "issues": "https://github.com/PHPMailer/PHPMailer/issues",
                "source": "https://github.com/PHPMailer/PHPMailer/tree/v6.6.0"
            },
            "funding": [
                {
                    "url": "https://github.com/Synchro",
                    "type": "github"
                }
            ],
            "time": "2022-02-28T15:31:21+00:00"
        },
        {
            "name": "psr/http-client",
            "version": "1.0.1",
            "source": {
                "type": "git",
                "url": "https://github.com/php-fig/http-client.git",
                "reference": "2dfb5f6c5eff0e91e20e913f8c5452ed95b86621"
            },
            "dist": {
                "type": "zip",
                "url": "https://api.github.com/repos/php-fig/http-client/zipball/2dfb5f6c5eff0e91e20e913f8c5452ed95b86621",
                "reference": "2dfb5f6c5eff0e91e20e913f8c5452ed95b86621",
                "shasum": ""
            },
            "require": {
                "php": "^7.0 || ^8.0",
                "psr/http-message": "^1.0"
            },
            "type": "library",
            "extra": {
                "branch-alias": {
                    "dev-master": "1.0.x-dev"
                }
            },
            "autoload": {
                "psr-4": {
                    "Psr\\Http\\Client\\": "src/"
                }
            },
            "notification-url": "https://packagist.org/downloads/",
            "license": [
                "MIT"
            ],
            "authors": [
                {
                    "name": "PHP-FIG",
                    "homepage": "http://www.php-fig.org/"
                }
            ],
            "description": "Common interface for HTTP clients",
            "homepage": "https://github.com/php-fig/http-client",
            "keywords": [
                "http",
                "http-client",
                "psr",
                "psr-18"
            ],
            "support": {
                "source": "https://github.com/php-fig/http-client/tree/master"
            },
            "time": "2020-06-29T06:28:15+00:00"
        },
        {
            "name": "psr/http-factory",
            "version": "1.0.1",
            "source": {
                "type": "git",
                "url": "https://github.com/php-fig/http-factory.git",
                "reference": "12ac7fcd07e5b077433f5f2bee95b3a771bf61be"
            },
            "dist": {
                "type": "zip",
                "url": "https://api.github.com/repos/php-fig/http-factory/zipball/12ac7fcd07e5b077433f5f2bee95b3a771bf61be",
                "reference": "12ac7fcd07e5b077433f5f2bee95b3a771bf61be",
                "shasum": ""
            },
            "require": {
                "php": ">=7.0.0",
                "psr/http-message": "^1.0"
            },
            "type": "library",
            "extra": {
                "branch-alias": {
                    "dev-master": "1.0.x-dev"
                }
            },
            "autoload": {
                "psr-4": {
                    "Psr\\Http\\Message\\": "src/"
                }
            },
            "notification-url": "https://packagist.org/downloads/",
            "license": [
                "MIT"
            ],
            "authors": [
                {
                    "name": "PHP-FIG",
                    "homepage": "http://www.php-fig.org/"
                }
            ],
            "description": "Common interfaces for PSR-7 HTTP message factories",
            "keywords": [
                "factory",
                "http",
                "message",
                "psr",
                "psr-17",
                "psr-7",
                "request",
                "response"
            ],
            "support": {
                "source": "https://github.com/php-fig/http-factory/tree/master"
            },
            "time": "2019-04-30T12:38:16+00:00"
        },
        {
            "name": "psr/http-message",
            "version": "1.0.1",
            "source": {
                "type": "git",
                "url": "https://github.com/php-fig/http-message.git",
                "reference": "f6561bf28d520154e4b0ec72be95418abe6d9363"
            },
            "dist": {
                "type": "zip",
                "url": "https://api.github.com/repos/php-fig/http-message/zipball/f6561bf28d520154e4b0ec72be95418abe6d9363",
                "reference": "f6561bf28d520154e4b0ec72be95418abe6d9363",
                "shasum": ""
            },
            "require": {
                "php": ">=5.3.0"
            },
            "type": "library",
            "extra": {
                "branch-alias": {
                    "dev-master": "1.0.x-dev"
                }
            },
            "autoload": {
                "psr-4": {
                    "Psr\\Http\\Message\\": "src/"
                }
            },
            "notification-url": "https://packagist.org/downloads/",
            "license": [
                "MIT"
            ],
            "authors": [
                {
                    "name": "PHP-FIG",
                    "homepage": "http://www.php-fig.org/"
                }
            ],
            "description": "Common interface for HTTP messages",
            "homepage": "https://github.com/php-fig/http-message",
            "keywords": [
                "http",
                "http-message",
                "psr",
                "psr-7",
                "request",
                "response"
            ],
            "support": {
                "source": "https://github.com/php-fig/http-message/tree/master"
            },
            "time": "2016-08-06T14:39:51+00:00"
        },
        {
            "name": "psr/log",
            "version": "1.1.4",
            "source": {
                "type": "git",
                "url": "https://github.com/php-fig/log.git",
                "reference": "d49695b909c3b7628b6289db5479a1c204601f11"
            },
            "dist": {
                "type": "zip",
                "url": "https://api.github.com/repos/php-fig/log/zipball/d49695b909c3b7628b6289db5479a1c204601f11",
                "reference": "d49695b909c3b7628b6289db5479a1c204601f11",
                "shasum": ""
            },
            "require": {
                "php": ">=5.3.0"
            },
            "type": "library",
            "extra": {
                "branch-alias": {
                    "dev-master": "1.1.x-dev"
                }
            },
            "autoload": {
                "psr-4": {
                    "Psr\\Log\\": "Psr/Log/"
                }
            },
            "notification-url": "https://packagist.org/downloads/",
            "license": [
                "MIT"
            ],
            "authors": [
                {
                    "name": "PHP-FIG",
                    "homepage": "https://www.php-fig.org/"
                }
            ],
            "description": "Common interface for logging libraries",
            "homepage": "https://github.com/php-fig/log",
            "keywords": [
                "log",
                "psr",
                "psr-3"
            ],
            "support": {
                "source": "https://github.com/php-fig/log/tree/1.1.4"
            },
            "time": "2021-05-03T11:20:27+00:00"
        },
        {
            "name": "ralouphie/getallheaders",
            "version": "3.0.3",
            "source": {
                "type": "git",
                "url": "https://github.com/ralouphie/getallheaders.git",
                "reference": "120b605dfeb996808c31b6477290a714d356e822"
            },
            "dist": {
                "type": "zip",
                "url": "https://api.github.com/repos/ralouphie/getallheaders/zipball/120b605dfeb996808c31b6477290a714d356e822",
                "reference": "120b605dfeb996808c31b6477290a714d356e822",
                "shasum": ""
            },
            "require": {
                "php": ">=5.6"
            },
            "require-dev": {
                "php-coveralls/php-coveralls": "^2.1",
                "phpunit/phpunit": "^5 || ^6.5"
            },
            "type": "library",
            "autoload": {
                "files": [
                    "src/getallheaders.php"
                ]
            },
            "notification-url": "https://packagist.org/downloads/",
            "license": [
                "MIT"
            ],
            "authors": [
                {
                    "name": "Ralph Khattar",
                    "email": "ralph.khattar@gmail.com"
                }
            ],
            "description": "A polyfill for getallheaders.",
            "support": {
                "issues": "https://github.com/ralouphie/getallheaders/issues",
                "source": "https://github.com/ralouphie/getallheaders/tree/develop"
            },
            "time": "2019-03-08T08:55:37+00:00"
        },
        {
            "name": "resque/php-resque",
            "version": "v1.3.6",
            "source": {
                "type": "git",
                "url": "https://github.com/resque/php-resque.git",
                "reference": "fe41c04763699b1318d97ed14cc78583e9380161"
            },
            "dist": {
                "type": "zip",
                "url": "https://api.github.com/repos/resque/php-resque/zipball/fe41c04763699b1318d97ed14cc78583e9380161",
                "reference": "fe41c04763699b1318d97ed14cc78583e9380161",
                "shasum": ""
            },
            "require": {
                "colinmollenhour/credis": "~1.7",
                "php": ">=5.6.0",
                "psr/log": "~1.0"
            },
            "require-dev": {
                "phpunit/phpunit": "^5.7"
            },
            "suggest": {
                "ext-pcntl": "REQUIRED for forking processes on platforms that support it (so anything but Windows).",
                "ext-proctitle": "Allows php-resque to rename the title of UNIX processes to show the status of a worker.",
                "ext-redis": "Native PHP extension for Redis connectivity. Credis will automatically utilize when available."
            },
            "bin": [
                "bin/resque",
                "bin/resque-scheduler"
            ],
            "type": "library",
            "extra": {
                "branch-alias": {
                    "dev-master": "1.0-dev"
                }
            },
            "autoload": {
                "psr-0": {
                    "Resque": "lib",
                    "ResqueScheduler": "lib"
                }
            },
            "notification-url": "https://packagist.org/downloads/",
            "license": [
                "MIT"
            ],
            "authors": [
                {
                    "name": "Dan Hunsaker",
                    "email": "danhunsaker+resque@gmail.com",
                    "role": "Maintainer"
                },
                {
                    "name": "Rajib Ahmed",
                    "homepage": "https://github.com/rajibahmed",
                    "role": "Maintainer"
                },
                {
                    "name": "Steve Klabnik",
                    "email": "steve@steveklabnik.com",
                    "role": "Maintainer"
                },
                {
                    "name": "Chris Boulton",
                    "email": "chris@bigcommerce.com",
                    "role": "Creator"
                }
            ],
            "description": "Redis backed library for creating background jobs and processing them later. Based on resque for Ruby.",
            "homepage": "http://www.github.com/resque/php-resque/",
            "keywords": [
                "background",
                "job",
                "redis",
                "resque"
            ],
            "support": {
                "issues": "https://github.com/resque/php-resque/issues",
                "source": "https://github.com/resque/php-resque/tree/v1.3.6"
            },
            "time": "2020-04-16T16:39:50+00:00"
        },
        {
            "name": "slickdeals/statsd",
            "version": "3.1.0",
            "source": {
                "type": "git",
                "url": "https://github.com/Slickdeals/statsd-php.git",
                "reference": "225588a0a079e145359049f6e5e23eedb1b4c17f"
            },
            "dist": {
                "type": "zip",
                "url": "https://api.github.com/repos/Slickdeals/statsd-php/zipball/225588a0a079e145359049f6e5e23eedb1b4c17f",
                "reference": "225588a0a079e145359049f6e5e23eedb1b4c17f",
                "shasum": ""
            },
            "require": {
                "php": ">= 7.3 || ^8"
            },
            "replace": {
                "domnikl/statsd": "self.version"
            },
            "require-dev": {
                "friendsofphp/php-cs-fixer": "^3.0",
                "phpunit/phpunit": "^9",
                "vimeo/psalm": "^4.6"
            },
            "type": "library",
            "autoload": {
                "psr-4": {
                    "Domnikl\\Statsd\\": "src/"
                }
            },
            "notification-url": "https://packagist.org/downloads/",
            "license": [
                "MIT"
            ],
            "authors": [
                {
                    "name": "Dominik Liebler",
                    "email": "liebler.dominik@gmail.com"
                }
            ],
            "description": "a PHP client for statsd",
            "homepage": "https://github.com/Slickdeals/statsd-php",
            "keywords": [
                "Metrics",
                "monitoring",
                "statistics",
                "statsd",
                "udp"
            ],
            "support": {
                "issues": "https://github.com/Slickdeals/statsd-php/issues",
                "source": "https://github.com/Slickdeals/statsd-php/tree/3.1.0"
            },
            "time": "2021-06-04T20:33:46+00:00"
        },
        {
            "name": "symfony/deprecation-contracts",
            "version": "v3.1.1",
            "source": {
                "type": "git",
                "url": "https://github.com/symfony/deprecation-contracts.git",
                "reference": "07f1b9cc2ffee6aaafcf4b710fbc38ff736bd918"
            },
            "dist": {
                "type": "zip",
                "url": "https://api.github.com/repos/symfony/deprecation-contracts/zipball/07f1b9cc2ffee6aaafcf4b710fbc38ff736bd918",
                "reference": "07f1b9cc2ffee6aaafcf4b710fbc38ff736bd918",
                "shasum": ""
            },
            "require": {
                "php": ">=8.1"
            },
            "type": "library",
            "extra": {
                "branch-alias": {
                    "dev-main": "3.1-dev"
                },
                "thanks": {
                    "name": "symfony/contracts",
                    "url": "https://github.com/symfony/contracts"
                }
            },
            "autoload": {
                "files": [
                    "function.php"
                ]
            },
            "notification-url": "https://packagist.org/downloads/",
            "license": [
                "MIT"
            ],
            "authors": [
                {
                    "name": "Nicolas Grekas",
                    "email": "p@tchwork.com"
                },
                {
                    "name": "Symfony Community",
                    "homepage": "https://symfony.com/contributors"
                }
            ],
            "description": "A generic function and convention to trigger deprecation notices",
            "homepage": "https://symfony.com",
            "support": {
                "source": "https://github.com/symfony/deprecation-contracts/tree/v3.1.1"
            },
            "funding": [
                {
                    "url": "https://symfony.com/sponsor",
                    "type": "custom"
                },
                {
                    "url": "https://github.com/fabpot",
                    "type": "github"
                },
                {
                    "url": "https://tidelift.com/funding/github/packagist/symfony/symfony",
                    "type": "tidelift"
                }
            ],
            "time": "2022-02-25T11:15:52+00:00"
        },
        {
            "name": "symfony/polyfill-php80",
            "version": "v1.26.0",
            "source": {
                "type": "git",
                "url": "https://github.com/symfony/polyfill-php80.git",
                "reference": "cfa0ae98841b9e461207c13ab093d76b0fa7bace"
            },
            "dist": {
                "type": "zip",
                "url": "https://api.github.com/repos/symfony/polyfill-php80/zipball/cfa0ae98841b9e461207c13ab093d76b0fa7bace",
                "reference": "cfa0ae98841b9e461207c13ab093d76b0fa7bace",
                "shasum": ""
            },
            "require": {
                "php": ">=7.1"
            },
            "type": "library",
            "extra": {
                "branch-alias": {
                    "dev-main": "1.26-dev"
                },
                "thanks": {
                    "name": "symfony/polyfill",
                    "url": "https://github.com/symfony/polyfill"
                }
            },
            "autoload": {
                "files": [
                    "bootstrap.php"
                ],
                "psr-4": {
                    "Symfony\\Polyfill\\Php80\\": ""
                },
                "classmap": [
                    "Resources/stubs"
                ]
            },
            "notification-url": "https://packagist.org/downloads/",
            "license": [
                "MIT"
            ],
            "authors": [
                {
                    "name": "Ion Bazan",
                    "email": "ion.bazan@gmail.com"
                },
                {
                    "name": "Nicolas Grekas",
                    "email": "p@tchwork.com"
                },
                {
                    "name": "Symfony Community",
                    "homepage": "https://symfony.com/contributors"
                }
            ],
            "description": "Symfony polyfill backporting some PHP 8.0+ features to lower PHP versions",
            "homepage": "https://symfony.com",
            "keywords": [
                "compatibility",
                "polyfill",
                "portable",
                "shim"
            ],
            "support": {
                "source": "https://github.com/symfony/polyfill-php80/tree/v1.26.0"
            },
            "funding": [
                {
                    "url": "https://symfony.com/sponsor",
                    "type": "custom"
                },
                {
                    "url": "https://github.com/fabpot",
                    "type": "github"
                },
                {
                    "url": "https://tidelift.com/funding/github/packagist/symfony/symfony",
                    "type": "tidelift"
                }
            ],
            "time": "2022-05-10T07:21:04+00:00"
        },
        {
            "name": "utopia-php/abuse",
            "version": "0.13.1",
            "source": {
                "type": "git",
                "url": "https://github.com/utopia-php/abuse.git",
                "reference": "4c1b8fe742f17158c59550cdfd9074a94bf474ac"
            },
            "dist": {
                "type": "zip",
                "url": "https://api.github.com/repos/utopia-php/abuse/zipball/4c1b8fe742f17158c59550cdfd9074a94bf474ac",
                "reference": "4c1b8fe742f17158c59550cdfd9074a94bf474ac",
                "shasum": ""
            },
            "require": {
                "ext-curl": "*",
                "ext-pdo": "*",
                "php": ">=8.0",
                "utopia-php/database": "0.25.*"
            },
            "require-dev": {
                "phpunit/phpunit": "^9.4",
                "vimeo/psalm": "4.0.1"
            },
            "type": "library",
            "autoload": {
                "psr-4": {
                    "Utopia\\Abuse\\": "src/Abuse"
                }
            },
            "notification-url": "https://packagist.org/downloads/",
            "license": [
                "MIT"
            ],
            "authors": [
                {
                    "name": "Eldad Fux",
                    "email": "eldad@appwrite.io"
                }
            ],
            "description": "A simple abuse library to manage application usage limits",
            "keywords": [
                "Abuse",
                "framework",
                "php",
                "upf",
                "utopia"
            ],
            "support": {
                "issues": "https://github.com/utopia-php/abuse/issues",
                "source": "https://github.com/utopia-php/abuse/tree/0.13.1"
            },
            "time": "2022-09-07T16:02:58+00:00"
        },
        {
            "name": "utopia-php/analytics",
            "version": "0.2.0",
            "source": {
                "type": "git",
                "url": "https://github.com/utopia-php/analytics.git",
                "reference": "adfc2d057a7f6ab618a77c8a20ed3e35485ff416"
            },
            "dist": {
                "type": "zip",
                "url": "https://api.github.com/repos/utopia-php/analytics/zipball/adfc2d057a7f6ab618a77c8a20ed3e35485ff416",
                "reference": "adfc2d057a7f6ab618a77c8a20ed3e35485ff416",
                "shasum": ""
            },
            "require": {
                "php": ">=7.4"
            },
            "require-dev": {
                "phpunit/phpunit": "^9.3",
                "vimeo/psalm": "4.0.1"
            },
            "type": "library",
            "autoload": {
                "psr-4": {
                    "Utopia\\Analytics\\": "src/Analytics"
                }
            },
            "notification-url": "https://packagist.org/downloads/",
            "license": [
                "MIT"
            ],
            "authors": [
                {
                    "name": "Eldad Fux",
                    "email": "eldad@appwrite.io"
                },
                {
                    "name": "Torsten Dittmann",
                    "email": "torsten@appwrite.io"
                }
            ],
            "description": "A simple library to track events & users.",
            "keywords": [
                "analytics",
                "framework",
                "php",
                "upf",
                "utopia"
            ],
            "support": {
                "issues": "https://github.com/utopia-php/analytics/issues",
                "source": "https://github.com/utopia-php/analytics/tree/0.2.0"
            },
            "time": "2021-03-23T21:33:07+00:00"
        },
        {
            "name": "utopia-php/audit",
            "version": "0.14.1",
            "source": {
                "type": "git",
                "url": "https://github.com/utopia-php/audit.git",
                "reference": "b011224ed9bfef7e5c849938e65619af28f7cf41"
            },
            "dist": {
                "type": "zip",
                "url": "https://api.github.com/repos/utopia-php/audit/zipball/b011224ed9bfef7e5c849938e65619af28f7cf41",
                "reference": "b011224ed9bfef7e5c849938e65619af28f7cf41",
                "shasum": ""
            },
            "require": {
                "ext-pdo": "*",
                "php": ">=8.0",
                "utopia-php/database": "0.25.*"
            },
            "require-dev": {
                "phpunit/phpunit": "^9.3",
                "vimeo/psalm": "4.0.1"
            },
            "type": "library",
            "autoload": {
                "psr-4": {
                    "Utopia\\Audit\\": "src/Audit"
                }
            },
            "notification-url": "https://packagist.org/downloads/",
            "license": [
                "MIT"
            ],
            "authors": [
                {
                    "name": "Eldad Fux",
                    "email": "eldad@appwrite.io"
                }
            ],
            "description": "A simple audit library to manage application users logs",
            "keywords": [
                "Audit",
                "framework",
                "php",
                "upf",
                "utopia"
            ],
            "support": {
                "issues": "https://github.com/utopia-php/audit/issues",
                "source": "https://github.com/utopia-php/audit/tree/0.14.1"
            },
            "time": "2022-09-07T16:03:16+00:00"
        },
        {
            "name": "utopia-php/cache",
            "version": "0.6.1",
            "source": {
                "type": "git",
                "url": "https://github.com/utopia-php/cache.git",
                "reference": "9889235a6d3da6cbb1f435201529da4d27c30e79"
            },
            "dist": {
                "type": "zip",
                "url": "https://api.github.com/repos/utopia-php/cache/zipball/9889235a6d3da6cbb1f435201529da4d27c30e79",
                "reference": "9889235a6d3da6cbb1f435201529da4d27c30e79",
                "shasum": ""
            },
            "require": {
                "ext-json": "*",
                "ext-redis": "*",
                "php": ">=8.0"
            },
            "require-dev": {
                "phpunit/phpunit": "^9.3",
                "vimeo/psalm": "4.13.1"
            },
            "type": "library",
            "autoload": {
                "psr-4": {
                    "Utopia\\Cache\\": "src/Cache"
                }
            },
            "notification-url": "https://packagist.org/downloads/",
            "license": [
                "MIT"
            ],
            "authors": [
                {
                    "name": "Eldad Fux",
                    "email": "eldad@appwrite.io"
                }
            ],
            "description": "A simple cache library to manage application cache storing, loading and purging",
            "keywords": [
                "cache",
                "framework",
                "php",
                "upf",
                "utopia"
            ],
            "support": {
                "issues": "https://github.com/utopia-php/cache/issues",
                "source": "https://github.com/utopia-php/cache/tree/0.6.1"
            },
            "time": "2022-08-10T08:12:46+00:00"
        },
        {
            "name": "utopia-php/cli",
            "version": "0.13.0",
            "source": {
                "type": "git",
                "url": "https://github.com/utopia-php/cli.git",
                "reference": "69e68f8ed525fe162fae950a0507ed28a0f179bc"
            },
            "dist": {
                "type": "zip",
                "url": "https://api.github.com/repos/utopia-php/cli/zipball/69e68f8ed525fe162fae950a0507ed28a0f179bc",
                "reference": "69e68f8ed525fe162fae950a0507ed28a0f179bc",
                "shasum": ""
            },
            "require": {
                "php": ">=7.4",
                "utopia-php/framework": "0.*.*"
            },
            "require-dev": {
                "phpunit/phpunit": "^9.3",
                "vimeo/psalm": "4.0.1"
            },
            "type": "library",
            "autoload": {
                "psr-4": {
                    "Utopia\\CLI\\": "src/CLI"
                }
            },
            "notification-url": "https://packagist.org/downloads/",
            "license": [
                "MIT"
            ],
            "authors": [
                {
                    "name": "Eldad Fux",
                    "email": "eldad@appwrite.io"
                }
            ],
            "description": "A simple CLI library to manage command line applications",
            "keywords": [
                "cli",
                "command line",
                "framework",
                "php",
                "upf",
                "utopia"
            ],
            "support": {
                "issues": "https://github.com/utopia-php/cli/issues",
                "source": "https://github.com/utopia-php/cli/tree/0.13.0"
            },
            "time": "2022-04-26T08:41:22+00:00"
        },
        {
            "name": "utopia-php/config",
            "version": "0.2.2",
            "source": {
                "type": "git",
                "url": "https://github.com/utopia-php/config.git",
                "reference": "a3d7bc0312d7150d5e04b1362dc34b2b136908cc"
            },
            "dist": {
                "type": "zip",
                "url": "https://api.github.com/repos/utopia-php/config/zipball/a3d7bc0312d7150d5e04b1362dc34b2b136908cc",
                "reference": "a3d7bc0312d7150d5e04b1362dc34b2b136908cc",
                "shasum": ""
            },
            "require": {
                "php": ">=7.3"
            },
            "require-dev": {
                "phpunit/phpunit": "^9.3",
                "vimeo/psalm": "4.0.1"
            },
            "type": "library",
            "autoload": {
                "psr-4": {
                    "Utopia\\Config\\": "src/Config"
                }
            },
            "notification-url": "https://packagist.org/downloads/",
            "license": [
                "MIT"
            ],
            "authors": [
                {
                    "name": "Eldad Fux",
                    "email": "eldad@appwrite.io"
                }
            ],
            "description": "A simple Config library to managing application config variables",
            "keywords": [
                "config",
                "framework",
                "php",
                "upf",
                "utopia"
            ],
            "support": {
                "issues": "https://github.com/utopia-php/config/issues",
                "source": "https://github.com/utopia-php/config/tree/0.2.2"
            },
            "time": "2020-10-24T09:49:09+00:00"
        },
        {
            "name": "utopia-php/database",
            "version": "0.25.5",
            "source": {
                "type": "git",
                "url": "https://github.com/utopia-php/database.git",
                "reference": "6d1c1d46d66553154975a3e8e72d30b5bd2413d9"
            },
            "dist": {
                "type": "zip",
                "url": "https://api.github.com/repos/utopia-php/database/zipball/6d1c1d46d66553154975a3e8e72d30b5bd2413d9",
                "reference": "6d1c1d46d66553154975a3e8e72d30b5bd2413d9",
                "shasum": ""
            },
            "require": {
                "ext-mongodb": "*",
                "ext-pdo": "*",
                "ext-redis": "*",
                "mongodb/mongodb": "1.8.0",
                "php": ">=8.0",
                "utopia-php/cache": "0.6.*",
                "utopia-php/framework": "0.*.*"
            },
            "require-dev": {
                "fakerphp/faker": "^1.14",
                "phpunit/phpunit": "^9.4",
                "swoole/ide-helper": "4.8.0",
                "utopia-php/cli": "^0.11.0",
                "vimeo/psalm": "4.0.1"
            },
            "type": "library",
            "autoload": {
                "psr-4": {
                    "Utopia\\Database\\": "src/Database"
                }
            },
            "notification-url": "https://packagist.org/downloads/",
            "license": [
                "MIT"
            ],
            "authors": [
                {
                    "name": "Eldad Fux",
                    "email": "eldad@appwrite.io"
                },
                {
                    "name": "Brandon Leckemby",
                    "email": "brandon@appwrite.io"
                }
            ],
            "description": "A simple library to manage application persistency using multiple database adapters",
            "keywords": [
                "database",
                "framework",
                "php",
                "upf",
                "utopia"
            ],
            "support": {
                "issues": "https://github.com/utopia-php/database/issues",
                "source": "https://github.com/utopia-php/database/tree/0.25.5"
            },
            "time": "2022-09-30T15:01:32+00:00"
        },
        {
            "name": "utopia-php/domains",
            "version": "v1.1.0",
            "source": {
                "type": "git",
                "url": "https://github.com/utopia-php/domains.git",
                "reference": "1665e1d9932afa3be63b5c1e0dcfe01fe77d8e73"
            },
            "dist": {
                "type": "zip",
                "url": "https://api.github.com/repos/utopia-php/domains/zipball/1665e1d9932afa3be63b5c1e0dcfe01fe77d8e73",
                "reference": "1665e1d9932afa3be63b5c1e0dcfe01fe77d8e73",
                "shasum": ""
            },
            "require": {
                "php": ">=7.1"
            },
            "require-dev": {
                "phpunit/phpunit": "^7.0"
            },
            "type": "library",
            "autoload": {
                "psr-4": {
                    "Utopia\\Domains\\": "src/Domains"
                }
            },
            "notification-url": "https://packagist.org/downloads/",
            "license": [
                "MIT"
            ],
            "authors": [
                {
                    "name": "Eldad Fux",
                    "email": "eldad@appwrite.io"
                }
            ],
            "description": "Utopia Domains library is simple and lite library for parsing web domains. This library is aiming to be as simple and easy to learn and use.",
            "keywords": [
                "domains",
                "framework",
                "icann",
                "php",
                "public suffix",
                "tld",
                "tld extract",
                "upf",
                "utopia"
            ],
            "support": {
                "issues": "https://github.com/utopia-php/domains/issues",
                "source": "https://github.com/utopia-php/domains/tree/master"
            },
            "time": "2020-02-23T07:40:02+00:00"
        },
        {
            "name": "utopia-php/framework",
            "version": "0.21.1",
            "source": {
                "type": "git",
                "url": "https://github.com/utopia-php/framework.git",
                "reference": "c81789b87a917da2daf336738170ebe01f50ea18"
            },
            "dist": {
                "type": "zip",
                "url": "https://api.github.com/repos/utopia-php/framework/zipball/c81789b87a917da2daf336738170ebe01f50ea18",
                "reference": "c81789b87a917da2daf336738170ebe01f50ea18",
                "shasum": ""
            },
            "require": {
                "php": ">=8.0.0"
            },
            "require-dev": {
                "phpunit/phpunit": "^9.5.10",
                "vimeo/psalm": "4.13.1"
            },
            "type": "library",
            "autoload": {
                "psr-4": {
                    "Utopia\\": "src/"
                }
            },
            "notification-url": "https://packagist.org/downloads/",
            "license": [
                "MIT"
            ],
            "authors": [
                {
                    "name": "Eldad Fux",
                    "email": "eldad@appwrite.io"
                }
            ],
            "description": "A simple, light and advanced PHP framework",
            "keywords": [
                "framework",
                "php",
                "upf"
            ],
            "support": {
                "issues": "https://github.com/utopia-php/framework/issues",
                "source": "https://github.com/utopia-php/framework/tree/0.21.1"
            },
            "time": "2022-09-07T09:56:28+00:00"
        },
        {
            "name": "utopia-php/image",
            "version": "0.5.4",
            "source": {
                "type": "git",
                "url": "https://github.com/utopia-php/image.git",
                "reference": "ca5f436f9aa22dedaa6648f24f3687733808e336"
            },
            "dist": {
                "type": "zip",
                "url": "https://api.github.com/repos/utopia-php/image/zipball/ca5f436f9aa22dedaa6648f24f3687733808e336",
                "reference": "ca5f436f9aa22dedaa6648f24f3687733808e336",
                "shasum": ""
            },
            "require": {
                "ext-imagick": "*",
                "php": ">=8.0"
            },
            "require-dev": {
                "phpunit/phpunit": "^9.3",
                "vimeo/psalm": "4.13.1"
            },
            "type": "library",
            "autoload": {
                "psr-4": {
                    "Utopia\\Image\\": "src/Image"
                }
            },
            "notification-url": "https://packagist.org/downloads/",
            "license": [
                "MIT"
            ],
            "authors": [
                {
                    "name": "Eldad Fux",
                    "email": "eldad@appwrite.io"
                }
            ],
            "description": "A simple Image manipulation library",
            "keywords": [
                "framework",
                "image",
                "php",
                "upf",
                "utopia"
            ],
            "support": {
                "issues": "https://github.com/utopia-php/image/issues",
                "source": "https://github.com/utopia-php/image/tree/0.5.4"
            },
            "time": "2022-05-11T12:30:41+00:00"
        },
        {
            "name": "utopia-php/locale",
            "version": "0.4.0",
            "source": {
                "type": "git",
                "url": "https://github.com/utopia-php/locale.git",
                "reference": "c2d9358d0fe2f6b6ed5448369f9d1e430c615447"
            },
            "dist": {
                "type": "zip",
                "url": "https://api.github.com/repos/utopia-php/locale/zipball/c2d9358d0fe2f6b6ed5448369f9d1e430c615447",
                "reference": "c2d9358d0fe2f6b6ed5448369f9d1e430c615447",
                "shasum": ""
            },
            "require": {
                "php": ">=7.4"
            },
            "require-dev": {
                "phpunit/phpunit": "^9.3",
                "vimeo/psalm": "4.0.1"
            },
            "type": "library",
            "autoload": {
                "psr-4": {
                    "Utopia\\Locale\\": "src/Locale"
                }
            },
            "notification-url": "https://packagist.org/downloads/",
            "license": [
                "MIT"
            ],
            "authors": [
                {
                    "name": "Eldad Fux",
                    "email": "eldad@appwrite.io"
                }
            ],
            "description": "A simple locale library to manage application translations",
            "keywords": [
                "framework",
                "locale",
                "php",
                "upf",
                "utopia"
            ],
            "support": {
                "issues": "https://github.com/utopia-php/locale/issues",
                "source": "https://github.com/utopia-php/locale/tree/0.4.0"
            },
            "time": "2021-07-24T11:35:55+00:00"
        },
        {
            "name": "utopia-php/logger",
            "version": "0.3.0",
            "source": {
                "type": "git",
                "url": "https://github.com/utopia-php/logger.git",
                "reference": "079656cb5169ca9600861eda0b6819199e3d4a57"
            },
            "dist": {
                "type": "zip",
                "url": "https://api.github.com/repos/utopia-php/logger/zipball/079656cb5169ca9600861eda0b6819199e3d4a57",
                "reference": "079656cb5169ca9600861eda0b6819199e3d4a57",
                "shasum": ""
            },
            "require": {
                "php": ">=8.0"
            },
            "require-dev": {
                "phpunit/phpunit": "^9.3",
                "vimeo/psalm": "4.0.1"
            },
            "type": "library",
            "autoload": {
                "psr-4": {
                    "Utopia\\Logger\\": "src/Logger"
                }
            },
            "notification-url": "https://packagist.org/downloads/",
            "license": [
                "MIT"
            ],
            "authors": [
                {
                    "name": "Eldad Fux",
                    "email": "eldad@appwrite.io"
                },
                {
                    "name": "Matej Bačo",
                    "email": "matej@appwrite.io"
                },
                {
                    "name": "Christy Jacob",
                    "email": "christy@appwrite.io"
                }
            ],
            "description": "Utopia Logger library is simple and lite library for logging information, such as errors or warnings. This library is aiming to be as simple and easy to learn and use.",
            "keywords": [
                "appsignal",
                "errors",
                "framework",
                "logger",
                "logging",
                "logs",
                "php",
                "raygun",
                "sentry",
                "upf",
                "utopia",
                "warnings"
            ],
            "support": {
                "issues": "https://github.com/utopia-php/logger/issues",
                "source": "https://github.com/utopia-php/logger/tree/0.3.0"
            },
            "time": "2022-03-18T10:56:57+00:00"
        },
        {
            "name": "utopia-php/orchestration",
            "version": "0.6.0",
            "source": {
                "type": "git",
                "url": "https://github.com/utopia-php/orchestration.git",
                "reference": "94263976413871efb6b16157a7101a81df3b6d78"
            },
            "dist": {
                "type": "zip",
                "url": "https://api.github.com/repos/utopia-php/orchestration/zipball/94263976413871efb6b16157a7101a81df3b6d78",
                "reference": "94263976413871efb6b16157a7101a81df3b6d78",
                "shasum": ""
            },
            "require": {
                "php": ">=8.0",
                "utopia-php/cli": "0.13.*"
            },
            "require-dev": {
                "phpunit/phpunit": "^9.3",
                "vimeo/psalm": "4.0.1"
            },
            "type": "library",
            "autoload": {
                "psr-4": {
                    "Utopia\\Orchestration\\": "src/Orchestration"
                }
            },
            "notification-url": "https://packagist.org/downloads/",
            "license": [
                "MIT"
            ],
            "authors": [
                {
                    "name": "Eldad Fux",
                    "email": "eldad@appwrite.io"
                }
            ],
            "description": "Lite & fast micro PHP abstraction library for container orchestration",
            "keywords": [
                "docker",
                "framework",
                "kubernetes",
                "orchestration",
                "php",
                "swarm",
                "upf",
                "utopia"
            ],
            "support": {
                "issues": "https://github.com/utopia-php/orchestration/issues",
                "source": "https://github.com/utopia-php/orchestration/tree/0.6.0"
            },
            "time": "2022-07-13T16:47:18+00:00"
        },
        {
            "name": "utopia-php/preloader",
            "version": "0.2.4",
            "source": {
                "type": "git",
                "url": "https://github.com/utopia-php/preloader.git",
                "reference": "65ef48392e72172f584b0baa2e224f9a1cebcce0"
            },
            "dist": {
                "type": "zip",
                "url": "https://api.github.com/repos/utopia-php/preloader/zipball/65ef48392e72172f584b0baa2e224f9a1cebcce0",
                "reference": "65ef48392e72172f584b0baa2e224f9a1cebcce0",
                "shasum": ""
            },
            "require": {
                "php": ">=7.1"
            },
            "require-dev": {
                "phpunit/phpunit": "^9.3",
                "vimeo/psalm": "4.0.1"
            },
            "type": "library",
            "autoload": {
                "psr-4": {
                    "Utopia\\Preloader\\": "src/Preloader"
                }
            },
            "notification-url": "https://packagist.org/downloads/",
            "license": [
                "MIT"
            ],
            "authors": [
                {
                    "name": "Eldad Fux",
                    "email": "team@appwrite.io"
                }
            ],
            "description": "Utopia Preloader library is simple and lite library for managing PHP preloading configuration",
            "keywords": [
                "framework",
                "php",
                "preload",
                "preloader",
                "preloading",
                "upf",
                "utopia"
            ],
            "support": {
                "issues": "https://github.com/utopia-php/preloader/issues",
                "source": "https://github.com/utopia-php/preloader/tree/0.2.4"
            },
            "time": "2020-10-24T07:04:59+00:00"
        },
        {
            "name": "utopia-php/registry",
            "version": "0.6.0",
            "source": {
                "type": "git",
                "url": "https://github.com/utopia-php/registry.git",
                "reference": "9c183312e48c926135085f34ac2e73dadb83e0c8"
            },
            "dist": {
                "type": "zip",
                "url": "https://api.github.com/repos/utopia-php/registry/zipball/9c183312e48c926135085f34ac2e73dadb83e0c8",
                "reference": "9c183312e48c926135085f34ac2e73dadb83e0c8",
                "shasum": ""
            },
            "require": {
                "php": ">=7.4"
            },
            "require-dev": {
                "phpunit/phpunit": "^9.3",
                "vimeo/psalm": "4.0.1"
            },
            "type": "library",
            "autoload": {
                "psr-4": {
                    "Utopia\\Registry\\": "src/Registry"
                }
            },
            "notification-url": "https://packagist.org/downloads/",
            "license": [
                "MIT"
            ],
            "authors": [
                {
                    "name": "Eldad Fux",
                    "email": "eldad@appwrite.io"
                }
            ],
            "description": "A simple dependency management library for PHP",
            "keywords": [
                "dependency management",
                "di",
                "framework",
                "php",
                "upf",
                "utopia"
            ],
            "support": {
                "issues": "https://github.com/utopia-php/registry/issues",
                "source": "https://github.com/utopia-php/registry/tree/0.6.0"
            },
            "time": "2022-07-17T15:26:57+00:00"
        },
        {
            "name": "utopia-php/storage",
            "version": "0.11.0",
            "source": {
                "type": "git",
                "url": "https://github.com/utopia-php/storage.git",
                "reference": "59802cf281d1976560cf6e353f250a9b870efddc"
            },
            "dist": {
                "type": "zip",
                "url": "https://api.github.com/repos/utopia-php/storage/zipball/59802cf281d1976560cf6e353f250a9b870efddc",
                "reference": "59802cf281d1976560cf6e353f250a9b870efddc",
                "shasum": ""
            },
            "require": {
                "ext-fileinfo": "*",
                "ext-zlib": "*",
                "ext-zstd": "*",
                "php": ">=8.0",
                "utopia-php/framework": "0.*.*"
            },
            "require-dev": {
                "phpunit/phpunit": "^9.3",
                "vimeo/psalm": "4.0.1"
            },
            "type": "library",
            "autoload": {
                "psr-4": {
                    "Utopia\\Storage\\": "src/Storage"
                }
            },
            "notification-url": "https://packagist.org/downloads/",
            "license": [
                "MIT"
            ],
            "authors": [
                {
                    "name": "Eldad Fux",
                    "email": "eldad@appwrite.io"
                }
            ],
            "description": "A simple Storage library to manage application storage",
            "keywords": [
                "framework",
                "php",
                "storage",
                "upf",
                "utopia"
            ],
            "support": {
                "issues": "https://github.com/utopia-php/storage/issues",
                "source": "https://github.com/utopia-php/storage/tree/0.11.0"
            },
            "time": "2022-08-31T09:17:31+00:00"
        },
        {
            "name": "utopia-php/swoole",
            "version": "0.3.3",
            "source": {
                "type": "git",
                "url": "https://github.com/utopia-php/swoole.git",
                "reference": "8312df69233b5dcd3992de88f131f238002749de"
            },
            "dist": {
                "type": "zip",
                "url": "https://api.github.com/repos/utopia-php/swoole/zipball/8312df69233b5dcd3992de88f131f238002749de",
                "reference": "8312df69233b5dcd3992de88f131f238002749de",
                "shasum": ""
            },
            "require": {
                "ext-swoole": "*",
                "php": ">=8.0",
                "utopia-php/framework": "0.*.*"
            },
            "require-dev": {
                "phpunit/phpunit": "^9.3",
                "swoole/ide-helper": "4.8.3",
                "vimeo/psalm": "4.15.0"
            },
            "type": "library",
            "autoload": {
                "psr-4": {
                    "Utopia\\Swoole\\": "src/Swoole"
                }
            },
            "notification-url": "https://packagist.org/downloads/",
            "license": [
                "MIT"
            ],
            "authors": [
                {
                    "name": "Eldad Fux",
                    "email": "team@appwrite.io"
                }
            ],
            "description": "An extension for Utopia Framework to work with PHP Swoole as a PHP FPM alternative",
            "keywords": [
                "framework",
                "http",
                "php",
                "server",
                "swoole",
                "upf",
                "utopia"
            ],
            "support": {
                "issues": "https://github.com/utopia-php/swoole/issues",
                "source": "https://github.com/utopia-php/swoole/tree/0.3.3"
            },
            "time": "2022-01-20T09:58:43+00:00"
        },
        {
            "name": "utopia-php/system",
            "version": "0.4.0",
            "source": {
                "type": "git",
                "url": "https://github.com/utopia-php/system.git",
                "reference": "67c92c66ce8f0cc925a00bca89f7a188bf9183c0"
            },
            "dist": {
                "type": "zip",
                "url": "https://api.github.com/repos/utopia-php/system/zipball/67c92c66ce8f0cc925a00bca89f7a188bf9183c0",
                "reference": "67c92c66ce8f0cc925a00bca89f7a188bf9183c0",
                "shasum": ""
            },
            "require": {
                "php": ">=7.4"
            },
            "require-dev": {
                "phpunit/phpunit": "^9.3",
                "vimeo/psalm": "4.0.1"
            },
            "type": "library",
            "autoload": {
                "psr-4": {
                    "Utopia\\System\\": "src/System"
                }
            },
            "notification-url": "https://packagist.org/downloads/",
            "license": [
                "MIT"
            ],
            "authors": [
                {
                    "name": "Eldad Fux",
                    "email": "eldad@appwrite.io"
                },
                {
                    "name": "Torsten Dittmann",
                    "email": "torsten@appwrite.io"
                }
            ],
            "description": "A simple library for obtaining information about the host's system.",
            "keywords": [
                "framework",
                "php",
                "system",
                "upf",
                "utopia"
            ],
            "support": {
                "issues": "https://github.com/utopia-php/system/issues",
                "source": "https://github.com/utopia-php/system/tree/0.4.0"
            },
            "time": "2021-02-04T14:14:49+00:00"
        },
        {
            "name": "utopia-php/websocket",
            "version": "0.1.0",
            "source": {
                "type": "git",
                "url": "https://github.com/utopia-php/websocket.git",
                "reference": "51fcb86171400d8aa40d76c54593481fd273dab5"
            },
            "dist": {
                "type": "zip",
                "url": "https://api.github.com/repos/utopia-php/websocket/zipball/51fcb86171400d8aa40d76c54593481fd273dab5",
                "reference": "51fcb86171400d8aa40d76c54593481fd273dab5",
                "shasum": ""
            },
            "require": {
                "php": ">=8.0"
            },
            "require-dev": {
                "phpunit/phpunit": "^9.5.5",
                "swoole/ide-helper": "4.6.6",
                "textalk/websocket": "1.5.2",
                "vimeo/psalm": "^4.8.1",
                "workerman/workerman": "^4.0"
            },
            "type": "library",
            "autoload": {
                "psr-4": {
                    "Utopia\\WebSocket\\": "src/WebSocket"
                }
            },
            "notification-url": "https://packagist.org/downloads/",
            "license": [
                "MIT"
            ],
            "authors": [
                {
                    "name": "Eldad Fux",
                    "email": "eldad@appwrite.io"
                },
                {
                    "name": "Torsten Dittmann",
                    "email": "torsten@appwrite.io"
                }
            ],
            "description": "A simple abstraction for WebSocket servers.",
            "keywords": [
                "framework",
                "php",
                "upf",
                "utopia",
                "websocket"
            ],
            "support": {
                "issues": "https://github.com/utopia-php/websocket/issues",
                "source": "https://github.com/utopia-php/websocket/tree/0.1.0"
            },
            "time": "2021-12-20T10:50:09+00:00"
        },
        {
            "name": "webmozart/assert",
            "version": "1.11.0",
            "source": {
                "type": "git",
                "url": "https://github.com/webmozarts/assert.git",
                "reference": "11cb2199493b2f8a3b53e7f19068fc6aac760991"
            },
            "dist": {
                "type": "zip",
                "url": "https://api.github.com/repos/webmozarts/assert/zipball/11cb2199493b2f8a3b53e7f19068fc6aac760991",
                "reference": "11cb2199493b2f8a3b53e7f19068fc6aac760991",
                "shasum": ""
            },
            "require": {
                "ext-ctype": "*",
                "php": "^7.2 || ^8.0"
            },
            "conflict": {
                "phpstan/phpstan": "<0.12.20",
                "vimeo/psalm": "<4.6.1 || 4.6.2"
            },
            "require-dev": {
                "phpunit/phpunit": "^8.5.13"
            },
            "type": "library",
            "extra": {
                "branch-alias": {
                    "dev-master": "1.10-dev"
                }
            },
            "autoload": {
                "psr-4": {
                    "Webmozart\\Assert\\": "src/"
                }
            },
            "notification-url": "https://packagist.org/downloads/",
            "license": [
                "MIT"
            ],
            "authors": [
                {
                    "name": "Bernhard Schussek",
                    "email": "bschussek@gmail.com"
                }
            ],
            "description": "Assertions to validate method input/output with nice error messages.",
            "keywords": [
                "assert",
                "check",
                "validate"
            ],
            "support": {
                "issues": "https://github.com/webmozarts/assert/issues",
                "source": "https://github.com/webmozarts/assert/tree/1.11.0"
            },
            "time": "2022-06-03T18:03:27+00:00"
        },
        {
            "name": "webonyx/graphql-php",
            "version": "v14.11.8",
            "source": {
                "type": "git",
                "url": "https://github.com/webonyx/graphql-php.git",
                "reference": "04a48693acd785330eefd3b0e4fa67df8dfee7c3"
            },
            "dist": {
                "type": "zip",
                "url": "https://api.github.com/repos/webonyx/graphql-php/zipball/04a48693acd785330eefd3b0e4fa67df8dfee7c3",
                "reference": "04a48693acd785330eefd3b0e4fa67df8dfee7c3",
                "shasum": ""
            },
            "require": {
                "ext-json": "*",
                "ext-mbstring": "*",
                "php": "^7.1 || ^8"
            },
            "require-dev": {
                "amphp/amp": "^2.3",
                "doctrine/coding-standard": "^6.0",
                "nyholm/psr7": "^1.2",
                "phpbench/phpbench": "^1.2",
                "phpstan/extension-installer": "^1.0",
                "phpstan/phpstan": "0.12.82",
                "phpstan/phpstan-phpunit": "0.12.18",
                "phpstan/phpstan-strict-rules": "0.12.9",
                "phpunit/phpunit": "^7.2 || ^8.5",
                "psr/http-message": "^1.0",
                "react/promise": "2.*",
                "simpod/php-coveralls-mirror": "^3.0",
                "squizlabs/php_codesniffer": "3.5.4"
            },
            "suggest": {
                "psr/http-message": "To use standard GraphQL server",
                "react/promise": "To leverage async resolving on React PHP platform"
            },
            "type": "library",
            "autoload": {
                "psr-4": {
                    "GraphQL\\": "src/"
                }
            },
            "notification-url": "https://packagist.org/downloads/",
            "license": [
                "MIT"
            ],
            "description": "A PHP port of GraphQL reference implementation",
            "homepage": "https://github.com/webonyx/graphql-php",
            "keywords": [
                "api",
                "graphql"
            ],
            "support": {
                "issues": "https://github.com/webonyx/graphql-php/issues",
                "source": "https://github.com/webonyx/graphql-php/tree/v14.11.8"
            },
            "funding": [
                {
                    "url": "https://opencollective.com/webonyx-graphql-php",
                    "type": "open_collective"
                }
            ],
            "time": "2022-09-21T15:35:03+00:00"
        }
    ],
    "packages-dev": [
        {
            "name": "appwrite/sdk-generator",
            "version": "0.28.1",
            "source": {
                "type": "git",
                "url": "https://github.com/appwrite/sdk-generator.git",
                "reference": "ed8d3daa66589733b49b11c053d524cdf576ffee"
            },
            "dist": {
                "type": "zip",
                "url": "https://api.github.com/repos/appwrite/sdk-generator/zipball/ed8d3daa66589733b49b11c053d524cdf576ffee",
                "reference": "ed8d3daa66589733b49b11c053d524cdf576ffee",
                "shasum": ""
            },
            "require": {
                "ext-curl": "*",
                "ext-json": "*",
                "ext-mbstring": "*",
                "matthiasmullie/minify": "^1.3.68",
                "php": ">=7.0.0",
                "twig/twig": "^3.4.1"
            },
            "require-dev": {
                "brianium/paratest": "^6.4",
                "phpunit/phpunit": "^9.5.21"
            },
            "type": "library",
            "autoload": {
                "psr-4": {
                    "Appwrite\\SDK\\": "src/SDK",
                    "Appwrite\\Spec\\": "src/Spec"
                }
            },
            "notification-url": "https://packagist.org/downloads/",
            "license": [
                "MIT"
            ],
            "authors": [
                {
                    "name": "Eldad Fux",
                    "email": "eldad@appwrite.io"
                }
            ],
            "description": "Appwrite PHP library for generating API SDKs for multiple programming languages and platforms",
            "support": {
                "issues": "https://github.com/appwrite/sdk-generator/issues",
                "source": "https://github.com/appwrite/sdk-generator/tree/0.28.1"
            },
            "time": "2022-09-22T09:15:54+00:00"
        },
        {
            "name": "doctrine/instantiator",
            "version": "1.4.1",
            "source": {
                "type": "git",
                "url": "https://github.com/doctrine/instantiator.git",
                "reference": "10dcfce151b967d20fde1b34ae6640712c3891bc"
            },
            "dist": {
                "type": "zip",
                "url": "https://api.github.com/repos/doctrine/instantiator/zipball/10dcfce151b967d20fde1b34ae6640712c3891bc",
                "reference": "10dcfce151b967d20fde1b34ae6640712c3891bc",
                "shasum": ""
            },
            "require": {
                "php": "^7.1 || ^8.0"
            },
            "require-dev": {
                "doctrine/coding-standard": "^9",
                "ext-pdo": "*",
                "ext-phar": "*",
                "phpbench/phpbench": "^0.16 || ^1",
                "phpstan/phpstan": "^1.4",
                "phpstan/phpstan-phpunit": "^1",
                "phpunit/phpunit": "^7.5 || ^8.5 || ^9.5",
                "vimeo/psalm": "^4.22"
            },
            "type": "library",
            "autoload": {
                "psr-4": {
                    "Doctrine\\Instantiator\\": "src/Doctrine/Instantiator/"
                }
            },
            "notification-url": "https://packagist.org/downloads/",
            "license": [
                "MIT"
            ],
            "authors": [
                {
                    "name": "Marco Pivetta",
                    "email": "ocramius@gmail.com",
                    "homepage": "https://ocramius.github.io/"
                }
            ],
            "description": "A small, lightweight utility to instantiate objects in PHP without invoking their constructors",
            "homepage": "https://www.doctrine-project.org/projects/instantiator.html",
            "keywords": [
                "constructor",
                "instantiate"
            ],
            "support": {
                "issues": "https://github.com/doctrine/instantiator/issues",
                "source": "https://github.com/doctrine/instantiator/tree/1.4.1"
            },
            "funding": [
                {
                    "url": "https://www.doctrine-project.org/sponsorship.html",
                    "type": "custom"
                },
                {
                    "url": "https://www.patreon.com/phpdoctrine",
                    "type": "patreon"
                },
                {
                    "url": "https://tidelift.com/funding/github/packagist/doctrine%2Finstantiator",
                    "type": "tidelift"
                }
            ],
            "time": "2022-03-03T08:28:38+00:00"
        },
        {
            "name": "matthiasmullie/minify",
            "version": "1.3.69",
            "source": {
                "type": "git",
                "url": "https://github.com/matthiasmullie/minify.git",
                "reference": "a61c949cccd086808063611ef9698eabe42ef22f"
            },
            "dist": {
                "type": "zip",
                "url": "https://api.github.com/repos/matthiasmullie/minify/zipball/a61c949cccd086808063611ef9698eabe42ef22f",
                "reference": "a61c949cccd086808063611ef9698eabe42ef22f",
                "shasum": ""
            },
            "require": {
                "ext-pcre": "*",
                "matthiasmullie/path-converter": "~1.1",
                "php": ">=5.3.0"
            },
            "require-dev": {
                "friendsofphp/php-cs-fixer": "~2.0",
                "matthiasmullie/scrapbook": "dev-master",
                "phpunit/phpunit": ">=4.8"
            },
            "suggest": {
                "psr/cache-implementation": "Cache implementation to use with Minify::cache"
            },
            "bin": [
                "bin/minifycss",
                "bin/minifyjs"
            ],
            "type": "library",
            "autoload": {
                "psr-4": {
                    "MatthiasMullie\\Minify\\": "src/"
                }
            },
            "notification-url": "https://packagist.org/downloads/",
            "license": [
                "MIT"
            ],
            "authors": [
                {
                    "name": "Matthias Mullie",
                    "email": "minify@mullie.eu",
                    "homepage": "http://www.mullie.eu",
                    "role": "Developer"
                }
            ],
            "description": "CSS & JavaScript minifier, in PHP. Removes whitespace, strips comments, combines files (incl. @import statements and small assets in CSS files), and optimizes/shortens a few common programming patterns.",
            "homepage": "http://www.minifier.org",
            "keywords": [
                "JS",
                "css",
                "javascript",
                "minifier",
                "minify"
            ],
            "support": {
                "issues": "https://github.com/matthiasmullie/minify/issues",
                "source": "https://github.com/matthiasmullie/minify/tree/1.3.69"
            },
            "funding": [
                {
                    "url": "https://github.com/matthiasmullie",
                    "type": "github"
                }
            ],
            "time": "2022-08-01T09:00:18+00:00"
        },
        {
            "name": "matthiasmullie/path-converter",
            "version": "1.1.3",
            "source": {
                "type": "git",
                "url": "https://github.com/matthiasmullie/path-converter.git",
                "reference": "e7d13b2c7e2f2268e1424aaed02085518afa02d9"
            },
            "dist": {
                "type": "zip",
                "url": "https://api.github.com/repos/matthiasmullie/path-converter/zipball/e7d13b2c7e2f2268e1424aaed02085518afa02d9",
                "reference": "e7d13b2c7e2f2268e1424aaed02085518afa02d9",
                "shasum": ""
            },
            "require": {
                "ext-pcre": "*",
                "php": ">=5.3.0"
            },
            "require-dev": {
                "phpunit/phpunit": "~4.8"
            },
            "type": "library",
            "autoload": {
                "psr-4": {
                    "MatthiasMullie\\PathConverter\\": "src/"
                }
            },
            "notification-url": "https://packagist.org/downloads/",
            "license": [
                "MIT"
            ],
            "authors": [
                {
                    "name": "Matthias Mullie",
                    "email": "pathconverter@mullie.eu",
                    "homepage": "http://www.mullie.eu",
                    "role": "Developer"
                }
            ],
            "description": "Relative path converter",
            "homepage": "http://github.com/matthiasmullie/path-converter",
            "keywords": [
                "converter",
                "path",
                "paths",
                "relative"
            ],
            "support": {
                "issues": "https://github.com/matthiasmullie/path-converter/issues",
                "source": "https://github.com/matthiasmullie/path-converter/tree/1.1.3"
            },
            "time": "2019-02-05T23:41:09+00:00"
        },
        {
            "name": "myclabs/deep-copy",
            "version": "1.11.0",
            "source": {
                "type": "git",
                "url": "https://github.com/myclabs/DeepCopy.git",
                "reference": "14daed4296fae74d9e3201d2c4925d1acb7aa614"
            },
            "dist": {
                "type": "zip",
                "url": "https://api.github.com/repos/myclabs/DeepCopy/zipball/14daed4296fae74d9e3201d2c4925d1acb7aa614",
                "reference": "14daed4296fae74d9e3201d2c4925d1acb7aa614",
                "shasum": ""
            },
            "require": {
                "php": "^7.1 || ^8.0"
            },
            "conflict": {
                "doctrine/collections": "<1.6.8",
                "doctrine/common": "<2.13.3 || >=3,<3.2.2"
            },
            "require-dev": {
                "doctrine/collections": "^1.6.8",
                "doctrine/common": "^2.13.3 || ^3.2.2",
                "phpunit/phpunit": "^7.5.20 || ^8.5.23 || ^9.5.13"
            },
            "type": "library",
            "autoload": {
                "files": [
                    "src/DeepCopy/deep_copy.php"
                ],
                "psr-4": {
                    "DeepCopy\\": "src/DeepCopy/"
                }
            },
            "notification-url": "https://packagist.org/downloads/",
            "license": [
                "MIT"
            ],
            "description": "Create deep copies (clones) of your objects",
            "keywords": [
                "clone",
                "copy",
                "duplicate",
                "object",
                "object graph"
            ],
            "support": {
                "issues": "https://github.com/myclabs/DeepCopy/issues",
                "source": "https://github.com/myclabs/DeepCopy/tree/1.11.0"
            },
            "funding": [
                {
                    "url": "https://tidelift.com/funding/github/packagist/myclabs/deep-copy",
                    "type": "tidelift"
                }
            ],
            "time": "2022-03-03T13:19:32+00:00"
        },
        {
            "name": "nikic/php-parser",
            "version": "v4.15.1",
            "source": {
                "type": "git",
                "url": "https://github.com/nikic/PHP-Parser.git",
                "reference": "0ef6c55a3f47f89d7a374e6f835197a0b5fcf900"
            },
            "dist": {
                "type": "zip",
                "url": "https://api.github.com/repos/nikic/PHP-Parser/zipball/0ef6c55a3f47f89d7a374e6f835197a0b5fcf900",
                "reference": "0ef6c55a3f47f89d7a374e6f835197a0b5fcf900",
                "shasum": ""
            },
            "require": {
                "ext-tokenizer": "*",
                "php": ">=7.0"
            },
            "require-dev": {
                "ircmaxell/php-yacc": "^0.0.7",
                "phpunit/phpunit": "^6.5 || ^7.0 || ^8.0 || ^9.0"
            },
            "bin": [
                "bin/php-parse"
            ],
            "type": "library",
            "extra": {
                "branch-alias": {
                    "dev-master": "4.9-dev"
                }
            },
            "autoload": {
                "psr-4": {
                    "PhpParser\\": "lib/PhpParser"
                }
            },
            "notification-url": "https://packagist.org/downloads/",
            "license": [
                "BSD-3-Clause"
            ],
            "authors": [
                {
                    "name": "Nikita Popov"
                }
            ],
            "description": "A PHP parser written in PHP",
            "keywords": [
                "parser",
                "php"
            ],
            "support": {
                "issues": "https://github.com/nikic/PHP-Parser/issues",
                "source": "https://github.com/nikic/PHP-Parser/tree/v4.15.1"
            },
            "time": "2022-09-04T07:30:47+00:00"
        },
        {
            "name": "phar-io/manifest",
            "version": "2.0.3",
            "source": {
                "type": "git",
                "url": "https://github.com/phar-io/manifest.git",
                "reference": "97803eca37d319dfa7826cc2437fc020857acb53"
            },
            "dist": {
                "type": "zip",
                "url": "https://api.github.com/repos/phar-io/manifest/zipball/97803eca37d319dfa7826cc2437fc020857acb53",
                "reference": "97803eca37d319dfa7826cc2437fc020857acb53",
                "shasum": ""
            },
            "require": {
                "ext-dom": "*",
                "ext-phar": "*",
                "ext-xmlwriter": "*",
                "phar-io/version": "^3.0.1",
                "php": "^7.2 || ^8.0"
            },
            "type": "library",
            "extra": {
                "branch-alias": {
                    "dev-master": "2.0.x-dev"
                }
            },
            "autoload": {
                "classmap": [
                    "src/"
                ]
            },
            "notification-url": "https://packagist.org/downloads/",
            "license": [
                "BSD-3-Clause"
            ],
            "authors": [
                {
                    "name": "Arne Blankerts",
                    "email": "arne@blankerts.de",
                    "role": "Developer"
                },
                {
                    "name": "Sebastian Heuer",
                    "email": "sebastian@phpeople.de",
                    "role": "Developer"
                },
                {
                    "name": "Sebastian Bergmann",
                    "email": "sebastian@phpunit.de",
                    "role": "Developer"
                }
            ],
            "description": "Component for reading phar.io manifest information from a PHP Archive (PHAR)",
            "support": {
                "issues": "https://github.com/phar-io/manifest/issues",
                "source": "https://github.com/phar-io/manifest/tree/2.0.3"
            },
            "time": "2021-07-20T11:28:43+00:00"
        },
        {
            "name": "phar-io/version",
            "version": "3.2.1",
            "source": {
                "type": "git",
                "url": "https://github.com/phar-io/version.git",
                "reference": "4f7fd7836c6f332bb2933569e566a0d6c4cbed74"
            },
            "dist": {
                "type": "zip",
                "url": "https://api.github.com/repos/phar-io/version/zipball/4f7fd7836c6f332bb2933569e566a0d6c4cbed74",
                "reference": "4f7fd7836c6f332bb2933569e566a0d6c4cbed74",
                "shasum": ""
            },
            "require": {
                "php": "^7.2 || ^8.0"
            },
            "type": "library",
            "autoload": {
                "classmap": [
                    "src/"
                ]
            },
            "notification-url": "https://packagist.org/downloads/",
            "license": [
                "BSD-3-Clause"
            ],
            "authors": [
                {
                    "name": "Arne Blankerts",
                    "email": "arne@blankerts.de",
                    "role": "Developer"
                },
                {
                    "name": "Sebastian Heuer",
                    "email": "sebastian@phpeople.de",
                    "role": "Developer"
                },
                {
                    "name": "Sebastian Bergmann",
                    "email": "sebastian@phpunit.de",
                    "role": "Developer"
                }
            ],
            "description": "Library for handling version information and constraints",
            "support": {
                "issues": "https://github.com/phar-io/version/issues",
                "source": "https://github.com/phar-io/version/tree/3.2.1"
            },
            "time": "2022-02-21T01:04:05+00:00"
        },
        {
            "name": "phpdocumentor/reflection-common",
            "version": "2.2.0",
            "source": {
                "type": "git",
                "url": "https://github.com/phpDocumentor/ReflectionCommon.git",
                "reference": "1d01c49d4ed62f25aa84a747ad35d5a16924662b"
            },
            "dist": {
                "type": "zip",
                "url": "https://api.github.com/repos/phpDocumentor/ReflectionCommon/zipball/1d01c49d4ed62f25aa84a747ad35d5a16924662b",
                "reference": "1d01c49d4ed62f25aa84a747ad35d5a16924662b",
                "shasum": ""
            },
            "require": {
                "php": "^7.2 || ^8.0"
            },
            "type": "library",
            "extra": {
                "branch-alias": {
                    "dev-2.x": "2.x-dev"
                }
            },
            "autoload": {
                "psr-4": {
                    "phpDocumentor\\Reflection\\": "src/"
                }
            },
            "notification-url": "https://packagist.org/downloads/",
            "license": [
                "MIT"
            ],
            "authors": [
                {
                    "name": "Jaap van Otterdijk",
                    "email": "opensource@ijaap.nl"
                }
            ],
            "description": "Common reflection classes used by phpdocumentor to reflect the code structure",
            "homepage": "http://www.phpdoc.org",
            "keywords": [
                "FQSEN",
                "phpDocumentor",
                "phpdoc",
                "reflection",
                "static analysis"
            ],
            "support": {
                "issues": "https://github.com/phpDocumentor/ReflectionCommon/issues",
                "source": "https://github.com/phpDocumentor/ReflectionCommon/tree/2.x"
            },
            "time": "2020-06-27T09:03:43+00:00"
        },
        {
            "name": "phpdocumentor/reflection-docblock",
            "version": "5.3.0",
            "source": {
                "type": "git",
                "url": "https://github.com/phpDocumentor/ReflectionDocBlock.git",
                "reference": "622548b623e81ca6d78b721c5e029f4ce664f170"
            },
            "dist": {
                "type": "zip",
                "url": "https://api.github.com/repos/phpDocumentor/ReflectionDocBlock/zipball/622548b623e81ca6d78b721c5e029f4ce664f170",
                "reference": "622548b623e81ca6d78b721c5e029f4ce664f170",
                "shasum": ""
            },
            "require": {
                "ext-filter": "*",
                "php": "^7.2 || ^8.0",
                "phpdocumentor/reflection-common": "^2.2",
                "phpdocumentor/type-resolver": "^1.3",
                "webmozart/assert": "^1.9.1"
            },
            "require-dev": {
                "mockery/mockery": "~1.3.2",
                "psalm/phar": "^4.8"
            },
            "type": "library",
            "extra": {
                "branch-alias": {
                    "dev-master": "5.x-dev"
                }
            },
            "autoload": {
                "psr-4": {
                    "phpDocumentor\\Reflection\\": "src"
                }
            },
            "notification-url": "https://packagist.org/downloads/",
            "license": [
                "MIT"
            ],
            "authors": [
                {
                    "name": "Mike van Riel",
                    "email": "me@mikevanriel.com"
                },
                {
                    "name": "Jaap van Otterdijk",
                    "email": "account@ijaap.nl"
                }
            ],
            "description": "With this component, a library can provide support for annotations via DocBlocks or otherwise retrieve information that is embedded in a DocBlock.",
            "support": {
                "issues": "https://github.com/phpDocumentor/ReflectionDocBlock/issues",
                "source": "https://github.com/phpDocumentor/ReflectionDocBlock/tree/5.3.0"
            },
            "time": "2021-10-19T17:43:47+00:00"
        },
        {
            "name": "phpdocumentor/type-resolver",
            "version": "1.6.1",
            "source": {
                "type": "git",
                "url": "https://github.com/phpDocumentor/TypeResolver.git",
                "reference": "77a32518733312af16a44300404e945338981de3"
            },
            "dist": {
                "type": "zip",
                "url": "https://api.github.com/repos/phpDocumentor/TypeResolver/zipball/77a32518733312af16a44300404e945338981de3",
                "reference": "77a32518733312af16a44300404e945338981de3",
                "shasum": ""
            },
            "require": {
                "php": "^7.2 || ^8.0",
                "phpdocumentor/reflection-common": "^2.0"
            },
            "require-dev": {
                "ext-tokenizer": "*",
                "psalm/phar": "^4.8"
            },
            "type": "library",
            "extra": {
                "branch-alias": {
                    "dev-1.x": "1.x-dev"
                }
            },
            "autoload": {
                "psr-4": {
                    "phpDocumentor\\Reflection\\": "src"
                }
            },
            "notification-url": "https://packagist.org/downloads/",
            "license": [
                "MIT"
            ],
            "authors": [
                {
                    "name": "Mike van Riel",
                    "email": "me@mikevanriel.com"
                }
            ],
            "description": "A PSR-5 based resolver of Class names, Types and Structural Element Names",
            "support": {
                "issues": "https://github.com/phpDocumentor/TypeResolver/issues",
                "source": "https://github.com/phpDocumentor/TypeResolver/tree/1.6.1"
            },
            "time": "2022-03-15T21:29:03+00:00"
        },
        {
            "name": "phpspec/prophecy",
            "version": "v1.15.0",
            "source": {
                "type": "git",
                "url": "https://github.com/phpspec/prophecy.git",
                "reference": "bbcd7380b0ebf3961ee21409db7b38bc31d69a13"
            },
            "dist": {
                "type": "zip",
                "url": "https://api.github.com/repos/phpspec/prophecy/zipball/bbcd7380b0ebf3961ee21409db7b38bc31d69a13",
                "reference": "bbcd7380b0ebf3961ee21409db7b38bc31d69a13",
                "shasum": ""
            },
            "require": {
                "doctrine/instantiator": "^1.2",
                "php": "^7.2 || ~8.0, <8.2",
                "phpdocumentor/reflection-docblock": "^5.2",
                "sebastian/comparator": "^3.0 || ^4.0",
                "sebastian/recursion-context": "^3.0 || ^4.0"
            },
            "require-dev": {
                "phpspec/phpspec": "^6.0 || ^7.0",
                "phpunit/phpunit": "^8.0 || ^9.0"
            },
            "type": "library",
            "extra": {
                "branch-alias": {
                    "dev-master": "1.x-dev"
                }
            },
            "autoload": {
                "psr-4": {
                    "Prophecy\\": "src/Prophecy"
                }
            },
            "notification-url": "https://packagist.org/downloads/",
            "license": [
                "MIT"
            ],
            "authors": [
                {
                    "name": "Konstantin Kudryashov",
                    "email": "ever.zet@gmail.com",
                    "homepage": "http://everzet.com"
                },
                {
                    "name": "Marcello Duarte",
                    "email": "marcello.duarte@gmail.com"
                }
            ],
            "description": "Highly opinionated mocking framework for PHP 5.3+",
            "homepage": "https://github.com/phpspec/prophecy",
            "keywords": [
                "Double",
                "Dummy",
                "fake",
                "mock",
                "spy",
                "stub"
            ],
            "support": {
                "issues": "https://github.com/phpspec/prophecy/issues",
                "source": "https://github.com/phpspec/prophecy/tree/v1.15.0"
            },
            "time": "2021-12-08T12:19:24+00:00"
        },
        {
            "name": "phpunit/php-code-coverage",
            "version": "9.2.17",
            "source": {
                "type": "git",
                "url": "https://github.com/sebastianbergmann/php-code-coverage.git",
                "reference": "aa94dc41e8661fe90c7316849907cba3007b10d8"
            },
            "dist": {
                "type": "zip",
                "url": "https://api.github.com/repos/sebastianbergmann/php-code-coverage/zipball/aa94dc41e8661fe90c7316849907cba3007b10d8",
                "reference": "aa94dc41e8661fe90c7316849907cba3007b10d8",
                "shasum": ""
            },
            "require": {
                "ext-dom": "*",
                "ext-libxml": "*",
                "ext-xmlwriter": "*",
                "nikic/php-parser": "^4.14",
                "php": ">=7.3",
                "phpunit/php-file-iterator": "^3.0.3",
                "phpunit/php-text-template": "^2.0.2",
                "sebastian/code-unit-reverse-lookup": "^2.0.2",
                "sebastian/complexity": "^2.0",
                "sebastian/environment": "^5.1.2",
                "sebastian/lines-of-code": "^1.0.3",
                "sebastian/version": "^3.0.1",
                "theseer/tokenizer": "^1.2.0"
            },
            "require-dev": {
                "phpunit/phpunit": "^9.3"
            },
            "suggest": {
                "ext-pcov": "*",
                "ext-xdebug": "*"
            },
            "type": "library",
            "extra": {
                "branch-alias": {
                    "dev-master": "9.2-dev"
                }
            },
            "autoload": {
                "classmap": [
                    "src/"
                ]
            },
            "notification-url": "https://packagist.org/downloads/",
            "license": [
                "BSD-3-Clause"
            ],
            "authors": [
                {
                    "name": "Sebastian Bergmann",
                    "email": "sebastian@phpunit.de",
                    "role": "lead"
                }
            ],
            "description": "Library that provides collection, processing, and rendering functionality for PHP code coverage information.",
            "homepage": "https://github.com/sebastianbergmann/php-code-coverage",
            "keywords": [
                "coverage",
                "testing",
                "xunit"
            ],
            "support": {
                "issues": "https://github.com/sebastianbergmann/php-code-coverage/issues",
                "source": "https://github.com/sebastianbergmann/php-code-coverage/tree/9.2.17"
            },
            "funding": [
                {
                    "url": "https://github.com/sebastianbergmann",
                    "type": "github"
                }
            ],
            "time": "2022-08-30T12:24:04+00:00"
        },
        {
            "name": "phpunit/php-file-iterator",
            "version": "3.0.6",
            "source": {
                "type": "git",
                "url": "https://github.com/sebastianbergmann/php-file-iterator.git",
                "reference": "cf1c2e7c203ac650e352f4cc675a7021e7d1b3cf"
            },
            "dist": {
                "type": "zip",
                "url": "https://api.github.com/repos/sebastianbergmann/php-file-iterator/zipball/cf1c2e7c203ac650e352f4cc675a7021e7d1b3cf",
                "reference": "cf1c2e7c203ac650e352f4cc675a7021e7d1b3cf",
                "shasum": ""
            },
            "require": {
                "php": ">=7.3"
            },
            "require-dev": {
                "phpunit/phpunit": "^9.3"
            },
            "type": "library",
            "extra": {
                "branch-alias": {
                    "dev-master": "3.0-dev"
                }
            },
            "autoload": {
                "classmap": [
                    "src/"
                ]
            },
            "notification-url": "https://packagist.org/downloads/",
            "license": [
                "BSD-3-Clause"
            ],
            "authors": [
                {
                    "name": "Sebastian Bergmann",
                    "email": "sebastian@phpunit.de",
                    "role": "lead"
                }
            ],
            "description": "FilterIterator implementation that filters files based on a list of suffixes.",
            "homepage": "https://github.com/sebastianbergmann/php-file-iterator/",
            "keywords": [
                "filesystem",
                "iterator"
            ],
            "support": {
                "issues": "https://github.com/sebastianbergmann/php-file-iterator/issues",
                "source": "https://github.com/sebastianbergmann/php-file-iterator/tree/3.0.6"
            },
            "funding": [
                {
                    "url": "https://github.com/sebastianbergmann",
                    "type": "github"
                }
            ],
            "time": "2021-12-02T12:48:52+00:00"
        },
        {
            "name": "phpunit/php-invoker",
            "version": "3.1.1",
            "source": {
                "type": "git",
                "url": "https://github.com/sebastianbergmann/php-invoker.git",
                "reference": "5a10147d0aaf65b58940a0b72f71c9ac0423cc67"
            },
            "dist": {
                "type": "zip",
                "url": "https://api.github.com/repos/sebastianbergmann/php-invoker/zipball/5a10147d0aaf65b58940a0b72f71c9ac0423cc67",
                "reference": "5a10147d0aaf65b58940a0b72f71c9ac0423cc67",
                "shasum": ""
            },
            "require": {
                "php": ">=7.3"
            },
            "require-dev": {
                "ext-pcntl": "*",
                "phpunit/phpunit": "^9.3"
            },
            "suggest": {
                "ext-pcntl": "*"
            },
            "type": "library",
            "extra": {
                "branch-alias": {
                    "dev-master": "3.1-dev"
                }
            },
            "autoload": {
                "classmap": [
                    "src/"
                ]
            },
            "notification-url": "https://packagist.org/downloads/",
            "license": [
                "BSD-3-Clause"
            ],
            "authors": [
                {
                    "name": "Sebastian Bergmann",
                    "email": "sebastian@phpunit.de",
                    "role": "lead"
                }
            ],
            "description": "Invoke callables with a timeout",
            "homepage": "https://github.com/sebastianbergmann/php-invoker/",
            "keywords": [
                "process"
            ],
            "support": {
                "issues": "https://github.com/sebastianbergmann/php-invoker/issues",
                "source": "https://github.com/sebastianbergmann/php-invoker/tree/3.1.1"
            },
            "funding": [
                {
                    "url": "https://github.com/sebastianbergmann",
                    "type": "github"
                }
            ],
            "time": "2020-09-28T05:58:55+00:00"
        },
        {
            "name": "phpunit/php-text-template",
            "version": "2.0.4",
            "source": {
                "type": "git",
                "url": "https://github.com/sebastianbergmann/php-text-template.git",
                "reference": "5da5f67fc95621df9ff4c4e5a84d6a8a2acf7c28"
            },
            "dist": {
                "type": "zip",
                "url": "https://api.github.com/repos/sebastianbergmann/php-text-template/zipball/5da5f67fc95621df9ff4c4e5a84d6a8a2acf7c28",
                "reference": "5da5f67fc95621df9ff4c4e5a84d6a8a2acf7c28",
                "shasum": ""
            },
            "require": {
                "php": ">=7.3"
            },
            "require-dev": {
                "phpunit/phpunit": "^9.3"
            },
            "type": "library",
            "extra": {
                "branch-alias": {
                    "dev-master": "2.0-dev"
                }
            },
            "autoload": {
                "classmap": [
                    "src/"
                ]
            },
            "notification-url": "https://packagist.org/downloads/",
            "license": [
                "BSD-3-Clause"
            ],
            "authors": [
                {
                    "name": "Sebastian Bergmann",
                    "email": "sebastian@phpunit.de",
                    "role": "lead"
                }
            ],
            "description": "Simple template engine.",
            "homepage": "https://github.com/sebastianbergmann/php-text-template/",
            "keywords": [
                "template"
            ],
            "support": {
                "issues": "https://github.com/sebastianbergmann/php-text-template/issues",
                "source": "https://github.com/sebastianbergmann/php-text-template/tree/2.0.4"
            },
            "funding": [
                {
                    "url": "https://github.com/sebastianbergmann",
                    "type": "github"
                }
            ],
            "time": "2020-10-26T05:33:50+00:00"
        },
        {
            "name": "phpunit/php-timer",
            "version": "5.0.3",
            "source": {
                "type": "git",
                "url": "https://github.com/sebastianbergmann/php-timer.git",
                "reference": "5a63ce20ed1b5bf577850e2c4e87f4aa902afbd2"
            },
            "dist": {
                "type": "zip",
                "url": "https://api.github.com/repos/sebastianbergmann/php-timer/zipball/5a63ce20ed1b5bf577850e2c4e87f4aa902afbd2",
                "reference": "5a63ce20ed1b5bf577850e2c4e87f4aa902afbd2",
                "shasum": ""
            },
            "require": {
                "php": ">=7.3"
            },
            "require-dev": {
                "phpunit/phpunit": "^9.3"
            },
            "type": "library",
            "extra": {
                "branch-alias": {
                    "dev-master": "5.0-dev"
                }
            },
            "autoload": {
                "classmap": [
                    "src/"
                ]
            },
            "notification-url": "https://packagist.org/downloads/",
            "license": [
                "BSD-3-Clause"
            ],
            "authors": [
                {
                    "name": "Sebastian Bergmann",
                    "email": "sebastian@phpunit.de",
                    "role": "lead"
                }
            ],
            "description": "Utility class for timing",
            "homepage": "https://github.com/sebastianbergmann/php-timer/",
            "keywords": [
                "timer"
            ],
            "support": {
                "issues": "https://github.com/sebastianbergmann/php-timer/issues",
                "source": "https://github.com/sebastianbergmann/php-timer/tree/5.0.3"
            },
            "funding": [
                {
                    "url": "https://github.com/sebastianbergmann",
                    "type": "github"
                }
            ],
            "time": "2020-10-26T13:16:10+00:00"
        },
        {
            "name": "phpunit/phpunit",
            "version": "9.5.20",
            "source": {
                "type": "git",
                "url": "https://github.com/sebastianbergmann/phpunit.git",
                "reference": "12bc8879fb65aef2138b26fc633cb1e3620cffba"
            },
            "dist": {
                "type": "zip",
                "url": "https://api.github.com/repos/sebastianbergmann/phpunit/zipball/12bc8879fb65aef2138b26fc633cb1e3620cffba",
                "reference": "12bc8879fb65aef2138b26fc633cb1e3620cffba",
                "shasum": ""
            },
            "require": {
                "doctrine/instantiator": "^1.3.1",
                "ext-dom": "*",
                "ext-json": "*",
                "ext-libxml": "*",
                "ext-mbstring": "*",
                "ext-xml": "*",
                "ext-xmlwriter": "*",
                "myclabs/deep-copy": "^1.10.1",
                "phar-io/manifest": "^2.0.3",
                "phar-io/version": "^3.0.2",
                "php": ">=7.3",
                "phpspec/prophecy": "^1.12.1",
                "phpunit/php-code-coverage": "^9.2.13",
                "phpunit/php-file-iterator": "^3.0.5",
                "phpunit/php-invoker": "^3.1.1",
                "phpunit/php-text-template": "^2.0.3",
                "phpunit/php-timer": "^5.0.2",
                "sebastian/cli-parser": "^1.0.1",
                "sebastian/code-unit": "^1.0.6",
                "sebastian/comparator": "^4.0.5",
                "sebastian/diff": "^4.0.3",
                "sebastian/environment": "^5.1.3",
                "sebastian/exporter": "^4.0.3",
                "sebastian/global-state": "^5.0.1",
                "sebastian/object-enumerator": "^4.0.3",
                "sebastian/resource-operations": "^3.0.3",
                "sebastian/type": "^3.0",
                "sebastian/version": "^3.0.2"
            },
            "require-dev": {
                "ext-pdo": "*",
                "phpspec/prophecy-phpunit": "^2.0.1"
            },
            "suggest": {
                "ext-soap": "*",
                "ext-xdebug": "*"
            },
            "bin": [
                "phpunit"
            ],
            "type": "library",
            "extra": {
                "branch-alias": {
                    "dev-master": "9.5-dev"
                }
            },
            "autoload": {
                "files": [
                    "src/Framework/Assert/Functions.php"
                ],
                "classmap": [
                    "src/"
                ]
            },
            "notification-url": "https://packagist.org/downloads/",
            "license": [
                "BSD-3-Clause"
            ],
            "authors": [
                {
                    "name": "Sebastian Bergmann",
                    "email": "sebastian@phpunit.de",
                    "role": "lead"
                }
            ],
            "description": "The PHP Unit Testing framework.",
            "homepage": "https://phpunit.de/",
            "keywords": [
                "phpunit",
                "testing",
                "xunit"
            ],
            "support": {
                "issues": "https://github.com/sebastianbergmann/phpunit/issues",
                "source": "https://github.com/sebastianbergmann/phpunit/tree/9.5.20"
            },
            "funding": [
                {
                    "url": "https://phpunit.de/sponsors.html",
                    "type": "custom"
                },
                {
                    "url": "https://github.com/sebastianbergmann",
                    "type": "github"
                }
            ],
            "time": "2022-04-01T12:37:26+00:00"
        },
        {
            "name": "sebastian/cli-parser",
            "version": "1.0.1",
            "source": {
                "type": "git",
                "url": "https://github.com/sebastianbergmann/cli-parser.git",
                "reference": "442e7c7e687e42adc03470c7b668bc4b2402c0b2"
            },
            "dist": {
                "type": "zip",
                "url": "https://api.github.com/repos/sebastianbergmann/cli-parser/zipball/442e7c7e687e42adc03470c7b668bc4b2402c0b2",
                "reference": "442e7c7e687e42adc03470c7b668bc4b2402c0b2",
                "shasum": ""
            },
            "require": {
                "php": ">=7.3"
            },
            "require-dev": {
                "phpunit/phpunit": "^9.3"
            },
            "type": "library",
            "extra": {
                "branch-alias": {
                    "dev-master": "1.0-dev"
                }
            },
            "autoload": {
                "classmap": [
                    "src/"
                ]
            },
            "notification-url": "https://packagist.org/downloads/",
            "license": [
                "BSD-3-Clause"
            ],
            "authors": [
                {
                    "name": "Sebastian Bergmann",
                    "email": "sebastian@phpunit.de",
                    "role": "lead"
                }
            ],
            "description": "Library for parsing CLI options",
            "homepage": "https://github.com/sebastianbergmann/cli-parser",
            "support": {
                "issues": "https://github.com/sebastianbergmann/cli-parser/issues",
                "source": "https://github.com/sebastianbergmann/cli-parser/tree/1.0.1"
            },
            "funding": [
                {
                    "url": "https://github.com/sebastianbergmann",
                    "type": "github"
                }
            ],
            "time": "2020-09-28T06:08:49+00:00"
        },
        {
            "name": "sebastian/code-unit",
            "version": "1.0.8",
            "source": {
                "type": "git",
                "url": "https://github.com/sebastianbergmann/code-unit.git",
                "reference": "1fc9f64c0927627ef78ba436c9b17d967e68e120"
            },
            "dist": {
                "type": "zip",
                "url": "https://api.github.com/repos/sebastianbergmann/code-unit/zipball/1fc9f64c0927627ef78ba436c9b17d967e68e120",
                "reference": "1fc9f64c0927627ef78ba436c9b17d967e68e120",
                "shasum": ""
            },
            "require": {
                "php": ">=7.3"
            },
            "require-dev": {
                "phpunit/phpunit": "^9.3"
            },
            "type": "library",
            "extra": {
                "branch-alias": {
                    "dev-master": "1.0-dev"
                }
            },
            "autoload": {
                "classmap": [
                    "src/"
                ]
            },
            "notification-url": "https://packagist.org/downloads/",
            "license": [
                "BSD-3-Clause"
            ],
            "authors": [
                {
                    "name": "Sebastian Bergmann",
                    "email": "sebastian@phpunit.de",
                    "role": "lead"
                }
            ],
            "description": "Collection of value objects that represent the PHP code units",
            "homepage": "https://github.com/sebastianbergmann/code-unit",
            "support": {
                "issues": "https://github.com/sebastianbergmann/code-unit/issues",
                "source": "https://github.com/sebastianbergmann/code-unit/tree/1.0.8"
            },
            "funding": [
                {
                    "url": "https://github.com/sebastianbergmann",
                    "type": "github"
                }
            ],
            "time": "2020-10-26T13:08:54+00:00"
        },
        {
            "name": "sebastian/code-unit-reverse-lookup",
            "version": "2.0.3",
            "source": {
                "type": "git",
                "url": "https://github.com/sebastianbergmann/code-unit-reverse-lookup.git",
                "reference": "ac91f01ccec49fb77bdc6fd1e548bc70f7faa3e5"
            },
            "dist": {
                "type": "zip",
                "url": "https://api.github.com/repos/sebastianbergmann/code-unit-reverse-lookup/zipball/ac91f01ccec49fb77bdc6fd1e548bc70f7faa3e5",
                "reference": "ac91f01ccec49fb77bdc6fd1e548bc70f7faa3e5",
                "shasum": ""
            },
            "require": {
                "php": ">=7.3"
            },
            "require-dev": {
                "phpunit/phpunit": "^9.3"
            },
            "type": "library",
            "extra": {
                "branch-alias": {
                    "dev-master": "2.0-dev"
                }
            },
            "autoload": {
                "classmap": [
                    "src/"
                ]
            },
            "notification-url": "https://packagist.org/downloads/",
            "license": [
                "BSD-3-Clause"
            ],
            "authors": [
                {
                    "name": "Sebastian Bergmann",
                    "email": "sebastian@phpunit.de"
                }
            ],
            "description": "Looks up which function or method a line of code belongs to",
            "homepage": "https://github.com/sebastianbergmann/code-unit-reverse-lookup/",
            "support": {
                "issues": "https://github.com/sebastianbergmann/code-unit-reverse-lookup/issues",
                "source": "https://github.com/sebastianbergmann/code-unit-reverse-lookup/tree/2.0.3"
            },
            "funding": [
                {
                    "url": "https://github.com/sebastianbergmann",
                    "type": "github"
                }
            ],
            "time": "2020-09-28T05:30:19+00:00"
        },
        {
            "name": "sebastian/comparator",
            "version": "4.0.8",
            "source": {
                "type": "git",
                "url": "https://github.com/sebastianbergmann/comparator.git",
                "reference": "fa0f136dd2334583309d32b62544682ee972b51a"
            },
            "dist": {
                "type": "zip",
                "url": "https://api.github.com/repos/sebastianbergmann/comparator/zipball/fa0f136dd2334583309d32b62544682ee972b51a",
                "reference": "fa0f136dd2334583309d32b62544682ee972b51a",
                "shasum": ""
            },
            "require": {
                "php": ">=7.3",
                "sebastian/diff": "^4.0",
                "sebastian/exporter": "^4.0"
            },
            "require-dev": {
                "phpunit/phpunit": "^9.3"
            },
            "type": "library",
            "extra": {
                "branch-alias": {
                    "dev-master": "4.0-dev"
                }
            },
            "autoload": {
                "classmap": [
                    "src/"
                ]
            },
            "notification-url": "https://packagist.org/downloads/",
            "license": [
                "BSD-3-Clause"
            ],
            "authors": [
                {
                    "name": "Sebastian Bergmann",
                    "email": "sebastian@phpunit.de"
                },
                {
                    "name": "Jeff Welch",
                    "email": "whatthejeff@gmail.com"
                },
                {
                    "name": "Volker Dusch",
                    "email": "github@wallbash.com"
                },
                {
                    "name": "Bernhard Schussek",
                    "email": "bschussek@2bepublished.at"
                }
            ],
            "description": "Provides the functionality to compare PHP values for equality",
            "homepage": "https://github.com/sebastianbergmann/comparator",
            "keywords": [
                "comparator",
                "compare",
                "equality"
            ],
            "support": {
                "issues": "https://github.com/sebastianbergmann/comparator/issues",
                "source": "https://github.com/sebastianbergmann/comparator/tree/4.0.8"
            },
            "funding": [
                {
                    "url": "https://github.com/sebastianbergmann",
                    "type": "github"
                }
            ],
            "time": "2022-09-14T12:41:17+00:00"
        },
        {
            "name": "sebastian/complexity",
            "version": "2.0.2",
            "source": {
                "type": "git",
                "url": "https://github.com/sebastianbergmann/complexity.git",
                "reference": "739b35e53379900cc9ac327b2147867b8b6efd88"
            },
            "dist": {
                "type": "zip",
                "url": "https://api.github.com/repos/sebastianbergmann/complexity/zipball/739b35e53379900cc9ac327b2147867b8b6efd88",
                "reference": "739b35e53379900cc9ac327b2147867b8b6efd88",
                "shasum": ""
            },
            "require": {
                "nikic/php-parser": "^4.7",
                "php": ">=7.3"
            },
            "require-dev": {
                "phpunit/phpunit": "^9.3"
            },
            "type": "library",
            "extra": {
                "branch-alias": {
                    "dev-master": "2.0-dev"
                }
            },
            "autoload": {
                "classmap": [
                    "src/"
                ]
            },
            "notification-url": "https://packagist.org/downloads/",
            "license": [
                "BSD-3-Clause"
            ],
            "authors": [
                {
                    "name": "Sebastian Bergmann",
                    "email": "sebastian@phpunit.de",
                    "role": "lead"
                }
            ],
            "description": "Library for calculating the complexity of PHP code units",
            "homepage": "https://github.com/sebastianbergmann/complexity",
            "support": {
                "issues": "https://github.com/sebastianbergmann/complexity/issues",
                "source": "https://github.com/sebastianbergmann/complexity/tree/2.0.2"
            },
            "funding": [
                {
                    "url": "https://github.com/sebastianbergmann",
                    "type": "github"
                }
            ],
            "time": "2020-10-26T15:52:27+00:00"
        },
        {
            "name": "sebastian/diff",
            "version": "4.0.4",
            "source": {
                "type": "git",
                "url": "https://github.com/sebastianbergmann/diff.git",
                "reference": "3461e3fccc7cfdfc2720be910d3bd73c69be590d"
            },
            "dist": {
                "type": "zip",
                "url": "https://api.github.com/repos/sebastianbergmann/diff/zipball/3461e3fccc7cfdfc2720be910d3bd73c69be590d",
                "reference": "3461e3fccc7cfdfc2720be910d3bd73c69be590d",
                "shasum": ""
            },
            "require": {
                "php": ">=7.3"
            },
            "require-dev": {
                "phpunit/phpunit": "^9.3",
                "symfony/process": "^4.2 || ^5"
            },
            "type": "library",
            "extra": {
                "branch-alias": {
                    "dev-master": "4.0-dev"
                }
            },
            "autoload": {
                "classmap": [
                    "src/"
                ]
            },
            "notification-url": "https://packagist.org/downloads/",
            "license": [
                "BSD-3-Clause"
            ],
            "authors": [
                {
                    "name": "Sebastian Bergmann",
                    "email": "sebastian@phpunit.de"
                },
                {
                    "name": "Kore Nordmann",
                    "email": "mail@kore-nordmann.de"
                }
            ],
            "description": "Diff implementation",
            "homepage": "https://github.com/sebastianbergmann/diff",
            "keywords": [
                "diff",
                "udiff",
                "unidiff",
                "unified diff"
            ],
            "support": {
                "issues": "https://github.com/sebastianbergmann/diff/issues",
                "source": "https://github.com/sebastianbergmann/diff/tree/4.0.4"
            },
            "funding": [
                {
                    "url": "https://github.com/sebastianbergmann",
                    "type": "github"
                }
            ],
            "time": "2020-10-26T13:10:38+00:00"
        },
        {
            "name": "sebastian/environment",
            "version": "5.1.4",
            "source": {
                "type": "git",
                "url": "https://github.com/sebastianbergmann/environment.git",
                "reference": "1b5dff7bb151a4db11d49d90e5408e4e938270f7"
            },
            "dist": {
                "type": "zip",
                "url": "https://api.github.com/repos/sebastianbergmann/environment/zipball/1b5dff7bb151a4db11d49d90e5408e4e938270f7",
                "reference": "1b5dff7bb151a4db11d49d90e5408e4e938270f7",
                "shasum": ""
            },
            "require": {
                "php": ">=7.3"
            },
            "require-dev": {
                "phpunit/phpunit": "^9.3"
            },
            "suggest": {
                "ext-posix": "*"
            },
            "type": "library",
            "extra": {
                "branch-alias": {
                    "dev-master": "5.1-dev"
                }
            },
            "autoload": {
                "classmap": [
                    "src/"
                ]
            },
            "notification-url": "https://packagist.org/downloads/",
            "license": [
                "BSD-3-Clause"
            ],
            "authors": [
                {
                    "name": "Sebastian Bergmann",
                    "email": "sebastian@phpunit.de"
                }
            ],
            "description": "Provides functionality to handle HHVM/PHP environments",
            "homepage": "http://www.github.com/sebastianbergmann/environment",
            "keywords": [
                "Xdebug",
                "environment",
                "hhvm"
            ],
            "support": {
                "issues": "https://github.com/sebastianbergmann/environment/issues",
                "source": "https://github.com/sebastianbergmann/environment/tree/5.1.4"
            },
            "funding": [
                {
                    "url": "https://github.com/sebastianbergmann",
                    "type": "github"
                }
            ],
            "time": "2022-04-03T09:37:03+00:00"
        },
        {
            "name": "sebastian/exporter",
            "version": "4.0.5",
            "source": {
                "type": "git",
                "url": "https://github.com/sebastianbergmann/exporter.git",
                "reference": "ac230ed27f0f98f597c8a2b6eb7ac563af5e5b9d"
            },
            "dist": {
                "type": "zip",
                "url": "https://api.github.com/repos/sebastianbergmann/exporter/zipball/ac230ed27f0f98f597c8a2b6eb7ac563af5e5b9d",
                "reference": "ac230ed27f0f98f597c8a2b6eb7ac563af5e5b9d",
                "shasum": ""
            },
            "require": {
                "php": ">=7.3",
                "sebastian/recursion-context": "^4.0"
            },
            "require-dev": {
                "ext-mbstring": "*",
                "phpunit/phpunit": "^9.3"
            },
            "type": "library",
            "extra": {
                "branch-alias": {
                    "dev-master": "4.0-dev"
                }
            },
            "autoload": {
                "classmap": [
                    "src/"
                ]
            },
            "notification-url": "https://packagist.org/downloads/",
            "license": [
                "BSD-3-Clause"
            ],
            "authors": [
                {
                    "name": "Sebastian Bergmann",
                    "email": "sebastian@phpunit.de"
                },
                {
                    "name": "Jeff Welch",
                    "email": "whatthejeff@gmail.com"
                },
                {
                    "name": "Volker Dusch",
                    "email": "github@wallbash.com"
                },
                {
                    "name": "Adam Harvey",
                    "email": "aharvey@php.net"
                },
                {
                    "name": "Bernhard Schussek",
                    "email": "bschussek@gmail.com"
                }
            ],
            "description": "Provides the functionality to export PHP variables for visualization",
            "homepage": "https://www.github.com/sebastianbergmann/exporter",
            "keywords": [
                "export",
                "exporter"
            ],
            "support": {
                "issues": "https://github.com/sebastianbergmann/exporter/issues",
                "source": "https://github.com/sebastianbergmann/exporter/tree/4.0.5"
            },
            "funding": [
                {
                    "url": "https://github.com/sebastianbergmann",
                    "type": "github"
                }
            ],
            "time": "2022-09-14T06:03:37+00:00"
        },
        {
            "name": "sebastian/global-state",
            "version": "5.0.5",
            "source": {
                "type": "git",
                "url": "https://github.com/sebastianbergmann/global-state.git",
                "reference": "0ca8db5a5fc9c8646244e629625ac486fa286bf2"
            },
            "dist": {
                "type": "zip",
                "url": "https://api.github.com/repos/sebastianbergmann/global-state/zipball/0ca8db5a5fc9c8646244e629625ac486fa286bf2",
                "reference": "0ca8db5a5fc9c8646244e629625ac486fa286bf2",
                "shasum": ""
            },
            "require": {
                "php": ">=7.3",
                "sebastian/object-reflector": "^2.0",
                "sebastian/recursion-context": "^4.0"
            },
            "require-dev": {
                "ext-dom": "*",
                "phpunit/phpunit": "^9.3"
            },
            "suggest": {
                "ext-uopz": "*"
            },
            "type": "library",
            "extra": {
                "branch-alias": {
                    "dev-master": "5.0-dev"
                }
            },
            "autoload": {
                "classmap": [
                    "src/"
                ]
            },
            "notification-url": "https://packagist.org/downloads/",
            "license": [
                "BSD-3-Clause"
            ],
            "authors": [
                {
                    "name": "Sebastian Bergmann",
                    "email": "sebastian@phpunit.de"
                }
            ],
            "description": "Snapshotting of global state",
            "homepage": "http://www.github.com/sebastianbergmann/global-state",
            "keywords": [
                "global state"
            ],
            "support": {
                "issues": "https://github.com/sebastianbergmann/global-state/issues",
                "source": "https://github.com/sebastianbergmann/global-state/tree/5.0.5"
            },
            "funding": [
                {
                    "url": "https://github.com/sebastianbergmann",
                    "type": "github"
                }
            ],
            "time": "2022-02-14T08:28:10+00:00"
        },
        {
            "name": "sebastian/lines-of-code",
            "version": "1.0.3",
            "source": {
                "type": "git",
                "url": "https://github.com/sebastianbergmann/lines-of-code.git",
                "reference": "c1c2e997aa3146983ed888ad08b15470a2e22ecc"
            },
            "dist": {
                "type": "zip",
                "url": "https://api.github.com/repos/sebastianbergmann/lines-of-code/zipball/c1c2e997aa3146983ed888ad08b15470a2e22ecc",
                "reference": "c1c2e997aa3146983ed888ad08b15470a2e22ecc",
                "shasum": ""
            },
            "require": {
                "nikic/php-parser": "^4.6",
                "php": ">=7.3"
            },
            "require-dev": {
                "phpunit/phpunit": "^9.3"
            },
            "type": "library",
            "extra": {
                "branch-alias": {
                    "dev-master": "1.0-dev"
                }
            },
            "autoload": {
                "classmap": [
                    "src/"
                ]
            },
            "notification-url": "https://packagist.org/downloads/",
            "license": [
                "BSD-3-Clause"
            ],
            "authors": [
                {
                    "name": "Sebastian Bergmann",
                    "email": "sebastian@phpunit.de",
                    "role": "lead"
                }
            ],
            "description": "Library for counting the lines of code in PHP source code",
            "homepage": "https://github.com/sebastianbergmann/lines-of-code",
            "support": {
                "issues": "https://github.com/sebastianbergmann/lines-of-code/issues",
                "source": "https://github.com/sebastianbergmann/lines-of-code/tree/1.0.3"
            },
            "funding": [
                {
                    "url": "https://github.com/sebastianbergmann",
                    "type": "github"
                }
            ],
            "time": "2020-11-28T06:42:11+00:00"
        },
        {
            "name": "sebastian/object-enumerator",
            "version": "4.0.4",
            "source": {
                "type": "git",
                "url": "https://github.com/sebastianbergmann/object-enumerator.git",
                "reference": "5c9eeac41b290a3712d88851518825ad78f45c71"
            },
            "dist": {
                "type": "zip",
                "url": "https://api.github.com/repos/sebastianbergmann/object-enumerator/zipball/5c9eeac41b290a3712d88851518825ad78f45c71",
                "reference": "5c9eeac41b290a3712d88851518825ad78f45c71",
                "shasum": ""
            },
            "require": {
                "php": ">=7.3",
                "sebastian/object-reflector": "^2.0",
                "sebastian/recursion-context": "^4.0"
            },
            "require-dev": {
                "phpunit/phpunit": "^9.3"
            },
            "type": "library",
            "extra": {
                "branch-alias": {
                    "dev-master": "4.0-dev"
                }
            },
            "autoload": {
                "classmap": [
                    "src/"
                ]
            },
            "notification-url": "https://packagist.org/downloads/",
            "license": [
                "BSD-3-Clause"
            ],
            "authors": [
                {
                    "name": "Sebastian Bergmann",
                    "email": "sebastian@phpunit.de"
                }
            ],
            "description": "Traverses array structures and object graphs to enumerate all referenced objects",
            "homepage": "https://github.com/sebastianbergmann/object-enumerator/",
            "support": {
                "issues": "https://github.com/sebastianbergmann/object-enumerator/issues",
                "source": "https://github.com/sebastianbergmann/object-enumerator/tree/4.0.4"
            },
            "funding": [
                {
                    "url": "https://github.com/sebastianbergmann",
                    "type": "github"
                }
            ],
            "time": "2020-10-26T13:12:34+00:00"
        },
        {
            "name": "sebastian/object-reflector",
            "version": "2.0.4",
            "source": {
                "type": "git",
                "url": "https://github.com/sebastianbergmann/object-reflector.git",
                "reference": "b4f479ebdbf63ac605d183ece17d8d7fe49c15c7"
            },
            "dist": {
                "type": "zip",
                "url": "https://api.github.com/repos/sebastianbergmann/object-reflector/zipball/b4f479ebdbf63ac605d183ece17d8d7fe49c15c7",
                "reference": "b4f479ebdbf63ac605d183ece17d8d7fe49c15c7",
                "shasum": ""
            },
            "require": {
                "php": ">=7.3"
            },
            "require-dev": {
                "phpunit/phpunit": "^9.3"
            },
            "type": "library",
            "extra": {
                "branch-alias": {
                    "dev-master": "2.0-dev"
                }
            },
            "autoload": {
                "classmap": [
                    "src/"
                ]
            },
            "notification-url": "https://packagist.org/downloads/",
            "license": [
                "BSD-3-Clause"
            ],
            "authors": [
                {
                    "name": "Sebastian Bergmann",
                    "email": "sebastian@phpunit.de"
                }
            ],
            "description": "Allows reflection of object attributes, including inherited and non-public ones",
            "homepage": "https://github.com/sebastianbergmann/object-reflector/",
            "support": {
                "issues": "https://github.com/sebastianbergmann/object-reflector/issues",
                "source": "https://github.com/sebastianbergmann/object-reflector/tree/2.0.4"
            },
            "funding": [
                {
                    "url": "https://github.com/sebastianbergmann",
                    "type": "github"
                }
            ],
            "time": "2020-10-26T13:14:26+00:00"
        },
        {
            "name": "sebastian/recursion-context",
            "version": "4.0.4",
            "source": {
                "type": "git",
                "url": "https://github.com/sebastianbergmann/recursion-context.git",
                "reference": "cd9d8cf3c5804de4341c283ed787f099f5506172"
            },
            "dist": {
                "type": "zip",
                "url": "https://api.github.com/repos/sebastianbergmann/recursion-context/zipball/cd9d8cf3c5804de4341c283ed787f099f5506172",
                "reference": "cd9d8cf3c5804de4341c283ed787f099f5506172",
                "shasum": ""
            },
            "require": {
                "php": ">=7.3"
            },
            "require-dev": {
                "phpunit/phpunit": "^9.3"
            },
            "type": "library",
            "extra": {
                "branch-alias": {
                    "dev-master": "4.0-dev"
                }
            },
            "autoload": {
                "classmap": [
                    "src/"
                ]
            },
            "notification-url": "https://packagist.org/downloads/",
            "license": [
                "BSD-3-Clause"
            ],
            "authors": [
                {
                    "name": "Sebastian Bergmann",
                    "email": "sebastian@phpunit.de"
                },
                {
                    "name": "Jeff Welch",
                    "email": "whatthejeff@gmail.com"
                },
                {
                    "name": "Adam Harvey",
                    "email": "aharvey@php.net"
                }
            ],
            "description": "Provides functionality to recursively process PHP variables",
            "homepage": "http://www.github.com/sebastianbergmann/recursion-context",
            "support": {
                "issues": "https://github.com/sebastianbergmann/recursion-context/issues",
                "source": "https://github.com/sebastianbergmann/recursion-context/tree/4.0.4"
            },
            "funding": [
                {
                    "url": "https://github.com/sebastianbergmann",
                    "type": "github"
                }
            ],
            "time": "2020-10-26T13:17:30+00:00"
        },
        {
            "name": "sebastian/resource-operations",
            "version": "3.0.3",
            "source": {
                "type": "git",
                "url": "https://github.com/sebastianbergmann/resource-operations.git",
                "reference": "0f4443cb3a1d92ce809899753bc0d5d5a8dd19a8"
            },
            "dist": {
                "type": "zip",
                "url": "https://api.github.com/repos/sebastianbergmann/resource-operations/zipball/0f4443cb3a1d92ce809899753bc0d5d5a8dd19a8",
                "reference": "0f4443cb3a1d92ce809899753bc0d5d5a8dd19a8",
                "shasum": ""
            },
            "require": {
                "php": ">=7.3"
            },
            "require-dev": {
                "phpunit/phpunit": "^9.0"
            },
            "type": "library",
            "extra": {
                "branch-alias": {
                    "dev-master": "3.0-dev"
                }
            },
            "autoload": {
                "classmap": [
                    "src/"
                ]
            },
            "notification-url": "https://packagist.org/downloads/",
            "license": [
                "BSD-3-Clause"
            ],
            "authors": [
                {
                    "name": "Sebastian Bergmann",
                    "email": "sebastian@phpunit.de"
                }
            ],
            "description": "Provides a list of PHP built-in functions that operate on resources",
            "homepage": "https://www.github.com/sebastianbergmann/resource-operations",
            "support": {
                "issues": "https://github.com/sebastianbergmann/resource-operations/issues",
                "source": "https://github.com/sebastianbergmann/resource-operations/tree/3.0.3"
            },
            "funding": [
                {
                    "url": "https://github.com/sebastianbergmann",
                    "type": "github"
                }
            ],
            "time": "2020-09-28T06:45:17+00:00"
        },
        {
            "name": "sebastian/type",
            "version": "3.2.0",
            "source": {
                "type": "git",
                "url": "https://github.com/sebastianbergmann/type.git",
                "reference": "fb3fe09c5f0bae6bc27ef3ce933a1e0ed9464b6e"
            },
            "dist": {
                "type": "zip",
                "url": "https://api.github.com/repos/sebastianbergmann/type/zipball/fb3fe09c5f0bae6bc27ef3ce933a1e0ed9464b6e",
                "reference": "fb3fe09c5f0bae6bc27ef3ce933a1e0ed9464b6e",
                "shasum": ""
            },
            "require": {
                "php": ">=7.3"
            },
            "require-dev": {
                "phpunit/phpunit": "^9.5"
            },
            "type": "library",
            "extra": {
                "branch-alias": {
                    "dev-master": "3.2-dev"
                }
            },
            "autoload": {
                "classmap": [
                    "src/"
                ]
            },
            "notification-url": "https://packagist.org/downloads/",
            "license": [
                "BSD-3-Clause"
            ],
            "authors": [
                {
                    "name": "Sebastian Bergmann",
                    "email": "sebastian@phpunit.de",
                    "role": "lead"
                }
            ],
            "description": "Collection of value objects that represent the types of the PHP type system",
            "homepage": "https://github.com/sebastianbergmann/type",
            "support": {
                "issues": "https://github.com/sebastianbergmann/type/issues",
                "source": "https://github.com/sebastianbergmann/type/tree/3.2.0"
            },
            "funding": [
                {
                    "url": "https://github.com/sebastianbergmann",
                    "type": "github"
                }
            ],
            "time": "2022-09-12T14:47:03+00:00"
        },
        {
            "name": "sebastian/version",
            "version": "3.0.2",
            "source": {
                "type": "git",
                "url": "https://github.com/sebastianbergmann/version.git",
                "reference": "c6c1022351a901512170118436c764e473f6de8c"
            },
            "dist": {
                "type": "zip",
                "url": "https://api.github.com/repos/sebastianbergmann/version/zipball/c6c1022351a901512170118436c764e473f6de8c",
                "reference": "c6c1022351a901512170118436c764e473f6de8c",
                "shasum": ""
            },
            "require": {
                "php": ">=7.3"
            },
            "type": "library",
            "extra": {
                "branch-alias": {
                    "dev-master": "3.0-dev"
                }
            },
            "autoload": {
                "classmap": [
                    "src/"
                ]
            },
            "notification-url": "https://packagist.org/downloads/",
            "license": [
                "BSD-3-Clause"
            ],
            "authors": [
                {
                    "name": "Sebastian Bergmann",
                    "email": "sebastian@phpunit.de",
                    "role": "lead"
                }
            ],
            "description": "Library that helps with managing the version number of Git-hosted PHP projects",
            "homepage": "https://github.com/sebastianbergmann/version",
            "support": {
                "issues": "https://github.com/sebastianbergmann/version/issues",
                "source": "https://github.com/sebastianbergmann/version/tree/3.0.2"
            },
            "funding": [
                {
                    "url": "https://github.com/sebastianbergmann",
                    "type": "github"
                }
            ],
            "time": "2020-09-28T06:39:44+00:00"
        },
        {
            "name": "squizlabs/php_codesniffer",
            "version": "3.7.1",
            "source": {
                "type": "git",
                "url": "https://github.com/squizlabs/PHP_CodeSniffer.git",
                "reference": "1359e176e9307e906dc3d890bcc9603ff6d90619"
            },
            "dist": {
                "type": "zip",
                "url": "https://api.github.com/repos/squizlabs/PHP_CodeSniffer/zipball/1359e176e9307e906dc3d890bcc9603ff6d90619",
                "reference": "1359e176e9307e906dc3d890bcc9603ff6d90619",
                "shasum": ""
            },
            "require": {
                "ext-simplexml": "*",
                "ext-tokenizer": "*",
                "ext-xmlwriter": "*",
                "php": ">=5.4.0"
            },
            "require-dev": {
                "phpunit/phpunit": "^4.0 || ^5.0 || ^6.0 || ^7.0"
            },
            "bin": [
                "bin/phpcs",
                "bin/phpcbf"
            ],
            "type": "library",
            "extra": {
                "branch-alias": {
                    "dev-master": "3.x-dev"
                }
            },
            "notification-url": "https://packagist.org/downloads/",
            "license": [
                "BSD-3-Clause"
            ],
            "authors": [
                {
                    "name": "Greg Sherwood",
                    "role": "lead"
                }
            ],
            "description": "PHP_CodeSniffer tokenizes PHP, JavaScript and CSS files and detects violations of a defined set of coding standards.",
            "homepage": "https://github.com/squizlabs/PHP_CodeSniffer",
            "keywords": [
                "phpcs",
                "standards"
            ],
            "support": {
                "issues": "https://github.com/squizlabs/PHP_CodeSniffer/issues",
                "source": "https://github.com/squizlabs/PHP_CodeSniffer",
                "wiki": "https://github.com/squizlabs/PHP_CodeSniffer/wiki"
            },
            "time": "2022-06-18T07:21:10+00:00"
        },
        {
            "name": "swoole/ide-helper",
            "version": "4.8.9",
            "source": {
                "type": "git",
                "url": "https://github.com/swoole/ide-helper.git",
                "reference": "8f82ba3b6af04a5bccb97c1654af992d1ee8b0fe"
            },
            "dist": {
                "type": "zip",
                "url": "https://api.github.com/repos/swoole/ide-helper/zipball/8f82ba3b6af04a5bccb97c1654af992d1ee8b0fe",
                "reference": "8f82ba3b6af04a5bccb97c1654af992d1ee8b0fe",
                "shasum": ""
            },
            "type": "library",
            "notification-url": "https://packagist.org/downloads/",
            "license": [
                "Apache-2.0"
            ],
            "authors": [
                {
                    "name": "Team Swoole",
                    "email": "team@swoole.com"
                }
            ],
            "description": "IDE help files for Swoole.",
            "support": {
                "issues": "https://github.com/swoole/ide-helper/issues",
                "source": "https://github.com/swoole/ide-helper/tree/4.8.9"
            },
            "funding": [
                {
                    "url": "https://gitee.com/swoole/swoole?donate=true",
                    "type": "custom"
                },
                {
                    "url": "https://github.com/swoole",
                    "type": "github"
                }
            ],
            "time": "2022-04-18T20:38:04+00:00"
        },
        {
            "name": "symfony/polyfill-ctype",
            "version": "v1.26.0",
            "source": {
                "type": "git",
                "url": "https://github.com/symfony/polyfill-ctype.git",
                "reference": "6fd1b9a79f6e3cf65f9e679b23af304cd9e010d4"
            },
            "dist": {
                "type": "zip",
                "url": "https://api.github.com/repos/symfony/polyfill-ctype/zipball/6fd1b9a79f6e3cf65f9e679b23af304cd9e010d4",
                "reference": "6fd1b9a79f6e3cf65f9e679b23af304cd9e010d4",
                "shasum": ""
            },
            "require": {
                "php": ">=7.1"
            },
            "provide": {
                "ext-ctype": "*"
            },
            "suggest": {
                "ext-ctype": "For best performance"
            },
            "type": "library",
            "extra": {
                "branch-alias": {
                    "dev-main": "1.26-dev"
                },
                "thanks": {
                    "name": "symfony/polyfill",
                    "url": "https://github.com/symfony/polyfill"
                }
            },
            "autoload": {
                "files": [
                    "bootstrap.php"
                ],
                "psr-4": {
                    "Symfony\\Polyfill\\Ctype\\": ""
                }
            },
            "notification-url": "https://packagist.org/downloads/",
            "license": [
                "MIT"
            ],
            "authors": [
                {
                    "name": "Gert de Pagter",
                    "email": "BackEndTea@gmail.com"
                },
                {
                    "name": "Symfony Community",
                    "homepage": "https://symfony.com/contributors"
                }
            ],
            "description": "Symfony polyfill for ctype functions",
            "homepage": "https://symfony.com",
            "keywords": [
                "compatibility",
                "ctype",
                "polyfill",
                "portable"
            ],
            "support": {
                "source": "https://github.com/symfony/polyfill-ctype/tree/v1.26.0"
            },
            "funding": [
                {
                    "url": "https://symfony.com/sponsor",
                    "type": "custom"
                },
                {
                    "url": "https://github.com/fabpot",
                    "type": "github"
                },
                {
                    "url": "https://tidelift.com/funding/github/packagist/symfony/symfony",
                    "type": "tidelift"
                }
            ],
            "time": "2022-05-24T11:49:31+00:00"
        },
        {
            "name": "symfony/polyfill-mbstring",
            "version": "v1.26.0",
            "source": {
                "type": "git",
                "url": "https://github.com/symfony/polyfill-mbstring.git",
                "reference": "9344f9cb97f3b19424af1a21a3b0e75b0a7d8d7e"
            },
            "dist": {
                "type": "zip",
                "url": "https://api.github.com/repos/symfony/polyfill-mbstring/zipball/9344f9cb97f3b19424af1a21a3b0e75b0a7d8d7e",
                "reference": "9344f9cb97f3b19424af1a21a3b0e75b0a7d8d7e",
                "shasum": ""
            },
            "require": {
                "php": ">=7.1"
            },
            "provide": {
                "ext-mbstring": "*"
            },
            "suggest": {
                "ext-mbstring": "For best performance"
            },
            "type": "library",
            "extra": {
                "branch-alias": {
                    "dev-main": "1.26-dev"
                },
                "thanks": {
                    "name": "symfony/polyfill",
                    "url": "https://github.com/symfony/polyfill"
                }
            },
            "autoload": {
                "files": [
                    "bootstrap.php"
                ],
                "psr-4": {
                    "Symfony\\Polyfill\\Mbstring\\": ""
                }
            },
            "notification-url": "https://packagist.org/downloads/",
            "license": [
                "MIT"
            ],
            "authors": [
                {
                    "name": "Nicolas Grekas",
                    "email": "p@tchwork.com"
                },
                {
                    "name": "Symfony Community",
                    "homepage": "https://symfony.com/contributors"
                }
            ],
            "description": "Symfony polyfill for the Mbstring extension",
            "homepage": "https://symfony.com",
            "keywords": [
                "compatibility",
                "mbstring",
                "polyfill",
                "portable",
                "shim"
            ],
            "support": {
                "source": "https://github.com/symfony/polyfill-mbstring/tree/v1.26.0"
            },
            "funding": [
                {
                    "url": "https://symfony.com/sponsor",
                    "type": "custom"
                },
                {
                    "url": "https://github.com/fabpot",
                    "type": "github"
                },
                {
                    "url": "https://tidelift.com/funding/github/packagist/symfony/symfony",
                    "type": "tidelift"
                }
            ],
            "time": "2022-05-24T11:49:31+00:00"
        },
        {
            "name": "textalk/websocket",
            "version": "1.5.7",
            "source": {
                "type": "git",
                "url": "https://github.com/Textalk/websocket-php.git",
                "reference": "1712325e99b6bf869ccbf9bf41ab749e7328ea46"
            },
            "dist": {
                "type": "zip",
                "url": "https://api.github.com/repos/Textalk/websocket-php/zipball/1712325e99b6bf869ccbf9bf41ab749e7328ea46",
                "reference": "1712325e99b6bf869ccbf9bf41ab749e7328ea46",
                "shasum": ""
            },
            "require": {
                "php": "^7.2 | ^8.0",
                "psr/log": "^1 | ^2 | ^3"
            },
            "require-dev": {
                "php-coveralls/php-coveralls": "^2.0",
                "phpunit/phpunit": "^8.0|^9.0",
                "squizlabs/php_codesniffer": "^3.5"
            },
            "type": "library",
            "autoload": {
                "psr-4": {
                    "WebSocket\\": "lib"
                }
            },
            "notification-url": "https://packagist.org/downloads/",
            "license": [
                "ISC"
            ],
            "authors": [
                {
                    "name": "Fredrik Liljegren"
                },
                {
                    "name": "Sören Jensen",
                    "email": "soren@abicart.se"
                }
            ],
            "description": "WebSocket client and server",
            "support": {
                "issues": "https://github.com/Textalk/websocket-php/issues",
                "source": "https://github.com/Textalk/websocket-php/tree/1.5.7"
            },
            "time": "2022-03-29T09:46:59+00:00"
        },
        {
            "name": "theseer/tokenizer",
            "version": "1.2.1",
            "source": {
                "type": "git",
                "url": "https://github.com/theseer/tokenizer.git",
                "reference": "34a41e998c2183e22995f158c581e7b5e755ab9e"
            },
            "dist": {
                "type": "zip",
                "url": "https://api.github.com/repos/theseer/tokenizer/zipball/34a41e998c2183e22995f158c581e7b5e755ab9e",
                "reference": "34a41e998c2183e22995f158c581e7b5e755ab9e",
                "shasum": ""
            },
            "require": {
                "ext-dom": "*",
                "ext-tokenizer": "*",
                "ext-xmlwriter": "*",
                "php": "^7.2 || ^8.0"
            },
            "type": "library",
            "autoload": {
                "classmap": [
                    "src/"
                ]
            },
            "notification-url": "https://packagist.org/downloads/",
            "license": [
                "BSD-3-Clause"
            ],
            "authors": [
                {
                    "name": "Arne Blankerts",
                    "email": "arne@blankerts.de",
                    "role": "Developer"
                }
            ],
            "description": "A small library for converting tokenized PHP source code into XML and potentially other formats",
            "support": {
                "issues": "https://github.com/theseer/tokenizer/issues",
                "source": "https://github.com/theseer/tokenizer/tree/1.2.1"
            },
            "funding": [
                {
                    "url": "https://github.com/theseer",
                    "type": "github"
                }
            ],
            "time": "2021-07-28T10:34:58+00:00"
        },
        {
            "name": "twig/twig",
            "version": "v3.4.3",
            "source": {
                "type": "git",
                "url": "https://github.com/twigphp/Twig.git",
                "reference": "c38fd6b0b7f370c198db91ffd02e23b517426b58"
            },
            "dist": {
                "type": "zip",
                "url": "https://api.github.com/repos/twigphp/Twig/zipball/c38fd6b0b7f370c198db91ffd02e23b517426b58",
                "reference": "c38fd6b0b7f370c198db91ffd02e23b517426b58",
                "shasum": ""
            },
            "require": {
                "php": ">=7.2.5",
                "symfony/polyfill-ctype": "^1.8",
                "symfony/polyfill-mbstring": "^1.3"
            },
            "require-dev": {
                "psr/container": "^1.0",
                "symfony/phpunit-bridge": "^4.4.9|^5.0.9|^6.0"
            },
            "type": "library",
            "extra": {
                "branch-alias": {
                    "dev-master": "3.4-dev"
                }
            },
            "autoload": {
                "psr-4": {
                    "Twig\\": "src/"
                }
            },
            "notification-url": "https://packagist.org/downloads/",
            "license": [
                "BSD-3-Clause"
            ],
            "authors": [
                {
                    "name": "Fabien Potencier",
                    "email": "fabien@symfony.com",
                    "homepage": "http://fabien.potencier.org",
                    "role": "Lead Developer"
                },
                {
                    "name": "Twig Team",
                    "role": "Contributors"
                },
                {
                    "name": "Armin Ronacher",
                    "email": "armin.ronacher@active-4.com",
                    "role": "Project Founder"
                }
            ],
            "description": "Twig, the flexible, fast, and secure template language for PHP",
            "homepage": "https://twig.symfony.com",
            "keywords": [
                "templating"
            ],
            "support": {
                "issues": "https://github.com/twigphp/Twig/issues",
                "source": "https://github.com/twigphp/Twig/tree/v3.4.3"
            },
            "funding": [
                {
                    "url": "https://github.com/fabpot",
                    "type": "github"
                },
                {
                    "url": "https://tidelift.com/funding/github/packagist/twig/twig",
                    "type": "tidelift"
                }
            ],
            "time": "2022-09-28T08:42:51+00:00"
        }
    ],
    "aliases": [],
    "minimum-stability": "stable",
    "stability-flags": [],
    "prefer-stable": false,
    "prefer-lowest": false,
    "platform": {
        "php": ">=8.0.0",
        "ext-curl": "*",
        "ext-imagick": "*",
        "ext-mbstring": "*",
        "ext-json": "*",
        "ext-yaml": "*",
        "ext-dom": "*",
        "ext-redis": "*",
        "ext-swoole": "*",
        "ext-pdo": "*",
        "ext-openssl": "*",
        "ext-zlib": "*",
        "ext-sockets": "*"
    },
    "platform-dev": {
        "ext-fileinfo": "*"
    },
    "platform-overrides": {
        "php": "8.0"
    },
    "plugin-api-version": "2.3.0"
}<|MERGE_RESOLUTION|>--- conflicted
+++ resolved
@@ -4,11 +4,7 @@
         "Read more about it at https://getcomposer.org/doc/01-basic-usage.md#installing-dependencies",
         "This file is @generated automatically"
     ],
-<<<<<<< HEAD
     "content-hash": "69eba53723d6196f86161494e8cc7546",
-=======
-    "content-hash": "568151395a8877f87d9bdce048adc2dc",
->>>>>>> 676709e7
     "packages": [
         {
             "name": "adhocore/jwt",
