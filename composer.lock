{
    "_readme": [
        "This file locks the dependencies of your project to a known state",
        "Read more about it at https://getcomposer.org/doc/01-basic-usage.md#installing-dependencies",
        "This file is @generated automatically"
    ],
<<<<<<< HEAD
    "content-hash": "60bbe8610441d8b6e119bd322e0f5a13",
=======
    "content-hash": "8782e69514f4564a3dcb44455161eedc",
>>>>>>> 08fca627
    "packages": [
        {
            "name": "adhocore/jwt",
            "version": "1.1.2",
            "source": {
                "type": "git",
                "url": "https://github.com/adhocore/php-jwt.git",
                "reference": "6c434af7170090bb7a8880d2bc220a2254ba7899"
            },
            "dist": {
                "type": "zip",
                "url": "https://api.github.com/repos/adhocore/php-jwt/zipball/6c434af7170090bb7a8880d2bc220a2254ba7899",
                "reference": "6c434af7170090bb7a8880d2bc220a2254ba7899",
                "shasum": ""
            },
            "require": {
                "php": "^7.0 || ^8.0"
            },
            "require-dev": {
                "phpunit/phpunit": "^6.5 || ^7.5"
            },
            "type": "library",
            "autoload": {
                "psr-4": {
                    "Ahc\\Jwt\\": "src/"
                }
            },
            "notification-url": "https://packagist.org/downloads/",
            "license": [
                "MIT"
            ],
            "authors": [
                {
                    "name": "Jitendra Adhikari",
                    "email": "jiten.adhikary@gmail.com"
                }
            ],
            "description": "Ultra lightweight JSON web token (JWT) library for PHP5.5+.",
            "keywords": [
                "auth",
                "json-web-token",
                "jwt",
                "jwt-auth",
                "jwt-php",
                "token"
            ],
            "support": {
                "issues": "https://github.com/adhocore/php-jwt/issues",
                "source": "https://github.com/adhocore/php-jwt/tree/1.1.2"
            },
            "funding": [
                {
                    "url": "https://paypal.me/ji10",
                    "type": "custom"
                }
            ],
            "time": "2021-02-20T09:56:44+00:00"
        },
        {
            "name": "appwrite/php-clamav",
            "version": "1.1.0",
            "source": {
                "type": "git",
                "url": "https://github.com/appwrite/php-clamav.git",
                "reference": "61d00f24f9e7766fbba233e7b8d09c5475388073"
            },
            "dist": {
                "type": "zip",
                "url": "https://api.github.com/repos/appwrite/php-clamav/zipball/61d00f24f9e7766fbba233e7b8d09c5475388073",
                "reference": "61d00f24f9e7766fbba233e7b8d09c5475388073",
                "shasum": ""
            },
            "require": {
                "ext-sockets": "*",
                "php": ">=7.1"
            },
            "require-dev": {
                "phpunit/phpunit": "^7.0"
            },
            "type": "library",
            "autoload": {
                "psr-4": {
                    "Appwrite\\ClamAV\\": "src/ClamAV"
                }
            },
            "notification-url": "https://packagist.org/downloads/",
            "license": [
                "MIT"
            ],
            "authors": [
                {
                    "name": "Eldad Fux",
                    "email": "eldad@appwrite.io"
                }
            ],
            "description": "ClamAV network and pipe client for PHP",
            "keywords": [
                "anti virus",
                "appwrite",
                "clamav",
                "php"
            ],
            "support": {
                "issues": "https://github.com/appwrite/php-clamav/issues",
                "source": "https://github.com/appwrite/php-clamav/tree/1.1.0"
            },
            "time": "2020-10-02T05:23:46+00:00"
        },
        {
            "name": "appwrite/php-runtimes",
            "version": "0.11.1",
            "source": {
                "type": "git",
                "url": "https://github.com/appwrite/runtimes.git",
                "reference": "9d74a477ba3333cbcfac565c46fcf19606b7b603"
            },
            "require": {
                "php": ">=8.0",
                "utopia-php/system": "0.6.*"
            },
            "require-dev": {
                "phpunit/phpunit": "^9.3",
                "vimeo/psalm": "4.0.1"
            },
            "type": "library",
            "autoload": {
                "psr-4": {
                    "Appwrite\\Runtimes\\": "src/Runtimes"
                }
            },
            "license": [
                "BSD-3-Clause"
            ],
            "authors": [
                {
                    "name": "Eldad Fux",
                    "email": "eldad@appwrite.io"
                },
                {
                    "name": "Torsten Dittmann",
                    "email": "torsten@appwrite.io"
                }
            ],
            "description": "Appwrite repository for Cloud Function runtimes that contains the configurations and tests for all of the Appwrite runtime environments.",
            "keywords": [
                "appwrite",
                "php",
                "runtimes"
            ],
            "time": "2022-11-07T16:45:52+00:00"
        },
        {
            "name": "chillerlan/php-qrcode",
            "version": "4.3.3",
            "source": {
                "type": "git",
                "url": "https://github.com/chillerlan/php-qrcode.git",
                "reference": "6356b246948ac1025882b3f55e7c68ebd4515ae3"
            },
            "dist": {
                "type": "zip",
                "url": "https://api.github.com/repos/chillerlan/php-qrcode/zipball/6356b246948ac1025882b3f55e7c68ebd4515ae3",
                "reference": "6356b246948ac1025882b3f55e7c68ebd4515ae3",
                "shasum": ""
            },
            "require": {
                "chillerlan/php-settings-container": "^2.1",
                "ext-mbstring": "*",
                "php": "^7.4 || ^8.0"
            },
            "require-dev": {
                "phan/phan": "^5.3",
                "phpunit/phpunit": "^9.5",
                "setasign/fpdf": "^1.8.2"
            },
            "suggest": {
                "chillerlan/php-authenticator": "Yet another Google authenticator! Also creates URIs for mobile apps.",
                "setasign/fpdf": "Required to use the QR FPDF output."
            },
            "type": "library",
            "autoload": {
                "psr-4": {
                    "chillerlan\\QRCode\\": "src/"
                }
            },
            "notification-url": "https://packagist.org/downloads/",
            "license": [
                "MIT"
            ],
            "authors": [
                {
                    "name": "Kazuhiko Arase",
                    "homepage": "https://github.com/kazuhikoarase"
                },
                {
                    "name": "Smiley",
                    "email": "smiley@chillerlan.net",
                    "homepage": "https://github.com/codemasher"
                },
                {
                    "name": "Contributors",
                    "homepage": "https://github.com/chillerlan/php-qrcode/graphs/contributors"
                }
            ],
            "description": "A QR code generator. PHP 7.4+",
            "homepage": "https://github.com/chillerlan/php-qrcode",
            "keywords": [
                "phpqrcode",
                "qr",
                "qr code",
                "qrcode",
                "qrcode-generator"
            ],
            "support": {
                "issues": "https://github.com/chillerlan/php-qrcode/issues",
                "source": "https://github.com/chillerlan/php-qrcode/tree/4.3.3"
            },
            "funding": [
                {
                    "url": "https://www.paypal.com/donate?hosted_button_id=WLYUNAT9ZTJZ4",
                    "type": "custom"
                },
                {
                    "url": "https://ko-fi.com/codemasher",
                    "type": "ko_fi"
                }
            ],
            "time": "2021-11-25T22:38:09+00:00"
        },
        {
            "name": "chillerlan/php-settings-container",
            "version": "2.1.4",
            "source": {
                "type": "git",
                "url": "https://github.com/chillerlan/php-settings-container.git",
                "reference": "1beb7df3c14346d4344b0b2e12f6f9a74feabd4a"
            },
            "dist": {
                "type": "zip",
                "url": "https://api.github.com/repos/chillerlan/php-settings-container/zipball/1beb7df3c14346d4344b0b2e12f6f9a74feabd4a",
                "reference": "1beb7df3c14346d4344b0b2e12f6f9a74feabd4a",
                "shasum": ""
            },
            "require": {
                "ext-json": "*",
                "php": "^7.4 || ^8.0"
            },
            "require-dev": {
                "phan/phan": "^5.3",
                "phpunit/phpunit": "^9.5"
            },
            "type": "library",
            "autoload": {
                "psr-4": {
                    "chillerlan\\Settings\\": "src/"
                }
            },
            "notification-url": "https://packagist.org/downloads/",
            "license": [
                "MIT"
            ],
            "authors": [
                {
                    "name": "Smiley",
                    "email": "smiley@chillerlan.net",
                    "homepage": "https://github.com/codemasher"
                }
            ],
            "description": "A container class for immutable settings objects. Not a DI container. PHP 7.4+",
            "homepage": "https://github.com/chillerlan/php-settings-container",
            "keywords": [
                "PHP7",
                "Settings",
                "configuration",
                "container",
                "helper"
            ],
            "support": {
                "issues": "https://github.com/chillerlan/php-settings-container/issues",
                "source": "https://github.com/chillerlan/php-settings-container"
            },
            "funding": [
                {
                    "url": "https://www.paypal.com/donate?hosted_button_id=WLYUNAT9ZTJZ4",
                    "type": "custom"
                },
                {
                    "url": "https://ko-fi.com/codemasher",
                    "type": "ko_fi"
                }
            ],
            "time": "2022-07-05T22:32:14+00:00"
        },
        {
            "name": "colinmollenhour/credis",
            "version": "v1.14.0",
            "source": {
                "type": "git",
                "url": "https://github.com/colinmollenhour/credis.git",
                "reference": "dccc8a46586475075fbb012d8bd523b8a938c2dc"
            },
            "dist": {
                "type": "zip",
                "url": "https://api.github.com/repos/colinmollenhour/credis/zipball/dccc8a46586475075fbb012d8bd523b8a938c2dc",
                "reference": "dccc8a46586475075fbb012d8bd523b8a938c2dc",
                "shasum": ""
            },
            "require": {
                "php": ">=5.6.0"
            },
            "suggest": {
                "ext-redis": "Improved performance for communicating with redis"
            },
            "type": "library",
            "autoload": {
                "classmap": [
                    "Client.php",
                    "Cluster.php",
                    "Sentinel.php",
                    "Module.php"
                ]
            },
            "notification-url": "https://packagist.org/downloads/",
            "license": [
                "MIT"
            ],
            "authors": [
                {
                    "name": "Colin Mollenhour",
                    "email": "colin@mollenhour.com"
                }
            ],
            "description": "Credis is a lightweight interface to the Redis key-value store which wraps the phpredis library when available for better performance.",
            "homepage": "https://github.com/colinmollenhour/credis",
            "support": {
                "issues": "https://github.com/colinmollenhour/credis/issues",
                "source": "https://github.com/colinmollenhour/credis/tree/v1.14.0"
            },
            "time": "2022-11-09T01:18:39+00:00"
        },
        {
            "name": "dragonmantank/cron-expression",
            "version": "v3.3.1",
            "source": {
                "type": "git",
                "url": "https://github.com/dragonmantank/cron-expression.git",
                "reference": "be85b3f05b46c39bbc0d95f6c071ddff669510fa"
            },
            "dist": {
                "type": "zip",
                "url": "https://api.github.com/repos/dragonmantank/cron-expression/zipball/be85b3f05b46c39bbc0d95f6c071ddff669510fa",
                "reference": "be85b3f05b46c39bbc0d95f6c071ddff669510fa",
                "shasum": ""
            },
            "require": {
                "php": "^7.2|^8.0",
                "webmozart/assert": "^1.0"
            },
            "replace": {
                "mtdowling/cron-expression": "^1.0"
            },
            "require-dev": {
                "phpstan/extension-installer": "^1.0",
                "phpstan/phpstan": "^1.0",
                "phpstan/phpstan-webmozart-assert": "^1.0",
                "phpunit/phpunit": "^7.0|^8.0|^9.0"
            },
            "type": "library",
            "autoload": {
                "psr-4": {
                    "Cron\\": "src/Cron/"
                }
            },
            "notification-url": "https://packagist.org/downloads/",
            "license": [
                "MIT"
            ],
            "authors": [
                {
                    "name": "Chris Tankersley",
                    "email": "chris@ctankersley.com",
                    "homepage": "https://github.com/dragonmantank"
                }
            ],
            "description": "CRON for PHP: Calculate the next or previous run date and determine if a CRON expression is due",
            "keywords": [
                "cron",
                "schedule"
            ],
            "support": {
                "issues": "https://github.com/dragonmantank/cron-expression/issues",
                "source": "https://github.com/dragonmantank/cron-expression/tree/v3.3.1"
            },
            "funding": [
                {
                    "url": "https://github.com/dragonmantank",
                    "type": "github"
                }
            ],
            "time": "2022-01-18T15:43:28+00:00"
        },
        {
            "name": "guzzlehttp/guzzle",
            "version": "7.5.0",
            "source": {
                "type": "git",
                "url": "https://github.com/guzzle/guzzle.git",
                "reference": "b50a2a1251152e43f6a37f0fa053e730a67d25ba"
            },
            "dist": {
                "type": "zip",
                "url": "https://api.github.com/repos/guzzle/guzzle/zipball/b50a2a1251152e43f6a37f0fa053e730a67d25ba",
                "reference": "b50a2a1251152e43f6a37f0fa053e730a67d25ba",
                "shasum": ""
            },
            "require": {
                "ext-json": "*",
                "guzzlehttp/promises": "^1.5",
                "guzzlehttp/psr7": "^1.9 || ^2.4",
                "php": "^7.2.5 || ^8.0",
                "psr/http-client": "^1.0",
                "symfony/deprecation-contracts": "^2.2 || ^3.0"
            },
            "provide": {
                "psr/http-client-implementation": "1.0"
            },
            "require-dev": {
                "bamarni/composer-bin-plugin": "^1.8.1",
                "ext-curl": "*",
                "php-http/client-integration-tests": "^3.0",
                "phpunit/phpunit": "^8.5.29 || ^9.5.23",
                "psr/log": "^1.1 || ^2.0 || ^3.0"
            },
            "suggest": {
                "ext-curl": "Required for CURL handler support",
                "ext-intl": "Required for Internationalized Domain Name (IDN) support",
                "psr/log": "Required for using the Log middleware"
            },
            "type": "library",
            "extra": {
                "bamarni-bin": {
                    "bin-links": true,
                    "forward-command": false
                },
                "branch-alias": {
                    "dev-master": "7.5-dev"
                }
            },
            "autoload": {
                "files": [
                    "src/functions_include.php"
                ],
                "psr-4": {
                    "GuzzleHttp\\": "src/"
                }
            },
            "notification-url": "https://packagist.org/downloads/",
            "license": [
                "MIT"
            ],
            "authors": [
                {
                    "name": "Graham Campbell",
                    "email": "hello@gjcampbell.co.uk",
                    "homepage": "https://github.com/GrahamCampbell"
                },
                {
                    "name": "Michael Dowling",
                    "email": "mtdowling@gmail.com",
                    "homepage": "https://github.com/mtdowling"
                },
                {
                    "name": "Jeremy Lindblom",
                    "email": "jeremeamia@gmail.com",
                    "homepage": "https://github.com/jeremeamia"
                },
                {
                    "name": "George Mponos",
                    "email": "gmponos@gmail.com",
                    "homepage": "https://github.com/gmponos"
                },
                {
                    "name": "Tobias Nyholm",
                    "email": "tobias.nyholm@gmail.com",
                    "homepage": "https://github.com/Nyholm"
                },
                {
                    "name": "Márk Sági-Kazár",
                    "email": "mark.sagikazar@gmail.com",
                    "homepage": "https://github.com/sagikazarmark"
                },
                {
                    "name": "Tobias Schultze",
                    "email": "webmaster@tubo-world.de",
                    "homepage": "https://github.com/Tobion"
                }
            ],
            "description": "Guzzle is a PHP HTTP client library",
            "keywords": [
                "client",
                "curl",
                "framework",
                "http",
                "http client",
                "psr-18",
                "psr-7",
                "rest",
                "web service"
            ],
            "support": {
                "issues": "https://github.com/guzzle/guzzle/issues",
                "source": "https://github.com/guzzle/guzzle/tree/7.5.0"
            },
            "funding": [
                {
                    "url": "https://github.com/GrahamCampbell",
                    "type": "github"
                },
                {
                    "url": "https://github.com/Nyholm",
                    "type": "github"
                },
                {
                    "url": "https://tidelift.com/funding/github/packagist/guzzlehttp/guzzle",
                    "type": "tidelift"
                }
            ],
            "time": "2022-08-28T15:39:27+00:00"
        },
        {
            "name": "guzzlehttp/promises",
            "version": "1.5.2",
            "source": {
                "type": "git",
                "url": "https://github.com/guzzle/promises.git",
                "reference": "b94b2807d85443f9719887892882d0329d1e2598"
            },
            "dist": {
                "type": "zip",
                "url": "https://api.github.com/repos/guzzle/promises/zipball/b94b2807d85443f9719887892882d0329d1e2598",
                "reference": "b94b2807d85443f9719887892882d0329d1e2598",
                "shasum": ""
            },
            "require": {
                "php": ">=5.5"
            },
            "require-dev": {
                "symfony/phpunit-bridge": "^4.4 || ^5.1"
            },
            "type": "library",
            "extra": {
                "branch-alias": {
                    "dev-master": "1.5-dev"
                }
            },
            "autoload": {
                "files": [
                    "src/functions_include.php"
                ],
                "psr-4": {
                    "GuzzleHttp\\Promise\\": "src/"
                }
            },
            "notification-url": "https://packagist.org/downloads/",
            "license": [
                "MIT"
            ],
            "authors": [
                {
                    "name": "Graham Campbell",
                    "email": "hello@gjcampbell.co.uk",
                    "homepage": "https://github.com/GrahamCampbell"
                },
                {
                    "name": "Michael Dowling",
                    "email": "mtdowling@gmail.com",
                    "homepage": "https://github.com/mtdowling"
                },
                {
                    "name": "Tobias Nyholm",
                    "email": "tobias.nyholm@gmail.com",
                    "homepage": "https://github.com/Nyholm"
                },
                {
                    "name": "Tobias Schultze",
                    "email": "webmaster@tubo-world.de",
                    "homepage": "https://github.com/Tobion"
                }
            ],
            "description": "Guzzle promises library",
            "keywords": [
                "promise"
            ],
            "support": {
                "issues": "https://github.com/guzzle/promises/issues",
                "source": "https://github.com/guzzle/promises/tree/1.5.2"
            },
            "funding": [
                {
                    "url": "https://github.com/GrahamCampbell",
                    "type": "github"
                },
                {
                    "url": "https://github.com/Nyholm",
                    "type": "github"
                },
                {
                    "url": "https://tidelift.com/funding/github/packagist/guzzlehttp/promises",
                    "type": "tidelift"
                }
            ],
            "time": "2022-08-28T14:55:35+00:00"
        },
        {
            "name": "guzzlehttp/psr7",
            "version": "2.4.3",
            "source": {
                "type": "git",
                "url": "https://github.com/guzzle/psr7.git",
                "reference": "67c26b443f348a51926030c83481b85718457d3d"
            },
            "dist": {
                "type": "zip",
                "url": "https://api.github.com/repos/guzzle/psr7/zipball/67c26b443f348a51926030c83481b85718457d3d",
                "reference": "67c26b443f348a51926030c83481b85718457d3d",
                "shasum": ""
            },
            "require": {
                "php": "^7.2.5 || ^8.0",
                "psr/http-factory": "^1.0",
                "psr/http-message": "^1.0",
                "ralouphie/getallheaders": "^3.0"
            },
            "provide": {
                "psr/http-factory-implementation": "1.0",
                "psr/http-message-implementation": "1.0"
            },
            "require-dev": {
                "bamarni/composer-bin-plugin": "^1.8.1",
                "http-interop/http-factory-tests": "^0.9",
                "phpunit/phpunit": "^8.5.29 || ^9.5.23"
            },
            "suggest": {
                "laminas/laminas-httphandlerrunner": "Emit PSR-7 responses"
            },
            "type": "library",
            "extra": {
                "bamarni-bin": {
                    "bin-links": true,
                    "forward-command": false
                },
                "branch-alias": {
                    "dev-master": "2.4-dev"
                }
            },
            "autoload": {
                "psr-4": {
                    "GuzzleHttp\\Psr7\\": "src/"
                }
            },
            "notification-url": "https://packagist.org/downloads/",
            "license": [
                "MIT"
            ],
            "authors": [
                {
                    "name": "Graham Campbell",
                    "email": "hello@gjcampbell.co.uk",
                    "homepage": "https://github.com/GrahamCampbell"
                },
                {
                    "name": "Michael Dowling",
                    "email": "mtdowling@gmail.com",
                    "homepage": "https://github.com/mtdowling"
                },
                {
                    "name": "George Mponos",
                    "email": "gmponos@gmail.com",
                    "homepage": "https://github.com/gmponos"
                },
                {
                    "name": "Tobias Nyholm",
                    "email": "tobias.nyholm@gmail.com",
                    "homepage": "https://github.com/Nyholm"
                },
                {
                    "name": "Márk Sági-Kazár",
                    "email": "mark.sagikazar@gmail.com",
                    "homepage": "https://github.com/sagikazarmark"
                },
                {
                    "name": "Tobias Schultze",
                    "email": "webmaster@tubo-world.de",
                    "homepage": "https://github.com/Tobion"
                },
                {
                    "name": "Márk Sági-Kazár",
                    "email": "mark.sagikazar@gmail.com",
                    "homepage": "https://sagikazarmark.hu"
                }
            ],
            "description": "PSR-7 message implementation that also provides common utility methods",
            "keywords": [
                "http",
                "message",
                "psr-7",
                "request",
                "response",
                "stream",
                "uri",
                "url"
            ],
            "support": {
                "issues": "https://github.com/guzzle/psr7/issues",
                "source": "https://github.com/guzzle/psr7/tree/2.4.3"
            },
            "funding": [
                {
                    "url": "https://github.com/GrahamCampbell",
                    "type": "github"
                },
                {
                    "url": "https://github.com/Nyholm",
                    "type": "github"
                },
                {
                    "url": "https://tidelift.com/funding/github/packagist/guzzlehttp/psr7",
                    "type": "tidelift"
                }
            ],
            "time": "2022-10-26T14:07:24+00:00"
        },
        {
            "name": "influxdb/influxdb-php",
            "version": "1.15.2",
            "source": {
                "type": "git",
                "url": "https://github.com/influxdata/influxdb-php.git",
                "reference": "d6e59f4f04ab9107574fda69c2cbe36671253d03"
            },
            "dist": {
                "type": "zip",
                "url": "https://api.github.com/repos/influxdata/influxdb-php/zipball/d6e59f4f04ab9107574fda69c2cbe36671253d03",
                "reference": "d6e59f4f04ab9107574fda69c2cbe36671253d03",
                "shasum": ""
            },
            "require": {
                "guzzlehttp/guzzle": "^6.0|^7.0",
                "php": "^5.5 || ^7.0 || ^8.0"
            },
            "require-dev": {
                "dms/phpunit-arraysubset-asserts": "^0.2.1",
                "phpunit/phpunit": "^9.5"
            },
            "suggest": {
                "ext-curl": "Curl extension, needed for Curl driver",
                "stefanotorresi/influxdb-php-async": "An asyncronous client for InfluxDB, implemented via ReactPHP."
            },
            "type": "library",
            "autoload": {
                "psr-4": {
                    "InfluxDB\\": "src/InfluxDB"
                }
            },
            "notification-url": "https://packagist.org/downloads/",
            "license": [
                "MIT"
            ],
            "authors": [
                {
                    "name": "Stephen Hoogendijk",
                    "email": "stephen@tca0.nl"
                },
                {
                    "name": "Daniel Martinez",
                    "email": "danimartcas@hotmail.com"
                },
                {
                    "name": "Gianluca Arbezzano",
                    "email": "gianarb92@gmail.com"
                }
            ],
            "description": "InfluxDB client library for PHP",
            "keywords": [
                "client",
                "influxdata",
                "influxdb",
                "influxdb class",
                "influxdb client",
                "influxdb library",
                "time series"
            ],
            "support": {
                "issues": "https://github.com/influxdata/influxdb-php/issues",
                "source": "https://github.com/influxdata/influxdb-php/tree/1.15.2"
            },
            "abandoned": true,
            "time": "2020-12-26T17:45:17+00:00"
        },
        {
            "name": "laravel/pint",
            "version": "v1.2.1",
            "source": {
                "type": "git",
                "url": "https://github.com/laravel/pint.git",
                "reference": "e60e2112ee779ce60f253695b273d1646a17d6f1"
            },
            "dist": {
                "type": "zip",
                "url": "https://api.github.com/repos/laravel/pint/zipball/e60e2112ee779ce60f253695b273d1646a17d6f1",
                "reference": "e60e2112ee779ce60f253695b273d1646a17d6f1",
                "shasum": ""
            },
            "require": {
                "ext-json": "*",
                "ext-mbstring": "*",
                "ext-tokenizer": "*",
                "ext-xml": "*",
                "php": "^8.0"
            },
            "require-dev": {
                "friendsofphp/php-cs-fixer": "^3.11.0",
                "illuminate/view": "^9.32.0",
                "laravel-zero/framework": "^9.2.0",
                "mockery/mockery": "^1.5.1",
                "nunomaduro/larastan": "^2.2.0",
                "nunomaduro/termwind": "^1.14.0",
                "pestphp/pest": "^1.22.1"
            },
            "bin": [
                "builds/pint"
            ],
            "type": "project",
            "autoload": {
                "psr-4": {
                    "App\\": "app/",
                    "Database\\Seeders\\": "database/seeders/",
                    "Database\\Factories\\": "database/factories/"
                }
            },
            "notification-url": "https://packagist.org/downloads/",
            "license": [
                "MIT"
            ],
            "authors": [
                {
                    "name": "Nuno Maduro",
                    "email": "enunomaduro@gmail.com"
                }
            ],
            "description": "An opinionated code formatter for PHP.",
            "homepage": "https://laravel.com",
            "keywords": [
                "format",
                "formatter",
                "lint",
                "linter",
                "php"
            ],
            "support": {
                "issues": "https://github.com/laravel/pint/issues",
                "source": "https://github.com/laravel/pint"
            },
            "time": "2022-11-29T16:25:20+00:00"
        },
        {
            "name": "matomo/device-detector",
            "version": "6.0.0",
            "source": {
                "type": "git",
                "url": "https://github.com/matomo-org/device-detector.git",
                "reference": "7fc2af3af62bd69e6e3404d561e371a83c112be9"
            },
            "dist": {
                "type": "zip",
                "url": "https://api.github.com/repos/matomo-org/device-detector/zipball/7fc2af3af62bd69e6e3404d561e371a83c112be9",
                "reference": "7fc2af3af62bd69e6e3404d561e371a83c112be9",
                "shasum": ""
            },
            "require": {
                "mustangostang/spyc": "*",
                "php": "^7.2|^8.0"
            },
            "replace": {
                "piwik/device-detector": "self.version"
            },
            "require-dev": {
                "matthiasmullie/scrapbook": "^1.4.7",
                "mayflower/mo4-coding-standard": "^v8.0.0",
                "phpstan/phpstan": "^0.12.52",
                "phpunit/phpunit": "^8.5.8",
                "psr/cache": "^1.0.1",
                "psr/simple-cache": "^1.0.1",
                "symfony/yaml": "^5.1.7"
            },
            "suggest": {
                "doctrine/cache": "Can directly be used for caching purpose",
                "ext-yaml": "Necessary for using the Pecl YAML parser"
            },
            "type": "library",
            "autoload": {
                "psr-4": {
                    "DeviceDetector\\": ""
                },
                "exclude-from-classmap": [
                    "Tests/"
                ]
            },
            "notification-url": "https://packagist.org/downloads/",
            "license": [
                "LGPL-3.0-or-later"
            ],
            "authors": [
                {
                    "name": "The Matomo Team",
                    "email": "hello@matomo.org",
                    "homepage": "https://matomo.org/team/"
                }
            ],
            "description": "The Universal Device Detection library, that parses User Agents and detects devices (desktop, tablet, mobile, tv, cars, console, etc.), clients (browsers, media players, mobile apps, feed readers, libraries, etc), operating systems, devices, brands and models.",
            "homepage": "https://matomo.org",
            "keywords": [
                "devicedetection",
                "parser",
                "useragent"
            ],
            "support": {
                "forum": "https://forum.matomo.org/",
                "issues": "https://github.com/matomo-org/device-detector/issues",
                "source": "https://github.com/matomo-org/matomo",
                "wiki": "https://dev.matomo.org/"
            },
            "time": "2022-04-11T09:58:17+00:00"
        },
        {
            "name": "mustangostang/spyc",
            "version": "0.6.3",
            "source": {
                "type": "git",
                "url": "git@github.com:mustangostang/spyc.git",
                "reference": "4627c838b16550b666d15aeae1e5289dd5b77da0"
            },
            "dist": {
                "type": "zip",
                "url": "https://api.github.com/repos/mustangostang/spyc/zipball/4627c838b16550b666d15aeae1e5289dd5b77da0",
                "reference": "4627c838b16550b666d15aeae1e5289dd5b77da0",
                "shasum": ""
            },
            "require": {
                "php": ">=5.3.1"
            },
            "require-dev": {
                "phpunit/phpunit": "4.3.*@dev"
            },
            "type": "library",
            "extra": {
                "branch-alias": {
                    "dev-master": "0.5.x-dev"
                }
            },
            "autoload": {
                "files": [
                    "Spyc.php"
                ]
            },
            "notification-url": "https://packagist.org/downloads/",
            "license": [
                "MIT"
            ],
            "authors": [
                {
                    "name": "mustangostang",
                    "email": "vlad.andersen@gmail.com"
                }
            ],
            "description": "A simple YAML loader/dumper class for PHP",
            "homepage": "https://github.com/mustangostang/spyc/",
            "keywords": [
                "spyc",
                "yaml",
                "yml"
            ],
            "time": "2019-09-10T13:16:29+00:00"
        },
        {
            "name": "phpmailer/phpmailer",
            "version": "v6.6.0",
            "source": {
                "type": "git",
                "url": "https://github.com/PHPMailer/PHPMailer.git",
                "reference": "e43bac82edc26ca04b36143a48bde1c051cfd5b1"
            },
            "dist": {
                "type": "zip",
                "url": "https://api.github.com/repos/PHPMailer/PHPMailer/zipball/e43bac82edc26ca04b36143a48bde1c051cfd5b1",
                "reference": "e43bac82edc26ca04b36143a48bde1c051cfd5b1",
                "shasum": ""
            },
            "require": {
                "ext-ctype": "*",
                "ext-filter": "*",
                "ext-hash": "*",
                "php": ">=5.5.0"
            },
            "require-dev": {
                "dealerdirect/phpcodesniffer-composer-installer": "^0.7.0",
                "doctrine/annotations": "^1.2",
                "php-parallel-lint/php-console-highlighter": "^0.5.0",
                "php-parallel-lint/php-parallel-lint": "^1.3.1",
                "phpcompatibility/php-compatibility": "^9.3.5",
                "roave/security-advisories": "dev-latest",
                "squizlabs/php_codesniffer": "^3.6.2",
                "yoast/phpunit-polyfills": "^1.0.0"
            },
            "suggest": {
                "ext-mbstring": "Needed to send email in multibyte encoding charset or decode encoded addresses",
                "hayageek/oauth2-yahoo": "Needed for Yahoo XOAUTH2 authentication",
                "league/oauth2-google": "Needed for Google XOAUTH2 authentication",
                "psr/log": "For optional PSR-3 debug logging",
                "stevenmaguire/oauth2-microsoft": "Needed for Microsoft XOAUTH2 authentication",
                "symfony/polyfill-mbstring": "To support UTF-8 if the Mbstring PHP extension is not enabled (^1.2)"
            },
            "type": "library",
            "autoload": {
                "psr-4": {
                    "PHPMailer\\PHPMailer\\": "src/"
                }
            },
            "notification-url": "https://packagist.org/downloads/",
            "license": [
                "LGPL-2.1-only"
            ],
            "authors": [
                {
                    "name": "Marcus Bointon",
                    "email": "phpmailer@synchromedia.co.uk"
                },
                {
                    "name": "Jim Jagielski",
                    "email": "jimjag@gmail.com"
                },
                {
                    "name": "Andy Prevost",
                    "email": "codeworxtech@users.sourceforge.net"
                },
                {
                    "name": "Brent R. Matzelle"
                }
            ],
            "description": "PHPMailer is a full-featured email creation and transfer class for PHP",
            "support": {
                "issues": "https://github.com/PHPMailer/PHPMailer/issues",
                "source": "https://github.com/PHPMailer/PHPMailer/tree/v6.6.0"
            },
            "funding": [
                {
                    "url": "https://github.com/Synchro",
                    "type": "github"
                }
            ],
            "time": "2022-02-28T15:31:21+00:00"
        },
        {
            "name": "psr/http-client",
            "version": "1.0.1",
            "source": {
                "type": "git",
                "url": "https://github.com/php-fig/http-client.git",
                "reference": "2dfb5f6c5eff0e91e20e913f8c5452ed95b86621"
            },
            "dist": {
                "type": "zip",
                "url": "https://api.github.com/repos/php-fig/http-client/zipball/2dfb5f6c5eff0e91e20e913f8c5452ed95b86621",
                "reference": "2dfb5f6c5eff0e91e20e913f8c5452ed95b86621",
                "shasum": ""
            },
            "require": {
                "php": "^7.0 || ^8.0",
                "psr/http-message": "^1.0"
            },
            "type": "library",
            "extra": {
                "branch-alias": {
                    "dev-master": "1.0.x-dev"
                }
            },
            "autoload": {
                "psr-4": {
                    "Psr\\Http\\Client\\": "src/"
                }
            },
            "notification-url": "https://packagist.org/downloads/",
            "license": [
                "MIT"
            ],
            "authors": [
                {
                    "name": "PHP-FIG",
                    "homepage": "http://www.php-fig.org/"
                }
            ],
            "description": "Common interface for HTTP clients",
            "homepage": "https://github.com/php-fig/http-client",
            "keywords": [
                "http",
                "http-client",
                "psr",
                "psr-18"
            ],
            "support": {
                "source": "https://github.com/php-fig/http-client/tree/master"
            },
            "time": "2020-06-29T06:28:15+00:00"
        },
        {
            "name": "psr/http-factory",
            "version": "1.0.1",
            "source": {
                "type": "git",
                "url": "https://github.com/php-fig/http-factory.git",
                "reference": "12ac7fcd07e5b077433f5f2bee95b3a771bf61be"
            },
            "dist": {
                "type": "zip",
                "url": "https://api.github.com/repos/php-fig/http-factory/zipball/12ac7fcd07e5b077433f5f2bee95b3a771bf61be",
                "reference": "12ac7fcd07e5b077433f5f2bee95b3a771bf61be",
                "shasum": ""
            },
            "require": {
                "php": ">=7.0.0",
                "psr/http-message": "^1.0"
            },
            "type": "library",
            "extra": {
                "branch-alias": {
                    "dev-master": "1.0.x-dev"
                }
            },
            "autoload": {
                "psr-4": {
                    "Psr\\Http\\Message\\": "src/"
                }
            },
            "notification-url": "https://packagist.org/downloads/",
            "license": [
                "MIT"
            ],
            "authors": [
                {
                    "name": "PHP-FIG",
                    "homepage": "http://www.php-fig.org/"
                }
            ],
            "description": "Common interfaces for PSR-7 HTTP message factories",
            "keywords": [
                "factory",
                "http",
                "message",
                "psr",
                "psr-17",
                "psr-7",
                "request",
                "response"
            ],
            "support": {
                "source": "https://github.com/php-fig/http-factory/tree/master"
            },
            "time": "2019-04-30T12:38:16+00:00"
        },
        {
            "name": "psr/http-message",
            "version": "1.0.1",
            "source": {
                "type": "git",
                "url": "https://github.com/php-fig/http-message.git",
                "reference": "f6561bf28d520154e4b0ec72be95418abe6d9363"
            },
            "dist": {
                "type": "zip",
                "url": "https://api.github.com/repos/php-fig/http-message/zipball/f6561bf28d520154e4b0ec72be95418abe6d9363",
                "reference": "f6561bf28d520154e4b0ec72be95418abe6d9363",
                "shasum": ""
            },
            "require": {
                "php": ">=5.3.0"
            },
            "type": "library",
            "extra": {
                "branch-alias": {
                    "dev-master": "1.0.x-dev"
                }
            },
            "autoload": {
                "psr-4": {
                    "Psr\\Http\\Message\\": "src/"
                }
            },
            "notification-url": "https://packagist.org/downloads/",
            "license": [
                "MIT"
            ],
            "authors": [
                {
                    "name": "PHP-FIG",
                    "homepage": "http://www.php-fig.org/"
                }
            ],
            "description": "Common interface for HTTP messages",
            "homepage": "https://github.com/php-fig/http-message",
            "keywords": [
                "http",
                "http-message",
                "psr",
                "psr-7",
                "request",
                "response"
            ],
            "support": {
                "source": "https://github.com/php-fig/http-message/tree/master"
            },
            "time": "2016-08-06T14:39:51+00:00"
        },
        {
            "name": "psr/log",
            "version": "1.1.4",
            "source": {
                "type": "git",
                "url": "https://github.com/php-fig/log.git",
                "reference": "d49695b909c3b7628b6289db5479a1c204601f11"
            },
            "dist": {
                "type": "zip",
                "url": "https://api.github.com/repos/php-fig/log/zipball/d49695b909c3b7628b6289db5479a1c204601f11",
                "reference": "d49695b909c3b7628b6289db5479a1c204601f11",
                "shasum": ""
            },
            "require": {
                "php": ">=5.3.0"
            },
            "type": "library",
            "extra": {
                "branch-alias": {
                    "dev-master": "1.1.x-dev"
                }
            },
            "autoload": {
                "psr-4": {
                    "Psr\\Log\\": "Psr/Log/"
                }
            },
            "notification-url": "https://packagist.org/downloads/",
            "license": [
                "MIT"
            ],
            "authors": [
                {
                    "name": "PHP-FIG",
                    "homepage": "https://www.php-fig.org/"
                }
            ],
            "description": "Common interface for logging libraries",
            "homepage": "https://github.com/php-fig/log",
            "keywords": [
                "log",
                "psr",
                "psr-3"
            ],
            "support": {
                "source": "https://github.com/php-fig/log/tree/1.1.4"
            },
            "time": "2021-05-03T11:20:27+00:00"
        },
        {
            "name": "ralouphie/getallheaders",
            "version": "3.0.3",
            "source": {
                "type": "git",
                "url": "https://github.com/ralouphie/getallheaders.git",
                "reference": "120b605dfeb996808c31b6477290a714d356e822"
            },
            "dist": {
                "type": "zip",
                "url": "https://api.github.com/repos/ralouphie/getallheaders/zipball/120b605dfeb996808c31b6477290a714d356e822",
                "reference": "120b605dfeb996808c31b6477290a714d356e822",
                "shasum": ""
            },
            "require": {
                "php": ">=5.6"
            },
            "require-dev": {
                "php-coveralls/php-coveralls": "^2.1",
                "phpunit/phpunit": "^5 || ^6.5"
            },
            "type": "library",
            "autoload": {
                "files": [
                    "src/getallheaders.php"
                ]
            },
            "notification-url": "https://packagist.org/downloads/",
            "license": [
                "MIT"
            ],
            "authors": [
                {
                    "name": "Ralph Khattar",
                    "email": "ralph.khattar@gmail.com"
                }
            ],
            "description": "A polyfill for getallheaders.",
            "support": {
                "issues": "https://github.com/ralouphie/getallheaders/issues",
                "source": "https://github.com/ralouphie/getallheaders/tree/develop"
            },
            "time": "2019-03-08T08:55:37+00:00"
        },
        {
            "name": "resque/php-resque",
            "version": "v1.3.6",
            "source": {
                "type": "git",
                "url": "https://github.com/resque/php-resque.git",
                "reference": "fe41c04763699b1318d97ed14cc78583e9380161"
            },
            "dist": {
                "type": "zip",
                "url": "https://api.github.com/repos/resque/php-resque/zipball/fe41c04763699b1318d97ed14cc78583e9380161",
                "reference": "fe41c04763699b1318d97ed14cc78583e9380161",
                "shasum": ""
            },
            "require": {
                "colinmollenhour/credis": "~1.7",
                "php": ">=5.6.0",
                "psr/log": "~1.0"
            },
            "require-dev": {
                "phpunit/phpunit": "^5.7"
            },
            "suggest": {
                "ext-pcntl": "REQUIRED for forking processes on platforms that support it (so anything but Windows).",
                "ext-proctitle": "Allows php-resque to rename the title of UNIX processes to show the status of a worker.",
                "ext-redis": "Native PHP extension for Redis connectivity. Credis will automatically utilize when available."
            },
            "bin": [
                "bin/resque",
                "bin/resque-scheduler"
            ],
            "type": "library",
            "extra": {
                "branch-alias": {
                    "dev-master": "1.0-dev"
                }
            },
            "autoload": {
                "psr-0": {
                    "Resque": "lib",
                    "ResqueScheduler": "lib"
                }
            },
            "notification-url": "https://packagist.org/downloads/",
            "license": [
                "MIT"
            ],
            "authors": [
                {
                    "name": "Dan Hunsaker",
                    "email": "danhunsaker+resque@gmail.com",
                    "role": "Maintainer"
                },
                {
                    "name": "Rajib Ahmed",
                    "homepage": "https://github.com/rajibahmed",
                    "role": "Maintainer"
                },
                {
                    "name": "Steve Klabnik",
                    "email": "steve@steveklabnik.com",
                    "role": "Maintainer"
                },
                {
                    "name": "Chris Boulton",
                    "email": "chris@bigcommerce.com",
                    "role": "Creator"
                }
            ],
            "description": "Redis backed library for creating background jobs and processing them later. Based on resque for Ruby.",
            "homepage": "http://www.github.com/resque/php-resque/",
            "keywords": [
                "background",
                "job",
                "redis",
                "resque"
            ],
            "support": {
                "issues": "https://github.com/resque/php-resque/issues",
                "source": "https://github.com/resque/php-resque/tree/v1.3.6"
            },
            "time": "2020-04-16T16:39:50+00:00"
        },
        {
            "name": "slickdeals/statsd",
            "version": "3.1.0",
            "source": {
                "type": "git",
                "url": "https://github.com/Slickdeals/statsd-php.git",
                "reference": "225588a0a079e145359049f6e5e23eedb1b4c17f"
            },
            "dist": {
                "type": "zip",
                "url": "https://api.github.com/repos/Slickdeals/statsd-php/zipball/225588a0a079e145359049f6e5e23eedb1b4c17f",
                "reference": "225588a0a079e145359049f6e5e23eedb1b4c17f",
                "shasum": ""
            },
            "require": {
                "php": ">= 7.3 || ^8"
            },
            "replace": {
                "domnikl/statsd": "self.version"
            },
            "require-dev": {
                "friendsofphp/php-cs-fixer": "^3.0",
                "phpunit/phpunit": "^9",
                "vimeo/psalm": "^4.6"
            },
            "type": "library",
            "autoload": {
                "psr-4": {
                    "Domnikl\\Statsd\\": "src/"
                }
            },
            "notification-url": "https://packagist.org/downloads/",
            "license": [
                "MIT"
            ],
            "authors": [
                {
                    "name": "Dominik Liebler",
                    "email": "liebler.dominik@gmail.com"
                }
            ],
            "description": "a PHP client for statsd",
            "homepage": "https://github.com/Slickdeals/statsd-php",
            "keywords": [
                "Metrics",
                "monitoring",
                "statistics",
                "statsd",
                "udp"
            ],
            "support": {
                "issues": "https://github.com/Slickdeals/statsd-php/issues",
                "source": "https://github.com/Slickdeals/statsd-php/tree/3.1.0"
            },
            "time": "2021-06-04T20:33:46+00:00"
        },
        {
            "name": "symfony/deprecation-contracts",
            "version": "v3.2.0",
            "source": {
                "type": "git",
                "url": "https://github.com/symfony/deprecation-contracts.git",
                "reference": "1ee04c65529dea5d8744774d474e7cbd2f1206d3"
            },
            "dist": {
                "type": "zip",
                "url": "https://api.github.com/repos/symfony/deprecation-contracts/zipball/1ee04c65529dea5d8744774d474e7cbd2f1206d3",
                "reference": "1ee04c65529dea5d8744774d474e7cbd2f1206d3",
                "shasum": ""
            },
            "require": {
                "php": ">=8.1"
            },
            "type": "library",
            "extra": {
                "branch-alias": {
                    "dev-main": "3.3-dev"
                },
                "thanks": {
                    "name": "symfony/contracts",
                    "url": "https://github.com/symfony/contracts"
                }
            },
            "autoload": {
                "files": [
                    "function.php"
                ]
            },
            "notification-url": "https://packagist.org/downloads/",
            "license": [
                "MIT"
            ],
            "authors": [
                {
                    "name": "Nicolas Grekas",
                    "email": "p@tchwork.com"
                },
                {
                    "name": "Symfony Community",
                    "homepage": "https://symfony.com/contributors"
                }
            ],
            "description": "A generic function and convention to trigger deprecation notices",
            "homepage": "https://symfony.com",
            "support": {
                "source": "https://github.com/symfony/deprecation-contracts/tree/v3.2.0"
            },
            "funding": [
                {
                    "url": "https://symfony.com/sponsor",
                    "type": "custom"
                },
                {
                    "url": "https://github.com/fabpot",
                    "type": "github"
                },
                {
                    "url": "https://tidelift.com/funding/github/packagist/symfony/symfony",
                    "type": "tidelift"
                }
            ],
            "time": "2022-11-25T10:21:52+00:00"
        },
        {
            "name": "utopia-php/abuse",
            "version": "0.16.0",
            "source": {
                "type": "git",
                "url": "https://github.com/utopia-php/abuse.git",
                "reference": "6370d9150425460416583feba0990504ac789e98"
            },
            "dist": {
                "type": "zip",
                "url": "https://api.github.com/repos/utopia-php/abuse/zipball/6370d9150425460416583feba0990504ac789e98",
                "reference": "6370d9150425460416583feba0990504ac789e98",
                "shasum": ""
            },
            "require": {
                "ext-curl": "*",
                "ext-pdo": "*",
                "php": ">=8.0",
                "utopia-php/database": "0.28.*"
            },
            "require-dev": {
                "phpunit/phpunit": "^9.4",
                "vimeo/psalm": "4.0.1"
            },
            "type": "library",
            "autoload": {
                "psr-4": {
                    "Utopia\\Abuse\\": "src/Abuse"
                }
            },
            "notification-url": "https://packagist.org/downloads/",
            "license": [
                "MIT"
            ],
            "authors": [
                {
                    "name": "Eldad Fux",
                    "email": "eldad@appwrite.io"
                }
            ],
            "description": "A simple abuse library to manage application usage limits",
            "keywords": [
                "Abuse",
                "framework",
                "php",
                "upf",
                "utopia"
            ],
            "support": {
                "issues": "https://github.com/utopia-php/abuse/issues",
                "source": "https://github.com/utopia-php/abuse/tree/0.16.0"
            },
            "time": "2022-10-31T14:46:41+00:00"
        },
        {
            "name": "utopia-php/analytics",
            "version": "0.2.0",
            "source": {
                "type": "git",
                "url": "https://github.com/utopia-php/analytics.git",
                "reference": "adfc2d057a7f6ab618a77c8a20ed3e35485ff416"
            },
            "dist": {
                "type": "zip",
                "url": "https://api.github.com/repos/utopia-php/analytics/zipball/adfc2d057a7f6ab618a77c8a20ed3e35485ff416",
                "reference": "adfc2d057a7f6ab618a77c8a20ed3e35485ff416",
                "shasum": ""
            },
            "require": {
                "php": ">=7.4"
            },
            "require-dev": {
                "phpunit/phpunit": "^9.3",
                "vimeo/psalm": "4.0.1"
            },
            "type": "library",
            "autoload": {
                "psr-4": {
                    "Utopia\\Analytics\\": "src/Analytics"
                }
            },
            "notification-url": "https://packagist.org/downloads/",
            "license": [
                "MIT"
            ],
            "authors": [
                {
                    "name": "Eldad Fux",
                    "email": "eldad@appwrite.io"
                },
                {
                    "name": "Torsten Dittmann",
                    "email": "torsten@appwrite.io"
                }
            ],
            "description": "A simple library to track events & users.",
            "keywords": [
                "analytics",
                "framework",
                "php",
                "upf",
                "utopia"
            ],
            "support": {
                "issues": "https://github.com/utopia-php/analytics/issues",
                "source": "https://github.com/utopia-php/analytics/tree/0.2.0"
            },
            "time": "2021-03-23T21:33:07+00:00"
        },
        {
            "name": "utopia-php/audit",
            "version": "0.17.0",
            "source": {
                "type": "git",
                "url": "https://github.com/utopia-php/audit.git",
                "reference": "455471bd4de8d74026809e843f8c9740eb32922c"
            },
            "dist": {
                "type": "zip",
                "url": "https://api.github.com/repos/utopia-php/audit/zipball/455471bd4de8d74026809e843f8c9740eb32922c",
                "reference": "455471bd4de8d74026809e843f8c9740eb32922c",
                "shasum": ""
            },
            "require": {
                "ext-pdo": "*",
                "php": ">=8.0",
                "utopia-php/database": "0.28.*"
            },
            "require-dev": {
                "phpunit/phpunit": "^9.3",
                "vimeo/psalm": "4.0.1"
            },
            "type": "library",
            "autoload": {
                "psr-4": {
                    "Utopia\\Audit\\": "src/Audit"
                }
            },
            "notification-url": "https://packagist.org/downloads/",
            "license": [
                "MIT"
            ],
            "description": "A simple audit library to manage application users logs",
            "keywords": [
                "Audit",
                "framework",
                "php",
                "upf",
                "utopia"
            ],
            "support": {
                "issues": "https://github.com/utopia-php/audit/issues",
                "source": "https://github.com/utopia-php/audit/tree/0.17.0"
            },
            "time": "2022-10-31T14:44:52+00:00"
        },
        {
            "name": "utopia-php/cache",
            "version": "0.8.0",
            "source": {
                "type": "git",
                "url": "https://github.com/utopia-php/cache.git",
                "reference": "212e66100a1f32e674fca5d9bc317cc998303089"
            },
            "dist": {
                "type": "zip",
                "url": "https://api.github.com/repos/utopia-php/cache/zipball/212e66100a1f32e674fca5d9bc317cc998303089",
                "reference": "212e66100a1f32e674fca5d9bc317cc998303089",
                "shasum": ""
            },
            "require": {
                "ext-json": "*",
                "ext-memcached": "*",
                "ext-redis": "*",
                "php": ">=8.0"
            },
            "require-dev": {
                "laravel/pint": "1.2.*",
                "phpunit/phpunit": "^9.3",
                "vimeo/psalm": "4.13.1"
            },
            "type": "library",
            "autoload": {
                "psr-4": {
                    "Utopia\\Cache\\": "src/Cache"
                }
            },
            "notification-url": "https://packagist.org/downloads/",
            "license": [
                "MIT"
            ],
            "description": "A simple cache library to manage application cache storing, loading and purging",
            "keywords": [
                "cache",
                "framework",
                "php",
                "upf",
                "utopia"
            ],
            "support": {
                "issues": "https://github.com/utopia-php/cache/issues",
                "source": "https://github.com/utopia-php/cache/tree/0.8.0"
            },
            "time": "2022-10-16T16:48:09+00:00"
        },
        {
            "name": "utopia-php/cli",
            "version": "0.13.0",
            "source": {
                "type": "git",
                "url": "https://github.com/utopia-php/cli.git",
                "reference": "69e68f8ed525fe162fae950a0507ed28a0f179bc"
            },
            "dist": {
                "type": "zip",
                "url": "https://api.github.com/repos/utopia-php/cli/zipball/69e68f8ed525fe162fae950a0507ed28a0f179bc",
                "reference": "69e68f8ed525fe162fae950a0507ed28a0f179bc",
                "shasum": ""
            },
            "require": {
                "php": ">=7.4",
                "utopia-php/framework": "0.*.*"
            },
            "require-dev": {
                "phpunit/phpunit": "^9.3",
                "vimeo/psalm": "4.0.1"
            },
            "type": "library",
            "autoload": {
                "psr-4": {
                    "Utopia\\CLI\\": "src/CLI"
                }
            },
            "notification-url": "https://packagist.org/downloads/",
            "license": [
                "MIT"
            ],
            "authors": [
                {
                    "name": "Eldad Fux",
                    "email": "eldad@appwrite.io"
                }
            ],
            "description": "A simple CLI library to manage command line applications",
            "keywords": [
                "cli",
                "command line",
                "framework",
                "php",
                "upf",
                "utopia"
            ],
            "support": {
                "issues": "https://github.com/utopia-php/cli/issues",
                "source": "https://github.com/utopia-php/cli/tree/0.13.0"
            },
            "time": "2022-04-26T08:41:22+00:00"
        },
        {
            "name": "utopia-php/config",
            "version": "0.2.2",
            "source": {
                "type": "git",
                "url": "https://github.com/utopia-php/config.git",
                "reference": "a3d7bc0312d7150d5e04b1362dc34b2b136908cc"
            },
            "dist": {
                "type": "zip",
                "url": "https://api.github.com/repos/utopia-php/config/zipball/a3d7bc0312d7150d5e04b1362dc34b2b136908cc",
                "reference": "a3d7bc0312d7150d5e04b1362dc34b2b136908cc",
                "shasum": ""
            },
            "require": {
                "php": ">=7.3"
            },
            "require-dev": {
                "phpunit/phpunit": "^9.3",
                "vimeo/psalm": "4.0.1"
            },
            "type": "library",
            "autoload": {
                "psr-4": {
                    "Utopia\\Config\\": "src/Config"
                }
            },
            "notification-url": "https://packagist.org/downloads/",
            "license": [
                "MIT"
            ],
            "authors": [
                {
                    "name": "Eldad Fux",
                    "email": "eldad@appwrite.io"
                }
            ],
            "description": "A simple Config library to managing application config variables",
            "keywords": [
                "config",
                "framework",
                "php",
                "upf",
                "utopia"
            ],
            "support": {
                "issues": "https://github.com/utopia-php/config/issues",
                "source": "https://github.com/utopia-php/config/tree/0.2.2"
            },
            "time": "2020-10-24T09:49:09+00:00"
        },
        {
            "name": "utopia-php/database",
            "version": "0.28.0",
            "source": {
                "type": "git",
                "url": "https://github.com/utopia-php/database.git",
                "reference": "ef6506af1c09c22f5dc1e7859159d323f7fafa94"
            },
            "dist": {
                "type": "zip",
                "url": "https://api.github.com/repos/utopia-php/database/zipball/ef6506af1c09c22f5dc1e7859159d323f7fafa94",
                "reference": "ef6506af1c09c22f5dc1e7859159d323f7fafa94",
                "shasum": ""
            },
            "require": {
                "php": ">=8.0",
                "utopia-php/cache": "0.8.*",
                "utopia-php/framework": "0.*.*"
            },
            "require-dev": {
                "ext-mongodb": "*",
                "ext-pdo": "*",
                "ext-redis": "*",
                "fakerphp/faker": "^1.14",
                "mongodb/mongodb": "1.8.0",
                "phpunit/phpunit": "^9.4",
                "swoole/ide-helper": "4.8.0",
                "utopia-php/cli": "^0.11.0",
                "vimeo/psalm": "4.0.1"
            },
            "type": "library",
            "autoload": {
                "psr-4": {
                    "Utopia\\Database\\": "src/Database"
                }
            },
            "notification-url": "https://packagist.org/downloads/",
            "license": [
                "MIT"
            ],
            "description": "A simple library to manage application persistency using multiple database adapters",
            "keywords": [
                "database",
                "framework",
                "php",
                "upf",
                "utopia"
            ],
            "support": {
                "issues": "https://github.com/utopia-php/database/issues",
                "source": "https://github.com/utopia-php/database/tree/0.28.0"
            },
            "time": "2022-10-31T09:58:46+00:00"
        },
        {
            "name": "utopia-php/domains",
            "version": "v1.1.0",
            "source": {
                "type": "git",
                "url": "https://github.com/utopia-php/domains.git",
                "reference": "1665e1d9932afa3be63b5c1e0dcfe01fe77d8e73"
            },
            "dist": {
                "type": "zip",
                "url": "https://api.github.com/repos/utopia-php/domains/zipball/1665e1d9932afa3be63b5c1e0dcfe01fe77d8e73",
                "reference": "1665e1d9932afa3be63b5c1e0dcfe01fe77d8e73",
                "shasum": ""
            },
            "require": {
                "php": ">=7.1"
            },
            "require-dev": {
                "phpunit/phpunit": "^7.0"
            },
            "type": "library",
            "autoload": {
                "psr-4": {
                    "Utopia\\Domains\\": "src/Domains"
                }
            },
            "notification-url": "https://packagist.org/downloads/",
            "license": [
                "MIT"
            ],
            "authors": [
                {
                    "name": "Eldad Fux",
                    "email": "eldad@appwrite.io"
                }
            ],
            "description": "Utopia Domains library is simple and lite library for parsing web domains. This library is aiming to be as simple and easy to learn and use.",
            "keywords": [
                "domains",
                "framework",
                "icann",
                "php",
                "public suffix",
                "tld",
                "tld extract",
                "upf",
                "utopia"
            ],
            "support": {
                "issues": "https://github.com/utopia-php/domains/issues",
                "source": "https://github.com/utopia-php/domains/tree/master"
            },
            "time": "2020-02-23T07:40:02+00:00"
        },
        {
            "name": "utopia-php/framework",
            "version": "0.26.0",
            "source": {
                "type": "git",
                "url": "https://github.com/utopia-php/framework.git",
                "reference": "e8da5576370366d3bf9c574ec855f8c96fe4f34e"
            },
            "dist": {
                "type": "zip",
                "url": "https://api.github.com/repos/utopia-php/framework/zipball/e8da5576370366d3bf9c574ec855f8c96fe4f34e",
                "reference": "e8da5576370366d3bf9c574ec855f8c96fe4f34e",
                "shasum": ""
            },
            "require": {
                "php": ">=8.0.0"
            },
            "require-dev": {
                "laravel/pint": "^1.2",
                "phpunit/phpunit": "^9.5.25",
                "vimeo/psalm": "4.27.0"
            },
            "type": "library",
            "autoload": {
                "psr-4": {
                    "Utopia\\": "src/"
                }
            },
            "notification-url": "https://packagist.org/downloads/",
            "license": [
                "MIT"
            ],
            "description": "A simple, light and advanced PHP framework",
            "keywords": [
                "framework",
                "php",
                "upf"
            ],
            "support": {
                "issues": "https://github.com/utopia-php/framework/issues",
                "source": "https://github.com/utopia-php/framework/tree/0.26.0"
            },
            "time": "2023-01-13T08:14:43+00:00"
        },
        {
            "name": "utopia-php/image",
            "version": "0.5.4",
            "source": {
                "type": "git",
                "url": "https://github.com/utopia-php/image.git",
                "reference": "ca5f436f9aa22dedaa6648f24f3687733808e336"
            },
            "dist": {
                "type": "zip",
                "url": "https://api.github.com/repos/utopia-php/image/zipball/ca5f436f9aa22dedaa6648f24f3687733808e336",
                "reference": "ca5f436f9aa22dedaa6648f24f3687733808e336",
                "shasum": ""
            },
            "require": {
                "ext-imagick": "*",
                "php": ">=8.0"
            },
            "require-dev": {
                "phpunit/phpunit": "^9.3",
                "vimeo/psalm": "4.13.1"
            },
            "type": "library",
            "autoload": {
                "psr-4": {
                    "Utopia\\Image\\": "src/Image"
                }
            },
            "notification-url": "https://packagist.org/downloads/",
            "license": [
                "MIT"
            ],
            "authors": [
                {
                    "name": "Eldad Fux",
                    "email": "eldad@appwrite.io"
                }
            ],
            "description": "A simple Image manipulation library",
            "keywords": [
                "framework",
                "image",
                "php",
                "upf",
                "utopia"
            ],
            "support": {
                "issues": "https://github.com/utopia-php/image/issues",
                "source": "https://github.com/utopia-php/image/tree/0.5.4"
            },
            "time": "2022-05-11T12:30:41+00:00"
        },
        {
            "name": "utopia-php/locale",
            "version": "0.4.0",
            "source": {
                "type": "git",
                "url": "https://github.com/utopia-php/locale.git",
                "reference": "c2d9358d0fe2f6b6ed5448369f9d1e430c615447"
            },
            "dist": {
                "type": "zip",
                "url": "https://api.github.com/repos/utopia-php/locale/zipball/c2d9358d0fe2f6b6ed5448369f9d1e430c615447",
                "reference": "c2d9358d0fe2f6b6ed5448369f9d1e430c615447",
                "shasum": ""
            },
            "require": {
                "php": ">=7.4"
            },
            "require-dev": {
                "phpunit/phpunit": "^9.3",
                "vimeo/psalm": "4.0.1"
            },
            "type": "library",
            "autoload": {
                "psr-4": {
                    "Utopia\\Locale\\": "src/Locale"
                }
            },
            "notification-url": "https://packagist.org/downloads/",
            "license": [
                "MIT"
            ],
            "authors": [
                {
                    "name": "Eldad Fux",
                    "email": "eldad@appwrite.io"
                }
            ],
            "description": "A simple locale library to manage application translations",
            "keywords": [
                "framework",
                "locale",
                "php",
                "upf",
                "utopia"
            ],
            "support": {
                "issues": "https://github.com/utopia-php/locale/issues",
                "source": "https://github.com/utopia-php/locale/tree/0.4.0"
            },
            "time": "2021-07-24T11:35:55+00:00"
        },
        {
            "name": "utopia-php/logger",
            "version": "0.3.0",
            "source": {
                "type": "git",
                "url": "https://github.com/utopia-php/logger.git",
                "reference": "079656cb5169ca9600861eda0b6819199e3d4a57"
            },
            "dist": {
                "type": "zip",
                "url": "https://api.github.com/repos/utopia-php/logger/zipball/079656cb5169ca9600861eda0b6819199e3d4a57",
                "reference": "079656cb5169ca9600861eda0b6819199e3d4a57",
                "shasum": ""
            },
            "require": {
                "php": ">=8.0"
            },
            "require-dev": {
                "phpunit/phpunit": "^9.3",
                "vimeo/psalm": "4.0.1"
            },
            "type": "library",
            "autoload": {
                "psr-4": {
                    "Utopia\\Logger\\": "src/Logger"
                }
            },
            "notification-url": "https://packagist.org/downloads/",
            "license": [
                "MIT"
            ],
            "authors": [
                {
                    "name": "Eldad Fux",
                    "email": "eldad@appwrite.io"
                },
                {
                    "name": "Matej Bačo",
                    "email": "matej@appwrite.io"
                },
                {
                    "name": "Christy Jacob",
                    "email": "christy@appwrite.io"
                }
            ],
            "description": "Utopia Logger library is simple and lite library for logging information, such as errors or warnings. This library is aiming to be as simple and easy to learn and use.",
            "keywords": [
                "appsignal",
                "errors",
                "framework",
                "logger",
                "logging",
                "logs",
                "php",
                "raygun",
                "sentry",
                "upf",
                "utopia",
                "warnings"
            ],
            "support": {
                "issues": "https://github.com/utopia-php/logger/issues",
                "source": "https://github.com/utopia-php/logger/tree/0.3.0"
            },
            "time": "2022-03-18T10:56:57+00:00"
        },
        {
            "name": "utopia-php/messaging",
            "version": "0.1.1",
            "source": {
                "type": "git",
                "url": "https://github.com/utopia-php/messaging.git",
                "reference": "a75d66ddd59b834ab500a4878a2c084e6572604a"
            },
            "dist": {
                "type": "zip",
                "url": "https://api.github.com/repos/utopia-php/messaging/zipball/a75d66ddd59b834ab500a4878a2c084e6572604a",
                "reference": "a75d66ddd59b834ab500a4878a2c084e6572604a",
                "shasum": ""
            },
            "require": {
                "ext-curl": "*",
                "php": ">=8.0.0"
            },
            "require-dev": {
                "laravel/pint": "^1.2",
                "phpmailer/phpmailer": "6.6.*",
                "phpunit/phpunit": "9.5.*"
            },
            "type": "library",
            "autoload": {
                "psr-4": {
                    "Utopia\\Messaging\\": "src/Utopia/Messaging"
                }
            },
            "notification-url": "https://packagist.org/downloads/",
            "license": [
                "MIT"
            ],
            "description": "A simple, light and advanced PHP messaging library",
            "keywords": [
                "library",
                "messaging",
                "php",
                "upf",
                "utopia",
                "utopia-php"
            ],
            "support": {
                "issues": "https://github.com/utopia-php/messaging/issues",
                "source": "https://github.com/utopia-php/messaging/tree/0.1.1"
            },
            "time": "2023-02-07T05:42:46+00:00"
        },
        {
            "name": "utopia-php/orchestration",
            "version": "0.6.0",
            "source": {
                "type": "git",
                "url": "https://github.com/utopia-php/orchestration.git",
                "reference": "94263976413871efb6b16157a7101a81df3b6d78"
            },
            "dist": {
                "type": "zip",
                "url": "https://api.github.com/repos/utopia-php/orchestration/zipball/94263976413871efb6b16157a7101a81df3b6d78",
                "reference": "94263976413871efb6b16157a7101a81df3b6d78",
                "shasum": ""
            },
            "require": {
                "php": ">=8.0",
                "utopia-php/cli": "0.13.*"
            },
            "require-dev": {
                "phpunit/phpunit": "^9.3",
                "vimeo/psalm": "4.0.1"
            },
            "type": "library",
            "autoload": {
                "psr-4": {
                    "Utopia\\Orchestration\\": "src/Orchestration"
                }
            },
            "notification-url": "https://packagist.org/downloads/",
            "license": [
                "MIT"
            ],
            "authors": [
                {
                    "name": "Eldad Fux",
                    "email": "eldad@appwrite.io"
                }
            ],
            "description": "Lite & fast micro PHP abstraction library for container orchestration",
            "keywords": [
                "docker",
                "framework",
                "kubernetes",
                "orchestration",
                "php",
                "swarm",
                "upf",
                "utopia"
            ],
            "support": {
                "issues": "https://github.com/utopia-php/orchestration/issues",
                "source": "https://github.com/utopia-php/orchestration/tree/0.6.0"
            },
            "time": "2022-07-13T16:47:18+00:00"
        },
        {
            "name": "utopia-php/preloader",
            "version": "0.2.4",
            "source": {
                "type": "git",
                "url": "https://github.com/utopia-php/preloader.git",
                "reference": "65ef48392e72172f584b0baa2e224f9a1cebcce0"
            },
            "dist": {
                "type": "zip",
                "url": "https://api.github.com/repos/utopia-php/preloader/zipball/65ef48392e72172f584b0baa2e224f9a1cebcce0",
                "reference": "65ef48392e72172f584b0baa2e224f9a1cebcce0",
                "shasum": ""
            },
            "require": {
                "php": ">=7.1"
            },
            "require-dev": {
                "phpunit/phpunit": "^9.3",
                "vimeo/psalm": "4.0.1"
            },
            "type": "library",
            "autoload": {
                "psr-4": {
                    "Utopia\\Preloader\\": "src/Preloader"
                }
            },
            "notification-url": "https://packagist.org/downloads/",
            "license": [
                "MIT"
            ],
            "authors": [
                {
                    "name": "Eldad Fux",
                    "email": "team@appwrite.io"
                }
            ],
            "description": "Utopia Preloader library is simple and lite library for managing PHP preloading configuration",
            "keywords": [
                "framework",
                "php",
                "preload",
                "preloader",
                "preloading",
                "upf",
                "utopia"
            ],
            "support": {
                "issues": "https://github.com/utopia-php/preloader/issues",
                "source": "https://github.com/utopia-php/preloader/tree/0.2.4"
            },
            "time": "2020-10-24T07:04:59+00:00"
        },
        {
            "name": "utopia-php/registry",
            "version": "0.5.0",
            "source": {
                "type": "git",
                "url": "https://github.com/utopia-php/registry.git",
                "reference": "bedc4ed54527b2803e6dfdccc39449f98522b70d"
            },
            "dist": {
                "type": "zip",
                "url": "https://api.github.com/repos/utopia-php/registry/zipball/bedc4ed54527b2803e6dfdccc39449f98522b70d",
                "reference": "bedc4ed54527b2803e6dfdccc39449f98522b70d",
                "shasum": ""
            },
            "require": {
                "php": ">=7.4"
            },
            "require-dev": {
                "phpunit/phpunit": "^9.3",
                "vimeo/psalm": "4.0.1"
            },
            "type": "library",
            "autoload": {
                "psr-4": {
                    "Utopia\\Registry\\": "src/Registry"
                }
            },
            "notification-url": "https://packagist.org/downloads/",
            "license": [
                "MIT"
            ],
            "authors": [
                {
                    "name": "Eldad Fux",
                    "email": "eldad@appwrite.io"
                }
            ],
            "description": "A simple dependency management library for PHP",
            "keywords": [
                "dependency management",
                "di",
                "framework",
                "php",
                "upf",
                "utopia"
            ],
            "support": {
                "issues": "https://github.com/utopia-php/registry/issues",
                "source": "https://github.com/utopia-php/registry/tree/0.5.0"
            },
            "time": "2021-03-10T10:45:22+00:00"
        },
        {
            "name": "utopia-php/storage",
            "version": "0.13.2",
            "source": {
                "type": "git",
                "url": "https://github.com/utopia-php/storage.git",
                "reference": "ad1c00f24ca56e73888acc2af3deee4919b1194b"
            },
            "dist": {
                "type": "zip",
                "url": "https://api.github.com/repos/utopia-php/storage/zipball/ad1c00f24ca56e73888acc2af3deee4919b1194b",
                "reference": "ad1c00f24ca56e73888acc2af3deee4919b1194b",
                "shasum": ""
            },
            "require": {
                "ext-fileinfo": "*",
                "ext-zlib": "*",
                "ext-zstd": "*",
                "php": ">=8.0",
                "utopia-php/framework": "0.*.*"
            },
            "require-dev": {
                "phpunit/phpunit": "^9.3",
                "vimeo/psalm": "4.0.1"
            },
            "type": "library",
            "autoload": {
                "psr-4": {
                    "Utopia\\Storage\\": "src/Storage"
                }
            },
            "notification-url": "https://packagist.org/downloads/",
            "license": [
                "MIT"
            ],
            "authors": [
                {
                    "name": "Eldad Fux",
                    "email": "eldad@appwrite.io"
                }
            ],
            "description": "A simple Storage library to manage application storage",
            "keywords": [
                "framework",
                "php",
                "storage",
                "upf",
                "utopia"
            ],
            "support": {
                "issues": "https://github.com/utopia-php/storage/issues",
                "source": "https://github.com/utopia-php/storage/tree/0.13.2"
            },
            "time": "2022-12-20T11:11:35+00:00"
        },
        {
            "name": "utopia-php/swoole",
            "version": "0.5.0",
            "source": {
                "type": "git",
                "url": "https://github.com/utopia-php/swoole.git",
                "reference": "c2a3a4f944a2f22945af3cbcb95b13f0769628b1"
            },
            "dist": {
                "type": "zip",
                "url": "https://api.github.com/repos/utopia-php/swoole/zipball/c2a3a4f944a2f22945af3cbcb95b13f0769628b1",
                "reference": "c2a3a4f944a2f22945af3cbcb95b13f0769628b1",
                "shasum": ""
            },
            "require": {
                "ext-swoole": "*",
                "php": ">=8.0",
                "utopia-php/framework": "0.*.*"
            },
            "require-dev": {
                "laravel/pint": "1.2.*",
                "phpunit/phpunit": "^9.3",
                "swoole/ide-helper": "4.8.3",
                "vimeo/psalm": "4.15.0"
            },
            "type": "library",
            "autoload": {
                "psr-4": {
                    "Utopia\\Swoole\\": "src/Swoole"
                }
            },
            "notification-url": "https://packagist.org/downloads/",
            "license": [
                "MIT"
            ],
            "description": "An extension for Utopia Framework to work with PHP Swoole as a PHP FPM alternative",
            "keywords": [
                "framework",
                "http",
                "php",
                "server",
                "swoole",
                "upf",
                "utopia"
            ],
            "support": {
                "issues": "https://github.com/utopia-php/swoole/issues",
                "source": "https://github.com/utopia-php/swoole/tree/0.5.0"
            },
            "time": "2022-10-19T22:19:07+00:00"
        },
        {
            "name": "utopia-php/system",
            "version": "0.6.0",
            "source": {
                "type": "git",
                "url": "https://github.com/utopia-php/system.git",
                "reference": "289c4327713deadc9c748b5317d248133a02f245"
            },
            "dist": {
                "type": "zip",
                "url": "https://api.github.com/repos/utopia-php/system/zipball/289c4327713deadc9c748b5317d248133a02f245",
                "reference": "289c4327713deadc9c748b5317d248133a02f245",
                "shasum": ""
            },
            "require": {
                "laravel/pint": "1.2.*",
                "php": ">=7.4"
            },
            "require-dev": {
                "phpunit/phpunit": "^9.3",
                "squizlabs/php_codesniffer": "^3.6",
                "vimeo/psalm": "4.0.1"
            },
            "type": "library",
            "autoload": {
                "psr-4": {
                    "Utopia\\System\\": "src/System"
                }
            },
            "notification-url": "https://packagist.org/downloads/",
            "license": [
                "MIT"
            ],
            "authors": [
                {
                    "name": "Eldad Fux",
                    "email": "eldad@appwrite.io"
                },
                {
                    "name": "Torsten Dittmann",
                    "email": "torsten@appwrite.io"
                }
            ],
            "description": "A simple library for obtaining information about the host's system.",
            "keywords": [
                "framework",
                "php",
                "system",
                "upf",
                "utopia"
            ],
            "support": {
                "issues": "https://github.com/utopia-php/system/issues",
                "source": "https://github.com/utopia-php/system/tree/0.6.0"
            },
            "time": "2022-11-07T13:51:59+00:00"
        },
        {
            "name": "utopia-php/websocket",
            "version": "0.1.0",
            "source": {
                "type": "git",
                "url": "https://github.com/utopia-php/websocket.git",
                "reference": "51fcb86171400d8aa40d76c54593481fd273dab5"
            },
            "dist": {
                "type": "zip",
                "url": "https://api.github.com/repos/utopia-php/websocket/zipball/51fcb86171400d8aa40d76c54593481fd273dab5",
                "reference": "51fcb86171400d8aa40d76c54593481fd273dab5",
                "shasum": ""
            },
            "require": {
                "php": ">=8.0"
            },
            "require-dev": {
                "phpunit/phpunit": "^9.5.5",
                "swoole/ide-helper": "4.6.6",
                "textalk/websocket": "1.5.2",
                "vimeo/psalm": "^4.8.1",
                "workerman/workerman": "^4.0"
            },
            "type": "library",
            "autoload": {
                "psr-4": {
                    "Utopia\\WebSocket\\": "src/WebSocket"
                }
            },
            "notification-url": "https://packagist.org/downloads/",
            "license": [
                "MIT"
            ],
            "authors": [
                {
                    "name": "Eldad Fux",
                    "email": "eldad@appwrite.io"
                },
                {
                    "name": "Torsten Dittmann",
                    "email": "torsten@appwrite.io"
                }
            ],
            "description": "A simple abstraction for WebSocket servers.",
            "keywords": [
                "framework",
                "php",
                "upf",
                "utopia",
                "websocket"
            ],
            "support": {
                "issues": "https://github.com/utopia-php/websocket/issues",
                "source": "https://github.com/utopia-php/websocket/tree/0.1.0"
            },
            "time": "2021-12-20T10:50:09+00:00"
        },
        {
            "name": "webmozart/assert",
            "version": "1.11.0",
            "source": {
                "type": "git",
                "url": "https://github.com/webmozarts/assert.git",
                "reference": "11cb2199493b2f8a3b53e7f19068fc6aac760991"
            },
            "dist": {
                "type": "zip",
                "url": "https://api.github.com/repos/webmozarts/assert/zipball/11cb2199493b2f8a3b53e7f19068fc6aac760991",
                "reference": "11cb2199493b2f8a3b53e7f19068fc6aac760991",
                "shasum": ""
            },
            "require": {
                "ext-ctype": "*",
                "php": "^7.2 || ^8.0"
            },
            "conflict": {
                "phpstan/phpstan": "<0.12.20",
                "vimeo/psalm": "<4.6.1 || 4.6.2"
            },
            "require-dev": {
                "phpunit/phpunit": "^8.5.13"
            },
            "type": "library",
            "extra": {
                "branch-alias": {
                    "dev-master": "1.10-dev"
                }
            },
            "autoload": {
                "psr-4": {
                    "Webmozart\\Assert\\": "src/"
                }
            },
            "notification-url": "https://packagist.org/downloads/",
            "license": [
                "MIT"
            ],
            "authors": [
                {
                    "name": "Bernhard Schussek",
                    "email": "bschussek@gmail.com"
                }
            ],
            "description": "Assertions to validate method input/output with nice error messages.",
            "keywords": [
                "assert",
                "check",
                "validate"
            ],
            "support": {
                "issues": "https://github.com/webmozarts/assert/issues",
                "source": "https://github.com/webmozarts/assert/tree/1.11.0"
            },
            "time": "2022-06-03T18:03:27+00:00"
        },
        {
            "name": "webonyx/graphql-php",
            "version": "v14.11.9",
            "source": {
                "type": "git",
                "url": "https://github.com/webonyx/graphql-php.git",
                "reference": "ff91c9f3cf241db702e30b2c42bcc0920e70ac70"
            },
            "dist": {
                "type": "zip",
                "url": "https://api.github.com/repos/webonyx/graphql-php/zipball/ff91c9f3cf241db702e30b2c42bcc0920e70ac70",
                "reference": "ff91c9f3cf241db702e30b2c42bcc0920e70ac70",
                "shasum": ""
            },
            "require": {
                "ext-json": "*",
                "ext-mbstring": "*",
                "php": "^7.1 || ^8"
            },
            "require-dev": {
                "amphp/amp": "^2.3",
                "doctrine/coding-standard": "^6.0",
                "nyholm/psr7": "^1.2",
                "phpbench/phpbench": "^1.2",
                "phpstan/extension-installer": "^1.0",
                "phpstan/phpstan": "0.12.82",
                "phpstan/phpstan-phpunit": "0.12.18",
                "phpstan/phpstan-strict-rules": "0.12.9",
                "phpunit/phpunit": "^7.2 || ^8.5",
                "psr/http-message": "^1.0",
                "react/promise": "2.*",
                "simpod/php-coveralls-mirror": "^3.0",
                "squizlabs/php_codesniffer": "3.5.4"
            },
            "suggest": {
                "psr/http-message": "To use standard GraphQL server",
                "react/promise": "To leverage async resolving on React PHP platform"
            },
            "type": "library",
            "autoload": {
                "psr-4": {
                    "GraphQL\\": "src/"
                }
            },
            "notification-url": "https://packagist.org/downloads/",
            "license": [
                "MIT"
            ],
            "description": "A PHP port of GraphQL reference implementation",
            "homepage": "https://github.com/webonyx/graphql-php",
            "keywords": [
                "api",
                "graphql"
            ],
            "support": {
                "issues": "https://github.com/webonyx/graphql-php/issues",
                "source": "https://github.com/webonyx/graphql-php/tree/v14.11.9"
            },
            "funding": [
                {
                    "url": "https://opencollective.com/webonyx-graphql-php",
                    "type": "open_collective"
                }
            ],
            "time": "2023-01-06T12:12:50+00:00"
        }
    ],
    "packages-dev": [
        {
            "name": "appwrite/sdk-generator",
<<<<<<< HEAD
            "version": "0.29.4",
            "source": {
                "type": "git",
                "url": "https://github.com/appwrite/sdk-generator.git",
                "reference": "35ec927d1de1854bebe8894e16b1646c3fdd5567"
            },
            "dist": {
                "type": "zip",
                "url": "https://api.github.com/repos/appwrite/sdk-generator/zipball/35ec927d1de1854bebe8894e16b1646c3fdd5567",
                "reference": "35ec927d1de1854bebe8894e16b1646c3fdd5567",
=======
            "version": "0.29.2",
            "source": {
                "type": "git",
                "url": "https://github.com/appwrite/sdk-generator.git",
                "reference": "d5352e09ffe9442eb1bf7a5ddbaf2618df8ade6a"
            },
            "dist": {
                "type": "zip",
                "url": "https://api.github.com/repos/appwrite/sdk-generator/zipball/d5352e09ffe9442eb1bf7a5ddbaf2618df8ade6a",
                "reference": "d5352e09ffe9442eb1bf7a5ddbaf2618df8ade6a",
>>>>>>> 08fca627
                "shasum": ""
            },
            "require": {
                "ext-curl": "*",
                "ext-json": "*",
                "ext-mbstring": "*",
                "matthiasmullie/minify": "^1.3.68",
                "php": ">=8.0",
                "twig/twig": "^3.4.1"
            },
            "require-dev": {
                "brianium/paratest": "^6.4",
                "phpunit/phpunit": "^9.5.21",
                "squizlabs/php_codesniffer": "^3.6"
            },
            "type": "library",
            "autoload": {
                "psr-4": {
                    "Appwrite\\SDK\\": "src/SDK",
                    "Appwrite\\Spec\\": "src/Spec"
                }
            },
            "notification-url": "https://packagist.org/downloads/",
            "license": [
                "MIT"
            ],
            "authors": [
                {
                    "name": "Eldad Fux",
                    "email": "eldad@appwrite.io"
                }
            ],
            "description": "Appwrite PHP library for generating API SDKs for multiple programming languages and platforms",
            "support": {
                "issues": "https://github.com/appwrite/sdk-generator/issues",
<<<<<<< HEAD
                "source": "https://github.com/appwrite/sdk-generator/tree/0.29.4"
            },
            "time": "2023-02-03T05:44:59+00:00"
=======
                "source": "https://github.com/appwrite/sdk-generator/tree/0.29.2"
            },
            "time": "2022-12-28T06:52:51+00:00"
>>>>>>> 08fca627
        },
        {
            "name": "doctrine/instantiator",
            "version": "1.5.0",
            "source": {
                "type": "git",
                "url": "https://github.com/doctrine/instantiator.git",
                "reference": "0a0fa9780f5d4e507415a065172d26a98d02047b"
            },
            "dist": {
                "type": "zip",
                "url": "https://api.github.com/repos/doctrine/instantiator/zipball/0a0fa9780f5d4e507415a065172d26a98d02047b",
                "reference": "0a0fa9780f5d4e507415a065172d26a98d02047b",
                "shasum": ""
            },
            "require": {
                "php": "^7.1 || ^8.0"
            },
            "require-dev": {
                "doctrine/coding-standard": "^9 || ^11",
                "ext-pdo": "*",
                "ext-phar": "*",
                "phpbench/phpbench": "^0.16 || ^1",
                "phpstan/phpstan": "^1.4",
                "phpstan/phpstan-phpunit": "^1",
                "phpunit/phpunit": "^7.5 || ^8.5 || ^9.5",
                "vimeo/psalm": "^4.30 || ^5.4"
            },
            "type": "library",
            "autoload": {
                "psr-4": {
                    "Doctrine\\Instantiator\\": "src/Doctrine/Instantiator/"
                }
            },
            "notification-url": "https://packagist.org/downloads/",
            "license": [
                "MIT"
            ],
            "authors": [
                {
                    "name": "Marco Pivetta",
                    "email": "ocramius@gmail.com",
                    "homepage": "https://ocramius.github.io/"
                }
            ],
            "description": "A small, lightweight utility to instantiate objects in PHP without invoking their constructors",
            "homepage": "https://www.doctrine-project.org/projects/instantiator.html",
            "keywords": [
                "constructor",
                "instantiate"
            ],
            "support": {
                "issues": "https://github.com/doctrine/instantiator/issues",
                "source": "https://github.com/doctrine/instantiator/tree/1.5.0"
            },
            "funding": [
                {
                    "url": "https://www.doctrine-project.org/sponsorship.html",
                    "type": "custom"
                },
                {
                    "url": "https://www.patreon.com/phpdoctrine",
                    "type": "patreon"
                },
                {
                    "url": "https://tidelift.com/funding/github/packagist/doctrine%2Finstantiator",
                    "type": "tidelift"
                }
            ],
            "time": "2022-12-30T00:15:36+00:00"
        },
        {
            "name": "matthiasmullie/minify",
            "version": "1.3.70",
            "source": {
                "type": "git",
                "url": "https://github.com/matthiasmullie/minify.git",
                "reference": "2807d9f9bece6877577ad44acb5c801bb3ae536b"
            },
            "dist": {
                "type": "zip",
                "url": "https://api.github.com/repos/matthiasmullie/minify/zipball/2807d9f9bece6877577ad44acb5c801bb3ae536b",
                "reference": "2807d9f9bece6877577ad44acb5c801bb3ae536b",
                "shasum": ""
            },
            "require": {
                "ext-pcre": "*",
                "matthiasmullie/path-converter": "~1.1",
                "php": ">=5.3.0"
            },
            "require-dev": {
                "friendsofphp/php-cs-fixer": ">=2.0",
                "matthiasmullie/scrapbook": ">=1.3",
                "phpunit/phpunit": ">=4.8",
                "squizlabs/php_codesniffer": ">=3.0"
            },
            "suggest": {
                "psr/cache-implementation": "Cache implementation to use with Minify::cache"
            },
            "bin": [
                "bin/minifycss",
                "bin/minifyjs"
            ],
            "type": "library",
            "autoload": {
                "psr-4": {
                    "MatthiasMullie\\Minify\\": "src/"
                }
            },
            "notification-url": "https://packagist.org/downloads/",
            "license": [
                "MIT"
            ],
            "authors": [
                {
                    "name": "Matthias Mullie",
                    "email": "minify@mullie.eu",
                    "homepage": "https://www.mullie.eu",
                    "role": "Developer"
                }
            ],
            "description": "CSS & JavaScript minifier, in PHP. Removes whitespace, strips comments, combines files (incl. @import statements and small assets in CSS files), and optimizes/shortens a few common programming patterns.",
            "homepage": "https://github.com/matthiasmullie/minify",
            "keywords": [
                "JS",
                "css",
                "javascript",
                "minifier",
                "minify"
            ],
            "support": {
                "issues": "https://github.com/matthiasmullie/minify/issues",
                "source": "https://github.com/matthiasmullie/minify/tree/1.3.70"
            },
            "funding": [
                {
                    "url": "https://github.com/matthiasmullie",
                    "type": "github"
                }
            ],
            "time": "2022-12-09T12:56:44+00:00"
        },
        {
            "name": "matthiasmullie/path-converter",
            "version": "1.1.3",
            "source": {
                "type": "git",
                "url": "https://github.com/matthiasmullie/path-converter.git",
                "reference": "e7d13b2c7e2f2268e1424aaed02085518afa02d9"
            },
            "dist": {
                "type": "zip",
                "url": "https://api.github.com/repos/matthiasmullie/path-converter/zipball/e7d13b2c7e2f2268e1424aaed02085518afa02d9",
                "reference": "e7d13b2c7e2f2268e1424aaed02085518afa02d9",
                "shasum": ""
            },
            "require": {
                "ext-pcre": "*",
                "php": ">=5.3.0"
            },
            "require-dev": {
                "phpunit/phpunit": "~4.8"
            },
            "type": "library",
            "autoload": {
                "psr-4": {
                    "MatthiasMullie\\PathConverter\\": "src/"
                }
            },
            "notification-url": "https://packagist.org/downloads/",
            "license": [
                "MIT"
            ],
            "authors": [
                {
                    "name": "Matthias Mullie",
                    "email": "pathconverter@mullie.eu",
                    "homepage": "http://www.mullie.eu",
                    "role": "Developer"
                }
            ],
            "description": "Relative path converter",
            "homepage": "http://github.com/matthiasmullie/path-converter",
            "keywords": [
                "converter",
                "path",
                "paths",
                "relative"
            ],
            "support": {
                "issues": "https://github.com/matthiasmullie/path-converter/issues",
                "source": "https://github.com/matthiasmullie/path-converter/tree/1.1.3"
            },
            "time": "2019-02-05T23:41:09+00:00"
        },
        {
            "name": "myclabs/deep-copy",
            "version": "1.11.0",
            "source": {
                "type": "git",
                "url": "https://github.com/myclabs/DeepCopy.git",
                "reference": "14daed4296fae74d9e3201d2c4925d1acb7aa614"
            },
            "dist": {
                "type": "zip",
                "url": "https://api.github.com/repos/myclabs/DeepCopy/zipball/14daed4296fae74d9e3201d2c4925d1acb7aa614",
                "reference": "14daed4296fae74d9e3201d2c4925d1acb7aa614",
                "shasum": ""
            },
            "require": {
                "php": "^7.1 || ^8.0"
            },
            "conflict": {
                "doctrine/collections": "<1.6.8",
                "doctrine/common": "<2.13.3 || >=3,<3.2.2"
            },
            "require-dev": {
                "doctrine/collections": "^1.6.8",
                "doctrine/common": "^2.13.3 || ^3.2.2",
                "phpunit/phpunit": "^7.5.20 || ^8.5.23 || ^9.5.13"
            },
            "type": "library",
            "autoload": {
                "files": [
                    "src/DeepCopy/deep_copy.php"
                ],
                "psr-4": {
                    "DeepCopy\\": "src/DeepCopy/"
                }
            },
            "notification-url": "https://packagist.org/downloads/",
            "license": [
                "MIT"
            ],
            "description": "Create deep copies (clones) of your objects",
            "keywords": [
                "clone",
                "copy",
                "duplicate",
                "object",
                "object graph"
            ],
            "support": {
                "issues": "https://github.com/myclabs/DeepCopy/issues",
                "source": "https://github.com/myclabs/DeepCopy/tree/1.11.0"
            },
            "funding": [
                {
                    "url": "https://tidelift.com/funding/github/packagist/myclabs/deep-copy",
                    "type": "tidelift"
                }
            ],
            "time": "2022-03-03T13:19:32+00:00"
        },
        {
            "name": "nikic/php-parser",
            "version": "v4.15.2",
            "source": {
                "type": "git",
                "url": "https://github.com/nikic/PHP-Parser.git",
                "reference": "f59bbe44bf7d96f24f3e2b4ddc21cd52c1d2adbc"
            },
            "dist": {
                "type": "zip",
                "url": "https://api.github.com/repos/nikic/PHP-Parser/zipball/f59bbe44bf7d96f24f3e2b4ddc21cd52c1d2adbc",
                "reference": "f59bbe44bf7d96f24f3e2b4ddc21cd52c1d2adbc",
                "shasum": ""
            },
            "require": {
                "ext-tokenizer": "*",
                "php": ">=7.0"
            },
            "require-dev": {
                "ircmaxell/php-yacc": "^0.0.7",
                "phpunit/phpunit": "^6.5 || ^7.0 || ^8.0 || ^9.0"
            },
            "bin": [
                "bin/php-parse"
            ],
            "type": "library",
            "extra": {
                "branch-alias": {
                    "dev-master": "4.9-dev"
                }
            },
            "autoload": {
                "psr-4": {
                    "PhpParser\\": "lib/PhpParser"
                }
            },
            "notification-url": "https://packagist.org/downloads/",
            "license": [
                "BSD-3-Clause"
            ],
            "authors": [
                {
                    "name": "Nikita Popov"
                }
            ],
            "description": "A PHP parser written in PHP",
            "keywords": [
                "parser",
                "php"
            ],
            "support": {
                "issues": "https://github.com/nikic/PHP-Parser/issues",
                "source": "https://github.com/nikic/PHP-Parser/tree/v4.15.2"
            },
            "time": "2022-11-12T15:38:23+00:00"
        },
        {
            "name": "phar-io/manifest",
            "version": "2.0.3",
            "source": {
                "type": "git",
                "url": "https://github.com/phar-io/manifest.git",
                "reference": "97803eca37d319dfa7826cc2437fc020857acb53"
            },
            "dist": {
                "type": "zip",
                "url": "https://api.github.com/repos/phar-io/manifest/zipball/97803eca37d319dfa7826cc2437fc020857acb53",
                "reference": "97803eca37d319dfa7826cc2437fc020857acb53",
                "shasum": ""
            },
            "require": {
                "ext-dom": "*",
                "ext-phar": "*",
                "ext-xmlwriter": "*",
                "phar-io/version": "^3.0.1",
                "php": "^7.2 || ^8.0"
            },
            "type": "library",
            "extra": {
                "branch-alias": {
                    "dev-master": "2.0.x-dev"
                }
            },
            "autoload": {
                "classmap": [
                    "src/"
                ]
            },
            "notification-url": "https://packagist.org/downloads/",
            "license": [
                "BSD-3-Clause"
            ],
            "authors": [
                {
                    "name": "Arne Blankerts",
                    "email": "arne@blankerts.de",
                    "role": "Developer"
                },
                {
                    "name": "Sebastian Heuer",
                    "email": "sebastian@phpeople.de",
                    "role": "Developer"
                },
                {
                    "name": "Sebastian Bergmann",
                    "email": "sebastian@phpunit.de",
                    "role": "Developer"
                }
            ],
            "description": "Component for reading phar.io manifest information from a PHP Archive (PHAR)",
            "support": {
                "issues": "https://github.com/phar-io/manifest/issues",
                "source": "https://github.com/phar-io/manifest/tree/2.0.3"
            },
            "time": "2021-07-20T11:28:43+00:00"
        },
        {
            "name": "phar-io/version",
            "version": "3.2.1",
            "source": {
                "type": "git",
                "url": "https://github.com/phar-io/version.git",
                "reference": "4f7fd7836c6f332bb2933569e566a0d6c4cbed74"
            },
            "dist": {
                "type": "zip",
                "url": "https://api.github.com/repos/phar-io/version/zipball/4f7fd7836c6f332bb2933569e566a0d6c4cbed74",
                "reference": "4f7fd7836c6f332bb2933569e566a0d6c4cbed74",
                "shasum": ""
            },
            "require": {
                "php": "^7.2 || ^8.0"
            },
            "type": "library",
            "autoload": {
                "classmap": [
                    "src/"
                ]
            },
            "notification-url": "https://packagist.org/downloads/",
            "license": [
                "BSD-3-Clause"
            ],
            "authors": [
                {
                    "name": "Arne Blankerts",
                    "email": "arne@blankerts.de",
                    "role": "Developer"
                },
                {
                    "name": "Sebastian Heuer",
                    "email": "sebastian@phpeople.de",
                    "role": "Developer"
                },
                {
                    "name": "Sebastian Bergmann",
                    "email": "sebastian@phpunit.de",
                    "role": "Developer"
                }
            ],
            "description": "Library for handling version information and constraints",
            "support": {
                "issues": "https://github.com/phar-io/version/issues",
                "source": "https://github.com/phar-io/version/tree/3.2.1"
            },
            "time": "2022-02-21T01:04:05+00:00"
        },
        {
            "name": "phpdocumentor/reflection-common",
            "version": "2.2.0",
            "source": {
                "type": "git",
                "url": "https://github.com/phpDocumentor/ReflectionCommon.git",
                "reference": "1d01c49d4ed62f25aa84a747ad35d5a16924662b"
            },
            "dist": {
                "type": "zip",
                "url": "https://api.github.com/repos/phpDocumentor/ReflectionCommon/zipball/1d01c49d4ed62f25aa84a747ad35d5a16924662b",
                "reference": "1d01c49d4ed62f25aa84a747ad35d5a16924662b",
                "shasum": ""
            },
            "require": {
                "php": "^7.2 || ^8.0"
            },
            "type": "library",
            "extra": {
                "branch-alias": {
                    "dev-2.x": "2.x-dev"
                }
            },
            "autoload": {
                "psr-4": {
                    "phpDocumentor\\Reflection\\": "src/"
                }
            },
            "notification-url": "https://packagist.org/downloads/",
            "license": [
                "MIT"
            ],
            "authors": [
                {
                    "name": "Jaap van Otterdijk",
                    "email": "opensource@ijaap.nl"
                }
            ],
            "description": "Common reflection classes used by phpdocumentor to reflect the code structure",
            "homepage": "http://www.phpdoc.org",
            "keywords": [
                "FQSEN",
                "phpDocumentor",
                "phpdoc",
                "reflection",
                "static analysis"
            ],
            "support": {
                "issues": "https://github.com/phpDocumentor/ReflectionCommon/issues",
                "source": "https://github.com/phpDocumentor/ReflectionCommon/tree/2.x"
            },
            "time": "2020-06-27T09:03:43+00:00"
        },
        {
            "name": "phpdocumentor/reflection-docblock",
            "version": "5.3.0",
            "source": {
                "type": "git",
                "url": "https://github.com/phpDocumentor/ReflectionDocBlock.git",
                "reference": "622548b623e81ca6d78b721c5e029f4ce664f170"
            },
            "dist": {
                "type": "zip",
                "url": "https://api.github.com/repos/phpDocumentor/ReflectionDocBlock/zipball/622548b623e81ca6d78b721c5e029f4ce664f170",
                "reference": "622548b623e81ca6d78b721c5e029f4ce664f170",
                "shasum": ""
            },
            "require": {
                "ext-filter": "*",
                "php": "^7.2 || ^8.0",
                "phpdocumentor/reflection-common": "^2.2",
                "phpdocumentor/type-resolver": "^1.3",
                "webmozart/assert": "^1.9.1"
            },
            "require-dev": {
                "mockery/mockery": "~1.3.2",
                "psalm/phar": "^4.8"
            },
            "type": "library",
            "extra": {
                "branch-alias": {
                    "dev-master": "5.x-dev"
                }
            },
            "autoload": {
                "psr-4": {
                    "phpDocumentor\\Reflection\\": "src"
                }
            },
            "notification-url": "https://packagist.org/downloads/",
            "license": [
                "MIT"
            ],
            "authors": [
                {
                    "name": "Mike van Riel",
                    "email": "me@mikevanriel.com"
                },
                {
                    "name": "Jaap van Otterdijk",
                    "email": "account@ijaap.nl"
                }
            ],
            "description": "With this component, a library can provide support for annotations via DocBlocks or otherwise retrieve information that is embedded in a DocBlock.",
            "support": {
                "issues": "https://github.com/phpDocumentor/ReflectionDocBlock/issues",
                "source": "https://github.com/phpDocumentor/ReflectionDocBlock/tree/5.3.0"
            },
            "time": "2021-10-19T17:43:47+00:00"
        },
        {
            "name": "phpdocumentor/type-resolver",
            "version": "1.6.2",
            "source": {
                "type": "git",
                "url": "https://github.com/phpDocumentor/TypeResolver.git",
                "reference": "48f445a408c131e38cab1c235aa6d2bb7a0bb20d"
            },
            "dist": {
                "type": "zip",
                "url": "https://api.github.com/repos/phpDocumentor/TypeResolver/zipball/48f445a408c131e38cab1c235aa6d2bb7a0bb20d",
                "reference": "48f445a408c131e38cab1c235aa6d2bb7a0bb20d",
                "shasum": ""
            },
            "require": {
                "php": "^7.4 || ^8.0",
                "phpdocumentor/reflection-common": "^2.0"
            },
            "require-dev": {
                "ext-tokenizer": "*",
                "phpstan/extension-installer": "^1.1",
                "phpstan/phpstan": "^1.8",
                "phpstan/phpstan-phpunit": "^1.1",
                "phpunit/phpunit": "^9.5",
                "rector/rector": "^0.13.9",
                "vimeo/psalm": "^4.25"
            },
            "type": "library",
            "extra": {
                "branch-alias": {
                    "dev-1.x": "1.x-dev"
                }
            },
            "autoload": {
                "psr-4": {
                    "phpDocumentor\\Reflection\\": "src"
                }
            },
            "notification-url": "https://packagist.org/downloads/",
            "license": [
                "MIT"
            ],
            "authors": [
                {
                    "name": "Mike van Riel",
                    "email": "me@mikevanriel.com"
                }
            ],
            "description": "A PSR-5 based resolver of Class names, Types and Structural Element Names",
            "support": {
                "issues": "https://github.com/phpDocumentor/TypeResolver/issues",
                "source": "https://github.com/phpDocumentor/TypeResolver/tree/1.6.2"
            },
            "time": "2022-10-14T12:47:21+00:00"
        },
        {
            "name": "phpspec/prophecy",
            "version": "v1.16.0",
            "source": {
                "type": "git",
                "url": "https://github.com/phpspec/prophecy.git",
                "reference": "be8cac52a0827776ff9ccda8c381ac5b71aeb359"
            },
            "dist": {
                "type": "zip",
                "url": "https://api.github.com/repos/phpspec/prophecy/zipball/be8cac52a0827776ff9ccda8c381ac5b71aeb359",
                "reference": "be8cac52a0827776ff9ccda8c381ac5b71aeb359",
                "shasum": ""
            },
            "require": {
                "doctrine/instantiator": "^1.2",
                "php": "^7.2 || 8.0.* || 8.1.* || 8.2.*",
                "phpdocumentor/reflection-docblock": "^5.2",
                "sebastian/comparator": "^3.0 || ^4.0",
                "sebastian/recursion-context": "^3.0 || ^4.0"
            },
            "require-dev": {
                "phpspec/phpspec": "^6.0 || ^7.0",
                "phpunit/phpunit": "^8.0 || ^9.0"
            },
            "type": "library",
            "extra": {
                "branch-alias": {
                    "dev-master": "1.x-dev"
                }
            },
            "autoload": {
                "psr-4": {
                    "Prophecy\\": "src/Prophecy"
                }
            },
            "notification-url": "https://packagist.org/downloads/",
            "license": [
                "MIT"
            ],
            "authors": [
                {
                    "name": "Konstantin Kudryashov",
                    "email": "ever.zet@gmail.com",
                    "homepage": "http://everzet.com"
                },
                {
                    "name": "Marcello Duarte",
                    "email": "marcello.duarte@gmail.com"
                }
            ],
            "description": "Highly opinionated mocking framework for PHP 5.3+",
            "homepage": "https://github.com/phpspec/prophecy",
            "keywords": [
                "Double",
                "Dummy",
                "fake",
                "mock",
                "spy",
                "stub"
            ],
            "support": {
                "issues": "https://github.com/phpspec/prophecy/issues",
                "source": "https://github.com/phpspec/prophecy/tree/v1.16.0"
            },
            "time": "2022-11-29T15:06:56+00:00"
        },
        {
            "name": "phpunit/php-code-coverage",
            "version": "9.2.23",
            "source": {
                "type": "git",
                "url": "https://github.com/sebastianbergmann/php-code-coverage.git",
                "reference": "9f1f0f9a2fbb680b26d1cf9b61b6eac43a6e4e9c"
            },
            "dist": {
                "type": "zip",
                "url": "https://api.github.com/repos/sebastianbergmann/php-code-coverage/zipball/9f1f0f9a2fbb680b26d1cf9b61b6eac43a6e4e9c",
                "reference": "9f1f0f9a2fbb680b26d1cf9b61b6eac43a6e4e9c",
                "shasum": ""
            },
            "require": {
                "ext-dom": "*",
                "ext-libxml": "*",
                "ext-xmlwriter": "*",
                "nikic/php-parser": "^4.14",
                "php": ">=7.3",
                "phpunit/php-file-iterator": "^3.0.3",
                "phpunit/php-text-template": "^2.0.2",
                "sebastian/code-unit-reverse-lookup": "^2.0.2",
                "sebastian/complexity": "^2.0",
                "sebastian/environment": "^5.1.2",
                "sebastian/lines-of-code": "^1.0.3",
                "sebastian/version": "^3.0.1",
                "theseer/tokenizer": "^1.2.0"
            },
            "require-dev": {
                "phpunit/phpunit": "^9.3"
            },
            "suggest": {
                "ext-pcov": "*",
                "ext-xdebug": "*"
            },
            "type": "library",
            "extra": {
                "branch-alias": {
                    "dev-master": "9.2-dev"
                }
            },
            "autoload": {
                "classmap": [
                    "src/"
                ]
            },
            "notification-url": "https://packagist.org/downloads/",
            "license": [
                "BSD-3-Clause"
            ],
            "authors": [
                {
                    "name": "Sebastian Bergmann",
                    "email": "sebastian@phpunit.de",
                    "role": "lead"
                }
            ],
            "description": "Library that provides collection, processing, and rendering functionality for PHP code coverage information.",
            "homepage": "https://github.com/sebastianbergmann/php-code-coverage",
            "keywords": [
                "coverage",
                "testing",
                "xunit"
            ],
            "support": {
                "issues": "https://github.com/sebastianbergmann/php-code-coverage/issues",
                "source": "https://github.com/sebastianbergmann/php-code-coverage/tree/9.2.23"
            },
            "funding": [
                {
                    "url": "https://github.com/sebastianbergmann",
                    "type": "github"
                }
            ],
            "time": "2022-12-28T12:41:10+00:00"
        },
        {
            "name": "phpunit/php-file-iterator",
            "version": "3.0.6",
            "source": {
                "type": "git",
                "url": "https://github.com/sebastianbergmann/php-file-iterator.git",
                "reference": "cf1c2e7c203ac650e352f4cc675a7021e7d1b3cf"
            },
            "dist": {
                "type": "zip",
                "url": "https://api.github.com/repos/sebastianbergmann/php-file-iterator/zipball/cf1c2e7c203ac650e352f4cc675a7021e7d1b3cf",
                "reference": "cf1c2e7c203ac650e352f4cc675a7021e7d1b3cf",
                "shasum": ""
            },
            "require": {
                "php": ">=7.3"
            },
            "require-dev": {
                "phpunit/phpunit": "^9.3"
            },
            "type": "library",
            "extra": {
                "branch-alias": {
                    "dev-master": "3.0-dev"
                }
            },
            "autoload": {
                "classmap": [
                    "src/"
                ]
            },
            "notification-url": "https://packagist.org/downloads/",
            "license": [
                "BSD-3-Clause"
            ],
            "authors": [
                {
                    "name": "Sebastian Bergmann",
                    "email": "sebastian@phpunit.de",
                    "role": "lead"
                }
            ],
            "description": "FilterIterator implementation that filters files based on a list of suffixes.",
            "homepage": "https://github.com/sebastianbergmann/php-file-iterator/",
            "keywords": [
                "filesystem",
                "iterator"
            ],
            "support": {
                "issues": "https://github.com/sebastianbergmann/php-file-iterator/issues",
                "source": "https://github.com/sebastianbergmann/php-file-iterator/tree/3.0.6"
            },
            "funding": [
                {
                    "url": "https://github.com/sebastianbergmann",
                    "type": "github"
                }
            ],
            "time": "2021-12-02T12:48:52+00:00"
        },
        {
            "name": "phpunit/php-invoker",
            "version": "3.1.1",
            "source": {
                "type": "git",
                "url": "https://github.com/sebastianbergmann/php-invoker.git",
                "reference": "5a10147d0aaf65b58940a0b72f71c9ac0423cc67"
            },
            "dist": {
                "type": "zip",
                "url": "https://api.github.com/repos/sebastianbergmann/php-invoker/zipball/5a10147d0aaf65b58940a0b72f71c9ac0423cc67",
                "reference": "5a10147d0aaf65b58940a0b72f71c9ac0423cc67",
                "shasum": ""
            },
            "require": {
                "php": ">=7.3"
            },
            "require-dev": {
                "ext-pcntl": "*",
                "phpunit/phpunit": "^9.3"
            },
            "suggest": {
                "ext-pcntl": "*"
            },
            "type": "library",
            "extra": {
                "branch-alias": {
                    "dev-master": "3.1-dev"
                }
            },
            "autoload": {
                "classmap": [
                    "src/"
                ]
            },
            "notification-url": "https://packagist.org/downloads/",
            "license": [
                "BSD-3-Clause"
            ],
            "authors": [
                {
                    "name": "Sebastian Bergmann",
                    "email": "sebastian@phpunit.de",
                    "role": "lead"
                }
            ],
            "description": "Invoke callables with a timeout",
            "homepage": "https://github.com/sebastianbergmann/php-invoker/",
            "keywords": [
                "process"
            ],
            "support": {
                "issues": "https://github.com/sebastianbergmann/php-invoker/issues",
                "source": "https://github.com/sebastianbergmann/php-invoker/tree/3.1.1"
            },
            "funding": [
                {
                    "url": "https://github.com/sebastianbergmann",
                    "type": "github"
                }
            ],
            "time": "2020-09-28T05:58:55+00:00"
        },
        {
            "name": "phpunit/php-text-template",
            "version": "2.0.4",
            "source": {
                "type": "git",
                "url": "https://github.com/sebastianbergmann/php-text-template.git",
                "reference": "5da5f67fc95621df9ff4c4e5a84d6a8a2acf7c28"
            },
            "dist": {
                "type": "zip",
                "url": "https://api.github.com/repos/sebastianbergmann/php-text-template/zipball/5da5f67fc95621df9ff4c4e5a84d6a8a2acf7c28",
                "reference": "5da5f67fc95621df9ff4c4e5a84d6a8a2acf7c28",
                "shasum": ""
            },
            "require": {
                "php": ">=7.3"
            },
            "require-dev": {
                "phpunit/phpunit": "^9.3"
            },
            "type": "library",
            "extra": {
                "branch-alias": {
                    "dev-master": "2.0-dev"
                }
            },
            "autoload": {
                "classmap": [
                    "src/"
                ]
            },
            "notification-url": "https://packagist.org/downloads/",
            "license": [
                "BSD-3-Clause"
            ],
            "authors": [
                {
                    "name": "Sebastian Bergmann",
                    "email": "sebastian@phpunit.de",
                    "role": "lead"
                }
            ],
            "description": "Simple template engine.",
            "homepage": "https://github.com/sebastianbergmann/php-text-template/",
            "keywords": [
                "template"
            ],
            "support": {
                "issues": "https://github.com/sebastianbergmann/php-text-template/issues",
                "source": "https://github.com/sebastianbergmann/php-text-template/tree/2.0.4"
            },
            "funding": [
                {
                    "url": "https://github.com/sebastianbergmann",
                    "type": "github"
                }
            ],
            "time": "2020-10-26T05:33:50+00:00"
        },
        {
            "name": "phpunit/php-timer",
            "version": "5.0.3",
            "source": {
                "type": "git",
                "url": "https://github.com/sebastianbergmann/php-timer.git",
                "reference": "5a63ce20ed1b5bf577850e2c4e87f4aa902afbd2"
            },
            "dist": {
                "type": "zip",
                "url": "https://api.github.com/repos/sebastianbergmann/php-timer/zipball/5a63ce20ed1b5bf577850e2c4e87f4aa902afbd2",
                "reference": "5a63ce20ed1b5bf577850e2c4e87f4aa902afbd2",
                "shasum": ""
            },
            "require": {
                "php": ">=7.3"
            },
            "require-dev": {
                "phpunit/phpunit": "^9.3"
            },
            "type": "library",
            "extra": {
                "branch-alias": {
                    "dev-master": "5.0-dev"
                }
            },
            "autoload": {
                "classmap": [
                    "src/"
                ]
            },
            "notification-url": "https://packagist.org/downloads/",
            "license": [
                "BSD-3-Clause"
            ],
            "authors": [
                {
                    "name": "Sebastian Bergmann",
                    "email": "sebastian@phpunit.de",
                    "role": "lead"
                }
            ],
            "description": "Utility class for timing",
            "homepage": "https://github.com/sebastianbergmann/php-timer/",
            "keywords": [
                "timer"
            ],
            "support": {
                "issues": "https://github.com/sebastianbergmann/php-timer/issues",
                "source": "https://github.com/sebastianbergmann/php-timer/tree/5.0.3"
            },
            "funding": [
                {
                    "url": "https://github.com/sebastianbergmann",
                    "type": "github"
                }
            ],
            "time": "2020-10-26T13:16:10+00:00"
        },
        {
            "name": "phpunit/phpunit",
            "version": "9.5.20",
            "source": {
                "type": "git",
                "url": "https://github.com/sebastianbergmann/phpunit.git",
                "reference": "12bc8879fb65aef2138b26fc633cb1e3620cffba"
            },
            "dist": {
                "type": "zip",
                "url": "https://api.github.com/repos/sebastianbergmann/phpunit/zipball/12bc8879fb65aef2138b26fc633cb1e3620cffba",
                "reference": "12bc8879fb65aef2138b26fc633cb1e3620cffba",
                "shasum": ""
            },
            "require": {
                "doctrine/instantiator": "^1.3.1",
                "ext-dom": "*",
                "ext-json": "*",
                "ext-libxml": "*",
                "ext-mbstring": "*",
                "ext-xml": "*",
                "ext-xmlwriter": "*",
                "myclabs/deep-copy": "^1.10.1",
                "phar-io/manifest": "^2.0.3",
                "phar-io/version": "^3.0.2",
                "php": ">=7.3",
                "phpspec/prophecy": "^1.12.1",
                "phpunit/php-code-coverage": "^9.2.13",
                "phpunit/php-file-iterator": "^3.0.5",
                "phpunit/php-invoker": "^3.1.1",
                "phpunit/php-text-template": "^2.0.3",
                "phpunit/php-timer": "^5.0.2",
                "sebastian/cli-parser": "^1.0.1",
                "sebastian/code-unit": "^1.0.6",
                "sebastian/comparator": "^4.0.5",
                "sebastian/diff": "^4.0.3",
                "sebastian/environment": "^5.1.3",
                "sebastian/exporter": "^4.0.3",
                "sebastian/global-state": "^5.0.1",
                "sebastian/object-enumerator": "^4.0.3",
                "sebastian/resource-operations": "^3.0.3",
                "sebastian/type": "^3.0",
                "sebastian/version": "^3.0.2"
            },
            "require-dev": {
                "ext-pdo": "*",
                "phpspec/prophecy-phpunit": "^2.0.1"
            },
            "suggest": {
                "ext-soap": "*",
                "ext-xdebug": "*"
            },
            "bin": [
                "phpunit"
            ],
            "type": "library",
            "extra": {
                "branch-alias": {
                    "dev-master": "9.5-dev"
                }
            },
            "autoload": {
                "files": [
                    "src/Framework/Assert/Functions.php"
                ],
                "classmap": [
                    "src/"
                ]
            },
            "notification-url": "https://packagist.org/downloads/",
            "license": [
                "BSD-3-Clause"
            ],
            "authors": [
                {
                    "name": "Sebastian Bergmann",
                    "email": "sebastian@phpunit.de",
                    "role": "lead"
                }
            ],
            "description": "The PHP Unit Testing framework.",
            "homepage": "https://phpunit.de/",
            "keywords": [
                "phpunit",
                "testing",
                "xunit"
            ],
            "support": {
                "issues": "https://github.com/sebastianbergmann/phpunit/issues",
                "source": "https://github.com/sebastianbergmann/phpunit/tree/9.5.20"
            },
            "funding": [
                {
                    "url": "https://phpunit.de/sponsors.html",
                    "type": "custom"
                },
                {
                    "url": "https://github.com/sebastianbergmann",
                    "type": "github"
                }
            ],
            "time": "2022-04-01T12:37:26+00:00"
        },
        {
            "name": "sebastian/cli-parser",
            "version": "1.0.1",
            "source": {
                "type": "git",
                "url": "https://github.com/sebastianbergmann/cli-parser.git",
                "reference": "442e7c7e687e42adc03470c7b668bc4b2402c0b2"
            },
            "dist": {
                "type": "zip",
                "url": "https://api.github.com/repos/sebastianbergmann/cli-parser/zipball/442e7c7e687e42adc03470c7b668bc4b2402c0b2",
                "reference": "442e7c7e687e42adc03470c7b668bc4b2402c0b2",
                "shasum": ""
            },
            "require": {
                "php": ">=7.3"
            },
            "require-dev": {
                "phpunit/phpunit": "^9.3"
            },
            "type": "library",
            "extra": {
                "branch-alias": {
                    "dev-master": "1.0-dev"
                }
            },
            "autoload": {
                "classmap": [
                    "src/"
                ]
            },
            "notification-url": "https://packagist.org/downloads/",
            "license": [
                "BSD-3-Clause"
            ],
            "authors": [
                {
                    "name": "Sebastian Bergmann",
                    "email": "sebastian@phpunit.de",
                    "role": "lead"
                }
            ],
            "description": "Library for parsing CLI options",
            "homepage": "https://github.com/sebastianbergmann/cli-parser",
            "support": {
                "issues": "https://github.com/sebastianbergmann/cli-parser/issues",
                "source": "https://github.com/sebastianbergmann/cli-parser/tree/1.0.1"
            },
            "funding": [
                {
                    "url": "https://github.com/sebastianbergmann",
                    "type": "github"
                }
            ],
            "time": "2020-09-28T06:08:49+00:00"
        },
        {
            "name": "sebastian/code-unit",
            "version": "1.0.8",
            "source": {
                "type": "git",
                "url": "https://github.com/sebastianbergmann/code-unit.git",
                "reference": "1fc9f64c0927627ef78ba436c9b17d967e68e120"
            },
            "dist": {
                "type": "zip",
                "url": "https://api.github.com/repos/sebastianbergmann/code-unit/zipball/1fc9f64c0927627ef78ba436c9b17d967e68e120",
                "reference": "1fc9f64c0927627ef78ba436c9b17d967e68e120",
                "shasum": ""
            },
            "require": {
                "php": ">=7.3"
            },
            "require-dev": {
                "phpunit/phpunit": "^9.3"
            },
            "type": "library",
            "extra": {
                "branch-alias": {
                    "dev-master": "1.0-dev"
                }
            },
            "autoload": {
                "classmap": [
                    "src/"
                ]
            },
            "notification-url": "https://packagist.org/downloads/",
            "license": [
                "BSD-3-Clause"
            ],
            "authors": [
                {
                    "name": "Sebastian Bergmann",
                    "email": "sebastian@phpunit.de",
                    "role": "lead"
                }
            ],
            "description": "Collection of value objects that represent the PHP code units",
            "homepage": "https://github.com/sebastianbergmann/code-unit",
            "support": {
                "issues": "https://github.com/sebastianbergmann/code-unit/issues",
                "source": "https://github.com/sebastianbergmann/code-unit/tree/1.0.8"
            },
            "funding": [
                {
                    "url": "https://github.com/sebastianbergmann",
                    "type": "github"
                }
            ],
            "time": "2020-10-26T13:08:54+00:00"
        },
        {
            "name": "sebastian/code-unit-reverse-lookup",
            "version": "2.0.3",
            "source": {
                "type": "git",
                "url": "https://github.com/sebastianbergmann/code-unit-reverse-lookup.git",
                "reference": "ac91f01ccec49fb77bdc6fd1e548bc70f7faa3e5"
            },
            "dist": {
                "type": "zip",
                "url": "https://api.github.com/repos/sebastianbergmann/code-unit-reverse-lookup/zipball/ac91f01ccec49fb77bdc6fd1e548bc70f7faa3e5",
                "reference": "ac91f01ccec49fb77bdc6fd1e548bc70f7faa3e5",
                "shasum": ""
            },
            "require": {
                "php": ">=7.3"
            },
            "require-dev": {
                "phpunit/phpunit": "^9.3"
            },
            "type": "library",
            "extra": {
                "branch-alias": {
                    "dev-master": "2.0-dev"
                }
            },
            "autoload": {
                "classmap": [
                    "src/"
                ]
            },
            "notification-url": "https://packagist.org/downloads/",
            "license": [
                "BSD-3-Clause"
            ],
            "authors": [
                {
                    "name": "Sebastian Bergmann",
                    "email": "sebastian@phpunit.de"
                }
            ],
            "description": "Looks up which function or method a line of code belongs to",
            "homepage": "https://github.com/sebastianbergmann/code-unit-reverse-lookup/",
            "support": {
                "issues": "https://github.com/sebastianbergmann/code-unit-reverse-lookup/issues",
                "source": "https://github.com/sebastianbergmann/code-unit-reverse-lookup/tree/2.0.3"
            },
            "funding": [
                {
                    "url": "https://github.com/sebastianbergmann",
                    "type": "github"
                }
            ],
            "time": "2020-09-28T05:30:19+00:00"
        },
        {
            "name": "sebastian/comparator",
            "version": "4.0.8",
            "source": {
                "type": "git",
                "url": "https://github.com/sebastianbergmann/comparator.git",
                "reference": "fa0f136dd2334583309d32b62544682ee972b51a"
            },
            "dist": {
                "type": "zip",
                "url": "https://api.github.com/repos/sebastianbergmann/comparator/zipball/fa0f136dd2334583309d32b62544682ee972b51a",
                "reference": "fa0f136dd2334583309d32b62544682ee972b51a",
                "shasum": ""
            },
            "require": {
                "php": ">=7.3",
                "sebastian/diff": "^4.0",
                "sebastian/exporter": "^4.0"
            },
            "require-dev": {
                "phpunit/phpunit": "^9.3"
            },
            "type": "library",
            "extra": {
                "branch-alias": {
                    "dev-master": "4.0-dev"
                }
            },
            "autoload": {
                "classmap": [
                    "src/"
                ]
            },
            "notification-url": "https://packagist.org/downloads/",
            "license": [
                "BSD-3-Clause"
            ],
            "authors": [
                {
                    "name": "Sebastian Bergmann",
                    "email": "sebastian@phpunit.de"
                },
                {
                    "name": "Jeff Welch",
                    "email": "whatthejeff@gmail.com"
                },
                {
                    "name": "Volker Dusch",
                    "email": "github@wallbash.com"
                },
                {
                    "name": "Bernhard Schussek",
                    "email": "bschussek@2bepublished.at"
                }
            ],
            "description": "Provides the functionality to compare PHP values for equality",
            "homepage": "https://github.com/sebastianbergmann/comparator",
            "keywords": [
                "comparator",
                "compare",
                "equality"
            ],
            "support": {
                "issues": "https://github.com/sebastianbergmann/comparator/issues",
                "source": "https://github.com/sebastianbergmann/comparator/tree/4.0.8"
            },
            "funding": [
                {
                    "url": "https://github.com/sebastianbergmann",
                    "type": "github"
                }
            ],
            "time": "2022-09-14T12:41:17+00:00"
        },
        {
            "name": "sebastian/complexity",
            "version": "2.0.2",
            "source": {
                "type": "git",
                "url": "https://github.com/sebastianbergmann/complexity.git",
                "reference": "739b35e53379900cc9ac327b2147867b8b6efd88"
            },
            "dist": {
                "type": "zip",
                "url": "https://api.github.com/repos/sebastianbergmann/complexity/zipball/739b35e53379900cc9ac327b2147867b8b6efd88",
                "reference": "739b35e53379900cc9ac327b2147867b8b6efd88",
                "shasum": ""
            },
            "require": {
                "nikic/php-parser": "^4.7",
                "php": ">=7.3"
            },
            "require-dev": {
                "phpunit/phpunit": "^9.3"
            },
            "type": "library",
            "extra": {
                "branch-alias": {
                    "dev-master": "2.0-dev"
                }
            },
            "autoload": {
                "classmap": [
                    "src/"
                ]
            },
            "notification-url": "https://packagist.org/downloads/",
            "license": [
                "BSD-3-Clause"
            ],
            "authors": [
                {
                    "name": "Sebastian Bergmann",
                    "email": "sebastian@phpunit.de",
                    "role": "lead"
                }
            ],
            "description": "Library for calculating the complexity of PHP code units",
            "homepage": "https://github.com/sebastianbergmann/complexity",
            "support": {
                "issues": "https://github.com/sebastianbergmann/complexity/issues",
                "source": "https://github.com/sebastianbergmann/complexity/tree/2.0.2"
            },
            "funding": [
                {
                    "url": "https://github.com/sebastianbergmann",
                    "type": "github"
                }
            ],
            "time": "2020-10-26T15:52:27+00:00"
        },
        {
            "name": "sebastian/diff",
            "version": "4.0.4",
            "source": {
                "type": "git",
                "url": "https://github.com/sebastianbergmann/diff.git",
                "reference": "3461e3fccc7cfdfc2720be910d3bd73c69be590d"
            },
            "dist": {
                "type": "zip",
                "url": "https://api.github.com/repos/sebastianbergmann/diff/zipball/3461e3fccc7cfdfc2720be910d3bd73c69be590d",
                "reference": "3461e3fccc7cfdfc2720be910d3bd73c69be590d",
                "shasum": ""
            },
            "require": {
                "php": ">=7.3"
            },
            "require-dev": {
                "phpunit/phpunit": "^9.3",
                "symfony/process": "^4.2 || ^5"
            },
            "type": "library",
            "extra": {
                "branch-alias": {
                    "dev-master": "4.0-dev"
                }
            },
            "autoload": {
                "classmap": [
                    "src/"
                ]
            },
            "notification-url": "https://packagist.org/downloads/",
            "license": [
                "BSD-3-Clause"
            ],
            "authors": [
                {
                    "name": "Sebastian Bergmann",
                    "email": "sebastian@phpunit.de"
                },
                {
                    "name": "Kore Nordmann",
                    "email": "mail@kore-nordmann.de"
                }
            ],
            "description": "Diff implementation",
            "homepage": "https://github.com/sebastianbergmann/diff",
            "keywords": [
                "diff",
                "udiff",
                "unidiff",
                "unified diff"
            ],
            "support": {
                "issues": "https://github.com/sebastianbergmann/diff/issues",
                "source": "https://github.com/sebastianbergmann/diff/tree/4.0.4"
            },
            "funding": [
                {
                    "url": "https://github.com/sebastianbergmann",
                    "type": "github"
                }
            ],
            "time": "2020-10-26T13:10:38+00:00"
        },
        {
            "name": "sebastian/environment",
            "version": "5.1.4",
            "source": {
                "type": "git",
                "url": "https://github.com/sebastianbergmann/environment.git",
                "reference": "1b5dff7bb151a4db11d49d90e5408e4e938270f7"
            },
            "dist": {
                "type": "zip",
                "url": "https://api.github.com/repos/sebastianbergmann/environment/zipball/1b5dff7bb151a4db11d49d90e5408e4e938270f7",
                "reference": "1b5dff7bb151a4db11d49d90e5408e4e938270f7",
                "shasum": ""
            },
            "require": {
                "php": ">=7.3"
            },
            "require-dev": {
                "phpunit/phpunit": "^9.3"
            },
            "suggest": {
                "ext-posix": "*"
            },
            "type": "library",
            "extra": {
                "branch-alias": {
                    "dev-master": "5.1-dev"
                }
            },
            "autoload": {
                "classmap": [
                    "src/"
                ]
            },
            "notification-url": "https://packagist.org/downloads/",
            "license": [
                "BSD-3-Clause"
            ],
            "authors": [
                {
                    "name": "Sebastian Bergmann",
                    "email": "sebastian@phpunit.de"
                }
            ],
            "description": "Provides functionality to handle HHVM/PHP environments",
            "homepage": "http://www.github.com/sebastianbergmann/environment",
            "keywords": [
                "Xdebug",
                "environment",
                "hhvm"
            ],
            "support": {
                "issues": "https://github.com/sebastianbergmann/environment/issues",
                "source": "https://github.com/sebastianbergmann/environment/tree/5.1.4"
            },
            "funding": [
                {
                    "url": "https://github.com/sebastianbergmann",
                    "type": "github"
                }
            ],
            "time": "2022-04-03T09:37:03+00:00"
        },
        {
            "name": "sebastian/exporter",
            "version": "4.0.5",
            "source": {
                "type": "git",
                "url": "https://github.com/sebastianbergmann/exporter.git",
                "reference": "ac230ed27f0f98f597c8a2b6eb7ac563af5e5b9d"
            },
            "dist": {
                "type": "zip",
                "url": "https://api.github.com/repos/sebastianbergmann/exporter/zipball/ac230ed27f0f98f597c8a2b6eb7ac563af5e5b9d",
                "reference": "ac230ed27f0f98f597c8a2b6eb7ac563af5e5b9d",
                "shasum": ""
            },
            "require": {
                "php": ">=7.3",
                "sebastian/recursion-context": "^4.0"
            },
            "require-dev": {
                "ext-mbstring": "*",
                "phpunit/phpunit": "^9.3"
            },
            "type": "library",
            "extra": {
                "branch-alias": {
                    "dev-master": "4.0-dev"
                }
            },
            "autoload": {
                "classmap": [
                    "src/"
                ]
            },
            "notification-url": "https://packagist.org/downloads/",
            "license": [
                "BSD-3-Clause"
            ],
            "authors": [
                {
                    "name": "Sebastian Bergmann",
                    "email": "sebastian@phpunit.de"
                },
                {
                    "name": "Jeff Welch",
                    "email": "whatthejeff@gmail.com"
                },
                {
                    "name": "Volker Dusch",
                    "email": "github@wallbash.com"
                },
                {
                    "name": "Adam Harvey",
                    "email": "aharvey@php.net"
                },
                {
                    "name": "Bernhard Schussek",
                    "email": "bschussek@gmail.com"
                }
            ],
            "description": "Provides the functionality to export PHP variables for visualization",
            "homepage": "https://www.github.com/sebastianbergmann/exporter",
            "keywords": [
                "export",
                "exporter"
            ],
            "support": {
                "issues": "https://github.com/sebastianbergmann/exporter/issues",
                "source": "https://github.com/sebastianbergmann/exporter/tree/4.0.5"
            },
            "funding": [
                {
                    "url": "https://github.com/sebastianbergmann",
                    "type": "github"
                }
            ],
            "time": "2022-09-14T06:03:37+00:00"
        },
        {
            "name": "sebastian/global-state",
            "version": "5.0.5",
            "source": {
                "type": "git",
                "url": "https://github.com/sebastianbergmann/global-state.git",
                "reference": "0ca8db5a5fc9c8646244e629625ac486fa286bf2"
            },
            "dist": {
                "type": "zip",
                "url": "https://api.github.com/repos/sebastianbergmann/global-state/zipball/0ca8db5a5fc9c8646244e629625ac486fa286bf2",
                "reference": "0ca8db5a5fc9c8646244e629625ac486fa286bf2",
                "shasum": ""
            },
            "require": {
                "php": ">=7.3",
                "sebastian/object-reflector": "^2.0",
                "sebastian/recursion-context": "^4.0"
            },
            "require-dev": {
                "ext-dom": "*",
                "phpunit/phpunit": "^9.3"
            },
            "suggest": {
                "ext-uopz": "*"
            },
            "type": "library",
            "extra": {
                "branch-alias": {
                    "dev-master": "5.0-dev"
                }
            },
            "autoload": {
                "classmap": [
                    "src/"
                ]
            },
            "notification-url": "https://packagist.org/downloads/",
            "license": [
                "BSD-3-Clause"
            ],
            "authors": [
                {
                    "name": "Sebastian Bergmann",
                    "email": "sebastian@phpunit.de"
                }
            ],
            "description": "Snapshotting of global state",
            "homepage": "http://www.github.com/sebastianbergmann/global-state",
            "keywords": [
                "global state"
            ],
            "support": {
                "issues": "https://github.com/sebastianbergmann/global-state/issues",
                "source": "https://github.com/sebastianbergmann/global-state/tree/5.0.5"
            },
            "funding": [
                {
                    "url": "https://github.com/sebastianbergmann",
                    "type": "github"
                }
            ],
            "time": "2022-02-14T08:28:10+00:00"
        },
        {
            "name": "sebastian/lines-of-code",
            "version": "1.0.3",
            "source": {
                "type": "git",
                "url": "https://github.com/sebastianbergmann/lines-of-code.git",
                "reference": "c1c2e997aa3146983ed888ad08b15470a2e22ecc"
            },
            "dist": {
                "type": "zip",
                "url": "https://api.github.com/repos/sebastianbergmann/lines-of-code/zipball/c1c2e997aa3146983ed888ad08b15470a2e22ecc",
                "reference": "c1c2e997aa3146983ed888ad08b15470a2e22ecc",
                "shasum": ""
            },
            "require": {
                "nikic/php-parser": "^4.6",
                "php": ">=7.3"
            },
            "require-dev": {
                "phpunit/phpunit": "^9.3"
            },
            "type": "library",
            "extra": {
                "branch-alias": {
                    "dev-master": "1.0-dev"
                }
            },
            "autoload": {
                "classmap": [
                    "src/"
                ]
            },
            "notification-url": "https://packagist.org/downloads/",
            "license": [
                "BSD-3-Clause"
            ],
            "authors": [
                {
                    "name": "Sebastian Bergmann",
                    "email": "sebastian@phpunit.de",
                    "role": "lead"
                }
            ],
            "description": "Library for counting the lines of code in PHP source code",
            "homepage": "https://github.com/sebastianbergmann/lines-of-code",
            "support": {
                "issues": "https://github.com/sebastianbergmann/lines-of-code/issues",
                "source": "https://github.com/sebastianbergmann/lines-of-code/tree/1.0.3"
            },
            "funding": [
                {
                    "url": "https://github.com/sebastianbergmann",
                    "type": "github"
                }
            ],
            "time": "2020-11-28T06:42:11+00:00"
        },
        {
            "name": "sebastian/object-enumerator",
            "version": "4.0.4",
            "source": {
                "type": "git",
                "url": "https://github.com/sebastianbergmann/object-enumerator.git",
                "reference": "5c9eeac41b290a3712d88851518825ad78f45c71"
            },
            "dist": {
                "type": "zip",
                "url": "https://api.github.com/repos/sebastianbergmann/object-enumerator/zipball/5c9eeac41b290a3712d88851518825ad78f45c71",
                "reference": "5c9eeac41b290a3712d88851518825ad78f45c71",
                "shasum": ""
            },
            "require": {
                "php": ">=7.3",
                "sebastian/object-reflector": "^2.0",
                "sebastian/recursion-context": "^4.0"
            },
            "require-dev": {
                "phpunit/phpunit": "^9.3"
            },
            "type": "library",
            "extra": {
                "branch-alias": {
                    "dev-master": "4.0-dev"
                }
            },
            "autoload": {
                "classmap": [
                    "src/"
                ]
            },
            "notification-url": "https://packagist.org/downloads/",
            "license": [
                "BSD-3-Clause"
            ],
            "authors": [
                {
                    "name": "Sebastian Bergmann",
                    "email": "sebastian@phpunit.de"
                }
            ],
            "description": "Traverses array structures and object graphs to enumerate all referenced objects",
            "homepage": "https://github.com/sebastianbergmann/object-enumerator/",
            "support": {
                "issues": "https://github.com/sebastianbergmann/object-enumerator/issues",
                "source": "https://github.com/sebastianbergmann/object-enumerator/tree/4.0.4"
            },
            "funding": [
                {
                    "url": "https://github.com/sebastianbergmann",
                    "type": "github"
                }
            ],
            "time": "2020-10-26T13:12:34+00:00"
        },
        {
            "name": "sebastian/object-reflector",
            "version": "2.0.4",
            "source": {
                "type": "git",
                "url": "https://github.com/sebastianbergmann/object-reflector.git",
                "reference": "b4f479ebdbf63ac605d183ece17d8d7fe49c15c7"
            },
            "dist": {
                "type": "zip",
                "url": "https://api.github.com/repos/sebastianbergmann/object-reflector/zipball/b4f479ebdbf63ac605d183ece17d8d7fe49c15c7",
                "reference": "b4f479ebdbf63ac605d183ece17d8d7fe49c15c7",
                "shasum": ""
            },
            "require": {
                "php": ">=7.3"
            },
            "require-dev": {
                "phpunit/phpunit": "^9.3"
            },
            "type": "library",
            "extra": {
                "branch-alias": {
                    "dev-master": "2.0-dev"
                }
            },
            "autoload": {
                "classmap": [
                    "src/"
                ]
            },
            "notification-url": "https://packagist.org/downloads/",
            "license": [
                "BSD-3-Clause"
            ],
            "authors": [
                {
                    "name": "Sebastian Bergmann",
                    "email": "sebastian@phpunit.de"
                }
            ],
            "description": "Allows reflection of object attributes, including inherited and non-public ones",
            "homepage": "https://github.com/sebastianbergmann/object-reflector/",
            "support": {
                "issues": "https://github.com/sebastianbergmann/object-reflector/issues",
                "source": "https://github.com/sebastianbergmann/object-reflector/tree/2.0.4"
            },
            "funding": [
                {
                    "url": "https://github.com/sebastianbergmann",
                    "type": "github"
                }
            ],
            "time": "2020-10-26T13:14:26+00:00"
        },
        {
            "name": "sebastian/recursion-context",
            "version": "4.0.4",
            "source": {
                "type": "git",
                "url": "https://github.com/sebastianbergmann/recursion-context.git",
                "reference": "cd9d8cf3c5804de4341c283ed787f099f5506172"
            },
            "dist": {
                "type": "zip",
                "url": "https://api.github.com/repos/sebastianbergmann/recursion-context/zipball/cd9d8cf3c5804de4341c283ed787f099f5506172",
                "reference": "cd9d8cf3c5804de4341c283ed787f099f5506172",
                "shasum": ""
            },
            "require": {
                "php": ">=7.3"
            },
            "require-dev": {
                "phpunit/phpunit": "^9.3"
            },
            "type": "library",
            "extra": {
                "branch-alias": {
                    "dev-master": "4.0-dev"
                }
            },
            "autoload": {
                "classmap": [
                    "src/"
                ]
            },
            "notification-url": "https://packagist.org/downloads/",
            "license": [
                "BSD-3-Clause"
            ],
            "authors": [
                {
                    "name": "Sebastian Bergmann",
                    "email": "sebastian@phpunit.de"
                },
                {
                    "name": "Jeff Welch",
                    "email": "whatthejeff@gmail.com"
                },
                {
                    "name": "Adam Harvey",
                    "email": "aharvey@php.net"
                }
            ],
            "description": "Provides functionality to recursively process PHP variables",
            "homepage": "http://www.github.com/sebastianbergmann/recursion-context",
            "support": {
                "issues": "https://github.com/sebastianbergmann/recursion-context/issues",
                "source": "https://github.com/sebastianbergmann/recursion-context/tree/4.0.4"
            },
            "funding": [
                {
                    "url": "https://github.com/sebastianbergmann",
                    "type": "github"
                }
            ],
            "time": "2020-10-26T13:17:30+00:00"
        },
        {
            "name": "sebastian/resource-operations",
            "version": "3.0.3",
            "source": {
                "type": "git",
                "url": "https://github.com/sebastianbergmann/resource-operations.git",
                "reference": "0f4443cb3a1d92ce809899753bc0d5d5a8dd19a8"
            },
            "dist": {
                "type": "zip",
                "url": "https://api.github.com/repos/sebastianbergmann/resource-operations/zipball/0f4443cb3a1d92ce809899753bc0d5d5a8dd19a8",
                "reference": "0f4443cb3a1d92ce809899753bc0d5d5a8dd19a8",
                "shasum": ""
            },
            "require": {
                "php": ">=7.3"
            },
            "require-dev": {
                "phpunit/phpunit": "^9.0"
            },
            "type": "library",
            "extra": {
                "branch-alias": {
                    "dev-master": "3.0-dev"
                }
            },
            "autoload": {
                "classmap": [
                    "src/"
                ]
            },
            "notification-url": "https://packagist.org/downloads/",
            "license": [
                "BSD-3-Clause"
            ],
            "authors": [
                {
                    "name": "Sebastian Bergmann",
                    "email": "sebastian@phpunit.de"
                }
            ],
            "description": "Provides a list of PHP built-in functions that operate on resources",
            "homepage": "https://www.github.com/sebastianbergmann/resource-operations",
            "support": {
                "issues": "https://github.com/sebastianbergmann/resource-operations/issues",
                "source": "https://github.com/sebastianbergmann/resource-operations/tree/3.0.3"
            },
            "funding": [
                {
                    "url": "https://github.com/sebastianbergmann",
                    "type": "github"
                }
            ],
            "time": "2020-09-28T06:45:17+00:00"
        },
        {
            "name": "sebastian/type",
            "version": "3.2.0",
            "source": {
                "type": "git",
                "url": "https://github.com/sebastianbergmann/type.git",
                "reference": "fb3fe09c5f0bae6bc27ef3ce933a1e0ed9464b6e"
            },
            "dist": {
                "type": "zip",
                "url": "https://api.github.com/repos/sebastianbergmann/type/zipball/fb3fe09c5f0bae6bc27ef3ce933a1e0ed9464b6e",
                "reference": "fb3fe09c5f0bae6bc27ef3ce933a1e0ed9464b6e",
                "shasum": ""
            },
            "require": {
                "php": ">=7.3"
            },
            "require-dev": {
                "phpunit/phpunit": "^9.5"
            },
            "type": "library",
            "extra": {
                "branch-alias": {
                    "dev-master": "3.2-dev"
                }
            },
            "autoload": {
                "classmap": [
                    "src/"
                ]
            },
            "notification-url": "https://packagist.org/downloads/",
            "license": [
                "BSD-3-Clause"
            ],
            "authors": [
                {
                    "name": "Sebastian Bergmann",
                    "email": "sebastian@phpunit.de",
                    "role": "lead"
                }
            ],
            "description": "Collection of value objects that represent the types of the PHP type system",
            "homepage": "https://github.com/sebastianbergmann/type",
            "support": {
                "issues": "https://github.com/sebastianbergmann/type/issues",
                "source": "https://github.com/sebastianbergmann/type/tree/3.2.0"
            },
            "funding": [
                {
                    "url": "https://github.com/sebastianbergmann",
                    "type": "github"
                }
            ],
            "time": "2022-09-12T14:47:03+00:00"
        },
        {
            "name": "sebastian/version",
            "version": "3.0.2",
            "source": {
                "type": "git",
                "url": "https://github.com/sebastianbergmann/version.git",
                "reference": "c6c1022351a901512170118436c764e473f6de8c"
            },
            "dist": {
                "type": "zip",
                "url": "https://api.github.com/repos/sebastianbergmann/version/zipball/c6c1022351a901512170118436c764e473f6de8c",
                "reference": "c6c1022351a901512170118436c764e473f6de8c",
                "shasum": ""
            },
            "require": {
                "php": ">=7.3"
            },
            "type": "library",
            "extra": {
                "branch-alias": {
                    "dev-master": "3.0-dev"
                }
            },
            "autoload": {
                "classmap": [
                    "src/"
                ]
            },
            "notification-url": "https://packagist.org/downloads/",
            "license": [
                "BSD-3-Clause"
            ],
            "authors": [
                {
                    "name": "Sebastian Bergmann",
                    "email": "sebastian@phpunit.de",
                    "role": "lead"
                }
            ],
            "description": "Library that helps with managing the version number of Git-hosted PHP projects",
            "homepage": "https://github.com/sebastianbergmann/version",
            "support": {
                "issues": "https://github.com/sebastianbergmann/version/issues",
                "source": "https://github.com/sebastianbergmann/version/tree/3.0.2"
            },
            "funding": [
                {
                    "url": "https://github.com/sebastianbergmann",
                    "type": "github"
                }
            ],
            "time": "2020-09-28T06:39:44+00:00"
        },
        {
            "name": "squizlabs/php_codesniffer",
            "version": "3.7.1",
            "source": {
                "type": "git",
                "url": "https://github.com/squizlabs/PHP_CodeSniffer.git",
                "reference": "1359e176e9307e906dc3d890bcc9603ff6d90619"
            },
            "dist": {
                "type": "zip",
                "url": "https://api.github.com/repos/squizlabs/PHP_CodeSniffer/zipball/1359e176e9307e906dc3d890bcc9603ff6d90619",
                "reference": "1359e176e9307e906dc3d890bcc9603ff6d90619",
                "shasum": ""
            },
            "require": {
                "ext-simplexml": "*",
                "ext-tokenizer": "*",
                "ext-xmlwriter": "*",
                "php": ">=5.4.0"
            },
            "require-dev": {
                "phpunit/phpunit": "^4.0 || ^5.0 || ^6.0 || ^7.0"
            },
            "bin": [
                "bin/phpcs",
                "bin/phpcbf"
            ],
            "type": "library",
            "extra": {
                "branch-alias": {
                    "dev-master": "3.x-dev"
                }
            },
            "notification-url": "https://packagist.org/downloads/",
            "license": [
                "BSD-3-Clause"
            ],
            "authors": [
                {
                    "name": "Greg Sherwood",
                    "role": "lead"
                }
            ],
            "description": "PHP_CodeSniffer tokenizes PHP, JavaScript and CSS files and detects violations of a defined set of coding standards.",
            "homepage": "https://github.com/squizlabs/PHP_CodeSniffer",
            "keywords": [
                "phpcs",
                "standards"
            ],
            "support": {
                "issues": "https://github.com/squizlabs/PHP_CodeSniffer/issues",
                "source": "https://github.com/squizlabs/PHP_CodeSniffer",
                "wiki": "https://github.com/squizlabs/PHP_CodeSniffer/wiki"
            },
            "time": "2022-06-18T07:21:10+00:00"
        },
        {
            "name": "swoole/ide-helper",
            "version": "4.8.9",
            "source": {
                "type": "git",
                "url": "https://github.com/swoole/ide-helper.git",
                "reference": "8f82ba3b6af04a5bccb97c1654af992d1ee8b0fe"
            },
            "dist": {
                "type": "zip",
                "url": "https://api.github.com/repos/swoole/ide-helper/zipball/8f82ba3b6af04a5bccb97c1654af992d1ee8b0fe",
                "reference": "8f82ba3b6af04a5bccb97c1654af992d1ee8b0fe",
                "shasum": ""
            },
            "type": "library",
            "notification-url": "https://packagist.org/downloads/",
            "license": [
                "Apache-2.0"
            ],
            "authors": [
                {
                    "name": "Team Swoole",
                    "email": "team@swoole.com"
                }
            ],
            "description": "IDE help files for Swoole.",
            "support": {
                "issues": "https://github.com/swoole/ide-helper/issues",
                "source": "https://github.com/swoole/ide-helper/tree/4.8.9"
            },
            "funding": [
                {
                    "url": "https://gitee.com/swoole/swoole?donate=true",
                    "type": "custom"
                },
                {
                    "url": "https://github.com/swoole",
                    "type": "github"
                }
            ],
            "time": "2022-04-18T20:38:04+00:00"
        },
        {
            "name": "symfony/polyfill-ctype",
            "version": "v1.27.0",
            "source": {
                "type": "git",
                "url": "https://github.com/symfony/polyfill-ctype.git",
                "reference": "5bbc823adecdae860bb64756d639ecfec17b050a"
            },
            "dist": {
                "type": "zip",
                "url": "https://api.github.com/repos/symfony/polyfill-ctype/zipball/5bbc823adecdae860bb64756d639ecfec17b050a",
                "reference": "5bbc823adecdae860bb64756d639ecfec17b050a",
                "shasum": ""
            },
            "require": {
                "php": ">=7.1"
            },
            "provide": {
                "ext-ctype": "*"
            },
            "suggest": {
                "ext-ctype": "For best performance"
            },
            "type": "library",
            "extra": {
                "branch-alias": {
                    "dev-main": "1.27-dev"
                },
                "thanks": {
                    "name": "symfony/polyfill",
                    "url": "https://github.com/symfony/polyfill"
                }
            },
            "autoload": {
                "files": [
                    "bootstrap.php"
                ],
                "psr-4": {
                    "Symfony\\Polyfill\\Ctype\\": ""
                }
            },
            "notification-url": "https://packagist.org/downloads/",
            "license": [
                "MIT"
            ],
            "authors": [
                {
                    "name": "Gert de Pagter",
                    "email": "BackEndTea@gmail.com"
                },
                {
                    "name": "Symfony Community",
                    "homepage": "https://symfony.com/contributors"
                }
            ],
            "description": "Symfony polyfill for ctype functions",
            "homepage": "https://symfony.com",
            "keywords": [
                "compatibility",
                "ctype",
                "polyfill",
                "portable"
            ],
            "support": {
                "source": "https://github.com/symfony/polyfill-ctype/tree/v1.27.0"
            },
            "funding": [
                {
                    "url": "https://symfony.com/sponsor",
                    "type": "custom"
                },
                {
                    "url": "https://github.com/fabpot",
                    "type": "github"
                },
                {
                    "url": "https://tidelift.com/funding/github/packagist/symfony/symfony",
                    "type": "tidelift"
                }
            ],
            "time": "2022-11-03T14:55:06+00:00"
        },
        {
            "name": "symfony/polyfill-mbstring",
            "version": "v1.27.0",
            "source": {
                "type": "git",
                "url": "https://github.com/symfony/polyfill-mbstring.git",
                "reference": "8ad114f6b39e2c98a8b0e3bd907732c207c2b534"
            },
            "dist": {
                "type": "zip",
                "url": "https://api.github.com/repos/symfony/polyfill-mbstring/zipball/8ad114f6b39e2c98a8b0e3bd907732c207c2b534",
                "reference": "8ad114f6b39e2c98a8b0e3bd907732c207c2b534",
                "shasum": ""
            },
            "require": {
                "php": ">=7.1"
            },
            "provide": {
                "ext-mbstring": "*"
            },
            "suggest": {
                "ext-mbstring": "For best performance"
            },
            "type": "library",
            "extra": {
                "branch-alias": {
                    "dev-main": "1.27-dev"
                },
                "thanks": {
                    "name": "symfony/polyfill",
                    "url": "https://github.com/symfony/polyfill"
                }
            },
            "autoload": {
                "files": [
                    "bootstrap.php"
                ],
                "psr-4": {
                    "Symfony\\Polyfill\\Mbstring\\": ""
                }
            },
            "notification-url": "https://packagist.org/downloads/",
            "license": [
                "MIT"
            ],
            "authors": [
                {
                    "name": "Nicolas Grekas",
                    "email": "p@tchwork.com"
                },
                {
                    "name": "Symfony Community",
                    "homepage": "https://symfony.com/contributors"
                }
            ],
            "description": "Symfony polyfill for the Mbstring extension",
            "homepage": "https://symfony.com",
            "keywords": [
                "compatibility",
                "mbstring",
                "polyfill",
                "portable",
                "shim"
            ],
            "support": {
                "source": "https://github.com/symfony/polyfill-mbstring/tree/v1.27.0"
            },
            "funding": [
                {
                    "url": "https://symfony.com/sponsor",
                    "type": "custom"
                },
                {
                    "url": "https://github.com/fabpot",
                    "type": "github"
                },
                {
                    "url": "https://tidelift.com/funding/github/packagist/symfony/symfony",
                    "type": "tidelift"
                }
            ],
            "time": "2022-11-03T14:55:06+00:00"
        },
        {
            "name": "textalk/websocket",
            "version": "1.5.7",
            "source": {
                "type": "git",
                "url": "https://github.com/Textalk/websocket-php.git",
                "reference": "1712325e99b6bf869ccbf9bf41ab749e7328ea46"
            },
            "dist": {
                "type": "zip",
                "url": "https://api.github.com/repos/Textalk/websocket-php/zipball/1712325e99b6bf869ccbf9bf41ab749e7328ea46",
                "reference": "1712325e99b6bf869ccbf9bf41ab749e7328ea46",
                "shasum": ""
            },
            "require": {
                "php": "^7.2 | ^8.0",
                "psr/log": "^1 | ^2 | ^3"
            },
            "require-dev": {
                "php-coveralls/php-coveralls": "^2.0",
                "phpunit/phpunit": "^8.0|^9.0",
                "squizlabs/php_codesniffer": "^3.5"
            },
            "type": "library",
            "autoload": {
                "psr-4": {
                    "WebSocket\\": "lib"
                }
            },
            "notification-url": "https://packagist.org/downloads/",
            "license": [
                "ISC"
            ],
            "authors": [
                {
                    "name": "Fredrik Liljegren"
                },
                {
                    "name": "Sören Jensen",
                    "email": "soren@abicart.se"
                }
            ],
            "description": "WebSocket client and server",
            "support": {
                "issues": "https://github.com/Textalk/websocket-php/issues",
                "source": "https://github.com/Textalk/websocket-php/tree/1.5.7"
            },
            "time": "2022-03-29T09:46:59+00:00"
        },
        {
            "name": "theseer/tokenizer",
            "version": "1.2.1",
            "source": {
                "type": "git",
                "url": "https://github.com/theseer/tokenizer.git",
                "reference": "34a41e998c2183e22995f158c581e7b5e755ab9e"
            },
            "dist": {
                "type": "zip",
                "url": "https://api.github.com/repos/theseer/tokenizer/zipball/34a41e998c2183e22995f158c581e7b5e755ab9e",
                "reference": "34a41e998c2183e22995f158c581e7b5e755ab9e",
                "shasum": ""
            },
            "require": {
                "ext-dom": "*",
                "ext-tokenizer": "*",
                "ext-xmlwriter": "*",
                "php": "^7.2 || ^8.0"
            },
            "type": "library",
            "autoload": {
                "classmap": [
                    "src/"
                ]
            },
            "notification-url": "https://packagist.org/downloads/",
            "license": [
                "BSD-3-Clause"
            ],
            "authors": [
                {
                    "name": "Arne Blankerts",
                    "email": "arne@blankerts.de",
                    "role": "Developer"
                }
            ],
            "description": "A small library for converting tokenized PHP source code into XML and potentially other formats",
            "support": {
                "issues": "https://github.com/theseer/tokenizer/issues",
                "source": "https://github.com/theseer/tokenizer/tree/1.2.1"
            },
            "funding": [
                {
                    "url": "https://github.com/theseer",
                    "type": "github"
                }
            ],
            "time": "2021-07-28T10:34:58+00:00"
        },
        {
            "name": "twig/twig",
            "version": "v3.5.0",
            "source": {
                "type": "git",
                "url": "https://github.com/twigphp/Twig.git",
                "reference": "3ffcf4b7d890770466da3b2666f82ac054e7ec72"
            },
            "dist": {
                "type": "zip",
                "url": "https://api.github.com/repos/twigphp/Twig/zipball/3ffcf4b7d890770466da3b2666f82ac054e7ec72",
                "reference": "3ffcf4b7d890770466da3b2666f82ac054e7ec72",
                "shasum": ""
            },
            "require": {
                "php": ">=7.2.5",
                "symfony/polyfill-ctype": "^1.8",
                "symfony/polyfill-mbstring": "^1.3"
            },
            "require-dev": {
                "psr/container": "^1.0",
                "symfony/phpunit-bridge": "^4.4.9|^5.0.9|^6.0"
            },
            "type": "library",
            "extra": {
                "branch-alias": {
                    "dev-master": "3.5-dev"
                }
            },
            "autoload": {
                "psr-4": {
                    "Twig\\": "src/"
                }
            },
            "notification-url": "https://packagist.org/downloads/",
            "license": [
                "BSD-3-Clause"
            ],
            "authors": [
                {
                    "name": "Fabien Potencier",
                    "email": "fabien@symfony.com",
                    "homepage": "http://fabien.potencier.org",
                    "role": "Lead Developer"
                },
                {
                    "name": "Twig Team",
                    "role": "Contributors"
                },
                {
                    "name": "Armin Ronacher",
                    "email": "armin.ronacher@active-4.com",
                    "role": "Project Founder"
                }
            ],
            "description": "Twig, the flexible, fast, and secure template language for PHP",
            "homepage": "https://twig.symfony.com",
            "keywords": [
                "templating"
            ],
            "support": {
                "issues": "https://github.com/twigphp/Twig/issues",
                "source": "https://github.com/twigphp/Twig/tree/v3.5.0"
            },
            "funding": [
                {
                    "url": "https://github.com/fabpot",
                    "type": "github"
                },
                {
                    "url": "https://tidelift.com/funding/github/packagist/twig/twig",
                    "type": "tidelift"
                }
            ],
            "time": "2022-12-27T12:28:18+00:00"
        }
    ],
    "aliases": [],
    "minimum-stability": "stable",
    "stability-flags": [],
    "prefer-stable": false,
    "prefer-lowest": false,
    "platform": {
        "php": ">=8.0.0",
        "ext-curl": "*",
        "ext-imagick": "*",
        "ext-mbstring": "*",
        "ext-json": "*",
        "ext-yaml": "*",
        "ext-dom": "*",
        "ext-redis": "*",
        "ext-swoole": "*",
        "ext-pdo": "*",
        "ext-openssl": "*",
        "ext-zlib": "*",
        "ext-sockets": "*"
    },
    "platform-dev": {
        "ext-fileinfo": "*"
    },
    "platform-overrides": {
        "php": "8.0"
    },
    "plugin-api-version": "2.1.0"
}<|MERGE_RESOLUTION|>--- conflicted
+++ resolved
@@ -4,11 +4,7 @@
         "Read more about it at https://getcomposer.org/doc/01-basic-usage.md#installing-dependencies",
         "This file is @generated automatically"
     ],
-<<<<<<< HEAD
     "content-hash": "60bbe8610441d8b6e119bd322e0f5a13",
-=======
-    "content-hash": "8782e69514f4564a3dcb44455161eedc",
->>>>>>> 08fca627
     "packages": [
         {
             "name": "adhocore/jwt",
@@ -2718,7 +2714,6 @@
     "packages-dev": [
         {
             "name": "appwrite/sdk-generator",
-<<<<<<< HEAD
             "version": "0.29.4",
             "source": {
                 "type": "git",
@@ -2729,18 +2724,6 @@
                 "type": "zip",
                 "url": "https://api.github.com/repos/appwrite/sdk-generator/zipball/35ec927d1de1854bebe8894e16b1646c3fdd5567",
                 "reference": "35ec927d1de1854bebe8894e16b1646c3fdd5567",
-=======
-            "version": "0.29.2",
-            "source": {
-                "type": "git",
-                "url": "https://github.com/appwrite/sdk-generator.git",
-                "reference": "d5352e09ffe9442eb1bf7a5ddbaf2618df8ade6a"
-            },
-            "dist": {
-                "type": "zip",
-                "url": "https://api.github.com/repos/appwrite/sdk-generator/zipball/d5352e09ffe9442eb1bf7a5ddbaf2618df8ade6a",
-                "reference": "d5352e09ffe9442eb1bf7a5ddbaf2618df8ade6a",
->>>>>>> 08fca627
                 "shasum": ""
             },
             "require": {
@@ -2776,15 +2759,9 @@
             "description": "Appwrite PHP library for generating API SDKs for multiple programming languages and platforms",
             "support": {
                 "issues": "https://github.com/appwrite/sdk-generator/issues",
-<<<<<<< HEAD
                 "source": "https://github.com/appwrite/sdk-generator/tree/0.29.4"
             },
             "time": "2023-02-03T05:44:59+00:00"
-=======
-                "source": "https://github.com/appwrite/sdk-generator/tree/0.29.2"
-            },
-            "time": "2022-12-28T06:52:51+00:00"
->>>>>>> 08fca627
         },
         {
             "name": "doctrine/instantiator",
