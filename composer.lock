--- conflicted
+++ resolved
@@ -4,11 +4,7 @@
         "Read more about it at https://getcomposer.org/doc/01-basic-usage.md#installing-dependencies",
         "This file is @generated automatically"
     ],
-<<<<<<< HEAD
     "content-hash": "15b6e4ddce09e6fb642988603d734aa8",
-=======
-    "content-hash": "00a80774fb5a4984181b29f2f037a0e5",
->>>>>>> fc83bc12
     "packages": [
         {
             "name": "adhocore/jwt",
