{
    "_readme": [
        "This file locks the dependencies of your project to a known state",
        "Read more about it at https://getcomposer.org/doc/01-basic-usage.md#installing-dependencies",
        "This file is @generated automatically"
    ],
    "content-hash": "ca47a56f2285cea787de1f58a8ee968c",
    "packages": [
        {
            "name": "adhocore/jwt",
            "version": "1.1.2",
            "source": {
                "type": "git",
                "url": "https://github.com/adhocore/php-jwt.git",
                "reference": "6c434af7170090bb7a8880d2bc220a2254ba7899"
            },
            "dist": {
                "type": "zip",
                "url": "https://api.github.com/repos/adhocore/php-jwt/zipball/6c434af7170090bb7a8880d2bc220a2254ba7899",
                "reference": "6c434af7170090bb7a8880d2bc220a2254ba7899",
                "shasum": ""
            },
            "require": {
                "php": "^7.0 || ^8.0"
            },
            "require-dev": {
                "phpunit/phpunit": "^6.5 || ^7.5"
            },
            "type": "library",
            "autoload": {
                "psr-4": {
                    "Ahc\\Jwt\\": "src/"
                }
            },
            "notification-url": "https://packagist.org/downloads/",
            "license": [
                "MIT"
            ],
            "authors": [
                {
                    "name": "Jitendra Adhikari",
                    "email": "jiten.adhikary@gmail.com"
                }
            ],
            "description": "Ultra lightweight JSON web token (JWT) library for PHP5.5+.",
            "keywords": [
                "auth",
                "json-web-token",
                "jwt",
                "jwt-auth",
                "jwt-php",
                "token"
            ],
            "support": {
                "issues": "https://github.com/adhocore/php-jwt/issues",
                "source": "https://github.com/adhocore/php-jwt/tree/1.1.2"
            },
            "funding": [
                {
                    "url": "https://paypal.me/ji10",
                    "type": "custom"
                }
            ],
            "time": "2021-02-20T09:56:44+00:00"
        },
        {
            "name": "appwrite/appwrite",
            "version": "8.0.0",
            "source": {
                "type": "git",
                "url": "https://github.com/appwrite/sdk-for-php.git",
                "reference": "2b9e966edf35c4061179ed98ea364698ab30de8b"
            },
            "dist": {
                "type": "zip",
                "url": "https://api.github.com/repos/appwrite/sdk-for-php/zipball/2b9e966edf35c4061179ed98ea364698ab30de8b",
                "reference": "2b9e966edf35c4061179ed98ea364698ab30de8b",
                "shasum": ""
            },
            "require": {
                "ext-curl": "*",
                "ext-json": "*",
                "php": ">=7.1.0"
            },
            "require-dev": {
                "phpunit/phpunit": "3.7.35"
            },
            "type": "library",
            "autoload": {
                "psr-4": {
                    "Appwrite\\": "src/Appwrite"
                }
            },
            "notification-url": "https://packagist.org/downloads/",
            "license": [
                "BSD-3-Clause"
            ],
            "description": "Appwrite is an open-source self-hosted backend server that abstract and simplify complex and repetitive development tasks behind a very simple REST API",
            "support": {
                "email": "team@appwrite.io",
                "issues": "https://github.com/appwrite/sdk-for-php/issues",
                "source": "https://github.com/appwrite/sdk-for-php/tree/8.0.0",
                "url": "https://appwrite.io/support"
            },
            "time": "2023-04-12T10:16:28+00:00"
        },
        {
            "name": "appwrite/php-clamav",
            "version": "2.0.0",
            "source": {
                "type": "git",
                "url": "https://github.com/appwrite/php-clamav.git",
                "reference": "f3897169f5c1f365312238a516ae9465f804634f"
            },
            "dist": {
                "type": "zip",
                "url": "https://api.github.com/repos/appwrite/php-clamav/zipball/f3897169f5c1f365312238a516ae9465f804634f",
                "reference": "f3897169f5c1f365312238a516ae9465f804634f",
                "shasum": ""
            },
            "require": {
                "ext-sockets": "*",
                "php": ">=8.0"
            },
            "require-dev": {
                "phpunit/phpunit": "^9"
            },
            "type": "library",
            "autoload": {
                "psr-4": {
                    "Appwrite\\ClamAV\\": "src/ClamAV"
                }
            },
            "notification-url": "https://packagist.org/downloads/",
            "license": [
                "MIT"
            ],
            "authors": [
                {
                    "name": "Eldad Fux",
                    "email": "eldad@appwrite.io"
                }
            ],
            "description": "ClamAV network and pipe client for PHP",
            "keywords": [
                "anti virus",
                "appwrite",
                "clamav",
                "php"
            ],
            "support": {
                "issues": "https://github.com/appwrite/php-clamav/issues",
                "source": "https://github.com/appwrite/php-clamav/tree/2.0.0"
            },
            "time": "2023-02-24T09:50:42+00:00"
        },
        {
            "name": "appwrite/php-runtimes",
            "version": "0.11.1",
            "source": {
                "type": "git",
                "url": "https://github.com/appwrite/runtimes.git",
                "reference": "9d74a477ba3333cbcfac565c46fcf19606b7b603"
            },
            "require": {
                "php": ">=8.0",
                "utopia-php/system": "0.6.*"
            },
            "require-dev": {
                "phpunit/phpunit": "^9.3",
                "vimeo/psalm": "4.0.1"
            },
            "type": "library",
            "autoload": {
                "psr-4": {
                    "Appwrite\\Runtimes\\": "src/Runtimes"
                }
            },
            "license": [
                "BSD-3-Clause"
            ],
            "authors": [
                {
                    "name": "Eldad Fux",
                    "email": "eldad@appwrite.io"
                },
                {
                    "name": "Torsten Dittmann",
                    "email": "torsten@appwrite.io"
                }
            ],
            "description": "Appwrite repository for Cloud Function runtimes that contains the configurations and tests for all of the Appwrite runtime environments.",
            "keywords": [
                "appwrite",
                "php",
                "runtimes"
            ],
            "time": "2022-11-07T16:45:52+00:00"
        },
        {
            "name": "chillerlan/php-qrcode",
            "version": "4.3.4",
            "source": {
                "type": "git",
                "url": "https://github.com/chillerlan/php-qrcode.git",
                "reference": "2ca4bf5ae048af1981d1023ee42a0a2a9d51e51d"
            },
            "dist": {
                "type": "zip",
                "url": "https://api.github.com/repos/chillerlan/php-qrcode/zipball/2ca4bf5ae048af1981d1023ee42a0a2a9d51e51d",
                "reference": "2ca4bf5ae048af1981d1023ee42a0a2a9d51e51d",
                "shasum": ""
            },
            "require": {
                "chillerlan/php-settings-container": "^2.1.4",
                "ext-mbstring": "*",
                "php": "^7.4 || ^8.0"
            },
            "require-dev": {
                "phan/phan": "^5.3",
                "phpunit/phpunit": "^9.5",
                "setasign/fpdf": "^1.8.2"
            },
            "suggest": {
                "chillerlan/php-authenticator": "Yet another Google authenticator! Also creates URIs for mobile apps.",
                "setasign/fpdf": "Required to use the QR FPDF output."
            },
            "type": "library",
            "autoload": {
                "psr-4": {
                    "chillerlan\\QRCode\\": "src/"
                }
            },
            "notification-url": "https://packagist.org/downloads/",
            "license": [
                "MIT"
            ],
            "authors": [
                {
                    "name": "Kazuhiko Arase",
                    "homepage": "https://github.com/kazuhikoarase"
                },
                {
                    "name": "Smiley",
                    "email": "smiley@chillerlan.net",
                    "homepage": "https://github.com/codemasher"
                },
                {
                    "name": "Contributors",
                    "homepage": "https://github.com/chillerlan/php-qrcode/graphs/contributors"
                }
            ],
            "description": "A QR code generator. PHP 7.4+",
            "homepage": "https://github.com/chillerlan/php-qrcode",
            "keywords": [
                "phpqrcode",
                "qr",
                "qr code",
                "qrcode",
                "qrcode-generator"
            ],
            "support": {
                "issues": "https://github.com/chillerlan/php-qrcode/issues",
                "source": "https://github.com/chillerlan/php-qrcode/tree/4.3.4"
            },
            "funding": [
                {
                    "url": "https://www.paypal.com/donate?hosted_button_id=WLYUNAT9ZTJZ4",
                    "type": "custom"
                },
                {
                    "url": "https://ko-fi.com/codemasher",
                    "type": "ko_fi"
                }
            ],
            "time": "2022-07-25T09:12:45+00:00"
        },
        {
            "name": "chillerlan/php-settings-container",
            "version": "2.1.4",
            "source": {
                "type": "git",
                "url": "https://github.com/chillerlan/php-settings-container.git",
                "reference": "1beb7df3c14346d4344b0b2e12f6f9a74feabd4a"
            },
            "dist": {
                "type": "zip",
                "url": "https://api.github.com/repos/chillerlan/php-settings-container/zipball/1beb7df3c14346d4344b0b2e12f6f9a74feabd4a",
                "reference": "1beb7df3c14346d4344b0b2e12f6f9a74feabd4a",
                "shasum": ""
            },
            "require": {
                "ext-json": "*",
                "php": "^7.4 || ^8.0"
            },
            "require-dev": {
                "phan/phan": "^5.3",
                "phpunit/phpunit": "^9.5"
            },
            "type": "library",
            "autoload": {
                "psr-4": {
                    "chillerlan\\Settings\\": "src/"
                }
            },
            "notification-url": "https://packagist.org/downloads/",
            "license": [
                "MIT"
            ],
            "authors": [
                {
                    "name": "Smiley",
                    "email": "smiley@chillerlan.net",
                    "homepage": "https://github.com/codemasher"
                }
            ],
            "description": "A container class for immutable settings objects. Not a DI container. PHP 7.4+",
            "homepage": "https://github.com/chillerlan/php-settings-container",
            "keywords": [
                "PHP7",
                "Settings",
                "configuration",
                "container",
                "helper"
            ],
            "support": {
                "issues": "https://github.com/chillerlan/php-settings-container/issues",
                "source": "https://github.com/chillerlan/php-settings-container"
            },
            "funding": [
                {
                    "url": "https://www.paypal.com/donate?hosted_button_id=WLYUNAT9ZTJZ4",
                    "type": "custom"
                },
                {
                    "url": "https://ko-fi.com/codemasher",
                    "type": "ko_fi"
                }
            ],
            "time": "2022-07-05T22:32:14+00:00"
        },
        {
            "name": "colinmollenhour/credis",
            "version": "v1.15.0",
            "source": {
                "type": "git",
                "url": "https://github.com/colinmollenhour/credis.git",
                "reference": "28810439de1d9597b7ba11794ed9479fb6f3de7c"
            },
            "dist": {
                "type": "zip",
                "url": "https://api.github.com/repos/colinmollenhour/credis/zipball/28810439de1d9597b7ba11794ed9479fb6f3de7c",
                "reference": "28810439de1d9597b7ba11794ed9479fb6f3de7c",
                "shasum": ""
            },
            "require": {
                "php": ">=5.6.0"
            },
            "suggest": {
                "ext-redis": "Improved performance for communicating with redis"
            },
            "type": "library",
            "autoload": {
                "classmap": [
                    "Client.php",
                    "Cluster.php",
                    "Sentinel.php",
                    "Module.php"
                ]
            },
            "notification-url": "https://packagist.org/downloads/",
            "license": [
                "MIT"
            ],
            "authors": [
                {
                    "name": "Colin Mollenhour",
                    "email": "colin@mollenhour.com"
                }
            ],
            "description": "Credis is a lightweight interface to the Redis key-value store which wraps the phpredis library when available for better performance.",
            "homepage": "https://github.com/colinmollenhour/credis",
            "support": {
                "issues": "https://github.com/colinmollenhour/credis/issues",
                "source": "https://github.com/colinmollenhour/credis/tree/v1.15.0"
            },
            "time": "2023-04-18T15:34:23+00:00"
        },
        {
            "name": "composer/package-versions-deprecated",
            "version": "1.11.99.5",
            "source": {
                "type": "git",
                "url": "https://github.com/composer/package-versions-deprecated.git",
                "reference": "b4f54f74ef3453349c24a845d22392cd31e65f1d"
            },
            "dist": {
                "type": "zip",
                "url": "https://api.github.com/repos/composer/package-versions-deprecated/zipball/b4f54f74ef3453349c24a845d22392cd31e65f1d",
                "reference": "b4f54f74ef3453349c24a845d22392cd31e65f1d",
                "shasum": ""
            },
            "require": {
                "composer-plugin-api": "^1.1.0 || ^2.0",
                "php": "^7 || ^8"
            },
            "replace": {
                "ocramius/package-versions": "1.11.99"
            },
            "require-dev": {
                "composer/composer": "^1.9.3 || ^2.0@dev",
                "ext-zip": "^1.13",
                "phpunit/phpunit": "^6.5 || ^7"
            },
            "type": "composer-plugin",
            "extra": {
                "class": "PackageVersions\\Installer",
                "branch-alias": {
                    "dev-master": "1.x-dev"
                }
            },
            "autoload": {
                "psr-4": {
                    "PackageVersions\\": "src/PackageVersions"
                }
            },
            "notification-url": "https://packagist.org/downloads/",
            "license": [
                "MIT"
            ],
            "authors": [
                {
                    "name": "Marco Pivetta",
                    "email": "ocramius@gmail.com"
                },
                {
                    "name": "Jordi Boggiano",
                    "email": "j.boggiano@seld.be"
                }
            ],
            "description": "Composer plugin that provides efficient querying for installed package versions (no runtime IO)",
            "support": {
                "issues": "https://github.com/composer/package-versions-deprecated/issues",
                "source": "https://github.com/composer/package-versions-deprecated/tree/1.11.99.5"
            },
            "funding": [
                {
                    "url": "https://packagist.com",
                    "type": "custom"
                },
                {
                    "url": "https://github.com/composer",
                    "type": "github"
                },
                {
                    "url": "https://tidelift.com/funding/github/packagist/composer/composer",
                    "type": "tidelift"
                }
            ],
            "time": "2022-01-17T14:14:24+00:00"
        },
        {
            "name": "dragonmantank/cron-expression",
            "version": "v3.3.2",
            "source": {
                "type": "git",
                "url": "https://github.com/dragonmantank/cron-expression.git",
                "reference": "782ca5968ab8b954773518e9e49a6f892a34b2a8"
            },
            "dist": {
                "type": "zip",
                "url": "https://api.github.com/repos/dragonmantank/cron-expression/zipball/782ca5968ab8b954773518e9e49a6f892a34b2a8",
                "reference": "782ca5968ab8b954773518e9e49a6f892a34b2a8",
                "shasum": ""
            },
            "require": {
                "php": "^7.2|^8.0",
                "webmozart/assert": "^1.0"
            },
            "replace": {
                "mtdowling/cron-expression": "^1.0"
            },
            "require-dev": {
                "phpstan/extension-installer": "^1.0",
                "phpstan/phpstan": "^1.0",
                "phpstan/phpstan-webmozart-assert": "^1.0",
                "phpunit/phpunit": "^7.0|^8.0|^9.0"
            },
            "type": "library",
            "autoload": {
                "psr-4": {
                    "Cron\\": "src/Cron/"
                }
            },
            "notification-url": "https://packagist.org/downloads/",
            "license": [
                "MIT"
            ],
            "authors": [
                {
                    "name": "Chris Tankersley",
                    "email": "chris@ctankersley.com",
                    "homepage": "https://github.com/dragonmantank"
                }
            ],
            "description": "CRON for PHP: Calculate the next or previous run date and determine if a CRON expression is due",
            "keywords": [
                "cron",
                "schedule"
            ],
            "support": {
                "issues": "https://github.com/dragonmantank/cron-expression/issues",
                "source": "https://github.com/dragonmantank/cron-expression/tree/v3.3.2"
            },
            "funding": [
                {
                    "url": "https://github.com/dragonmantank",
                    "type": "github"
                }
            ],
            "time": "2022-09-10T18:51:20+00:00"
        },
        {
            "name": "jean85/pretty-package-versions",
            "version": "1.6.0",
            "source": {
                "type": "git",
                "url": "https://github.com/Jean85/pretty-package-versions.git",
                "reference": "1e0104b46f045868f11942aea058cd7186d6c303"
            },
            "dist": {
                "type": "zip",
                "url": "https://api.github.com/repos/Jean85/pretty-package-versions/zipball/1e0104b46f045868f11942aea058cd7186d6c303",
                "reference": "1e0104b46f045868f11942aea058cd7186d6c303",
                "shasum": ""
            },
            "require": {
                "composer/package-versions-deprecated": "^1.8.0",
                "php": "^7.0|^8.0"
            },
            "require-dev": {
                "phpunit/phpunit": "^6.0|^8.5|^9.2"
            },
            "type": "library",
            "extra": {
                "branch-alias": {
                    "dev-master": "1.x-dev"
                }
            },
            "autoload": {
                "psr-4": {
                    "Jean85\\": "src/"
                }
            },
            "notification-url": "https://packagist.org/downloads/",
            "license": [
                "MIT"
            ],
            "authors": [
                {
                    "name": "Alessandro Lai",
                    "email": "alessandro.lai85@gmail.com"
                }
            ],
            "description": "A wrapper for ocramius/package-versions to get pretty versions strings",
            "keywords": [
                "composer",
                "package",
                "release",
                "versions"
            ],
            "support": {
                "issues": "https://github.com/Jean85/pretty-package-versions/issues",
                "source": "https://github.com/Jean85/pretty-package-versions/tree/1.6.0"
            },
            "time": "2021-02-04T16:20:16+00:00"
        },
        {
            "name": "laravel/pint",
            "version": "v1.2.1",
            "source": {
                "type": "git",
                "url": "https://github.com/laravel/pint.git",
                "reference": "e60e2112ee779ce60f253695b273d1646a17d6f1"
            },
            "dist": {
                "type": "zip",
                "url": "https://api.github.com/repos/laravel/pint/zipball/e60e2112ee779ce60f253695b273d1646a17d6f1",
                "reference": "e60e2112ee779ce60f253695b273d1646a17d6f1",
                "shasum": ""
            },
            "require": {
                "ext-json": "*",
                "ext-mbstring": "*",
                "ext-tokenizer": "*",
                "ext-xml": "*",
                "php": "^8.0"
            },
            "require-dev": {
                "friendsofphp/php-cs-fixer": "^3.11.0",
                "illuminate/view": "^9.32.0",
                "laravel-zero/framework": "^9.2.0",
                "mockery/mockery": "^1.5.1",
                "nunomaduro/larastan": "^2.2.0",
                "nunomaduro/termwind": "^1.14.0",
                "pestphp/pest": "^1.22.1"
            },
            "bin": [
                "builds/pint"
            ],
            "type": "project",
            "autoload": {
                "psr-4": {
                    "App\\": "app/",
                    "Database\\Seeders\\": "database/seeders/",
                    "Database\\Factories\\": "database/factories/"
                }
            },
            "notification-url": "https://packagist.org/downloads/",
            "license": [
                "MIT"
            ],
            "authors": [
                {
                    "name": "Nuno Maduro",
                    "email": "enunomaduro@gmail.com"
                }
            ],
            "description": "An opinionated code formatter for PHP.",
            "homepage": "https://laravel.com",
            "keywords": [
                "format",
                "formatter",
                "lint",
                "linter",
                "php"
            ],
            "support": {
                "issues": "https://github.com/laravel/pint/issues",
                "source": "https://github.com/laravel/pint"
            },
            "time": "2022-11-29T16:25:20+00:00"
        },
        {
            "name": "league/csv",
            "version": "9.7.1",
            "source": {
                "type": "git",
                "url": "https://github.com/thephpleague/csv.git",
                "reference": "0ec57e8264ec92565974ead0d1724cf1026e10c1"
            },
            "dist": {
                "type": "zip",
                "url": "https://api.github.com/repos/thephpleague/csv/zipball/0ec57e8264ec92565974ead0d1724cf1026e10c1",
                "reference": "0ec57e8264ec92565974ead0d1724cf1026e10c1",
                "shasum": ""
            },
            "require": {
                "ext-json": "*",
                "ext-mbstring": "*",
                "php": "^7.3 || ^8.0"
            },
            "require-dev": {
                "ext-curl": "*",
                "ext-dom": "*",
                "friendsofphp/php-cs-fixer": "^2.16",
                "phpstan/phpstan": "^0.12.0",
                "phpstan/phpstan-phpunit": "^0.12.0",
                "phpstan/phpstan-strict-rules": "^0.12.0",
                "phpunit/phpunit": "^9.5"
            },
            "suggest": {
                "ext-dom": "Required to use the XMLConverter and or the HTMLConverter classes",
                "ext-iconv": "Needed to ease transcoding CSV using iconv stream filters"
            },
            "type": "library",
            "extra": {
                "branch-alias": {
                    "dev-master": "9.x-dev"
                }
            },
            "autoload": {
                "files": [
                    "src/functions_include.php"
                ],
                "psr-4": {
                    "League\\Csv\\": "src"
                }
            },
            "notification-url": "https://packagist.org/downloads/",
            "license": [
                "MIT"
            ],
            "authors": [
                {
                    "name": "Ignace Nyamagana Butera",
                    "email": "nyamsprod@gmail.com",
                    "homepage": "https://github.com/nyamsprod/",
                    "role": "Developer"
                }
            ],
            "description": "CSV data manipulation made easy in PHP",
            "homepage": "http://csv.thephpleague.com",
            "keywords": [
                "convert",
                "csv",
                "export",
                "filter",
                "import",
                "read",
                "transform",
                "write"
            ],
            "support": {
                "docs": "https://csv.thephpleague.com",
                "issues": "https://github.com/thephpleague/csv/issues",
                "rss": "https://github.com/thephpleague/csv/releases.atom",
                "source": "https://github.com/thephpleague/csv"
            },
            "funding": [
                {
                    "url": "https://github.com/sponsors/nyamsprod",
                    "type": "github"
                }
            ],
            "time": "2021-04-17T16:32:08+00:00"
        },
        {
            "name": "matomo/device-detector",
            "version": "6.1.4",
            "source": {
                "type": "git",
                "url": "https://github.com/matomo-org/device-detector.git",
                "reference": "74f6c4f6732b3ad6cdf25560746841d522969112"
            },
            "dist": {
                "type": "zip",
                "url": "https://api.github.com/repos/matomo-org/device-detector/zipball/74f6c4f6732b3ad6cdf25560746841d522969112",
                "reference": "74f6c4f6732b3ad6cdf25560746841d522969112",
                "shasum": ""
            },
            "require": {
                "mustangostang/spyc": "*",
                "php": "^7.2|^8.0"
            },
            "replace": {
                "piwik/device-detector": "self.version"
            },
            "require-dev": {
                "matthiasmullie/scrapbook": "^1.4.7",
                "mayflower/mo4-coding-standard": "^v8.0.0",
                "phpstan/phpstan": "^0.12.52",
                "phpunit/phpunit": "^8.5.8",
                "psr/cache": "^1.0.1",
                "psr/simple-cache": "^1.0.1",
                "symfony/yaml": "^5.1.7"
            },
            "suggest": {
                "doctrine/cache": "Can directly be used for caching purpose",
                "ext-yaml": "Necessary for using the Pecl YAML parser"
            },
            "type": "library",
            "autoload": {
                "psr-4": {
                    "DeviceDetector\\": ""
                },
                "exclude-from-classmap": [
                    "Tests/"
                ]
            },
            "notification-url": "https://packagist.org/downloads/",
            "license": [
                "LGPL-3.0-or-later"
            ],
            "authors": [
                {
                    "name": "The Matomo Team",
                    "email": "hello@matomo.org",
                    "homepage": "https://matomo.org/team/"
                }
            ],
            "description": "The Universal Device Detection library, that parses User Agents and detects devices (desktop, tablet, mobile, tv, cars, console, etc.), clients (browsers, media players, mobile apps, feed readers, libraries, etc), operating systems, devices, brands and models.",
            "homepage": "https://matomo.org",
            "keywords": [
                "devicedetection",
                "parser",
                "useragent"
            ],
            "support": {
                "forum": "https://forum.matomo.org/",
                "issues": "https://github.com/matomo-org/device-detector/issues",
                "source": "https://github.com/matomo-org/matomo",
                "wiki": "https://dev.matomo.org/"
            },
            "time": "2023-08-02T08:48:53+00:00"
        },
        {
            "name": "mongodb/mongodb",
            "version": "1.8.0",
            "source": {
                "type": "git",
                "url": "https://github.com/mongodb/mongo-php-library.git",
                "reference": "953dbc19443aa9314c44b7217a16873347e6840d"
            },
            "dist": {
                "type": "zip",
                "url": "https://api.github.com/repos/mongodb/mongo-php-library/zipball/953dbc19443aa9314c44b7217a16873347e6840d",
                "reference": "953dbc19443aa9314c44b7217a16873347e6840d",
                "shasum": ""
            },
            "require": {
                "ext-hash": "*",
                "ext-json": "*",
                "ext-mongodb": "^1.8.1",
                "jean85/pretty-package-versions": "^1.2",
                "php": "^7.0 || ^8.0",
                "symfony/polyfill-php80": "^1.19"
            },
            "require-dev": {
                "squizlabs/php_codesniffer": "^3.5, <3.5.5",
                "symfony/phpunit-bridge": "5.x-dev"
            },
            "type": "library",
            "extra": {
                "branch-alias": {
                    "dev-master": "1.8.x-dev"
                }
            },
            "autoload": {
                "files": [
                    "src/functions.php"
                ],
                "psr-4": {
                    "MongoDB\\": "src/"
                }
            },
            "notification-url": "https://packagist.org/downloads/",
            "license": [
                "Apache-2.0"
            ],
            "authors": [
                {
                    "name": "Andreas Braun",
                    "email": "andreas.braun@mongodb.com"
                },
                {
                    "name": "Jeremy Mikola",
                    "email": "jmikola@gmail.com"
                }
            ],
            "description": "MongoDB driver library",
            "homepage": "https://jira.mongodb.org/browse/PHPLIB",
            "keywords": [
                "database",
                "driver",
                "mongodb",
                "persistence"
            ],
            "support": {
                "issues": "https://github.com/mongodb/mongo-php-library/issues",
                "source": "https://github.com/mongodb/mongo-php-library/tree/1.8.0"
            },
            "time": "2020-11-25T12:26:02+00:00"
        },
        {
            "name": "mustangostang/spyc",
            "version": "0.6.3",
            "source": {
                "type": "git",
                "url": "git@github.com:mustangostang/spyc.git",
                "reference": "4627c838b16550b666d15aeae1e5289dd5b77da0"
            },
            "dist": {
                "type": "zip",
                "url": "https://api.github.com/repos/mustangostang/spyc/zipball/4627c838b16550b666d15aeae1e5289dd5b77da0",
                "reference": "4627c838b16550b666d15aeae1e5289dd5b77da0",
                "shasum": ""
            },
            "require": {
                "php": ">=5.3.1"
            },
            "require-dev": {
                "phpunit/phpunit": "4.3.*@dev"
            },
            "type": "library",
            "extra": {
                "branch-alias": {
                    "dev-master": "0.5.x-dev"
                }
            },
            "autoload": {
                "files": [
                    "Spyc.php"
                ]
            },
            "notification-url": "https://packagist.org/downloads/",
            "license": [
                "MIT"
            ],
            "authors": [
                {
                    "name": "mustangostang",
                    "email": "vlad.andersen@gmail.com"
                }
            ],
            "description": "A simple YAML loader/dumper class for PHP",
            "homepage": "https://github.com/mustangostang/spyc/",
            "keywords": [
                "spyc",
                "yaml",
                "yml"
            ],
            "time": "2019-09-10T13:16:29+00:00"
        },
        {
            "name": "phpmailer/phpmailer",
            "version": "v6.8.0",
            "source": {
                "type": "git",
                "url": "https://github.com/PHPMailer/PHPMailer.git",
                "reference": "df16b615e371d81fb79e506277faea67a1be18f1"
            },
            "dist": {
                "type": "zip",
                "url": "https://api.github.com/repos/PHPMailer/PHPMailer/zipball/df16b615e371d81fb79e506277faea67a1be18f1",
                "reference": "df16b615e371d81fb79e506277faea67a1be18f1",
                "shasum": ""
            },
            "require": {
                "ext-ctype": "*",
                "ext-filter": "*",
                "ext-hash": "*",
                "php": ">=5.5.0"
            },
            "require-dev": {
                "dealerdirect/phpcodesniffer-composer-installer": "^0.7.2",
                "doctrine/annotations": "^1.2.6 || ^1.13.3",
                "php-parallel-lint/php-console-highlighter": "^1.0.0",
                "php-parallel-lint/php-parallel-lint": "^1.3.2",
                "phpcompatibility/php-compatibility": "^9.3.5",
                "roave/security-advisories": "dev-latest",
                "squizlabs/php_codesniffer": "^3.7.1",
                "yoast/phpunit-polyfills": "^1.0.4"
            },
            "suggest": {
                "ext-mbstring": "Needed to send email in multibyte encoding charset or decode encoded addresses",
                "ext-openssl": "Needed for secure SMTP sending and DKIM signing",
                "greew/oauth2-azure-provider": "Needed for Microsoft Azure XOAUTH2 authentication",
                "hayageek/oauth2-yahoo": "Needed for Yahoo XOAUTH2 authentication",
                "league/oauth2-google": "Needed for Google XOAUTH2 authentication",
                "psr/log": "For optional PSR-3 debug logging",
                "symfony/polyfill-mbstring": "To support UTF-8 if the Mbstring PHP extension is not enabled (^1.2)",
                "thenetworg/oauth2-azure": "Needed for Microsoft XOAUTH2 authentication"
            },
            "type": "library",
            "autoload": {
                "psr-4": {
                    "PHPMailer\\PHPMailer\\": "src/"
                }
            },
            "notification-url": "https://packagist.org/downloads/",
            "license": [
                "LGPL-2.1-only"
            ],
            "authors": [
                {
                    "name": "Marcus Bointon",
                    "email": "phpmailer@synchromedia.co.uk"
                },
                {
                    "name": "Jim Jagielski",
                    "email": "jimjag@gmail.com"
                },
                {
                    "name": "Andy Prevost",
                    "email": "codeworxtech@users.sourceforge.net"
                },
                {
                    "name": "Brent R. Matzelle"
                }
            ],
            "description": "PHPMailer is a full-featured email creation and transfer class for PHP",
            "support": {
                "issues": "https://github.com/PHPMailer/PHPMailer/issues",
                "source": "https://github.com/PHPMailer/PHPMailer/tree/v6.8.0"
            },
            "funding": [
                {
                    "url": "https://github.com/Synchro",
                    "type": "github"
                }
            ],
            "time": "2023-03-06T14:43:22+00:00"
        },
        {
            "name": "psr/log",
            "version": "1.1.4",
            "source": {
                "type": "git",
                "url": "https://github.com/php-fig/log.git",
                "reference": "d49695b909c3b7628b6289db5479a1c204601f11"
            },
            "dist": {
                "type": "zip",
                "url": "https://api.github.com/repos/php-fig/log/zipball/d49695b909c3b7628b6289db5479a1c204601f11",
                "reference": "d49695b909c3b7628b6289db5479a1c204601f11",
                "shasum": ""
            },
            "require": {
                "php": ">=5.3.0"
            },
            "type": "library",
            "extra": {
                "branch-alias": {
                    "dev-master": "1.1.x-dev"
                }
            },
            "autoload": {
                "psr-4": {
                    "Psr\\Log\\": "Psr/Log/"
                }
            },
            "notification-url": "https://packagist.org/downloads/",
            "license": [
                "MIT"
            ],
            "authors": [
                {
                    "name": "PHP-FIG",
                    "homepage": "https://www.php-fig.org/"
                }
            ],
            "description": "Common interface for logging libraries",
            "homepage": "https://github.com/php-fig/log",
            "keywords": [
                "log",
                "psr",
                "psr-3"
            ],
            "support": {
                "source": "https://github.com/php-fig/log/tree/1.1.4"
            },
            "time": "2021-05-03T11:20:27+00:00"
        },
        {
            "name": "resque/php-resque",
            "version": "v1.3.6",
            "source": {
                "type": "git",
                "url": "https://github.com/resque/php-resque.git",
                "reference": "fe41c04763699b1318d97ed14cc78583e9380161"
            },
            "dist": {
                "type": "zip",
                "url": "https://api.github.com/repos/resque/php-resque/zipball/fe41c04763699b1318d97ed14cc78583e9380161",
                "reference": "fe41c04763699b1318d97ed14cc78583e9380161",
                "shasum": ""
            },
            "require": {
                "colinmollenhour/credis": "~1.7",
                "php": ">=5.6.0",
                "psr/log": "~1.0"
            },
            "require-dev": {
                "phpunit/phpunit": "^5.7"
            },
            "suggest": {
                "ext-pcntl": "REQUIRED for forking processes on platforms that support it (so anything but Windows).",
                "ext-proctitle": "Allows php-resque to rename the title of UNIX processes to show the status of a worker.",
                "ext-redis": "Native PHP extension for Redis connectivity. Credis will automatically utilize when available."
            },
            "bin": [
                "bin/resque",
                "bin/resque-scheduler"
            ],
            "type": "library",
            "extra": {
                "branch-alias": {
                    "dev-master": "1.0-dev"
                }
            },
            "autoload": {
                "psr-0": {
                    "Resque": "lib",
                    "ResqueScheduler": "lib"
                }
            },
            "notification-url": "https://packagist.org/downloads/",
            "license": [
                "MIT"
            ],
            "authors": [
                {
                    "name": "Dan Hunsaker",
                    "email": "danhunsaker+resque@gmail.com",
                    "role": "Maintainer"
                },
                {
                    "name": "Rajib Ahmed",
                    "homepage": "https://github.com/rajibahmed",
                    "role": "Maintainer"
                },
                {
                    "name": "Steve Klabnik",
                    "email": "steve@steveklabnik.com",
                    "role": "Maintainer"
                },
                {
                    "name": "Chris Boulton",
                    "email": "chris@bigcommerce.com",
                    "role": "Creator"
                }
            ],
            "description": "Redis backed library for creating background jobs and processing them later. Based on resque for Ruby.",
            "homepage": "http://www.github.com/resque/php-resque/",
            "keywords": [
                "background",
                "job",
                "redis",
                "resque"
            ],
            "support": {
                "issues": "https://github.com/resque/php-resque/issues",
                "source": "https://github.com/resque/php-resque/tree/v1.3.6"
            },
            "time": "2020-04-16T16:39:50+00:00"
        },
        {
            "name": "slickdeals/statsd",
            "version": "3.1.0",
            "source": {
                "type": "git",
                "url": "https://github.com/Slickdeals/statsd-php.git",
                "reference": "225588a0a079e145359049f6e5e23eedb1b4c17f"
            },
            "dist": {
                "type": "zip",
                "url": "https://api.github.com/repos/Slickdeals/statsd-php/zipball/225588a0a079e145359049f6e5e23eedb1b4c17f",
                "reference": "225588a0a079e145359049f6e5e23eedb1b4c17f",
                "shasum": ""
            },
            "require": {
                "php": ">= 7.3 || ^8"
            },
            "replace": {
                "domnikl/statsd": "self.version"
            },
            "require-dev": {
                "friendsofphp/php-cs-fixer": "^3.0",
                "phpunit/phpunit": "^9",
                "vimeo/psalm": "^4.6"
            },
            "type": "library",
            "autoload": {
                "psr-4": {
                    "Domnikl\\Statsd\\": "src/"
                }
            },
            "notification-url": "https://packagist.org/downloads/",
            "license": [
                "MIT"
            ],
            "authors": [
                {
                    "name": "Dominik Liebler",
                    "email": "liebler.dominik@gmail.com"
                }
            ],
            "description": "a PHP client for statsd",
            "homepage": "https://github.com/Slickdeals/statsd-php",
            "keywords": [
                "Metrics",
                "monitoring",
                "statistics",
                "statsd",
                "udp"
            ],
            "support": {
                "issues": "https://github.com/Slickdeals/statsd-php/issues",
                "source": "https://github.com/Slickdeals/statsd-php/tree/3.1.0"
            },
            "time": "2021-06-04T20:33:46+00:00"
        },
        {
            "name": "symfony/polyfill-php80",
            "version": "v1.27.0",
            "source": {
                "type": "git",
                "url": "https://github.com/symfony/polyfill-php80.git",
                "reference": "7a6ff3f1959bb01aefccb463a0f2cd3d3d2fd936"
            },
            "dist": {
                "type": "zip",
                "url": "https://api.github.com/repos/symfony/polyfill-php80/zipball/7a6ff3f1959bb01aefccb463a0f2cd3d3d2fd936",
                "reference": "7a6ff3f1959bb01aefccb463a0f2cd3d3d2fd936",
                "shasum": ""
            },
            "require": {
                "php": ">=7.1"
            },
            "type": "library",
            "extra": {
                "branch-alias": {
                    "dev-main": "1.27-dev"
                },
                "thanks": {
                    "name": "symfony/polyfill",
                    "url": "https://github.com/symfony/polyfill"
                }
            },
            "autoload": {
                "files": [
                    "bootstrap.php"
                ],
                "psr-4": {
                    "Symfony\\Polyfill\\Php80\\": ""
                },
                "classmap": [
                    "Resources/stubs"
                ]
            },
            "notification-url": "https://packagist.org/downloads/",
            "license": [
                "MIT"
            ],
            "authors": [
                {
                    "name": "Ion Bazan",
                    "email": "ion.bazan@gmail.com"
                },
                {
                    "name": "Nicolas Grekas",
                    "email": "p@tchwork.com"
                },
                {
                    "name": "Symfony Community",
                    "homepage": "https://symfony.com/contributors"
                }
            ],
            "description": "Symfony polyfill backporting some PHP 8.0+ features to lower PHP versions",
            "homepage": "https://symfony.com",
            "keywords": [
                "compatibility",
                "polyfill",
                "portable",
                "shim"
            ],
            "support": {
                "source": "https://github.com/symfony/polyfill-php80/tree/v1.27.0"
            },
            "funding": [
                {
                    "url": "https://symfony.com/sponsor",
                    "type": "custom"
                },
                {
                    "url": "https://github.com/fabpot",
                    "type": "github"
                },
                {
                    "url": "https://tidelift.com/funding/github/packagist/symfony/symfony",
                    "type": "tidelift"
                }
            ],
            "time": "2022-11-03T14:55:06+00:00"
        },
        {
            "name": "utopia-php/abuse",
            "version": "0.27.0",
            "source": {
                "type": "git",
                "url": "https://github.com/utopia-php/abuse.git",
                "reference": "d1115f5843e903ffaba9c23e450b33c0fe265ae0"
            },
            "dist": {
                "type": "zip",
                "url": "https://api.github.com/repos/utopia-php/abuse/zipball/d1115f5843e903ffaba9c23e450b33c0fe265ae0",
                "reference": "d1115f5843e903ffaba9c23e450b33c0fe265ae0",
                "shasum": ""
            },
            "require": {
                "ext-curl": "*",
                "ext-pdo": "*",
                "php": ">=8.0",
                "utopia-php/database": "0.38.*"
            },
            "require-dev": {
                "laravel/pint": "1.5.*",
                "phpstan/phpstan": "^1.9",
                "phpunit/phpunit": "^9.4"
            },
            "type": "library",
            "autoload": {
                "psr-4": {
                    "Utopia\\Abuse\\": "src/Abuse"
                }
            },
            "notification-url": "https://packagist.org/downloads/",
            "license": [
                "MIT"
            ],
            "description": "A simple abuse library to manage application usage limits",
            "keywords": [
                "Abuse",
                "framework",
                "php",
                "upf",
                "utopia"
            ],
            "support": {
                "issues": "https://github.com/utopia-php/abuse/issues",
                "source": "https://github.com/utopia-php/abuse/tree/0.27.0"
            },
            "time": "2023-07-15T00:53:50+00:00"
        },
        {
            "name": "utopia-php/analytics",
            "version": "0.10.2",
            "source": {
                "type": "git",
                "url": "https://github.com/utopia-php/analytics.git",
                "reference": "14c805114736f44c26d6d24b176a2f8b93d86a1f"
            },
            "dist": {
                "type": "zip",
                "url": "https://api.github.com/repos/utopia-php/analytics/zipball/14c805114736f44c26d6d24b176a2f8b93d86a1f",
                "reference": "14c805114736f44c26d6d24b176a2f8b93d86a1f",
                "shasum": ""
            },
            "require": {
                "php": ">=8.0",
                "utopia-php/cli": "^0.15.0"
            },
            "require-dev": {
                "laravel/pint": "dev-main",
                "phpunit/phpunit": "^9.3"
            },
            "type": "library",
            "autoload": {
                "psr-4": {
                    "Utopia\\Analytics\\": "src/Analytics"
                }
            },
            "notification-url": "https://packagist.org/downloads/",
            "license": [
                "MIT"
            ],
            "description": "A simple library to track events & users.",
            "keywords": [
                "analytics",
                "framework",
                "php",
                "upf",
                "utopia"
            ],
            "support": {
                "issues": "https://github.com/utopia-php/analytics/issues",
                "source": "https://github.com/utopia-php/analytics/tree/0.10.2"
            },
            "time": "2023-03-22T12:01:09+00:00"
        },
        {
            "name": "utopia-php/audit",
            "version": "0.29.0",
            "source": {
                "type": "git",
                "url": "https://github.com/utopia-php/audit.git",
                "reference": "5318538f457bf73623629345c98ea06371ca5dd4"
            },
            "dist": {
                "type": "zip",
                "url": "https://api.github.com/repos/utopia-php/audit/zipball/5318538f457bf73623629345c98ea06371ca5dd4",
                "reference": "5318538f457bf73623629345c98ea06371ca5dd4",
                "shasum": ""
            },
            "require": {
                "php": ">=8.0",
                "utopia-php/database": "0.38.*"
            },
            "require-dev": {
                "laravel/pint": "1.5.*",
                "phpstan/phpstan": "^1.8",
                "phpunit/phpunit": "^9.3"
            },
            "type": "library",
            "autoload": {
                "psr-4": {
                    "Utopia\\Audit\\": "src/Audit"
                }
            },
            "notification-url": "https://packagist.org/downloads/",
            "license": [
                "MIT"
            ],
            "description": "A simple audit library to manage application users logs",
            "keywords": [
                "Audit",
                "framework",
                "php",
                "upf",
                "utopia"
            ],
            "support": {
                "issues": "https://github.com/utopia-php/audit/issues",
                "source": "https://github.com/utopia-php/audit/tree/0.29.0"
            },
            "time": "2023-07-15T00:51:10+00:00"
        },
        {
            "name": "utopia-php/cache",
            "version": "0.8.0",
            "source": {
                "type": "git",
                "url": "https://github.com/utopia-php/cache.git",
                "reference": "212e66100a1f32e674fca5d9bc317cc998303089"
            },
            "dist": {
                "type": "zip",
                "url": "https://api.github.com/repos/utopia-php/cache/zipball/212e66100a1f32e674fca5d9bc317cc998303089",
                "reference": "212e66100a1f32e674fca5d9bc317cc998303089",
                "shasum": ""
            },
            "require": {
                "ext-json": "*",
                "ext-memcached": "*",
                "ext-redis": "*",
                "php": ">=8.0"
            },
            "require-dev": {
                "laravel/pint": "1.2.*",
                "phpunit/phpunit": "^9.3",
                "vimeo/psalm": "4.13.1"
            },
            "type": "library",
            "autoload": {
                "psr-4": {
                    "Utopia\\Cache\\": "src/Cache"
                }
            },
            "notification-url": "https://packagist.org/downloads/",
            "license": [
                "MIT"
            ],
            "description": "A simple cache library to manage application cache storing, loading and purging",
            "keywords": [
                "cache",
                "framework",
                "php",
                "upf",
                "utopia"
            ],
            "support": {
                "issues": "https://github.com/utopia-php/cache/issues",
                "source": "https://github.com/utopia-php/cache/tree/0.8.0"
            },
            "time": "2022-10-16T16:48:09+00:00"
        },
        {
            "name": "utopia-php/cli",
            "version": "0.15.0",
            "source": {
                "type": "git",
                "url": "https://github.com/utopia-php/cli.git",
                "reference": "ccb7c8125ffe0254fef8f25744bfa376eb7bd0ea"
            },
            "dist": {
                "type": "zip",
                "url": "https://api.github.com/repos/utopia-php/cli/zipball/ccb7c8125ffe0254fef8f25744bfa376eb7bd0ea",
                "reference": "ccb7c8125ffe0254fef8f25744bfa376eb7bd0ea",
                "shasum": ""
            },
            "require": {
                "php": ">=7.4",
                "utopia-php/framework": "0.*.*"
            },
            "require-dev": {
                "laravel/pint": "1.2.*",
                "phpunit/phpunit": "^9.3",
                "squizlabs/php_codesniffer": "^3.6",
                "vimeo/psalm": "4.0.1"
            },
            "type": "library",
            "autoload": {
                "psr-4": {
                    "Utopia\\CLI\\": "src/CLI"
                }
            },
            "notification-url": "https://packagist.org/downloads/",
            "license": [
                "MIT"
            ],
            "description": "A simple CLI library to manage command line applications",
            "keywords": [
                "cli",
                "command line",
                "framework",
                "php",
                "upf",
                "utopia"
            ],
            "support": {
                "issues": "https://github.com/utopia-php/cli/issues",
                "source": "https://github.com/utopia-php/cli/tree/0.15.0"
            },
            "time": "2023-03-01T05:55:14+00:00"
        },
        {
            "name": "utopia-php/config",
            "version": "0.2.2",
            "source": {
                "type": "git",
                "url": "https://github.com/utopia-php/config.git",
                "reference": "a3d7bc0312d7150d5e04b1362dc34b2b136908cc"
            },
            "dist": {
                "type": "zip",
                "url": "https://api.github.com/repos/utopia-php/config/zipball/a3d7bc0312d7150d5e04b1362dc34b2b136908cc",
                "reference": "a3d7bc0312d7150d5e04b1362dc34b2b136908cc",
                "shasum": ""
            },
            "require": {
                "php": ">=7.3"
            },
            "require-dev": {
                "phpunit/phpunit": "^9.3",
                "vimeo/psalm": "4.0.1"
            },
            "type": "library",
            "autoload": {
                "psr-4": {
                    "Utopia\\Config\\": "src/Config"
                }
            },
            "notification-url": "https://packagist.org/downloads/",
            "license": [
                "MIT"
            ],
            "authors": [
                {
                    "name": "Eldad Fux",
                    "email": "eldad@appwrite.io"
                }
            ],
            "description": "A simple Config library to managing application config variables",
            "keywords": [
                "config",
                "framework",
                "php",
                "upf",
                "utopia"
            ],
            "support": {
                "issues": "https://github.com/utopia-php/config/issues",
                "source": "https://github.com/utopia-php/config/tree/0.2.2"
            },
            "time": "2020-10-24T09:49:09+00:00"
        },
        {
            "name": "utopia-php/database",
            "version": "0.38.0",
            "source": {
                "type": "git",
                "url": "https://github.com/utopia-php/database.git",
                "reference": "59e4684cf87e03c12dab9240158c1dfc6888e534"
            },
            "dist": {
                "type": "zip",
                "url": "https://api.github.com/repos/utopia-php/database/zipball/59e4684cf87e03c12dab9240158c1dfc6888e534",
                "reference": "59e4684cf87e03c12dab9240158c1dfc6888e534",
                "shasum": ""
            },
            "require": {
                "ext-pdo": "*",
                "php": ">=8.0",
                "utopia-php/cache": "0.8.*",
                "utopia-php/framework": "0.*.*",
                "utopia-php/mongo": "0.2.*"
            },
            "require-dev": {
                "fakerphp/faker": "^1.14",
                "laravel/pint": "1.4.*",
                "mongodb/mongodb": "1.8.0",
                "pcov/clobber": "^2.0",
                "phpstan/phpstan": "1.10.*",
                "phpunit/phpunit": "^9.4",
                "rregeer/phpunit-coverage-check": "^0.3.1",
                "swoole/ide-helper": "4.8.0",
                "utopia-php/cli": "^0.14.0"
            },
            "type": "library",
            "autoload": {
                "psr-4": {
                    "Utopia\\Database\\": "src/Database"
                }
            },
            "notification-url": "https://packagist.org/downloads/",
            "license": [
                "MIT"
            ],
            "description": "A simple library to manage application persistence using multiple database adapters",
            "keywords": [
                "database",
                "framework",
                "php",
                "upf",
                "utopia"
            ],
            "support": {
                "issues": "https://github.com/utopia-php/database/issues",
                "source": "https://github.com/utopia-php/database/tree/0.38.0"
            },
            "time": "2023-07-14T07:49:38+00:00"
        },
        {
            "name": "utopia-php/domains",
            "version": "v1.1.0",
            "source": {
                "type": "git",
                "url": "https://github.com/utopia-php/domains.git",
                "reference": "1665e1d9932afa3be63b5c1e0dcfe01fe77d8e73"
            },
            "dist": {
                "type": "zip",
                "url": "https://api.github.com/repos/utopia-php/domains/zipball/1665e1d9932afa3be63b5c1e0dcfe01fe77d8e73",
                "reference": "1665e1d9932afa3be63b5c1e0dcfe01fe77d8e73",
                "shasum": ""
            },
            "require": {
                "php": ">=7.1"
            },
            "require-dev": {
                "phpunit/phpunit": "^7.0"
            },
            "type": "library",
            "autoload": {
                "psr-4": {
                    "Utopia\\Domains\\": "src/Domains"
                }
            },
            "notification-url": "https://packagist.org/downloads/",
            "license": [
                "MIT"
            ],
            "authors": [
                {
                    "name": "Eldad Fux",
                    "email": "eldad@appwrite.io"
                }
            ],
            "description": "Utopia Domains library is simple and lite library for parsing web domains. This library is aiming to be as simple and easy to learn and use.",
            "keywords": [
                "domains",
                "framework",
                "icann",
                "php",
                "public suffix",
                "tld",
                "tld extract",
                "upf",
                "utopia"
            ],
            "support": {
                "issues": "https://github.com/utopia-php/domains/issues",
                "source": "https://github.com/utopia-php/domains/tree/master"
            },
            "time": "2020-02-23T07:40:02+00:00"
        },
        {
            "name": "utopia-php/dsn",
            "version": "0.1.0",
            "source": {
                "type": "git",
                "url": "https://github.com/utopia-php/dsn.git",
                "reference": "17a5935eab1b89fb4b95600db50a1b6d5faa6cea"
            },
            "dist": {
                "type": "zip",
                "url": "https://api.github.com/repos/utopia-php/dsn/zipball/17a5935eab1b89fb4b95600db50a1b6d5faa6cea",
                "reference": "17a5935eab1b89fb4b95600db50a1b6d5faa6cea",
                "shasum": ""
            },
            "require": {
                "php": ">=8.0"
            },
            "require-dev": {
                "laravel/pint": "1.2.*",
                "phpunit/phpunit": "^9.3",
                "squizlabs/php_codesniffer": "^3.6",
                "vimeo/psalm": "4.0.1"
            },
            "type": "library",
            "autoload": {
                "psr-4": {
                    "Utopia\\DSN\\": "src/DSN"
                }
            },
            "notification-url": "https://packagist.org/downloads/",
            "license": [
                "MIT"
            ],
            "description": "A simple library for parsing and managing Data Source Names ( DSNs )",
            "keywords": [
                "dsn",
                "framework",
                "php",
                "upf",
                "utopia"
            ],
            "support": {
                "issues": "https://github.com/utopia-php/dsn/issues",
                "source": "https://github.com/utopia-php/dsn/tree/0.1.0"
            },
            "time": "2022-10-26T10:06:20+00:00"
        },
        {
            "name": "utopia-php/framework",
            "version": "0.28.4",
            "source": {
                "type": "git",
                "url": "https://github.com/utopia-php/framework.git",
                "reference": "98c5469efe195aeecc63745dbf8e2f357f8cedac"
            },
            "dist": {
                "type": "zip",
                "url": "https://api.github.com/repos/utopia-php/framework/zipball/98c5469efe195aeecc63745dbf8e2f357f8cedac",
                "reference": "98c5469efe195aeecc63745dbf8e2f357f8cedac",
                "shasum": ""
            },
            "require": {
                "php": ">=8.0"
            },
            "require-dev": {
                "laravel/pint": "^1.2",
                "phpstan/phpstan": "1.9.x-dev",
                "phpunit/phpunit": "^9.5.25",
                "vimeo/psalm": "4.27.0"
            },
            "type": "library",
            "autoload": {
                "psr-4": {
                    "Utopia\\": "src/"
                }
            },
            "notification-url": "https://packagist.org/downloads/",
            "license": [
                "MIT"
            ],
            "description": "A simple, light and advanced PHP framework",
            "keywords": [
                "framework",
                "php",
                "upf"
            ],
            "support": {
                "issues": "https://github.com/utopia-php/framework/issues",
                "source": "https://github.com/utopia-php/framework/tree/0.28.4"
            },
            "time": "2023-06-03T14:09:22+00:00"
        },
        {
            "name": "utopia-php/image",
            "version": "0.5.4",
            "source": {
                "type": "git",
                "url": "https://github.com/utopia-php/image.git",
                "reference": "ca5f436f9aa22dedaa6648f24f3687733808e336"
            },
            "dist": {
                "type": "zip",
                "url": "https://api.github.com/repos/utopia-php/image/zipball/ca5f436f9aa22dedaa6648f24f3687733808e336",
                "reference": "ca5f436f9aa22dedaa6648f24f3687733808e336",
                "shasum": ""
            },
            "require": {
                "ext-imagick": "*",
                "php": ">=8.0"
            },
            "require-dev": {
                "phpunit/phpunit": "^9.3",
                "vimeo/psalm": "4.13.1"
            },
            "type": "library",
            "autoload": {
                "psr-4": {
                    "Utopia\\Image\\": "src/Image"
                }
            },
            "notification-url": "https://packagist.org/downloads/",
            "license": [
                "MIT"
            ],
            "authors": [
                {
                    "name": "Eldad Fux",
                    "email": "eldad@appwrite.io"
                }
            ],
            "description": "A simple Image manipulation library",
            "keywords": [
                "framework",
                "image",
                "php",
                "upf",
                "utopia"
            ],
            "support": {
                "issues": "https://github.com/utopia-php/image/issues",
                "source": "https://github.com/utopia-php/image/tree/0.5.4"
            },
            "time": "2022-05-11T12:30:41+00:00"
        },
        {
            "name": "utopia-php/locale",
            "version": "0.4.0",
            "source": {
                "type": "git",
                "url": "https://github.com/utopia-php/locale.git",
                "reference": "c2d9358d0fe2f6b6ed5448369f9d1e430c615447"
            },
            "dist": {
                "type": "zip",
                "url": "https://api.github.com/repos/utopia-php/locale/zipball/c2d9358d0fe2f6b6ed5448369f9d1e430c615447",
                "reference": "c2d9358d0fe2f6b6ed5448369f9d1e430c615447",
                "shasum": ""
            },
            "require": {
                "php": ">=7.4"
            },
            "require-dev": {
                "phpunit/phpunit": "^9.3",
                "vimeo/psalm": "4.0.1"
            },
            "type": "library",
            "autoload": {
                "psr-4": {
                    "Utopia\\Locale\\": "src/Locale"
                }
            },
            "notification-url": "https://packagist.org/downloads/",
            "license": [
                "MIT"
            ],
            "authors": [
                {
                    "name": "Eldad Fux",
                    "email": "eldad@appwrite.io"
                }
            ],
            "description": "A simple locale library to manage application translations",
            "keywords": [
                "framework",
                "locale",
                "php",
                "upf",
                "utopia"
            ],
            "support": {
                "issues": "https://github.com/utopia-php/locale/issues",
                "source": "https://github.com/utopia-php/locale/tree/0.4.0"
            },
            "time": "2021-07-24T11:35:55+00:00"
        },
        {
            "name": "utopia-php/logger",
            "version": "0.3.1",
            "source": {
                "type": "git",
                "url": "https://github.com/utopia-php/logger.git",
                "reference": "de623f1ec1c672c795d113dd25c5bf212f7ef4fc"
            },
            "dist": {
                "type": "zip",
                "url": "https://api.github.com/repos/utopia-php/logger/zipball/de623f1ec1c672c795d113dd25c5bf212f7ef4fc",
                "reference": "de623f1ec1c672c795d113dd25c5bf212f7ef4fc",
                "shasum": ""
            },
            "require": {
                "php": ">=8.0"
            },
            "require-dev": {
                "phpstan/phpstan": "1.9.x-dev",
                "phpunit/phpunit": "^9.3",
                "vimeo/psalm": "4.0.1"
            },
            "type": "library",
            "autoload": {
                "psr-4": {
                    "Utopia\\Logger\\": "src/Logger"
                }
            },
            "notification-url": "https://packagist.org/downloads/",
            "license": [
                "MIT"
            ],
            "description": "Utopia Logger library is simple and lite library for logging information, such as errors or warnings. This library is aiming to be as simple and easy to learn and use.",
            "keywords": [
                "appsignal",
                "errors",
                "framework",
                "logger",
                "logging",
                "logs",
                "php",
                "raygun",
                "sentry",
                "upf",
                "utopia",
                "warnings"
            ],
            "support": {
                "issues": "https://github.com/utopia-php/logger/issues",
                "source": "https://github.com/utopia-php/logger/tree/0.3.1"
            },
            "time": "2023-02-10T15:52:50+00:00"
        },
        {
            "name": "utopia-php/messaging",
            "version": "0.1.1",
            "source": {
                "type": "git",
                "url": "https://github.com/utopia-php/messaging.git",
                "reference": "a75d66ddd59b834ab500a4878a2c084e6572604a"
            },
            "dist": {
                "type": "zip",
                "url": "https://api.github.com/repos/utopia-php/messaging/zipball/a75d66ddd59b834ab500a4878a2c084e6572604a",
                "reference": "a75d66ddd59b834ab500a4878a2c084e6572604a",
                "shasum": ""
            },
            "require": {
                "ext-curl": "*",
                "php": ">=8.0.0"
            },
            "require-dev": {
                "laravel/pint": "^1.2",
                "phpmailer/phpmailer": "6.6.*",
                "phpunit/phpunit": "9.5.*"
            },
            "type": "library",
            "autoload": {
                "psr-4": {
                    "Utopia\\Messaging\\": "src/Utopia/Messaging"
                }
            },
            "notification-url": "https://packagist.org/downloads/",
            "license": [
                "MIT"
            ],
            "description": "A simple, light and advanced PHP messaging library",
            "keywords": [
                "library",
                "messaging",
                "php",
                "upf",
                "utopia",
                "utopia-php"
            ],
            "support": {
                "issues": "https://github.com/utopia-php/messaging/issues",
                "source": "https://github.com/utopia-php/messaging/tree/0.1.1"
            },
            "time": "2023-02-07T05:42:46+00:00"
        },
        {
            "name": "utopia-php/migration",
            "version": "0.2.0",
            "source": {
                "type": "git",
                "url": "https://github.com/utopia-php/migration.git",
                "reference": "9dc59bbe0d126e20434580a5aa7cae5793bab024"
            },
            "dist": {
                "type": "zip",
                "url": "https://api.github.com/repos/utopia-php/migration/zipball/9dc59bbe0d126e20434580a5aa7cae5793bab024",
                "reference": "9dc59bbe0d126e20434580a5aa7cae5793bab024",
                "shasum": ""
            },
            "require": {
                "appwrite/appwrite": "^8.0",
                "php": ">=8.0",
                "utopia-php/cli": "^0.15.0"
            },
            "require-dev": {
                "laravel/pint": "^1.10",
                "phpunit/phpunit": "^9.3",
                "vlucas/phpdotenv": "^5.5"
            },
            "type": "library",
            "autoload": {
                "psr-4": {
                    "Utopia\\Migration\\": "src/Migration"
                }
            },
            "notification-url": "https://packagist.org/downloads/",
            "license": [
                "MIT"
            ],
            "authors": [
                {
                    "name": "Eldad Fux",
                    "email": "eldad@appwrite.io"
                },
                {
                    "name": "Bradley Schofield",
                    "email": "bradley@appwrite.io"
                }
            ],
            "description": "A simple library to migrate resources between services.",
            "keywords": [
                "framework",
                "migration",
                "php",
                "upf",
                "utopia"
            ],
            "support": {
                "issues": "https://github.com/utopia-php/migration/issues",
                "source": "https://github.com/utopia-php/migration/tree/0.2.0"
            },
            "time": "2023-08-09T16:28:43+00:00"
        },
        {
            "name": "utopia-php/mongo",
            "version": "0.2.0",
            "source": {
                "type": "git",
                "url": "https://github.com/utopia-php/mongo.git",
                "reference": "b6dfb31b93c07c59b8bbd62a3b52e3b97a407c09"
            },
            "dist": {
                "type": "zip",
                "url": "https://api.github.com/repos/utopia-php/mongo/zipball/b6dfb31b93c07c59b8bbd62a3b52e3b97a407c09",
                "reference": "b6dfb31b93c07c59b8bbd62a3b52e3b97a407c09",
                "shasum": ""
            },
            "require": {
                "ext-mongodb": "*",
                "mongodb/mongodb": "1.8.0",
                "php": ">=8.0"
            },
            "require-dev": {
                "fakerphp/faker": "^1.14",
                "laravel/pint": "1.2.*",
                "phpstan/phpstan": "1.8.*",
                "phpunit/phpunit": "^9.4",
                "swoole/ide-helper": "4.8.0"
            },
            "type": "library",
            "autoload": {
                "psr-4": {
                    "Utopia\\Mongo\\": "src"
                }
            },
            "notification-url": "https://packagist.org/downloads/",
            "license": [
                "MIT"
            ],
            "authors": [
                {
                    "name": "Eldad Fux",
                    "email": "eldad@appwrite.io"
                },
                {
                    "name": "Wess",
                    "email": "wess@appwrite.io"
                }
            ],
            "description": "A simple library to manage Mongo database",
            "keywords": [
                "database",
                "mongo",
                "php",
                "upf",
                "utopia"
            ],
            "support": {
                "issues": "https://github.com/utopia-php/mongo/issues",
                "source": "https://github.com/utopia-php/mongo/tree/0.2.0"
            },
            "time": "2023-03-22T10:44:29+00:00"
        },
        {
            "name": "utopia-php/orchestration",
            "version": "0.9.1",
            "source": {
                "type": "git",
                "url": "https://github.com/utopia-php/orchestration.git",
                "reference": "55f43513b3f940a3f4f9c2cde7682d0c2581beb0"
            },
            "dist": {
                "type": "zip",
                "url": "https://api.github.com/repos/utopia-php/orchestration/zipball/55f43513b3f940a3f4f9c2cde7682d0c2581beb0",
                "reference": "55f43513b3f940a3f4f9c2cde7682d0c2581beb0",
                "shasum": ""
            },
            "require": {
                "php": ">=8.0",
                "utopia-php/cli": "0.15.*"
            },
            "require-dev": {
                "laravel/pint": "^1.2",
                "phpunit/phpunit": "^9.3",
                "vimeo/psalm": "4.0.1"
            },
            "type": "library",
            "autoload": {
                "psr-4": {
                    "Utopia\\Orchestration\\": "src/Orchestration"
                }
            },
            "notification-url": "https://packagist.org/downloads/",
            "license": [
                "MIT"
            ],
            "description": "Lite & fast micro PHP abstraction library for container orchestration",
            "keywords": [
                "docker",
                "framework",
                "kubernetes",
                "orchestration",
                "php",
                "swarm",
                "upf",
                "utopia"
            ],
            "support": {
                "issues": "https://github.com/utopia-php/orchestration/issues",
                "source": "https://github.com/utopia-php/orchestration/tree/0.9.1"
            },
            "time": "2023-03-17T15:05:06+00:00"
        },
        {
            "name": "utopia-php/platform",
            "version": "0.4.0",
            "source": {
                "type": "git",
                "url": "https://github.com/utopia-php/platform.git",
                "reference": "a2a91940314dc7e23ae0b487be456ca508920e7f"
            },
            "dist": {
                "type": "zip",
                "url": "https://api.github.com/repos/utopia-php/platform/zipball/a2a91940314dc7e23ae0b487be456ca508920e7f",
                "reference": "a2a91940314dc7e23ae0b487be456ca508920e7f",
                "shasum": ""
            },
            "require": {
                "ext-json": "*",
                "ext-redis": "*",
                "php": ">=8.0",
                "utopia-php/cli": "0.15.*",
                "utopia-php/framework": "0.28.*"
            },
            "require-dev": {
                "laravel/pint": "1.2.*",
                "phpunit/phpunit": "^9.3"
            },
            "type": "library",
            "autoload": {
                "psr-4": {
                    "Utopia\\Platform\\": "src/Platform"
                }
            },
            "notification-url": "https://packagist.org/downloads/",
            "license": [
                "MIT"
            ],
            "description": "Light and Fast Platform Library",
            "keywords": [
                "framework",
                "php",
                "platform",
                "upf",
                "utopia"
            ],
            "support": {
                "issues": "https://github.com/utopia-php/platform/issues",
                "source": "https://github.com/utopia-php/platform/tree/0.4.0"
            },
            "time": "2023-05-30T07:18:41+00:00"
        },
        {
            "name": "utopia-php/pools",
            "version": "0.4.2",
            "source": {
                "type": "git",
                "url": "https://github.com/utopia-php/pools.git",
                "reference": "d2870ab74b31b7f4027799f082e85122154f8bed"
            },
            "dist": {
                "type": "zip",
                "url": "https://api.github.com/repos/utopia-php/pools/zipball/d2870ab74b31b7f4027799f082e85122154f8bed",
                "reference": "d2870ab74b31b7f4027799f082e85122154f8bed",
                "shasum": ""
            },
            "require": {
                "php": ">=8.0"
            },
            "require-dev": {
                "laravel/pint": "1.2.*",
                "phpstan/phpstan": "1.8.*",
                "phpunit/phpunit": "^9.3"
            },
            "type": "library",
            "autoload": {
                "psr-4": {
                    "Utopia\\Pools\\": "src/Pools"
                }
            },
            "notification-url": "https://packagist.org/downloads/",
            "license": [
                "MIT"
            ],
            "authors": [
                {
                    "name": "Team Appwrite",
                    "email": "team@appwrite.io"
                }
            ],
            "description": "A simple library to manage connection pools",
            "keywords": [
                "framework",
                "php",
                "pools",
                "utopia"
            ],
            "support": {
                "issues": "https://github.com/utopia-php/pools/issues",
                "source": "https://github.com/utopia-php/pools/tree/0.4.2"
            },
            "time": "2022-11-22T07:55:45+00:00"
        },
        {
            "name": "utopia-php/preloader",
            "version": "0.2.4",
            "source": {
                "type": "git",
                "url": "https://github.com/utopia-php/preloader.git",
                "reference": "65ef48392e72172f584b0baa2e224f9a1cebcce0"
            },
            "dist": {
                "type": "zip",
                "url": "https://api.github.com/repos/utopia-php/preloader/zipball/65ef48392e72172f584b0baa2e224f9a1cebcce0",
                "reference": "65ef48392e72172f584b0baa2e224f9a1cebcce0",
                "shasum": ""
            },
            "require": {
                "php": ">=7.1"
            },
            "require-dev": {
                "phpunit/phpunit": "^9.3",
                "vimeo/psalm": "4.0.1"
            },
            "type": "library",
            "autoload": {
                "psr-4": {
                    "Utopia\\Preloader\\": "src/Preloader"
                }
            },
            "notification-url": "https://packagist.org/downloads/",
            "license": [
                "MIT"
            ],
            "authors": [
                {
                    "name": "Eldad Fux",
                    "email": "team@appwrite.io"
                }
            ],
            "description": "Utopia Preloader library is simple and lite library for managing PHP preloading configuration",
            "keywords": [
                "framework",
                "php",
                "preload",
                "preloader",
                "preloading",
                "upf",
                "utopia"
            ],
            "support": {
                "issues": "https://github.com/utopia-php/preloader/issues",
                "source": "https://github.com/utopia-php/preloader/tree/0.2.4"
            },
            "time": "2020-10-24T07:04:59+00:00"
        },
        {
            "name": "utopia-php/queue",
            "version": "0.5.3",
            "source": {
                "type": "git",
                "url": "https://github.com/utopia-php/queue.git",
                "reference": "8e8b6cb27172713fe5d8b7b092ce68516caf129a"
            },
            "dist": {
                "type": "zip",
                "url": "https://api.github.com/repos/utopia-php/queue/zipball/8e8b6cb27172713fe5d8b7b092ce68516caf129a",
                "reference": "8e8b6cb27172713fe5d8b7b092ce68516caf129a",
                "shasum": ""
            },
            "require": {
                "php": ">=8.0",
                "utopia-php/cli": "0.15.*",
                "utopia-php/framework": "0.*.*"
            },
            "require-dev": {
                "laravel/pint": "^0.2.3",
                "phpstan/phpstan": "^1.8",
                "phpunit/phpunit": "^9.5.5",
                "swoole/ide-helper": "4.8.8",
                "workerman/workerman": "^4.0"
            },
            "suggest": {
                "ext-swoole": "Needed to support Swoole.",
                "workerman/workerman": "Needed to support Workerman."
            },
            "type": "library",
            "autoload": {
                "psr-4": {
                    "Utopia\\Queue\\": "src/Queue"
                }
            },
            "notification-url": "https://packagist.org/downloads/",
            "license": [
                "MIT"
            ],
            "authors": [
                {
                    "name": "Torsten Dittmann",
                    "email": "torsten@appwrite.io"
                }
            ],
            "description": "A powerful task queue.",
            "keywords": [
                "Tasks",
                "framework",
                "php",
                "queue",
                "upf",
                "utopia"
            ],
            "support": {
                "issues": "https://github.com/utopia-php/queue/issues",
                "source": "https://github.com/utopia-php/queue/tree/0.5.3"
            },
            "time": "2023-05-24T19:06:04+00:00"
        },
        {
            "name": "utopia-php/registry",
            "version": "0.5.0",
            "source": {
                "type": "git",
                "url": "https://github.com/utopia-php/registry.git",
                "reference": "bedc4ed54527b2803e6dfdccc39449f98522b70d"
            },
            "dist": {
                "type": "zip",
                "url": "https://api.github.com/repos/utopia-php/registry/zipball/bedc4ed54527b2803e6dfdccc39449f98522b70d",
                "reference": "bedc4ed54527b2803e6dfdccc39449f98522b70d",
                "shasum": ""
            },
            "require": {
                "php": ">=7.4"
            },
            "require-dev": {
                "phpunit/phpunit": "^9.3",
                "vimeo/psalm": "4.0.1"
            },
            "type": "library",
            "autoload": {
                "psr-4": {
                    "Utopia\\Registry\\": "src/Registry"
                }
            },
            "notification-url": "https://packagist.org/downloads/",
            "license": [
                "MIT"
            ],
            "authors": [
                {
                    "name": "Eldad Fux",
                    "email": "eldad@appwrite.io"
                }
            ],
            "description": "A simple dependency management library for PHP",
            "keywords": [
                "dependency management",
                "di",
                "framework",
                "php",
                "upf",
                "utopia"
            ],
            "support": {
                "issues": "https://github.com/utopia-php/registry/issues",
                "source": "https://github.com/utopia-php/registry/tree/0.5.0"
            },
            "time": "2021-03-10T10:45:22+00:00"
        },
        {
            "name": "utopia-php/storage",
            "version": "0.14.0",
            "source": {
                "type": "git",
                "url": "https://github.com/utopia-php/storage.git",
                "reference": "eda6651ac16884dc2a79ecb984ea591ba1ed498c"
            },
            "dist": {
                "type": "zip",
                "url": "https://api.github.com/repos/utopia-php/storage/zipball/eda6651ac16884dc2a79ecb984ea591ba1ed498c",
                "reference": "eda6651ac16884dc2a79ecb984ea591ba1ed498c",
                "shasum": ""
            },
            "require": {
                "ext-brotli": "*",
                "ext-fileinfo": "*",
                "ext-lz4": "*",
                "ext-snappy": "*",
                "ext-zlib": "*",
                "ext-zstd": "*",
                "php": ">=8.0",
                "utopia-php/framework": "0.*.*"
            },
            "require-dev": {
                "laravel/pint": "1.2.*",
                "phpunit/phpunit": "^9.3",
                "vimeo/psalm": "4.0.1"
            },
            "type": "library",
            "autoload": {
                "psr-4": {
                    "Utopia\\Storage\\": "src/Storage"
                }
            },
            "notification-url": "https://packagist.org/downloads/",
            "license": [
                "MIT"
            ],
            "description": "A simple Storage library to manage application storage",
            "keywords": [
                "framework",
                "php",
                "storage",
                "upf",
                "utopia"
            ],
            "support": {
                "issues": "https://github.com/utopia-php/storage/issues",
                "source": "https://github.com/utopia-php/storage/tree/0.14.0"
            },
            "time": "2023-03-15T00:16:34+00:00"
        },
        {
            "name": "utopia-php/swoole",
            "version": "0.8.0",
            "source": {
                "type": "git",
                "url": "https://github.com/utopia-php/swoole.git",
                "reference": "5b60e7f730641cc182bc36b1f9939d4a76d3439b"
            },
            "dist": {
                "type": "zip",
                "url": "https://api.github.com/repos/utopia-php/swoole/zipball/5b60e7f730641cc182bc36b1f9939d4a76d3439b",
                "reference": "5b60e7f730641cc182bc36b1f9939d4a76d3439b",
                "shasum": ""
            },
            "require": {
                "ext-swoole": "*",
                "php": ">=8.0",
                "utopia-php/framework": "0.28.*"
            },
            "require-dev": {
                "laravel/pint": "1.2.*",
                "phpstan/phpstan": "^1.10",
                "phpunit/phpunit": "^9.3",
                "swoole/ide-helper": "5.0.2"
            },
            "type": "library",
            "autoload": {
                "psr-4": {
                    "Utopia\\Swoole\\": "src/Swoole"
                }
            },
            "notification-url": "https://packagist.org/downloads/",
            "license": [
                "MIT"
            ],
            "description": "An extension for Utopia Framework to work with PHP Swoole as a PHP FPM alternative",
            "keywords": [
                "framework",
                "http",
                "php",
                "server",
                "swoole",
                "upf",
                "utopia"
            ],
            "support": {
                "issues": "https://github.com/utopia-php/swoole/issues",
                "source": "https://github.com/utopia-php/swoole/tree/0.8.0"
            },
            "time": "2023-07-25T10:29:58+00:00"
        },
        {
            "name": "utopia-php/system",
            "version": "0.6.0",
            "source": {
                "type": "git",
                "url": "https://github.com/utopia-php/system.git",
                "reference": "289c4327713deadc9c748b5317d248133a02f245"
            },
            "dist": {
                "type": "zip",
                "url": "https://api.github.com/repos/utopia-php/system/zipball/289c4327713deadc9c748b5317d248133a02f245",
                "reference": "289c4327713deadc9c748b5317d248133a02f245",
                "shasum": ""
            },
            "require": {
                "laravel/pint": "1.2.*",
                "php": ">=7.4"
            },
            "require-dev": {
                "phpunit/phpunit": "^9.3",
                "squizlabs/php_codesniffer": "^3.6",
                "vimeo/psalm": "4.0.1"
            },
            "type": "library",
            "autoload": {
                "psr-4": {
                    "Utopia\\System\\": "src/System"
                }
            },
            "notification-url": "https://packagist.org/downloads/",
            "license": [
                "MIT"
            ],
            "authors": [
                {
                    "name": "Eldad Fux",
                    "email": "eldad@appwrite.io"
                },
                {
                    "name": "Torsten Dittmann",
                    "email": "torsten@appwrite.io"
                }
            ],
            "description": "A simple library for obtaining information about the host's system.",
            "keywords": [
                "framework",
                "php",
                "system",
                "upf",
                "utopia"
            ],
            "support": {
                "issues": "https://github.com/utopia-php/system/issues",
                "source": "https://github.com/utopia-php/system/tree/0.6.0"
            },
            "time": "2022-11-07T13:51:59+00:00"
        },
        {
            "name": "utopia-php/websocket",
            "version": "0.1.0",
            "source": {
                "type": "git",
                "url": "https://github.com/utopia-php/websocket.git",
                "reference": "51fcb86171400d8aa40d76c54593481fd273dab5"
            },
            "dist": {
                "type": "zip",
                "url": "https://api.github.com/repos/utopia-php/websocket/zipball/51fcb86171400d8aa40d76c54593481fd273dab5",
                "reference": "51fcb86171400d8aa40d76c54593481fd273dab5",
                "shasum": ""
            },
            "require": {
                "php": ">=8.0"
            },
            "require-dev": {
                "phpunit/phpunit": "^9.5.5",
                "swoole/ide-helper": "4.6.6",
                "textalk/websocket": "1.5.2",
                "vimeo/psalm": "^4.8.1",
                "workerman/workerman": "^4.0"
            },
            "type": "library",
            "autoload": {
                "psr-4": {
                    "Utopia\\WebSocket\\": "src/WebSocket"
                }
            },
            "notification-url": "https://packagist.org/downloads/",
            "license": [
                "MIT"
            ],
            "authors": [
                {
                    "name": "Eldad Fux",
                    "email": "eldad@appwrite.io"
                },
                {
                    "name": "Torsten Dittmann",
                    "email": "torsten@appwrite.io"
                }
            ],
            "description": "A simple abstraction for WebSocket servers.",
            "keywords": [
                "framework",
                "php",
                "upf",
                "utopia",
                "websocket"
            ],
            "support": {
                "issues": "https://github.com/utopia-php/websocket/issues",
                "source": "https://github.com/utopia-php/websocket/tree/0.1.0"
            },
            "time": "2021-12-20T10:50:09+00:00"
        },
        {
            "name": "webmozart/assert",
            "version": "1.11.0",
            "source": {
                "type": "git",
                "url": "https://github.com/webmozarts/assert.git",
                "reference": "11cb2199493b2f8a3b53e7f19068fc6aac760991"
            },
            "dist": {
                "type": "zip",
                "url": "https://api.github.com/repos/webmozarts/assert/zipball/11cb2199493b2f8a3b53e7f19068fc6aac760991",
                "reference": "11cb2199493b2f8a3b53e7f19068fc6aac760991",
                "shasum": ""
            },
            "require": {
                "ext-ctype": "*",
                "php": "^7.2 || ^8.0"
            },
            "conflict": {
                "phpstan/phpstan": "<0.12.20",
                "vimeo/psalm": "<4.6.1 || 4.6.2"
            },
            "require-dev": {
                "phpunit/phpunit": "^8.5.13"
            },
            "type": "library",
            "extra": {
                "branch-alias": {
                    "dev-master": "1.10-dev"
                }
            },
            "autoload": {
                "psr-4": {
                    "Webmozart\\Assert\\": "src/"
                }
            },
            "notification-url": "https://packagist.org/downloads/",
            "license": [
                "MIT"
            ],
            "authors": [
                {
                    "name": "Bernhard Schussek",
                    "email": "bschussek@gmail.com"
                }
            ],
            "description": "Assertions to validate method input/output with nice error messages.",
            "keywords": [
                "assert",
                "check",
                "validate"
            ],
            "support": {
                "issues": "https://github.com/webmozarts/assert/issues",
                "source": "https://github.com/webmozarts/assert/tree/1.11.0"
            },
            "time": "2022-06-03T18:03:27+00:00"
        },
        {
            "name": "webonyx/graphql-php",
            "version": "v14.11.10",
            "source": {
                "type": "git",
                "url": "https://github.com/webonyx/graphql-php.git",
                "reference": "d9c2fdebc6aa01d831bc2969da00e8588cffef19"
            },
            "dist": {
                "type": "zip",
                "url": "https://api.github.com/repos/webonyx/graphql-php/zipball/d9c2fdebc6aa01d831bc2969da00e8588cffef19",
                "reference": "d9c2fdebc6aa01d831bc2969da00e8588cffef19",
                "shasum": ""
            },
            "require": {
                "ext-json": "*",
                "ext-mbstring": "*",
                "php": "^7.1 || ^8"
            },
            "require-dev": {
                "amphp/amp": "^2.3",
                "doctrine/coding-standard": "^6.0",
                "nyholm/psr7": "^1.2",
                "phpbench/phpbench": "^1.2",
                "phpstan/extension-installer": "^1.0",
                "phpstan/phpstan": "0.12.82",
                "phpstan/phpstan-phpunit": "0.12.18",
                "phpstan/phpstan-strict-rules": "0.12.9",
                "phpunit/phpunit": "^7.2 || ^8.5",
                "psr/http-message": "^1.0",
                "react/promise": "2.*",
                "simpod/php-coveralls-mirror": "^3.0"
            },
            "suggest": {
                "psr/http-message": "To use standard GraphQL server",
                "react/promise": "To leverage async resolving on React PHP platform"
            },
            "type": "library",
            "autoload": {
                "psr-4": {
                    "GraphQL\\": "src/"
                }
            },
            "notification-url": "https://packagist.org/downloads/",
            "license": [
                "MIT"
            ],
            "description": "A PHP port of GraphQL reference implementation",
            "homepage": "https://github.com/webonyx/graphql-php",
            "keywords": [
                "api",
                "graphql"
            ],
            "support": {
                "issues": "https://github.com/webonyx/graphql-php/issues",
                "source": "https://github.com/webonyx/graphql-php/tree/v14.11.10"
            },
            "funding": [
                {
                    "url": "https://opencollective.com/webonyx-graphql-php",
                    "type": "open_collective"
                }
            ],
            "time": "2023-07-05T14:23:37+00:00"
        }
    ],
    "packages-dev": [
        {
            "name": "appwrite/sdk-generator",
            "version": "0.33.7",
            "source": {
                "type": "git",
                "url": "https://github.com/appwrite/sdk-generator.git",
                "reference": "9f5db4a637b23879ceacea9ed2d33b0486771ffc"
            },
            "dist": {
                "type": "zip",
                "url": "https://api.github.com/repos/appwrite/sdk-generator/zipball/9f5db4a637b23879ceacea9ed2d33b0486771ffc",
                "reference": "9f5db4a637b23879ceacea9ed2d33b0486771ffc",
                "shasum": ""
            },
            "require": {
                "ext-curl": "*",
                "ext-json": "*",
                "ext-mbstring": "*",
                "matthiasmullie/minify": "^1.3.68",
                "php": ">=8.0",
                "twig/twig": "^3.4.1"
            },
            "require-dev": {
                "brianium/paratest": "^6.4",
                "phpunit/phpunit": "^9.5.21",
                "squizlabs/php_codesniffer": "^3.6"
            },
            "type": "library",
            "autoload": {
                "psr-4": {
                    "Appwrite\\SDK\\": "src/SDK",
                    "Appwrite\\Spec\\": "src/Spec"
                }
            },
            "notification-url": "https://packagist.org/downloads/",
            "license": [
                "MIT"
            ],
            "authors": [
                {
                    "name": "Eldad Fux",
                    "email": "eldad@appwrite.io"
                }
            ],
            "description": "Appwrite PHP library for generating API SDKs for multiple programming languages and platforms",
            "support": {
                "issues": "https://github.com/appwrite/sdk-generator/issues",
                "source": "https://github.com/appwrite/sdk-generator/tree/0.33.7"
            },
            "time": "2023-07-12T12:15:43+00:00"
        },
        {
            "name": "doctrine/deprecations",
            "version": "v1.1.1",
            "source": {
                "type": "git",
                "url": "https://github.com/doctrine/deprecations.git",
                "reference": "612a3ee5ab0d5dd97b7cf3874a6efe24325efac3"
            },
            "dist": {
                "type": "zip",
                "url": "https://api.github.com/repos/doctrine/deprecations/zipball/612a3ee5ab0d5dd97b7cf3874a6efe24325efac3",
                "reference": "612a3ee5ab0d5dd97b7cf3874a6efe24325efac3",
                "shasum": ""
            },
            "require": {
                "php": "^7.1 || ^8.0"
            },
            "require-dev": {
                "doctrine/coding-standard": "^9",
                "phpstan/phpstan": "1.4.10 || 1.10.15",
                "phpstan/phpstan-phpunit": "^1.0",
                "phpunit/phpunit": "^7.5 || ^8.5 || ^9.5",
                "psalm/plugin-phpunit": "0.18.4",
                "psr/log": "^1 || ^2 || ^3",
                "vimeo/psalm": "4.30.0 || 5.12.0"
            },
            "suggest": {
                "psr/log": "Allows logging deprecations via PSR-3 logger implementation"
            },
            "type": "library",
            "autoload": {
                "psr-4": {
                    "Doctrine\\Deprecations\\": "lib/Doctrine/Deprecations"
                }
            },
            "notification-url": "https://packagist.org/downloads/",
            "license": [
                "MIT"
            ],
            "description": "A small layer on top of trigger_error(E_USER_DEPRECATED) or PSR-3 logging with options to disable all deprecations or selectively for packages.",
            "homepage": "https://www.doctrine-project.org/",
            "support": {
                "issues": "https://github.com/doctrine/deprecations/issues",
                "source": "https://github.com/doctrine/deprecations/tree/v1.1.1"
            },
            "time": "2023-06-03T09:27:29+00:00"
        },
        {
            "name": "doctrine/instantiator",
            "version": "1.5.0",
            "source": {
                "type": "git",
                "url": "https://github.com/doctrine/instantiator.git",
                "reference": "0a0fa9780f5d4e507415a065172d26a98d02047b"
            },
            "dist": {
                "type": "zip",
                "url": "https://api.github.com/repos/doctrine/instantiator/zipball/0a0fa9780f5d4e507415a065172d26a98d02047b",
                "reference": "0a0fa9780f5d4e507415a065172d26a98d02047b",
                "shasum": ""
            },
            "require": {
                "php": "^7.1 || ^8.0"
            },
            "require-dev": {
                "doctrine/coding-standard": "^9 || ^11",
                "ext-pdo": "*",
                "ext-phar": "*",
                "phpbench/phpbench": "^0.16 || ^1",
                "phpstan/phpstan": "^1.4",
                "phpstan/phpstan-phpunit": "^1",
                "phpunit/phpunit": "^7.5 || ^8.5 || ^9.5",
                "vimeo/psalm": "^4.30 || ^5.4"
            },
            "type": "library",
            "autoload": {
                "psr-4": {
                    "Doctrine\\Instantiator\\": "src/Doctrine/Instantiator/"
                }
            },
            "notification-url": "https://packagist.org/downloads/",
            "license": [
                "MIT"
            ],
            "authors": [
                {
                    "name": "Marco Pivetta",
                    "email": "ocramius@gmail.com",
                    "homepage": "https://ocramius.github.io/"
                }
            ],
            "description": "A small, lightweight utility to instantiate objects in PHP without invoking their constructors",
            "homepage": "https://www.doctrine-project.org/projects/instantiator.html",
            "keywords": [
                "constructor",
                "instantiate"
            ],
            "support": {
                "issues": "https://github.com/doctrine/instantiator/issues",
                "source": "https://github.com/doctrine/instantiator/tree/1.5.0"
            },
            "funding": [
                {
                    "url": "https://www.doctrine-project.org/sponsorship.html",
                    "type": "custom"
                },
                {
                    "url": "https://www.patreon.com/phpdoctrine",
                    "type": "patreon"
                },
                {
                    "url": "https://tidelift.com/funding/github/packagist/doctrine%2Finstantiator",
                    "type": "tidelift"
                }
            ],
            "time": "2022-12-30T00:15:36+00:00"
        },
        {
            "name": "matthiasmullie/minify",
            "version": "1.3.71",
            "source": {
                "type": "git",
                "url": "https://github.com/matthiasmullie/minify.git",
                "reference": "ae42a47d7fecc1fbb7277b2f2d84c37a33edc3b1"
            },
            "dist": {
                "type": "zip",
                "url": "https://api.github.com/repos/matthiasmullie/minify/zipball/ae42a47d7fecc1fbb7277b2f2d84c37a33edc3b1",
                "reference": "ae42a47d7fecc1fbb7277b2f2d84c37a33edc3b1",
                "shasum": ""
            },
            "require": {
                "ext-pcre": "*",
                "matthiasmullie/path-converter": "~1.1",
                "php": ">=5.3.0"
            },
            "require-dev": {
                "friendsofphp/php-cs-fixer": ">=2.0",
                "matthiasmullie/scrapbook": ">=1.3",
                "phpunit/phpunit": ">=4.8",
                "squizlabs/php_codesniffer": ">=3.0"
            },
            "suggest": {
                "psr/cache-implementation": "Cache implementation to use with Minify::cache"
            },
            "bin": [
                "bin/minifycss",
                "bin/minifyjs"
            ],
            "type": "library",
            "autoload": {
                "psr-4": {
                    "MatthiasMullie\\Minify\\": "src/"
                }
            },
            "notification-url": "https://packagist.org/downloads/",
            "license": [
                "MIT"
            ],
            "authors": [
                {
                    "name": "Matthias Mullie",
                    "email": "minify@mullie.eu",
                    "homepage": "https://www.mullie.eu",
                    "role": "Developer"
                }
            ],
            "description": "CSS & JavaScript minifier, in PHP. Removes whitespace, strips comments, combines files (incl. @import statements and small assets in CSS files), and optimizes/shortens a few common programming patterns.",
            "homepage": "https://github.com/matthiasmullie/minify",
            "keywords": [
                "JS",
                "css",
                "javascript",
                "minifier",
                "minify"
            ],
            "support": {
                "issues": "https://github.com/matthiasmullie/minify/issues",
                "source": "https://github.com/matthiasmullie/minify/tree/1.3.71"
            },
            "funding": [
                {
                    "url": "https://github.com/matthiasmullie",
                    "type": "github"
                }
            ],
            "time": "2023-04-25T20:33:03+00:00"
        },
        {
            "name": "matthiasmullie/path-converter",
            "version": "1.1.3",
            "source": {
                "type": "git",
                "url": "https://github.com/matthiasmullie/path-converter.git",
                "reference": "e7d13b2c7e2f2268e1424aaed02085518afa02d9"
            },
            "dist": {
                "type": "zip",
                "url": "https://api.github.com/repos/matthiasmullie/path-converter/zipball/e7d13b2c7e2f2268e1424aaed02085518afa02d9",
                "reference": "e7d13b2c7e2f2268e1424aaed02085518afa02d9",
                "shasum": ""
            },
            "require": {
                "ext-pcre": "*",
                "php": ">=5.3.0"
            },
            "require-dev": {
                "phpunit/phpunit": "~4.8"
            },
            "type": "library",
            "autoload": {
                "psr-4": {
                    "MatthiasMullie\\PathConverter\\": "src/"
                }
            },
            "notification-url": "https://packagist.org/downloads/",
            "license": [
                "MIT"
            ],
            "authors": [
                {
                    "name": "Matthias Mullie",
                    "email": "pathconverter@mullie.eu",
                    "homepage": "http://www.mullie.eu",
                    "role": "Developer"
                }
            ],
            "description": "Relative path converter",
            "homepage": "http://github.com/matthiasmullie/path-converter",
            "keywords": [
                "converter",
                "path",
                "paths",
                "relative"
            ],
            "support": {
                "issues": "https://github.com/matthiasmullie/path-converter/issues",
                "source": "https://github.com/matthiasmullie/path-converter/tree/1.1.3"
            },
            "time": "2019-02-05T23:41:09+00:00"
        },
        {
            "name": "myclabs/deep-copy",
            "version": "1.11.1",
            "source": {
                "type": "git",
                "url": "https://github.com/myclabs/DeepCopy.git",
                "reference": "7284c22080590fb39f2ffa3e9057f10a4ddd0e0c"
            },
            "dist": {
                "type": "zip",
                "url": "https://api.github.com/repos/myclabs/DeepCopy/zipball/7284c22080590fb39f2ffa3e9057f10a4ddd0e0c",
                "reference": "7284c22080590fb39f2ffa3e9057f10a4ddd0e0c",
                "shasum": ""
            },
            "require": {
                "php": "^7.1 || ^8.0"
            },
            "conflict": {
                "doctrine/collections": "<1.6.8",
                "doctrine/common": "<2.13.3 || >=3,<3.2.2"
            },
            "require-dev": {
                "doctrine/collections": "^1.6.8",
                "doctrine/common": "^2.13.3 || ^3.2.2",
                "phpunit/phpunit": "^7.5.20 || ^8.5.23 || ^9.5.13"
            },
            "type": "library",
            "autoload": {
                "files": [
                    "src/DeepCopy/deep_copy.php"
                ],
                "psr-4": {
                    "DeepCopy\\": "src/DeepCopy/"
                }
            },
            "notification-url": "https://packagist.org/downloads/",
            "license": [
                "MIT"
            ],
            "description": "Create deep copies (clones) of your objects",
            "keywords": [
                "clone",
                "copy",
                "duplicate",
                "object",
                "object graph"
            ],
            "support": {
                "issues": "https://github.com/myclabs/DeepCopy/issues",
                "source": "https://github.com/myclabs/DeepCopy/tree/1.11.1"
            },
            "funding": [
                {
                    "url": "https://tidelift.com/funding/github/packagist/myclabs/deep-copy",
                    "type": "tidelift"
                }
            ],
            "time": "2023-03-08T13:26:56+00:00"
        },
        {
            "name": "nikic/php-parser",
            "version": "v4.16.0",
            "source": {
                "type": "git",
                "url": "https://github.com/nikic/PHP-Parser.git",
                "reference": "19526a33fb561ef417e822e85f08a00db4059c17"
            },
            "dist": {
                "type": "zip",
                "url": "https://api.github.com/repos/nikic/PHP-Parser/zipball/19526a33fb561ef417e822e85f08a00db4059c17",
                "reference": "19526a33fb561ef417e822e85f08a00db4059c17",
                "shasum": ""
            },
            "require": {
                "ext-tokenizer": "*",
                "php": ">=7.0"
            },
            "require-dev": {
                "ircmaxell/php-yacc": "^0.0.7",
                "phpunit/phpunit": "^6.5 || ^7.0 || ^8.0 || ^9.0"
            },
            "bin": [
                "bin/php-parse"
            ],
            "type": "library",
            "extra": {
                "branch-alias": {
                    "dev-master": "4.9-dev"
                }
            },
            "autoload": {
                "psr-4": {
                    "PhpParser\\": "lib/PhpParser"
                }
            },
            "notification-url": "https://packagist.org/downloads/",
            "license": [
                "BSD-3-Clause"
            ],
            "authors": [
                {
                    "name": "Nikita Popov"
                }
            ],
            "description": "A PHP parser written in PHP",
            "keywords": [
                "parser",
                "php"
            ],
            "support": {
                "issues": "https://github.com/nikic/PHP-Parser/issues",
                "source": "https://github.com/nikic/PHP-Parser/tree/v4.16.0"
            },
            "time": "2023-06-25T14:52:30+00:00"
        },
        {
            "name": "phar-io/manifest",
            "version": "2.0.3",
            "source": {
                "type": "git",
                "url": "https://github.com/phar-io/manifest.git",
                "reference": "97803eca37d319dfa7826cc2437fc020857acb53"
            },
            "dist": {
                "type": "zip",
                "url": "https://api.github.com/repos/phar-io/manifest/zipball/97803eca37d319dfa7826cc2437fc020857acb53",
                "reference": "97803eca37d319dfa7826cc2437fc020857acb53",
                "shasum": ""
            },
            "require": {
                "ext-dom": "*",
                "ext-phar": "*",
                "ext-xmlwriter": "*",
                "phar-io/version": "^3.0.1",
                "php": "^7.2 || ^8.0"
            },
            "type": "library",
            "extra": {
                "branch-alias": {
                    "dev-master": "2.0.x-dev"
                }
            },
            "autoload": {
                "classmap": [
                    "src/"
                ]
            },
            "notification-url": "https://packagist.org/downloads/",
            "license": [
                "BSD-3-Clause"
            ],
            "authors": [
                {
                    "name": "Arne Blankerts",
                    "email": "arne@blankerts.de",
                    "role": "Developer"
                },
                {
                    "name": "Sebastian Heuer",
                    "email": "sebastian@phpeople.de",
                    "role": "Developer"
                },
                {
                    "name": "Sebastian Bergmann",
                    "email": "sebastian@phpunit.de",
                    "role": "Developer"
                }
            ],
            "description": "Component for reading phar.io manifest information from a PHP Archive (PHAR)",
            "support": {
                "issues": "https://github.com/phar-io/manifest/issues",
                "source": "https://github.com/phar-io/manifest/tree/2.0.3"
            },
            "time": "2021-07-20T11:28:43+00:00"
        },
        {
            "name": "phar-io/version",
            "version": "3.2.1",
            "source": {
                "type": "git",
                "url": "https://github.com/phar-io/version.git",
                "reference": "4f7fd7836c6f332bb2933569e566a0d6c4cbed74"
            },
            "dist": {
                "type": "zip",
                "url": "https://api.github.com/repos/phar-io/version/zipball/4f7fd7836c6f332bb2933569e566a0d6c4cbed74",
                "reference": "4f7fd7836c6f332bb2933569e566a0d6c4cbed74",
                "shasum": ""
            },
            "require": {
                "php": "^7.2 || ^8.0"
            },
            "type": "library",
            "autoload": {
                "classmap": [
                    "src/"
                ]
            },
            "notification-url": "https://packagist.org/downloads/",
            "license": [
                "BSD-3-Clause"
            ],
            "authors": [
                {
                    "name": "Arne Blankerts",
                    "email": "arne@blankerts.de",
                    "role": "Developer"
                },
                {
                    "name": "Sebastian Heuer",
                    "email": "sebastian@phpeople.de",
                    "role": "Developer"
                },
                {
                    "name": "Sebastian Bergmann",
                    "email": "sebastian@phpunit.de",
                    "role": "Developer"
                }
            ],
            "description": "Library for handling version information and constraints",
            "support": {
                "issues": "https://github.com/phar-io/version/issues",
                "source": "https://github.com/phar-io/version/tree/3.2.1"
            },
            "time": "2022-02-21T01:04:05+00:00"
        },
        {
            "name": "phpdocumentor/reflection-common",
            "version": "2.2.0",
            "source": {
                "type": "git",
                "url": "https://github.com/phpDocumentor/ReflectionCommon.git",
                "reference": "1d01c49d4ed62f25aa84a747ad35d5a16924662b"
            },
            "dist": {
                "type": "zip",
                "url": "https://api.github.com/repos/phpDocumentor/ReflectionCommon/zipball/1d01c49d4ed62f25aa84a747ad35d5a16924662b",
                "reference": "1d01c49d4ed62f25aa84a747ad35d5a16924662b",
                "shasum": ""
            },
            "require": {
                "php": "^7.2 || ^8.0"
            },
            "type": "library",
            "extra": {
                "branch-alias": {
                    "dev-2.x": "2.x-dev"
                }
            },
            "autoload": {
                "psr-4": {
                    "phpDocumentor\\Reflection\\": "src/"
                }
            },
            "notification-url": "https://packagist.org/downloads/",
            "license": [
                "MIT"
            ],
            "authors": [
                {
                    "name": "Jaap van Otterdijk",
                    "email": "opensource@ijaap.nl"
                }
            ],
            "description": "Common reflection classes used by phpdocumentor to reflect the code structure",
            "homepage": "http://www.phpdoc.org",
            "keywords": [
                "FQSEN",
                "phpDocumentor",
                "phpdoc",
                "reflection",
                "static analysis"
            ],
            "support": {
                "issues": "https://github.com/phpDocumentor/ReflectionCommon/issues",
                "source": "https://github.com/phpDocumentor/ReflectionCommon/tree/2.x"
            },
            "time": "2020-06-27T09:03:43+00:00"
        },
        {
            "name": "phpdocumentor/reflection-docblock",
            "version": "5.3.0",
            "source": {
                "type": "git",
                "url": "https://github.com/phpDocumentor/ReflectionDocBlock.git",
                "reference": "622548b623e81ca6d78b721c5e029f4ce664f170"
            },
            "dist": {
                "type": "zip",
                "url": "https://api.github.com/repos/phpDocumentor/ReflectionDocBlock/zipball/622548b623e81ca6d78b721c5e029f4ce664f170",
                "reference": "622548b623e81ca6d78b721c5e029f4ce664f170",
                "shasum": ""
            },
            "require": {
                "ext-filter": "*",
                "php": "^7.2 || ^8.0",
                "phpdocumentor/reflection-common": "^2.2",
                "phpdocumentor/type-resolver": "^1.3",
                "webmozart/assert": "^1.9.1"
            },
            "require-dev": {
                "mockery/mockery": "~1.3.2",
                "psalm/phar": "^4.8"
            },
            "type": "library",
            "extra": {
                "branch-alias": {
                    "dev-master": "5.x-dev"
                }
            },
            "autoload": {
                "psr-4": {
                    "phpDocumentor\\Reflection\\": "src"
                }
            },
            "notification-url": "https://packagist.org/downloads/",
            "license": [
                "MIT"
            ],
            "authors": [
                {
                    "name": "Mike van Riel",
                    "email": "me@mikevanriel.com"
                },
                {
                    "name": "Jaap van Otterdijk",
                    "email": "account@ijaap.nl"
                }
            ],
            "description": "With this component, a library can provide support for annotations via DocBlocks or otherwise retrieve information that is embedded in a DocBlock.",
            "support": {
                "issues": "https://github.com/phpDocumentor/ReflectionDocBlock/issues",
                "source": "https://github.com/phpDocumentor/ReflectionDocBlock/tree/5.3.0"
            },
            "time": "2021-10-19T17:43:47+00:00"
        },
        {
            "name": "phpdocumentor/type-resolver",
            "version": "1.7.2",
            "source": {
                "type": "git",
                "url": "https://github.com/phpDocumentor/TypeResolver.git",
                "reference": "b2fe4d22a5426f38e014855322200b97b5362c0d"
            },
            "dist": {
                "type": "zip",
                "url": "https://api.github.com/repos/phpDocumentor/TypeResolver/zipball/b2fe4d22a5426f38e014855322200b97b5362c0d",
                "reference": "b2fe4d22a5426f38e014855322200b97b5362c0d",
                "shasum": ""
            },
            "require": {
                "doctrine/deprecations": "^1.0",
                "php": "^7.4 || ^8.0",
                "phpdocumentor/reflection-common": "^2.0",
                "phpstan/phpdoc-parser": "^1.13"
            },
            "require-dev": {
                "ext-tokenizer": "*",
                "phpbench/phpbench": "^1.2",
                "phpstan/extension-installer": "^1.1",
                "phpstan/phpstan": "^1.8",
                "phpstan/phpstan-phpunit": "^1.1",
                "phpunit/phpunit": "^9.5",
                "rector/rector": "^0.13.9",
                "vimeo/psalm": "^4.25"
            },
            "type": "library",
            "extra": {
                "branch-alias": {
                    "dev-1.x": "1.x-dev"
                }
            },
            "autoload": {
                "psr-4": {
                    "phpDocumentor\\Reflection\\": "src"
                }
            },
            "notification-url": "https://packagist.org/downloads/",
            "license": [
                "MIT"
            ],
            "authors": [
                {
                    "name": "Mike van Riel",
                    "email": "me@mikevanriel.com"
                }
            ],
            "description": "A PSR-5 based resolver of Class names, Types and Structural Element Names",
            "support": {
                "issues": "https://github.com/phpDocumentor/TypeResolver/issues",
                "source": "https://github.com/phpDocumentor/TypeResolver/tree/1.7.2"
            },
            "time": "2023-05-30T18:13:47+00:00"
        },
        {
            "name": "phpspec/prophecy",
            "version": "v1.17.0",
            "source": {
                "type": "git",
                "url": "https://github.com/phpspec/prophecy.git",
                "reference": "15873c65b207b07765dbc3c95d20fdf4a320cbe2"
            },
            "dist": {
                "type": "zip",
                "url": "https://api.github.com/repos/phpspec/prophecy/zipball/15873c65b207b07765dbc3c95d20fdf4a320cbe2",
                "reference": "15873c65b207b07765dbc3c95d20fdf4a320cbe2",
                "shasum": ""
            },
            "require": {
                "doctrine/instantiator": "^1.2 || ^2.0",
                "php": "^7.2 || 8.0.* || 8.1.* || 8.2.*",
                "phpdocumentor/reflection-docblock": "^5.2",
                "sebastian/comparator": "^3.0 || ^4.0",
                "sebastian/recursion-context": "^3.0 || ^4.0"
            },
            "require-dev": {
                "phpspec/phpspec": "^6.0 || ^7.0",
                "phpstan/phpstan": "^1.9",
                "phpunit/phpunit": "^8.0 || ^9.0"
            },
            "type": "library",
            "extra": {
                "branch-alias": {
                    "dev-master": "1.x-dev"
                }
            },
            "autoload": {
                "psr-4": {
                    "Prophecy\\": "src/Prophecy"
                }
            },
            "notification-url": "https://packagist.org/downloads/",
            "license": [
                "MIT"
            ],
            "authors": [
                {
                    "name": "Konstantin Kudryashov",
                    "email": "ever.zet@gmail.com",
                    "homepage": "http://everzet.com"
                },
                {
                    "name": "Marcello Duarte",
                    "email": "marcello.duarte@gmail.com"
                }
            ],
            "description": "Highly opinionated mocking framework for PHP 5.3+",
            "homepage": "https://github.com/phpspec/prophecy",
            "keywords": [
                "Double",
                "Dummy",
                "fake",
                "mock",
                "spy",
                "stub"
            ],
            "support": {
                "issues": "https://github.com/phpspec/prophecy/issues",
                "source": "https://github.com/phpspec/prophecy/tree/v1.17.0"
            },
            "time": "2023-02-02T15:41:36+00:00"
        },
        {
            "name": "phpstan/phpdoc-parser",
            "version": "1.23.1",
            "source": {
                "type": "git",
                "url": "https://github.com/phpstan/phpdoc-parser.git",
                "reference": "846ae76eef31c6d7790fac9bc399ecee45160b26"
            },
            "dist": {
                "type": "zip",
                "url": "https://api.github.com/repos/phpstan/phpdoc-parser/zipball/846ae76eef31c6d7790fac9bc399ecee45160b26",
                "reference": "846ae76eef31c6d7790fac9bc399ecee45160b26",
                "shasum": ""
            },
            "require": {
                "php": "^7.2 || ^8.0"
            },
            "require-dev": {
                "doctrine/annotations": "^2.0",
                "nikic/php-parser": "^4.15",
                "php-parallel-lint/php-parallel-lint": "^1.2",
                "phpstan/extension-installer": "^1.0",
                "phpstan/phpstan": "^1.5",
                "phpstan/phpstan-phpunit": "^1.1",
                "phpstan/phpstan-strict-rules": "^1.0",
                "phpunit/phpunit": "^9.5",
                "symfony/process": "^5.2"
            },
            "type": "library",
            "autoload": {
                "psr-4": {
                    "PHPStan\\PhpDocParser\\": [
                        "src/"
                    ]
                }
            },
            "notification-url": "https://packagist.org/downloads/",
            "license": [
                "MIT"
            ],
            "description": "PHPDoc parser with support for nullable, intersection and generic types",
            "support": {
                "issues": "https://github.com/phpstan/phpdoc-parser/issues",
                "source": "https://github.com/phpstan/phpdoc-parser/tree/1.23.1"
            },
            "time": "2023-08-03T16:32:59+00:00"
        },
        {
            "name": "phpunit/php-code-coverage",
            "version": "9.2.27",
            "source": {
                "type": "git",
                "url": "https://github.com/sebastianbergmann/php-code-coverage.git",
                "reference": "b0a88255cb70d52653d80c890bd7f38740ea50d1"
            },
            "dist": {
                "type": "zip",
                "url": "https://api.github.com/repos/sebastianbergmann/php-code-coverage/zipball/b0a88255cb70d52653d80c890bd7f38740ea50d1",
                "reference": "b0a88255cb70d52653d80c890bd7f38740ea50d1",
                "shasum": ""
            },
            "require": {
                "ext-dom": "*",
                "ext-libxml": "*",
                "ext-xmlwriter": "*",
                "nikic/php-parser": "^4.15",
                "php": ">=7.3",
                "phpunit/php-file-iterator": "^3.0.3",
                "phpunit/php-text-template": "^2.0.2",
                "sebastian/code-unit-reverse-lookup": "^2.0.2",
                "sebastian/complexity": "^2.0",
                "sebastian/environment": "^5.1.2",
                "sebastian/lines-of-code": "^1.0.3",
                "sebastian/version": "^3.0.1",
                "theseer/tokenizer": "^1.2.0"
            },
            "require-dev": {
                "phpunit/phpunit": "^9.3"
            },
            "suggest": {
                "ext-pcov": "PHP extension that provides line coverage",
                "ext-xdebug": "PHP extension that provides line coverage as well as branch and path coverage"
            },
            "type": "library",
            "extra": {
                "branch-alias": {
                    "dev-master": "9.2-dev"
                }
            },
            "autoload": {
                "classmap": [
                    "src/"
                ]
            },
            "notification-url": "https://packagist.org/downloads/",
            "license": [
                "BSD-3-Clause"
            ],
            "authors": [
                {
                    "name": "Sebastian Bergmann",
                    "email": "sebastian@phpunit.de",
                    "role": "lead"
                }
            ],
            "description": "Library that provides collection, processing, and rendering functionality for PHP code coverage information.",
            "homepage": "https://github.com/sebastianbergmann/php-code-coverage",
            "keywords": [
                "coverage",
                "testing",
                "xunit"
            ],
            "support": {
                "issues": "https://github.com/sebastianbergmann/php-code-coverage/issues",
                "security": "https://github.com/sebastianbergmann/php-code-coverage/security/policy",
                "source": "https://github.com/sebastianbergmann/php-code-coverage/tree/9.2.27"
            },
            "funding": [
                {
                    "url": "https://github.com/sebastianbergmann",
                    "type": "github"
                }
            ],
            "time": "2023-07-26T13:44:30+00:00"
        },
        {
            "name": "phpunit/php-file-iterator",
            "version": "3.0.6",
            "source": {
                "type": "git",
                "url": "https://github.com/sebastianbergmann/php-file-iterator.git",
                "reference": "cf1c2e7c203ac650e352f4cc675a7021e7d1b3cf"
            },
            "dist": {
                "type": "zip",
                "url": "https://api.github.com/repos/sebastianbergmann/php-file-iterator/zipball/cf1c2e7c203ac650e352f4cc675a7021e7d1b3cf",
                "reference": "cf1c2e7c203ac650e352f4cc675a7021e7d1b3cf",
                "shasum": ""
            },
            "require": {
                "php": ">=7.3"
            },
            "require-dev": {
                "phpunit/phpunit": "^9.3"
            },
            "type": "library",
            "extra": {
                "branch-alias": {
                    "dev-master": "3.0-dev"
                }
            },
            "autoload": {
                "classmap": [
                    "src/"
                ]
            },
            "notification-url": "https://packagist.org/downloads/",
            "license": [
                "BSD-3-Clause"
            ],
            "authors": [
                {
                    "name": "Sebastian Bergmann",
                    "email": "sebastian@phpunit.de",
                    "role": "lead"
                }
            ],
            "description": "FilterIterator implementation that filters files based on a list of suffixes.",
            "homepage": "https://github.com/sebastianbergmann/php-file-iterator/",
            "keywords": [
                "filesystem",
                "iterator"
            ],
            "support": {
                "issues": "https://github.com/sebastianbergmann/php-file-iterator/issues",
                "source": "https://github.com/sebastianbergmann/php-file-iterator/tree/3.0.6"
            },
            "funding": [
                {
                    "url": "https://github.com/sebastianbergmann",
                    "type": "github"
                }
            ],
            "time": "2021-12-02T12:48:52+00:00"
        },
        {
            "name": "phpunit/php-invoker",
            "version": "3.1.1",
            "source": {
                "type": "git",
                "url": "https://github.com/sebastianbergmann/php-invoker.git",
                "reference": "5a10147d0aaf65b58940a0b72f71c9ac0423cc67"
            },
            "dist": {
                "type": "zip",
                "url": "https://api.github.com/repos/sebastianbergmann/php-invoker/zipball/5a10147d0aaf65b58940a0b72f71c9ac0423cc67",
                "reference": "5a10147d0aaf65b58940a0b72f71c9ac0423cc67",
                "shasum": ""
            },
            "require": {
                "php": ">=7.3"
            },
            "require-dev": {
                "ext-pcntl": "*",
                "phpunit/phpunit": "^9.3"
            },
            "suggest": {
                "ext-pcntl": "*"
            },
            "type": "library",
            "extra": {
                "branch-alias": {
                    "dev-master": "3.1-dev"
                }
            },
            "autoload": {
                "classmap": [
                    "src/"
                ]
            },
            "notification-url": "https://packagist.org/downloads/",
            "license": [
                "BSD-3-Clause"
            ],
            "authors": [
                {
                    "name": "Sebastian Bergmann",
                    "email": "sebastian@phpunit.de",
                    "role": "lead"
                }
            ],
            "description": "Invoke callables with a timeout",
            "homepage": "https://github.com/sebastianbergmann/php-invoker/",
            "keywords": [
                "process"
            ],
            "support": {
                "issues": "https://github.com/sebastianbergmann/php-invoker/issues",
                "source": "https://github.com/sebastianbergmann/php-invoker/tree/3.1.1"
            },
            "funding": [
                {
                    "url": "https://github.com/sebastianbergmann",
                    "type": "github"
                }
            ],
            "time": "2020-09-28T05:58:55+00:00"
        },
        {
            "name": "phpunit/php-text-template",
            "version": "2.0.4",
            "source": {
                "type": "git",
                "url": "https://github.com/sebastianbergmann/php-text-template.git",
                "reference": "5da5f67fc95621df9ff4c4e5a84d6a8a2acf7c28"
            },
            "dist": {
                "type": "zip",
                "url": "https://api.github.com/repos/sebastianbergmann/php-text-template/zipball/5da5f67fc95621df9ff4c4e5a84d6a8a2acf7c28",
                "reference": "5da5f67fc95621df9ff4c4e5a84d6a8a2acf7c28",
                "shasum": ""
            },
            "require": {
                "php": ">=7.3"
            },
            "require-dev": {
                "phpunit/phpunit": "^9.3"
            },
            "type": "library",
            "extra": {
                "branch-alias": {
                    "dev-master": "2.0-dev"
                }
            },
            "autoload": {
                "classmap": [
                    "src/"
                ]
            },
            "notification-url": "https://packagist.org/downloads/",
            "license": [
                "BSD-3-Clause"
            ],
            "authors": [
                {
                    "name": "Sebastian Bergmann",
                    "email": "sebastian@phpunit.de",
                    "role": "lead"
                }
            ],
            "description": "Simple template engine.",
            "homepage": "https://github.com/sebastianbergmann/php-text-template/",
            "keywords": [
                "template"
            ],
            "support": {
                "issues": "https://github.com/sebastianbergmann/php-text-template/issues",
                "source": "https://github.com/sebastianbergmann/php-text-template/tree/2.0.4"
            },
            "funding": [
                {
                    "url": "https://github.com/sebastianbergmann",
                    "type": "github"
                }
            ],
            "time": "2020-10-26T05:33:50+00:00"
        },
        {
            "name": "phpunit/php-timer",
            "version": "5.0.3",
            "source": {
                "type": "git",
                "url": "https://github.com/sebastianbergmann/php-timer.git",
                "reference": "5a63ce20ed1b5bf577850e2c4e87f4aa902afbd2"
            },
            "dist": {
                "type": "zip",
                "url": "https://api.github.com/repos/sebastianbergmann/php-timer/zipball/5a63ce20ed1b5bf577850e2c4e87f4aa902afbd2",
                "reference": "5a63ce20ed1b5bf577850e2c4e87f4aa902afbd2",
                "shasum": ""
            },
            "require": {
                "php": ">=7.3"
            },
            "require-dev": {
                "phpunit/phpunit": "^9.3"
            },
            "type": "library",
            "extra": {
                "branch-alias": {
                    "dev-master": "5.0-dev"
                }
            },
            "autoload": {
                "classmap": [
                    "src/"
                ]
            },
            "notification-url": "https://packagist.org/downloads/",
            "license": [
                "BSD-3-Clause"
            ],
            "authors": [
                {
                    "name": "Sebastian Bergmann",
                    "email": "sebastian@phpunit.de",
                    "role": "lead"
                }
            ],
            "description": "Utility class for timing",
            "homepage": "https://github.com/sebastianbergmann/php-timer/",
            "keywords": [
                "timer"
            ],
            "support": {
                "issues": "https://github.com/sebastianbergmann/php-timer/issues",
                "source": "https://github.com/sebastianbergmann/php-timer/tree/5.0.3"
            },
            "funding": [
                {
                    "url": "https://github.com/sebastianbergmann",
                    "type": "github"
                }
            ],
            "time": "2020-10-26T13:16:10+00:00"
        },
        {
            "name": "phpunit/phpunit",
            "version": "9.5.20",
            "source": {
                "type": "git",
                "url": "https://github.com/sebastianbergmann/phpunit.git",
                "reference": "12bc8879fb65aef2138b26fc633cb1e3620cffba"
            },
            "dist": {
                "type": "zip",
                "url": "https://api.github.com/repos/sebastianbergmann/phpunit/zipball/12bc8879fb65aef2138b26fc633cb1e3620cffba",
                "reference": "12bc8879fb65aef2138b26fc633cb1e3620cffba",
                "shasum": ""
            },
            "require": {
                "doctrine/instantiator": "^1.3.1",
                "ext-dom": "*",
                "ext-json": "*",
                "ext-libxml": "*",
                "ext-mbstring": "*",
                "ext-xml": "*",
                "ext-xmlwriter": "*",
                "myclabs/deep-copy": "^1.10.1",
                "phar-io/manifest": "^2.0.3",
                "phar-io/version": "^3.0.2",
                "php": ">=7.3",
                "phpspec/prophecy": "^1.12.1",
                "phpunit/php-code-coverage": "^9.2.13",
                "phpunit/php-file-iterator": "^3.0.5",
                "phpunit/php-invoker": "^3.1.1",
                "phpunit/php-text-template": "^2.0.3",
                "phpunit/php-timer": "^5.0.2",
                "sebastian/cli-parser": "^1.0.1",
                "sebastian/code-unit": "^1.0.6",
                "sebastian/comparator": "^4.0.5",
                "sebastian/diff": "^4.0.3",
                "sebastian/environment": "^5.1.3",
                "sebastian/exporter": "^4.0.3",
                "sebastian/global-state": "^5.0.1",
                "sebastian/object-enumerator": "^4.0.3",
                "sebastian/resource-operations": "^3.0.3",
                "sebastian/type": "^3.0",
                "sebastian/version": "^3.0.2"
            },
            "require-dev": {
                "ext-pdo": "*",
                "phpspec/prophecy-phpunit": "^2.0.1"
            },
            "suggest": {
                "ext-soap": "*",
                "ext-xdebug": "*"
            },
            "bin": [
                "phpunit"
            ],
            "type": "library",
            "extra": {
                "branch-alias": {
                    "dev-master": "9.5-dev"
                }
            },
            "autoload": {
                "files": [
                    "src/Framework/Assert/Functions.php"
                ],
                "classmap": [
                    "src/"
                ]
            },
            "notification-url": "https://packagist.org/downloads/",
            "license": [
                "BSD-3-Clause"
            ],
            "authors": [
                {
                    "name": "Sebastian Bergmann",
                    "email": "sebastian@phpunit.de",
                    "role": "lead"
                }
            ],
            "description": "The PHP Unit Testing framework.",
            "homepage": "https://phpunit.de/",
            "keywords": [
                "phpunit",
                "testing",
                "xunit"
            ],
            "support": {
                "issues": "https://github.com/sebastianbergmann/phpunit/issues",
                "source": "https://github.com/sebastianbergmann/phpunit/tree/9.5.20"
            },
            "funding": [
                {
                    "url": "https://phpunit.de/sponsors.html",
                    "type": "custom"
                },
                {
                    "url": "https://github.com/sebastianbergmann",
                    "type": "github"
                }
            ],
            "time": "2022-04-01T12:37:26+00:00"
        },
        {
            "name": "sebastian/cli-parser",
            "version": "1.0.1",
            "source": {
                "type": "git",
                "url": "https://github.com/sebastianbergmann/cli-parser.git",
                "reference": "442e7c7e687e42adc03470c7b668bc4b2402c0b2"
            },
            "dist": {
                "type": "zip",
                "url": "https://api.github.com/repos/sebastianbergmann/cli-parser/zipball/442e7c7e687e42adc03470c7b668bc4b2402c0b2",
                "reference": "442e7c7e687e42adc03470c7b668bc4b2402c0b2",
                "shasum": ""
            },
            "require": {
                "php": ">=7.3"
            },
            "require-dev": {
                "phpunit/phpunit": "^9.3"
            },
            "type": "library",
            "extra": {
                "branch-alias": {
                    "dev-master": "1.0-dev"
                }
            },
            "autoload": {
                "classmap": [
                    "src/"
                ]
            },
            "notification-url": "https://packagist.org/downloads/",
            "license": [
                "BSD-3-Clause"
            ],
            "authors": [
                {
                    "name": "Sebastian Bergmann",
                    "email": "sebastian@phpunit.de",
                    "role": "lead"
                }
            ],
            "description": "Library for parsing CLI options",
            "homepage": "https://github.com/sebastianbergmann/cli-parser",
            "support": {
                "issues": "https://github.com/sebastianbergmann/cli-parser/issues",
                "source": "https://github.com/sebastianbergmann/cli-parser/tree/1.0.1"
            },
            "funding": [
                {
                    "url": "https://github.com/sebastianbergmann",
                    "type": "github"
                }
            ],
            "time": "2020-09-28T06:08:49+00:00"
        },
        {
            "name": "sebastian/code-unit",
            "version": "1.0.8",
            "source": {
                "type": "git",
                "url": "https://github.com/sebastianbergmann/code-unit.git",
                "reference": "1fc9f64c0927627ef78ba436c9b17d967e68e120"
            },
            "dist": {
                "type": "zip",
                "url": "https://api.github.com/repos/sebastianbergmann/code-unit/zipball/1fc9f64c0927627ef78ba436c9b17d967e68e120",
                "reference": "1fc9f64c0927627ef78ba436c9b17d967e68e120",
                "shasum": ""
            },
            "require": {
                "php": ">=7.3"
            },
            "require-dev": {
                "phpunit/phpunit": "^9.3"
            },
            "type": "library",
            "extra": {
                "branch-alias": {
                    "dev-master": "1.0-dev"
                }
            },
            "autoload": {
                "classmap": [
                    "src/"
                ]
            },
            "notification-url": "https://packagist.org/downloads/",
            "license": [
                "BSD-3-Clause"
            ],
            "authors": [
                {
                    "name": "Sebastian Bergmann",
                    "email": "sebastian@phpunit.de",
                    "role": "lead"
                }
            ],
            "description": "Collection of value objects that represent the PHP code units",
            "homepage": "https://github.com/sebastianbergmann/code-unit",
            "support": {
                "issues": "https://github.com/sebastianbergmann/code-unit/issues",
                "source": "https://github.com/sebastianbergmann/code-unit/tree/1.0.8"
            },
            "funding": [
                {
                    "url": "https://github.com/sebastianbergmann",
                    "type": "github"
                }
            ],
            "time": "2020-10-26T13:08:54+00:00"
        },
        {
            "name": "sebastian/code-unit-reverse-lookup",
            "version": "2.0.3",
            "source": {
                "type": "git",
                "url": "https://github.com/sebastianbergmann/code-unit-reverse-lookup.git",
                "reference": "ac91f01ccec49fb77bdc6fd1e548bc70f7faa3e5"
            },
            "dist": {
                "type": "zip",
                "url": "https://api.github.com/repos/sebastianbergmann/code-unit-reverse-lookup/zipball/ac91f01ccec49fb77bdc6fd1e548bc70f7faa3e5",
                "reference": "ac91f01ccec49fb77bdc6fd1e548bc70f7faa3e5",
                "shasum": ""
            },
            "require": {
                "php": ">=7.3"
            },
            "require-dev": {
                "phpunit/phpunit": "^9.3"
            },
            "type": "library",
            "extra": {
                "branch-alias": {
                    "dev-master": "2.0-dev"
                }
            },
            "autoload": {
                "classmap": [
                    "src/"
                ]
            },
            "notification-url": "https://packagist.org/downloads/",
            "license": [
                "BSD-3-Clause"
            ],
            "authors": [
                {
                    "name": "Sebastian Bergmann",
                    "email": "sebastian@phpunit.de"
                }
            ],
            "description": "Looks up which function or method a line of code belongs to",
            "homepage": "https://github.com/sebastianbergmann/code-unit-reverse-lookup/",
            "support": {
                "issues": "https://github.com/sebastianbergmann/code-unit-reverse-lookup/issues",
                "source": "https://github.com/sebastianbergmann/code-unit-reverse-lookup/tree/2.0.3"
            },
            "funding": [
                {
                    "url": "https://github.com/sebastianbergmann",
                    "type": "github"
                }
            ],
            "time": "2020-09-28T05:30:19+00:00"
        },
        {
            "name": "sebastian/comparator",
            "version": "4.0.8",
            "source": {
                "type": "git",
                "url": "https://github.com/sebastianbergmann/comparator.git",
                "reference": "fa0f136dd2334583309d32b62544682ee972b51a"
            },
            "dist": {
                "type": "zip",
                "url": "https://api.github.com/repos/sebastianbergmann/comparator/zipball/fa0f136dd2334583309d32b62544682ee972b51a",
                "reference": "fa0f136dd2334583309d32b62544682ee972b51a",
                "shasum": ""
            },
            "require": {
                "php": ">=7.3",
                "sebastian/diff": "^4.0",
                "sebastian/exporter": "^4.0"
            },
            "require-dev": {
                "phpunit/phpunit": "^9.3"
            },
            "type": "library",
            "extra": {
                "branch-alias": {
                    "dev-master": "4.0-dev"
                }
            },
            "autoload": {
                "classmap": [
                    "src/"
                ]
            },
            "notification-url": "https://packagist.org/downloads/",
            "license": [
                "BSD-3-Clause"
            ],
            "authors": [
                {
                    "name": "Sebastian Bergmann",
                    "email": "sebastian@phpunit.de"
                },
                {
                    "name": "Jeff Welch",
                    "email": "whatthejeff@gmail.com"
                },
                {
                    "name": "Volker Dusch",
                    "email": "github@wallbash.com"
                },
                {
                    "name": "Bernhard Schussek",
                    "email": "bschussek@2bepublished.at"
                }
            ],
            "description": "Provides the functionality to compare PHP values for equality",
            "homepage": "https://github.com/sebastianbergmann/comparator",
            "keywords": [
                "comparator",
                "compare",
                "equality"
            ],
            "support": {
                "issues": "https://github.com/sebastianbergmann/comparator/issues",
                "source": "https://github.com/sebastianbergmann/comparator/tree/4.0.8"
            },
            "funding": [
                {
                    "url": "https://github.com/sebastianbergmann",
                    "type": "github"
                }
            ],
            "time": "2022-09-14T12:41:17+00:00"
        },
        {
            "name": "sebastian/complexity",
            "version": "2.0.2",
            "source": {
                "type": "git",
                "url": "https://github.com/sebastianbergmann/complexity.git",
                "reference": "739b35e53379900cc9ac327b2147867b8b6efd88"
            },
            "dist": {
                "type": "zip",
                "url": "https://api.github.com/repos/sebastianbergmann/complexity/zipball/739b35e53379900cc9ac327b2147867b8b6efd88",
                "reference": "739b35e53379900cc9ac327b2147867b8b6efd88",
                "shasum": ""
            },
            "require": {
                "nikic/php-parser": "^4.7",
                "php": ">=7.3"
            },
            "require-dev": {
                "phpunit/phpunit": "^9.3"
            },
            "type": "library",
            "extra": {
                "branch-alias": {
                    "dev-master": "2.0-dev"
                }
            },
            "autoload": {
                "classmap": [
                    "src/"
                ]
            },
            "notification-url": "https://packagist.org/downloads/",
            "license": [
                "BSD-3-Clause"
            ],
            "authors": [
                {
                    "name": "Sebastian Bergmann",
                    "email": "sebastian@phpunit.de",
                    "role": "lead"
                }
            ],
            "description": "Library for calculating the complexity of PHP code units",
            "homepage": "https://github.com/sebastianbergmann/complexity",
            "support": {
                "issues": "https://github.com/sebastianbergmann/complexity/issues",
                "source": "https://github.com/sebastianbergmann/complexity/tree/2.0.2"
            },
            "funding": [
                {
                    "url": "https://github.com/sebastianbergmann",
                    "type": "github"
                }
            ],
            "time": "2020-10-26T15:52:27+00:00"
        },
        {
            "name": "sebastian/diff",
            "version": "4.0.5",
            "source": {
                "type": "git",
                "url": "https://github.com/sebastianbergmann/diff.git",
                "reference": "74be17022044ebaaecfdf0c5cd504fc9cd5a7131"
            },
            "dist": {
                "type": "zip",
                "url": "https://api.github.com/repos/sebastianbergmann/diff/zipball/74be17022044ebaaecfdf0c5cd504fc9cd5a7131",
                "reference": "74be17022044ebaaecfdf0c5cd504fc9cd5a7131",
                "shasum": ""
            },
            "require": {
                "php": ">=7.3"
            },
            "require-dev": {
                "phpunit/phpunit": "^9.3",
                "symfony/process": "^4.2 || ^5"
            },
            "type": "library",
            "extra": {
                "branch-alias": {
                    "dev-master": "4.0-dev"
                }
            },
            "autoload": {
                "classmap": [
                    "src/"
                ]
            },
            "notification-url": "https://packagist.org/downloads/",
            "license": [
                "BSD-3-Clause"
            ],
            "authors": [
                {
                    "name": "Sebastian Bergmann",
                    "email": "sebastian@phpunit.de"
                },
                {
                    "name": "Kore Nordmann",
                    "email": "mail@kore-nordmann.de"
                }
            ],
            "description": "Diff implementation",
            "homepage": "https://github.com/sebastianbergmann/diff",
            "keywords": [
                "diff",
                "udiff",
                "unidiff",
                "unified diff"
            ],
            "support": {
                "issues": "https://github.com/sebastianbergmann/diff/issues",
                "source": "https://github.com/sebastianbergmann/diff/tree/4.0.5"
            },
            "funding": [
                {
                    "url": "https://github.com/sebastianbergmann",
                    "type": "github"
                }
            ],
            "time": "2023-05-07T05:35:17+00:00"
        },
        {
            "name": "sebastian/environment",
            "version": "5.1.5",
            "source": {
                "type": "git",
                "url": "https://github.com/sebastianbergmann/environment.git",
                "reference": "830c43a844f1f8d5b7a1f6d6076b784454d8b7ed"
            },
            "dist": {
                "type": "zip",
                "url": "https://api.github.com/repos/sebastianbergmann/environment/zipball/830c43a844f1f8d5b7a1f6d6076b784454d8b7ed",
                "reference": "830c43a844f1f8d5b7a1f6d6076b784454d8b7ed",
                "shasum": ""
            },
            "require": {
                "php": ">=7.3"
            },
            "require-dev": {
                "phpunit/phpunit": "^9.3"
            },
            "suggest": {
                "ext-posix": "*"
            },
            "type": "library",
            "extra": {
                "branch-alias": {
                    "dev-master": "5.1-dev"
                }
            },
            "autoload": {
                "classmap": [
                    "src/"
                ]
            },
            "notification-url": "https://packagist.org/downloads/",
            "license": [
                "BSD-3-Clause"
            ],
            "authors": [
                {
                    "name": "Sebastian Bergmann",
                    "email": "sebastian@phpunit.de"
                }
            ],
            "description": "Provides functionality to handle HHVM/PHP environments",
            "homepage": "http://www.github.com/sebastianbergmann/environment",
            "keywords": [
                "Xdebug",
                "environment",
                "hhvm"
            ],
            "support": {
                "issues": "https://github.com/sebastianbergmann/environment/issues",
                "source": "https://github.com/sebastianbergmann/environment/tree/5.1.5"
            },
            "funding": [
                {
                    "url": "https://github.com/sebastianbergmann",
                    "type": "github"
                }
            ],
            "time": "2023-02-03T06:03:51+00:00"
        },
        {
            "name": "sebastian/exporter",
            "version": "4.0.5",
            "source": {
                "type": "git",
                "url": "https://github.com/sebastianbergmann/exporter.git",
                "reference": "ac230ed27f0f98f597c8a2b6eb7ac563af5e5b9d"
            },
            "dist": {
                "type": "zip",
                "url": "https://api.github.com/repos/sebastianbergmann/exporter/zipball/ac230ed27f0f98f597c8a2b6eb7ac563af5e5b9d",
                "reference": "ac230ed27f0f98f597c8a2b6eb7ac563af5e5b9d",
                "shasum": ""
            },
            "require": {
                "php": ">=7.3",
                "sebastian/recursion-context": "^4.0"
            },
            "require-dev": {
                "ext-mbstring": "*",
                "phpunit/phpunit": "^9.3"
            },
            "type": "library",
            "extra": {
                "branch-alias": {
                    "dev-master": "4.0-dev"
                }
            },
            "autoload": {
                "classmap": [
                    "src/"
                ]
            },
            "notification-url": "https://packagist.org/downloads/",
            "license": [
                "BSD-3-Clause"
            ],
            "authors": [
                {
                    "name": "Sebastian Bergmann",
                    "email": "sebastian@phpunit.de"
                },
                {
                    "name": "Jeff Welch",
                    "email": "whatthejeff@gmail.com"
                },
                {
                    "name": "Volker Dusch",
                    "email": "github@wallbash.com"
                },
                {
                    "name": "Adam Harvey",
                    "email": "aharvey@php.net"
                },
                {
                    "name": "Bernhard Schussek",
                    "email": "bschussek@gmail.com"
                }
            ],
            "description": "Provides the functionality to export PHP variables for visualization",
            "homepage": "https://www.github.com/sebastianbergmann/exporter",
            "keywords": [
                "export",
                "exporter"
            ],
            "support": {
                "issues": "https://github.com/sebastianbergmann/exporter/issues",
                "source": "https://github.com/sebastianbergmann/exporter/tree/4.0.5"
            },
            "funding": [
                {
                    "url": "https://github.com/sebastianbergmann",
                    "type": "github"
                }
            ],
            "time": "2022-09-14T06:03:37+00:00"
        },
        {
            "name": "sebastian/global-state",
            "version": "5.0.6",
            "source": {
                "type": "git",
                "url": "https://github.com/sebastianbergmann/global-state.git",
                "reference": "bde739e7565280bda77be70044ac1047bc007e34"
            },
            "dist": {
                "type": "zip",
                "url": "https://api.github.com/repos/sebastianbergmann/global-state/zipball/bde739e7565280bda77be70044ac1047bc007e34",
                "reference": "bde739e7565280bda77be70044ac1047bc007e34",
                "shasum": ""
            },
            "require": {
                "php": ">=7.3",
                "sebastian/object-reflector": "^2.0",
                "sebastian/recursion-context": "^4.0"
            },
            "require-dev": {
                "ext-dom": "*",
                "phpunit/phpunit": "^9.3"
            },
            "suggest": {
                "ext-uopz": "*"
            },
            "type": "library",
            "extra": {
                "branch-alias": {
                    "dev-master": "5.0-dev"
                }
            },
            "autoload": {
                "classmap": [
                    "src/"
                ]
            },
            "notification-url": "https://packagist.org/downloads/",
            "license": [
                "BSD-3-Clause"
            ],
            "authors": [
                {
                    "name": "Sebastian Bergmann",
                    "email": "sebastian@phpunit.de"
                }
            ],
            "description": "Snapshotting of global state",
            "homepage": "http://www.github.com/sebastianbergmann/global-state",
            "keywords": [
                "global state"
            ],
            "support": {
                "issues": "https://github.com/sebastianbergmann/global-state/issues",
                "source": "https://github.com/sebastianbergmann/global-state/tree/5.0.6"
            },
            "funding": [
                {
                    "url": "https://github.com/sebastianbergmann",
                    "type": "github"
                }
            ],
            "time": "2023-08-02T09:26:13+00:00"
        },
        {
            "name": "sebastian/lines-of-code",
            "version": "1.0.3",
            "source": {
                "type": "git",
                "url": "https://github.com/sebastianbergmann/lines-of-code.git",
                "reference": "c1c2e997aa3146983ed888ad08b15470a2e22ecc"
            },
            "dist": {
                "type": "zip",
                "url": "https://api.github.com/repos/sebastianbergmann/lines-of-code/zipball/c1c2e997aa3146983ed888ad08b15470a2e22ecc",
                "reference": "c1c2e997aa3146983ed888ad08b15470a2e22ecc",
                "shasum": ""
            },
            "require": {
                "nikic/php-parser": "^4.6",
                "php": ">=7.3"
            },
            "require-dev": {
                "phpunit/phpunit": "^9.3"
            },
            "type": "library",
            "extra": {
                "branch-alias": {
                    "dev-master": "1.0-dev"
                }
            },
            "autoload": {
                "classmap": [
                    "src/"
                ]
            },
            "notification-url": "https://packagist.org/downloads/",
            "license": [
                "BSD-3-Clause"
            ],
            "authors": [
                {
                    "name": "Sebastian Bergmann",
                    "email": "sebastian@phpunit.de",
                    "role": "lead"
                }
            ],
            "description": "Library for counting the lines of code in PHP source code",
            "homepage": "https://github.com/sebastianbergmann/lines-of-code",
            "support": {
                "issues": "https://github.com/sebastianbergmann/lines-of-code/issues",
                "source": "https://github.com/sebastianbergmann/lines-of-code/tree/1.0.3"
            },
            "funding": [
                {
                    "url": "https://github.com/sebastianbergmann",
                    "type": "github"
                }
            ],
            "time": "2020-11-28T06:42:11+00:00"
        },
        {
            "name": "sebastian/object-enumerator",
            "version": "4.0.4",
            "source": {
                "type": "git",
                "url": "https://github.com/sebastianbergmann/object-enumerator.git",
                "reference": "5c9eeac41b290a3712d88851518825ad78f45c71"
            },
            "dist": {
                "type": "zip",
                "url": "https://api.github.com/repos/sebastianbergmann/object-enumerator/zipball/5c9eeac41b290a3712d88851518825ad78f45c71",
                "reference": "5c9eeac41b290a3712d88851518825ad78f45c71",
                "shasum": ""
            },
            "require": {
                "php": ">=7.3",
                "sebastian/object-reflector": "^2.0",
                "sebastian/recursion-context": "^4.0"
            },
            "require-dev": {
                "phpunit/phpunit": "^9.3"
            },
            "type": "library",
            "extra": {
                "branch-alias": {
                    "dev-master": "4.0-dev"
                }
            },
            "autoload": {
                "classmap": [
                    "src/"
                ]
            },
            "notification-url": "https://packagist.org/downloads/",
            "license": [
                "BSD-3-Clause"
            ],
            "authors": [
                {
                    "name": "Sebastian Bergmann",
                    "email": "sebastian@phpunit.de"
                }
            ],
            "description": "Traverses array structures and object graphs to enumerate all referenced objects",
            "homepage": "https://github.com/sebastianbergmann/object-enumerator/",
            "support": {
                "issues": "https://github.com/sebastianbergmann/object-enumerator/issues",
                "source": "https://github.com/sebastianbergmann/object-enumerator/tree/4.0.4"
            },
            "funding": [
                {
                    "url": "https://github.com/sebastianbergmann",
                    "type": "github"
                }
            ],
            "time": "2020-10-26T13:12:34+00:00"
        },
        {
            "name": "sebastian/object-reflector",
            "version": "2.0.4",
            "source": {
                "type": "git",
                "url": "https://github.com/sebastianbergmann/object-reflector.git",
                "reference": "b4f479ebdbf63ac605d183ece17d8d7fe49c15c7"
            },
            "dist": {
                "type": "zip",
                "url": "https://api.github.com/repos/sebastianbergmann/object-reflector/zipball/b4f479ebdbf63ac605d183ece17d8d7fe49c15c7",
                "reference": "b4f479ebdbf63ac605d183ece17d8d7fe49c15c7",
                "shasum": ""
            },
            "require": {
                "php": ">=7.3"
            },
            "require-dev": {
                "phpunit/phpunit": "^9.3"
            },
            "type": "library",
            "extra": {
                "branch-alias": {
                    "dev-master": "2.0-dev"
                }
            },
            "autoload": {
                "classmap": [
                    "src/"
                ]
            },
            "notification-url": "https://packagist.org/downloads/",
            "license": [
                "BSD-3-Clause"
            ],
            "authors": [
                {
                    "name": "Sebastian Bergmann",
                    "email": "sebastian@phpunit.de"
                }
            ],
            "description": "Allows reflection of object attributes, including inherited and non-public ones",
            "homepage": "https://github.com/sebastianbergmann/object-reflector/",
            "support": {
                "issues": "https://github.com/sebastianbergmann/object-reflector/issues",
                "source": "https://github.com/sebastianbergmann/object-reflector/tree/2.0.4"
            },
            "funding": [
                {
                    "url": "https://github.com/sebastianbergmann",
                    "type": "github"
                }
            ],
            "time": "2020-10-26T13:14:26+00:00"
        },
        {
            "name": "sebastian/recursion-context",
            "version": "4.0.5",
            "source": {
                "type": "git",
                "url": "https://github.com/sebastianbergmann/recursion-context.git",
                "reference": "e75bd0f07204fec2a0af9b0f3cfe97d05f92efc1"
            },
            "dist": {
                "type": "zip",
                "url": "https://api.github.com/repos/sebastianbergmann/recursion-context/zipball/e75bd0f07204fec2a0af9b0f3cfe97d05f92efc1",
                "reference": "e75bd0f07204fec2a0af9b0f3cfe97d05f92efc1",
                "shasum": ""
            },
            "require": {
                "php": ">=7.3"
            },
            "require-dev": {
                "phpunit/phpunit": "^9.3"
            },
            "type": "library",
            "extra": {
                "branch-alias": {
                    "dev-master": "4.0-dev"
                }
            },
            "autoload": {
                "classmap": [
                    "src/"
                ]
            },
            "notification-url": "https://packagist.org/downloads/",
            "license": [
                "BSD-3-Clause"
            ],
            "authors": [
                {
                    "name": "Sebastian Bergmann",
                    "email": "sebastian@phpunit.de"
                },
                {
                    "name": "Jeff Welch",
                    "email": "whatthejeff@gmail.com"
                },
                {
                    "name": "Adam Harvey",
                    "email": "aharvey@php.net"
                }
            ],
            "description": "Provides functionality to recursively process PHP variables",
            "homepage": "https://github.com/sebastianbergmann/recursion-context",
            "support": {
                "issues": "https://github.com/sebastianbergmann/recursion-context/issues",
                "source": "https://github.com/sebastianbergmann/recursion-context/tree/4.0.5"
            },
            "funding": [
                {
                    "url": "https://github.com/sebastianbergmann",
                    "type": "github"
                }
            ],
            "time": "2023-02-03T06:07:39+00:00"
        },
        {
            "name": "sebastian/resource-operations",
            "version": "3.0.3",
            "source": {
                "type": "git",
                "url": "https://github.com/sebastianbergmann/resource-operations.git",
                "reference": "0f4443cb3a1d92ce809899753bc0d5d5a8dd19a8"
            },
            "dist": {
                "type": "zip",
                "url": "https://api.github.com/repos/sebastianbergmann/resource-operations/zipball/0f4443cb3a1d92ce809899753bc0d5d5a8dd19a8",
                "reference": "0f4443cb3a1d92ce809899753bc0d5d5a8dd19a8",
                "shasum": ""
            },
            "require": {
                "php": ">=7.3"
            },
            "require-dev": {
                "phpunit/phpunit": "^9.0"
            },
            "type": "library",
            "extra": {
                "branch-alias": {
                    "dev-master": "3.0-dev"
                }
            },
            "autoload": {
                "classmap": [
                    "src/"
                ]
            },
            "notification-url": "https://packagist.org/downloads/",
            "license": [
                "BSD-3-Clause"
            ],
            "authors": [
                {
                    "name": "Sebastian Bergmann",
                    "email": "sebastian@phpunit.de"
                }
            ],
            "description": "Provides a list of PHP built-in functions that operate on resources",
            "homepage": "https://www.github.com/sebastianbergmann/resource-operations",
            "support": {
                "issues": "https://github.com/sebastianbergmann/resource-operations/issues",
                "source": "https://github.com/sebastianbergmann/resource-operations/tree/3.0.3"
            },
            "funding": [
                {
                    "url": "https://github.com/sebastianbergmann",
                    "type": "github"
                }
            ],
            "time": "2020-09-28T06:45:17+00:00"
        },
        {
            "name": "sebastian/type",
            "version": "3.2.1",
            "source": {
                "type": "git",
                "url": "https://github.com/sebastianbergmann/type.git",
                "reference": "75e2c2a32f5e0b3aef905b9ed0b179b953b3d7c7"
            },
            "dist": {
                "type": "zip",
                "url": "https://api.github.com/repos/sebastianbergmann/type/zipball/75e2c2a32f5e0b3aef905b9ed0b179b953b3d7c7",
                "reference": "75e2c2a32f5e0b3aef905b9ed0b179b953b3d7c7",
                "shasum": ""
            },
            "require": {
                "php": ">=7.3"
            },
            "require-dev": {
                "phpunit/phpunit": "^9.5"
            },
            "type": "library",
            "extra": {
                "branch-alias": {
                    "dev-master": "3.2-dev"
                }
            },
            "autoload": {
                "classmap": [
                    "src/"
                ]
            },
            "notification-url": "https://packagist.org/downloads/",
            "license": [
                "BSD-3-Clause"
            ],
            "authors": [
                {
                    "name": "Sebastian Bergmann",
                    "email": "sebastian@phpunit.de",
                    "role": "lead"
                }
            ],
            "description": "Collection of value objects that represent the types of the PHP type system",
            "homepage": "https://github.com/sebastianbergmann/type",
            "support": {
                "issues": "https://github.com/sebastianbergmann/type/issues",
                "source": "https://github.com/sebastianbergmann/type/tree/3.2.1"
            },
            "funding": [
                {
                    "url": "https://github.com/sebastianbergmann",
                    "type": "github"
                }
            ],
            "time": "2023-02-03T06:13:03+00:00"
        },
        {
            "name": "sebastian/version",
            "version": "3.0.2",
            "source": {
                "type": "git",
                "url": "https://github.com/sebastianbergmann/version.git",
                "reference": "c6c1022351a901512170118436c764e473f6de8c"
            },
            "dist": {
                "type": "zip",
                "url": "https://api.github.com/repos/sebastianbergmann/version/zipball/c6c1022351a901512170118436c764e473f6de8c",
                "reference": "c6c1022351a901512170118436c764e473f6de8c",
                "shasum": ""
            },
            "require": {
                "php": ">=7.3"
            },
            "type": "library",
            "extra": {
                "branch-alias": {
                    "dev-master": "3.0-dev"
                }
            },
            "autoload": {
                "classmap": [
                    "src/"
                ]
            },
            "notification-url": "https://packagist.org/downloads/",
            "license": [
                "BSD-3-Clause"
            ],
            "authors": [
                {
                    "name": "Sebastian Bergmann",
                    "email": "sebastian@phpunit.de",
                    "role": "lead"
                }
            ],
            "description": "Library that helps with managing the version number of Git-hosted PHP projects",
            "homepage": "https://github.com/sebastianbergmann/version",
            "support": {
                "issues": "https://github.com/sebastianbergmann/version/issues",
                "source": "https://github.com/sebastianbergmann/version/tree/3.0.2"
            },
            "funding": [
                {
                    "url": "https://github.com/sebastianbergmann",
                    "type": "github"
                }
            ],
            "time": "2020-09-28T06:39:44+00:00"
        },
        {
            "name": "squizlabs/php_codesniffer",
            "version": "3.7.2",
            "source": {
                "type": "git",
                "url": "https://github.com/squizlabs/PHP_CodeSniffer.git",
                "reference": "ed8e00df0a83aa96acf703f8c2979ff33341f879"
            },
            "dist": {
                "type": "zip",
                "url": "https://api.github.com/repos/squizlabs/PHP_CodeSniffer/zipball/ed8e00df0a83aa96acf703f8c2979ff33341f879",
                "reference": "ed8e00df0a83aa96acf703f8c2979ff33341f879",
                "shasum": ""
            },
            "require": {
                "ext-simplexml": "*",
                "ext-tokenizer": "*",
                "ext-xmlwriter": "*",
                "php": ">=5.4.0"
            },
            "require-dev": {
                "phpunit/phpunit": "^4.0 || ^5.0 || ^6.0 || ^7.0"
            },
            "bin": [
                "bin/phpcs",
                "bin/phpcbf"
            ],
            "type": "library",
            "extra": {
                "branch-alias": {
                    "dev-master": "3.x-dev"
                }
            },
            "notification-url": "https://packagist.org/downloads/",
            "license": [
                "BSD-3-Clause"
            ],
            "authors": [
                {
                    "name": "Greg Sherwood",
                    "role": "lead"
                }
            ],
            "description": "PHP_CodeSniffer tokenizes PHP, JavaScript and CSS files and detects violations of a defined set of coding standards.",
            "homepage": "https://github.com/squizlabs/PHP_CodeSniffer",
            "keywords": [
                "phpcs",
                "standards",
                "static analysis"
            ],
            "support": {
                "issues": "https://github.com/squizlabs/PHP_CodeSniffer/issues",
                "source": "https://github.com/squizlabs/PHP_CodeSniffer",
                "wiki": "https://github.com/squizlabs/PHP_CodeSniffer/wiki"
            },
            "time": "2023-02-22T23:07:41+00:00"
        },
        {
            "name": "swoole/ide-helper",
            "version": "5.0.2",
            "source": {
                "type": "git",
                "url": "https://github.com/swoole/ide-helper.git",
                "reference": "16cfee44a6ec92254228c39bcab2fb8ae74cc2ea"
            },
            "dist": {
                "type": "zip",
                "url": "https://api.github.com/repos/swoole/ide-helper/zipball/16cfee44a6ec92254228c39bcab2fb8ae74cc2ea",
                "reference": "16cfee44a6ec92254228c39bcab2fb8ae74cc2ea",
                "shasum": ""
            },
            "type": "library",
            "notification-url": "https://packagist.org/downloads/",
            "license": [
                "Apache-2.0"
            ],
            "authors": [
                {
                    "name": "Team Swoole",
                    "email": "team@swoole.com"
                }
            ],
            "description": "IDE help files for Swoole.",
            "support": {
                "issues": "https://github.com/swoole/ide-helper/issues",
                "source": "https://github.com/swoole/ide-helper/tree/5.0.2"
            },
            "time": "2023-03-20T06:05:55+00:00"
        },
        {
            "name": "symfony/polyfill-ctype",
            "version": "v1.27.0",
            "source": {
                "type": "git",
                "url": "https://github.com/symfony/polyfill-ctype.git",
                "reference": "5bbc823adecdae860bb64756d639ecfec17b050a"
            },
            "dist": {
                "type": "zip",
                "url": "https://api.github.com/repos/symfony/polyfill-ctype/zipball/5bbc823adecdae860bb64756d639ecfec17b050a",
                "reference": "5bbc823adecdae860bb64756d639ecfec17b050a",
                "shasum": ""
            },
            "require": {
                "php": ">=7.1"
            },
            "provide": {
                "ext-ctype": "*"
            },
            "suggest": {
                "ext-ctype": "For best performance"
            },
            "type": "library",
            "extra": {
                "branch-alias": {
                    "dev-main": "1.27-dev"
                },
                "thanks": {
                    "name": "symfony/polyfill",
                    "url": "https://github.com/symfony/polyfill"
                }
            },
            "autoload": {
                "files": [
                    "bootstrap.php"
                ],
                "psr-4": {
                    "Symfony\\Polyfill\\Ctype\\": ""
                }
            },
            "notification-url": "https://packagist.org/downloads/",
            "license": [
                "MIT"
            ],
            "authors": [
                {
                    "name": "Gert de Pagter",
                    "email": "BackEndTea@gmail.com"
                },
                {
                    "name": "Symfony Community",
                    "homepage": "https://symfony.com/contributors"
                }
            ],
            "description": "Symfony polyfill for ctype functions",
            "homepage": "https://symfony.com",
            "keywords": [
                "compatibility",
                "ctype",
                "polyfill",
                "portable"
            ],
            "support": {
                "source": "https://github.com/symfony/polyfill-ctype/tree/v1.27.0"
            },
            "funding": [
                {
                    "url": "https://symfony.com/sponsor",
                    "type": "custom"
                },
                {
                    "url": "https://github.com/fabpot",
                    "type": "github"
                },
                {
                    "url": "https://tidelift.com/funding/github/packagist/symfony/symfony",
                    "type": "tidelift"
                }
            ],
            "time": "2022-11-03T14:55:06+00:00"
        },
        {
            "name": "symfony/polyfill-mbstring",
            "version": "v1.27.0",
            "source": {
                "type": "git",
                "url": "https://github.com/symfony/polyfill-mbstring.git",
                "reference": "8ad114f6b39e2c98a8b0e3bd907732c207c2b534"
            },
            "dist": {
                "type": "zip",
                "url": "https://api.github.com/repos/symfony/polyfill-mbstring/zipball/8ad114f6b39e2c98a8b0e3bd907732c207c2b534",
                "reference": "8ad114f6b39e2c98a8b0e3bd907732c207c2b534",
                "shasum": ""
            },
            "require": {
                "php": ">=7.1"
            },
            "provide": {
                "ext-mbstring": "*"
            },
            "suggest": {
                "ext-mbstring": "For best performance"
            },
            "type": "library",
            "extra": {
                "branch-alias": {
                    "dev-main": "1.27-dev"
                },
                "thanks": {
                    "name": "symfony/polyfill",
                    "url": "https://github.com/symfony/polyfill"
                }
            },
            "autoload": {
                "files": [
                    "bootstrap.php"
                ],
                "psr-4": {
                    "Symfony\\Polyfill\\Mbstring\\": ""
                }
            },
            "notification-url": "https://packagist.org/downloads/",
            "license": [
                "MIT"
            ],
            "authors": [
                {
                    "name": "Nicolas Grekas",
                    "email": "p@tchwork.com"
                },
                {
                    "name": "Symfony Community",
                    "homepage": "https://symfony.com/contributors"
                }
            ],
            "description": "Symfony polyfill for the Mbstring extension",
            "homepage": "https://symfony.com",
            "keywords": [
                "compatibility",
                "mbstring",
                "polyfill",
                "portable",
                "shim"
            ],
            "support": {
                "source": "https://github.com/symfony/polyfill-mbstring/tree/v1.27.0"
            },
            "funding": [
                {
                    "url": "https://symfony.com/sponsor",
                    "type": "custom"
                },
                {
                    "url": "https://github.com/fabpot",
                    "type": "github"
                },
                {
                    "url": "https://tidelift.com/funding/github/packagist/symfony/symfony",
                    "type": "tidelift"
                }
            ],
            "time": "2022-11-03T14:55:06+00:00"
        },
        {
            "name": "textalk/websocket",
            "version": "1.5.7",
            "source": {
                "type": "git",
                "url": "https://github.com/Textalk/websocket-php.git",
                "reference": "1712325e99b6bf869ccbf9bf41ab749e7328ea46"
            },
            "dist": {
                "type": "zip",
                "url": "https://api.github.com/repos/Textalk/websocket-php/zipball/1712325e99b6bf869ccbf9bf41ab749e7328ea46",
                "reference": "1712325e99b6bf869ccbf9bf41ab749e7328ea46",
                "shasum": ""
            },
            "require": {
                "php": "^7.2 | ^8.0",
                "psr/log": "^1 | ^2 | ^3"
            },
            "require-dev": {
                "php-coveralls/php-coveralls": "^2.0",
                "phpunit/phpunit": "^8.0|^9.0",
                "squizlabs/php_codesniffer": "^3.5"
            },
            "type": "library",
            "autoload": {
                "psr-4": {
                    "WebSocket\\": "lib"
                }
            },
            "notification-url": "https://packagist.org/downloads/",
            "license": [
                "ISC"
            ],
            "authors": [
                {
                    "name": "Fredrik Liljegren"
                },
                {
                    "name": "Sören Jensen",
                    "email": "soren@abicart.se"
                }
            ],
            "description": "WebSocket client and server",
            "support": {
                "issues": "https://github.com/Textalk/websocket-php/issues",
                "source": "https://github.com/Textalk/websocket-php/tree/1.5.7"
            },
            "time": "2022-03-29T09:46:59+00:00"
        },
        {
            "name": "theseer/tokenizer",
            "version": "1.2.1",
            "source": {
                "type": "git",
                "url": "https://github.com/theseer/tokenizer.git",
                "reference": "34a41e998c2183e22995f158c581e7b5e755ab9e"
            },
            "dist": {
                "type": "zip",
                "url": "https://api.github.com/repos/theseer/tokenizer/zipball/34a41e998c2183e22995f158c581e7b5e755ab9e",
                "reference": "34a41e998c2183e22995f158c581e7b5e755ab9e",
                "shasum": ""
            },
            "require": {
                "ext-dom": "*",
                "ext-tokenizer": "*",
                "ext-xmlwriter": "*",
                "php": "^7.2 || ^8.0"
            },
            "type": "library",
            "autoload": {
                "classmap": [
                    "src/"
                ]
            },
            "notification-url": "https://packagist.org/downloads/",
            "license": [
                "BSD-3-Clause"
            ],
            "authors": [
                {
                    "name": "Arne Blankerts",
                    "email": "arne@blankerts.de",
                    "role": "Developer"
                }
            ],
            "description": "A small library for converting tokenized PHP source code into XML and potentially other formats",
            "support": {
                "issues": "https://github.com/theseer/tokenizer/issues",
                "source": "https://github.com/theseer/tokenizer/tree/1.2.1"
            },
            "funding": [
                {
                    "url": "https://github.com/theseer",
                    "type": "github"
                }
            ],
            "time": "2021-07-28T10:34:58+00:00"
        },
        {
            "name": "twig/twig",
            "version": "v3.7.0",
            "source": {
                "type": "git",
                "url": "https://github.com/twigphp/Twig.git",
                "reference": "5cf942bbab3df42afa918caeba947f1b690af64b"
            },
            "dist": {
                "type": "zip",
                "url": "https://api.github.com/repos/twigphp/Twig/zipball/5cf942bbab3df42afa918caeba947f1b690af64b",
                "reference": "5cf942bbab3df42afa918caeba947f1b690af64b",
                "shasum": ""
            },
            "require": {
                "php": ">=7.2.5",
                "symfony/polyfill-ctype": "^1.8",
                "symfony/polyfill-mbstring": "^1.3"
            },
            "require-dev": {
                "psr/container": "^1.0|^2.0",
                "symfony/phpunit-bridge": "^4.4.9|^5.0.9|^6.0"
            },
            "type": "library",
            "autoload": {
                "psr-4": {
                    "Twig\\": "src/"
                }
            },
            "notification-url": "https://packagist.org/downloads/",
            "license": [
                "BSD-3-Clause"
            ],
            "authors": [
                {
                    "name": "Fabien Potencier",
                    "email": "fabien@symfony.com",
                    "homepage": "http://fabien.potencier.org",
                    "role": "Lead Developer"
                },
                {
                    "name": "Twig Team",
                    "role": "Contributors"
                },
                {
                    "name": "Armin Ronacher",
                    "email": "armin.ronacher@active-4.com",
                    "role": "Project Founder"
                }
            ],
            "description": "Twig, the flexible, fast, and secure template language for PHP",
            "homepage": "https://twig.symfony.com",
            "keywords": [
                "templating"
            ],
            "support": {
                "issues": "https://github.com/twigphp/Twig/issues",
                "source": "https://github.com/twigphp/Twig/tree/v3.7.0"
            },
            "funding": [
                {
                    "url": "https://github.com/fabpot",
                    "type": "github"
                },
                {
                    "url": "https://tidelift.com/funding/github/packagist/twig/twig",
                    "type": "tidelift"
                }
            ],
            "time": "2023-07-26T07:16:09+00:00"
        }
    ],
    "aliases": [],
    "minimum-stability": "stable",
    "stability-flags": [],
    "prefer-stable": false,
    "prefer-lowest": false,
    "platform": {
        "php": ">=8.0.0",
        "ext-curl": "*",
        "ext-imagick": "*",
        "ext-mbstring": "*",
        "ext-json": "*",
        "ext-yaml": "*",
        "ext-dom": "*",
        "ext-redis": "*",
        "ext-swoole": "*",
        "ext-pdo": "*",
        "ext-openssl": "*",
        "ext-zlib": "*",
        "ext-sockets": "*"
    },
    "platform-dev": {
        "ext-fileinfo": "*"
    },
    "platform-overrides": {
        "php": "8.0"
    },
<<<<<<< HEAD
    "plugin-api-version": "2.2.0"
=======
    "plugin-api-version": "2.1.0"
>>>>>>> 5e4e7ff5
}<|MERGE_RESOLUTION|>--- conflicted
+++ resolved
@@ -5377,9 +5377,5 @@
     "platform-overrides": {
         "php": "8.0"
     },
-<<<<<<< HEAD
     "plugin-api-version": "2.2.0"
-=======
-    "plugin-api-version": "2.1.0"
->>>>>>> 5e4e7ff5
 }