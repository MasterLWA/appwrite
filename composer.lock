--- conflicted
+++ resolved
@@ -4,11 +4,7 @@
         "Read more about it at https://getcomposer.org/doc/01-basic-usage.md#installing-dependencies",
         "This file is @generated automatically"
     ],
-<<<<<<< HEAD
-    "content-hash": "27592ac89fba0161cd03a44ce0757654",
-=======
-    "content-hash": "69222438c59581b58de7052befa6ac00",
->>>>>>> 86d962e1
+    "content-hash": "402fcc05d9d5ef4c78d71d8bf3d5f87f",
     "packages": [
         {
             "name": "adhocore/jwt",
@@ -368,21 +364,12 @@
             "source": {
                 "type": "git",
                 "url": "https://github.com/guzzle/guzzle.git",
-<<<<<<< HEAD
-                "reference": "98eeb955cbbe0e5d6f3f818e940c84f66aba427b"
-            },
-            "dist": {
-                "type": "zip",
-                "url": "https://api.github.com/repos/guzzle/guzzle/zipball/98eeb955cbbe0e5d6f3f818e940c84f66aba427b",
-                "reference": "98eeb955cbbe0e5d6f3f818e940c84f66aba427b",
-=======
                 "reference": "de6f1e58e735754b888649495ed4cb9ae3b19589"
             },
             "dist": {
                 "type": "zip",
                 "url": "https://api.github.com/repos/guzzle/guzzle/zipball/de6f1e58e735754b888649495ed4cb9ae3b19589",
                 "reference": "de6f1e58e735754b888649495ed4cb9ae3b19589",
->>>>>>> 86d962e1
                 "shasum": ""
             },
             "require": {
@@ -473,11 +460,7 @@
                     "type": "github"
                 }
             ],
-<<<<<<< HEAD
-            "time": "2021-03-21T18:42:29+00:00"
-=======
             "time": "2021-03-23T14:07:59+00:00"
->>>>>>> 86d962e1
         },
         {
             "name": "guzzlehttp/promises",
@@ -2561,16 +2544,16 @@
         },
         {
             "name": "composer/xdebug-handler",
-            "version": "1.4.5",
+            "version": "1.4.x-dev",
             "source": {
                 "type": "git",
                 "url": "https://github.com/composer/xdebug-handler.git",
-                "reference": "f28d44c286812c714741478d968104c5e604a1d4"
-            },
-            "dist": {
-                "type": "zip",
-                "url": "https://api.github.com/repos/composer/xdebug-handler/zipball/f28d44c286812c714741478d968104c5e604a1d4",
-                "reference": "f28d44c286812c714741478d968104c5e604a1d4",
+                "reference": "f27e06cd9675801df441b3656569b328e04aa37c"
+            },
+            "dist": {
+                "type": "zip",
+                "url": "https://api.github.com/repos/composer/xdebug-handler/zipball/f27e06cd9675801df441b3656569b328e04aa37c",
+                "reference": "f27e06cd9675801df441b3656569b328e04aa37c",
                 "shasum": ""
             },
             "require": {
@@ -2578,7 +2561,8 @@
                 "psr/log": "^1.0"
             },
             "require-dev": {
-                "phpunit/phpunit": "^4.8.35 || ^5.7 || 6.5 - 8"
+                "phpstan/phpstan": "^0.12.55",
+                "symfony/phpunit-bridge": "^4.2 || ^5"
             },
             "type": "library",
             "autoload": {
@@ -2604,7 +2588,7 @@
             "support": {
                 "irc": "irc://irc.freenode.org/composer",
                 "issues": "https://github.com/composer/xdebug-handler/issues",
-                "source": "https://github.com/composer/xdebug-handler/tree/1.4.5"
+                "source": "https://github.com/composer/xdebug-handler/tree/1.4.6"
             },
             "funding": [
                 {
@@ -2620,7 +2604,7 @@
                     "type": "tidelift"
                 }
             ],
-            "time": "2020-11-13T08:04:11+00:00"
+            "time": "2021-03-25T17:01:18+00:00"
         },
         {
             "name": "dnoegel/php-xdg-base-dir",
