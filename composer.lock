--- conflicted
+++ resolved
@@ -4,11 +4,7 @@
         "Read more about it at https://getcomposer.org/doc/01-basic-usage.md#installing-dependencies",
         "This file is @generated automatically"
     ],
-<<<<<<< HEAD
-    "content-hash": "677b1b47c8567f0b7b05645e2bbc7bc7",
-=======
     "content-hash": "0a8ed4fa28bf33ceb7396c35b9e8a155",
->>>>>>> e658457b
     "packages": [
         {
             "name": "adhocore/jwt",
@@ -5347,11 +5343,7 @@
                     "type": "tidelift"
                 }
             ],
-<<<<<<< HEAD
-            "time": "2022-08-12T06:47:24+00:00"
-=======
             "time": "2022-05-17T05:48:52+00:00"
->>>>>>> e658457b
         }
     ],
     "aliases": [],
