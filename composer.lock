{
    "_readme": [
        "This file locks the dependencies of your project to a known state",
        "Read more about it at https://getcomposer.org/doc/01-basic-usage.md#installing-dependencies",
        "This file is @generated automatically"
    ],
<<<<<<< HEAD
    "content-hash": "b1491fd16c44267bc71fb96581278b3f",
=======
    "content-hash": "039de21eff3a27955696a9f6f645c548",
>>>>>>> a87724ed
    "packages": [
        {
            "name": "adhocore/jwt",
            "version": "1.1.2",
            "source": {
                "type": "git",
                "url": "https://github.com/adhocore/php-jwt.git",
                "reference": "6c434af7170090bb7a8880d2bc220a2254ba7899"
            },
            "dist": {
                "type": "zip",
                "url": "https://api.github.com/repos/adhocore/php-jwt/zipball/6c434af7170090bb7a8880d2bc220a2254ba7899",
                "reference": "6c434af7170090bb7a8880d2bc220a2254ba7899",
                "shasum": ""
            },
            "require": {
                "php": "^7.0 || ^8.0"
            },
            "require-dev": {
                "phpunit/phpunit": "^6.5 || ^7.5"
            },
            "type": "library",
            "autoload": {
                "psr-4": {
                    "Ahc\\Jwt\\": "src/"
                }
            },
            "notification-url": "https://packagist.org/downloads/",
            "license": [
                "MIT"
            ],
            "authors": [
                {
                    "name": "Jitendra Adhikari",
                    "email": "jiten.adhikary@gmail.com"
                }
            ],
            "description": "Ultra lightweight JSON web token (JWT) library for PHP5.5+.",
            "keywords": [
                "auth",
                "json-web-token",
                "jwt",
                "jwt-auth",
                "jwt-php",
                "token"
            ],
            "support": {
                "issues": "https://github.com/adhocore/php-jwt/issues",
                "source": "https://github.com/adhocore/php-jwt/tree/1.1.2"
            },
            "funding": [
                {
                    "url": "https://paypal.me/ji10",
                    "type": "custom"
                }
            ],
            "time": "2021-02-20T09:56:44+00:00"
        },
        {
            "name": "appwrite/php-clamav",
            "version": "1.1.0",
            "source": {
                "type": "git",
                "url": "https://github.com/appwrite/php-clamav.git",
                "reference": "61d00f24f9e7766fbba233e7b8d09c5475388073"
            },
            "dist": {
                "type": "zip",
                "url": "https://api.github.com/repos/appwrite/php-clamav/zipball/61d00f24f9e7766fbba233e7b8d09c5475388073",
                "reference": "61d00f24f9e7766fbba233e7b8d09c5475388073",
                "shasum": ""
            },
            "require": {
                "ext-sockets": "*",
                "php": ">=7.1"
            },
            "require-dev": {
                "phpunit/phpunit": "^7.0"
            },
            "type": "library",
            "autoload": {
                "psr-4": {
                    "Appwrite\\ClamAV\\": "src/ClamAV"
                }
            },
            "notification-url": "https://packagist.org/downloads/",
            "license": [
                "MIT"
            ],
            "authors": [
                {
                    "name": "Eldad Fux",
                    "email": "eldad@appwrite.io"
                }
            ],
            "description": "ClamAV network and pipe client for PHP",
            "keywords": [
                "anti virus",
                "appwrite",
                "clamav",
                "php"
            ],
            "support": {
                "issues": "https://github.com/appwrite/php-clamav/issues",
                "source": "https://github.com/appwrite/php-clamav/tree/1.1.0"
            },
            "time": "2020-10-02T05:23:46+00:00"
        },
        {
            "name": "appwrite/php-runtimes",
            "version": "0.11.0",
            "source": {
                "type": "git",
                "url": "https://github.com/appwrite/runtimes.git",
                "reference": "547fc026e11c0946846a8ac690898f5bf53be101"
            },
            "require": {
                "php": ">=8.0",
                "utopia-php/system": "0.4.*"
            },
            "require-dev": {
                "phpunit/phpunit": "^9.3",
                "vimeo/psalm": "4.0.1"
            },
            "type": "library",
            "autoload": {
                "psr-4": {
                    "Appwrite\\Runtimes\\": "src/Runtimes"
                }
            },
            "license": [
                "BSD-3-Clause"
            ],
            "authors": [
                {
                    "name": "Eldad Fux",
                    "email": "eldad@appwrite.io"
                },
                {
                    "name": "Torsten Dittmann",
                    "email": "torsten@appwrite.io"
                }
            ],
            "description": "Appwrite repository for Cloud Function runtimes that contains the configurations and tests for all of the Appwrite runtime environments.",
            "keywords": [
                "appwrite",
                "php",
                "runtimes"
            ],
            "time": "2022-08-15T14:03:36+00:00"
        },
        {
            "name": "chillerlan/php-qrcode",
            "version": "4.3.3",
            "source": {
                "type": "git",
                "url": "https://github.com/chillerlan/php-qrcode.git",
                "reference": "6356b246948ac1025882b3f55e7c68ebd4515ae3"
            },
            "dist": {
                "type": "zip",
                "url": "https://api.github.com/repos/chillerlan/php-qrcode/zipball/6356b246948ac1025882b3f55e7c68ebd4515ae3",
                "reference": "6356b246948ac1025882b3f55e7c68ebd4515ae3",
                "shasum": ""
            },
            "require": {
                "chillerlan/php-settings-container": "^2.1",
                "ext-mbstring": "*",
                "php": "^7.4 || ^8.0"
            },
            "require-dev": {
                "phan/phan": "^5.3",
                "phpunit/phpunit": "^9.5",
                "setasign/fpdf": "^1.8.2"
            },
            "suggest": {
                "chillerlan/php-authenticator": "Yet another Google authenticator! Also creates URIs for mobile apps.",
                "setasign/fpdf": "Required to use the QR FPDF output."
            },
            "type": "library",
            "autoload": {
                "psr-4": {
                    "chillerlan\\QRCode\\": "src/"
                }
            },
            "notification-url": "https://packagist.org/downloads/",
            "license": [
                "MIT"
            ],
            "authors": [
                {
                    "name": "Kazuhiko Arase",
                    "homepage": "https://github.com/kazuhikoarase"
                },
                {
                    "name": "Smiley",
                    "email": "smiley@chillerlan.net",
                    "homepage": "https://github.com/codemasher"
                },
                {
                    "name": "Contributors",
                    "homepage": "https://github.com/chillerlan/php-qrcode/graphs/contributors"
                }
            ],
            "description": "A QR code generator. PHP 7.4+",
            "homepage": "https://github.com/chillerlan/php-qrcode",
            "keywords": [
                "phpqrcode",
                "qr",
                "qr code",
                "qrcode",
                "qrcode-generator"
            ],
            "support": {
                "issues": "https://github.com/chillerlan/php-qrcode/issues",
                "source": "https://github.com/chillerlan/php-qrcode/tree/4.3.3"
            },
            "funding": [
                {
                    "url": "https://www.paypal.com/donate?hosted_button_id=WLYUNAT9ZTJZ4",
                    "type": "custom"
                },
                {
                    "url": "https://ko-fi.com/codemasher",
                    "type": "ko_fi"
                }
            ],
            "time": "2021-11-25T22:38:09+00:00"
        },
        {
            "name": "chillerlan/php-settings-container",
            "version": "2.1.4",
            "source": {
                "type": "git",
                "url": "https://github.com/chillerlan/php-settings-container.git",
                "reference": "1beb7df3c14346d4344b0b2e12f6f9a74feabd4a"
            },
            "dist": {
                "type": "zip",
                "url": "https://api.github.com/repos/chillerlan/php-settings-container/zipball/1beb7df3c14346d4344b0b2e12f6f9a74feabd4a",
                "reference": "1beb7df3c14346d4344b0b2e12f6f9a74feabd4a",
                "shasum": ""
            },
            "require": {
                "ext-json": "*",
                "php": "^7.4 || ^8.0"
            },
            "require-dev": {
                "phan/phan": "^5.3",
                "phpunit/phpunit": "^9.5"
            },
            "type": "library",
            "autoload": {
                "psr-4": {
                    "chillerlan\\Settings\\": "src/"
                }
            },
            "notification-url": "https://packagist.org/downloads/",
            "license": [
                "MIT"
            ],
            "authors": [
                {
                    "name": "Smiley",
                    "email": "smiley@chillerlan.net",
                    "homepage": "https://github.com/codemasher"
                }
            ],
            "description": "A container class for immutable settings objects. Not a DI container. PHP 7.4+",
            "homepage": "https://github.com/chillerlan/php-settings-container",
            "keywords": [
                "PHP7",
                "Settings",
                "configuration",
                "container",
                "helper"
            ],
            "support": {
                "issues": "https://github.com/chillerlan/php-settings-container/issues",
                "source": "https://github.com/chillerlan/php-settings-container"
            },
            "funding": [
                {
                    "url": "https://www.paypal.com/donate?hosted_button_id=WLYUNAT9ZTJZ4",
                    "type": "custom"
                },
                {
                    "url": "https://ko-fi.com/codemasher",
                    "type": "ko_fi"
                }
            ],
            "time": "2022-07-05T22:32:14+00:00"
        },
        {
            "name": "colinmollenhour/credis",
            "version": "v1.13.1",
            "source": {
                "type": "git",
                "url": "https://github.com/colinmollenhour/credis.git",
                "reference": "85df015088e00daf8ce395189de22c8eb45c8d49"
            },
            "dist": {
                "type": "zip",
                "url": "https://api.github.com/repos/colinmollenhour/credis/zipball/85df015088e00daf8ce395189de22c8eb45c8d49",
                "reference": "85df015088e00daf8ce395189de22c8eb45c8d49",
                "shasum": ""
            },
            "require": {
                "php": ">=5.6.0"
            },
            "suggest": {
                "ext-redis": "Improved performance for communicating with redis"
            },
            "type": "library",
            "autoload": {
                "classmap": [
                    "Client.php",
                    "Cluster.php",
                    "Sentinel.php",
                    "Module.php"
                ]
            },
            "notification-url": "https://packagist.org/downloads/",
            "license": [
                "MIT"
            ],
            "authors": [
                {
                    "name": "Colin Mollenhour",
                    "email": "colin@mollenhour.com"
                }
            ],
            "description": "Credis is a lightweight interface to the Redis key-value store which wraps the phpredis library when available for better performance.",
            "homepage": "https://github.com/colinmollenhour/credis",
            "support": {
                "issues": "https://github.com/colinmollenhour/credis/issues",
                "source": "https://github.com/colinmollenhour/credis/tree/v1.13.1"
            },
            "time": "2022-06-20T22:56:59+00:00"
        },
        {
            "name": "composer/package-versions-deprecated",
            "version": "1.11.99.5",
            "source": {
                "type": "git",
                "url": "https://github.com/composer/package-versions-deprecated.git",
                "reference": "b4f54f74ef3453349c24a845d22392cd31e65f1d"
            },
            "dist": {
                "type": "zip",
                "url": "https://api.github.com/repos/composer/package-versions-deprecated/zipball/b4f54f74ef3453349c24a845d22392cd31e65f1d",
                "reference": "b4f54f74ef3453349c24a845d22392cd31e65f1d",
                "shasum": ""
            },
            "require": {
                "composer-plugin-api": "^1.1.0 || ^2.0",
                "php": "^7 || ^8"
            },
            "replace": {
                "ocramius/package-versions": "1.11.99"
            },
            "require-dev": {
                "composer/composer": "^1.9.3 || ^2.0@dev",
                "ext-zip": "^1.13",
                "phpunit/phpunit": "^6.5 || ^7"
            },
            "type": "composer-plugin",
            "extra": {
                "class": "PackageVersions\\Installer",
                "branch-alias": {
                    "dev-master": "1.x-dev"
                }
            },
            "autoload": {
                "psr-4": {
                    "PackageVersions\\": "src/PackageVersions"
                }
            },
            "notification-url": "https://packagist.org/downloads/",
            "license": [
                "MIT"
            ],
            "authors": [
                {
                    "name": "Marco Pivetta",
                    "email": "ocramius@gmail.com"
                },
                {
                    "name": "Jordi Boggiano",
                    "email": "j.boggiano@seld.be"
                }
            ],
            "description": "Composer plugin that provides efficient querying for installed package versions (no runtime IO)",
            "support": {
                "issues": "https://github.com/composer/package-versions-deprecated/issues",
                "source": "https://github.com/composer/package-versions-deprecated/tree/1.11.99.5"
            },
            "funding": [
                {
                    "url": "https://packagist.com",
                    "type": "custom"
                },
                {
                    "url": "https://github.com/composer",
                    "type": "github"
                },
                {
                    "url": "https://tidelift.com/funding/github/packagist/composer/composer",
                    "type": "tidelift"
                }
            ],
            "time": "2022-01-17T14:14:24+00:00"
        },
        {
            "name": "dragonmantank/cron-expression",
            "version": "v3.3.1",
            "source": {
                "type": "git",
                "url": "https://github.com/dragonmantank/cron-expression.git",
                "reference": "be85b3f05b46c39bbc0d95f6c071ddff669510fa"
            },
            "dist": {
                "type": "zip",
                "url": "https://api.github.com/repos/dragonmantank/cron-expression/zipball/be85b3f05b46c39bbc0d95f6c071ddff669510fa",
                "reference": "be85b3f05b46c39bbc0d95f6c071ddff669510fa",
                "shasum": ""
            },
            "require": {
                "php": "^7.2|^8.0",
                "webmozart/assert": "^1.0"
            },
            "replace": {
                "mtdowling/cron-expression": "^1.0"
            },
            "require-dev": {
                "phpstan/extension-installer": "^1.0",
                "phpstan/phpstan": "^1.0",
                "phpstan/phpstan-webmozart-assert": "^1.0",
                "phpunit/phpunit": "^7.0|^8.0|^9.0"
            },
            "type": "library",
            "autoload": {
                "psr-4": {
                    "Cron\\": "src/Cron/"
                }
            },
            "notification-url": "https://packagist.org/downloads/",
            "license": [
                "MIT"
            ],
            "authors": [
                {
                    "name": "Chris Tankersley",
                    "email": "chris@ctankersley.com",
                    "homepage": "https://github.com/dragonmantank"
                }
            ],
            "description": "CRON for PHP: Calculate the next or previous run date and determine if a CRON expression is due",
            "keywords": [
                "cron",
                "schedule"
            ],
            "support": {
                "issues": "https://github.com/dragonmantank/cron-expression/issues",
                "source": "https://github.com/dragonmantank/cron-expression/tree/v3.3.1"
            },
            "funding": [
                {
                    "url": "https://github.com/dragonmantank",
                    "type": "github"
                }
            ],
            "time": "2022-01-18T15:43:28+00:00"
        },
        {
            "name": "guzzlehttp/guzzle",
            "version": "7.5.0",
            "source": {
                "type": "git",
                "url": "https://github.com/guzzle/guzzle.git",
                "reference": "b50a2a1251152e43f6a37f0fa053e730a67d25ba"
            },
            "dist": {
                "type": "zip",
                "url": "https://api.github.com/repos/guzzle/guzzle/zipball/b50a2a1251152e43f6a37f0fa053e730a67d25ba",
                "reference": "b50a2a1251152e43f6a37f0fa053e730a67d25ba",
                "shasum": ""
            },
            "require": {
                "ext-json": "*",
                "guzzlehttp/promises": "^1.5",
                "guzzlehttp/psr7": "^1.9 || ^2.4",
                "php": "^7.2.5 || ^8.0",
                "psr/http-client": "^1.0",
                "symfony/deprecation-contracts": "^2.2 || ^3.0"
            },
            "provide": {
                "psr/http-client-implementation": "1.0"
            },
            "require-dev": {
                "bamarni/composer-bin-plugin": "^1.8.1",
                "ext-curl": "*",
                "php-http/client-integration-tests": "^3.0",
                "phpunit/phpunit": "^8.5.29 || ^9.5.23",
                "psr/log": "^1.1 || ^2.0 || ^3.0"
            },
            "suggest": {
                "ext-curl": "Required for CURL handler support",
                "ext-intl": "Required for Internationalized Domain Name (IDN) support",
                "psr/log": "Required for using the Log middleware"
            },
            "type": "library",
            "extra": {
                "bamarni-bin": {
                    "bin-links": true,
                    "forward-command": false
                },
                "branch-alias": {
                    "dev-master": "7.5-dev"
                }
            },
            "autoload": {
                "files": [
                    "src/functions_include.php"
                ],
                "psr-4": {
                    "GuzzleHttp\\": "src/"
                }
            },
            "notification-url": "https://packagist.org/downloads/",
            "license": [
                "MIT"
            ],
            "authors": [
                {
                    "name": "Graham Campbell",
                    "email": "hello@gjcampbell.co.uk",
                    "homepage": "https://github.com/GrahamCampbell"
                },
                {
                    "name": "Michael Dowling",
                    "email": "mtdowling@gmail.com",
                    "homepage": "https://github.com/mtdowling"
                },
                {
                    "name": "Jeremy Lindblom",
                    "email": "jeremeamia@gmail.com",
                    "homepage": "https://github.com/jeremeamia"
                },
                {
                    "name": "George Mponos",
                    "email": "gmponos@gmail.com",
                    "homepage": "https://github.com/gmponos"
                },
                {
                    "name": "Tobias Nyholm",
                    "email": "tobias.nyholm@gmail.com",
                    "homepage": "https://github.com/Nyholm"
                },
                {
                    "name": "Márk Sági-Kazár",
                    "email": "mark.sagikazar@gmail.com",
                    "homepage": "https://github.com/sagikazarmark"
                },
                {
                    "name": "Tobias Schultze",
                    "email": "webmaster@tubo-world.de",
                    "homepage": "https://github.com/Tobion"
                }
            ],
            "description": "Guzzle is a PHP HTTP client library",
            "keywords": [
                "client",
                "curl",
                "framework",
                "http",
                "http client",
                "psr-18",
                "psr-7",
                "rest",
                "web service"
            ],
            "support": {
                "issues": "https://github.com/guzzle/guzzle/issues",
                "source": "https://github.com/guzzle/guzzle/tree/7.5.0"
            },
            "funding": [
                {
                    "url": "https://github.com/GrahamCampbell",
                    "type": "github"
                },
                {
                    "url": "https://github.com/Nyholm",
                    "type": "github"
                },
                {
                    "url": "https://tidelift.com/funding/github/packagist/guzzlehttp/guzzle",
                    "type": "tidelift"
                }
            ],
            "time": "2022-08-28T15:39:27+00:00"
        },
        {
            "name": "guzzlehttp/promises",
            "version": "1.5.2",
            "source": {
                "type": "git",
                "url": "https://github.com/guzzle/promises.git",
                "reference": "b94b2807d85443f9719887892882d0329d1e2598"
            },
            "dist": {
                "type": "zip",
                "url": "https://api.github.com/repos/guzzle/promises/zipball/b94b2807d85443f9719887892882d0329d1e2598",
                "reference": "b94b2807d85443f9719887892882d0329d1e2598",
                "shasum": ""
            },
            "require": {
                "php": ">=5.5"
            },
            "require-dev": {
                "symfony/phpunit-bridge": "^4.4 || ^5.1"
            },
            "type": "library",
            "extra": {
                "branch-alias": {
                    "dev-master": "1.5-dev"
                }
            },
            "autoload": {
                "files": [
                    "src/functions_include.php"
                ],
                "psr-4": {
                    "GuzzleHttp\\Promise\\": "src/"
                }
            },
            "notification-url": "https://packagist.org/downloads/",
            "license": [
                "MIT"
            ],
            "authors": [
                {
                    "name": "Graham Campbell",
                    "email": "hello@gjcampbell.co.uk",
                    "homepage": "https://github.com/GrahamCampbell"
                },
                {
                    "name": "Michael Dowling",
                    "email": "mtdowling@gmail.com",
                    "homepage": "https://github.com/mtdowling"
                },
                {
                    "name": "Tobias Nyholm",
                    "email": "tobias.nyholm@gmail.com",
                    "homepage": "https://github.com/Nyholm"
                },
                {
                    "name": "Tobias Schultze",
                    "email": "webmaster@tubo-world.de",
                    "homepage": "https://github.com/Tobion"
                }
            ],
            "description": "Guzzle promises library",
            "keywords": [
                "promise"
            ],
            "support": {
                "issues": "https://github.com/guzzle/promises/issues",
                "source": "https://github.com/guzzle/promises/tree/1.5.2"
            },
            "funding": [
                {
                    "url": "https://github.com/GrahamCampbell",
                    "type": "github"
                },
                {
                    "url": "https://github.com/Nyholm",
                    "type": "github"
                },
                {
                    "url": "https://tidelift.com/funding/github/packagist/guzzlehttp/promises",
                    "type": "tidelift"
                }
            ],
            "time": "2022-08-28T14:55:35+00:00"
        },
        {
            "name": "guzzlehttp/psr7",
            "version": "2.4.1",
            "source": {
                "type": "git",
                "url": "https://github.com/guzzle/psr7.git",
                "reference": "69568e4293f4fa993f3b0e51c9723e1e17c41379"
            },
            "dist": {
                "type": "zip",
                "url": "https://api.github.com/repos/guzzle/psr7/zipball/69568e4293f4fa993f3b0e51c9723e1e17c41379",
                "reference": "69568e4293f4fa993f3b0e51c9723e1e17c41379",
                "shasum": ""
            },
            "require": {
                "php": "^7.2.5 || ^8.0",
                "psr/http-factory": "^1.0",
                "psr/http-message": "^1.0",
                "ralouphie/getallheaders": "^3.0"
            },
            "provide": {
                "psr/http-factory-implementation": "1.0",
                "psr/http-message-implementation": "1.0"
            },
            "require-dev": {
                "bamarni/composer-bin-plugin": "^1.8.1",
                "http-interop/http-factory-tests": "^0.9",
                "phpunit/phpunit": "^8.5.29 || ^9.5.23"
            },
            "suggest": {
                "laminas/laminas-httphandlerrunner": "Emit PSR-7 responses"
            },
            "type": "library",
            "extra": {
                "bamarni-bin": {
                    "bin-links": true,
                    "forward-command": false
                },
                "branch-alias": {
                    "dev-master": "2.4-dev"
                }
            },
            "autoload": {
                "psr-4": {
                    "GuzzleHttp\\Psr7\\": "src/"
                }
            },
            "notification-url": "https://packagist.org/downloads/",
            "license": [
                "MIT"
            ],
            "authors": [
                {
                    "name": "Graham Campbell",
                    "email": "hello@gjcampbell.co.uk",
                    "homepage": "https://github.com/GrahamCampbell"
                },
                {
                    "name": "Michael Dowling",
                    "email": "mtdowling@gmail.com",
                    "homepage": "https://github.com/mtdowling"
                },
                {
                    "name": "George Mponos",
                    "email": "gmponos@gmail.com",
                    "homepage": "https://github.com/gmponos"
                },
                {
                    "name": "Tobias Nyholm",
                    "email": "tobias.nyholm@gmail.com",
                    "homepage": "https://github.com/Nyholm"
                },
                {
                    "name": "Márk Sági-Kazár",
                    "email": "mark.sagikazar@gmail.com",
                    "homepage": "https://github.com/sagikazarmark"
                },
                {
                    "name": "Tobias Schultze",
                    "email": "webmaster@tubo-world.de",
                    "homepage": "https://github.com/Tobion"
                },
                {
                    "name": "Márk Sági-Kazár",
                    "email": "mark.sagikazar@gmail.com",
                    "homepage": "https://sagikazarmark.hu"
                }
            ],
            "description": "PSR-7 message implementation that also provides common utility methods",
            "keywords": [
                "http",
                "message",
                "psr-7",
                "request",
                "response",
                "stream",
                "uri",
                "url"
            ],
            "support": {
                "issues": "https://github.com/guzzle/psr7/issues",
                "source": "https://github.com/guzzle/psr7/tree/2.4.1"
            },
            "funding": [
                {
                    "url": "https://github.com/GrahamCampbell",
                    "type": "github"
                },
                {
                    "url": "https://github.com/Nyholm",
                    "type": "github"
                },
                {
                    "url": "https://tidelift.com/funding/github/packagist/guzzlehttp/psr7",
                    "type": "tidelift"
                }
            ],
            "time": "2022-08-28T14:45:39+00:00"
        },
        {
            "name": "influxdb/influxdb-php",
            "version": "1.15.2",
            "source": {
                "type": "git",
                "url": "https://github.com/influxdata/influxdb-php.git",
                "reference": "d6e59f4f04ab9107574fda69c2cbe36671253d03"
            },
            "dist": {
                "type": "zip",
                "url": "https://api.github.com/repos/influxdata/influxdb-php/zipball/d6e59f4f04ab9107574fda69c2cbe36671253d03",
                "reference": "d6e59f4f04ab9107574fda69c2cbe36671253d03",
                "shasum": ""
            },
            "require": {
                "guzzlehttp/guzzle": "^6.0|^7.0",
                "php": "^5.5 || ^7.0 || ^8.0"
            },
            "require-dev": {
                "dms/phpunit-arraysubset-asserts": "^0.2.1",
                "phpunit/phpunit": "^9.5"
            },
            "suggest": {
                "ext-curl": "Curl extension, needed for Curl driver",
                "stefanotorresi/influxdb-php-async": "An asyncronous client for InfluxDB, implemented via ReactPHP."
            },
            "type": "library",
            "autoload": {
                "psr-4": {
                    "InfluxDB\\": "src/InfluxDB"
                }
            },
            "notification-url": "https://packagist.org/downloads/",
            "license": [
                "MIT"
            ],
            "authors": [
                {
                    "name": "Stephen Hoogendijk",
                    "email": "stephen@tca0.nl"
                },
                {
                    "name": "Daniel Martinez",
                    "email": "danimartcas@hotmail.com"
                },
                {
                    "name": "Gianluca Arbezzano",
                    "email": "gianarb92@gmail.com"
                }
            ],
            "description": "InfluxDB client library for PHP",
            "keywords": [
                "client",
                "influxdata",
                "influxdb",
                "influxdb class",
                "influxdb client",
                "influxdb library",
                "time series"
            ],
            "support": {
                "issues": "https://github.com/influxdata/influxdb-php/issues",
                "source": "https://github.com/influxdata/influxdb-php/tree/1.15.2"
            },
            "time": "2020-12-26T17:45:17+00:00"
        },
        {
            "name": "jean85/pretty-package-versions",
            "version": "1.6.0",
            "source": {
                "type": "git",
                "url": "https://github.com/Jean85/pretty-package-versions.git",
                "reference": "1e0104b46f045868f11942aea058cd7186d6c303"
            },
            "dist": {
                "type": "zip",
                "url": "https://api.github.com/repos/Jean85/pretty-package-versions/zipball/1e0104b46f045868f11942aea058cd7186d6c303",
                "reference": "1e0104b46f045868f11942aea058cd7186d6c303",
                "shasum": ""
            },
            "require": {
                "composer/package-versions-deprecated": "^1.8.0",
                "php": "^7.0|^8.0"
            },
            "require-dev": {
                "phpunit/phpunit": "^6.0|^8.5|^9.2"
            },
            "type": "library",
            "extra": {
                "branch-alias": {
                    "dev-master": "1.x-dev"
                }
            },
            "autoload": {
                "psr-4": {
                    "Jean85\\": "src/"
                }
            },
            "notification-url": "https://packagist.org/downloads/",
            "license": [
                "MIT"
            ],
            "authors": [
                {
                    "name": "Alessandro Lai",
                    "email": "alessandro.lai85@gmail.com"
                }
            ],
            "description": "A wrapper for ocramius/package-versions to get pretty versions strings",
            "keywords": [
                "composer",
                "package",
                "release",
                "versions"
            ],
            "support": {
                "issues": "https://github.com/Jean85/pretty-package-versions/issues",
                "source": "https://github.com/Jean85/pretty-package-versions/tree/1.6.0"
            },
            "time": "2021-02-04T16:20:16+00:00"
        },
        {
            "name": "matomo/device-detector",
            "version": "6.0.0",
            "source": {
                "type": "git",
                "url": "https://github.com/matomo-org/device-detector.git",
                "reference": "7fc2af3af62bd69e6e3404d561e371a83c112be9"
            },
            "dist": {
                "type": "zip",
                "url": "https://api.github.com/repos/matomo-org/device-detector/zipball/7fc2af3af62bd69e6e3404d561e371a83c112be9",
                "reference": "7fc2af3af62bd69e6e3404d561e371a83c112be9",
                "shasum": ""
            },
            "require": {
                "mustangostang/spyc": "*",
                "php": "^7.2|^8.0"
            },
            "replace": {
                "piwik/device-detector": "self.version"
            },
            "require-dev": {
                "matthiasmullie/scrapbook": "^1.4.7",
                "mayflower/mo4-coding-standard": "^v8.0.0",
                "phpstan/phpstan": "^0.12.52",
                "phpunit/phpunit": "^8.5.8",
                "psr/cache": "^1.0.1",
                "psr/simple-cache": "^1.0.1",
                "symfony/yaml": "^5.1.7"
            },
            "suggest": {
                "doctrine/cache": "Can directly be used for caching purpose",
                "ext-yaml": "Necessary for using the Pecl YAML parser"
            },
            "type": "library",
            "autoload": {
                "psr-4": {
                    "DeviceDetector\\": ""
                },
                "exclude-from-classmap": [
                    "Tests/"
                ]
            },
            "notification-url": "https://packagist.org/downloads/",
            "license": [
                "LGPL-3.0-or-later"
            ],
            "authors": [
                {
                    "name": "The Matomo Team",
                    "email": "hello@matomo.org",
                    "homepage": "https://matomo.org/team/"
                }
            ],
            "description": "The Universal Device Detection library, that parses User Agents and detects devices (desktop, tablet, mobile, tv, cars, console, etc.), clients (browsers, media players, mobile apps, feed readers, libraries, etc), operating systems, devices, brands and models.",
            "homepage": "https://matomo.org",
            "keywords": [
                "devicedetection",
                "parser",
                "useragent"
            ],
            "support": {
                "forum": "https://forum.matomo.org/",
                "issues": "https://github.com/matomo-org/device-detector/issues",
                "source": "https://github.com/matomo-org/matomo",
                "wiki": "https://dev.matomo.org/"
            },
            "time": "2022-04-11T09:58:17+00:00"
        },
        {
            "name": "mongodb/mongodb",
            "version": "1.8.0",
            "source": {
                "type": "git",
                "url": "https://github.com/mongodb/mongo-php-library.git",
                "reference": "953dbc19443aa9314c44b7217a16873347e6840d"
            },
            "dist": {
                "type": "zip",
                "url": "https://api.github.com/repos/mongodb/mongo-php-library/zipball/953dbc19443aa9314c44b7217a16873347e6840d",
                "reference": "953dbc19443aa9314c44b7217a16873347e6840d",
                "shasum": ""
            },
            "require": {
                "ext-hash": "*",
                "ext-json": "*",
                "ext-mongodb": "^1.8.1",
                "jean85/pretty-package-versions": "^1.2",
                "php": "^7.0 || ^8.0",
                "symfony/polyfill-php80": "^1.19"
            },
            "require-dev": {
                "squizlabs/php_codesniffer": "^3.5, <3.5.5",
                "symfony/phpunit-bridge": "5.x-dev"
            },
            "type": "library",
            "extra": {
                "branch-alias": {
                    "dev-master": "1.8.x-dev"
                }
            },
            "autoload": {
                "files": [
                    "src/functions.php"
                ],
                "psr-4": {
                    "MongoDB\\": "src/"
                }
            },
            "notification-url": "https://packagist.org/downloads/",
            "license": [
                "Apache-2.0"
            ],
            "authors": [
                {
                    "name": "Andreas Braun",
                    "email": "andreas.braun@mongodb.com"
                },
                {
                    "name": "Jeremy Mikola",
                    "email": "jmikola@gmail.com"
                }
            ],
            "description": "MongoDB driver library",
            "homepage": "https://jira.mongodb.org/browse/PHPLIB",
            "keywords": [
                "database",
                "driver",
                "mongodb",
                "persistence"
            ],
            "support": {
                "issues": "https://github.com/mongodb/mongo-php-library/issues",
                "source": "https://github.com/mongodb/mongo-php-library/tree/1.8.0"
            },
            "time": "2020-11-25T12:26:02+00:00"
        },
        {
            "name": "mustangostang/spyc",
            "version": "0.6.3",
            "source": {
                "type": "git",
                "url": "git@github.com:mustangostang/spyc.git",
                "reference": "4627c838b16550b666d15aeae1e5289dd5b77da0"
            },
            "dist": {
                "type": "zip",
                "url": "https://api.github.com/repos/mustangostang/spyc/zipball/4627c838b16550b666d15aeae1e5289dd5b77da0",
                "reference": "4627c838b16550b666d15aeae1e5289dd5b77da0",
                "shasum": ""
            },
            "require": {
                "php": ">=5.3.1"
            },
            "require-dev": {
                "phpunit/phpunit": "4.3.*@dev"
            },
            "type": "library",
            "extra": {
                "branch-alias": {
                    "dev-master": "0.5.x-dev"
                }
            },
            "autoload": {
                "files": [
                    "Spyc.php"
                ]
            },
            "notification-url": "https://packagist.org/downloads/",
            "license": [
                "MIT"
            ],
            "authors": [
                {
                    "name": "mustangostang",
                    "email": "vlad.andersen@gmail.com"
                }
            ],
            "description": "A simple YAML loader/dumper class for PHP",
            "homepage": "https://github.com/mustangostang/spyc/",
            "keywords": [
                "spyc",
                "yaml",
                "yml"
            ],
            "time": "2019-09-10T13:16:29+00:00"
        },
        {
            "name": "phpmailer/phpmailer",
            "version": "v6.6.0",
            "source": {
                "type": "git",
                "url": "https://github.com/PHPMailer/PHPMailer.git",
                "reference": "e43bac82edc26ca04b36143a48bde1c051cfd5b1"
            },
            "dist": {
                "type": "zip",
                "url": "https://api.github.com/repos/PHPMailer/PHPMailer/zipball/e43bac82edc26ca04b36143a48bde1c051cfd5b1",
                "reference": "e43bac82edc26ca04b36143a48bde1c051cfd5b1",
                "shasum": ""
            },
            "require": {
                "ext-ctype": "*",
                "ext-filter": "*",
                "ext-hash": "*",
                "php": ">=5.5.0"
            },
            "require-dev": {
                "dealerdirect/phpcodesniffer-composer-installer": "^0.7.0",
                "doctrine/annotations": "^1.2",
                "php-parallel-lint/php-console-highlighter": "^0.5.0",
                "php-parallel-lint/php-parallel-lint": "^1.3.1",
                "phpcompatibility/php-compatibility": "^9.3.5",
                "roave/security-advisories": "dev-latest",
                "squizlabs/php_codesniffer": "^3.6.2",
                "yoast/phpunit-polyfills": "^1.0.0"
            },
            "suggest": {
                "ext-mbstring": "Needed to send email in multibyte encoding charset or decode encoded addresses",
                "hayageek/oauth2-yahoo": "Needed for Yahoo XOAUTH2 authentication",
                "league/oauth2-google": "Needed for Google XOAUTH2 authentication",
                "psr/log": "For optional PSR-3 debug logging",
                "stevenmaguire/oauth2-microsoft": "Needed for Microsoft XOAUTH2 authentication",
                "symfony/polyfill-mbstring": "To support UTF-8 if the Mbstring PHP extension is not enabled (^1.2)"
            },
            "type": "library",
            "autoload": {
                "psr-4": {
                    "PHPMailer\\PHPMailer\\": "src/"
                }
            },
            "notification-url": "https://packagist.org/downloads/",
            "license": [
                "LGPL-2.1-only"
            ],
            "authors": [
                {
                    "name": "Marcus Bointon",
                    "email": "phpmailer@synchromedia.co.uk"
                },
                {
                    "name": "Jim Jagielski",
                    "email": "jimjag@gmail.com"
                },
                {
                    "name": "Andy Prevost",
                    "email": "codeworxtech@users.sourceforge.net"
                },
                {
                    "name": "Brent R. Matzelle"
                }
            ],
            "description": "PHPMailer is a full-featured email creation and transfer class for PHP",
            "support": {
                "issues": "https://github.com/PHPMailer/PHPMailer/issues",
                "source": "https://github.com/PHPMailer/PHPMailer/tree/v6.6.0"
            },
            "funding": [
                {
                    "url": "https://github.com/Synchro",
                    "type": "github"
                }
            ],
            "time": "2022-02-28T15:31:21+00:00"
        },
        {
            "name": "psr/http-client",
            "version": "1.0.1",
            "source": {
                "type": "git",
                "url": "https://github.com/php-fig/http-client.git",
                "reference": "2dfb5f6c5eff0e91e20e913f8c5452ed95b86621"
            },
            "dist": {
                "type": "zip",
                "url": "https://api.github.com/repos/php-fig/http-client/zipball/2dfb5f6c5eff0e91e20e913f8c5452ed95b86621",
                "reference": "2dfb5f6c5eff0e91e20e913f8c5452ed95b86621",
                "shasum": ""
            },
            "require": {
                "php": "^7.0 || ^8.0",
                "psr/http-message": "^1.0"
            },
            "type": "library",
            "extra": {
                "branch-alias": {
                    "dev-master": "1.0.x-dev"
                }
            },
            "autoload": {
                "psr-4": {
                    "Psr\\Http\\Client\\": "src/"
                }
            },
            "notification-url": "https://packagist.org/downloads/",
            "license": [
                "MIT"
            ],
            "authors": [
                {
                    "name": "PHP-FIG",
                    "homepage": "http://www.php-fig.org/"
                }
            ],
            "description": "Common interface for HTTP clients",
            "homepage": "https://github.com/php-fig/http-client",
            "keywords": [
                "http",
                "http-client",
                "psr",
                "psr-18"
            ],
            "support": {
                "source": "https://github.com/php-fig/http-client/tree/master"
            },
            "time": "2020-06-29T06:28:15+00:00"
        },
        {
            "name": "psr/http-factory",
            "version": "1.0.1",
            "source": {
                "type": "git",
                "url": "https://github.com/php-fig/http-factory.git",
                "reference": "12ac7fcd07e5b077433f5f2bee95b3a771bf61be"
            },
            "dist": {
                "type": "zip",
                "url": "https://api.github.com/repos/php-fig/http-factory/zipball/12ac7fcd07e5b077433f5f2bee95b3a771bf61be",
                "reference": "12ac7fcd07e5b077433f5f2bee95b3a771bf61be",
                "shasum": ""
            },
            "require": {
                "php": ">=7.0.0",
                "psr/http-message": "^1.0"
            },
            "type": "library",
            "extra": {
                "branch-alias": {
                    "dev-master": "1.0.x-dev"
                }
            },
            "autoload": {
                "psr-4": {
                    "Psr\\Http\\Message\\": "src/"
                }
            },
            "notification-url": "https://packagist.org/downloads/",
            "license": [
                "MIT"
            ],
            "authors": [
                {
                    "name": "PHP-FIG",
                    "homepage": "http://www.php-fig.org/"
                }
            ],
            "description": "Common interfaces for PSR-7 HTTP message factories",
            "keywords": [
                "factory",
                "http",
                "message",
                "psr",
                "psr-17",
                "psr-7",
                "request",
                "response"
            ],
            "support": {
                "source": "https://github.com/php-fig/http-factory/tree/master"
            },
            "time": "2019-04-30T12:38:16+00:00"
        },
        {
            "name": "psr/http-message",
            "version": "1.0.1",
            "source": {
                "type": "git",
                "url": "https://github.com/php-fig/http-message.git",
                "reference": "f6561bf28d520154e4b0ec72be95418abe6d9363"
            },
            "dist": {
                "type": "zip",
                "url": "https://api.github.com/repos/php-fig/http-message/zipball/f6561bf28d520154e4b0ec72be95418abe6d9363",
                "reference": "f6561bf28d520154e4b0ec72be95418abe6d9363",
                "shasum": ""
            },
            "require": {
                "php": ">=5.3.0"
            },
            "type": "library",
            "extra": {
                "branch-alias": {
                    "dev-master": "1.0.x-dev"
                }
            },
            "autoload": {
                "psr-4": {
                    "Psr\\Http\\Message\\": "src/"
                }
            },
            "notification-url": "https://packagist.org/downloads/",
            "license": [
                "MIT"
            ],
            "authors": [
                {
                    "name": "PHP-FIG",
                    "homepage": "http://www.php-fig.org/"
                }
            ],
            "description": "Common interface for HTTP messages",
            "homepage": "https://github.com/php-fig/http-message",
            "keywords": [
                "http",
                "http-message",
                "psr",
                "psr-7",
                "request",
                "response"
            ],
            "support": {
                "source": "https://github.com/php-fig/http-message/tree/master"
            },
            "time": "2016-08-06T14:39:51+00:00"
        },
        {
            "name": "psr/log",
            "version": "1.1.4",
            "source": {
                "type": "git",
                "url": "https://github.com/php-fig/log.git",
                "reference": "d49695b909c3b7628b6289db5479a1c204601f11"
            },
            "dist": {
                "type": "zip",
                "url": "https://api.github.com/repos/php-fig/log/zipball/d49695b909c3b7628b6289db5479a1c204601f11",
                "reference": "d49695b909c3b7628b6289db5479a1c204601f11",
                "shasum": ""
            },
            "require": {
                "php": ">=5.3.0"
            },
            "type": "library",
            "extra": {
                "branch-alias": {
                    "dev-master": "1.1.x-dev"
                }
            },
            "autoload": {
                "psr-4": {
                    "Psr\\Log\\": "Psr/Log/"
                }
            },
            "notification-url": "https://packagist.org/downloads/",
            "license": [
                "MIT"
            ],
            "authors": [
                {
                    "name": "PHP-FIG",
                    "homepage": "https://www.php-fig.org/"
                }
            ],
            "description": "Common interface for logging libraries",
            "homepage": "https://github.com/php-fig/log",
            "keywords": [
                "log",
                "psr",
                "psr-3"
            ],
            "support": {
                "source": "https://github.com/php-fig/log/tree/1.1.4"
            },
            "time": "2021-05-03T11:20:27+00:00"
        },
        {
            "name": "ralouphie/getallheaders",
            "version": "3.0.3",
            "source": {
                "type": "git",
                "url": "https://github.com/ralouphie/getallheaders.git",
                "reference": "120b605dfeb996808c31b6477290a714d356e822"
            },
            "dist": {
                "type": "zip",
                "url": "https://api.github.com/repos/ralouphie/getallheaders/zipball/120b605dfeb996808c31b6477290a714d356e822",
                "reference": "120b605dfeb996808c31b6477290a714d356e822",
                "shasum": ""
            },
            "require": {
                "php": ">=5.6"
            },
            "require-dev": {
                "php-coveralls/php-coveralls": "^2.1",
                "phpunit/phpunit": "^5 || ^6.5"
            },
            "type": "library",
            "autoload": {
                "files": [
                    "src/getallheaders.php"
                ]
            },
            "notification-url": "https://packagist.org/downloads/",
            "license": [
                "MIT"
            ],
            "authors": [
                {
                    "name": "Ralph Khattar",
                    "email": "ralph.khattar@gmail.com"
                }
            ],
            "description": "A polyfill for getallheaders.",
            "support": {
                "issues": "https://github.com/ralouphie/getallheaders/issues",
                "source": "https://github.com/ralouphie/getallheaders/tree/develop"
            },
            "time": "2019-03-08T08:55:37+00:00"
        },
        {
            "name": "resque/php-resque",
            "version": "v1.3.6",
            "source": {
                "type": "git",
                "url": "https://github.com/resque/php-resque.git",
                "reference": "fe41c04763699b1318d97ed14cc78583e9380161"
            },
            "dist": {
                "type": "zip",
                "url": "https://api.github.com/repos/resque/php-resque/zipball/fe41c04763699b1318d97ed14cc78583e9380161",
                "reference": "fe41c04763699b1318d97ed14cc78583e9380161",
                "shasum": ""
            },
            "require": {
                "colinmollenhour/credis": "~1.7",
                "php": ">=5.6.0",
                "psr/log": "~1.0"
            },
            "require-dev": {
                "phpunit/phpunit": "^5.7"
            },
            "suggest": {
                "ext-pcntl": "REQUIRED for forking processes on platforms that support it (so anything but Windows).",
                "ext-proctitle": "Allows php-resque to rename the title of UNIX processes to show the status of a worker.",
                "ext-redis": "Native PHP extension for Redis connectivity. Credis will automatically utilize when available."
            },
            "bin": [
                "bin/resque",
                "bin/resque-scheduler"
            ],
            "type": "library",
            "extra": {
                "branch-alias": {
                    "dev-master": "1.0-dev"
                }
            },
            "autoload": {
                "psr-0": {
                    "Resque": "lib",
                    "ResqueScheduler": "lib"
                }
            },
            "notification-url": "https://packagist.org/downloads/",
            "license": [
                "MIT"
            ],
            "authors": [
                {
                    "name": "Dan Hunsaker",
                    "email": "danhunsaker+resque@gmail.com",
                    "role": "Maintainer"
                },
                {
                    "name": "Rajib Ahmed",
                    "homepage": "https://github.com/rajibahmed",
                    "role": "Maintainer"
                },
                {
                    "name": "Steve Klabnik",
                    "email": "steve@steveklabnik.com",
                    "role": "Maintainer"
                },
                {
                    "name": "Chris Boulton",
                    "email": "chris@bigcommerce.com",
                    "role": "Creator"
                }
            ],
            "description": "Redis backed library for creating background jobs and processing them later. Based on resque for Ruby.",
            "homepage": "http://www.github.com/resque/php-resque/",
            "keywords": [
                "background",
                "job",
                "redis",
                "resque"
            ],
            "support": {
                "issues": "https://github.com/resque/php-resque/issues",
                "source": "https://github.com/resque/php-resque/tree/v1.3.6"
            },
            "time": "2020-04-16T16:39:50+00:00"
        },
        {
            "name": "slickdeals/statsd",
            "version": "3.1.0",
            "source": {
                "type": "git",
                "url": "https://github.com/Slickdeals/statsd-php.git",
                "reference": "225588a0a079e145359049f6e5e23eedb1b4c17f"
            },
            "dist": {
                "type": "zip",
                "url": "https://api.github.com/repos/Slickdeals/statsd-php/zipball/225588a0a079e145359049f6e5e23eedb1b4c17f",
                "reference": "225588a0a079e145359049f6e5e23eedb1b4c17f",
                "shasum": ""
            },
            "require": {
                "php": ">= 7.3 || ^8"
            },
            "replace": {
                "domnikl/statsd": "self.version"
            },
            "require-dev": {
                "friendsofphp/php-cs-fixer": "^3.0",
                "phpunit/phpunit": "^9",
                "vimeo/psalm": "^4.6"
            },
            "type": "library",
            "autoload": {
                "psr-4": {
                    "Domnikl\\Statsd\\": "src/"
                }
            },
            "notification-url": "https://packagist.org/downloads/",
            "license": [
                "MIT"
            ],
            "authors": [
                {
                    "name": "Dominik Liebler",
                    "email": "liebler.dominik@gmail.com"
                }
            ],
            "description": "a PHP client for statsd",
            "homepage": "https://github.com/Slickdeals/statsd-php",
            "keywords": [
                "Metrics",
                "monitoring",
                "statistics",
                "statsd",
                "udp"
            ],
            "support": {
                "issues": "https://github.com/Slickdeals/statsd-php/issues",
                "source": "https://github.com/Slickdeals/statsd-php/tree/3.1.0"
            },
            "time": "2021-06-04T20:33:46+00:00"
        },
        {
            "name": "symfony/deprecation-contracts",
            "version": "v3.1.1",
            "source": {
                "type": "git",
                "url": "https://github.com/symfony/deprecation-contracts.git",
                "reference": "07f1b9cc2ffee6aaafcf4b710fbc38ff736bd918"
            },
            "dist": {
                "type": "zip",
                "url": "https://api.github.com/repos/symfony/deprecation-contracts/zipball/07f1b9cc2ffee6aaafcf4b710fbc38ff736bd918",
                "reference": "07f1b9cc2ffee6aaafcf4b710fbc38ff736bd918",
                "shasum": ""
            },
            "require": {
                "php": ">=8.1"
            },
            "type": "library",
            "extra": {
                "branch-alias": {
                    "dev-main": "3.1-dev"
                },
                "thanks": {
                    "name": "symfony/contracts",
                    "url": "https://github.com/symfony/contracts"
                }
            },
            "autoload": {
                "files": [
                    "function.php"
                ]
            },
            "notification-url": "https://packagist.org/downloads/",
            "license": [
                "MIT"
            ],
            "authors": [
                {
                    "name": "Nicolas Grekas",
                    "email": "p@tchwork.com"
                },
                {
                    "name": "Symfony Community",
                    "homepage": "https://symfony.com/contributors"
                }
            ],
            "description": "A generic function and convention to trigger deprecation notices",
            "homepage": "https://symfony.com",
            "support": {
                "source": "https://github.com/symfony/deprecation-contracts/tree/v3.1.1"
            },
            "funding": [
                {
                    "url": "https://symfony.com/sponsor",
                    "type": "custom"
                },
                {
                    "url": "https://github.com/fabpot",
                    "type": "github"
                },
                {
                    "url": "https://tidelift.com/funding/github/packagist/symfony/symfony",
                    "type": "tidelift"
                }
            ],
            "time": "2022-02-25T11:15:52+00:00"
        },
        {
            "name": "symfony/polyfill-php80",
            "version": "v1.26.0",
            "source": {
                "type": "git",
                "url": "https://github.com/symfony/polyfill-php80.git",
                "reference": "cfa0ae98841b9e461207c13ab093d76b0fa7bace"
            },
            "dist": {
                "type": "zip",
                "url": "https://api.github.com/repos/symfony/polyfill-php80/zipball/cfa0ae98841b9e461207c13ab093d76b0fa7bace",
                "reference": "cfa0ae98841b9e461207c13ab093d76b0fa7bace",
                "shasum": ""
            },
            "require": {
                "php": ">=7.1"
            },
            "type": "library",
            "extra": {
                "branch-alias": {
                    "dev-main": "1.26-dev"
                },
                "thanks": {
                    "name": "symfony/polyfill",
                    "url": "https://github.com/symfony/polyfill"
                }
            },
            "autoload": {
                "files": [
                    "bootstrap.php"
                ],
                "psr-4": {
                    "Symfony\\Polyfill\\Php80\\": ""
                },
                "classmap": [
                    "Resources/stubs"
                ]
            },
            "notification-url": "https://packagist.org/downloads/",
            "license": [
                "MIT"
            ],
            "authors": [
                {
                    "name": "Ion Bazan",
                    "email": "ion.bazan@gmail.com"
                },
                {
                    "name": "Nicolas Grekas",
                    "email": "p@tchwork.com"
                },
                {
                    "name": "Symfony Community",
                    "homepage": "https://symfony.com/contributors"
                }
            ],
            "description": "Symfony polyfill backporting some PHP 8.0+ features to lower PHP versions",
            "homepage": "https://symfony.com",
            "keywords": [
                "compatibility",
                "polyfill",
                "portable",
                "shim"
            ],
            "support": {
                "source": "https://github.com/symfony/polyfill-php80/tree/v1.26.0"
            },
            "funding": [
                {
                    "url": "https://symfony.com/sponsor",
                    "type": "custom"
                },
                {
                    "url": "https://github.com/fabpot",
                    "type": "github"
                },
                {
                    "url": "https://tidelift.com/funding/github/packagist/symfony/symfony",
                    "type": "tidelift"
                }
            ],
            "time": "2022-05-10T07:21:04+00:00"
        },
        {
            "name": "utopia-php/abuse",
            "version": "0.12.0",
            "source": {
                "type": "git",
                "url": "https://github.com/utopia-php/abuse.git",
                "reference": "aa1e1aae163ecf8ea81d48857ff55c241dcb695f"
            },
            "dist": {
                "type": "zip",
                "url": "https://api.github.com/repos/utopia-php/abuse/zipball/aa1e1aae163ecf8ea81d48857ff55c241dcb695f",
                "reference": "aa1e1aae163ecf8ea81d48857ff55c241dcb695f",
                "shasum": ""
            },
            "require": {
                "ext-curl": "*",
                "ext-pdo": "*",
                "php": ">=8.0",
                "utopia-php/database": "0.24.0"
            },
            "require-dev": {
                "phpunit/phpunit": "^9.4",
                "vimeo/psalm": "4.0.1"
            },
            "type": "library",
            "autoload": {
                "psr-4": {
                    "Utopia\\Abuse\\": "src/Abuse"
                }
            },
            "notification-url": "https://packagist.org/downloads/",
            "license": [
                "MIT"
            ],
            "authors": [
                {
                    "name": "Eldad Fux",
                    "email": "eldad@appwrite.io"
                }
            ],
            "description": "A simple abuse library to manage application usage limits",
            "keywords": [
                "Abuse",
                "framework",
                "php",
                "upf",
                "utopia"
            ],
            "support": {
                "issues": "https://github.com/utopia-php/abuse/issues",
                "source": "https://github.com/utopia-php/abuse/tree/0.12.0"
            },
            "time": "2022-08-27T09:50:09+00:00"
        },
        {
            "name": "utopia-php/analytics",
            "version": "0.2.0",
            "source": {
                "type": "git",
                "url": "https://github.com/utopia-php/analytics.git",
                "reference": "adfc2d057a7f6ab618a77c8a20ed3e35485ff416"
            },
            "dist": {
                "type": "zip",
                "url": "https://api.github.com/repos/utopia-php/analytics/zipball/adfc2d057a7f6ab618a77c8a20ed3e35485ff416",
                "reference": "adfc2d057a7f6ab618a77c8a20ed3e35485ff416",
                "shasum": ""
            },
            "require": {
                "php": ">=7.4"
            },
            "require-dev": {
                "phpunit/phpunit": "^9.3",
                "vimeo/psalm": "4.0.1"
            },
            "type": "library",
            "autoload": {
                "psr-4": {
                    "Utopia\\Analytics\\": "src/Analytics"
                }
            },
            "notification-url": "https://packagist.org/downloads/",
            "license": [
                "MIT"
            ],
            "authors": [
                {
                    "name": "Eldad Fux",
                    "email": "eldad@appwrite.io"
                },
                {
                    "name": "Torsten Dittmann",
                    "email": "torsten@appwrite.io"
                }
            ],
            "description": "A simple library to track events & users.",
            "keywords": [
                "analytics",
                "framework",
                "php",
                "upf",
                "utopia"
            ],
            "support": {
                "issues": "https://github.com/utopia-php/analytics/issues",
                "source": "https://github.com/utopia-php/analytics/tree/0.2.0"
            },
            "time": "2021-03-23T21:33:07+00:00"
        },
        {
            "name": "utopia-php/audit",
            "version": "0.13.0",
            "source": {
                "type": "git",
                "url": "https://github.com/utopia-php/audit.git",
                "reference": "a2f30ccfba7a61b1718b9ebd4557ed0d8a4dcb5b"
            },
            "dist": {
                "type": "zip",
                "url": "https://api.github.com/repos/utopia-php/audit/zipball/a2f30ccfba7a61b1718b9ebd4557ed0d8a4dcb5b",
                "reference": "a2f30ccfba7a61b1718b9ebd4557ed0d8a4dcb5b",
                "shasum": ""
            },
            "require": {
                "ext-pdo": "*",
                "php": ">=8.0",
                "utopia-php/database": "0.24.0"
            },
            "require-dev": {
                "phpunit/phpunit": "^9.3",
                "vimeo/psalm": "4.0.1"
            },
            "type": "library",
            "autoload": {
                "psr-4": {
                    "Utopia\\Audit\\": "src/Audit"
                }
            },
            "notification-url": "https://packagist.org/downloads/",
            "license": [
                "MIT"
            ],
            "authors": [
                {
                    "name": "Eldad Fux",
                    "email": "eldad@appwrite.io"
                }
            ],
            "description": "A simple audit library to manage application users logs",
            "keywords": [
                "Audit",
                "framework",
                "php",
                "upf",
                "utopia"
            ],
            "support": {
                "issues": "https://github.com/utopia-php/audit/issues",
                "source": "https://github.com/utopia-php/audit/tree/0.13.0"
            },
            "time": "2022-08-27T09:18:57+00:00"
        },
        {
            "name": "utopia-php/cache",
            "version": "0.6.1",
            "source": {
                "type": "git",
                "url": "https://github.com/utopia-php/cache.git",
                "reference": "9889235a6d3da6cbb1f435201529da4d27c30e79"
            },
            "dist": {
                "type": "zip",
                "url": "https://api.github.com/repos/utopia-php/cache/zipball/9889235a6d3da6cbb1f435201529da4d27c30e79",
                "reference": "9889235a6d3da6cbb1f435201529da4d27c30e79",
                "shasum": ""
            },
            "require": {
                "ext-json": "*",
                "ext-redis": "*",
                "php": ">=8.0"
            },
            "require-dev": {
                "phpunit/phpunit": "^9.3",
                "vimeo/psalm": "4.13.1"
            },
            "type": "library",
            "autoload": {
                "psr-4": {
                    "Utopia\\Cache\\": "src/Cache"
                }
            },
            "notification-url": "https://packagist.org/downloads/",
            "license": [
                "MIT"
            ],
            "authors": [
                {
                    "name": "Eldad Fux",
                    "email": "eldad@appwrite.io"
                }
            ],
            "description": "A simple cache library to manage application cache storing, loading and purging",
            "keywords": [
                "cache",
                "framework",
                "php",
                "upf",
                "utopia"
            ],
            "support": {
                "issues": "https://github.com/utopia-php/cache/issues",
                "source": "https://github.com/utopia-php/cache/tree/0.6.1"
            },
            "time": "2022-08-10T08:12:46+00:00"
        },
        {
            "name": "utopia-php/cli",
            "version": "0.13.0",
            "source": {
                "type": "git",
                "url": "https://github.com/utopia-php/cli.git",
                "reference": "69e68f8ed525fe162fae950a0507ed28a0f179bc"
            },
            "dist": {
                "type": "zip",
                "url": "https://api.github.com/repos/utopia-php/cli/zipball/69e68f8ed525fe162fae950a0507ed28a0f179bc",
                "reference": "69e68f8ed525fe162fae950a0507ed28a0f179bc",
                "shasum": ""
            },
            "require": {
                "php": ">=7.4",
                "utopia-php/framework": "0.*.*"
            },
            "require-dev": {
                "phpunit/phpunit": "^9.3",
                "vimeo/psalm": "4.0.1"
            },
            "type": "library",
            "autoload": {
                "psr-4": {
                    "Utopia\\CLI\\": "src/CLI"
                }
            },
            "notification-url": "https://packagist.org/downloads/",
            "license": [
                "MIT"
            ],
            "authors": [
                {
                    "name": "Eldad Fux",
                    "email": "eldad@appwrite.io"
                }
            ],
            "description": "A simple CLI library to manage command line applications",
            "keywords": [
                "cli",
                "command line",
                "framework",
                "php",
                "upf",
                "utopia"
            ],
            "support": {
                "issues": "https://github.com/utopia-php/cli/issues",
                "source": "https://github.com/utopia-php/cli/tree/0.13.0"
            },
            "time": "2022-04-26T08:41:22+00:00"
        },
        {
            "name": "utopia-php/config",
            "version": "0.2.2",
            "source": {
                "type": "git",
                "url": "https://github.com/utopia-php/config.git",
                "reference": "a3d7bc0312d7150d5e04b1362dc34b2b136908cc"
            },
            "dist": {
                "type": "zip",
                "url": "https://api.github.com/repos/utopia-php/config/zipball/a3d7bc0312d7150d5e04b1362dc34b2b136908cc",
                "reference": "a3d7bc0312d7150d5e04b1362dc34b2b136908cc",
                "shasum": ""
            },
            "require": {
                "php": ">=7.3"
            },
            "require-dev": {
                "phpunit/phpunit": "^9.3",
                "vimeo/psalm": "4.0.1"
            },
            "type": "library",
            "autoload": {
                "psr-4": {
                    "Utopia\\Config\\": "src/Config"
                }
            },
            "notification-url": "https://packagist.org/downloads/",
            "license": [
                "MIT"
            ],
            "authors": [
                {
                    "name": "Eldad Fux",
                    "email": "eldad@appwrite.io"
                }
            ],
            "description": "A simple Config library to managing application config variables",
            "keywords": [
                "config",
                "framework",
                "php",
                "upf",
                "utopia"
            ],
            "support": {
                "issues": "https://github.com/utopia-php/config/issues",
                "source": "https://github.com/utopia-php/config/tree/0.2.2"
            },
            "time": "2020-10-24T09:49:09+00:00"
        },
        {
            "name": "utopia-php/database",
            "version": "0.24.0",
            "source": {
                "type": "git",
                "url": "https://github.com/utopia-php/database.git",
                "reference": "7da841d65d87e9f2c242589e58c38880def44dd8"
            },
            "dist": {
                "type": "zip",
                "url": "https://api.github.com/repos/utopia-php/database/zipball/7da841d65d87e9f2c242589e58c38880def44dd8",
                "reference": "7da841d65d87e9f2c242589e58c38880def44dd8",
                "shasum": ""
            },
            "require": {
                "ext-mongodb": "*",
                "ext-pdo": "*",
                "ext-redis": "*",
                "mongodb/mongodb": "1.8.0",
                "php": ">=8.0",
                "utopia-php/cache": "0.6.*",
                "utopia-php/framework": "0.*.*"
            },
            "require-dev": {
                "fakerphp/faker": "^1.14",
                "phpunit/phpunit": "^9.4",
                "swoole/ide-helper": "4.8.0",
                "utopia-php/cli": "^0.11.0",
                "vimeo/psalm": "4.0.1"
            },
            "type": "library",
            "autoload": {
                "psr-4": {
                    "Utopia\\Database\\": "src/Database"
                }
            },
            "notification-url": "https://packagist.org/downloads/",
            "license": [
                "MIT"
            ],
            "authors": [
                {
                    "name": "Eldad Fux",
                    "email": "eldad@appwrite.io"
                },
                {
                    "name": "Brandon Leckemby",
                    "email": "brandon@appwrite.io"
                }
            ],
            "description": "A simple library to manage application persistency using multiple database adapters",
            "keywords": [
                "database",
                "framework",
                "php",
                "upf",
                "utopia"
            ],
            "support": {
                "issues": "https://github.com/utopia-php/database/issues",
                "source": "https://github.com/utopia-php/database/tree/0.24.0"
            },
            "time": "2022-08-27T09:16:05+00:00"
        },
        {
            "name": "utopia-php/domains",
            "version": "v1.1.0",
            "source": {
                "type": "git",
                "url": "https://github.com/utopia-php/domains.git",
                "reference": "1665e1d9932afa3be63b5c1e0dcfe01fe77d8e73"
            },
            "dist": {
                "type": "zip",
                "url": "https://api.github.com/repos/utopia-php/domains/zipball/1665e1d9932afa3be63b5c1e0dcfe01fe77d8e73",
                "reference": "1665e1d9932afa3be63b5c1e0dcfe01fe77d8e73",
                "shasum": ""
            },
            "require": {
                "php": ">=7.1"
            },
            "require-dev": {
                "phpunit/phpunit": "^7.0"
            },
            "type": "library",
            "autoload": {
                "psr-4": {
                    "Utopia\\Domains\\": "src/Domains"
                }
            },
            "notification-url": "https://packagist.org/downloads/",
            "license": [
                "MIT"
            ],
            "authors": [
                {
                    "name": "Eldad Fux",
                    "email": "eldad@appwrite.io"
                }
            ],
            "description": "Utopia Domains library is simple and lite library for parsing web domains. This library is aiming to be as simple and easy to learn and use.",
            "keywords": [
                "domains",
                "framework",
                "icann",
                "php",
                "public suffix",
                "tld",
                "tld extract",
                "upf",
                "utopia"
            ],
            "support": {
                "issues": "https://github.com/utopia-php/domains/issues",
                "source": "https://github.com/utopia-php/domains/tree/master"
            },
            "time": "2020-02-23T07:40:02+00:00"
        },
        {
            "name": "utopia-php/framework",
            "version": "0.21.0",
            "source": {
                "type": "git",
                "url": "https://github.com/utopia-php/framework.git",
                "reference": "5aa5431788460a782065e42b0e8a35e7f139af2f"
            },
            "dist": {
                "type": "zip",
                "url": "https://api.github.com/repos/utopia-php/framework/zipball/5aa5431788460a782065e42b0e8a35e7f139af2f",
                "reference": "5aa5431788460a782065e42b0e8a35e7f139af2f",
                "shasum": ""
            },
            "require": {
                "php": ">=8.0.0"
            },
            "require-dev": {
                "phpunit/phpunit": "^9.5.10",
                "vimeo/psalm": "4.13.1"
            },
            "type": "library",
            "autoload": {
                "psr-4": {
                    "Utopia\\": "src/"
                }
            },
            "notification-url": "https://packagist.org/downloads/",
            "license": [
                "MIT"
            ],
            "authors": [
                {
                    "name": "Eldad Fux",
                    "email": "eldad@appwrite.io"
                }
            ],
            "description": "A simple, light and advanced PHP framework",
            "keywords": [
                "framework",
                "php",
                "upf"
            ],
            "support": {
                "issues": "https://github.com/utopia-php/framework/issues",
                "source": "https://github.com/utopia-php/framework/tree/0.21.0"
            },
            "time": "2022-08-12T11:37:21+00:00"
        },
        {
            "name": "utopia-php/image",
            "version": "0.5.4",
            "source": {
                "type": "git",
                "url": "https://github.com/utopia-php/image.git",
                "reference": "ca5f436f9aa22dedaa6648f24f3687733808e336"
            },
            "dist": {
                "type": "zip",
                "url": "https://api.github.com/repos/utopia-php/image/zipball/ca5f436f9aa22dedaa6648f24f3687733808e336",
                "reference": "ca5f436f9aa22dedaa6648f24f3687733808e336",
                "shasum": ""
            },
            "require": {
                "ext-imagick": "*",
                "php": ">=8.0"
            },
            "require-dev": {
                "phpunit/phpunit": "^9.3",
                "vimeo/psalm": "4.13.1"
            },
            "type": "library",
            "autoload": {
                "psr-4": {
                    "Utopia\\Image\\": "src/Image"
                }
            },
            "notification-url": "https://packagist.org/downloads/",
            "license": [
                "MIT"
            ],
            "authors": [
                {
                    "name": "Eldad Fux",
                    "email": "eldad@appwrite.io"
                }
            ],
            "description": "A simple Image manipulation library",
            "keywords": [
                "framework",
                "image",
                "php",
                "upf",
                "utopia"
            ],
            "support": {
                "issues": "https://github.com/utopia-php/image/issues",
                "source": "https://github.com/utopia-php/image/tree/0.5.4"
            },
            "time": "2022-05-11T12:30:41+00:00"
        },
        {
            "name": "utopia-php/locale",
            "version": "0.4.0",
            "source": {
                "type": "git",
                "url": "https://github.com/utopia-php/locale.git",
                "reference": "c2d9358d0fe2f6b6ed5448369f9d1e430c615447"
            },
            "dist": {
                "type": "zip",
                "url": "https://api.github.com/repos/utopia-php/locale/zipball/c2d9358d0fe2f6b6ed5448369f9d1e430c615447",
                "reference": "c2d9358d0fe2f6b6ed5448369f9d1e430c615447",
                "shasum": ""
            },
            "require": {
                "php": ">=7.4"
            },
            "require-dev": {
                "phpunit/phpunit": "^9.3",
                "vimeo/psalm": "4.0.1"
            },
            "type": "library",
            "autoload": {
                "psr-4": {
                    "Utopia\\Locale\\": "src/Locale"
                }
            },
            "notification-url": "https://packagist.org/downloads/",
            "license": [
                "MIT"
            ],
            "authors": [
                {
                    "name": "Eldad Fux",
                    "email": "eldad@appwrite.io"
                }
            ],
            "description": "A simple locale library to manage application translations",
            "keywords": [
                "framework",
                "locale",
                "php",
                "upf",
                "utopia"
            ],
            "support": {
                "issues": "https://github.com/utopia-php/locale/issues",
                "source": "https://github.com/utopia-php/locale/tree/0.4.0"
            },
            "time": "2021-07-24T11:35:55+00:00"
        },
        {
            "name": "utopia-php/logger",
            "version": "0.3.0",
            "source": {
                "type": "git",
                "url": "https://github.com/utopia-php/logger.git",
                "reference": "079656cb5169ca9600861eda0b6819199e3d4a57"
            },
            "dist": {
                "type": "zip",
                "url": "https://api.github.com/repos/utopia-php/logger/zipball/079656cb5169ca9600861eda0b6819199e3d4a57",
                "reference": "079656cb5169ca9600861eda0b6819199e3d4a57",
                "shasum": ""
            },
            "require": {
                "php": ">=8.0"
            },
            "require-dev": {
                "phpunit/phpunit": "^9.3",
                "vimeo/psalm": "4.0.1"
            },
            "type": "library",
            "autoload": {
                "psr-4": {
                    "Utopia\\Logger\\": "src/Logger"
                }
            },
            "notification-url": "https://packagist.org/downloads/",
            "license": [
                "MIT"
            ],
            "authors": [
                {
                    "name": "Eldad Fux",
                    "email": "eldad@appwrite.io"
                },
                {
                    "name": "Matej Bačo",
                    "email": "matej@appwrite.io"
                },
                {
                    "name": "Christy Jacob",
                    "email": "christy@appwrite.io"
                }
            ],
            "description": "Utopia Logger library is simple and lite library for logging information, such as errors or warnings. This library is aiming to be as simple and easy to learn and use.",
            "keywords": [
                "appsignal",
                "errors",
                "framework",
                "logger",
                "logging",
                "logs",
                "php",
                "raygun",
                "sentry",
                "upf",
                "utopia",
                "warnings"
            ],
            "support": {
                "issues": "https://github.com/utopia-php/logger/issues",
                "source": "https://github.com/utopia-php/logger/tree/0.3.0"
            },
            "time": "2022-03-18T10:56:57+00:00"
        },
        {
            "name": "utopia-php/orchestration",
            "version": "0.6.0",
            "source": {
                "type": "git",
                "url": "https://github.com/utopia-php/orchestration.git",
                "reference": "94263976413871efb6b16157a7101a81df3b6d78"
            },
            "dist": {
                "type": "zip",
                "url": "https://api.github.com/repos/utopia-php/orchestration/zipball/94263976413871efb6b16157a7101a81df3b6d78",
                "reference": "94263976413871efb6b16157a7101a81df3b6d78",
                "shasum": ""
            },
            "require": {
                "php": ">=8.0",
                "utopia-php/cli": "0.13.*"
            },
            "require-dev": {
                "phpunit/phpunit": "^9.3",
                "vimeo/psalm": "4.0.1"
            },
            "type": "library",
            "autoload": {
                "psr-4": {
                    "Utopia\\Orchestration\\": "src/Orchestration"
                }
            },
            "notification-url": "https://packagist.org/downloads/",
            "license": [
                "MIT"
            ],
            "authors": [
                {
                    "name": "Eldad Fux",
                    "email": "eldad@appwrite.io"
                }
            ],
            "description": "Lite & fast micro PHP abstraction library for container orchestration",
            "keywords": [
                "docker",
                "framework",
                "kubernetes",
                "orchestration",
                "php",
                "swarm",
                "upf",
                "utopia"
            ],
            "support": {
                "issues": "https://github.com/utopia-php/orchestration/issues",
                "source": "https://github.com/utopia-php/orchestration/tree/0.6.0"
            },
            "time": "2022-07-13T16:47:18+00:00"
        },
        {
            "name": "utopia-php/preloader",
            "version": "0.2.4",
            "source": {
                "type": "git",
                "url": "https://github.com/utopia-php/preloader.git",
                "reference": "65ef48392e72172f584b0baa2e224f9a1cebcce0"
            },
            "dist": {
                "type": "zip",
                "url": "https://api.github.com/repos/utopia-php/preloader/zipball/65ef48392e72172f584b0baa2e224f9a1cebcce0",
                "reference": "65ef48392e72172f584b0baa2e224f9a1cebcce0",
                "shasum": ""
            },
            "require": {
                "php": ">=7.1"
            },
            "require-dev": {
                "phpunit/phpunit": "^9.3",
                "vimeo/psalm": "4.0.1"
            },
            "type": "library",
            "autoload": {
                "psr-4": {
                    "Utopia\\Preloader\\": "src/Preloader"
                }
            },
            "notification-url": "https://packagist.org/downloads/",
            "license": [
                "MIT"
            ],
            "authors": [
                {
                    "name": "Eldad Fux",
                    "email": "team@appwrite.io"
                }
            ],
            "description": "Utopia Preloader library is simple and lite library for managing PHP preloading configuration",
            "keywords": [
                "framework",
                "php",
                "preload",
                "preloader",
                "preloading",
                "upf",
                "utopia"
            ],
            "support": {
                "issues": "https://github.com/utopia-php/preloader/issues",
                "source": "https://github.com/utopia-php/preloader/tree/0.2.4"
            },
            "time": "2020-10-24T07:04:59+00:00"
        },
        {
            "name": "utopia-php/registry",
            "version": "0.5.0",
            "source": {
                "type": "git",
                "url": "https://github.com/utopia-php/registry.git",
                "reference": "bedc4ed54527b2803e6dfdccc39449f98522b70d"
            },
            "dist": {
                "type": "zip",
                "url": "https://api.github.com/repos/utopia-php/registry/zipball/bedc4ed54527b2803e6dfdccc39449f98522b70d",
                "reference": "bedc4ed54527b2803e6dfdccc39449f98522b70d",
                "shasum": ""
            },
            "require": {
                "php": ">=7.4"
            },
            "require-dev": {
                "phpunit/phpunit": "^9.3",
                "vimeo/psalm": "4.0.1"
            },
            "type": "library",
            "autoload": {
                "psr-4": {
                    "Utopia\\Registry\\": "src/Registry"
                }
            },
            "notification-url": "https://packagist.org/downloads/",
            "license": [
                "MIT"
            ],
            "authors": [
                {
                    "name": "Eldad Fux",
                    "email": "eldad@appwrite.io"
                }
            ],
            "description": "A simple dependency management library for PHP",
            "keywords": [
                "dependency management",
                "di",
                "framework",
                "php",
                "upf",
                "utopia"
            ],
            "support": {
                "issues": "https://github.com/utopia-php/registry/issues",
                "source": "https://github.com/utopia-php/registry/tree/0.5.0"
            },
            "time": "2021-03-10T10:45:22+00:00"
        },
        {
            "name": "utopia-php/storage",
            "version": "dev-feat-zstd-compression",
            "source": {
                "type": "git",
                "url": "https://github.com/utopia-php/storage.git",
                "reference": "e049f2c10b9cb84b4490850d7b9e7360352c36d2"
            },
            "dist": {
                "type": "zip",
                "url": "https://api.github.com/repos/utopia-php/storage/zipball/e049f2c10b9cb84b4490850d7b9e7360352c36d2",
                "reference": "e049f2c10b9cb84b4490850d7b9e7360352c36d2",
                "shasum": ""
            },
            "require": {
                "ext-fileinfo": "*",
                "ext-zlib": "*",
                "ext-zstd": "*",
                "php": ">=8.0",
                "utopia-php/framework": "0.*.*"
            },
            "require-dev": {
                "phpunit/phpunit": "^9.3",
                "vimeo/psalm": "4.0.1"
            },
            "type": "library",
            "autoload": {
                "psr-4": {
                    "Utopia\\Storage\\": "src/Storage"
                }
            },
            "notification-url": "https://packagist.org/downloads/",
            "license": [
                "MIT"
            ],
            "authors": [
                {
                    "name": "Eldad Fux",
                    "email": "eldad@appwrite.io"
                }
            ],
            "description": "A simple Storage library to manage application storage",
            "keywords": [
                "framework",
                "php",
                "storage",
                "upf",
                "utopia"
            ],
            "support": {
                "issues": "https://github.com/utopia-php/storage/issues",
                "source": "https://github.com/utopia-php/storage/tree/feat-zstd-compression"
            },
            "time": "2022-08-22T09:19:07+00:00"
        },
        {
            "name": "utopia-php/swoole",
            "version": "0.3.3",
            "source": {
                "type": "git",
                "url": "https://github.com/utopia-php/swoole.git",
                "reference": "8312df69233b5dcd3992de88f131f238002749de"
            },
            "dist": {
                "type": "zip",
                "url": "https://api.github.com/repos/utopia-php/swoole/zipball/8312df69233b5dcd3992de88f131f238002749de",
                "reference": "8312df69233b5dcd3992de88f131f238002749de",
                "shasum": ""
            },
            "require": {
                "ext-swoole": "*",
                "php": ">=8.0",
                "utopia-php/framework": "0.*.*"
            },
            "require-dev": {
                "phpunit/phpunit": "^9.3",
                "swoole/ide-helper": "4.8.3",
                "vimeo/psalm": "4.15.0"
            },
            "type": "library",
            "autoload": {
                "psr-4": {
                    "Utopia\\Swoole\\": "src/Swoole"
                }
            },
            "notification-url": "https://packagist.org/downloads/",
            "license": [
                "MIT"
            ],
            "authors": [
                {
                    "name": "Eldad Fux",
                    "email": "team@appwrite.io"
                }
            ],
            "description": "An extension for Utopia Framework to work with PHP Swoole as a PHP FPM alternative",
            "keywords": [
                "framework",
                "http",
                "php",
                "server",
                "swoole",
                "upf",
                "utopia"
            ],
            "support": {
                "issues": "https://github.com/utopia-php/swoole/issues",
                "source": "https://github.com/utopia-php/swoole/tree/0.3.3"
            },
            "time": "2022-01-20T09:58:43+00:00"
        },
        {
            "name": "utopia-php/system",
            "version": "0.4.0",
            "source": {
                "type": "git",
                "url": "https://github.com/utopia-php/system.git",
                "reference": "67c92c66ce8f0cc925a00bca89f7a188bf9183c0"
            },
            "dist": {
                "type": "zip",
                "url": "https://api.github.com/repos/utopia-php/system/zipball/67c92c66ce8f0cc925a00bca89f7a188bf9183c0",
                "reference": "67c92c66ce8f0cc925a00bca89f7a188bf9183c0",
                "shasum": ""
            },
            "require": {
                "php": ">=7.4"
            },
            "require-dev": {
                "phpunit/phpunit": "^9.3",
                "vimeo/psalm": "4.0.1"
            },
            "type": "library",
            "autoload": {
                "psr-4": {
                    "Utopia\\System\\": "src/System"
                }
            },
            "notification-url": "https://packagist.org/downloads/",
            "license": [
                "MIT"
            ],
            "authors": [
                {
                    "name": "Eldad Fux",
                    "email": "eldad@appwrite.io"
                },
                {
                    "name": "Torsten Dittmann",
                    "email": "torsten@appwrite.io"
                }
            ],
            "description": "A simple library for obtaining information about the host's system.",
            "keywords": [
                "framework",
                "php",
                "system",
                "upf",
                "utopia"
            ],
            "support": {
                "issues": "https://github.com/utopia-php/system/issues",
                "source": "https://github.com/utopia-php/system/tree/0.4.0"
            },
            "time": "2021-02-04T14:14:49+00:00"
        },
        {
            "name": "utopia-php/websocket",
            "version": "0.1.0",
            "source": {
                "type": "git",
                "url": "https://github.com/utopia-php/websocket.git",
                "reference": "51fcb86171400d8aa40d76c54593481fd273dab5"
            },
            "dist": {
                "type": "zip",
                "url": "https://api.github.com/repos/utopia-php/websocket/zipball/51fcb86171400d8aa40d76c54593481fd273dab5",
                "reference": "51fcb86171400d8aa40d76c54593481fd273dab5",
                "shasum": ""
            },
            "require": {
                "php": ">=8.0"
            },
            "require-dev": {
                "phpunit/phpunit": "^9.5.5",
                "swoole/ide-helper": "4.6.6",
                "textalk/websocket": "1.5.2",
                "vimeo/psalm": "^4.8.1",
                "workerman/workerman": "^4.0"
            },
            "type": "library",
            "autoload": {
                "psr-4": {
                    "Utopia\\WebSocket\\": "src/WebSocket"
                }
            },
            "notification-url": "https://packagist.org/downloads/",
            "license": [
                "MIT"
            ],
            "authors": [
                {
                    "name": "Eldad Fux",
                    "email": "eldad@appwrite.io"
                },
                {
                    "name": "Torsten Dittmann",
                    "email": "torsten@appwrite.io"
                }
            ],
            "description": "A simple abstraction for WebSocket servers.",
            "keywords": [
                "framework",
                "php",
                "upf",
                "utopia",
                "websocket"
            ],
            "support": {
                "issues": "https://github.com/utopia-php/websocket/issues",
                "source": "https://github.com/utopia-php/websocket/tree/0.1.0"
            },
            "time": "2021-12-20T10:50:09+00:00"
        },
        {
            "name": "webmozart/assert",
            "version": "1.11.0",
            "source": {
                "type": "git",
                "url": "https://github.com/webmozarts/assert.git",
                "reference": "11cb2199493b2f8a3b53e7f19068fc6aac760991"
            },
            "dist": {
                "type": "zip",
                "url": "https://api.github.com/repos/webmozarts/assert/zipball/11cb2199493b2f8a3b53e7f19068fc6aac760991",
                "reference": "11cb2199493b2f8a3b53e7f19068fc6aac760991",
                "shasum": ""
            },
            "require": {
                "ext-ctype": "*",
                "php": "^7.2 || ^8.0"
            },
            "conflict": {
                "phpstan/phpstan": "<0.12.20",
                "vimeo/psalm": "<4.6.1 || 4.6.2"
            },
            "require-dev": {
                "phpunit/phpunit": "^8.5.13"
            },
            "type": "library",
            "extra": {
                "branch-alias": {
                    "dev-master": "1.10-dev"
                }
            },
            "autoload": {
                "psr-4": {
                    "Webmozart\\Assert\\": "src/"
                }
            },
            "notification-url": "https://packagist.org/downloads/",
            "license": [
                "MIT"
            ],
            "authors": [
                {
                    "name": "Bernhard Schussek",
                    "email": "bschussek@gmail.com"
                }
            ],
            "description": "Assertions to validate method input/output with nice error messages.",
            "keywords": [
                "assert",
                "check",
                "validate"
            ],
            "support": {
                "issues": "https://github.com/webmozarts/assert/issues",
                "source": "https://github.com/webmozarts/assert/tree/1.11.0"
            },
            "time": "2022-06-03T18:03:27+00:00"
        }
    ],
    "packages-dev": [
        {
            "name": "appwrite/sdk-generator",
            "version": "dev-feat-new-headers",
            "source": {
                "type": "git",
                "url": "https://github.com/appwrite/sdk-generator.git",
                "reference": "6e630a62f522ac68a7056bebf81cd032c7a053ba"
            },
            "dist": {
                "type": "zip",
                "url": "https://api.github.com/repos/appwrite/sdk-generator/zipball/6e630a62f522ac68a7056bebf81cd032c7a053ba",
                "reference": "6e630a62f522ac68a7056bebf81cd032c7a053ba",
                "shasum": ""
            },
            "require": {
                "ext-curl": "*",
                "ext-json": "*",
                "ext-mbstring": "*",
                "matthiasmullie/minify": "^1.3.68",
                "php": ">=7.0.0",
                "twig/twig": "^3.4.1"
            },
            "require-dev": {
                "brianium/paratest": "^6.4",
                "phpunit/phpunit": "^9.5.21"
            },
            "type": "library",
            "autoload": {
                "psr-4": {
                    "Appwrite\\SDK\\": "src/SDK",
                    "Appwrite\\Spec\\": "src/Spec"
                }
            },
            "notification-url": "https://packagist.org/downloads/",
            "license": [
                "MIT"
            ],
            "authors": [
                {
                    "name": "Eldad Fux",
                    "email": "eldad@appwrite.io"
                }
            ],
            "description": "Appwrite PHP library for generating API SDKs for multiple programming languages and platforms",
            "support": {
                "issues": "https://github.com/appwrite/sdk-generator/issues",
                "source": "https://github.com/appwrite/sdk-generator/tree/feat-new-headers"
            },
            "time": "2022-08-29T10:43:33+00:00"
        },
        {
            "name": "doctrine/instantiator",
            "version": "1.4.1",
            "source": {
                "type": "git",
                "url": "https://github.com/doctrine/instantiator.git",
                "reference": "10dcfce151b967d20fde1b34ae6640712c3891bc"
            },
            "dist": {
                "type": "zip",
                "url": "https://api.github.com/repos/doctrine/instantiator/zipball/10dcfce151b967d20fde1b34ae6640712c3891bc",
                "reference": "10dcfce151b967d20fde1b34ae6640712c3891bc",
                "shasum": ""
            },
            "require": {
                "php": "^7.1 || ^8.0"
            },
            "require-dev": {
                "doctrine/coding-standard": "^9",
                "ext-pdo": "*",
                "ext-phar": "*",
                "phpbench/phpbench": "^0.16 || ^1",
                "phpstan/phpstan": "^1.4",
                "phpstan/phpstan-phpunit": "^1",
                "phpunit/phpunit": "^7.5 || ^8.5 || ^9.5",
                "vimeo/psalm": "^4.22"
            },
            "type": "library",
            "autoload": {
                "psr-4": {
                    "Doctrine\\Instantiator\\": "src/Doctrine/Instantiator/"
                }
            },
            "notification-url": "https://packagist.org/downloads/",
            "license": [
                "MIT"
            ],
            "authors": [
                {
                    "name": "Marco Pivetta",
                    "email": "ocramius@gmail.com",
                    "homepage": "https://ocramius.github.io/"
                }
            ],
            "description": "A small, lightweight utility to instantiate objects in PHP without invoking their constructors",
            "homepage": "https://www.doctrine-project.org/projects/instantiator.html",
            "keywords": [
                "constructor",
                "instantiate"
            ],
            "support": {
                "issues": "https://github.com/doctrine/instantiator/issues",
                "source": "https://github.com/doctrine/instantiator/tree/1.4.1"
            },
            "funding": [
                {
                    "url": "https://www.doctrine-project.org/sponsorship.html",
                    "type": "custom"
                },
                {
                    "url": "https://www.patreon.com/phpdoctrine",
                    "type": "patreon"
                },
                {
                    "url": "https://tidelift.com/funding/github/packagist/doctrine%2Finstantiator",
                    "type": "tidelift"
                }
            ],
            "time": "2022-03-03T08:28:38+00:00"
        },
        {
            "name": "matthiasmullie/minify",
            "version": "1.3.69",
            "source": {
                "type": "git",
                "url": "https://github.com/matthiasmullie/minify.git",
                "reference": "a61c949cccd086808063611ef9698eabe42ef22f"
            },
            "dist": {
                "type": "zip",
                "url": "https://api.github.com/repos/matthiasmullie/minify/zipball/a61c949cccd086808063611ef9698eabe42ef22f",
                "reference": "a61c949cccd086808063611ef9698eabe42ef22f",
                "shasum": ""
            },
            "require": {
                "ext-pcre": "*",
                "matthiasmullie/path-converter": "~1.1",
                "php": ">=5.3.0"
            },
            "require-dev": {
                "friendsofphp/php-cs-fixer": "~2.0",
                "matthiasmullie/scrapbook": "dev-master",
                "phpunit/phpunit": ">=4.8"
            },
            "suggest": {
                "psr/cache-implementation": "Cache implementation to use with Minify::cache"
            },
            "bin": [
                "bin/minifycss",
                "bin/minifyjs"
            ],
            "type": "library",
            "autoload": {
                "psr-4": {
                    "MatthiasMullie\\Minify\\": "src/"
                }
            },
            "notification-url": "https://packagist.org/downloads/",
            "license": [
                "MIT"
            ],
            "authors": [
                {
                    "name": "Matthias Mullie",
                    "email": "minify@mullie.eu",
                    "homepage": "http://www.mullie.eu",
                    "role": "Developer"
                }
            ],
            "description": "CSS & JavaScript minifier, in PHP. Removes whitespace, strips comments, combines files (incl. @import statements and small assets in CSS files), and optimizes/shortens a few common programming patterns.",
            "homepage": "http://www.minifier.org",
            "keywords": [
                "JS",
                "css",
                "javascript",
                "minifier",
                "minify"
            ],
            "support": {
                "issues": "https://github.com/matthiasmullie/minify/issues",
                "source": "https://github.com/matthiasmullie/minify/tree/1.3.69"
            },
            "funding": [
                {
                    "url": "https://github.com/matthiasmullie",
                    "type": "github"
                }
            ],
            "time": "2022-08-01T09:00:18+00:00"
        },
        {
            "name": "matthiasmullie/path-converter",
            "version": "1.1.3",
            "source": {
                "type": "git",
                "url": "https://github.com/matthiasmullie/path-converter.git",
                "reference": "e7d13b2c7e2f2268e1424aaed02085518afa02d9"
            },
            "dist": {
                "type": "zip",
                "url": "https://api.github.com/repos/matthiasmullie/path-converter/zipball/e7d13b2c7e2f2268e1424aaed02085518afa02d9",
                "reference": "e7d13b2c7e2f2268e1424aaed02085518afa02d9",
                "shasum": ""
            },
            "require": {
                "ext-pcre": "*",
                "php": ">=5.3.0"
            },
            "require-dev": {
                "phpunit/phpunit": "~4.8"
            },
            "type": "library",
            "autoload": {
                "psr-4": {
                    "MatthiasMullie\\PathConverter\\": "src/"
                }
            },
            "notification-url": "https://packagist.org/downloads/",
            "license": [
                "MIT"
            ],
            "authors": [
                {
                    "name": "Matthias Mullie",
                    "email": "pathconverter@mullie.eu",
                    "homepage": "http://www.mullie.eu",
                    "role": "Developer"
                }
            ],
            "description": "Relative path converter",
            "homepage": "http://github.com/matthiasmullie/path-converter",
            "keywords": [
                "converter",
                "path",
                "paths",
                "relative"
            ],
            "support": {
                "issues": "https://github.com/matthiasmullie/path-converter/issues",
                "source": "https://github.com/matthiasmullie/path-converter/tree/1.1.3"
            },
            "time": "2019-02-05T23:41:09+00:00"
        },
        {
            "name": "myclabs/deep-copy",
            "version": "1.11.0",
            "source": {
                "type": "git",
                "url": "https://github.com/myclabs/DeepCopy.git",
                "reference": "14daed4296fae74d9e3201d2c4925d1acb7aa614"
            },
            "dist": {
                "type": "zip",
                "url": "https://api.github.com/repos/myclabs/DeepCopy/zipball/14daed4296fae74d9e3201d2c4925d1acb7aa614",
                "reference": "14daed4296fae74d9e3201d2c4925d1acb7aa614",
                "shasum": ""
            },
            "require": {
                "php": "^7.1 || ^8.0"
            },
            "conflict": {
                "doctrine/collections": "<1.6.8",
                "doctrine/common": "<2.13.3 || >=3,<3.2.2"
            },
            "require-dev": {
                "doctrine/collections": "^1.6.8",
                "doctrine/common": "^2.13.3 || ^3.2.2",
                "phpunit/phpunit": "^7.5.20 || ^8.5.23 || ^9.5.13"
            },
            "type": "library",
            "autoload": {
                "files": [
                    "src/DeepCopy/deep_copy.php"
                ],
                "psr-4": {
                    "DeepCopy\\": "src/DeepCopy/"
                }
            },
            "notification-url": "https://packagist.org/downloads/",
            "license": [
                "MIT"
            ],
            "description": "Create deep copies (clones) of your objects",
            "keywords": [
                "clone",
                "copy",
                "duplicate",
                "object",
                "object graph"
            ],
            "support": {
                "issues": "https://github.com/myclabs/DeepCopy/issues",
                "source": "https://github.com/myclabs/DeepCopy/tree/1.11.0"
            },
            "funding": [
                {
                    "url": "https://tidelift.com/funding/github/packagist/myclabs/deep-copy",
                    "type": "tidelift"
                }
            ],
            "time": "2022-03-03T13:19:32+00:00"
        },
        {
            "name": "nikic/php-parser",
            "version": "v4.14.0",
            "source": {
                "type": "git",
                "url": "https://github.com/nikic/PHP-Parser.git",
                "reference": "34bea19b6e03d8153165d8f30bba4c3be86184c1"
            },
            "dist": {
                "type": "zip",
                "url": "https://api.github.com/repos/nikic/PHP-Parser/zipball/34bea19b6e03d8153165d8f30bba4c3be86184c1",
                "reference": "34bea19b6e03d8153165d8f30bba4c3be86184c1",
                "shasum": ""
            },
            "require": {
                "ext-tokenizer": "*",
                "php": ">=7.0"
            },
            "require-dev": {
                "ircmaxell/php-yacc": "^0.0.7",
                "phpunit/phpunit": "^6.5 || ^7.0 || ^8.0 || ^9.0"
            },
            "bin": [
                "bin/php-parse"
            ],
            "type": "library",
            "extra": {
                "branch-alias": {
                    "dev-master": "4.9-dev"
                }
            },
            "autoload": {
                "psr-4": {
                    "PhpParser\\": "lib/PhpParser"
                }
            },
            "notification-url": "https://packagist.org/downloads/",
            "license": [
                "BSD-3-Clause"
            ],
            "authors": [
                {
                    "name": "Nikita Popov"
                }
            ],
            "description": "A PHP parser written in PHP",
            "keywords": [
                "parser",
                "php"
            ],
            "support": {
                "issues": "https://github.com/nikic/PHP-Parser/issues",
                "source": "https://github.com/nikic/PHP-Parser/tree/v4.14.0"
            },
            "time": "2022-05-31T20:59:12+00:00"
        },
        {
            "name": "phar-io/manifest",
            "version": "2.0.3",
            "source": {
                "type": "git",
                "url": "https://github.com/phar-io/manifest.git",
                "reference": "97803eca37d319dfa7826cc2437fc020857acb53"
            },
            "dist": {
                "type": "zip",
                "url": "https://api.github.com/repos/phar-io/manifest/zipball/97803eca37d319dfa7826cc2437fc020857acb53",
                "reference": "97803eca37d319dfa7826cc2437fc020857acb53",
                "shasum": ""
            },
            "require": {
                "ext-dom": "*",
                "ext-phar": "*",
                "ext-xmlwriter": "*",
                "phar-io/version": "^3.0.1",
                "php": "^7.2 || ^8.0"
            },
            "type": "library",
            "extra": {
                "branch-alias": {
                    "dev-master": "2.0.x-dev"
                }
            },
            "autoload": {
                "classmap": [
                    "src/"
                ]
            },
            "notification-url": "https://packagist.org/downloads/",
            "license": [
                "BSD-3-Clause"
            ],
            "authors": [
                {
                    "name": "Arne Blankerts",
                    "email": "arne@blankerts.de",
                    "role": "Developer"
                },
                {
                    "name": "Sebastian Heuer",
                    "email": "sebastian@phpeople.de",
                    "role": "Developer"
                },
                {
                    "name": "Sebastian Bergmann",
                    "email": "sebastian@phpunit.de",
                    "role": "Developer"
                }
            ],
            "description": "Component for reading phar.io manifest information from a PHP Archive (PHAR)",
            "support": {
                "issues": "https://github.com/phar-io/manifest/issues",
                "source": "https://github.com/phar-io/manifest/tree/2.0.3"
            },
            "time": "2021-07-20T11:28:43+00:00"
        },
        {
            "name": "phar-io/version",
            "version": "3.2.1",
            "source": {
                "type": "git",
                "url": "https://github.com/phar-io/version.git",
                "reference": "4f7fd7836c6f332bb2933569e566a0d6c4cbed74"
            },
            "dist": {
                "type": "zip",
                "url": "https://api.github.com/repos/phar-io/version/zipball/4f7fd7836c6f332bb2933569e566a0d6c4cbed74",
                "reference": "4f7fd7836c6f332bb2933569e566a0d6c4cbed74",
                "shasum": ""
            },
            "require": {
                "php": "^7.2 || ^8.0"
            },
            "type": "library",
            "autoload": {
                "classmap": [
                    "src/"
                ]
            },
            "notification-url": "https://packagist.org/downloads/",
            "license": [
                "BSD-3-Clause"
            ],
            "authors": [
                {
                    "name": "Arne Blankerts",
                    "email": "arne@blankerts.de",
                    "role": "Developer"
                },
                {
                    "name": "Sebastian Heuer",
                    "email": "sebastian@phpeople.de",
                    "role": "Developer"
                },
                {
                    "name": "Sebastian Bergmann",
                    "email": "sebastian@phpunit.de",
                    "role": "Developer"
                }
            ],
            "description": "Library for handling version information and constraints",
            "support": {
                "issues": "https://github.com/phar-io/version/issues",
                "source": "https://github.com/phar-io/version/tree/3.2.1"
            },
            "time": "2022-02-21T01:04:05+00:00"
        },
        {
            "name": "phpdocumentor/reflection-common",
            "version": "2.2.0",
            "source": {
                "type": "git",
                "url": "https://github.com/phpDocumentor/ReflectionCommon.git",
                "reference": "1d01c49d4ed62f25aa84a747ad35d5a16924662b"
            },
            "dist": {
                "type": "zip",
                "url": "https://api.github.com/repos/phpDocumentor/ReflectionCommon/zipball/1d01c49d4ed62f25aa84a747ad35d5a16924662b",
                "reference": "1d01c49d4ed62f25aa84a747ad35d5a16924662b",
                "shasum": ""
            },
            "require": {
                "php": "^7.2 || ^8.0"
            },
            "type": "library",
            "extra": {
                "branch-alias": {
                    "dev-2.x": "2.x-dev"
                }
            },
            "autoload": {
                "psr-4": {
                    "phpDocumentor\\Reflection\\": "src/"
                }
            },
            "notification-url": "https://packagist.org/downloads/",
            "license": [
                "MIT"
            ],
            "authors": [
                {
                    "name": "Jaap van Otterdijk",
                    "email": "opensource@ijaap.nl"
                }
            ],
            "description": "Common reflection classes used by phpdocumentor to reflect the code structure",
            "homepage": "http://www.phpdoc.org",
            "keywords": [
                "FQSEN",
                "phpDocumentor",
                "phpdoc",
                "reflection",
                "static analysis"
            ],
            "support": {
                "issues": "https://github.com/phpDocumentor/ReflectionCommon/issues",
                "source": "https://github.com/phpDocumentor/ReflectionCommon/tree/2.x"
            },
            "time": "2020-06-27T09:03:43+00:00"
        },
        {
            "name": "phpdocumentor/reflection-docblock",
            "version": "5.3.0",
            "source": {
                "type": "git",
                "url": "https://github.com/phpDocumentor/ReflectionDocBlock.git",
                "reference": "622548b623e81ca6d78b721c5e029f4ce664f170"
            },
            "dist": {
                "type": "zip",
                "url": "https://api.github.com/repos/phpDocumentor/ReflectionDocBlock/zipball/622548b623e81ca6d78b721c5e029f4ce664f170",
                "reference": "622548b623e81ca6d78b721c5e029f4ce664f170",
                "shasum": ""
            },
            "require": {
                "ext-filter": "*",
                "php": "^7.2 || ^8.0",
                "phpdocumentor/reflection-common": "^2.2",
                "phpdocumentor/type-resolver": "^1.3",
                "webmozart/assert": "^1.9.1"
            },
            "require-dev": {
                "mockery/mockery": "~1.3.2",
                "psalm/phar": "^4.8"
            },
            "type": "library",
            "extra": {
                "branch-alias": {
                    "dev-master": "5.x-dev"
                }
            },
            "autoload": {
                "psr-4": {
                    "phpDocumentor\\Reflection\\": "src"
                }
            },
            "notification-url": "https://packagist.org/downloads/",
            "license": [
                "MIT"
            ],
            "authors": [
                {
                    "name": "Mike van Riel",
                    "email": "me@mikevanriel.com"
                },
                {
                    "name": "Jaap van Otterdijk",
                    "email": "account@ijaap.nl"
                }
            ],
            "description": "With this component, a library can provide support for annotations via DocBlocks or otherwise retrieve information that is embedded in a DocBlock.",
            "support": {
                "issues": "https://github.com/phpDocumentor/ReflectionDocBlock/issues",
                "source": "https://github.com/phpDocumentor/ReflectionDocBlock/tree/5.3.0"
            },
            "time": "2021-10-19T17:43:47+00:00"
        },
        {
            "name": "phpdocumentor/type-resolver",
            "version": "1.6.1",
            "source": {
                "type": "git",
                "url": "https://github.com/phpDocumentor/TypeResolver.git",
                "reference": "77a32518733312af16a44300404e945338981de3"
            },
            "dist": {
                "type": "zip",
                "url": "https://api.github.com/repos/phpDocumentor/TypeResolver/zipball/77a32518733312af16a44300404e945338981de3",
                "reference": "77a32518733312af16a44300404e945338981de3",
                "shasum": ""
            },
            "require": {
                "php": "^7.2 || ^8.0",
                "phpdocumentor/reflection-common": "^2.0"
            },
            "require-dev": {
                "ext-tokenizer": "*",
                "psalm/phar": "^4.8"
            },
            "type": "library",
            "extra": {
                "branch-alias": {
                    "dev-1.x": "1.x-dev"
                }
            },
            "autoload": {
                "psr-4": {
                    "phpDocumentor\\Reflection\\": "src"
                }
            },
            "notification-url": "https://packagist.org/downloads/",
            "license": [
                "MIT"
            ],
            "authors": [
                {
                    "name": "Mike van Riel",
                    "email": "me@mikevanriel.com"
                }
            ],
            "description": "A PSR-5 based resolver of Class names, Types and Structural Element Names",
            "support": {
                "issues": "https://github.com/phpDocumentor/TypeResolver/issues",
                "source": "https://github.com/phpDocumentor/TypeResolver/tree/1.6.1"
            },
            "time": "2022-03-15T21:29:03+00:00"
        },
        {
            "name": "phpspec/prophecy",
            "version": "v1.15.0",
            "source": {
                "type": "git",
                "url": "https://github.com/phpspec/prophecy.git",
                "reference": "bbcd7380b0ebf3961ee21409db7b38bc31d69a13"
            },
            "dist": {
                "type": "zip",
                "url": "https://api.github.com/repos/phpspec/prophecy/zipball/bbcd7380b0ebf3961ee21409db7b38bc31d69a13",
                "reference": "bbcd7380b0ebf3961ee21409db7b38bc31d69a13",
                "shasum": ""
            },
            "require": {
                "doctrine/instantiator": "^1.2",
                "php": "^7.2 || ~8.0, <8.2",
                "phpdocumentor/reflection-docblock": "^5.2",
                "sebastian/comparator": "^3.0 || ^4.0",
                "sebastian/recursion-context": "^3.0 || ^4.0"
            },
            "require-dev": {
                "phpspec/phpspec": "^6.0 || ^7.0",
                "phpunit/phpunit": "^8.0 || ^9.0"
            },
            "type": "library",
            "extra": {
                "branch-alias": {
                    "dev-master": "1.x-dev"
                }
            },
            "autoload": {
                "psr-4": {
                    "Prophecy\\": "src/Prophecy"
                }
            },
            "notification-url": "https://packagist.org/downloads/",
            "license": [
                "MIT"
            ],
            "authors": [
                {
                    "name": "Konstantin Kudryashov",
                    "email": "ever.zet@gmail.com",
                    "homepage": "http://everzet.com"
                },
                {
                    "name": "Marcello Duarte",
                    "email": "marcello.duarte@gmail.com"
                }
            ],
            "description": "Highly opinionated mocking framework for PHP 5.3+",
            "homepage": "https://github.com/phpspec/prophecy",
            "keywords": [
                "Double",
                "Dummy",
                "fake",
                "mock",
                "spy",
                "stub"
            ],
            "support": {
                "issues": "https://github.com/phpspec/prophecy/issues",
                "source": "https://github.com/phpspec/prophecy/tree/v1.15.0"
            },
            "time": "2021-12-08T12:19:24+00:00"
        },
        {
            "name": "phpunit/php-code-coverage",
            "version": "9.2.17",
            "source": {
                "type": "git",
                "url": "https://github.com/sebastianbergmann/php-code-coverage.git",
                "reference": "aa94dc41e8661fe90c7316849907cba3007b10d8"
            },
            "dist": {
                "type": "zip",
                "url": "https://api.github.com/repos/sebastianbergmann/php-code-coverage/zipball/aa94dc41e8661fe90c7316849907cba3007b10d8",
                "reference": "aa94dc41e8661fe90c7316849907cba3007b10d8",
                "shasum": ""
            },
            "require": {
                "ext-dom": "*",
                "ext-libxml": "*",
                "ext-xmlwriter": "*",
                "nikic/php-parser": "^4.14",
                "php": ">=7.3",
                "phpunit/php-file-iterator": "^3.0.3",
                "phpunit/php-text-template": "^2.0.2",
                "sebastian/code-unit-reverse-lookup": "^2.0.2",
                "sebastian/complexity": "^2.0",
                "sebastian/environment": "^5.1.2",
                "sebastian/lines-of-code": "^1.0.3",
                "sebastian/version": "^3.0.1",
                "theseer/tokenizer": "^1.2.0"
            },
            "require-dev": {
                "phpunit/phpunit": "^9.3"
            },
            "suggest": {
                "ext-pcov": "*",
                "ext-xdebug": "*"
            },
            "type": "library",
            "extra": {
                "branch-alias": {
                    "dev-master": "9.2-dev"
                }
            },
            "autoload": {
                "classmap": [
                    "src/"
                ]
            },
            "notification-url": "https://packagist.org/downloads/",
            "license": [
                "BSD-3-Clause"
            ],
            "authors": [
                {
                    "name": "Sebastian Bergmann",
                    "email": "sebastian@phpunit.de",
                    "role": "lead"
                }
            ],
            "description": "Library that provides collection, processing, and rendering functionality for PHP code coverage information.",
            "homepage": "https://github.com/sebastianbergmann/php-code-coverage",
            "keywords": [
                "coverage",
                "testing",
                "xunit"
            ],
            "support": {
                "issues": "https://github.com/sebastianbergmann/php-code-coverage/issues",
                "source": "https://github.com/sebastianbergmann/php-code-coverage/tree/9.2.17"
            },
            "funding": [
                {
                    "url": "https://github.com/sebastianbergmann",
                    "type": "github"
                }
            ],
            "time": "2022-08-30T12:24:04+00:00"
        },
        {
            "name": "phpunit/php-file-iterator",
            "version": "3.0.6",
            "source": {
                "type": "git",
                "url": "https://github.com/sebastianbergmann/php-file-iterator.git",
                "reference": "cf1c2e7c203ac650e352f4cc675a7021e7d1b3cf"
            },
            "dist": {
                "type": "zip",
                "url": "https://api.github.com/repos/sebastianbergmann/php-file-iterator/zipball/cf1c2e7c203ac650e352f4cc675a7021e7d1b3cf",
                "reference": "cf1c2e7c203ac650e352f4cc675a7021e7d1b3cf",
                "shasum": ""
            },
            "require": {
                "php": ">=7.3"
            },
            "require-dev": {
                "phpunit/phpunit": "^9.3"
            },
            "type": "library",
            "extra": {
                "branch-alias": {
                    "dev-master": "3.0-dev"
                }
            },
            "autoload": {
                "classmap": [
                    "src/"
                ]
            },
            "notification-url": "https://packagist.org/downloads/",
            "license": [
                "BSD-3-Clause"
            ],
            "authors": [
                {
                    "name": "Sebastian Bergmann",
                    "email": "sebastian@phpunit.de",
                    "role": "lead"
                }
            ],
            "description": "FilterIterator implementation that filters files based on a list of suffixes.",
            "homepage": "https://github.com/sebastianbergmann/php-file-iterator/",
            "keywords": [
                "filesystem",
                "iterator"
            ],
            "support": {
                "issues": "https://github.com/sebastianbergmann/php-file-iterator/issues",
                "source": "https://github.com/sebastianbergmann/php-file-iterator/tree/3.0.6"
            },
            "funding": [
                {
                    "url": "https://github.com/sebastianbergmann",
                    "type": "github"
                }
            ],
            "time": "2021-12-02T12:48:52+00:00"
        },
        {
            "name": "phpunit/php-invoker",
            "version": "3.1.1",
            "source": {
                "type": "git",
                "url": "https://github.com/sebastianbergmann/php-invoker.git",
                "reference": "5a10147d0aaf65b58940a0b72f71c9ac0423cc67"
            },
            "dist": {
                "type": "zip",
                "url": "https://api.github.com/repos/sebastianbergmann/php-invoker/zipball/5a10147d0aaf65b58940a0b72f71c9ac0423cc67",
                "reference": "5a10147d0aaf65b58940a0b72f71c9ac0423cc67",
                "shasum": ""
            },
            "require": {
                "php": ">=7.3"
            },
            "require-dev": {
                "ext-pcntl": "*",
                "phpunit/phpunit": "^9.3"
            },
            "suggest": {
                "ext-pcntl": "*"
            },
            "type": "library",
            "extra": {
                "branch-alias": {
                    "dev-master": "3.1-dev"
                }
            },
            "autoload": {
                "classmap": [
                    "src/"
                ]
            },
            "notification-url": "https://packagist.org/downloads/",
            "license": [
                "BSD-3-Clause"
            ],
            "authors": [
                {
                    "name": "Sebastian Bergmann",
                    "email": "sebastian@phpunit.de",
                    "role": "lead"
                }
            ],
            "description": "Invoke callables with a timeout",
            "homepage": "https://github.com/sebastianbergmann/php-invoker/",
            "keywords": [
                "process"
            ],
            "support": {
                "issues": "https://github.com/sebastianbergmann/php-invoker/issues",
                "source": "https://github.com/sebastianbergmann/php-invoker/tree/3.1.1"
            },
            "funding": [
                {
                    "url": "https://github.com/sebastianbergmann",
                    "type": "github"
                }
            ],
            "time": "2020-09-28T05:58:55+00:00"
        },
        {
            "name": "phpunit/php-text-template",
            "version": "2.0.4",
            "source": {
                "type": "git",
                "url": "https://github.com/sebastianbergmann/php-text-template.git",
                "reference": "5da5f67fc95621df9ff4c4e5a84d6a8a2acf7c28"
            },
            "dist": {
                "type": "zip",
                "url": "https://api.github.com/repos/sebastianbergmann/php-text-template/zipball/5da5f67fc95621df9ff4c4e5a84d6a8a2acf7c28",
                "reference": "5da5f67fc95621df9ff4c4e5a84d6a8a2acf7c28",
                "shasum": ""
            },
            "require": {
                "php": ">=7.3"
            },
            "require-dev": {
                "phpunit/phpunit": "^9.3"
            },
            "type": "library",
            "extra": {
                "branch-alias": {
                    "dev-master": "2.0-dev"
                }
            },
            "autoload": {
                "classmap": [
                    "src/"
                ]
            },
            "notification-url": "https://packagist.org/downloads/",
            "license": [
                "BSD-3-Clause"
            ],
            "authors": [
                {
                    "name": "Sebastian Bergmann",
                    "email": "sebastian@phpunit.de",
                    "role": "lead"
                }
            ],
            "description": "Simple template engine.",
            "homepage": "https://github.com/sebastianbergmann/php-text-template/",
            "keywords": [
                "template"
            ],
            "support": {
                "issues": "https://github.com/sebastianbergmann/php-text-template/issues",
                "source": "https://github.com/sebastianbergmann/php-text-template/tree/2.0.4"
            },
            "funding": [
                {
                    "url": "https://github.com/sebastianbergmann",
                    "type": "github"
                }
            ],
            "time": "2020-10-26T05:33:50+00:00"
        },
        {
            "name": "phpunit/php-timer",
            "version": "5.0.3",
            "source": {
                "type": "git",
                "url": "https://github.com/sebastianbergmann/php-timer.git",
                "reference": "5a63ce20ed1b5bf577850e2c4e87f4aa902afbd2"
            },
            "dist": {
                "type": "zip",
                "url": "https://api.github.com/repos/sebastianbergmann/php-timer/zipball/5a63ce20ed1b5bf577850e2c4e87f4aa902afbd2",
                "reference": "5a63ce20ed1b5bf577850e2c4e87f4aa902afbd2",
                "shasum": ""
            },
            "require": {
                "php": ">=7.3"
            },
            "require-dev": {
                "phpunit/phpunit": "^9.3"
            },
            "type": "library",
            "extra": {
                "branch-alias": {
                    "dev-master": "5.0-dev"
                }
            },
            "autoload": {
                "classmap": [
                    "src/"
                ]
            },
            "notification-url": "https://packagist.org/downloads/",
            "license": [
                "BSD-3-Clause"
            ],
            "authors": [
                {
                    "name": "Sebastian Bergmann",
                    "email": "sebastian@phpunit.de",
                    "role": "lead"
                }
            ],
            "description": "Utility class for timing",
            "homepage": "https://github.com/sebastianbergmann/php-timer/",
            "keywords": [
                "timer"
            ],
            "support": {
                "issues": "https://github.com/sebastianbergmann/php-timer/issues",
                "source": "https://github.com/sebastianbergmann/php-timer/tree/5.0.3"
            },
            "funding": [
                {
                    "url": "https://github.com/sebastianbergmann",
                    "type": "github"
                }
            ],
            "time": "2020-10-26T13:16:10+00:00"
        },
        {
            "name": "phpunit/phpunit",
            "version": "9.5.20",
            "source": {
                "type": "git",
                "url": "https://github.com/sebastianbergmann/phpunit.git",
                "reference": "12bc8879fb65aef2138b26fc633cb1e3620cffba"
            },
            "dist": {
                "type": "zip",
                "url": "https://api.github.com/repos/sebastianbergmann/phpunit/zipball/12bc8879fb65aef2138b26fc633cb1e3620cffba",
                "reference": "12bc8879fb65aef2138b26fc633cb1e3620cffba",
                "shasum": ""
            },
            "require": {
                "doctrine/instantiator": "^1.3.1",
                "ext-dom": "*",
                "ext-json": "*",
                "ext-libxml": "*",
                "ext-mbstring": "*",
                "ext-xml": "*",
                "ext-xmlwriter": "*",
                "myclabs/deep-copy": "^1.10.1",
                "phar-io/manifest": "^2.0.3",
                "phar-io/version": "^3.0.2",
                "php": ">=7.3",
                "phpspec/prophecy": "^1.12.1",
                "phpunit/php-code-coverage": "^9.2.13",
                "phpunit/php-file-iterator": "^3.0.5",
                "phpunit/php-invoker": "^3.1.1",
                "phpunit/php-text-template": "^2.0.3",
                "phpunit/php-timer": "^5.0.2",
                "sebastian/cli-parser": "^1.0.1",
                "sebastian/code-unit": "^1.0.6",
                "sebastian/comparator": "^4.0.5",
                "sebastian/diff": "^4.0.3",
                "sebastian/environment": "^5.1.3",
                "sebastian/exporter": "^4.0.3",
                "sebastian/global-state": "^5.0.1",
                "sebastian/object-enumerator": "^4.0.3",
                "sebastian/resource-operations": "^3.0.3",
                "sebastian/type": "^3.0",
                "sebastian/version": "^3.0.2"
            },
            "require-dev": {
                "ext-pdo": "*",
                "phpspec/prophecy-phpunit": "^2.0.1"
            },
            "suggest": {
                "ext-soap": "*",
                "ext-xdebug": "*"
            },
            "bin": [
                "phpunit"
            ],
            "type": "library",
            "extra": {
                "branch-alias": {
                    "dev-master": "9.5-dev"
                }
            },
            "autoload": {
                "files": [
                    "src/Framework/Assert/Functions.php"
                ],
                "classmap": [
                    "src/"
                ]
            },
            "notification-url": "https://packagist.org/downloads/",
            "license": [
                "BSD-3-Clause"
            ],
            "authors": [
                {
                    "name": "Sebastian Bergmann",
                    "email": "sebastian@phpunit.de",
                    "role": "lead"
                }
            ],
            "description": "The PHP Unit Testing framework.",
            "homepage": "https://phpunit.de/",
            "keywords": [
                "phpunit",
                "testing",
                "xunit"
            ],
            "support": {
                "issues": "https://github.com/sebastianbergmann/phpunit/issues",
                "source": "https://github.com/sebastianbergmann/phpunit/tree/9.5.20"
            },
            "funding": [
                {
                    "url": "https://phpunit.de/sponsors.html",
                    "type": "custom"
                },
                {
                    "url": "https://github.com/sebastianbergmann",
                    "type": "github"
                }
            ],
            "time": "2022-04-01T12:37:26+00:00"
        },
        {
            "name": "sebastian/cli-parser",
            "version": "1.0.1",
            "source": {
                "type": "git",
                "url": "https://github.com/sebastianbergmann/cli-parser.git",
                "reference": "442e7c7e687e42adc03470c7b668bc4b2402c0b2"
            },
            "dist": {
                "type": "zip",
                "url": "https://api.github.com/repos/sebastianbergmann/cli-parser/zipball/442e7c7e687e42adc03470c7b668bc4b2402c0b2",
                "reference": "442e7c7e687e42adc03470c7b668bc4b2402c0b2",
                "shasum": ""
            },
            "require": {
                "php": ">=7.3"
            },
            "require-dev": {
                "phpunit/phpunit": "^9.3"
            },
            "type": "library",
            "extra": {
                "branch-alias": {
                    "dev-master": "1.0-dev"
                }
            },
            "autoload": {
                "classmap": [
                    "src/"
                ]
            },
            "notification-url": "https://packagist.org/downloads/",
            "license": [
                "BSD-3-Clause"
            ],
            "authors": [
                {
                    "name": "Sebastian Bergmann",
                    "email": "sebastian@phpunit.de",
                    "role": "lead"
                }
            ],
            "description": "Library for parsing CLI options",
            "homepage": "https://github.com/sebastianbergmann/cli-parser",
            "support": {
                "issues": "https://github.com/sebastianbergmann/cli-parser/issues",
                "source": "https://github.com/sebastianbergmann/cli-parser/tree/1.0.1"
            },
            "funding": [
                {
                    "url": "https://github.com/sebastianbergmann",
                    "type": "github"
                }
            ],
            "time": "2020-09-28T06:08:49+00:00"
        },
        {
            "name": "sebastian/code-unit",
            "version": "1.0.8",
            "source": {
                "type": "git",
                "url": "https://github.com/sebastianbergmann/code-unit.git",
                "reference": "1fc9f64c0927627ef78ba436c9b17d967e68e120"
            },
            "dist": {
                "type": "zip",
                "url": "https://api.github.com/repos/sebastianbergmann/code-unit/zipball/1fc9f64c0927627ef78ba436c9b17d967e68e120",
                "reference": "1fc9f64c0927627ef78ba436c9b17d967e68e120",
                "shasum": ""
            },
            "require": {
                "php": ">=7.3"
            },
            "require-dev": {
                "phpunit/phpunit": "^9.3"
            },
            "type": "library",
            "extra": {
                "branch-alias": {
                    "dev-master": "1.0-dev"
                }
            },
            "autoload": {
                "classmap": [
                    "src/"
                ]
            },
            "notification-url": "https://packagist.org/downloads/",
            "license": [
                "BSD-3-Clause"
            ],
            "authors": [
                {
                    "name": "Sebastian Bergmann",
                    "email": "sebastian@phpunit.de",
                    "role": "lead"
                }
            ],
            "description": "Collection of value objects that represent the PHP code units",
            "homepage": "https://github.com/sebastianbergmann/code-unit",
            "support": {
                "issues": "https://github.com/sebastianbergmann/code-unit/issues",
                "source": "https://github.com/sebastianbergmann/code-unit/tree/1.0.8"
            },
            "funding": [
                {
                    "url": "https://github.com/sebastianbergmann",
                    "type": "github"
                }
            ],
            "time": "2020-10-26T13:08:54+00:00"
        },
        {
            "name": "sebastian/code-unit-reverse-lookup",
            "version": "2.0.3",
            "source": {
                "type": "git",
                "url": "https://github.com/sebastianbergmann/code-unit-reverse-lookup.git",
                "reference": "ac91f01ccec49fb77bdc6fd1e548bc70f7faa3e5"
            },
            "dist": {
                "type": "zip",
                "url": "https://api.github.com/repos/sebastianbergmann/code-unit-reverse-lookup/zipball/ac91f01ccec49fb77bdc6fd1e548bc70f7faa3e5",
                "reference": "ac91f01ccec49fb77bdc6fd1e548bc70f7faa3e5",
                "shasum": ""
            },
            "require": {
                "php": ">=7.3"
            },
            "require-dev": {
                "phpunit/phpunit": "^9.3"
            },
            "type": "library",
            "extra": {
                "branch-alias": {
                    "dev-master": "2.0-dev"
                }
            },
            "autoload": {
                "classmap": [
                    "src/"
                ]
            },
            "notification-url": "https://packagist.org/downloads/",
            "license": [
                "BSD-3-Clause"
            ],
            "authors": [
                {
                    "name": "Sebastian Bergmann",
                    "email": "sebastian@phpunit.de"
                }
            ],
            "description": "Looks up which function or method a line of code belongs to",
            "homepage": "https://github.com/sebastianbergmann/code-unit-reverse-lookup/",
            "support": {
                "issues": "https://github.com/sebastianbergmann/code-unit-reverse-lookup/issues",
                "source": "https://github.com/sebastianbergmann/code-unit-reverse-lookup/tree/2.0.3"
            },
            "funding": [
                {
                    "url": "https://github.com/sebastianbergmann",
                    "type": "github"
                }
            ],
            "time": "2020-09-28T05:30:19+00:00"
        },
        {
            "name": "sebastian/comparator",
            "version": "4.0.6",
            "source": {
                "type": "git",
                "url": "https://github.com/sebastianbergmann/comparator.git",
                "reference": "55f4261989e546dc112258c7a75935a81a7ce382"
            },
            "dist": {
                "type": "zip",
                "url": "https://api.github.com/repos/sebastianbergmann/comparator/zipball/55f4261989e546dc112258c7a75935a81a7ce382",
                "reference": "55f4261989e546dc112258c7a75935a81a7ce382",
                "shasum": ""
            },
            "require": {
                "php": ">=7.3",
                "sebastian/diff": "^4.0",
                "sebastian/exporter": "^4.0"
            },
            "require-dev": {
                "phpunit/phpunit": "^9.3"
            },
            "type": "library",
            "extra": {
                "branch-alias": {
                    "dev-master": "4.0-dev"
                }
            },
            "autoload": {
                "classmap": [
                    "src/"
                ]
            },
            "notification-url": "https://packagist.org/downloads/",
            "license": [
                "BSD-3-Clause"
            ],
            "authors": [
                {
                    "name": "Sebastian Bergmann",
                    "email": "sebastian@phpunit.de"
                },
                {
                    "name": "Jeff Welch",
                    "email": "whatthejeff@gmail.com"
                },
                {
                    "name": "Volker Dusch",
                    "email": "github@wallbash.com"
                },
                {
                    "name": "Bernhard Schussek",
                    "email": "bschussek@2bepublished.at"
                }
            ],
            "description": "Provides the functionality to compare PHP values for equality",
            "homepage": "https://github.com/sebastianbergmann/comparator",
            "keywords": [
                "comparator",
                "compare",
                "equality"
            ],
            "support": {
                "issues": "https://github.com/sebastianbergmann/comparator/issues",
                "source": "https://github.com/sebastianbergmann/comparator/tree/4.0.6"
            },
            "funding": [
                {
                    "url": "https://github.com/sebastianbergmann",
                    "type": "github"
                }
            ],
            "time": "2020-10-26T15:49:45+00:00"
        },
        {
            "name": "sebastian/complexity",
            "version": "2.0.2",
            "source": {
                "type": "git",
                "url": "https://github.com/sebastianbergmann/complexity.git",
                "reference": "739b35e53379900cc9ac327b2147867b8b6efd88"
            },
            "dist": {
                "type": "zip",
                "url": "https://api.github.com/repos/sebastianbergmann/complexity/zipball/739b35e53379900cc9ac327b2147867b8b6efd88",
                "reference": "739b35e53379900cc9ac327b2147867b8b6efd88",
                "shasum": ""
            },
            "require": {
                "nikic/php-parser": "^4.7",
                "php": ">=7.3"
            },
            "require-dev": {
                "phpunit/phpunit": "^9.3"
            },
            "type": "library",
            "extra": {
                "branch-alias": {
                    "dev-master": "2.0-dev"
                }
            },
            "autoload": {
                "classmap": [
                    "src/"
                ]
            },
            "notification-url": "https://packagist.org/downloads/",
            "license": [
                "BSD-3-Clause"
            ],
            "authors": [
                {
                    "name": "Sebastian Bergmann",
                    "email": "sebastian@phpunit.de",
                    "role": "lead"
                }
            ],
            "description": "Library for calculating the complexity of PHP code units",
            "homepage": "https://github.com/sebastianbergmann/complexity",
            "support": {
                "issues": "https://github.com/sebastianbergmann/complexity/issues",
                "source": "https://github.com/sebastianbergmann/complexity/tree/2.0.2"
            },
            "funding": [
                {
                    "url": "https://github.com/sebastianbergmann",
                    "type": "github"
                }
            ],
            "time": "2020-10-26T15:52:27+00:00"
        },
        {
            "name": "sebastian/diff",
            "version": "4.0.4",
            "source": {
                "type": "git",
                "url": "https://github.com/sebastianbergmann/diff.git",
                "reference": "3461e3fccc7cfdfc2720be910d3bd73c69be590d"
            },
            "dist": {
                "type": "zip",
                "url": "https://api.github.com/repos/sebastianbergmann/diff/zipball/3461e3fccc7cfdfc2720be910d3bd73c69be590d",
                "reference": "3461e3fccc7cfdfc2720be910d3bd73c69be590d",
                "shasum": ""
            },
            "require": {
                "php": ">=7.3"
            },
            "require-dev": {
                "phpunit/phpunit": "^9.3",
                "symfony/process": "^4.2 || ^5"
            },
            "type": "library",
            "extra": {
                "branch-alias": {
                    "dev-master": "4.0-dev"
                }
            },
            "autoload": {
                "classmap": [
                    "src/"
                ]
            },
            "notification-url": "https://packagist.org/downloads/",
            "license": [
                "BSD-3-Clause"
            ],
            "authors": [
                {
                    "name": "Sebastian Bergmann",
                    "email": "sebastian@phpunit.de"
                },
                {
                    "name": "Kore Nordmann",
                    "email": "mail@kore-nordmann.de"
                }
            ],
            "description": "Diff implementation",
            "homepage": "https://github.com/sebastianbergmann/diff",
            "keywords": [
                "diff",
                "udiff",
                "unidiff",
                "unified diff"
            ],
            "support": {
                "issues": "https://github.com/sebastianbergmann/diff/issues",
                "source": "https://github.com/sebastianbergmann/diff/tree/4.0.4"
            },
            "funding": [
                {
                    "url": "https://github.com/sebastianbergmann",
                    "type": "github"
                }
            ],
            "time": "2020-10-26T13:10:38+00:00"
        },
        {
            "name": "sebastian/environment",
            "version": "5.1.4",
            "source": {
                "type": "git",
                "url": "https://github.com/sebastianbergmann/environment.git",
                "reference": "1b5dff7bb151a4db11d49d90e5408e4e938270f7"
            },
            "dist": {
                "type": "zip",
                "url": "https://api.github.com/repos/sebastianbergmann/environment/zipball/1b5dff7bb151a4db11d49d90e5408e4e938270f7",
                "reference": "1b5dff7bb151a4db11d49d90e5408e4e938270f7",
                "shasum": ""
            },
            "require": {
                "php": ">=7.3"
            },
            "require-dev": {
                "phpunit/phpunit": "^9.3"
            },
            "suggest": {
                "ext-posix": "*"
            },
            "type": "library",
            "extra": {
                "branch-alias": {
                    "dev-master": "5.1-dev"
                }
            },
            "autoload": {
                "classmap": [
                    "src/"
                ]
            },
            "notification-url": "https://packagist.org/downloads/",
            "license": [
                "BSD-3-Clause"
            ],
            "authors": [
                {
                    "name": "Sebastian Bergmann",
                    "email": "sebastian@phpunit.de"
                }
            ],
            "description": "Provides functionality to handle HHVM/PHP environments",
            "homepage": "http://www.github.com/sebastianbergmann/environment",
            "keywords": [
                "Xdebug",
                "environment",
                "hhvm"
            ],
            "support": {
                "issues": "https://github.com/sebastianbergmann/environment/issues",
                "source": "https://github.com/sebastianbergmann/environment/tree/5.1.4"
            },
            "funding": [
                {
                    "url": "https://github.com/sebastianbergmann",
                    "type": "github"
                }
            ],
            "time": "2022-04-03T09:37:03+00:00"
        },
        {
            "name": "sebastian/exporter",
            "version": "4.0.4",
            "source": {
                "type": "git",
                "url": "https://github.com/sebastianbergmann/exporter.git",
                "reference": "65e8b7db476c5dd267e65eea9cab77584d3cfff9"
            },
            "dist": {
                "type": "zip",
                "url": "https://api.github.com/repos/sebastianbergmann/exporter/zipball/65e8b7db476c5dd267e65eea9cab77584d3cfff9",
                "reference": "65e8b7db476c5dd267e65eea9cab77584d3cfff9",
                "shasum": ""
            },
            "require": {
                "php": ">=7.3",
                "sebastian/recursion-context": "^4.0"
            },
            "require-dev": {
                "ext-mbstring": "*",
                "phpunit/phpunit": "^9.3"
            },
            "type": "library",
            "extra": {
                "branch-alias": {
                    "dev-master": "4.0-dev"
                }
            },
            "autoload": {
                "classmap": [
                    "src/"
                ]
            },
            "notification-url": "https://packagist.org/downloads/",
            "license": [
                "BSD-3-Clause"
            ],
            "authors": [
                {
                    "name": "Sebastian Bergmann",
                    "email": "sebastian@phpunit.de"
                },
                {
                    "name": "Jeff Welch",
                    "email": "whatthejeff@gmail.com"
                },
                {
                    "name": "Volker Dusch",
                    "email": "github@wallbash.com"
                },
                {
                    "name": "Adam Harvey",
                    "email": "aharvey@php.net"
                },
                {
                    "name": "Bernhard Schussek",
                    "email": "bschussek@gmail.com"
                }
            ],
            "description": "Provides the functionality to export PHP variables for visualization",
            "homepage": "https://www.github.com/sebastianbergmann/exporter",
            "keywords": [
                "export",
                "exporter"
            ],
            "support": {
                "issues": "https://github.com/sebastianbergmann/exporter/issues",
                "source": "https://github.com/sebastianbergmann/exporter/tree/4.0.4"
            },
            "funding": [
                {
                    "url": "https://github.com/sebastianbergmann",
                    "type": "github"
                }
            ],
            "time": "2021-11-11T14:18:36+00:00"
        },
        {
            "name": "sebastian/global-state",
            "version": "5.0.5",
            "source": {
                "type": "git",
                "url": "https://github.com/sebastianbergmann/global-state.git",
                "reference": "0ca8db5a5fc9c8646244e629625ac486fa286bf2"
            },
            "dist": {
                "type": "zip",
                "url": "https://api.github.com/repos/sebastianbergmann/global-state/zipball/0ca8db5a5fc9c8646244e629625ac486fa286bf2",
                "reference": "0ca8db5a5fc9c8646244e629625ac486fa286bf2",
                "shasum": ""
            },
            "require": {
                "php": ">=7.3",
                "sebastian/object-reflector": "^2.0",
                "sebastian/recursion-context": "^4.0"
            },
            "require-dev": {
                "ext-dom": "*",
                "phpunit/phpunit": "^9.3"
            },
            "suggest": {
                "ext-uopz": "*"
            },
            "type": "library",
            "extra": {
                "branch-alias": {
                    "dev-master": "5.0-dev"
                }
            },
            "autoload": {
                "classmap": [
                    "src/"
                ]
            },
            "notification-url": "https://packagist.org/downloads/",
            "license": [
                "BSD-3-Clause"
            ],
            "authors": [
                {
                    "name": "Sebastian Bergmann",
                    "email": "sebastian@phpunit.de"
                }
            ],
            "description": "Snapshotting of global state",
            "homepage": "http://www.github.com/sebastianbergmann/global-state",
            "keywords": [
                "global state"
            ],
            "support": {
                "issues": "https://github.com/sebastianbergmann/global-state/issues",
                "source": "https://github.com/sebastianbergmann/global-state/tree/5.0.5"
            },
            "funding": [
                {
                    "url": "https://github.com/sebastianbergmann",
                    "type": "github"
                }
            ],
            "time": "2022-02-14T08:28:10+00:00"
        },
        {
            "name": "sebastian/lines-of-code",
            "version": "1.0.3",
            "source": {
                "type": "git",
                "url": "https://github.com/sebastianbergmann/lines-of-code.git",
                "reference": "c1c2e997aa3146983ed888ad08b15470a2e22ecc"
            },
            "dist": {
                "type": "zip",
                "url": "https://api.github.com/repos/sebastianbergmann/lines-of-code/zipball/c1c2e997aa3146983ed888ad08b15470a2e22ecc",
                "reference": "c1c2e997aa3146983ed888ad08b15470a2e22ecc",
                "shasum": ""
            },
            "require": {
                "nikic/php-parser": "^4.6",
                "php": ">=7.3"
            },
            "require-dev": {
                "phpunit/phpunit": "^9.3"
            },
            "type": "library",
            "extra": {
                "branch-alias": {
                    "dev-master": "1.0-dev"
                }
            },
            "autoload": {
                "classmap": [
                    "src/"
                ]
            },
            "notification-url": "https://packagist.org/downloads/",
            "license": [
                "BSD-3-Clause"
            ],
            "authors": [
                {
                    "name": "Sebastian Bergmann",
                    "email": "sebastian@phpunit.de",
                    "role": "lead"
                }
            ],
            "description": "Library for counting the lines of code in PHP source code",
            "homepage": "https://github.com/sebastianbergmann/lines-of-code",
            "support": {
                "issues": "https://github.com/sebastianbergmann/lines-of-code/issues",
                "source": "https://github.com/sebastianbergmann/lines-of-code/tree/1.0.3"
            },
            "funding": [
                {
                    "url": "https://github.com/sebastianbergmann",
                    "type": "github"
                }
            ],
            "time": "2020-11-28T06:42:11+00:00"
        },
        {
            "name": "sebastian/object-enumerator",
            "version": "4.0.4",
            "source": {
                "type": "git",
                "url": "https://github.com/sebastianbergmann/object-enumerator.git",
                "reference": "5c9eeac41b290a3712d88851518825ad78f45c71"
            },
            "dist": {
                "type": "zip",
                "url": "https://api.github.com/repos/sebastianbergmann/object-enumerator/zipball/5c9eeac41b290a3712d88851518825ad78f45c71",
                "reference": "5c9eeac41b290a3712d88851518825ad78f45c71",
                "shasum": ""
            },
            "require": {
                "php": ">=7.3",
                "sebastian/object-reflector": "^2.0",
                "sebastian/recursion-context": "^4.0"
            },
            "require-dev": {
                "phpunit/phpunit": "^9.3"
            },
            "type": "library",
            "extra": {
                "branch-alias": {
                    "dev-master": "4.0-dev"
                }
            },
            "autoload": {
                "classmap": [
                    "src/"
                ]
            },
            "notification-url": "https://packagist.org/downloads/",
            "license": [
                "BSD-3-Clause"
            ],
            "authors": [
                {
                    "name": "Sebastian Bergmann",
                    "email": "sebastian@phpunit.de"
                }
            ],
            "description": "Traverses array structures and object graphs to enumerate all referenced objects",
            "homepage": "https://github.com/sebastianbergmann/object-enumerator/",
            "support": {
                "issues": "https://github.com/sebastianbergmann/object-enumerator/issues",
                "source": "https://github.com/sebastianbergmann/object-enumerator/tree/4.0.4"
            },
            "funding": [
                {
                    "url": "https://github.com/sebastianbergmann",
                    "type": "github"
                }
            ],
            "time": "2020-10-26T13:12:34+00:00"
        },
        {
            "name": "sebastian/object-reflector",
            "version": "2.0.4",
            "source": {
                "type": "git",
                "url": "https://github.com/sebastianbergmann/object-reflector.git",
                "reference": "b4f479ebdbf63ac605d183ece17d8d7fe49c15c7"
            },
            "dist": {
                "type": "zip",
                "url": "https://api.github.com/repos/sebastianbergmann/object-reflector/zipball/b4f479ebdbf63ac605d183ece17d8d7fe49c15c7",
                "reference": "b4f479ebdbf63ac605d183ece17d8d7fe49c15c7",
                "shasum": ""
            },
            "require": {
                "php": ">=7.3"
            },
            "require-dev": {
                "phpunit/phpunit": "^9.3"
            },
            "type": "library",
            "extra": {
                "branch-alias": {
                    "dev-master": "2.0-dev"
                }
            },
            "autoload": {
                "classmap": [
                    "src/"
                ]
            },
            "notification-url": "https://packagist.org/downloads/",
            "license": [
                "BSD-3-Clause"
            ],
            "authors": [
                {
                    "name": "Sebastian Bergmann",
                    "email": "sebastian@phpunit.de"
                }
            ],
            "description": "Allows reflection of object attributes, including inherited and non-public ones",
            "homepage": "https://github.com/sebastianbergmann/object-reflector/",
            "support": {
                "issues": "https://github.com/sebastianbergmann/object-reflector/issues",
                "source": "https://github.com/sebastianbergmann/object-reflector/tree/2.0.4"
            },
            "funding": [
                {
                    "url": "https://github.com/sebastianbergmann",
                    "type": "github"
                }
            ],
            "time": "2020-10-26T13:14:26+00:00"
        },
        {
            "name": "sebastian/recursion-context",
            "version": "4.0.4",
            "source": {
                "type": "git",
                "url": "https://github.com/sebastianbergmann/recursion-context.git",
                "reference": "cd9d8cf3c5804de4341c283ed787f099f5506172"
            },
            "dist": {
                "type": "zip",
                "url": "https://api.github.com/repos/sebastianbergmann/recursion-context/zipball/cd9d8cf3c5804de4341c283ed787f099f5506172",
                "reference": "cd9d8cf3c5804de4341c283ed787f099f5506172",
                "shasum": ""
            },
            "require": {
                "php": ">=7.3"
            },
            "require-dev": {
                "phpunit/phpunit": "^9.3"
            },
            "type": "library",
            "extra": {
                "branch-alias": {
                    "dev-master": "4.0-dev"
                }
            },
            "autoload": {
                "classmap": [
                    "src/"
                ]
            },
            "notification-url": "https://packagist.org/downloads/",
            "license": [
                "BSD-3-Clause"
            ],
            "authors": [
                {
                    "name": "Sebastian Bergmann",
                    "email": "sebastian@phpunit.de"
                },
                {
                    "name": "Jeff Welch",
                    "email": "whatthejeff@gmail.com"
                },
                {
                    "name": "Adam Harvey",
                    "email": "aharvey@php.net"
                }
            ],
            "description": "Provides functionality to recursively process PHP variables",
            "homepage": "http://www.github.com/sebastianbergmann/recursion-context",
            "support": {
                "issues": "https://github.com/sebastianbergmann/recursion-context/issues",
                "source": "https://github.com/sebastianbergmann/recursion-context/tree/4.0.4"
            },
            "funding": [
                {
                    "url": "https://github.com/sebastianbergmann",
                    "type": "github"
                }
            ],
            "time": "2020-10-26T13:17:30+00:00"
        },
        {
            "name": "sebastian/resource-operations",
            "version": "3.0.3",
            "source": {
                "type": "git",
                "url": "https://github.com/sebastianbergmann/resource-operations.git",
                "reference": "0f4443cb3a1d92ce809899753bc0d5d5a8dd19a8"
            },
            "dist": {
                "type": "zip",
                "url": "https://api.github.com/repos/sebastianbergmann/resource-operations/zipball/0f4443cb3a1d92ce809899753bc0d5d5a8dd19a8",
                "reference": "0f4443cb3a1d92ce809899753bc0d5d5a8dd19a8",
                "shasum": ""
            },
            "require": {
                "php": ">=7.3"
            },
            "require-dev": {
                "phpunit/phpunit": "^9.0"
            },
            "type": "library",
            "extra": {
                "branch-alias": {
                    "dev-master": "3.0-dev"
                }
            },
            "autoload": {
                "classmap": [
                    "src/"
                ]
            },
            "notification-url": "https://packagist.org/downloads/",
            "license": [
                "BSD-3-Clause"
            ],
            "authors": [
                {
                    "name": "Sebastian Bergmann",
                    "email": "sebastian@phpunit.de"
                }
            ],
            "description": "Provides a list of PHP built-in functions that operate on resources",
            "homepage": "https://www.github.com/sebastianbergmann/resource-operations",
            "support": {
                "issues": "https://github.com/sebastianbergmann/resource-operations/issues",
                "source": "https://github.com/sebastianbergmann/resource-operations/tree/3.0.3"
            },
            "funding": [
                {
                    "url": "https://github.com/sebastianbergmann",
                    "type": "github"
                }
            ],
            "time": "2020-09-28T06:45:17+00:00"
        },
        {
            "name": "sebastian/type",
            "version": "3.1.0",
            "source": {
                "type": "git",
                "url": "https://github.com/sebastianbergmann/type.git",
                "reference": "fb44e1cc6e557418387ad815780360057e40753e"
            },
            "dist": {
                "type": "zip",
                "url": "https://api.github.com/repos/sebastianbergmann/type/zipball/fb44e1cc6e557418387ad815780360057e40753e",
                "reference": "fb44e1cc6e557418387ad815780360057e40753e",
                "shasum": ""
            },
            "require": {
                "php": ">=7.3"
            },
            "require-dev": {
                "phpunit/phpunit": "^9.5"
            },
            "type": "library",
            "extra": {
                "branch-alias": {
                    "dev-master": "3.1-dev"
                }
            },
            "autoload": {
                "classmap": [
                    "src/"
                ]
            },
            "notification-url": "https://packagist.org/downloads/",
            "license": [
                "BSD-3-Clause"
            ],
            "authors": [
                {
                    "name": "Sebastian Bergmann",
                    "email": "sebastian@phpunit.de",
                    "role": "lead"
                }
            ],
            "description": "Collection of value objects that represent the types of the PHP type system",
            "homepage": "https://github.com/sebastianbergmann/type",
            "support": {
                "issues": "https://github.com/sebastianbergmann/type/issues",
                "source": "https://github.com/sebastianbergmann/type/tree/3.1.0"
            },
            "funding": [
                {
                    "url": "https://github.com/sebastianbergmann",
                    "type": "github"
                }
            ],
            "time": "2022-08-29T06:55:37+00:00"
        },
        {
            "name": "sebastian/version",
            "version": "3.0.2",
            "source": {
                "type": "git",
                "url": "https://github.com/sebastianbergmann/version.git",
                "reference": "c6c1022351a901512170118436c764e473f6de8c"
            },
            "dist": {
                "type": "zip",
                "url": "https://api.github.com/repos/sebastianbergmann/version/zipball/c6c1022351a901512170118436c764e473f6de8c",
                "reference": "c6c1022351a901512170118436c764e473f6de8c",
                "shasum": ""
            },
            "require": {
                "php": ">=7.3"
            },
            "type": "library",
            "extra": {
                "branch-alias": {
                    "dev-master": "3.0-dev"
                }
            },
            "autoload": {
                "classmap": [
                    "src/"
                ]
            },
            "notification-url": "https://packagist.org/downloads/",
            "license": [
                "BSD-3-Clause"
            ],
            "authors": [
                {
                    "name": "Sebastian Bergmann",
                    "email": "sebastian@phpunit.de",
                    "role": "lead"
                }
            ],
            "description": "Library that helps with managing the version number of Git-hosted PHP projects",
            "homepage": "https://github.com/sebastianbergmann/version",
            "support": {
                "issues": "https://github.com/sebastianbergmann/version/issues",
                "source": "https://github.com/sebastianbergmann/version/tree/3.0.2"
            },
            "funding": [
                {
                    "url": "https://github.com/sebastianbergmann",
                    "type": "github"
                }
            ],
            "time": "2020-09-28T06:39:44+00:00"
        },
        {
            "name": "squizlabs/php_codesniffer",
            "version": "3.7.1",
            "source": {
                "type": "git",
                "url": "https://github.com/squizlabs/PHP_CodeSniffer.git",
                "reference": "1359e176e9307e906dc3d890bcc9603ff6d90619"
            },
            "dist": {
                "type": "zip",
                "url": "https://api.github.com/repos/squizlabs/PHP_CodeSniffer/zipball/1359e176e9307e906dc3d890bcc9603ff6d90619",
                "reference": "1359e176e9307e906dc3d890bcc9603ff6d90619",
                "shasum": ""
            },
            "require": {
                "ext-simplexml": "*",
                "ext-tokenizer": "*",
                "ext-xmlwriter": "*",
                "php": ">=5.4.0"
            },
            "require-dev": {
                "phpunit/phpunit": "^4.0 || ^5.0 || ^6.0 || ^7.0"
            },
            "bin": [
                "bin/phpcs",
                "bin/phpcbf"
            ],
            "type": "library",
            "extra": {
                "branch-alias": {
                    "dev-master": "3.x-dev"
                }
            },
            "notification-url": "https://packagist.org/downloads/",
            "license": [
                "BSD-3-Clause"
            ],
            "authors": [
                {
                    "name": "Greg Sherwood",
                    "role": "lead"
                }
            ],
            "description": "PHP_CodeSniffer tokenizes PHP, JavaScript and CSS files and detects violations of a defined set of coding standards.",
            "homepage": "https://github.com/squizlabs/PHP_CodeSniffer",
            "keywords": [
                "phpcs",
                "standards"
            ],
            "support": {
                "issues": "https://github.com/squizlabs/PHP_CodeSniffer/issues",
                "source": "https://github.com/squizlabs/PHP_CodeSniffer",
                "wiki": "https://github.com/squizlabs/PHP_CodeSniffer/wiki"
            },
            "time": "2022-06-18T07:21:10+00:00"
        },
        {
            "name": "swoole/ide-helper",
            "version": "4.8.9",
            "source": {
                "type": "git",
                "url": "https://github.com/swoole/ide-helper.git",
                "reference": "8f82ba3b6af04a5bccb97c1654af992d1ee8b0fe"
            },
            "dist": {
                "type": "zip",
                "url": "https://api.github.com/repos/swoole/ide-helper/zipball/8f82ba3b6af04a5bccb97c1654af992d1ee8b0fe",
                "reference": "8f82ba3b6af04a5bccb97c1654af992d1ee8b0fe",
                "shasum": ""
            },
            "type": "library",
            "notification-url": "https://packagist.org/downloads/",
            "license": [
                "Apache-2.0"
            ],
            "authors": [
                {
                    "name": "Team Swoole",
                    "email": "team@swoole.com"
                }
            ],
            "description": "IDE help files for Swoole.",
            "support": {
                "issues": "https://github.com/swoole/ide-helper/issues",
                "source": "https://github.com/swoole/ide-helper/tree/4.8.9"
            },
            "funding": [
                {
                    "url": "https://gitee.com/swoole/swoole?donate=true",
                    "type": "custom"
                },
                {
                    "url": "https://github.com/swoole",
                    "type": "github"
                }
            ],
            "time": "2022-04-18T20:38:04+00:00"
        },
        {
            "name": "symfony/polyfill-ctype",
            "version": "v1.26.0",
            "source": {
                "type": "git",
                "url": "https://github.com/symfony/polyfill-ctype.git",
                "reference": "6fd1b9a79f6e3cf65f9e679b23af304cd9e010d4"
            },
            "dist": {
                "type": "zip",
                "url": "https://api.github.com/repos/symfony/polyfill-ctype/zipball/6fd1b9a79f6e3cf65f9e679b23af304cd9e010d4",
                "reference": "6fd1b9a79f6e3cf65f9e679b23af304cd9e010d4",
                "shasum": ""
            },
            "require": {
                "php": ">=7.1"
            },
            "provide": {
                "ext-ctype": "*"
            },
            "suggest": {
                "ext-ctype": "For best performance"
            },
            "type": "library",
            "extra": {
                "branch-alias": {
                    "dev-main": "1.26-dev"
                },
                "thanks": {
                    "name": "symfony/polyfill",
                    "url": "https://github.com/symfony/polyfill"
                }
            },
            "autoload": {
                "files": [
                    "bootstrap.php"
                ],
                "psr-4": {
                    "Symfony\\Polyfill\\Ctype\\": ""
                }
            },
            "notification-url": "https://packagist.org/downloads/",
            "license": [
                "MIT"
            ],
            "authors": [
                {
                    "name": "Gert de Pagter",
                    "email": "BackEndTea@gmail.com"
                },
                {
                    "name": "Symfony Community",
                    "homepage": "https://symfony.com/contributors"
                }
            ],
            "description": "Symfony polyfill for ctype functions",
            "homepage": "https://symfony.com",
            "keywords": [
                "compatibility",
                "ctype",
                "polyfill",
                "portable"
            ],
            "support": {
                "source": "https://github.com/symfony/polyfill-ctype/tree/v1.26.0"
            },
            "funding": [
                {
                    "url": "https://symfony.com/sponsor",
                    "type": "custom"
                },
                {
                    "url": "https://github.com/fabpot",
                    "type": "github"
                },
                {
                    "url": "https://tidelift.com/funding/github/packagist/symfony/symfony",
                    "type": "tidelift"
                }
            ],
            "time": "2022-05-24T11:49:31+00:00"
        },
        {
            "name": "symfony/polyfill-mbstring",
            "version": "v1.26.0",
            "source": {
                "type": "git",
                "url": "https://github.com/symfony/polyfill-mbstring.git",
                "reference": "9344f9cb97f3b19424af1a21a3b0e75b0a7d8d7e"
            },
            "dist": {
                "type": "zip",
                "url": "https://api.github.com/repos/symfony/polyfill-mbstring/zipball/9344f9cb97f3b19424af1a21a3b0e75b0a7d8d7e",
                "reference": "9344f9cb97f3b19424af1a21a3b0e75b0a7d8d7e",
                "shasum": ""
            },
            "require": {
                "php": ">=7.1"
            },
            "provide": {
                "ext-mbstring": "*"
            },
            "suggest": {
                "ext-mbstring": "For best performance"
            },
            "type": "library",
            "extra": {
                "branch-alias": {
                    "dev-main": "1.26-dev"
                },
                "thanks": {
                    "name": "symfony/polyfill",
                    "url": "https://github.com/symfony/polyfill"
                }
            },
            "autoload": {
                "files": [
                    "bootstrap.php"
                ],
                "psr-4": {
                    "Symfony\\Polyfill\\Mbstring\\": ""
                }
            },
            "notification-url": "https://packagist.org/downloads/",
            "license": [
                "MIT"
            ],
            "authors": [
                {
                    "name": "Nicolas Grekas",
                    "email": "p@tchwork.com"
                },
                {
                    "name": "Symfony Community",
                    "homepage": "https://symfony.com/contributors"
                }
            ],
            "description": "Symfony polyfill for the Mbstring extension",
            "homepage": "https://symfony.com",
            "keywords": [
                "compatibility",
                "mbstring",
                "polyfill",
                "portable",
                "shim"
            ],
            "support": {
                "source": "https://github.com/symfony/polyfill-mbstring/tree/v1.26.0"
            },
            "funding": [
                {
                    "url": "https://symfony.com/sponsor",
                    "type": "custom"
                },
                {
                    "url": "https://github.com/fabpot",
                    "type": "github"
                },
                {
                    "url": "https://tidelift.com/funding/github/packagist/symfony/symfony",
                    "type": "tidelift"
                }
            ],
            "time": "2022-05-24T11:49:31+00:00"
        },
        {
            "name": "textalk/websocket",
            "version": "1.5.7",
            "source": {
                "type": "git",
                "url": "https://github.com/Textalk/websocket-php.git",
                "reference": "1712325e99b6bf869ccbf9bf41ab749e7328ea46"
            },
            "dist": {
                "type": "zip",
                "url": "https://api.github.com/repos/Textalk/websocket-php/zipball/1712325e99b6bf869ccbf9bf41ab749e7328ea46",
                "reference": "1712325e99b6bf869ccbf9bf41ab749e7328ea46",
                "shasum": ""
            },
            "require": {
                "php": "^7.2 | ^8.0",
                "psr/log": "^1 | ^2 | ^3"
            },
            "require-dev": {
                "php-coveralls/php-coveralls": "^2.0",
                "phpunit/phpunit": "^8.0|^9.0",
                "squizlabs/php_codesniffer": "^3.5"
            },
            "type": "library",
            "autoload": {
                "psr-4": {
                    "WebSocket\\": "lib"
                }
            },
            "notification-url": "https://packagist.org/downloads/",
            "license": [
                "ISC"
            ],
            "authors": [
                {
                    "name": "Fredrik Liljegren"
                },
                {
                    "name": "Sören Jensen",
                    "email": "soren@abicart.se"
                }
            ],
            "description": "WebSocket client and server",
            "support": {
                "issues": "https://github.com/Textalk/websocket-php/issues",
                "source": "https://github.com/Textalk/websocket-php/tree/1.5.7"
            },
            "time": "2022-03-29T09:46:59+00:00"
        },
        {
            "name": "theseer/tokenizer",
            "version": "1.2.1",
            "source": {
                "type": "git",
                "url": "https://github.com/theseer/tokenizer.git",
                "reference": "34a41e998c2183e22995f158c581e7b5e755ab9e"
            },
            "dist": {
                "type": "zip",
                "url": "https://api.github.com/repos/theseer/tokenizer/zipball/34a41e998c2183e22995f158c581e7b5e755ab9e",
                "reference": "34a41e998c2183e22995f158c581e7b5e755ab9e",
                "shasum": ""
            },
            "require": {
                "ext-dom": "*",
                "ext-tokenizer": "*",
                "ext-xmlwriter": "*",
                "php": "^7.2 || ^8.0"
            },
            "type": "library",
            "autoload": {
                "classmap": [
                    "src/"
                ]
            },
            "notification-url": "https://packagist.org/downloads/",
            "license": [
                "BSD-3-Clause"
            ],
            "authors": [
                {
                    "name": "Arne Blankerts",
                    "email": "arne@blankerts.de",
                    "role": "Developer"
                }
            ],
            "description": "A small library for converting tokenized PHP source code into XML and potentially other formats",
            "support": {
                "issues": "https://github.com/theseer/tokenizer/issues",
                "source": "https://github.com/theseer/tokenizer/tree/1.2.1"
            },
            "funding": [
                {
                    "url": "https://github.com/theseer",
                    "type": "github"
                }
            ],
            "time": "2021-07-28T10:34:58+00:00"
        },
        {
            "name": "twig/twig",
            "version": "v3.4.2",
            "source": {
                "type": "git",
                "url": "https://github.com/twigphp/Twig.git",
                "reference": "e07cdd3d430cd7e453c31b36eb5ad6c0c5e43077"
            },
            "dist": {
                "type": "zip",
                "url": "https://api.github.com/repos/twigphp/Twig/zipball/e07cdd3d430cd7e453c31b36eb5ad6c0c5e43077",
                "reference": "e07cdd3d430cd7e453c31b36eb5ad6c0c5e43077",
                "shasum": ""
            },
            "require": {
                "php": ">=7.2.5",
                "symfony/polyfill-ctype": "^1.8",
                "symfony/polyfill-mbstring": "^1.3"
            },
            "require-dev": {
                "psr/container": "^1.0",
                "symfony/phpunit-bridge": "^4.4.9|^5.0.9|^6.0"
            },
            "type": "library",
            "extra": {
                "branch-alias": {
                    "dev-master": "3.4-dev"
                }
            },
            "autoload": {
                "psr-4": {
                    "Twig\\": "src/"
                }
            },
            "notification-url": "https://packagist.org/downloads/",
            "license": [
                "BSD-3-Clause"
            ],
            "authors": [
                {
                    "name": "Fabien Potencier",
                    "email": "fabien@symfony.com",
                    "homepage": "http://fabien.potencier.org",
                    "role": "Lead Developer"
                },
                {
                    "name": "Twig Team",
                    "role": "Contributors"
                },
                {
                    "name": "Armin Ronacher",
                    "email": "armin.ronacher@active-4.com",
                    "role": "Project Founder"
                }
            ],
            "description": "Twig, the flexible, fast, and secure template language for PHP",
            "homepage": "https://twig.symfony.com",
            "keywords": [
                "templating"
            ],
            "support": {
                "issues": "https://github.com/twigphp/Twig/issues",
                "source": "https://github.com/twigphp/Twig/tree/v3.4.2"
            },
            "funding": [
                {
                    "url": "https://github.com/fabpot",
                    "type": "github"
                },
                {
                    "url": "https://tidelift.com/funding/github/packagist/twig/twig",
                    "type": "tidelift"
                }
            ],
            "time": "2022-08-12T06:47:24+00:00"
        }
    ],
    "aliases": [],
    "minimum-stability": "stable",
    "stability-flags": {
        "utopia-php/storage": 20,
        "appwrite/sdk-generator": 20
    },
    "prefer-stable": false,
    "prefer-lowest": false,
    "platform": {
        "php": ">=8.0.0",
        "ext-curl": "*",
        "ext-imagick": "*",
        "ext-mbstring": "*",
        "ext-json": "*",
        "ext-yaml": "*",
        "ext-dom": "*",
        "ext-redis": "*",
        "ext-swoole": "*",
        "ext-pdo": "*",
        "ext-openssl": "*",
        "ext-zlib": "*",
        "ext-sockets": "*"
    },
    "platform-dev": {
        "ext-fileinfo": "*"
    },
    "platform-overrides": {
        "php": "8.0"
    },
    "plugin-api-version": "2.2.0"
}<|MERGE_RESOLUTION|>--- conflicted
+++ resolved
@@ -4,11 +4,7 @@
         "Read more about it at https://getcomposer.org/doc/01-basic-usage.md#installing-dependencies",
         "This file is @generated automatically"
     ],
-<<<<<<< HEAD
-    "content-hash": "b1491fd16c44267bc71fb96581278b3f",
-=======
-    "content-hash": "039de21eff3a27955696a9f6f645c548",
->>>>>>> a87724ed
+    "content-hash": "26191185928bb538d77ec04e4e686b82",
     "packages": [
         {
             "name": "adhocore/jwt",
@@ -2564,12 +2560,12 @@
             "source": {
                 "type": "git",
                 "url": "https://github.com/utopia-php/storage.git",
-                "reference": "e049f2c10b9cb84b4490850d7b9e7360352c36d2"
-            },
-            "dist": {
-                "type": "zip",
-                "url": "https://api.github.com/repos/utopia-php/storage/zipball/e049f2c10b9cb84b4490850d7b9e7360352c36d2",
-                "reference": "e049f2c10b9cb84b4490850d7b9e7360352c36d2",
+                "reference": "ef483d34eb8bd361495498184a341bee3861b24a"
+            },
+            "dist": {
+                "type": "zip",
+                "url": "https://api.github.com/repos/utopia-php/storage/zipball/ef483d34eb8bd361495498184a341bee3861b24a",
+                "reference": "ef483d34eb8bd361495498184a341bee3861b24a",
                 "shasum": ""
             },
             "require": {
@@ -2611,7 +2607,7 @@
                 "issues": "https://github.com/utopia-php/storage/issues",
                 "source": "https://github.com/utopia-php/storage/tree/feat-zstd-compression"
             },
-            "time": "2022-08-22T09:19:07+00:00"
+            "time": "2022-08-31T02:09:02+00:00"
         },
         {
             "name": "utopia-php/swoole",
@@ -2848,12 +2844,12 @@
             "source": {
                 "type": "git",
                 "url": "https://github.com/appwrite/sdk-generator.git",
-                "reference": "6e630a62f522ac68a7056bebf81cd032c7a053ba"
-            },
-            "dist": {
-                "type": "zip",
-                "url": "https://api.github.com/repos/appwrite/sdk-generator/zipball/6e630a62f522ac68a7056bebf81cd032c7a053ba",
-                "reference": "6e630a62f522ac68a7056bebf81cd032c7a053ba",
+                "reference": "532d4d15ec8f11539972f2848c2e230c49b24f65"
+            },
+            "dist": {
+                "type": "zip",
+                "url": "https://api.github.com/repos/appwrite/sdk-generator/zipball/532d4d15ec8f11539972f2848c2e230c49b24f65",
+                "reference": "532d4d15ec8f11539972f2848c2e230c49b24f65",
                 "shasum": ""
             },
             "require": {
@@ -2890,7 +2886,7 @@
                 "issues": "https://github.com/appwrite/sdk-generator/issues",
                 "source": "https://github.com/appwrite/sdk-generator/tree/feat-new-headers"
             },
-            "time": "2022-08-29T10:43:33+00:00"
+            "time": "2022-08-20T07:42:55+00:00"
         },
         {
             "name": "doctrine/instantiator",
