{
    "_readme": [
        "This file locks the dependencies of your project to a known state",
        "Read more about it at https://getcomposer.org/doc/01-basic-usage.md#installing-dependencies",
        "This file is @generated automatically"
    ],
<<<<<<< HEAD
    "content-hash": "ab60fcd2b30e9c0ddcb490cd67a758c3",
=======
    "content-hash": "175f077512c575216c4c88f1d33c6d00",
>>>>>>> ca58351e
    "packages": [
        {
            "name": "adhocore/jwt",
            "version": "1.1.2",
            "source": {
                "type": "git",
                "url": "https://github.com/adhocore/php-jwt.git",
                "reference": "6c434af7170090bb7a8880d2bc220a2254ba7899"
            },
            "dist": {
                "type": "zip",
                "url": "https://api.github.com/repos/adhocore/php-jwt/zipball/6c434af7170090bb7a8880d2bc220a2254ba7899",
                "reference": "6c434af7170090bb7a8880d2bc220a2254ba7899",
                "shasum": ""
            },
            "require": {
                "php": "^7.0 || ^8.0"
            },
            "require-dev": {
                "phpunit/phpunit": "^6.5 || ^7.5"
            },
            "type": "library",
            "autoload": {
                "psr-4": {
                    "Ahc\\Jwt\\": "src/"
                }
            },
            "notification-url": "https://packagist.org/downloads/",
            "license": [
                "MIT"
            ],
            "authors": [
                {
                    "name": "Jitendra Adhikari",
                    "email": "jiten.adhikary@gmail.com"
                }
            ],
            "description": "Ultra lightweight JSON web token (JWT) library for PHP5.5+.",
            "keywords": [
                "auth",
                "json-web-token",
                "jwt",
                "jwt-auth",
                "jwt-php",
                "token"
            ],
            "support": {
                "issues": "https://github.com/adhocore/php-jwt/issues",
                "source": "https://github.com/adhocore/php-jwt/tree/1.1.2"
            },
            "funding": [
                {
                    "url": "https://paypal.me/ji10",
                    "type": "custom"
                }
            ],
            "time": "2021-02-20T09:56:44+00:00"
        },
        {
            "name": "appwrite/php-clamav",
            "version": "1.1.0",
            "source": {
                "type": "git",
                "url": "https://github.com/appwrite/php-clamav.git",
                "reference": "61d00f24f9e7766fbba233e7b8d09c5475388073"
            },
            "dist": {
                "type": "zip",
                "url": "https://api.github.com/repos/appwrite/php-clamav/zipball/61d00f24f9e7766fbba233e7b8d09c5475388073",
                "reference": "61d00f24f9e7766fbba233e7b8d09c5475388073",
                "shasum": ""
            },
            "require": {
                "ext-sockets": "*",
                "php": ">=7.1"
            },
            "require-dev": {
                "phpunit/phpunit": "^7.0"
            },
            "type": "library",
            "autoload": {
                "psr-4": {
                    "Appwrite\\ClamAV\\": "src/ClamAV"
                }
            },
            "notification-url": "https://packagist.org/downloads/",
            "license": [
                "MIT"
            ],
            "authors": [
                {
                    "name": "Eldad Fux",
                    "email": "eldad@appwrite.io"
                }
            ],
            "description": "ClamAV network and pipe client for PHP",
            "keywords": [
                "anti virus",
                "appwrite",
                "clamav",
                "php"
            ],
            "support": {
                "issues": "https://github.com/appwrite/php-clamav/issues",
                "source": "https://github.com/appwrite/php-clamav/tree/1.1.0"
            },
            "time": "2020-10-02T05:23:46+00:00"
        },
        {
            "name": "appwrite/php-runtimes",
            "version": "0.4.0",
            "source": {
                "type": "git",
                "url": "https://github.com/appwrite/php-runtimes.git",
                "reference": "cc7090a67d8824c779190b38873f0f8154f906b2"
            },
            "dist": {
                "type": "zip",
                "url": "https://api.github.com/repos/appwrite/php-runtimes/zipball/cc7090a67d8824c779190b38873f0f8154f906b2",
                "reference": "cc7090a67d8824c779190b38873f0f8154f906b2",
                "shasum": ""
            },
            "require": {
                "php": ">=8.0",
                "utopia-php/system": "0.4.*"
            },
            "require-dev": {
                "phpunit/phpunit": "^9.3",
                "utopia-php/cli": "0.11.*",
                "vimeo/psalm": "4.0.1"
            },
            "type": "library",
            "autoload": {
                "psr-4": {
                    "Appwrite\\Runtimes\\": "src/Runtimes"
                }
            },
            "notification-url": "https://packagist.org/downloads/",
            "license": [
                "BSD-3-Clause"
            ],
            "authors": [
                {
                    "name": "Eldad Fux",
                    "email": "eldad@appwrite.io"
                },
                {
                    "name": "Torsten Dittmann",
                    "email": "torsten@appwrite.io"
                }
            ],
            "description": "Appwrite repository for Cloud Function runtimes that contains the configurations and tests for all of the Appwrite runtime environments.",
            "keywords": [
                "appwrite",
                "php",
                "runtimes"
            ],
            "support": {
                "issues": "https://github.com/appwrite/php-runtimes/issues",
                "source": "https://github.com/appwrite/php-runtimes/tree/0.4.0"
            },
            "time": "2021-06-23T07:17:12+00:00"
        },
        {
            "name": "chillerlan/php-qrcode",
            "version": "4.3.0",
            "source": {
                "type": "git",
                "url": "https://github.com/chillerlan/php-qrcode.git",
                "reference": "4968063fb3baeedb658293f89f9673fbf2499a3e"
            },
            "dist": {
                "type": "zip",
                "url": "https://api.github.com/repos/chillerlan/php-qrcode/zipball/4968063fb3baeedb658293f89f9673fbf2499a3e",
                "reference": "4968063fb3baeedb658293f89f9673fbf2499a3e",
                "shasum": ""
            },
            "require": {
                "chillerlan/php-settings-container": "^2.1",
                "ext-mbstring": "*",
                "php": "^7.4 || ^8.0"
            },
            "require-dev": {
                "phan/phan": "^3.2.2",
                "phpunit/phpunit": "^9.4",
                "setasign/fpdf": "^1.8.2"
            },
            "suggest": {
                "chillerlan/php-authenticator": "Yet another Google authenticator! Also creates URIs for mobile apps.",
                "setasign/fpdf": "Required to use the QR FPDF output."
            },
            "type": "library",
            "autoload": {
                "psr-4": {
                    "chillerlan\\QRCode\\": "src/"
                }
            },
            "notification-url": "https://packagist.org/downloads/",
            "license": [
                "MIT"
            ],
            "authors": [
                {
                    "name": "Kazuhiko Arase",
                    "homepage": "https://github.com/kazuhikoarase"
                },
                {
                    "name": "Smiley",
                    "email": "smiley@chillerlan.net",
                    "homepage": "https://github.com/codemasher"
                },
                {
                    "name": "Contributors",
                    "homepage": "https://github.com/chillerlan/php-qrcode/graphs/contributors"
                }
            ],
            "description": "A QR code generator. PHP 7.4+",
            "homepage": "https://github.com/chillerlan/php-qrcode",
            "keywords": [
                "phpqrcode",
                "qr",
                "qr code",
                "qrcode",
                "qrcode-generator"
            ],
            "support": {
                "issues": "https://github.com/chillerlan/php-qrcode/issues",
                "source": "https://github.com/chillerlan/php-qrcode/tree/4.3.0"
            },
            "funding": [
                {
                    "url": "https://www.paypal.com/donate?hosted_button_id=WLYUNAT9ZTJZ4",
                    "type": "custom"
                },
                {
                    "url": "https://ko-fi.com/codemasher",
                    "type": "ko_fi"
                }
            ],
            "time": "2020-11-18T20:49:20+00:00"
        },
        {
            "name": "chillerlan/php-settings-container",
            "version": "2.1.1",
            "source": {
                "type": "git",
                "url": "https://github.com/chillerlan/php-settings-container.git",
                "reference": "98ccc1b31b31a53bcb563465c4961879b2b93096"
            },
            "dist": {
                "type": "zip",
                "url": "https://api.github.com/repos/chillerlan/php-settings-container/zipball/98ccc1b31b31a53bcb563465c4961879b2b93096",
                "reference": "98ccc1b31b31a53bcb563465c4961879b2b93096",
                "shasum": ""
            },
            "require": {
                "ext-json": "*",
                "php": "^7.4 || ^8.0"
            },
            "require-dev": {
                "phan/phan": "^4.0",
                "phpunit/phpunit": "^9.5"
            },
            "type": "library",
            "autoload": {
                "psr-4": {
                    "chillerlan\\Settings\\": "src/"
                }
            },
            "notification-url": "https://packagist.org/downloads/",
            "license": [
                "MIT"
            ],
            "authors": [
                {
                    "name": "Smiley",
                    "email": "smiley@chillerlan.net",
                    "homepage": "https://github.com/codemasher"
                }
            ],
            "description": "A container class for immutable settings objects. Not a DI container. PHP 7.4+",
            "homepage": "https://github.com/chillerlan/php-settings-container",
            "keywords": [
                "PHP7",
                "Settings",
                "container",
                "helper"
            ],
            "support": {
                "issues": "https://github.com/chillerlan/php-settings-container/issues",
                "source": "https://github.com/chillerlan/php-settings-container"
            },
            "funding": [
                {
                    "url": "https://www.paypal.com/donate?hosted_button_id=WLYUNAT9ZTJZ4",
                    "type": "custom"
                },
                {
                    "url": "https://ko-fi.com/codemasher",
                    "type": "ko_fi"
                }
            ],
            "time": "2021-01-06T15:57:03+00:00"
        },
        {
            "name": "colinmollenhour/credis",
            "version": "v1.12.1",
            "source": {
                "type": "git",
                "url": "https://github.com/colinmollenhour/credis.git",
                "reference": "c27faa11724229986335c23f4b6d0f1d8d6547fb"
            },
            "dist": {
                "type": "zip",
                "url": "https://api.github.com/repos/colinmollenhour/credis/zipball/c27faa11724229986335c23f4b6d0f1d8d6547fb",
                "reference": "c27faa11724229986335c23f4b6d0f1d8d6547fb",
                "shasum": ""
            },
            "require": {
                "php": ">=5.4.0"
            },
            "type": "library",
            "autoload": {
                "classmap": [
                    "Client.php",
                    "Cluster.php",
                    "Sentinel.php",
                    "Module.php"
                ]
            },
            "notification-url": "https://packagist.org/downloads/",
            "license": [
                "MIT"
            ],
            "authors": [
                {
                    "name": "Colin Mollenhour",
                    "email": "colin@mollenhour.com"
                }
            ],
            "description": "Credis is a lightweight interface to the Redis key-value store which wraps the phpredis library when available for better performance.",
            "homepage": "https://github.com/colinmollenhour/credis",
            "support": {
                "issues": "https://github.com/colinmollenhour/credis/issues",
                "source": "https://github.com/colinmollenhour/credis/tree/v1.12.1"
            },
            "time": "2020-11-06T16:09:14+00:00"
        },
        {
            "name": "composer/package-versions-deprecated",
            "version": "1.11.99.3",
            "source": {
                "type": "git",
                "url": "https://github.com/composer/package-versions-deprecated.git",
                "reference": "fff576ac850c045158a250e7e27666e146e78d18"
            },
            "dist": {
                "type": "zip",
                "url": "https://api.github.com/repos/composer/package-versions-deprecated/zipball/fff576ac850c045158a250e7e27666e146e78d18",
                "reference": "fff576ac850c045158a250e7e27666e146e78d18",
                "shasum": ""
            },
            "require": {
                "composer-plugin-api": "^1.1.0 || ^2.0",
                "php": "^7 || ^8"
            },
            "replace": {
                "ocramius/package-versions": "1.11.99"
            },
            "require-dev": {
                "composer/composer": "^1.9.3 || ^2.0@dev",
                "ext-zip": "^1.13",
                "phpunit/phpunit": "^6.5 || ^7"
            },
            "type": "composer-plugin",
            "extra": {
                "class": "PackageVersions\\Installer",
                "branch-alias": {
                    "dev-master": "1.x-dev"
                }
            },
            "autoload": {
                "psr-4": {
                    "PackageVersions\\": "src/PackageVersions"
                }
            },
            "notification-url": "https://packagist.org/downloads/",
            "license": [
                "MIT"
            ],
            "authors": [
                {
                    "name": "Marco Pivetta",
                    "email": "ocramius@gmail.com"
                },
                {
                    "name": "Jordi Boggiano",
                    "email": "j.boggiano@seld.be"
                }
            ],
            "description": "Composer plugin that provides efficient querying for installed package versions (no runtime IO)",
            "support": {
                "issues": "https://github.com/composer/package-versions-deprecated/issues",
                "source": "https://github.com/composer/package-versions-deprecated/tree/1.11.99.3"
            },
            "funding": [
                {
                    "url": "https://packagist.com",
                    "type": "custom"
                },
                {
                    "url": "https://github.com/composer",
                    "type": "github"
                },
                {
                    "url": "https://tidelift.com/funding/github/packagist/composer/composer",
                    "type": "tidelift"
                }
            ],
            "time": "2021-08-17T13:49:14+00:00"
        },
        {
            "name": "dragonmantank/cron-expression",
            "version": "v3.1.0",
            "source": {
                "type": "git",
                "url": "https://github.com/dragonmantank/cron-expression.git",
                "reference": "7a8c6e56ab3ffcc538d05e8155bb42269abf1a0c"
            },
            "dist": {
                "type": "zip",
                "url": "https://api.github.com/repos/dragonmantank/cron-expression/zipball/7a8c6e56ab3ffcc538d05e8155bb42269abf1a0c",
                "reference": "7a8c6e56ab3ffcc538d05e8155bb42269abf1a0c",
                "shasum": ""
            },
            "require": {
                "php": "^7.2|^8.0",
                "webmozart/assert": "^1.7.0"
            },
            "replace": {
                "mtdowling/cron-expression": "^1.0"
            },
            "require-dev": {
                "phpstan/extension-installer": "^1.0",
                "phpstan/phpstan": "^0.12",
                "phpstan/phpstan-webmozart-assert": "^0.12.7",
                "phpunit/phpunit": "^7.0|^8.0|^9.0"
            },
            "type": "library",
            "autoload": {
                "psr-4": {
                    "Cron\\": "src/Cron/"
                }
            },
            "notification-url": "https://packagist.org/downloads/",
            "license": [
                "MIT"
            ],
            "authors": [
                {
                    "name": "Chris Tankersley",
                    "email": "chris@ctankersley.com",
                    "homepage": "https://github.com/dragonmantank"
                }
            ],
            "description": "CRON for PHP: Calculate the next or previous run date and determine if a CRON expression is due",
            "keywords": [
                "cron",
                "schedule"
            ],
            "support": {
                "issues": "https://github.com/dragonmantank/cron-expression/issues",
                "source": "https://github.com/dragonmantank/cron-expression/tree/v3.1.0"
            },
            "funding": [
                {
                    "url": "https://github.com/dragonmantank",
                    "type": "github"
                }
            ],
            "time": "2020-11-24T19:55:57+00:00"
        },
        {
            "name": "guzzlehttp/guzzle",
            "version": "7.3.0",
            "source": {
                "type": "git",
                "url": "https://github.com/guzzle/guzzle.git",
                "reference": "7008573787b430c1c1f650e3722d9bba59967628"
            },
            "dist": {
                "type": "zip",
                "url": "https://api.github.com/repos/guzzle/guzzle/zipball/7008573787b430c1c1f650e3722d9bba59967628",
                "reference": "7008573787b430c1c1f650e3722d9bba59967628",
                "shasum": ""
            },
            "require": {
                "ext-json": "*",
                "guzzlehttp/promises": "^1.4",
                "guzzlehttp/psr7": "^1.7 || ^2.0",
                "php": "^7.2.5 || ^8.0",
                "psr/http-client": "^1.0"
            },
            "provide": {
                "psr/http-client-implementation": "1.0"
            },
            "require-dev": {
                "bamarni/composer-bin-plugin": "^1.4.1",
                "ext-curl": "*",
                "php-http/client-integration-tests": "^3.0",
                "phpunit/phpunit": "^8.5.5 || ^9.3.5",
                "psr/log": "^1.1"
            },
            "suggest": {
                "ext-curl": "Required for CURL handler support",
                "ext-intl": "Required for Internationalized Domain Name (IDN) support",
                "psr/log": "Required for using the Log middleware"
            },
            "type": "library",
            "extra": {
                "branch-alias": {
                    "dev-master": "7.3-dev"
                }
            },
            "autoload": {
                "psr-4": {
                    "GuzzleHttp\\": "src/"
                },
                "files": [
                    "src/functions_include.php"
                ]
            },
            "notification-url": "https://packagist.org/downloads/",
            "license": [
                "MIT"
            ],
            "authors": [
                {
                    "name": "Michael Dowling",
                    "email": "mtdowling@gmail.com",
                    "homepage": "https://github.com/mtdowling"
                },
                {
                    "name": "Márk Sági-Kazár",
                    "email": "mark.sagikazar@gmail.com",
                    "homepage": "https://sagikazarmark.hu"
                }
            ],
            "description": "Guzzle is a PHP HTTP client library",
            "homepage": "http://guzzlephp.org/",
            "keywords": [
                "client",
                "curl",
                "framework",
                "http",
                "http client",
                "psr-18",
                "psr-7",
                "rest",
                "web service"
            ],
            "support": {
                "issues": "https://github.com/guzzle/guzzle/issues",
                "source": "https://github.com/guzzle/guzzle/tree/7.3.0"
            },
            "funding": [
                {
                    "url": "https://github.com/GrahamCampbell",
                    "type": "github"
                },
                {
                    "url": "https://github.com/Nyholm",
                    "type": "github"
                },
                {
                    "url": "https://github.com/alexeyshockov",
                    "type": "github"
                },
                {
                    "url": "https://github.com/gmponos",
                    "type": "github"
                }
            ],
            "time": "2021-03-23T11:33:13+00:00"
        },
        {
            "name": "guzzlehttp/promises",
            "version": "1.4.1",
            "source": {
                "type": "git",
                "url": "https://github.com/guzzle/promises.git",
                "reference": "8e7d04f1f6450fef59366c399cfad4b9383aa30d"
            },
            "dist": {
                "type": "zip",
                "url": "https://api.github.com/repos/guzzle/promises/zipball/8e7d04f1f6450fef59366c399cfad4b9383aa30d",
                "reference": "8e7d04f1f6450fef59366c399cfad4b9383aa30d",
                "shasum": ""
            },
            "require": {
                "php": ">=5.5"
            },
            "require-dev": {
                "symfony/phpunit-bridge": "^4.4 || ^5.1"
            },
            "type": "library",
            "extra": {
                "branch-alias": {
                    "dev-master": "1.4-dev"
                }
            },
            "autoload": {
                "psr-4": {
                    "GuzzleHttp\\Promise\\": "src/"
                },
                "files": [
                    "src/functions_include.php"
                ]
            },
            "notification-url": "https://packagist.org/downloads/",
            "license": [
                "MIT"
            ],
            "authors": [
                {
                    "name": "Michael Dowling",
                    "email": "mtdowling@gmail.com",
                    "homepage": "https://github.com/mtdowling"
                }
            ],
            "description": "Guzzle promises library",
            "keywords": [
                "promise"
            ],
            "support": {
                "issues": "https://github.com/guzzle/promises/issues",
                "source": "https://github.com/guzzle/promises/tree/1.4.1"
            },
            "time": "2021-03-07T09:25:29+00:00"
        },
        {
            "name": "guzzlehttp/psr7",
            "version": "2.0.0",
            "source": {
                "type": "git",
                "url": "https://github.com/guzzle/psr7.git",
                "reference": "1dc8d9cba3897165e16d12bb13d813afb1eb3fe7"
            },
            "dist": {
                "type": "zip",
                "url": "https://api.github.com/repos/guzzle/psr7/zipball/1dc8d9cba3897165e16d12bb13d813afb1eb3fe7",
                "reference": "1dc8d9cba3897165e16d12bb13d813afb1eb3fe7",
                "shasum": ""
            },
            "require": {
                "php": "^7.2.5 || ^8.0",
                "psr/http-factory": "^1.0",
                "psr/http-message": "^1.0",
                "ralouphie/getallheaders": "^3.0"
            },
            "provide": {
                "psr/http-factory-implementation": "1.0",
                "psr/http-message-implementation": "1.0"
            },
            "require-dev": {
                "bamarni/composer-bin-plugin": "^1.4.1",
                "http-interop/http-factory-tests": "^0.9",
                "phpunit/phpunit": "^8.5.8 || ^9.3.10"
            },
            "suggest": {
                "laminas/laminas-httphandlerrunner": "Emit PSR-7 responses"
            },
            "type": "library",
            "extra": {
                "branch-alias": {
                    "dev-master": "2.0-dev"
                }
            },
            "autoload": {
                "psr-4": {
                    "GuzzleHttp\\Psr7\\": "src/"
                }
            },
            "notification-url": "https://packagist.org/downloads/",
            "license": [
                "MIT"
            ],
            "authors": [
                {
                    "name": "Michael Dowling",
                    "email": "mtdowling@gmail.com",
                    "homepage": "https://github.com/mtdowling"
                },
                {
                    "name": "Tobias Schultze",
                    "homepage": "https://github.com/Tobion"
                },
                {
                    "name": "Márk Sági-Kazár",
                    "email": "mark.sagikazar@gmail.com",
                    "homepage": "https://sagikazarmark.hu"
                }
            ],
            "description": "PSR-7 message implementation that also provides common utility methods",
            "keywords": [
                "http",
                "message",
                "psr-7",
                "request",
                "response",
                "stream",
                "uri",
                "url"
            ],
            "support": {
                "issues": "https://github.com/guzzle/psr7/issues",
                "source": "https://github.com/guzzle/psr7/tree/2.0.0"
            },
            "time": "2021-06-30T20:03:07+00:00"
        },
        {
            "name": "influxdb/influxdb-php",
            "version": "1.15.2",
            "source": {
                "type": "git",
                "url": "https://github.com/influxdata/influxdb-php.git",
                "reference": "d6e59f4f04ab9107574fda69c2cbe36671253d03"
            },
            "dist": {
                "type": "zip",
                "url": "https://api.github.com/repos/influxdata/influxdb-php/zipball/d6e59f4f04ab9107574fda69c2cbe36671253d03",
                "reference": "d6e59f4f04ab9107574fda69c2cbe36671253d03",
                "shasum": ""
            },
            "require": {
                "guzzlehttp/guzzle": "^6.0|^7.0",
                "php": "^5.5 || ^7.0 || ^8.0"
            },
            "require-dev": {
                "dms/phpunit-arraysubset-asserts": "^0.2.1",
                "phpunit/phpunit": "^9.5"
            },
            "suggest": {
                "ext-curl": "Curl extension, needed for Curl driver",
                "stefanotorresi/influxdb-php-async": "An asyncronous client for InfluxDB, implemented via ReactPHP."
            },
            "type": "library",
            "autoload": {
                "psr-4": {
                    "InfluxDB\\": "src/InfluxDB"
                }
            },
            "notification-url": "https://packagist.org/downloads/",
            "license": [
                "MIT"
            ],
            "authors": [
                {
                    "name": "Stephen Hoogendijk",
                    "email": "stephen@tca0.nl"
                },
                {
                    "name": "Daniel Martinez",
                    "email": "danimartcas@hotmail.com"
                },
                {
                    "name": "Gianluca Arbezzano",
                    "email": "gianarb92@gmail.com"
                }
            ],
            "description": "InfluxDB client library for PHP",
            "keywords": [
                "client",
                "influxdata",
                "influxdb",
                "influxdb class",
                "influxdb client",
                "influxdb library",
                "time series"
            ],
            "support": {
                "issues": "https://github.com/influxdata/influxdb-php/issues",
                "source": "https://github.com/influxdata/influxdb-php/tree/1.15.2"
            },
            "time": "2020-12-26T17:45:17+00:00"
        },
        {
            "name": "jean85/pretty-package-versions",
            "version": "1.6.0",
            "source": {
                "type": "git",
                "url": "https://github.com/Jean85/pretty-package-versions.git",
                "reference": "1e0104b46f045868f11942aea058cd7186d6c303"
            },
            "dist": {
                "type": "zip",
                "url": "https://api.github.com/repos/Jean85/pretty-package-versions/zipball/1e0104b46f045868f11942aea058cd7186d6c303",
                "reference": "1e0104b46f045868f11942aea058cd7186d6c303",
                "shasum": ""
            },
            "require": {
                "composer/package-versions-deprecated": "^1.8.0",
                "php": "^7.0|^8.0"
            },
            "require-dev": {
                "phpunit/phpunit": "^6.0|^8.5|^9.2"
            },
            "type": "library",
            "extra": {
                "branch-alias": {
                    "dev-master": "1.x-dev"
                }
            },
            "autoload": {
                "psr-4": {
                    "Jean85\\": "src/"
                }
            },
            "notification-url": "https://packagist.org/downloads/",
            "license": [
                "MIT"
            ],
            "authors": [
                {
                    "name": "Alessandro Lai",
                    "email": "alessandro.lai85@gmail.com"
                }
            ],
            "description": "A wrapper for ocramius/package-versions to get pretty versions strings",
            "keywords": [
                "composer",
                "package",
                "release",
                "versions"
            ],
            "support": {
                "issues": "https://github.com/Jean85/pretty-package-versions/issues",
                "source": "https://github.com/Jean85/pretty-package-versions/tree/1.6.0"
            },
            "time": "2021-02-04T16:20:16+00:00"
        },
        {
            "name": "matomo/device-detector",
            "version": "4.2.3",
            "source": {
                "type": "git",
                "url": "https://github.com/matomo-org/device-detector.git",
                "reference": "d879f07496d6e6ee89cef5bcd925383d9b0c2cc0"
            },
            "dist": {
                "type": "zip",
                "url": "https://api.github.com/repos/matomo-org/device-detector/zipball/d879f07496d6e6ee89cef5bcd925383d9b0c2cc0",
                "reference": "d879f07496d6e6ee89cef5bcd925383d9b0c2cc0",
                "shasum": ""
            },
            "require": {
                "mustangostang/spyc": "*",
                "php": ">=7.2"
            },
            "replace": {
                "piwik/device-detector": "self.version"
            },
            "require-dev": {
                "matthiasmullie/scrapbook": "^1.4.7",
                "mayflower/mo4-coding-standard": "dev-master#275cb9d",
                "phpstan/phpstan": "^0.12.52",
                "phpunit/phpunit": "^8.5.8",
                "psr/cache": "^1.0.1",
                "psr/simple-cache": "^1.0.1",
                "symfony/yaml": "^5.1.7"
            },
            "suggest": {
                "doctrine/cache": "Can directly be used for caching purpose",
                "ext-yaml": "Necessary for using the Pecl YAML parser"
            },
            "type": "library",
            "autoload": {
                "psr-4": {
                    "DeviceDetector\\": ""
                },
                "exclude-from-classmap": [
                    "Tests/"
                ]
            },
            "notification-url": "https://packagist.org/downloads/",
            "license": [
                "LGPL-3.0-or-later"
            ],
            "authors": [
                {
                    "name": "The Matomo Team",
                    "email": "hello@matomo.org",
                    "homepage": "https://matomo.org/team/"
                }
            ],
            "description": "The Universal Device Detection library, that parses User Agents and detects devices (desktop, tablet, mobile, tv, cars, console, etc.), clients (browsers, media players, mobile apps, feed readers, libraries, etc), operating systems, devices, brands and models.",
            "homepage": "https://matomo.org",
            "keywords": [
                "devicedetection",
                "parser",
                "useragent"
            ],
            "support": {
                "forum": "https://forum.matomo.org/",
                "issues": "https://github.com/matomo-org/device-detector/issues",
                "source": "https://github.com/matomo-org/matomo",
                "wiki": "https://dev.matomo.org/"
            },
            "time": "2021-05-12T14:14:25+00:00"
        },
        {
            "name": "mongodb/mongodb",
            "version": "1.8.0",
            "source": {
                "type": "git",
                "url": "https://github.com/mongodb/mongo-php-library.git",
                "reference": "953dbc19443aa9314c44b7217a16873347e6840d"
            },
            "dist": {
                "type": "zip",
                "url": "https://api.github.com/repos/mongodb/mongo-php-library/zipball/953dbc19443aa9314c44b7217a16873347e6840d",
                "reference": "953dbc19443aa9314c44b7217a16873347e6840d",
                "shasum": ""
            },
            "require": {
                "ext-hash": "*",
                "ext-json": "*",
                "ext-mongodb": "^1.8.1",
                "jean85/pretty-package-versions": "^1.2",
                "php": "^7.0 || ^8.0",
                "symfony/polyfill-php80": "^1.19"
            },
            "require-dev": {
                "squizlabs/php_codesniffer": "^3.5, <3.5.5",
                "symfony/phpunit-bridge": "5.x-dev"
            },
            "type": "library",
            "extra": {
                "branch-alias": {
                    "dev-master": "1.8.x-dev"
                }
            },
            "autoload": {
                "psr-4": {
                    "MongoDB\\": "src/"
                },
                "files": [
                    "src/functions.php"
                ]
            },
            "notification-url": "https://packagist.org/downloads/",
            "license": [
                "Apache-2.0"
            ],
            "authors": [
                {
                    "name": "Andreas Braun",
                    "email": "andreas.braun@mongodb.com"
                },
                {
                    "name": "Jeremy Mikola",
                    "email": "jmikola@gmail.com"
                }
            ],
            "description": "MongoDB driver library",
            "homepage": "https://jira.mongodb.org/browse/PHPLIB",
            "keywords": [
                "database",
                "driver",
                "mongodb",
                "persistence"
            ],
            "support": {
                "issues": "https://github.com/mongodb/mongo-php-library/issues",
                "source": "https://github.com/mongodb/mongo-php-library/tree/1.8.0"
            },
            "time": "2020-11-25T12:26:02+00:00"
        },
        {
            "name": "mustangostang/spyc",
            "version": "0.6.3",
            "source": {
                "type": "git",
                "url": "git@github.com:mustangostang/spyc.git",
                "reference": "4627c838b16550b666d15aeae1e5289dd5b77da0"
            },
            "dist": {
                "type": "zip",
                "url": "https://api.github.com/repos/mustangostang/spyc/zipball/4627c838b16550b666d15aeae1e5289dd5b77da0",
                "reference": "4627c838b16550b666d15aeae1e5289dd5b77da0",
                "shasum": ""
            },
            "require": {
                "php": ">=5.3.1"
            },
            "require-dev": {
                "phpunit/phpunit": "4.3.*@dev"
            },
            "type": "library",
            "extra": {
                "branch-alias": {
                    "dev-master": "0.5.x-dev"
                }
            },
            "autoload": {
                "files": [
                    "Spyc.php"
                ]
            },
            "notification-url": "https://packagist.org/downloads/",
            "license": [
                "MIT"
            ],
            "authors": [
                {
                    "name": "mustangostang",
                    "email": "vlad.andersen@gmail.com"
                }
            ],
            "description": "A simple YAML loader/dumper class for PHP",
            "homepage": "https://github.com/mustangostang/spyc/",
            "keywords": [
                "spyc",
                "yaml",
                "yml"
            ],
            "time": "2019-09-10T13:16:29+00:00"
        },
        {
            "name": "phpmailer/phpmailer",
            "version": "v6.5.0",
            "source": {
                "type": "git",
                "url": "https://github.com/PHPMailer/PHPMailer.git",
                "reference": "a5b5c43e50b7fba655f793ad27303cd74c57363c"
            },
            "dist": {
                "type": "zip",
                "url": "https://api.github.com/repos/PHPMailer/PHPMailer/zipball/a5b5c43e50b7fba655f793ad27303cd74c57363c",
                "reference": "a5b5c43e50b7fba655f793ad27303cd74c57363c",
                "shasum": ""
            },
            "require": {
                "ext-ctype": "*",
                "ext-filter": "*",
                "ext-hash": "*",
                "php": ">=5.5.0"
            },
            "require-dev": {
                "dealerdirect/phpcodesniffer-composer-installer": "^0.7.0",
                "doctrine/annotations": "^1.2",
                "phpcompatibility/php-compatibility": "^9.3.5",
                "roave/security-advisories": "dev-latest",
                "squizlabs/php_codesniffer": "^3.5.6",
                "yoast/phpunit-polyfills": "^0.2.0"
            },
            "suggest": {
                "ext-mbstring": "Needed to send email in multibyte encoding charset or decode encoded addresses",
                "hayageek/oauth2-yahoo": "Needed for Yahoo XOAUTH2 authentication",
                "league/oauth2-google": "Needed for Google XOAUTH2 authentication",
                "psr/log": "For optional PSR-3 debug logging",
                "stevenmaguire/oauth2-microsoft": "Needed for Microsoft XOAUTH2 authentication",
                "symfony/polyfill-mbstring": "To support UTF-8 if the Mbstring PHP extension is not enabled (^1.2)"
            },
            "type": "library",
            "autoload": {
                "psr-4": {
                    "PHPMailer\\PHPMailer\\": "src/"
                }
            },
            "notification-url": "https://packagist.org/downloads/",
            "license": [
                "LGPL-2.1-only"
            ],
            "authors": [
                {
                    "name": "Marcus Bointon",
                    "email": "phpmailer@synchromedia.co.uk"
                },
                {
                    "name": "Jim Jagielski",
                    "email": "jimjag@gmail.com"
                },
                {
                    "name": "Andy Prevost",
                    "email": "codeworxtech@users.sourceforge.net"
                },
                {
                    "name": "Brent R. Matzelle"
                }
            ],
            "description": "PHPMailer is a full-featured email creation and transfer class for PHP",
            "support": {
                "issues": "https://github.com/PHPMailer/PHPMailer/issues",
                "source": "https://github.com/PHPMailer/PHPMailer/tree/v6.5.0"
            },
            "funding": [
                {
                    "url": "https://github.com/Synchro",
                    "type": "github"
                }
            ],
            "time": "2021-06-16T14:33:43+00:00"
        },
        {
            "name": "psr/http-client",
            "version": "1.0.1",
            "source": {
                "type": "git",
                "url": "https://github.com/php-fig/http-client.git",
                "reference": "2dfb5f6c5eff0e91e20e913f8c5452ed95b86621"
            },
            "dist": {
                "type": "zip",
                "url": "https://api.github.com/repos/php-fig/http-client/zipball/2dfb5f6c5eff0e91e20e913f8c5452ed95b86621",
                "reference": "2dfb5f6c5eff0e91e20e913f8c5452ed95b86621",
                "shasum": ""
            },
            "require": {
                "php": "^7.0 || ^8.0",
                "psr/http-message": "^1.0"
            },
            "type": "library",
            "extra": {
                "branch-alias": {
                    "dev-master": "1.0.x-dev"
                }
            },
            "autoload": {
                "psr-4": {
                    "Psr\\Http\\Client\\": "src/"
                }
            },
            "notification-url": "https://packagist.org/downloads/",
            "license": [
                "MIT"
            ],
            "authors": [
                {
                    "name": "PHP-FIG",
                    "homepage": "http://www.php-fig.org/"
                }
            ],
            "description": "Common interface for HTTP clients",
            "homepage": "https://github.com/php-fig/http-client",
            "keywords": [
                "http",
                "http-client",
                "psr",
                "psr-18"
            ],
            "support": {
                "source": "https://github.com/php-fig/http-client/tree/master"
            },
            "time": "2020-06-29T06:28:15+00:00"
        },
        {
            "name": "psr/http-factory",
            "version": "1.0.1",
            "source": {
                "type": "git",
                "url": "https://github.com/php-fig/http-factory.git",
                "reference": "12ac7fcd07e5b077433f5f2bee95b3a771bf61be"
            },
            "dist": {
                "type": "zip",
                "url": "https://api.github.com/repos/php-fig/http-factory/zipball/12ac7fcd07e5b077433f5f2bee95b3a771bf61be",
                "reference": "12ac7fcd07e5b077433f5f2bee95b3a771bf61be",
                "shasum": ""
            },
            "require": {
                "php": ">=7.0.0",
                "psr/http-message": "^1.0"
            },
            "type": "library",
            "extra": {
                "branch-alias": {
                    "dev-master": "1.0.x-dev"
                }
            },
            "autoload": {
                "psr-4": {
                    "Psr\\Http\\Message\\": "src/"
                }
            },
            "notification-url": "https://packagist.org/downloads/",
            "license": [
                "MIT"
            ],
            "authors": [
                {
                    "name": "PHP-FIG",
                    "homepage": "http://www.php-fig.org/"
                }
            ],
            "description": "Common interfaces for PSR-7 HTTP message factories",
            "keywords": [
                "factory",
                "http",
                "message",
                "psr",
                "psr-17",
                "psr-7",
                "request",
                "response"
            ],
            "support": {
                "source": "https://github.com/php-fig/http-factory/tree/master"
            },
            "time": "2019-04-30T12:38:16+00:00"
        },
        {
            "name": "psr/http-message",
            "version": "1.0.1",
            "source": {
                "type": "git",
                "url": "https://github.com/php-fig/http-message.git",
                "reference": "f6561bf28d520154e4b0ec72be95418abe6d9363"
            },
            "dist": {
                "type": "zip",
                "url": "https://api.github.com/repos/php-fig/http-message/zipball/f6561bf28d520154e4b0ec72be95418abe6d9363",
                "reference": "f6561bf28d520154e4b0ec72be95418abe6d9363",
                "shasum": ""
            },
            "require": {
                "php": ">=5.3.0"
            },
            "type": "library",
            "extra": {
                "branch-alias": {
                    "dev-master": "1.0.x-dev"
                }
            },
            "autoload": {
                "psr-4": {
                    "Psr\\Http\\Message\\": "src/"
                }
            },
            "notification-url": "https://packagist.org/downloads/",
            "license": [
                "MIT"
            ],
            "authors": [
                {
                    "name": "PHP-FIG",
                    "homepage": "http://www.php-fig.org/"
                }
            ],
            "description": "Common interface for HTTP messages",
            "homepage": "https://github.com/php-fig/http-message",
            "keywords": [
                "http",
                "http-message",
                "psr",
                "psr-7",
                "request",
                "response"
            ],
            "support": {
                "source": "https://github.com/php-fig/http-message/tree/master"
            },
            "time": "2016-08-06T14:39:51+00:00"
        },
        {
            "name": "psr/log",
            "version": "1.1.4",
            "source": {
                "type": "git",
                "url": "https://github.com/php-fig/log.git",
                "reference": "d49695b909c3b7628b6289db5479a1c204601f11"
            },
            "dist": {
                "type": "zip",
                "url": "https://api.github.com/repos/php-fig/log/zipball/d49695b909c3b7628b6289db5479a1c204601f11",
                "reference": "d49695b909c3b7628b6289db5479a1c204601f11",
                "shasum": ""
            },
            "require": {
                "php": ">=5.3.0"
            },
            "type": "library",
            "extra": {
                "branch-alias": {
                    "dev-master": "1.1.x-dev"
                }
            },
            "autoload": {
                "psr-4": {
                    "Psr\\Log\\": "Psr/Log/"
                }
            },
            "notification-url": "https://packagist.org/downloads/",
            "license": [
                "MIT"
            ],
            "authors": [
                {
                    "name": "PHP-FIG",
                    "homepage": "https://www.php-fig.org/"
                }
            ],
            "description": "Common interface for logging libraries",
            "homepage": "https://github.com/php-fig/log",
            "keywords": [
                "log",
                "psr",
                "psr-3"
            ],
            "support": {
                "source": "https://github.com/php-fig/log/tree/1.1.4"
            },
            "time": "2021-05-03T11:20:27+00:00"
        },
        {
            "name": "ralouphie/getallheaders",
            "version": "3.0.3",
            "source": {
                "type": "git",
                "url": "https://github.com/ralouphie/getallheaders.git",
                "reference": "120b605dfeb996808c31b6477290a714d356e822"
            },
            "dist": {
                "type": "zip",
                "url": "https://api.github.com/repos/ralouphie/getallheaders/zipball/120b605dfeb996808c31b6477290a714d356e822",
                "reference": "120b605dfeb996808c31b6477290a714d356e822",
                "shasum": ""
            },
            "require": {
                "php": ">=5.6"
            },
            "require-dev": {
                "php-coveralls/php-coveralls": "^2.1",
                "phpunit/phpunit": "^5 || ^6.5"
            },
            "type": "library",
            "autoload": {
                "files": [
                    "src/getallheaders.php"
                ]
            },
            "notification-url": "https://packagist.org/downloads/",
            "license": [
                "MIT"
            ],
            "authors": [
                {
                    "name": "Ralph Khattar",
                    "email": "ralph.khattar@gmail.com"
                }
            ],
            "description": "A polyfill for getallheaders.",
            "support": {
                "issues": "https://github.com/ralouphie/getallheaders/issues",
                "source": "https://github.com/ralouphie/getallheaders/tree/develop"
            },
            "time": "2019-03-08T08:55:37+00:00"
        },
        {
            "name": "resque/php-resque",
            "version": "v1.3.6",
            "source": {
                "type": "git",
                "url": "https://github.com/resque/php-resque.git",
                "reference": "fe41c04763699b1318d97ed14cc78583e9380161"
            },
            "dist": {
                "type": "zip",
                "url": "https://api.github.com/repos/resque/php-resque/zipball/fe41c04763699b1318d97ed14cc78583e9380161",
                "reference": "fe41c04763699b1318d97ed14cc78583e9380161",
                "shasum": ""
            },
            "require": {
                "colinmollenhour/credis": "~1.7",
                "php": ">=5.6.0",
                "psr/log": "~1.0"
            },
            "require-dev": {
                "phpunit/phpunit": "^5.7"
            },
            "suggest": {
                "ext-pcntl": "REQUIRED for forking processes on platforms that support it (so anything but Windows).",
                "ext-proctitle": "Allows php-resque to rename the title of UNIX processes to show the status of a worker.",
                "ext-redis": "Native PHP extension for Redis connectivity. Credis will automatically utilize when available."
            },
            "bin": [
                "bin/resque",
                "bin/resque-scheduler"
            ],
            "type": "library",
            "extra": {
                "branch-alias": {
                    "dev-master": "1.0-dev"
                }
            },
            "autoload": {
                "psr-0": {
                    "Resque": "lib",
                    "ResqueScheduler": "lib"
                }
            },
            "notification-url": "https://packagist.org/downloads/",
            "license": [
                "MIT"
            ],
            "authors": [
                {
                    "name": "Dan Hunsaker",
                    "email": "danhunsaker+resque@gmail.com",
                    "role": "Maintainer"
                },
                {
                    "name": "Rajib Ahmed",
                    "homepage": "https://github.com/rajibahmed",
                    "role": "Maintainer"
                },
                {
                    "name": "Steve Klabnik",
                    "email": "steve@steveklabnik.com",
                    "role": "Maintainer"
                },
                {
                    "name": "Chris Boulton",
                    "email": "chris@bigcommerce.com",
                    "role": "Creator"
                }
            ],
            "description": "Redis backed library for creating background jobs and processing them later. Based on resque for Ruby.",
            "homepage": "http://www.github.com/resque/php-resque/",
            "keywords": [
                "background",
                "job",
                "redis",
                "resque"
            ],
            "support": {
                "issues": "https://github.com/resque/php-resque/issues",
                "source": "https://github.com/resque/php-resque/tree/v1.3.6"
            },
            "time": "2020-04-16T16:39:50+00:00"
        },
        {
            "name": "slickdeals/statsd",
            "version": "3.1.0",
            "source": {
                "type": "git",
                "url": "https://github.com/Slickdeals/statsd-php.git",
                "reference": "225588a0a079e145359049f6e5e23eedb1b4c17f"
            },
            "dist": {
                "type": "zip",
                "url": "https://api.github.com/repos/Slickdeals/statsd-php/zipball/225588a0a079e145359049f6e5e23eedb1b4c17f",
                "reference": "225588a0a079e145359049f6e5e23eedb1b4c17f",
                "shasum": ""
            },
            "require": {
                "php": ">= 7.3 || ^8"
            },
            "replace": {
                "domnikl/statsd": "self.version"
            },
            "require-dev": {
                "friendsofphp/php-cs-fixer": "^3.0",
                "phpunit/phpunit": "^9",
                "vimeo/psalm": "^4.6"
            },
            "type": "library",
            "autoload": {
                "psr-4": {
                    "Domnikl\\Statsd\\": "src/"
                }
            },
            "notification-url": "https://packagist.org/downloads/",
            "license": [
                "MIT"
            ],
            "authors": [
                {
                    "name": "Dominik Liebler",
                    "email": "liebler.dominik@gmail.com"
                }
            ],
            "description": "a PHP client for statsd",
            "homepage": "https://github.com/Slickdeals/statsd-php",
            "keywords": [
                "Metrics",
                "monitoring",
                "statistics",
                "statsd",
                "udp"
            ],
            "support": {
                "issues": "https://github.com/Slickdeals/statsd-php/issues",
                "source": "https://github.com/Slickdeals/statsd-php/tree/3.1.0"
            },
            "time": "2021-06-04T20:33:46+00:00"
        },
        {
            "name": "symfony/polyfill-ctype",
            "version": "v1.23.0",
            "source": {
                "type": "git",
                "url": "https://github.com/symfony/polyfill-ctype.git",
                "reference": "46cd95797e9df938fdd2b03693b5fca5e64b01ce"
            },
            "dist": {
                "type": "zip",
                "url": "https://api.github.com/repos/symfony/polyfill-ctype/zipball/46cd95797e9df938fdd2b03693b5fca5e64b01ce",
                "reference": "46cd95797e9df938fdd2b03693b5fca5e64b01ce",
                "shasum": ""
            },
            "require": {
                "php": ">=7.1"
            },
            "suggest": {
                "ext-ctype": "For best performance"
            },
            "type": "library",
            "extra": {
                "branch-alias": {
                    "dev-main": "1.23-dev"
                },
                "thanks": {
                    "name": "symfony/polyfill",
                    "url": "https://github.com/symfony/polyfill"
                }
            },
            "autoload": {
                "psr-4": {
                    "Symfony\\Polyfill\\Ctype\\": ""
                },
                "files": [
                    "bootstrap.php"
                ]
            },
            "notification-url": "https://packagist.org/downloads/",
            "license": [
                "MIT"
            ],
            "authors": [
                {
                    "name": "Gert de Pagter",
                    "email": "BackEndTea@gmail.com"
                },
                {
                    "name": "Symfony Community",
                    "homepage": "https://symfony.com/contributors"
                }
            ],
            "description": "Symfony polyfill for ctype functions",
            "homepage": "https://symfony.com",
            "keywords": [
                "compatibility",
                "ctype",
                "polyfill",
                "portable"
            ],
            "support": {
                "source": "https://github.com/symfony/polyfill-ctype/tree/v1.23.0"
            },
            "funding": [
                {
                    "url": "https://symfony.com/sponsor",
                    "type": "custom"
                },
                {
                    "url": "https://github.com/fabpot",
                    "type": "github"
                },
                {
                    "url": "https://tidelift.com/funding/github/packagist/symfony/symfony",
                    "type": "tidelift"
                }
            ],
            "time": "2021-02-19T12:13:01+00:00"
        },
        {
            "name": "symfony/polyfill-php80",
            "version": "v1.23.1",
            "source": {
                "type": "git",
                "url": "https://github.com/symfony/polyfill-php80.git",
                "reference": "1100343ed1a92e3a38f9ae122fc0eb21602547be"
            },
            "dist": {
                "type": "zip",
                "url": "https://api.github.com/repos/symfony/polyfill-php80/zipball/1100343ed1a92e3a38f9ae122fc0eb21602547be",
                "reference": "1100343ed1a92e3a38f9ae122fc0eb21602547be",
                "shasum": ""
            },
            "require": {
                "php": ">=7.1"
            },
            "type": "library",
            "extra": {
                "branch-alias": {
                    "dev-main": "1.23-dev"
                },
                "thanks": {
                    "name": "symfony/polyfill",
                    "url": "https://github.com/symfony/polyfill"
                }
            },
            "autoload": {
                "psr-4": {
                    "Symfony\\Polyfill\\Php80\\": ""
                },
                "files": [
                    "bootstrap.php"
                ],
                "classmap": [
                    "Resources/stubs"
                ]
            },
            "notification-url": "https://packagist.org/downloads/",
            "license": [
                "MIT"
            ],
            "authors": [
                {
                    "name": "Ion Bazan",
                    "email": "ion.bazan@gmail.com"
                },
                {
                    "name": "Nicolas Grekas",
                    "email": "p@tchwork.com"
                },
                {
                    "name": "Symfony Community",
                    "homepage": "https://symfony.com/contributors"
                }
            ],
            "description": "Symfony polyfill backporting some PHP 8.0+ features to lower PHP versions",
            "homepage": "https://symfony.com",
            "keywords": [
                "compatibility",
                "polyfill",
                "portable",
                "shim"
            ],
            "support": {
                "source": "https://github.com/symfony/polyfill-php80/tree/v1.23.1"
            },
            "funding": [
                {
                    "url": "https://symfony.com/sponsor",
                    "type": "custom"
                },
                {
                    "url": "https://github.com/fabpot",
                    "type": "github"
                },
                {
                    "url": "https://tidelift.com/funding/github/packagist/symfony/symfony",
                    "type": "tidelift"
                }
            ],
            "time": "2021-07-28T13:41:28+00:00"
        },
        {
            "name": "utopia-php/abuse",
            "version": "0.6.3",
            "source": {
                "type": "git",
                "url": "https://github.com/utopia-php/abuse.git",
                "reference": "d63e928c2c50b367495a499a85ba9806ee274c5e"
            },
            "dist": {
                "type": "zip",
                "url": "https://api.github.com/repos/utopia-php/abuse/zipball/d63e928c2c50b367495a499a85ba9806ee274c5e",
                "reference": "d63e928c2c50b367495a499a85ba9806ee274c5e",
                "shasum": ""
            },
            "require": {
                "ext-pdo": "*",
                "php": ">=7.4",
                "utopia-php/database": ">=0.6 <1.0"
            },
            "require-dev": {
                "phpunit/phpunit": "^9.4",
                "vimeo/psalm": "4.0.1"
            },
            "type": "library",
            "autoload": {
                "psr-4": {
                    "Utopia\\Abuse\\": "src/Abuse"
                }
            },
            "notification-url": "https://packagist.org/downloads/",
            "license": [
                "MIT"
            ],
            "authors": [
                {
                    "name": "Eldad Fux",
                    "email": "eldad@appwrite.io"
                }
            ],
            "description": "A simple abuse library to manage application usage limits",
            "keywords": [
                "Abuse",
                "framework",
                "php",
                "upf",
                "utopia"
            ],
            "support": {
                "issues": "https://github.com/utopia-php/abuse/issues",
                "source": "https://github.com/utopia-php/abuse/tree/0.6.3"
            },
            "time": "2021-08-16T18:38:31+00:00"
        },
        {
            "name": "utopia-php/analytics",
            "version": "0.2.0",
            "source": {
                "type": "git",
                "url": "https://github.com/utopia-php/analytics.git",
                "reference": "adfc2d057a7f6ab618a77c8a20ed3e35485ff416"
            },
            "dist": {
                "type": "zip",
                "url": "https://api.github.com/repos/utopia-php/analytics/zipball/adfc2d057a7f6ab618a77c8a20ed3e35485ff416",
                "reference": "adfc2d057a7f6ab618a77c8a20ed3e35485ff416",
                "shasum": ""
            },
            "require": {
                "php": ">=7.4"
            },
            "require-dev": {
                "phpunit/phpunit": "^9.3",
                "vimeo/psalm": "4.0.1"
            },
            "type": "library",
            "autoload": {
                "psr-4": {
                    "Utopia\\Analytics\\": "src/Analytics"
                }
            },
            "notification-url": "https://packagist.org/downloads/",
            "license": [
                "MIT"
            ],
            "authors": [
                {
                    "name": "Eldad Fux",
                    "email": "eldad@appwrite.io"
                },
                {
                    "name": "Torsten Dittmann",
                    "email": "torsten@appwrite.io"
                }
            ],
            "description": "A simple library to track events & users.",
            "keywords": [
                "analytics",
                "framework",
                "php",
                "upf",
                "utopia"
            ],
            "support": {
                "issues": "https://github.com/utopia-php/analytics/issues",
                "source": "https://github.com/utopia-php/analytics/tree/0.2.0"
            },
            "time": "2021-03-23T21:33:07+00:00"
        },
        {
            "name": "utopia-php/audit",
            "version": "0.6.3",
            "source": {
                "type": "git",
                "url": "https://github.com/utopia-php/audit.git",
                "reference": "d79b467fbc7d03e5e02f12cdeb08761507a60ca0"
            },
            "dist": {
                "type": "zip",
                "url": "https://api.github.com/repos/utopia-php/audit/zipball/d79b467fbc7d03e5e02f12cdeb08761507a60ca0",
                "reference": "d79b467fbc7d03e5e02f12cdeb08761507a60ca0",
                "shasum": ""
            },
            "require": {
                "ext-pdo": "*",
                "php": ">=7.4",
                "utopia-php/database": ">=0.6 <1.0"
            },
            "require-dev": {
                "phpunit/phpunit": "^9.3",
                "vimeo/psalm": "4.0.1"
            },
            "type": "library",
            "autoload": {
                "psr-4": {
                    "Utopia\\Audit\\": "src/Audit"
                }
            },
            "notification-url": "https://packagist.org/downloads/",
            "license": [
                "MIT"
            ],
            "authors": [
                {
                    "name": "Eldad Fux",
                    "email": "eldad@appwrite.io"
                }
            ],
            "description": "A simple audit library to manage application users logs",
            "keywords": [
                "Audit",
                "framework",
                "php",
                "upf",
                "utopia"
            ],
            "support": {
                "issues": "https://github.com/utopia-php/audit/issues",
                "source": "https://github.com/utopia-php/audit/tree/0.6.3"
            },
            "time": "2021-08-16T18:49:55+00:00"
        },
        {
            "name": "utopia-php/cache",
            "version": "0.4.1",
            "source": {
                "type": "git",
                "url": "https://github.com/utopia-php/cache.git",
                "reference": "8c48eff73219c8c1ac2807909f0a38f3480c8938"
            },
            "dist": {
                "type": "zip",
                "url": "https://api.github.com/repos/utopia-php/cache/zipball/8c48eff73219c8c1ac2807909f0a38f3480c8938",
                "reference": "8c48eff73219c8c1ac2807909f0a38f3480c8938",
                "shasum": ""
            },
            "require": {
                "ext-json": "*",
                "ext-redis": "*",
                "php": ">=7.4"
            },
            "require-dev": {
                "phpunit/phpunit": "^9.3",
                "vimeo/psalm": "4.0.1"
            },
            "type": "library",
            "autoload": {
                "psr-4": {
                    "Utopia\\Cache\\": "src/Cache"
                }
            },
            "notification-url": "https://packagist.org/downloads/",
            "license": [
                "MIT"
            ],
            "authors": [
                {
                    "name": "Eldad Fux",
                    "email": "eldad@appwrite.io"
                }
            ],
            "description": "A simple cache library to manage application cache storing, loading and purging",
            "keywords": [
                "cache",
                "framework",
                "php",
                "upf",
                "utopia"
            ],
            "support": {
                "issues": "https://github.com/utopia-php/cache/issues",
                "source": "https://github.com/utopia-php/cache/tree/0.4.1"
            },
            "time": "2021-04-29T18:41:43+00:00"
        },
        {
            "name": "utopia-php/cli",
            "version": "0.11.0",
            "source": {
                "type": "git",
                "url": "https://github.com/utopia-php/cli.git",
                "reference": "c7a6908a8dbe9234b8b2c954e5487d34cb079af6"
            },
            "dist": {
                "type": "zip",
                "url": "https://api.github.com/repos/utopia-php/cli/zipball/c7a6908a8dbe9234b8b2c954e5487d34cb079af6",
                "reference": "c7a6908a8dbe9234b8b2c954e5487d34cb079af6",
                "shasum": ""
            },
            "require": {
                "php": ">=7.4",
                "utopia-php/framework": "0.*.*"
            },
            "require-dev": {
                "phpunit/phpunit": "^9.3",
                "vimeo/psalm": "4.0.1"
            },
            "type": "library",
            "autoload": {
                "psr-4": {
                    "Utopia\\CLI\\": "src/CLI"
                }
            },
            "notification-url": "https://packagist.org/downloads/",
            "license": [
                "MIT"
            ],
            "authors": [
                {
                    "name": "Eldad Fux",
                    "email": "eldad@appwrite.io"
                }
            ],
            "description": "A simple CLI library to manage command line applications",
            "keywords": [
                "cli",
                "command line",
                "framework",
                "php",
                "upf",
                "utopia"
            ],
            "support": {
                "issues": "https://github.com/utopia-php/cli/issues",
                "source": "https://github.com/utopia-php/cli/tree/0.11.0"
            },
            "time": "2021-04-16T15:16:08+00:00"
        },
        {
            "name": "utopia-php/config",
            "version": "0.2.2",
            "source": {
                "type": "git",
                "url": "https://github.com/utopia-php/config.git",
                "reference": "a3d7bc0312d7150d5e04b1362dc34b2b136908cc"
            },
            "dist": {
                "type": "zip",
                "url": "https://api.github.com/repos/utopia-php/config/zipball/a3d7bc0312d7150d5e04b1362dc34b2b136908cc",
                "reference": "a3d7bc0312d7150d5e04b1362dc34b2b136908cc",
                "shasum": ""
            },
            "require": {
                "php": ">=7.3"
            },
            "require-dev": {
                "phpunit/phpunit": "^9.3",
                "vimeo/psalm": "4.0.1"
            },
            "type": "library",
            "autoload": {
                "psr-4": {
                    "Utopia\\Config\\": "src/Config"
                }
            },
            "notification-url": "https://packagist.org/downloads/",
            "license": [
                "MIT"
            ],
            "authors": [
                {
                    "name": "Eldad Fux",
                    "email": "eldad@appwrite.io"
                }
            ],
            "description": "A simple Config library to managing application config variables",
            "keywords": [
                "config",
                "framework",
                "php",
                "upf",
                "utopia"
            ],
            "support": {
                "issues": "https://github.com/utopia-php/config/issues",
                "source": "https://github.com/utopia-php/config/tree/0.2.2"
            },
            "time": "2020-10-24T09:49:09+00:00"
        },
        {
            "name": "utopia-php/database",
            "version": "dev-feat-adjusted-query-validator",
            "source": {
                "type": "git",
                "url": "https://github.com/utopia-php/database",
                "reference": "cb73391371f70ddb54bc0000064b15c5f173cb7a"
            },
            "require": {
                "ext-mongodb": "*",
                "ext-pdo": "*",
                "ext-redis": "*",
                "mongodb/mongodb": "1.8.0",
                "php": ">=7.1",
                "utopia-php/cache": "0.4.*",
                "utopia-php/framework": "0.*.*"
            },
            "require-dev": {
                "fakerphp/faker": "^1.14",
                "phpunit/phpunit": "^9.4",
                "utopia-php/cli": "^0.11.0",
                "vimeo/psalm": "4.0.1"
            },
            "type": "library",
            "autoload": {
                "psr-4": {
                    "Utopia\\Database\\": "src/Database"
                }
            },
            "autoload-dev": {
                "psr-4": {
                    "Utopia\\Tests\\": "tests/Database"
                }
            },
            "license": [
                "MIT"
            ],
            "authors": [
                {
                    "name": "Eldad Fux",
                    "email": "eldad@appwrite.io"
                },
                {
                    "name": "Brandon Leckemby",
                    "email": "brandon@appwrite.io"
                }
            ],
            "description": "A simple library to manage application persistency using multiple database adapters",
            "keywords": [
                "database",
                "framework",
                "php",
                "upf",
                "utopia"
            ],
            "time": "2021-08-23T14:18:47+00:00"
        },
        {
            "name": "utopia-php/domains",
            "version": "v1.1.0",
            "source": {
                "type": "git",
                "url": "https://github.com/utopia-php/domains.git",
                "reference": "1665e1d9932afa3be63b5c1e0dcfe01fe77d8e73"
            },
            "dist": {
                "type": "zip",
                "url": "https://api.github.com/repos/utopia-php/domains/zipball/1665e1d9932afa3be63b5c1e0dcfe01fe77d8e73",
                "reference": "1665e1d9932afa3be63b5c1e0dcfe01fe77d8e73",
                "shasum": ""
            },
            "require": {
                "php": ">=7.1"
            },
            "require-dev": {
                "phpunit/phpunit": "^7.0"
            },
            "type": "library",
            "autoload": {
                "psr-4": {
                    "Utopia\\Domains\\": "src/Domains"
                }
            },
            "notification-url": "https://packagist.org/downloads/",
            "license": [
                "MIT"
            ],
            "authors": [
                {
                    "name": "Eldad Fux",
                    "email": "eldad@appwrite.io"
                }
            ],
            "description": "Utopia Domains library is simple and lite library for parsing web domains. This library is aiming to be as simple and easy to learn and use.",
            "keywords": [
                "domains",
                "framework",
                "icann",
                "php",
                "public suffix",
                "tld",
                "tld extract",
                "upf",
                "utopia"
            ],
            "support": {
                "issues": "https://github.com/utopia-php/domains/issues",
                "source": "https://github.com/utopia-php/domains/tree/master"
            },
            "time": "2020-02-23T07:40:02+00:00"
        },
        {
            "name": "utopia-php/framework",
            "version": "0.18.0",
            "source": {
                "type": "git",
                "url": "https://github.com/utopia-php/framework.git",
                "reference": "f577522a5eb8009967b893fb7ad4ee70d3f7c0db"
            },
            "dist": {
                "type": "zip",
                "url": "https://api.github.com/repos/utopia-php/framework/zipball/f577522a5eb8009967b893fb7ad4ee70d3f7c0db",
                "reference": "f577522a5eb8009967b893fb7ad4ee70d3f7c0db",
                "shasum": ""
            },
            "require": {
                "php": ">=7.3.0"
            },
            "require-dev": {
                "phpunit/phpunit": "^9.4",
                "vimeo/psalm": "4.0.1"
            },
            "type": "library",
            "autoload": {
                "psr-4": {
                    "Utopia\\": "src/"
                }
            },
            "notification-url": "https://packagist.org/downloads/",
            "license": [
                "MIT"
            ],
            "authors": [
                {
                    "name": "Eldad Fux",
                    "email": "eldad@appwrite.io"
                }
            ],
            "description": "A simple, light and advanced PHP framework",
            "keywords": [
                "framework",
                "php",
                "upf"
            ],
            "support": {
                "issues": "https://github.com/utopia-php/framework/issues",
                "source": "https://github.com/utopia-php/framework/tree/0.18.0"
            },
            "time": "2021-08-19T04:58:47+00:00"
        },
        {
            "name": "utopia-php/image",
            "version": "0.5.0",
            "source": {
                "type": "git",
                "url": "https://github.com/utopia-php/image.git",
                "reference": "5b4ac25e70a95fa10b39c129b742ac66748d40b8"
            },
            "dist": {
                "type": "zip",
                "url": "https://api.github.com/repos/utopia-php/image/zipball/5b4ac25e70a95fa10b39c129b742ac66748d40b8",
                "reference": "5b4ac25e70a95fa10b39c129b742ac66748d40b8",
                "shasum": ""
            },
            "require": {
                "chillerlan/php-qrcode": "4.3.0",
                "ext-imagick": "*",
                "php": ">=7.4"
            },
            "require-dev": {
                "phpunit/phpunit": "^9.3",
                "vimeo/psalm": "4.0.1"
            },
            "type": "library",
            "autoload": {
                "psr-4": {
                    "Utopia\\Image\\": "src/Image"
                }
            },
            "notification-url": "https://packagist.org/downloads/",
            "license": [
                "MIT"
            ],
            "authors": [
                {
                    "name": "Eldad Fux",
                    "email": "eldad@appwrite.io"
                }
            ],
            "description": "A simple Image manipulation library",
            "keywords": [
                "framework",
                "image",
                "php",
                "upf",
                "utopia"
            ],
            "support": {
                "issues": "https://github.com/utopia-php/image/issues",
                "source": "https://github.com/utopia-php/image/tree/0.5.0"
            },
            "time": "2021-06-25T03:40:03+00:00"
        },
        {
            "name": "utopia-php/locale",
            "version": "0.4.0",
            "source": {
                "type": "git",
                "url": "https://github.com/utopia-php/locale.git",
                "reference": "c2d9358d0fe2f6b6ed5448369f9d1e430c615447"
            },
            "dist": {
                "type": "zip",
                "url": "https://api.github.com/repos/utopia-php/locale/zipball/c2d9358d0fe2f6b6ed5448369f9d1e430c615447",
                "reference": "c2d9358d0fe2f6b6ed5448369f9d1e430c615447",
                "shasum": ""
            },
            "require": {
                "php": ">=7.4"
            },
            "require-dev": {
                "phpunit/phpunit": "^9.3",
                "vimeo/psalm": "4.0.1"
            },
            "type": "library",
            "autoload": {
                "psr-4": {
                    "Utopia\\Locale\\": "src/Locale"
                }
            },
            "notification-url": "https://packagist.org/downloads/",
            "license": [
                "MIT"
            ],
            "authors": [
                {
                    "name": "Eldad Fux",
                    "email": "eldad@appwrite.io"
                }
            ],
            "description": "A simple locale library to manage application translations",
            "keywords": [
                "framework",
                "locale",
                "php",
                "upf",
                "utopia"
            ],
            "support": {
                "issues": "https://github.com/utopia-php/locale/issues",
                "source": "https://github.com/utopia-php/locale/tree/0.4.0"
            },
            "time": "2021-07-24T11:35:55+00:00"
        },
        {
            "name": "utopia-php/preloader",
            "version": "0.2.4",
            "source": {
                "type": "git",
                "url": "https://github.com/utopia-php/preloader.git",
                "reference": "65ef48392e72172f584b0baa2e224f9a1cebcce0"
            },
            "dist": {
                "type": "zip",
                "url": "https://api.github.com/repos/utopia-php/preloader/zipball/65ef48392e72172f584b0baa2e224f9a1cebcce0",
                "reference": "65ef48392e72172f584b0baa2e224f9a1cebcce0",
                "shasum": ""
            },
            "require": {
                "php": ">=7.1"
            },
            "require-dev": {
                "phpunit/phpunit": "^9.3",
                "vimeo/psalm": "4.0.1"
            },
            "type": "library",
            "autoload": {
                "psr-4": {
                    "Utopia\\Preloader\\": "src/Preloader"
                }
            },
            "notification-url": "https://packagist.org/downloads/",
            "license": [
                "MIT"
            ],
            "authors": [
                {
                    "name": "Eldad Fux",
                    "email": "team@appwrite.io"
                }
            ],
            "description": "Utopia Preloader library is simple and lite library for managing PHP preloading configuration",
            "keywords": [
                "framework",
                "php",
                "preload",
                "preloader",
                "preloading",
                "upf",
                "utopia"
            ],
            "support": {
                "issues": "https://github.com/utopia-php/preloader/issues",
                "source": "https://github.com/utopia-php/preloader/tree/0.2.4"
            },
            "time": "2020-10-24T07:04:59+00:00"
        },
        {
            "name": "utopia-php/registry",
            "version": "0.5.0",
            "source": {
                "type": "git",
                "url": "https://github.com/utopia-php/registry.git",
                "reference": "bedc4ed54527b2803e6dfdccc39449f98522b70d"
            },
            "dist": {
                "type": "zip",
                "url": "https://api.github.com/repos/utopia-php/registry/zipball/bedc4ed54527b2803e6dfdccc39449f98522b70d",
                "reference": "bedc4ed54527b2803e6dfdccc39449f98522b70d",
                "shasum": ""
            },
            "require": {
                "php": ">=7.4"
            },
            "require-dev": {
                "phpunit/phpunit": "^9.3",
                "vimeo/psalm": "4.0.1"
            },
            "type": "library",
            "autoload": {
                "psr-4": {
                    "Utopia\\Registry\\": "src/Registry"
                }
            },
            "notification-url": "https://packagist.org/downloads/",
            "license": [
                "MIT"
            ],
            "authors": [
                {
                    "name": "Eldad Fux",
                    "email": "eldad@appwrite.io"
                }
            ],
            "description": "A simple dependency management library for PHP",
            "keywords": [
                "dependency management",
                "di",
                "framework",
                "php",
                "upf",
                "utopia"
            ],
            "support": {
                "issues": "https://github.com/utopia-php/registry/issues",
                "source": "https://github.com/utopia-php/registry/tree/0.5.0"
            },
            "time": "2021-03-10T10:45:22+00:00"
        },
        {
            "name": "utopia-php/storage",
            "version": "dev-feat-large-file-support",
            "source": {
                "type": "git",
                "url": "https://github.com/utopia-php/storage.git",
                "reference": "0d031ffb159efa78b52db547b3471f228472a1a1"
            },
            "dist": {
                "type": "zip",
                "url": "https://api.github.com/repos/utopia-php/storage/zipball/0d031ffb159efa78b52db547b3471f228472a1a1",
                "reference": "0d031ffb159efa78b52db547b3471f228472a1a1",
                "shasum": ""
            },
            "require": {
                "php": ">=7.4",
                "utopia-php/framework": "0.*.*"
            },
            "require-dev": {
                "phpunit/phpunit": "^9.3",
                "vimeo/psalm": "4.0.1"
            },
            "type": "library",
            "autoload": {
                "psr-4": {
                    "Utopia\\Storage\\": "src/Storage"
                }
            },
            "notification-url": "https://packagist.org/downloads/",
            "license": [
                "MIT"
            ],
            "authors": [
                {
                    "name": "Eldad Fux",
                    "email": "eldad@appwrite.io"
                }
            ],
            "description": "A simple Storage library to manage application storage",
            "keywords": [
                "framework",
                "php",
                "storage",
                "upf",
                "utopia"
            ],
            "support": {
                "issues": "https://github.com/utopia-php/storage/issues",
                "source": "https://github.com/utopia-php/storage/tree/feat-large-file-support"
            },
            "time": "2021-07-19T05:38:11+00:00"
        },
        {
            "name": "utopia-php/swoole",
            "version": "0.2.4",
            "source": {
                "type": "git",
                "url": "https://github.com/utopia-php/swoole.git",
                "reference": "37d8c64b536d6bc7da4f0f5a934a0ec44885abf4"
            },
            "dist": {
                "type": "zip",
                "url": "https://api.github.com/repos/utopia-php/swoole/zipball/37d8c64b536d6bc7da4f0f5a934a0ec44885abf4",
                "reference": "37d8c64b536d6bc7da4f0f5a934a0ec44885abf4",
                "shasum": ""
            },
            "require": {
                "ext-swoole": "*",
                "php": ">=7.4",
                "utopia-php/framework": "0.*.*"
            },
            "require-dev": {
                "phpunit/phpunit": "^9.3",
                "swoole/ide-helper": "4.5.5",
                "vimeo/psalm": "4.0.1"
            },
            "type": "library",
            "autoload": {
                "psr-4": {
                    "Utopia\\Swoole\\": "src/Swoole"
                }
            },
            "notification-url": "https://packagist.org/downloads/",
            "license": [
                "MIT"
            ],
            "authors": [
                {
                    "name": "Eldad Fux",
                    "email": "team@appwrite.io"
                }
            ],
            "description": "An extension for Utopia Framework to work with PHP Swoole as a PHP FPM alternative",
            "keywords": [
                "framework",
                "http",
                "php",
                "server",
                "swoole",
                "upf",
                "utopia"
            ],
            "support": {
                "issues": "https://github.com/utopia-php/swoole/issues",
                "source": "https://github.com/utopia-php/swoole/tree/0.2.4"
            },
            "time": "2021-06-22T10:49:24+00:00"
        },
        {
            "name": "utopia-php/system",
            "version": "0.4.0",
            "source": {
                "type": "git",
                "url": "https://github.com/utopia-php/system.git",
                "reference": "67c92c66ce8f0cc925a00bca89f7a188bf9183c0"
            },
            "dist": {
                "type": "zip",
                "url": "https://api.github.com/repos/utopia-php/system/zipball/67c92c66ce8f0cc925a00bca89f7a188bf9183c0",
                "reference": "67c92c66ce8f0cc925a00bca89f7a188bf9183c0",
                "shasum": ""
            },
            "require": {
                "php": ">=7.4"
            },
            "require-dev": {
                "phpunit/phpunit": "^9.3",
                "vimeo/psalm": "4.0.1"
            },
            "type": "library",
            "autoload": {
                "psr-4": {
                    "Utopia\\System\\": "src/System"
                }
            },
            "notification-url": "https://packagist.org/downloads/",
            "license": [
                "MIT"
            ],
            "authors": [
                {
                    "name": "Eldad Fux",
                    "email": "eldad@appwrite.io"
                },
                {
                    "name": "Torsten Dittmann",
                    "email": "torsten@appwrite.io"
                }
            ],
            "description": "A simple library for obtaining information about the host's system.",
            "keywords": [
                "framework",
                "php",
                "system",
                "upf",
                "utopia"
            ],
            "support": {
                "issues": "https://github.com/utopia-php/system/issues",
                "source": "https://github.com/utopia-php/system/tree/0.4.0"
            },
            "time": "2021-02-04T14:14:49+00:00"
        },
        {
            "name": "webmozart/assert",
            "version": "1.10.0",
            "source": {
                "type": "git",
                "url": "https://github.com/webmozarts/assert.git",
                "reference": "6964c76c7804814a842473e0c8fd15bab0f18e25"
            },
            "dist": {
                "type": "zip",
                "url": "https://api.github.com/repos/webmozarts/assert/zipball/6964c76c7804814a842473e0c8fd15bab0f18e25",
                "reference": "6964c76c7804814a842473e0c8fd15bab0f18e25",
                "shasum": ""
            },
            "require": {
                "php": "^7.2 || ^8.0",
                "symfony/polyfill-ctype": "^1.8"
            },
            "conflict": {
                "phpstan/phpstan": "<0.12.20",
                "vimeo/psalm": "<4.6.1 || 4.6.2"
            },
            "require-dev": {
                "phpunit/phpunit": "^8.5.13"
            },
            "type": "library",
            "extra": {
                "branch-alias": {
                    "dev-master": "1.10-dev"
                }
            },
            "autoload": {
                "psr-4": {
                    "Webmozart\\Assert\\": "src/"
                }
            },
            "notification-url": "https://packagist.org/downloads/",
            "license": [
                "MIT"
            ],
            "authors": [
                {
                    "name": "Bernhard Schussek",
                    "email": "bschussek@gmail.com"
                }
            ],
            "description": "Assertions to validate method input/output with nice error messages.",
            "keywords": [
                "assert",
                "check",
                "validate"
            ],
            "support": {
                "issues": "https://github.com/webmozarts/assert/issues",
                "source": "https://github.com/webmozarts/assert/tree/1.10.0"
            },
            "time": "2021-03-09T10:59:23+00:00"
        }
    ],
    "packages-dev": [
        {
            "name": "amphp/amp",
            "version": "v2.6.0",
            "source": {
                "type": "git",
                "url": "https://github.com/amphp/amp.git",
                "reference": "caa95edeb1ca1bf7532e9118ede4a3c3126408cc"
            },
            "dist": {
                "type": "zip",
                "url": "https://api.github.com/repos/amphp/amp/zipball/caa95edeb1ca1bf7532e9118ede4a3c3126408cc",
                "reference": "caa95edeb1ca1bf7532e9118ede4a3c3126408cc",
                "shasum": ""
            },
            "require": {
                "php": ">=7.1"
            },
            "require-dev": {
                "amphp/php-cs-fixer-config": "dev-master",
                "amphp/phpunit-util": "^1",
                "ext-json": "*",
                "jetbrains/phpstorm-stubs": "^2019.3",
                "phpunit/phpunit": "^7 | ^8 | ^9",
                "psalm/phar": "^3.11@dev",
                "react/promise": "^2"
            },
            "type": "library",
            "extra": {
                "branch-alias": {
                    "dev-master": "2.x-dev"
                }
            },
            "autoload": {
                "psr-4": {
                    "Amp\\": "lib"
                },
                "files": [
                    "lib/functions.php",
                    "lib/Internal/functions.php"
                ]
            },
            "notification-url": "https://packagist.org/downloads/",
            "license": [
                "MIT"
            ],
            "authors": [
                {
                    "name": "Daniel Lowrey",
                    "email": "rdlowrey@php.net"
                },
                {
                    "name": "Aaron Piotrowski",
                    "email": "aaron@trowski.com"
                },
                {
                    "name": "Bob Weinand",
                    "email": "bobwei9@hotmail.com"
                },
                {
                    "name": "Niklas Keller",
                    "email": "me@kelunik.com"
                }
            ],
            "description": "A non-blocking concurrency framework for PHP applications.",
            "homepage": "http://amphp.org/amp",
            "keywords": [
                "async",
                "asynchronous",
                "awaitable",
                "concurrency",
                "event",
                "event-loop",
                "future",
                "non-blocking",
                "promise"
            ],
            "support": {
                "irc": "irc://irc.freenode.org/amphp",
                "issues": "https://github.com/amphp/amp/issues",
                "source": "https://github.com/amphp/amp/tree/v2.6.0"
            },
            "funding": [
                {
                    "url": "https://github.com/amphp",
                    "type": "github"
                }
            ],
            "time": "2021-07-16T20:06:06+00:00"
        },
        {
            "name": "amphp/byte-stream",
            "version": "v1.8.1",
            "source": {
                "type": "git",
                "url": "https://github.com/amphp/byte-stream.git",
                "reference": "acbd8002b3536485c997c4e019206b3f10ca15bd"
            },
            "dist": {
                "type": "zip",
                "url": "https://api.github.com/repos/amphp/byte-stream/zipball/acbd8002b3536485c997c4e019206b3f10ca15bd",
                "reference": "acbd8002b3536485c997c4e019206b3f10ca15bd",
                "shasum": ""
            },
            "require": {
                "amphp/amp": "^2",
                "php": ">=7.1"
            },
            "require-dev": {
                "amphp/php-cs-fixer-config": "dev-master",
                "amphp/phpunit-util": "^1.4",
                "friendsofphp/php-cs-fixer": "^2.3",
                "jetbrains/phpstorm-stubs": "^2019.3",
                "phpunit/phpunit": "^6 || ^7 || ^8",
                "psalm/phar": "^3.11.4"
            },
            "type": "library",
            "extra": {
                "branch-alias": {
                    "dev-master": "1.x-dev"
                }
            },
            "autoload": {
                "psr-4": {
                    "Amp\\ByteStream\\": "lib"
                },
                "files": [
                    "lib/functions.php"
                ]
            },
            "notification-url": "https://packagist.org/downloads/",
            "license": [
                "MIT"
            ],
            "authors": [
                {
                    "name": "Aaron Piotrowski",
                    "email": "aaron@trowski.com"
                },
                {
                    "name": "Niklas Keller",
                    "email": "me@kelunik.com"
                }
            ],
            "description": "A stream abstraction to make working with non-blocking I/O simple.",
            "homepage": "http://amphp.org/byte-stream",
            "keywords": [
                "amp",
                "amphp",
                "async",
                "io",
                "non-blocking",
                "stream"
            ],
            "support": {
                "irc": "irc://irc.freenode.org/amphp",
                "issues": "https://github.com/amphp/byte-stream/issues",
                "source": "https://github.com/amphp/byte-stream/tree/v1.8.1"
            },
            "funding": [
                {
                    "url": "https://github.com/amphp",
                    "type": "github"
                }
            ],
            "time": "2021-03-30T17:13:30+00:00"
        },
        {
            "name": "appwrite/sdk-generator",
            "version": "0.13.0",
            "source": {
                "type": "git",
                "url": "https://github.com/appwrite/sdk-generator.git",
                "reference": "ea867bf585b03d2e22315820bf7ebca59c4cbd61"
            },
            "dist": {
                "type": "zip",
                "url": "https://api.github.com/repos/appwrite/sdk-generator/zipball/ea867bf585b03d2e22315820bf7ebca59c4cbd61",
                "reference": "ea867bf585b03d2e22315820bf7ebca59c4cbd61",
                "shasum": ""
            },
            "require": {
                "ext-curl": "*",
                "ext-json": "*",
                "ext-mbstring": "*",
                "matthiasmullie/minify": "^1.3",
                "php": ">=7.0.0",
                "twig/twig": "^2.14"
            },
            "require-dev": {
                "phpunit/phpunit": "^7.0"
            },
            "type": "library",
            "autoload": {
                "psr-4": {
                    "Appwrite\\SDK\\": "src/SDK",
                    "Appwrite\\Spec\\": "src/Spec"
                }
            },
            "notification-url": "https://packagist.org/downloads/",
            "license": [
                "MIT"
            ],
            "authors": [
                {
                    "name": "Eldad Fux",
                    "email": "eldad@appwrite.io"
                }
            ],
            "description": "Appwrite PHP library for generating API SDKs for multiple programming languages and platforms",
            "support": {
                "issues": "https://github.com/appwrite/sdk-generator/issues",
                "source": "https://github.com/appwrite/sdk-generator/tree/0.13.0"
            },
            "time": "2021-07-31T20:27:03+00:00"
        },
        {
            "name": "composer/semver",
            "version": "3.2.5",
            "source": {
                "type": "git",
                "url": "https://github.com/composer/semver.git",
                "reference": "31f3ea725711245195f62e54ffa402d8ef2fdba9"
            },
            "dist": {
                "type": "zip",
                "url": "https://api.github.com/repos/composer/semver/zipball/31f3ea725711245195f62e54ffa402d8ef2fdba9",
                "reference": "31f3ea725711245195f62e54ffa402d8ef2fdba9",
                "shasum": ""
            },
            "require": {
                "php": "^5.3.2 || ^7.0 || ^8.0"
            },
            "require-dev": {
                "phpstan/phpstan": "^0.12.54",
                "symfony/phpunit-bridge": "^4.2 || ^5"
            },
            "type": "library",
            "extra": {
                "branch-alias": {
                    "dev-main": "3.x-dev"
                }
            },
            "autoload": {
                "psr-4": {
                    "Composer\\Semver\\": "src"
                }
            },
            "notification-url": "https://packagist.org/downloads/",
            "license": [
                "MIT"
            ],
            "authors": [
                {
                    "name": "Nils Adermann",
                    "email": "naderman@naderman.de",
                    "homepage": "http://www.naderman.de"
                },
                {
                    "name": "Jordi Boggiano",
                    "email": "j.boggiano@seld.be",
                    "homepage": "http://seld.be"
                },
                {
                    "name": "Rob Bast",
                    "email": "rob.bast@gmail.com",
                    "homepage": "http://robbast.nl"
                }
            ],
            "description": "Semver library that offers utilities, version constraint parsing and validation.",
            "keywords": [
                "semantic",
                "semver",
                "validation",
                "versioning"
            ],
            "support": {
                "irc": "irc://irc.freenode.org/composer",
                "issues": "https://github.com/composer/semver/issues",
                "source": "https://github.com/composer/semver/tree/3.2.5"
            },
            "funding": [
                {
                    "url": "https://packagist.com",
                    "type": "custom"
                },
                {
                    "url": "https://github.com/composer",
                    "type": "github"
                },
                {
                    "url": "https://tidelift.com/funding/github/packagist/composer/composer",
                    "type": "tidelift"
                }
            ],
            "time": "2021-05-24T12:41:47+00:00"
        },
        {
            "name": "composer/xdebug-handler",
            "version": "2.0.2",
            "source": {
                "type": "git",
                "url": "https://github.com/composer/xdebug-handler.git",
                "reference": "84674dd3a7575ba617f5a76d7e9e29a7d3891339"
            },
            "dist": {
                "type": "zip",
                "url": "https://api.github.com/repos/composer/xdebug-handler/zipball/84674dd3a7575ba617f5a76d7e9e29a7d3891339",
                "reference": "84674dd3a7575ba617f5a76d7e9e29a7d3891339",
                "shasum": ""
            },
            "require": {
                "php": "^5.3.2 || ^7.0 || ^8.0",
                "psr/log": "^1 || ^2 || ^3"
            },
            "require-dev": {
                "phpstan/phpstan": "^0.12.55",
                "symfony/phpunit-bridge": "^4.2 || ^5"
            },
            "type": "library",
            "autoload": {
                "psr-4": {
                    "Composer\\XdebugHandler\\": "src"
                }
            },
            "notification-url": "https://packagist.org/downloads/",
            "license": [
                "MIT"
            ],
            "authors": [
                {
                    "name": "John Stevenson",
                    "email": "john-stevenson@blueyonder.co.uk"
                }
            ],
            "description": "Restarts a process without Xdebug.",
            "keywords": [
                "Xdebug",
                "performance"
            ],
            "support": {
                "irc": "irc://irc.freenode.org/composer",
                "issues": "https://github.com/composer/xdebug-handler/issues",
                "source": "https://github.com/composer/xdebug-handler/tree/2.0.2"
            },
            "funding": [
                {
                    "url": "https://packagist.com",
                    "type": "custom"
                },
                {
                    "url": "https://github.com/composer",
                    "type": "github"
                },
                {
                    "url": "https://tidelift.com/funding/github/packagist/composer/composer",
                    "type": "tidelift"
                }
            ],
            "time": "2021-07-31T17:03:58+00:00"
        },
        {
            "name": "dnoegel/php-xdg-base-dir",
            "version": "v0.1.1",
            "source": {
                "type": "git",
                "url": "https://github.com/dnoegel/php-xdg-base-dir.git",
                "reference": "8f8a6e48c5ecb0f991c2fdcf5f154a47d85f9ffd"
            },
            "dist": {
                "type": "zip",
                "url": "https://api.github.com/repos/dnoegel/php-xdg-base-dir/zipball/8f8a6e48c5ecb0f991c2fdcf5f154a47d85f9ffd",
                "reference": "8f8a6e48c5ecb0f991c2fdcf5f154a47d85f9ffd",
                "shasum": ""
            },
            "require": {
                "php": ">=5.3.2"
            },
            "require-dev": {
                "phpunit/phpunit": "~7.0|~6.0|~5.0|~4.8.35"
            },
            "type": "library",
            "autoload": {
                "psr-4": {
                    "XdgBaseDir\\": "src/"
                }
            },
            "notification-url": "https://packagist.org/downloads/",
            "license": [
                "MIT"
            ],
            "description": "implementation of xdg base directory specification for php",
            "support": {
                "issues": "https://github.com/dnoegel/php-xdg-base-dir/issues",
                "source": "https://github.com/dnoegel/php-xdg-base-dir/tree/v0.1.1"
            },
            "time": "2019-12-04T15:06:13+00:00"
        },
        {
            "name": "doctrine/instantiator",
            "version": "1.4.0",
            "source": {
                "type": "git",
                "url": "https://github.com/doctrine/instantiator.git",
                "reference": "d56bf6102915de5702778fe20f2de3b2fe570b5b"
            },
            "dist": {
                "type": "zip",
                "url": "https://api.github.com/repos/doctrine/instantiator/zipball/d56bf6102915de5702778fe20f2de3b2fe570b5b",
                "reference": "d56bf6102915de5702778fe20f2de3b2fe570b5b",
                "shasum": ""
            },
            "require": {
                "php": "^7.1 || ^8.0"
            },
            "require-dev": {
                "doctrine/coding-standard": "^8.0",
                "ext-pdo": "*",
                "ext-phar": "*",
                "phpbench/phpbench": "^0.13 || 1.0.0-alpha2",
                "phpstan/phpstan": "^0.12",
                "phpstan/phpstan-phpunit": "^0.12",
                "phpunit/phpunit": "^7.0 || ^8.0 || ^9.0"
            },
            "type": "library",
            "autoload": {
                "psr-4": {
                    "Doctrine\\Instantiator\\": "src/Doctrine/Instantiator/"
                }
            },
            "notification-url": "https://packagist.org/downloads/",
            "license": [
                "MIT"
            ],
            "authors": [
                {
                    "name": "Marco Pivetta",
                    "email": "ocramius@gmail.com",
                    "homepage": "https://ocramius.github.io/"
                }
            ],
            "description": "A small, lightweight utility to instantiate objects in PHP without invoking their constructors",
            "homepage": "https://www.doctrine-project.org/projects/instantiator.html",
            "keywords": [
                "constructor",
                "instantiate"
            ],
            "support": {
                "issues": "https://github.com/doctrine/instantiator/issues",
                "source": "https://github.com/doctrine/instantiator/tree/1.4.0"
            },
            "funding": [
                {
                    "url": "https://www.doctrine-project.org/sponsorship.html",
                    "type": "custom"
                },
                {
                    "url": "https://www.patreon.com/phpdoctrine",
                    "type": "patreon"
                },
                {
                    "url": "https://tidelift.com/funding/github/packagist/doctrine%2Finstantiator",
                    "type": "tidelift"
                }
            ],
            "time": "2020-11-10T18:47:58+00:00"
        },
        {
            "name": "felixfbecker/advanced-json-rpc",
            "version": "v3.2.1",
            "source": {
                "type": "git",
                "url": "https://github.com/felixfbecker/php-advanced-json-rpc.git",
                "reference": "b5f37dbff9a8ad360ca341f3240dc1c168b45447"
            },
            "dist": {
                "type": "zip",
                "url": "https://api.github.com/repos/felixfbecker/php-advanced-json-rpc/zipball/b5f37dbff9a8ad360ca341f3240dc1c168b45447",
                "reference": "b5f37dbff9a8ad360ca341f3240dc1c168b45447",
                "shasum": ""
            },
            "require": {
                "netresearch/jsonmapper": "^1.0 || ^2.0 || ^3.0 || ^4.0",
                "php": "^7.1 || ^8.0",
                "phpdocumentor/reflection-docblock": "^4.3.4 || ^5.0.0"
            },
            "require-dev": {
                "phpunit/phpunit": "^7.0 || ^8.0"
            },
            "type": "library",
            "autoload": {
                "psr-4": {
                    "AdvancedJsonRpc\\": "lib/"
                }
            },
            "notification-url": "https://packagist.org/downloads/",
            "license": [
                "ISC"
            ],
            "authors": [
                {
                    "name": "Felix Becker",
                    "email": "felix.b@outlook.com"
                }
            ],
            "description": "A more advanced JSONRPC implementation",
            "support": {
                "issues": "https://github.com/felixfbecker/php-advanced-json-rpc/issues",
                "source": "https://github.com/felixfbecker/php-advanced-json-rpc/tree/v3.2.1"
            },
            "time": "2021-06-11T22:34:44+00:00"
        },
        {
            "name": "felixfbecker/language-server-protocol",
            "version": "1.5.1",
            "source": {
                "type": "git",
                "url": "https://github.com/felixfbecker/php-language-server-protocol.git",
                "reference": "9d846d1f5cf101deee7a61c8ba7caa0a975cd730"
            },
            "dist": {
                "type": "zip",
                "url": "https://api.github.com/repos/felixfbecker/php-language-server-protocol/zipball/9d846d1f5cf101deee7a61c8ba7caa0a975cd730",
                "reference": "9d846d1f5cf101deee7a61c8ba7caa0a975cd730",
                "shasum": ""
            },
            "require": {
                "php": ">=7.1"
            },
            "require-dev": {
                "phpstan/phpstan": "*",
                "squizlabs/php_codesniffer": "^3.1",
                "vimeo/psalm": "^4.0"
            },
            "type": "library",
            "extra": {
                "branch-alias": {
                    "dev-master": "1.x-dev"
                }
            },
            "autoload": {
                "psr-4": {
                    "LanguageServerProtocol\\": "src/"
                }
            },
            "notification-url": "https://packagist.org/downloads/",
            "license": [
                "ISC"
            ],
            "authors": [
                {
                    "name": "Felix Becker",
                    "email": "felix.b@outlook.com"
                }
            ],
            "description": "PHP classes for the Language Server Protocol",
            "keywords": [
                "language",
                "microsoft",
                "php",
                "server"
            ],
            "support": {
                "issues": "https://github.com/felixfbecker/php-language-server-protocol/issues",
                "source": "https://github.com/felixfbecker/php-language-server-protocol/tree/1.5.1"
            },
            "time": "2021-02-22T14:02:09+00:00"
        },
        {
            "name": "matthiasmullie/minify",
            "version": "1.3.66",
            "source": {
                "type": "git",
                "url": "https://github.com/matthiasmullie/minify.git",
                "reference": "45fd3b0f1dfa2c965857c6d4a470bea52adc31a6"
            },
            "dist": {
                "type": "zip",
                "url": "https://api.github.com/repos/matthiasmullie/minify/zipball/45fd3b0f1dfa2c965857c6d4a470bea52adc31a6",
                "reference": "45fd3b0f1dfa2c965857c6d4a470bea52adc31a6",
                "shasum": ""
            },
            "require": {
                "ext-pcre": "*",
                "matthiasmullie/path-converter": "~1.1",
                "php": ">=5.3.0"
            },
            "require-dev": {
                "friendsofphp/php-cs-fixer": "~2.0",
                "matthiasmullie/scrapbook": "dev-master",
                "phpunit/phpunit": ">=4.8"
            },
            "suggest": {
                "psr/cache-implementation": "Cache implementation to use with Minify::cache"
            },
            "bin": [
                "bin/minifycss",
                "bin/minifyjs"
            ],
            "type": "library",
            "autoload": {
                "psr-4": {
                    "MatthiasMullie\\Minify\\": "src/"
                }
            },
            "notification-url": "https://packagist.org/downloads/",
            "license": [
                "MIT"
            ],
            "authors": [
                {
                    "name": "Matthias Mullie",
                    "email": "minify@mullie.eu",
                    "homepage": "http://www.mullie.eu",
                    "role": "Developer"
                }
            ],
            "description": "CSS & JavaScript minifier, in PHP. Removes whitespace, strips comments, combines files (incl. @import statements and small assets in CSS files), and optimizes/shortens a few common programming patterns.",
            "homepage": "http://www.minifier.org",
            "keywords": [
                "JS",
                "css",
                "javascript",
                "minifier",
                "minify"
            ],
            "support": {
                "issues": "https://github.com/matthiasmullie/minify/issues",
                "source": "https://github.com/matthiasmullie/minify/tree/1.3.66"
            },
            "funding": [
                {
                    "url": "https://github.com/[user1",
                    "type": "github"
                },
                {
                    "url": "https://github.com/matthiasmullie] # Replace with up to 4 GitHub Sponsors-enabled usernames e.g.",
                    "type": "github"
                },
                {
                    "url": "https://github.com/user2",
                    "type": "github"
                }
            ],
            "time": "2021-01-06T15:18:10+00:00"
        },
        {
            "name": "matthiasmullie/path-converter",
            "version": "1.1.3",
            "source": {
                "type": "git",
                "url": "https://github.com/matthiasmullie/path-converter.git",
                "reference": "e7d13b2c7e2f2268e1424aaed02085518afa02d9"
            },
            "dist": {
                "type": "zip",
                "url": "https://api.github.com/repos/matthiasmullie/path-converter/zipball/e7d13b2c7e2f2268e1424aaed02085518afa02d9",
                "reference": "e7d13b2c7e2f2268e1424aaed02085518afa02d9",
                "shasum": ""
            },
            "require": {
                "ext-pcre": "*",
                "php": ">=5.3.0"
            },
            "require-dev": {
                "phpunit/phpunit": "~4.8"
            },
            "type": "library",
            "autoload": {
                "psr-4": {
                    "MatthiasMullie\\PathConverter\\": "src/"
                }
            },
            "notification-url": "https://packagist.org/downloads/",
            "license": [
                "MIT"
            ],
            "authors": [
                {
                    "name": "Matthias Mullie",
                    "email": "pathconverter@mullie.eu",
                    "homepage": "http://www.mullie.eu",
                    "role": "Developer"
                }
            ],
            "description": "Relative path converter",
            "homepage": "http://github.com/matthiasmullie/path-converter",
            "keywords": [
                "converter",
                "path",
                "paths",
                "relative"
            ],
            "support": {
                "issues": "https://github.com/matthiasmullie/path-converter/issues",
                "source": "https://github.com/matthiasmullie/path-converter/tree/1.1.3"
            },
            "time": "2019-02-05T23:41:09+00:00"
        },
        {
            "name": "myclabs/deep-copy",
            "version": "1.10.2",
            "source": {
                "type": "git",
                "url": "https://github.com/myclabs/DeepCopy.git",
                "reference": "776f831124e9c62e1a2c601ecc52e776d8bb7220"
            },
            "dist": {
                "type": "zip",
                "url": "https://api.github.com/repos/myclabs/DeepCopy/zipball/776f831124e9c62e1a2c601ecc52e776d8bb7220",
                "reference": "776f831124e9c62e1a2c601ecc52e776d8bb7220",
                "shasum": ""
            },
            "require": {
                "php": "^7.1 || ^8.0"
            },
            "replace": {
                "myclabs/deep-copy": "self.version"
            },
            "require-dev": {
                "doctrine/collections": "^1.0",
                "doctrine/common": "^2.6",
                "phpunit/phpunit": "^7.1"
            },
            "type": "library",
            "autoload": {
                "psr-4": {
                    "DeepCopy\\": "src/DeepCopy/"
                },
                "files": [
                    "src/DeepCopy/deep_copy.php"
                ]
            },
            "notification-url": "https://packagist.org/downloads/",
            "license": [
                "MIT"
            ],
            "description": "Create deep copies (clones) of your objects",
            "keywords": [
                "clone",
                "copy",
                "duplicate",
                "object",
                "object graph"
            ],
            "support": {
                "issues": "https://github.com/myclabs/DeepCopy/issues",
                "source": "https://github.com/myclabs/DeepCopy/tree/1.10.2"
            },
            "funding": [
                {
                    "url": "https://tidelift.com/funding/github/packagist/myclabs/deep-copy",
                    "type": "tidelift"
                }
            ],
            "time": "2020-11-13T09:40:50+00:00"
        },
        {
            "name": "netresearch/jsonmapper",
            "version": "v4.0.0",
            "source": {
                "type": "git",
                "url": "https://github.com/cweiske/jsonmapper.git",
                "reference": "8bbc021a8edb2e4a7ea2f8ad4fa9ec9dce2fcb8d"
            },
            "dist": {
                "type": "zip",
                "url": "https://api.github.com/repos/cweiske/jsonmapper/zipball/8bbc021a8edb2e4a7ea2f8ad4fa9ec9dce2fcb8d",
                "reference": "8bbc021a8edb2e4a7ea2f8ad4fa9ec9dce2fcb8d",
                "shasum": ""
            },
            "require": {
                "ext-json": "*",
                "ext-pcre": "*",
                "ext-reflection": "*",
                "ext-spl": "*",
                "php": ">=7.1"
            },
            "require-dev": {
                "phpunit/phpunit": "~7.5 || ~8.0 || ~9.0",
                "squizlabs/php_codesniffer": "~3.5"
            },
            "type": "library",
            "autoload": {
                "psr-0": {
                    "JsonMapper": "src/"
                }
            },
            "notification-url": "https://packagist.org/downloads/",
            "license": [
                "OSL-3.0"
            ],
            "authors": [
                {
                    "name": "Christian Weiske",
                    "email": "cweiske@cweiske.de",
                    "homepage": "http://github.com/cweiske/jsonmapper/",
                    "role": "Developer"
                }
            ],
            "description": "Map nested JSON structures onto PHP classes",
            "support": {
                "email": "cweiske@cweiske.de",
                "issues": "https://github.com/cweiske/jsonmapper/issues",
                "source": "https://github.com/cweiske/jsonmapper/tree/v4.0.0"
            },
            "time": "2020-12-01T19:48:11+00:00"
        },
        {
            "name": "nikic/php-parser",
            "version": "v4.12.0",
            "source": {
                "type": "git",
                "url": "https://github.com/nikic/PHP-Parser.git",
                "reference": "6608f01670c3cc5079e18c1dab1104e002579143"
            },
            "dist": {
                "type": "zip",
                "url": "https://api.github.com/repos/nikic/PHP-Parser/zipball/6608f01670c3cc5079e18c1dab1104e002579143",
                "reference": "6608f01670c3cc5079e18c1dab1104e002579143",
                "shasum": ""
            },
            "require": {
                "ext-tokenizer": "*",
                "php": ">=7.0"
            },
            "require-dev": {
                "ircmaxell/php-yacc": "^0.0.7",
                "phpunit/phpunit": "^6.5 || ^7.0 || ^8.0 || ^9.0"
            },
            "bin": [
                "bin/php-parse"
            ],
            "type": "library",
            "extra": {
                "branch-alias": {
                    "dev-master": "4.9-dev"
                }
            },
            "autoload": {
                "psr-4": {
                    "PhpParser\\": "lib/PhpParser"
                }
            },
            "notification-url": "https://packagist.org/downloads/",
            "license": [
                "BSD-3-Clause"
            ],
            "authors": [
                {
                    "name": "Nikita Popov"
                }
            ],
            "description": "A PHP parser written in PHP",
            "keywords": [
                "parser",
                "php"
            ],
            "support": {
                "issues": "https://github.com/nikic/PHP-Parser/issues",
                "source": "https://github.com/nikic/PHP-Parser/tree/v4.12.0"
            },
            "time": "2021-07-21T10:44:31+00:00"
        },
        {
            "name": "openlss/lib-array2xml",
            "version": "1.0.0",
            "source": {
                "type": "git",
                "url": "https://github.com/nullivex/lib-array2xml.git",
                "reference": "a91f18a8dfc69ffabe5f9b068bc39bb202c81d90"
            },
            "dist": {
                "type": "zip",
                "url": "https://api.github.com/repos/nullivex/lib-array2xml/zipball/a91f18a8dfc69ffabe5f9b068bc39bb202c81d90",
                "reference": "a91f18a8dfc69ffabe5f9b068bc39bb202c81d90",
                "shasum": ""
            },
            "require": {
                "php": ">=5.3.2"
            },
            "type": "library",
            "autoload": {
                "psr-0": {
                    "LSS": ""
                }
            },
            "notification-url": "https://packagist.org/downloads/",
            "license": [
                "Apache-2.0"
            ],
            "authors": [
                {
                    "name": "Bryan Tong",
                    "email": "bryan@nullivex.com",
                    "homepage": "https://www.nullivex.com"
                },
                {
                    "name": "Tony Butler",
                    "email": "spudz76@gmail.com",
                    "homepage": "https://www.nullivex.com"
                }
            ],
            "description": "Array2XML conversion library credit to lalit.org",
            "homepage": "https://www.nullivex.com",
            "keywords": [
                "array",
                "array conversion",
                "xml",
                "xml conversion"
            ],
            "support": {
                "issues": "https://github.com/nullivex/lib-array2xml/issues",
                "source": "https://github.com/nullivex/lib-array2xml/tree/master"
            },
            "time": "2019-03-29T20:06:56+00:00"
        },
        {
            "name": "phar-io/manifest",
            "version": "2.0.3",
            "source": {
                "type": "git",
                "url": "https://github.com/phar-io/manifest.git",
                "reference": "97803eca37d319dfa7826cc2437fc020857acb53"
            },
            "dist": {
                "type": "zip",
                "url": "https://api.github.com/repos/phar-io/manifest/zipball/97803eca37d319dfa7826cc2437fc020857acb53",
                "reference": "97803eca37d319dfa7826cc2437fc020857acb53",
                "shasum": ""
            },
            "require": {
                "ext-dom": "*",
                "ext-phar": "*",
                "ext-xmlwriter": "*",
                "phar-io/version": "^3.0.1",
                "php": "^7.2 || ^8.0"
            },
            "type": "library",
            "extra": {
                "branch-alias": {
                    "dev-master": "2.0.x-dev"
                }
            },
            "autoload": {
                "classmap": [
                    "src/"
                ]
            },
            "notification-url": "https://packagist.org/downloads/",
            "license": [
                "BSD-3-Clause"
            ],
            "authors": [
                {
                    "name": "Arne Blankerts",
                    "email": "arne@blankerts.de",
                    "role": "Developer"
                },
                {
                    "name": "Sebastian Heuer",
                    "email": "sebastian@phpeople.de",
                    "role": "Developer"
                },
                {
                    "name": "Sebastian Bergmann",
                    "email": "sebastian@phpunit.de",
                    "role": "Developer"
                }
            ],
            "description": "Component for reading phar.io manifest information from a PHP Archive (PHAR)",
            "support": {
                "issues": "https://github.com/phar-io/manifest/issues",
                "source": "https://github.com/phar-io/manifest/tree/2.0.3"
            },
            "time": "2021-07-20T11:28:43+00:00"
        },
        {
            "name": "phar-io/version",
            "version": "3.1.0",
            "source": {
                "type": "git",
                "url": "https://github.com/phar-io/version.git",
                "reference": "bae7c545bef187884426f042434e561ab1ddb182"
            },
            "dist": {
                "type": "zip",
                "url": "https://api.github.com/repos/phar-io/version/zipball/bae7c545bef187884426f042434e561ab1ddb182",
                "reference": "bae7c545bef187884426f042434e561ab1ddb182",
                "shasum": ""
            },
            "require": {
                "php": "^7.2 || ^8.0"
            },
            "type": "library",
            "autoload": {
                "classmap": [
                    "src/"
                ]
            },
            "notification-url": "https://packagist.org/downloads/",
            "license": [
                "BSD-3-Clause"
            ],
            "authors": [
                {
                    "name": "Arne Blankerts",
                    "email": "arne@blankerts.de",
                    "role": "Developer"
                },
                {
                    "name": "Sebastian Heuer",
                    "email": "sebastian@phpeople.de",
                    "role": "Developer"
                },
                {
                    "name": "Sebastian Bergmann",
                    "email": "sebastian@phpunit.de",
                    "role": "Developer"
                }
            ],
            "description": "Library for handling version information and constraints",
            "support": {
                "issues": "https://github.com/phar-io/version/issues",
                "source": "https://github.com/phar-io/version/tree/3.1.0"
            },
            "time": "2021-02-23T14:00:09+00:00"
        },
        {
            "name": "phpdocumentor/reflection-common",
            "version": "2.2.0",
            "source": {
                "type": "git",
                "url": "https://github.com/phpDocumentor/ReflectionCommon.git",
                "reference": "1d01c49d4ed62f25aa84a747ad35d5a16924662b"
            },
            "dist": {
                "type": "zip",
                "url": "https://api.github.com/repos/phpDocumentor/ReflectionCommon/zipball/1d01c49d4ed62f25aa84a747ad35d5a16924662b",
                "reference": "1d01c49d4ed62f25aa84a747ad35d5a16924662b",
                "shasum": ""
            },
            "require": {
                "php": "^7.2 || ^8.0"
            },
            "type": "library",
            "extra": {
                "branch-alias": {
                    "dev-2.x": "2.x-dev"
                }
            },
            "autoload": {
                "psr-4": {
                    "phpDocumentor\\Reflection\\": "src/"
                }
            },
            "notification-url": "https://packagist.org/downloads/",
            "license": [
                "MIT"
            ],
            "authors": [
                {
                    "name": "Jaap van Otterdijk",
                    "email": "opensource@ijaap.nl"
                }
            ],
            "description": "Common reflection classes used by phpdocumentor to reflect the code structure",
            "homepage": "http://www.phpdoc.org",
            "keywords": [
                "FQSEN",
                "phpDocumentor",
                "phpdoc",
                "reflection",
                "static analysis"
            ],
            "support": {
                "issues": "https://github.com/phpDocumentor/ReflectionCommon/issues",
                "source": "https://github.com/phpDocumentor/ReflectionCommon/tree/2.x"
            },
            "time": "2020-06-27T09:03:43+00:00"
        },
        {
            "name": "phpdocumentor/reflection-docblock",
            "version": "5.2.2",
            "source": {
                "type": "git",
                "url": "https://github.com/phpDocumentor/ReflectionDocBlock.git",
                "reference": "069a785b2141f5bcf49f3e353548dc1cce6df556"
            },
            "dist": {
                "type": "zip",
                "url": "https://api.github.com/repos/phpDocumentor/ReflectionDocBlock/zipball/069a785b2141f5bcf49f3e353548dc1cce6df556",
                "reference": "069a785b2141f5bcf49f3e353548dc1cce6df556",
                "shasum": ""
            },
            "require": {
                "ext-filter": "*",
                "php": "^7.2 || ^8.0",
                "phpdocumentor/reflection-common": "^2.2",
                "phpdocumentor/type-resolver": "^1.3",
                "webmozart/assert": "^1.9.1"
            },
            "require-dev": {
                "mockery/mockery": "~1.3.2"
            },
            "type": "library",
            "extra": {
                "branch-alias": {
                    "dev-master": "5.x-dev"
                }
            },
            "autoload": {
                "psr-4": {
                    "phpDocumentor\\Reflection\\": "src"
                }
            },
            "notification-url": "https://packagist.org/downloads/",
            "license": [
                "MIT"
            ],
            "authors": [
                {
                    "name": "Mike van Riel",
                    "email": "me@mikevanriel.com"
                },
                {
                    "name": "Jaap van Otterdijk",
                    "email": "account@ijaap.nl"
                }
            ],
            "description": "With this component, a library can provide support for annotations via DocBlocks or otherwise retrieve information that is embedded in a DocBlock.",
            "support": {
                "issues": "https://github.com/phpDocumentor/ReflectionDocBlock/issues",
                "source": "https://github.com/phpDocumentor/ReflectionDocBlock/tree/master"
            },
            "time": "2020-09-03T19:13:55+00:00"
        },
        {
            "name": "phpdocumentor/type-resolver",
            "version": "1.4.0",
            "source": {
                "type": "git",
                "url": "https://github.com/phpDocumentor/TypeResolver.git",
                "reference": "6a467b8989322d92aa1c8bf2bebcc6e5c2ba55c0"
            },
            "dist": {
                "type": "zip",
                "url": "https://api.github.com/repos/phpDocumentor/TypeResolver/zipball/6a467b8989322d92aa1c8bf2bebcc6e5c2ba55c0",
                "reference": "6a467b8989322d92aa1c8bf2bebcc6e5c2ba55c0",
                "shasum": ""
            },
            "require": {
                "php": "^7.2 || ^8.0",
                "phpdocumentor/reflection-common": "^2.0"
            },
            "require-dev": {
                "ext-tokenizer": "*"
            },
            "type": "library",
            "extra": {
                "branch-alias": {
                    "dev-1.x": "1.x-dev"
                }
            },
            "autoload": {
                "psr-4": {
                    "phpDocumentor\\Reflection\\": "src"
                }
            },
            "notification-url": "https://packagist.org/downloads/",
            "license": [
                "MIT"
            ],
            "authors": [
                {
                    "name": "Mike van Riel",
                    "email": "me@mikevanriel.com"
                }
            ],
            "description": "A PSR-5 based resolver of Class names, Types and Structural Element Names",
            "support": {
                "issues": "https://github.com/phpDocumentor/TypeResolver/issues",
                "source": "https://github.com/phpDocumentor/TypeResolver/tree/1.4.0"
            },
            "time": "2020-09-17T18:55:26+00:00"
        },
        {
            "name": "phpspec/prophecy",
            "version": "1.13.0",
            "source": {
                "type": "git",
                "url": "https://github.com/phpspec/prophecy.git",
                "reference": "be1996ed8adc35c3fd795488a653f4b518be70ea"
            },
            "dist": {
                "type": "zip",
                "url": "https://api.github.com/repos/phpspec/prophecy/zipball/be1996ed8adc35c3fd795488a653f4b518be70ea",
                "reference": "be1996ed8adc35c3fd795488a653f4b518be70ea",
                "shasum": ""
            },
            "require": {
                "doctrine/instantiator": "^1.2",
                "php": "^7.2 || ~8.0, <8.1",
                "phpdocumentor/reflection-docblock": "^5.2",
                "sebastian/comparator": "^3.0 || ^4.0",
                "sebastian/recursion-context": "^3.0 || ^4.0"
            },
            "require-dev": {
                "phpspec/phpspec": "^6.0",
                "phpunit/phpunit": "^8.0 || ^9.0"
            },
            "type": "library",
            "extra": {
                "branch-alias": {
                    "dev-master": "1.11.x-dev"
                }
            },
            "autoload": {
                "psr-4": {
                    "Prophecy\\": "src/Prophecy"
                }
            },
            "notification-url": "https://packagist.org/downloads/",
            "license": [
                "MIT"
            ],
            "authors": [
                {
                    "name": "Konstantin Kudryashov",
                    "email": "ever.zet@gmail.com",
                    "homepage": "http://everzet.com"
                },
                {
                    "name": "Marcello Duarte",
                    "email": "marcello.duarte@gmail.com"
                }
            ],
            "description": "Highly opinionated mocking framework for PHP 5.3+",
            "homepage": "https://github.com/phpspec/prophecy",
            "keywords": [
                "Double",
                "Dummy",
                "fake",
                "mock",
                "spy",
                "stub"
            ],
            "support": {
                "issues": "https://github.com/phpspec/prophecy/issues",
                "source": "https://github.com/phpspec/prophecy/tree/1.13.0"
            },
            "time": "2021-03-17T13:42:18+00:00"
        },
        {
            "name": "phpunit/php-code-coverage",
            "version": "9.2.6",
            "source": {
                "type": "git",
                "url": "https://github.com/sebastianbergmann/php-code-coverage.git",
                "reference": "f6293e1b30a2354e8428e004689671b83871edde"
            },
            "dist": {
                "type": "zip",
                "url": "https://api.github.com/repos/sebastianbergmann/php-code-coverage/zipball/f6293e1b30a2354e8428e004689671b83871edde",
                "reference": "f6293e1b30a2354e8428e004689671b83871edde",
                "shasum": ""
            },
            "require": {
                "ext-dom": "*",
                "ext-libxml": "*",
                "ext-xmlwriter": "*",
                "nikic/php-parser": "^4.10.2",
                "php": ">=7.3",
                "phpunit/php-file-iterator": "^3.0.3",
                "phpunit/php-text-template": "^2.0.2",
                "sebastian/code-unit-reverse-lookup": "^2.0.2",
                "sebastian/complexity": "^2.0",
                "sebastian/environment": "^5.1.2",
                "sebastian/lines-of-code": "^1.0.3",
                "sebastian/version": "^3.0.1",
                "theseer/tokenizer": "^1.2.0"
            },
            "require-dev": {
                "phpunit/phpunit": "^9.3"
            },
            "suggest": {
                "ext-pcov": "*",
                "ext-xdebug": "*"
            },
            "type": "library",
            "extra": {
                "branch-alias": {
                    "dev-master": "9.2-dev"
                }
            },
            "autoload": {
                "classmap": [
                    "src/"
                ]
            },
            "notification-url": "https://packagist.org/downloads/",
            "license": [
                "BSD-3-Clause"
            ],
            "authors": [
                {
                    "name": "Sebastian Bergmann",
                    "email": "sebastian@phpunit.de",
                    "role": "lead"
                }
            ],
            "description": "Library that provides collection, processing, and rendering functionality for PHP code coverage information.",
            "homepage": "https://github.com/sebastianbergmann/php-code-coverage",
            "keywords": [
                "coverage",
                "testing",
                "xunit"
            ],
            "support": {
                "issues": "https://github.com/sebastianbergmann/php-code-coverage/issues",
                "source": "https://github.com/sebastianbergmann/php-code-coverage/tree/9.2.6"
            },
            "funding": [
                {
                    "url": "https://github.com/sebastianbergmann",
                    "type": "github"
                }
            ],
            "time": "2021-03-28T07:26:59+00:00"
        },
        {
            "name": "phpunit/php-file-iterator",
            "version": "3.0.5",
            "source": {
                "type": "git",
                "url": "https://github.com/sebastianbergmann/php-file-iterator.git",
                "reference": "aa4be8575f26070b100fccb67faabb28f21f66f8"
            },
            "dist": {
                "type": "zip",
                "url": "https://api.github.com/repos/sebastianbergmann/php-file-iterator/zipball/aa4be8575f26070b100fccb67faabb28f21f66f8",
                "reference": "aa4be8575f26070b100fccb67faabb28f21f66f8",
                "shasum": ""
            },
            "require": {
                "php": ">=7.3"
            },
            "require-dev": {
                "phpunit/phpunit": "^9.3"
            },
            "type": "library",
            "extra": {
                "branch-alias": {
                    "dev-master": "3.0-dev"
                }
            },
            "autoload": {
                "classmap": [
                    "src/"
                ]
            },
            "notification-url": "https://packagist.org/downloads/",
            "license": [
                "BSD-3-Clause"
            ],
            "authors": [
                {
                    "name": "Sebastian Bergmann",
                    "email": "sebastian@phpunit.de",
                    "role": "lead"
                }
            ],
            "description": "FilterIterator implementation that filters files based on a list of suffixes.",
            "homepage": "https://github.com/sebastianbergmann/php-file-iterator/",
            "keywords": [
                "filesystem",
                "iterator"
            ],
            "support": {
                "issues": "https://github.com/sebastianbergmann/php-file-iterator/issues",
                "source": "https://github.com/sebastianbergmann/php-file-iterator/tree/3.0.5"
            },
            "funding": [
                {
                    "url": "https://github.com/sebastianbergmann",
                    "type": "github"
                }
            ],
            "time": "2020-09-28T05:57:25+00:00"
        },
        {
            "name": "phpunit/php-invoker",
            "version": "3.1.1",
            "source": {
                "type": "git",
                "url": "https://github.com/sebastianbergmann/php-invoker.git",
                "reference": "5a10147d0aaf65b58940a0b72f71c9ac0423cc67"
            },
            "dist": {
                "type": "zip",
                "url": "https://api.github.com/repos/sebastianbergmann/php-invoker/zipball/5a10147d0aaf65b58940a0b72f71c9ac0423cc67",
                "reference": "5a10147d0aaf65b58940a0b72f71c9ac0423cc67",
                "shasum": ""
            },
            "require": {
                "php": ">=7.3"
            },
            "require-dev": {
                "ext-pcntl": "*",
                "phpunit/phpunit": "^9.3"
            },
            "suggest": {
                "ext-pcntl": "*"
            },
            "type": "library",
            "extra": {
                "branch-alias": {
                    "dev-master": "3.1-dev"
                }
            },
            "autoload": {
                "classmap": [
                    "src/"
                ]
            },
            "notification-url": "https://packagist.org/downloads/",
            "license": [
                "BSD-3-Clause"
            ],
            "authors": [
                {
                    "name": "Sebastian Bergmann",
                    "email": "sebastian@phpunit.de",
                    "role": "lead"
                }
            ],
            "description": "Invoke callables with a timeout",
            "homepage": "https://github.com/sebastianbergmann/php-invoker/",
            "keywords": [
                "process"
            ],
            "support": {
                "issues": "https://github.com/sebastianbergmann/php-invoker/issues",
                "source": "https://github.com/sebastianbergmann/php-invoker/tree/3.1.1"
            },
            "funding": [
                {
                    "url": "https://github.com/sebastianbergmann",
                    "type": "github"
                }
            ],
            "time": "2020-09-28T05:58:55+00:00"
        },
        {
            "name": "phpunit/php-text-template",
            "version": "2.0.4",
            "source": {
                "type": "git",
                "url": "https://github.com/sebastianbergmann/php-text-template.git",
                "reference": "5da5f67fc95621df9ff4c4e5a84d6a8a2acf7c28"
            },
            "dist": {
                "type": "zip",
                "url": "https://api.github.com/repos/sebastianbergmann/php-text-template/zipball/5da5f67fc95621df9ff4c4e5a84d6a8a2acf7c28",
                "reference": "5da5f67fc95621df9ff4c4e5a84d6a8a2acf7c28",
                "shasum": ""
            },
            "require": {
                "php": ">=7.3"
            },
            "require-dev": {
                "phpunit/phpunit": "^9.3"
            },
            "type": "library",
            "extra": {
                "branch-alias": {
                    "dev-master": "2.0-dev"
                }
            },
            "autoload": {
                "classmap": [
                    "src/"
                ]
            },
            "notification-url": "https://packagist.org/downloads/",
            "license": [
                "BSD-3-Clause"
            ],
            "authors": [
                {
                    "name": "Sebastian Bergmann",
                    "email": "sebastian@phpunit.de",
                    "role": "lead"
                }
            ],
            "description": "Simple template engine.",
            "homepage": "https://github.com/sebastianbergmann/php-text-template/",
            "keywords": [
                "template"
            ],
            "support": {
                "issues": "https://github.com/sebastianbergmann/php-text-template/issues",
                "source": "https://github.com/sebastianbergmann/php-text-template/tree/2.0.4"
            },
            "funding": [
                {
                    "url": "https://github.com/sebastianbergmann",
                    "type": "github"
                }
            ],
            "time": "2020-10-26T05:33:50+00:00"
        },
        {
            "name": "phpunit/php-timer",
            "version": "5.0.3",
            "source": {
                "type": "git",
                "url": "https://github.com/sebastianbergmann/php-timer.git",
                "reference": "5a63ce20ed1b5bf577850e2c4e87f4aa902afbd2"
            },
            "dist": {
                "type": "zip",
                "url": "https://api.github.com/repos/sebastianbergmann/php-timer/zipball/5a63ce20ed1b5bf577850e2c4e87f4aa902afbd2",
                "reference": "5a63ce20ed1b5bf577850e2c4e87f4aa902afbd2",
                "shasum": ""
            },
            "require": {
                "php": ">=7.3"
            },
            "require-dev": {
                "phpunit/phpunit": "^9.3"
            },
            "type": "library",
            "extra": {
                "branch-alias": {
                    "dev-master": "5.0-dev"
                }
            },
            "autoload": {
                "classmap": [
                    "src/"
                ]
            },
            "notification-url": "https://packagist.org/downloads/",
            "license": [
                "BSD-3-Clause"
            ],
            "authors": [
                {
                    "name": "Sebastian Bergmann",
                    "email": "sebastian@phpunit.de",
                    "role": "lead"
                }
            ],
            "description": "Utility class for timing",
            "homepage": "https://github.com/sebastianbergmann/php-timer/",
            "keywords": [
                "timer"
            ],
            "support": {
                "issues": "https://github.com/sebastianbergmann/php-timer/issues",
                "source": "https://github.com/sebastianbergmann/php-timer/tree/5.0.3"
            },
            "funding": [
                {
                    "url": "https://github.com/sebastianbergmann",
                    "type": "github"
                }
            ],
            "time": "2020-10-26T13:16:10+00:00"
        },
        {
            "name": "phpunit/phpunit",
            "version": "9.5.6",
            "source": {
                "type": "git",
                "url": "https://github.com/sebastianbergmann/phpunit.git",
                "reference": "fb9b8333f14e3dce976a60ef6a7e05c7c7ed8bfb"
            },
            "dist": {
                "type": "zip",
                "url": "https://api.github.com/repos/sebastianbergmann/phpunit/zipball/fb9b8333f14e3dce976a60ef6a7e05c7c7ed8bfb",
                "reference": "fb9b8333f14e3dce976a60ef6a7e05c7c7ed8bfb",
                "shasum": ""
            },
            "require": {
                "doctrine/instantiator": "^1.3.1",
                "ext-dom": "*",
                "ext-json": "*",
                "ext-libxml": "*",
                "ext-mbstring": "*",
                "ext-xml": "*",
                "ext-xmlwriter": "*",
                "myclabs/deep-copy": "^1.10.1",
                "phar-io/manifest": "^2.0.1",
                "phar-io/version": "^3.0.2",
                "php": ">=7.3",
                "phpspec/prophecy": "^1.12.1",
                "phpunit/php-code-coverage": "^9.2.3",
                "phpunit/php-file-iterator": "^3.0.5",
                "phpunit/php-invoker": "^3.1.1",
                "phpunit/php-text-template": "^2.0.3",
                "phpunit/php-timer": "^5.0.2",
                "sebastian/cli-parser": "^1.0.1",
                "sebastian/code-unit": "^1.0.6",
                "sebastian/comparator": "^4.0.5",
                "sebastian/diff": "^4.0.3",
                "sebastian/environment": "^5.1.3",
                "sebastian/exporter": "^4.0.3",
                "sebastian/global-state": "^5.0.1",
                "sebastian/object-enumerator": "^4.0.3",
                "sebastian/resource-operations": "^3.0.3",
                "sebastian/type": "^2.3.4",
                "sebastian/version": "^3.0.2"
            },
            "require-dev": {
                "ext-pdo": "*",
                "phpspec/prophecy-phpunit": "^2.0.1"
            },
            "suggest": {
                "ext-soap": "*",
                "ext-xdebug": "*"
            },
            "bin": [
                "phpunit"
            ],
            "type": "library",
            "extra": {
                "branch-alias": {
                    "dev-master": "9.5-dev"
                }
            },
            "autoload": {
                "classmap": [
                    "src/"
                ],
                "files": [
                    "src/Framework/Assert/Functions.php"
                ]
            },
            "notification-url": "https://packagist.org/downloads/",
            "license": [
                "BSD-3-Clause"
            ],
            "authors": [
                {
                    "name": "Sebastian Bergmann",
                    "email": "sebastian@phpunit.de",
                    "role": "lead"
                }
            ],
            "description": "The PHP Unit Testing framework.",
            "homepage": "https://phpunit.de/",
            "keywords": [
                "phpunit",
                "testing",
                "xunit"
            ],
            "support": {
                "issues": "https://github.com/sebastianbergmann/phpunit/issues",
                "source": "https://github.com/sebastianbergmann/phpunit/tree/9.5.6"
            },
            "funding": [
                {
                    "url": "https://phpunit.de/donate.html",
                    "type": "custom"
                },
                {
                    "url": "https://github.com/sebastianbergmann",
                    "type": "github"
                }
            ],
            "time": "2021-06-23T05:14:38+00:00"
        },
        {
            "name": "psr/container",
            "version": "1.1.1",
            "source": {
                "type": "git",
                "url": "https://github.com/php-fig/container.git",
                "reference": "8622567409010282b7aeebe4bb841fe98b58dcaf"
            },
            "dist": {
                "type": "zip",
                "url": "https://api.github.com/repos/php-fig/container/zipball/8622567409010282b7aeebe4bb841fe98b58dcaf",
                "reference": "8622567409010282b7aeebe4bb841fe98b58dcaf",
                "shasum": ""
            },
            "require": {
                "php": ">=7.2.0"
            },
            "type": "library",
            "autoload": {
                "psr-4": {
                    "Psr\\Container\\": "src/"
                }
            },
            "notification-url": "https://packagist.org/downloads/",
            "license": [
                "MIT"
            ],
            "authors": [
                {
                    "name": "PHP-FIG",
                    "homepage": "https://www.php-fig.org/"
                }
            ],
            "description": "Common Container Interface (PHP FIG PSR-11)",
            "homepage": "https://github.com/php-fig/container",
            "keywords": [
                "PSR-11",
                "container",
                "container-interface",
                "container-interop",
                "psr"
            ],
            "support": {
                "issues": "https://github.com/php-fig/container/issues",
                "source": "https://github.com/php-fig/container/tree/1.1.1"
            },
            "time": "2021-03-05T17:36:06+00:00"
        },
        {
            "name": "sebastian/cli-parser",
            "version": "1.0.1",
            "source": {
                "type": "git",
                "url": "https://github.com/sebastianbergmann/cli-parser.git",
                "reference": "442e7c7e687e42adc03470c7b668bc4b2402c0b2"
            },
            "dist": {
                "type": "zip",
                "url": "https://api.github.com/repos/sebastianbergmann/cli-parser/zipball/442e7c7e687e42adc03470c7b668bc4b2402c0b2",
                "reference": "442e7c7e687e42adc03470c7b668bc4b2402c0b2",
                "shasum": ""
            },
            "require": {
                "php": ">=7.3"
            },
            "require-dev": {
                "phpunit/phpunit": "^9.3"
            },
            "type": "library",
            "extra": {
                "branch-alias": {
                    "dev-master": "1.0-dev"
                }
            },
            "autoload": {
                "classmap": [
                    "src/"
                ]
            },
            "notification-url": "https://packagist.org/downloads/",
            "license": [
                "BSD-3-Clause"
            ],
            "authors": [
                {
                    "name": "Sebastian Bergmann",
                    "email": "sebastian@phpunit.de",
                    "role": "lead"
                }
            ],
            "description": "Library for parsing CLI options",
            "homepage": "https://github.com/sebastianbergmann/cli-parser",
            "support": {
                "issues": "https://github.com/sebastianbergmann/cli-parser/issues",
                "source": "https://github.com/sebastianbergmann/cli-parser/tree/1.0.1"
            },
            "funding": [
                {
                    "url": "https://github.com/sebastianbergmann",
                    "type": "github"
                }
            ],
            "time": "2020-09-28T06:08:49+00:00"
        },
        {
            "name": "sebastian/code-unit",
            "version": "1.0.8",
            "source": {
                "type": "git",
                "url": "https://github.com/sebastianbergmann/code-unit.git",
                "reference": "1fc9f64c0927627ef78ba436c9b17d967e68e120"
            },
            "dist": {
                "type": "zip",
                "url": "https://api.github.com/repos/sebastianbergmann/code-unit/zipball/1fc9f64c0927627ef78ba436c9b17d967e68e120",
                "reference": "1fc9f64c0927627ef78ba436c9b17d967e68e120",
                "shasum": ""
            },
            "require": {
                "php": ">=7.3"
            },
            "require-dev": {
                "phpunit/phpunit": "^9.3"
            },
            "type": "library",
            "extra": {
                "branch-alias": {
                    "dev-master": "1.0-dev"
                }
            },
            "autoload": {
                "classmap": [
                    "src/"
                ]
            },
            "notification-url": "https://packagist.org/downloads/",
            "license": [
                "BSD-3-Clause"
            ],
            "authors": [
                {
                    "name": "Sebastian Bergmann",
                    "email": "sebastian@phpunit.de",
                    "role": "lead"
                }
            ],
            "description": "Collection of value objects that represent the PHP code units",
            "homepage": "https://github.com/sebastianbergmann/code-unit",
            "support": {
                "issues": "https://github.com/sebastianbergmann/code-unit/issues",
                "source": "https://github.com/sebastianbergmann/code-unit/tree/1.0.8"
            },
            "funding": [
                {
                    "url": "https://github.com/sebastianbergmann",
                    "type": "github"
                }
            ],
            "time": "2020-10-26T13:08:54+00:00"
        },
        {
            "name": "sebastian/code-unit-reverse-lookup",
            "version": "2.0.3",
            "source": {
                "type": "git",
                "url": "https://github.com/sebastianbergmann/code-unit-reverse-lookup.git",
                "reference": "ac91f01ccec49fb77bdc6fd1e548bc70f7faa3e5"
            },
            "dist": {
                "type": "zip",
                "url": "https://api.github.com/repos/sebastianbergmann/code-unit-reverse-lookup/zipball/ac91f01ccec49fb77bdc6fd1e548bc70f7faa3e5",
                "reference": "ac91f01ccec49fb77bdc6fd1e548bc70f7faa3e5",
                "shasum": ""
            },
            "require": {
                "php": ">=7.3"
            },
            "require-dev": {
                "phpunit/phpunit": "^9.3"
            },
            "type": "library",
            "extra": {
                "branch-alias": {
                    "dev-master": "2.0-dev"
                }
            },
            "autoload": {
                "classmap": [
                    "src/"
                ]
            },
            "notification-url": "https://packagist.org/downloads/",
            "license": [
                "BSD-3-Clause"
            ],
            "authors": [
                {
                    "name": "Sebastian Bergmann",
                    "email": "sebastian@phpunit.de"
                }
            ],
            "description": "Looks up which function or method a line of code belongs to",
            "homepage": "https://github.com/sebastianbergmann/code-unit-reverse-lookup/",
            "support": {
                "issues": "https://github.com/sebastianbergmann/code-unit-reverse-lookup/issues",
                "source": "https://github.com/sebastianbergmann/code-unit-reverse-lookup/tree/2.0.3"
            },
            "funding": [
                {
                    "url": "https://github.com/sebastianbergmann",
                    "type": "github"
                }
            ],
            "time": "2020-09-28T05:30:19+00:00"
        },
        {
            "name": "sebastian/comparator",
            "version": "4.0.6",
            "source": {
                "type": "git",
                "url": "https://github.com/sebastianbergmann/comparator.git",
                "reference": "55f4261989e546dc112258c7a75935a81a7ce382"
            },
            "dist": {
                "type": "zip",
                "url": "https://api.github.com/repos/sebastianbergmann/comparator/zipball/55f4261989e546dc112258c7a75935a81a7ce382",
                "reference": "55f4261989e546dc112258c7a75935a81a7ce382",
                "shasum": ""
            },
            "require": {
                "php": ">=7.3",
                "sebastian/diff": "^4.0",
                "sebastian/exporter": "^4.0"
            },
            "require-dev": {
                "phpunit/phpunit": "^9.3"
            },
            "type": "library",
            "extra": {
                "branch-alias": {
                    "dev-master": "4.0-dev"
                }
            },
            "autoload": {
                "classmap": [
                    "src/"
                ]
            },
            "notification-url": "https://packagist.org/downloads/",
            "license": [
                "BSD-3-Clause"
            ],
            "authors": [
                {
                    "name": "Sebastian Bergmann",
                    "email": "sebastian@phpunit.de"
                },
                {
                    "name": "Jeff Welch",
                    "email": "whatthejeff@gmail.com"
                },
                {
                    "name": "Volker Dusch",
                    "email": "github@wallbash.com"
                },
                {
                    "name": "Bernhard Schussek",
                    "email": "bschussek@2bepublished.at"
                }
            ],
            "description": "Provides the functionality to compare PHP values for equality",
            "homepage": "https://github.com/sebastianbergmann/comparator",
            "keywords": [
                "comparator",
                "compare",
                "equality"
            ],
            "support": {
                "issues": "https://github.com/sebastianbergmann/comparator/issues",
                "source": "https://github.com/sebastianbergmann/comparator/tree/4.0.6"
            },
            "funding": [
                {
                    "url": "https://github.com/sebastianbergmann",
                    "type": "github"
                }
            ],
            "time": "2020-10-26T15:49:45+00:00"
        },
        {
            "name": "sebastian/complexity",
            "version": "2.0.2",
            "source": {
                "type": "git",
                "url": "https://github.com/sebastianbergmann/complexity.git",
                "reference": "739b35e53379900cc9ac327b2147867b8b6efd88"
            },
            "dist": {
                "type": "zip",
                "url": "https://api.github.com/repos/sebastianbergmann/complexity/zipball/739b35e53379900cc9ac327b2147867b8b6efd88",
                "reference": "739b35e53379900cc9ac327b2147867b8b6efd88",
                "shasum": ""
            },
            "require": {
                "nikic/php-parser": "^4.7",
                "php": ">=7.3"
            },
            "require-dev": {
                "phpunit/phpunit": "^9.3"
            },
            "type": "library",
            "extra": {
                "branch-alias": {
                    "dev-master": "2.0-dev"
                }
            },
            "autoload": {
                "classmap": [
                    "src/"
                ]
            },
            "notification-url": "https://packagist.org/downloads/",
            "license": [
                "BSD-3-Clause"
            ],
            "authors": [
                {
                    "name": "Sebastian Bergmann",
                    "email": "sebastian@phpunit.de",
                    "role": "lead"
                }
            ],
            "description": "Library for calculating the complexity of PHP code units",
            "homepage": "https://github.com/sebastianbergmann/complexity",
            "support": {
                "issues": "https://github.com/sebastianbergmann/complexity/issues",
                "source": "https://github.com/sebastianbergmann/complexity/tree/2.0.2"
            },
            "funding": [
                {
                    "url": "https://github.com/sebastianbergmann",
                    "type": "github"
                }
            ],
            "time": "2020-10-26T15:52:27+00:00"
        },
        {
            "name": "sebastian/diff",
            "version": "4.0.4",
            "source": {
                "type": "git",
                "url": "https://github.com/sebastianbergmann/diff.git",
                "reference": "3461e3fccc7cfdfc2720be910d3bd73c69be590d"
            },
            "dist": {
                "type": "zip",
                "url": "https://api.github.com/repos/sebastianbergmann/diff/zipball/3461e3fccc7cfdfc2720be910d3bd73c69be590d",
                "reference": "3461e3fccc7cfdfc2720be910d3bd73c69be590d",
                "shasum": ""
            },
            "require": {
                "php": ">=7.3"
            },
            "require-dev": {
                "phpunit/phpunit": "^9.3",
                "symfony/process": "^4.2 || ^5"
            },
            "type": "library",
            "extra": {
                "branch-alias": {
                    "dev-master": "4.0-dev"
                }
            },
            "autoload": {
                "classmap": [
                    "src/"
                ]
            },
            "notification-url": "https://packagist.org/downloads/",
            "license": [
                "BSD-3-Clause"
            ],
            "authors": [
                {
                    "name": "Sebastian Bergmann",
                    "email": "sebastian@phpunit.de"
                },
                {
                    "name": "Kore Nordmann",
                    "email": "mail@kore-nordmann.de"
                }
            ],
            "description": "Diff implementation",
            "homepage": "https://github.com/sebastianbergmann/diff",
            "keywords": [
                "diff",
                "udiff",
                "unidiff",
                "unified diff"
            ],
            "support": {
                "issues": "https://github.com/sebastianbergmann/diff/issues",
                "source": "https://github.com/sebastianbergmann/diff/tree/4.0.4"
            },
            "funding": [
                {
                    "url": "https://github.com/sebastianbergmann",
                    "type": "github"
                }
            ],
            "time": "2020-10-26T13:10:38+00:00"
        },
        {
            "name": "sebastian/environment",
            "version": "5.1.3",
            "source": {
                "type": "git",
                "url": "https://github.com/sebastianbergmann/environment.git",
                "reference": "388b6ced16caa751030f6a69e588299fa09200ac"
            },
            "dist": {
                "type": "zip",
                "url": "https://api.github.com/repos/sebastianbergmann/environment/zipball/388b6ced16caa751030f6a69e588299fa09200ac",
                "reference": "388b6ced16caa751030f6a69e588299fa09200ac",
                "shasum": ""
            },
            "require": {
                "php": ">=7.3"
            },
            "require-dev": {
                "phpunit/phpunit": "^9.3"
            },
            "suggest": {
                "ext-posix": "*"
            },
            "type": "library",
            "extra": {
                "branch-alias": {
                    "dev-master": "5.1-dev"
                }
            },
            "autoload": {
                "classmap": [
                    "src/"
                ]
            },
            "notification-url": "https://packagist.org/downloads/",
            "license": [
                "BSD-3-Clause"
            ],
            "authors": [
                {
                    "name": "Sebastian Bergmann",
                    "email": "sebastian@phpunit.de"
                }
            ],
            "description": "Provides functionality to handle HHVM/PHP environments",
            "homepage": "http://www.github.com/sebastianbergmann/environment",
            "keywords": [
                "Xdebug",
                "environment",
                "hhvm"
            ],
            "support": {
                "issues": "https://github.com/sebastianbergmann/environment/issues",
                "source": "https://github.com/sebastianbergmann/environment/tree/5.1.3"
            },
            "funding": [
                {
                    "url": "https://github.com/sebastianbergmann",
                    "type": "github"
                }
            ],
            "time": "2020-09-28T05:52:38+00:00"
        },
        {
            "name": "sebastian/exporter",
            "version": "4.0.3",
            "source": {
                "type": "git",
                "url": "https://github.com/sebastianbergmann/exporter.git",
                "reference": "d89cc98761b8cb5a1a235a6b703ae50d34080e65"
            },
            "dist": {
                "type": "zip",
                "url": "https://api.github.com/repos/sebastianbergmann/exporter/zipball/d89cc98761b8cb5a1a235a6b703ae50d34080e65",
                "reference": "d89cc98761b8cb5a1a235a6b703ae50d34080e65",
                "shasum": ""
            },
            "require": {
                "php": ">=7.3",
                "sebastian/recursion-context": "^4.0"
            },
            "require-dev": {
                "ext-mbstring": "*",
                "phpunit/phpunit": "^9.3"
            },
            "type": "library",
            "extra": {
                "branch-alias": {
                    "dev-master": "4.0-dev"
                }
            },
            "autoload": {
                "classmap": [
                    "src/"
                ]
            },
            "notification-url": "https://packagist.org/downloads/",
            "license": [
                "BSD-3-Clause"
            ],
            "authors": [
                {
                    "name": "Sebastian Bergmann",
                    "email": "sebastian@phpunit.de"
                },
                {
                    "name": "Jeff Welch",
                    "email": "whatthejeff@gmail.com"
                },
                {
                    "name": "Volker Dusch",
                    "email": "github@wallbash.com"
                },
                {
                    "name": "Adam Harvey",
                    "email": "aharvey@php.net"
                },
                {
                    "name": "Bernhard Schussek",
                    "email": "bschussek@gmail.com"
                }
            ],
            "description": "Provides the functionality to export PHP variables for visualization",
            "homepage": "http://www.github.com/sebastianbergmann/exporter",
            "keywords": [
                "export",
                "exporter"
            ],
            "support": {
                "issues": "https://github.com/sebastianbergmann/exporter/issues",
                "source": "https://github.com/sebastianbergmann/exporter/tree/4.0.3"
            },
            "funding": [
                {
                    "url": "https://github.com/sebastianbergmann",
                    "type": "github"
                }
            ],
            "time": "2020-09-28T05:24:23+00:00"
        },
        {
            "name": "sebastian/global-state",
            "version": "5.0.3",
            "source": {
                "type": "git",
                "url": "https://github.com/sebastianbergmann/global-state.git",
                "reference": "23bd5951f7ff26f12d4e3242864df3e08dec4e49"
            },
            "dist": {
                "type": "zip",
                "url": "https://api.github.com/repos/sebastianbergmann/global-state/zipball/23bd5951f7ff26f12d4e3242864df3e08dec4e49",
                "reference": "23bd5951f7ff26f12d4e3242864df3e08dec4e49",
                "shasum": ""
            },
            "require": {
                "php": ">=7.3",
                "sebastian/object-reflector": "^2.0",
                "sebastian/recursion-context": "^4.0"
            },
            "require-dev": {
                "ext-dom": "*",
                "phpunit/phpunit": "^9.3"
            },
            "suggest": {
                "ext-uopz": "*"
            },
            "type": "library",
            "extra": {
                "branch-alias": {
                    "dev-master": "5.0-dev"
                }
            },
            "autoload": {
                "classmap": [
                    "src/"
                ]
            },
            "notification-url": "https://packagist.org/downloads/",
            "license": [
                "BSD-3-Clause"
            ],
            "authors": [
                {
                    "name": "Sebastian Bergmann",
                    "email": "sebastian@phpunit.de"
                }
            ],
            "description": "Snapshotting of global state",
            "homepage": "http://www.github.com/sebastianbergmann/global-state",
            "keywords": [
                "global state"
            ],
            "support": {
                "issues": "https://github.com/sebastianbergmann/global-state/issues",
                "source": "https://github.com/sebastianbergmann/global-state/tree/5.0.3"
            },
            "funding": [
                {
                    "url": "https://github.com/sebastianbergmann",
                    "type": "github"
                }
            ],
            "time": "2021-06-11T13:31:12+00:00"
        },
        {
            "name": "sebastian/lines-of-code",
            "version": "1.0.3",
            "source": {
                "type": "git",
                "url": "https://github.com/sebastianbergmann/lines-of-code.git",
                "reference": "c1c2e997aa3146983ed888ad08b15470a2e22ecc"
            },
            "dist": {
                "type": "zip",
                "url": "https://api.github.com/repos/sebastianbergmann/lines-of-code/zipball/c1c2e997aa3146983ed888ad08b15470a2e22ecc",
                "reference": "c1c2e997aa3146983ed888ad08b15470a2e22ecc",
                "shasum": ""
            },
            "require": {
                "nikic/php-parser": "^4.6",
                "php": ">=7.3"
            },
            "require-dev": {
                "phpunit/phpunit": "^9.3"
            },
            "type": "library",
            "extra": {
                "branch-alias": {
                    "dev-master": "1.0-dev"
                }
            },
            "autoload": {
                "classmap": [
                    "src/"
                ]
            },
            "notification-url": "https://packagist.org/downloads/",
            "license": [
                "BSD-3-Clause"
            ],
            "authors": [
                {
                    "name": "Sebastian Bergmann",
                    "email": "sebastian@phpunit.de",
                    "role": "lead"
                }
            ],
            "description": "Library for counting the lines of code in PHP source code",
            "homepage": "https://github.com/sebastianbergmann/lines-of-code",
            "support": {
                "issues": "https://github.com/sebastianbergmann/lines-of-code/issues",
                "source": "https://github.com/sebastianbergmann/lines-of-code/tree/1.0.3"
            },
            "funding": [
                {
                    "url": "https://github.com/sebastianbergmann",
                    "type": "github"
                }
            ],
            "time": "2020-11-28T06:42:11+00:00"
        },
        {
            "name": "sebastian/object-enumerator",
            "version": "4.0.4",
            "source": {
                "type": "git",
                "url": "https://github.com/sebastianbergmann/object-enumerator.git",
                "reference": "5c9eeac41b290a3712d88851518825ad78f45c71"
            },
            "dist": {
                "type": "zip",
                "url": "https://api.github.com/repos/sebastianbergmann/object-enumerator/zipball/5c9eeac41b290a3712d88851518825ad78f45c71",
                "reference": "5c9eeac41b290a3712d88851518825ad78f45c71",
                "shasum": ""
            },
            "require": {
                "php": ">=7.3",
                "sebastian/object-reflector": "^2.0",
                "sebastian/recursion-context": "^4.0"
            },
            "require-dev": {
                "phpunit/phpunit": "^9.3"
            },
            "type": "library",
            "extra": {
                "branch-alias": {
                    "dev-master": "4.0-dev"
                }
            },
            "autoload": {
                "classmap": [
                    "src/"
                ]
            },
            "notification-url": "https://packagist.org/downloads/",
            "license": [
                "BSD-3-Clause"
            ],
            "authors": [
                {
                    "name": "Sebastian Bergmann",
                    "email": "sebastian@phpunit.de"
                }
            ],
            "description": "Traverses array structures and object graphs to enumerate all referenced objects",
            "homepage": "https://github.com/sebastianbergmann/object-enumerator/",
            "support": {
                "issues": "https://github.com/sebastianbergmann/object-enumerator/issues",
                "source": "https://github.com/sebastianbergmann/object-enumerator/tree/4.0.4"
            },
            "funding": [
                {
                    "url": "https://github.com/sebastianbergmann",
                    "type": "github"
                }
            ],
            "time": "2020-10-26T13:12:34+00:00"
        },
        {
            "name": "sebastian/object-reflector",
            "version": "2.0.4",
            "source": {
                "type": "git",
                "url": "https://github.com/sebastianbergmann/object-reflector.git",
                "reference": "b4f479ebdbf63ac605d183ece17d8d7fe49c15c7"
            },
            "dist": {
                "type": "zip",
                "url": "https://api.github.com/repos/sebastianbergmann/object-reflector/zipball/b4f479ebdbf63ac605d183ece17d8d7fe49c15c7",
                "reference": "b4f479ebdbf63ac605d183ece17d8d7fe49c15c7",
                "shasum": ""
            },
            "require": {
                "php": ">=7.3"
            },
            "require-dev": {
                "phpunit/phpunit": "^9.3"
            },
            "type": "library",
            "extra": {
                "branch-alias": {
                    "dev-master": "2.0-dev"
                }
            },
            "autoload": {
                "classmap": [
                    "src/"
                ]
            },
            "notification-url": "https://packagist.org/downloads/",
            "license": [
                "BSD-3-Clause"
            ],
            "authors": [
                {
                    "name": "Sebastian Bergmann",
                    "email": "sebastian@phpunit.de"
                }
            ],
            "description": "Allows reflection of object attributes, including inherited and non-public ones",
            "homepage": "https://github.com/sebastianbergmann/object-reflector/",
            "support": {
                "issues": "https://github.com/sebastianbergmann/object-reflector/issues",
                "source": "https://github.com/sebastianbergmann/object-reflector/tree/2.0.4"
            },
            "funding": [
                {
                    "url": "https://github.com/sebastianbergmann",
                    "type": "github"
                }
            ],
            "time": "2020-10-26T13:14:26+00:00"
        },
        {
            "name": "sebastian/recursion-context",
            "version": "4.0.4",
            "source": {
                "type": "git",
                "url": "https://github.com/sebastianbergmann/recursion-context.git",
                "reference": "cd9d8cf3c5804de4341c283ed787f099f5506172"
            },
            "dist": {
                "type": "zip",
                "url": "https://api.github.com/repos/sebastianbergmann/recursion-context/zipball/cd9d8cf3c5804de4341c283ed787f099f5506172",
                "reference": "cd9d8cf3c5804de4341c283ed787f099f5506172",
                "shasum": ""
            },
            "require": {
                "php": ">=7.3"
            },
            "require-dev": {
                "phpunit/phpunit": "^9.3"
            },
            "type": "library",
            "extra": {
                "branch-alias": {
                    "dev-master": "4.0-dev"
                }
            },
            "autoload": {
                "classmap": [
                    "src/"
                ]
            },
            "notification-url": "https://packagist.org/downloads/",
            "license": [
                "BSD-3-Clause"
            ],
            "authors": [
                {
                    "name": "Sebastian Bergmann",
                    "email": "sebastian@phpunit.de"
                },
                {
                    "name": "Jeff Welch",
                    "email": "whatthejeff@gmail.com"
                },
                {
                    "name": "Adam Harvey",
                    "email": "aharvey@php.net"
                }
            ],
            "description": "Provides functionality to recursively process PHP variables",
            "homepage": "http://www.github.com/sebastianbergmann/recursion-context",
            "support": {
                "issues": "https://github.com/sebastianbergmann/recursion-context/issues",
                "source": "https://github.com/sebastianbergmann/recursion-context/tree/4.0.4"
            },
            "funding": [
                {
                    "url": "https://github.com/sebastianbergmann",
                    "type": "github"
                }
            ],
            "time": "2020-10-26T13:17:30+00:00"
        },
        {
            "name": "sebastian/resource-operations",
            "version": "3.0.3",
            "source": {
                "type": "git",
                "url": "https://github.com/sebastianbergmann/resource-operations.git",
                "reference": "0f4443cb3a1d92ce809899753bc0d5d5a8dd19a8"
            },
            "dist": {
                "type": "zip",
                "url": "https://api.github.com/repos/sebastianbergmann/resource-operations/zipball/0f4443cb3a1d92ce809899753bc0d5d5a8dd19a8",
                "reference": "0f4443cb3a1d92ce809899753bc0d5d5a8dd19a8",
                "shasum": ""
            },
            "require": {
                "php": ">=7.3"
            },
            "require-dev": {
                "phpunit/phpunit": "^9.0"
            },
            "type": "library",
            "extra": {
                "branch-alias": {
                    "dev-master": "3.0-dev"
                }
            },
            "autoload": {
                "classmap": [
                    "src/"
                ]
            },
            "notification-url": "https://packagist.org/downloads/",
            "license": [
                "BSD-3-Clause"
            ],
            "authors": [
                {
                    "name": "Sebastian Bergmann",
                    "email": "sebastian@phpunit.de"
                }
            ],
            "description": "Provides a list of PHP built-in functions that operate on resources",
            "homepage": "https://www.github.com/sebastianbergmann/resource-operations",
            "support": {
                "issues": "https://github.com/sebastianbergmann/resource-operations/issues",
                "source": "https://github.com/sebastianbergmann/resource-operations/tree/3.0.3"
            },
            "funding": [
                {
                    "url": "https://github.com/sebastianbergmann",
                    "type": "github"
                }
            ],
            "time": "2020-09-28T06:45:17+00:00"
        },
        {
            "name": "sebastian/type",
            "version": "2.3.4",
            "source": {
                "type": "git",
                "url": "https://github.com/sebastianbergmann/type.git",
                "reference": "b8cd8a1c753c90bc1a0f5372170e3e489136f914"
            },
            "dist": {
                "type": "zip",
                "url": "https://api.github.com/repos/sebastianbergmann/type/zipball/b8cd8a1c753c90bc1a0f5372170e3e489136f914",
                "reference": "b8cd8a1c753c90bc1a0f5372170e3e489136f914",
                "shasum": ""
            },
            "require": {
                "php": ">=7.3"
            },
            "require-dev": {
                "phpunit/phpunit": "^9.3"
            },
            "type": "library",
            "extra": {
                "branch-alias": {
                    "dev-master": "2.3-dev"
                }
            },
            "autoload": {
                "classmap": [
                    "src/"
                ]
            },
            "notification-url": "https://packagist.org/downloads/",
            "license": [
                "BSD-3-Clause"
            ],
            "authors": [
                {
                    "name": "Sebastian Bergmann",
                    "email": "sebastian@phpunit.de",
                    "role": "lead"
                }
            ],
            "description": "Collection of value objects that represent the types of the PHP type system",
            "homepage": "https://github.com/sebastianbergmann/type",
            "support": {
                "issues": "https://github.com/sebastianbergmann/type/issues",
                "source": "https://github.com/sebastianbergmann/type/tree/2.3.4"
            },
            "funding": [
                {
                    "url": "https://github.com/sebastianbergmann",
                    "type": "github"
                }
            ],
            "time": "2021-06-15T12:49:02+00:00"
        },
        {
            "name": "sebastian/version",
            "version": "3.0.2",
            "source": {
                "type": "git",
                "url": "https://github.com/sebastianbergmann/version.git",
                "reference": "c6c1022351a901512170118436c764e473f6de8c"
            },
            "dist": {
                "type": "zip",
                "url": "https://api.github.com/repos/sebastianbergmann/version/zipball/c6c1022351a901512170118436c764e473f6de8c",
                "reference": "c6c1022351a901512170118436c764e473f6de8c",
                "shasum": ""
            },
            "require": {
                "php": ">=7.3"
            },
            "type": "library",
            "extra": {
                "branch-alias": {
                    "dev-master": "3.0-dev"
                }
            },
            "autoload": {
                "classmap": [
                    "src/"
                ]
            },
            "notification-url": "https://packagist.org/downloads/",
            "license": [
                "BSD-3-Clause"
            ],
            "authors": [
                {
                    "name": "Sebastian Bergmann",
                    "email": "sebastian@phpunit.de",
                    "role": "lead"
                }
            ],
            "description": "Library that helps with managing the version number of Git-hosted PHP projects",
            "homepage": "https://github.com/sebastianbergmann/version",
            "support": {
                "issues": "https://github.com/sebastianbergmann/version/issues",
                "source": "https://github.com/sebastianbergmann/version/tree/3.0.2"
            },
            "funding": [
                {
                    "url": "https://github.com/sebastianbergmann",
                    "type": "github"
                }
            ],
            "time": "2020-09-28T06:39:44+00:00"
        },
        {
            "name": "swoole/ide-helper",
            "version": "4.6.7",
            "source": {
                "type": "git",
                "url": "https://github.com/swoole/ide-helper.git",
                "reference": "0d1409b8274117addfe64d3ea412812a69807411"
            },
            "dist": {
                "type": "zip",
                "url": "https://api.github.com/repos/swoole/ide-helper/zipball/0d1409b8274117addfe64d3ea412812a69807411",
                "reference": "0d1409b8274117addfe64d3ea412812a69807411",
                "shasum": ""
            },
            "require-dev": {
                "guzzlehttp/guzzle": "~6.5.0",
                "laminas/laminas-code": "~3.4.0",
                "squizlabs/php_codesniffer": "~3.5.0",
                "symfony/filesystem": "~4.0"
            },
            "type": "library",
            "notification-url": "https://packagist.org/downloads/",
            "license": [
                "Apache-2.0"
            ],
            "authors": [
                {
                    "name": "Team Swoole",
                    "email": "team@swoole.com"
                }
            ],
            "description": "IDE help files for Swoole.",
            "support": {
                "issues": "https://github.com/swoole/ide-helper/issues",
                "source": "https://github.com/swoole/ide-helper/tree/4.6.7"
            },
            "funding": [
                {
                    "url": "https://gitee.com/swoole/swoole?donate=true",
                    "type": "custom"
                },
                {
                    "url": "https://github.com/swoole",
                    "type": "github"
                },
                {
                    "url": "https://opencollective.com/swoole-src",
                    "type": "open_collective"
                }
            ],
            "time": "2021-05-14T16:05:16+00:00"
        },
        {
            "name": "symfony/console",
            "version": "v5.3.7",
            "source": {
                "type": "git",
                "url": "https://github.com/symfony/console.git",
                "reference": "8b1008344647462ae6ec57559da166c2bfa5e16a"
            },
            "dist": {
                "type": "zip",
                "url": "https://api.github.com/repos/symfony/console/zipball/8b1008344647462ae6ec57559da166c2bfa5e16a",
                "reference": "8b1008344647462ae6ec57559da166c2bfa5e16a",
                "shasum": ""
            },
            "require": {
                "php": ">=7.2.5",
                "symfony/deprecation-contracts": "^2.1",
                "symfony/polyfill-mbstring": "~1.0",
                "symfony/polyfill-php73": "^1.8",
                "symfony/polyfill-php80": "^1.16",
                "symfony/service-contracts": "^1.1|^2",
                "symfony/string": "^5.1"
            },
            "conflict": {
                "psr/log": ">=3",
                "symfony/dependency-injection": "<4.4",
                "symfony/dotenv": "<5.1",
                "symfony/event-dispatcher": "<4.4",
                "symfony/lock": "<4.4",
                "symfony/process": "<4.4"
            },
            "provide": {
                "psr/log-implementation": "1.0|2.0"
            },
            "require-dev": {
                "psr/log": "^1|^2",
                "symfony/config": "^4.4|^5.0",
                "symfony/dependency-injection": "^4.4|^5.0",
                "symfony/event-dispatcher": "^4.4|^5.0",
                "symfony/lock": "^4.4|^5.0",
                "symfony/process": "^4.4|^5.0",
                "symfony/var-dumper": "^4.4|^5.0"
            },
            "suggest": {
                "psr/log": "For using the console logger",
                "symfony/event-dispatcher": "",
                "symfony/lock": "",
                "symfony/process": ""
            },
            "type": "library",
            "autoload": {
                "psr-4": {
                    "Symfony\\Component\\Console\\": ""
                },
                "exclude-from-classmap": [
                    "/Tests/"
                ]
            },
            "notification-url": "https://packagist.org/downloads/",
            "license": [
                "MIT"
            ],
            "authors": [
                {
                    "name": "Fabien Potencier",
                    "email": "fabien@symfony.com"
                },
                {
                    "name": "Symfony Community",
                    "homepage": "https://symfony.com/contributors"
                }
            ],
            "description": "Eases the creation of beautiful and testable command line interfaces",
            "homepage": "https://symfony.com",
            "keywords": [
                "cli",
                "command line",
                "console",
                "terminal"
            ],
            "support": {
                "source": "https://github.com/symfony/console/tree/v5.3.7"
            },
            "funding": [
                {
                    "url": "https://symfony.com/sponsor",
                    "type": "custom"
                },
                {
                    "url": "https://github.com/fabpot",
                    "type": "github"
                },
                {
                    "url": "https://tidelift.com/funding/github/packagist/symfony/symfony",
                    "type": "tidelift"
                }
            ],
            "time": "2021-08-25T20:02:16+00:00"
        },
        {
            "name": "symfony/deprecation-contracts",
            "version": "v2.4.0",
            "source": {
                "type": "git",
                "url": "https://github.com/symfony/deprecation-contracts.git",
                "reference": "5f38c8804a9e97d23e0c8d63341088cd8a22d627"
            },
            "dist": {
                "type": "zip",
                "url": "https://api.github.com/repos/symfony/deprecation-contracts/zipball/5f38c8804a9e97d23e0c8d63341088cd8a22d627",
                "reference": "5f38c8804a9e97d23e0c8d63341088cd8a22d627",
                "shasum": ""
            },
            "require": {
                "php": ">=7.1"
            },
            "type": "library",
            "extra": {
                "branch-alias": {
                    "dev-main": "2.4-dev"
                },
                "thanks": {
                    "name": "symfony/contracts",
                    "url": "https://github.com/symfony/contracts"
                }
            },
            "autoload": {
                "files": [
                    "function.php"
                ]
            },
            "notification-url": "https://packagist.org/downloads/",
            "license": [
                "MIT"
            ],
            "authors": [
                {
                    "name": "Nicolas Grekas",
                    "email": "p@tchwork.com"
                },
                {
                    "name": "Symfony Community",
                    "homepage": "https://symfony.com/contributors"
                }
            ],
            "description": "A generic function and convention to trigger deprecation notices",
            "homepage": "https://symfony.com",
            "support": {
                "source": "https://github.com/symfony/deprecation-contracts/tree/v2.4.0"
            },
            "funding": [
                {
                    "url": "https://symfony.com/sponsor",
                    "type": "custom"
                },
                {
                    "url": "https://github.com/fabpot",
                    "type": "github"
                },
                {
                    "url": "https://tidelift.com/funding/github/packagist/symfony/symfony",
                    "type": "tidelift"
                }
            ],
            "time": "2021-03-23T23:28:01+00:00"
        },
        {
            "name": "symfony/polyfill-intl-grapheme",
            "version": "v1.23.1",
            "source": {
                "type": "git",
                "url": "https://github.com/symfony/polyfill-intl-grapheme.git",
                "reference": "16880ba9c5ebe3642d1995ab866db29270b36535"
            },
            "dist": {
                "type": "zip",
                "url": "https://api.github.com/repos/symfony/polyfill-intl-grapheme/zipball/16880ba9c5ebe3642d1995ab866db29270b36535",
                "reference": "16880ba9c5ebe3642d1995ab866db29270b36535",
                "shasum": ""
            },
            "require": {
                "php": ">=7.1"
            },
            "suggest": {
                "ext-intl": "For best performance"
            },
            "type": "library",
            "extra": {
                "branch-alias": {
                    "dev-main": "1.23-dev"
                },
                "thanks": {
                    "name": "symfony/polyfill",
                    "url": "https://github.com/symfony/polyfill"
                }
            },
            "autoload": {
                "psr-4": {
                    "Symfony\\Polyfill\\Intl\\Grapheme\\": ""
                },
                "files": [
                    "bootstrap.php"
                ]
            },
            "notification-url": "https://packagist.org/downloads/",
            "license": [
                "MIT"
            ],
            "authors": [
                {
                    "name": "Nicolas Grekas",
                    "email": "p@tchwork.com"
                },
                {
                    "name": "Symfony Community",
                    "homepage": "https://symfony.com/contributors"
                }
            ],
            "description": "Symfony polyfill for intl's grapheme_* functions",
            "homepage": "https://symfony.com",
            "keywords": [
                "compatibility",
                "grapheme",
                "intl",
                "polyfill",
                "portable",
                "shim"
            ],
            "support": {
                "source": "https://github.com/symfony/polyfill-intl-grapheme/tree/v1.23.1"
            },
            "funding": [
                {
                    "url": "https://symfony.com/sponsor",
                    "type": "custom"
                },
                {
                    "url": "https://github.com/fabpot",
                    "type": "github"
                },
                {
                    "url": "https://tidelift.com/funding/github/packagist/symfony/symfony",
                    "type": "tidelift"
                }
            ],
            "time": "2021-05-27T12:26:48+00:00"
        },
        {
            "name": "symfony/polyfill-intl-normalizer",
            "version": "v1.23.0",
            "source": {
                "type": "git",
                "url": "https://github.com/symfony/polyfill-intl-normalizer.git",
                "reference": "8590a5f561694770bdcd3f9b5c69dde6945028e8"
            },
            "dist": {
                "type": "zip",
                "url": "https://api.github.com/repos/symfony/polyfill-intl-normalizer/zipball/8590a5f561694770bdcd3f9b5c69dde6945028e8",
                "reference": "8590a5f561694770bdcd3f9b5c69dde6945028e8",
                "shasum": ""
            },
            "require": {
                "php": ">=7.1"
            },
            "suggest": {
                "ext-intl": "For best performance"
            },
            "type": "library",
            "extra": {
                "branch-alias": {
                    "dev-main": "1.23-dev"
                },
                "thanks": {
                    "name": "symfony/polyfill",
                    "url": "https://github.com/symfony/polyfill"
                }
            },
            "autoload": {
                "psr-4": {
                    "Symfony\\Polyfill\\Intl\\Normalizer\\": ""
                },
                "files": [
                    "bootstrap.php"
                ],
                "classmap": [
                    "Resources/stubs"
                ]
            },
            "notification-url": "https://packagist.org/downloads/",
            "license": [
                "MIT"
            ],
            "authors": [
                {
                    "name": "Nicolas Grekas",
                    "email": "p@tchwork.com"
                },
                {
                    "name": "Symfony Community",
                    "homepage": "https://symfony.com/contributors"
                }
            ],
            "description": "Symfony polyfill for intl's Normalizer class and related functions",
            "homepage": "https://symfony.com",
            "keywords": [
                "compatibility",
                "intl",
                "normalizer",
                "polyfill",
                "portable",
                "shim"
            ],
            "support": {
                "source": "https://github.com/symfony/polyfill-intl-normalizer/tree/v1.23.0"
            },
            "funding": [
                {
                    "url": "https://symfony.com/sponsor",
                    "type": "custom"
                },
                {
                    "url": "https://github.com/fabpot",
                    "type": "github"
                },
                {
                    "url": "https://tidelift.com/funding/github/packagist/symfony/symfony",
                    "type": "tidelift"
                }
            ],
            "time": "2021-02-19T12:13:01+00:00"
        },
        {
            "name": "symfony/polyfill-mbstring",
            "version": "v1.23.1",
            "source": {
                "type": "git",
                "url": "https://github.com/symfony/polyfill-mbstring.git",
                "reference": "9174a3d80210dca8daa7f31fec659150bbeabfc6"
            },
            "dist": {
                "type": "zip",
                "url": "https://api.github.com/repos/symfony/polyfill-mbstring/zipball/9174a3d80210dca8daa7f31fec659150bbeabfc6",
                "reference": "9174a3d80210dca8daa7f31fec659150bbeabfc6",
                "shasum": ""
            },
            "require": {
                "php": ">=7.1"
            },
            "suggest": {
                "ext-mbstring": "For best performance"
            },
            "type": "library",
            "extra": {
                "branch-alias": {
                    "dev-main": "1.23-dev"
                },
                "thanks": {
                    "name": "symfony/polyfill",
                    "url": "https://github.com/symfony/polyfill"
                }
            },
            "autoload": {
                "psr-4": {
                    "Symfony\\Polyfill\\Mbstring\\": ""
                },
                "files": [
                    "bootstrap.php"
                ]
            },
            "notification-url": "https://packagist.org/downloads/",
            "license": [
                "MIT"
            ],
            "authors": [
                {
                    "name": "Nicolas Grekas",
                    "email": "p@tchwork.com"
                },
                {
                    "name": "Symfony Community",
                    "homepage": "https://symfony.com/contributors"
                }
            ],
            "description": "Symfony polyfill for the Mbstring extension",
            "homepage": "https://symfony.com",
            "keywords": [
                "compatibility",
                "mbstring",
                "polyfill",
                "portable",
                "shim"
            ],
            "support": {
                "source": "https://github.com/symfony/polyfill-mbstring/tree/v1.23.1"
            },
            "funding": [
                {
                    "url": "https://symfony.com/sponsor",
                    "type": "custom"
                },
                {
                    "url": "https://github.com/fabpot",
                    "type": "github"
                },
                {
                    "url": "https://tidelift.com/funding/github/packagist/symfony/symfony",
                    "type": "tidelift"
                }
            ],
            "time": "2021-05-27T12:26:48+00:00"
        },
        {
            "name": "symfony/polyfill-php73",
            "version": "v1.23.0",
            "source": {
                "type": "git",
                "url": "https://github.com/symfony/polyfill-php73.git",
                "reference": "fba8933c384d6476ab14fb7b8526e5287ca7e010"
            },
            "dist": {
                "type": "zip",
                "url": "https://api.github.com/repos/symfony/polyfill-php73/zipball/fba8933c384d6476ab14fb7b8526e5287ca7e010",
                "reference": "fba8933c384d6476ab14fb7b8526e5287ca7e010",
                "shasum": ""
            },
            "require": {
                "php": ">=7.1"
            },
            "type": "library",
            "extra": {
                "branch-alias": {
                    "dev-main": "1.23-dev"
                },
                "thanks": {
                    "name": "symfony/polyfill",
                    "url": "https://github.com/symfony/polyfill"
                }
            },
            "autoload": {
                "psr-4": {
                    "Symfony\\Polyfill\\Php73\\": ""
                },
                "files": [
                    "bootstrap.php"
                ],
                "classmap": [
                    "Resources/stubs"
                ]
            },
            "notification-url": "https://packagist.org/downloads/",
            "license": [
                "MIT"
            ],
            "authors": [
                {
                    "name": "Nicolas Grekas",
                    "email": "p@tchwork.com"
                },
                {
                    "name": "Symfony Community",
                    "homepage": "https://symfony.com/contributors"
                }
            ],
            "description": "Symfony polyfill backporting some PHP 7.3+ features to lower PHP versions",
            "homepage": "https://symfony.com",
            "keywords": [
                "compatibility",
                "polyfill",
                "portable",
                "shim"
            ],
            "support": {
                "source": "https://github.com/symfony/polyfill-php73/tree/v1.23.0"
            },
            "funding": [
                {
                    "url": "https://symfony.com/sponsor",
                    "type": "custom"
                },
                {
                    "url": "https://github.com/fabpot",
                    "type": "github"
                },
                {
                    "url": "https://tidelift.com/funding/github/packagist/symfony/symfony",
                    "type": "tidelift"
                }
            ],
            "time": "2021-02-19T12:13:01+00:00"
        },
        {
            "name": "symfony/service-contracts",
            "version": "v2.4.0",
            "source": {
                "type": "git",
                "url": "https://github.com/symfony/service-contracts.git",
                "reference": "f040a30e04b57fbcc9c6cbcf4dbaa96bd318b9bb"
            },
            "dist": {
                "type": "zip",
                "url": "https://api.github.com/repos/symfony/service-contracts/zipball/f040a30e04b57fbcc9c6cbcf4dbaa96bd318b9bb",
                "reference": "f040a30e04b57fbcc9c6cbcf4dbaa96bd318b9bb",
                "shasum": ""
            },
            "require": {
                "php": ">=7.2.5",
                "psr/container": "^1.1"
            },
            "suggest": {
                "symfony/service-implementation": ""
            },
            "type": "library",
            "extra": {
                "branch-alias": {
                    "dev-main": "2.4-dev"
                },
                "thanks": {
                    "name": "symfony/contracts",
                    "url": "https://github.com/symfony/contracts"
                }
            },
            "autoload": {
                "psr-4": {
                    "Symfony\\Contracts\\Service\\": ""
                }
            },
            "notification-url": "https://packagist.org/downloads/",
            "license": [
                "MIT"
            ],
            "authors": [
                {
                    "name": "Nicolas Grekas",
                    "email": "p@tchwork.com"
                },
                {
                    "name": "Symfony Community",
                    "homepage": "https://symfony.com/contributors"
                }
            ],
            "description": "Generic abstractions related to writing services",
            "homepage": "https://symfony.com",
            "keywords": [
                "abstractions",
                "contracts",
                "decoupling",
                "interfaces",
                "interoperability",
                "standards"
            ],
            "support": {
                "source": "https://github.com/symfony/service-contracts/tree/v2.4.0"
            },
            "funding": [
                {
                    "url": "https://symfony.com/sponsor",
                    "type": "custom"
                },
                {
                    "url": "https://github.com/fabpot",
                    "type": "github"
                },
                {
                    "url": "https://tidelift.com/funding/github/packagist/symfony/symfony",
                    "type": "tidelift"
                }
            ],
            "time": "2021-04-01T10:43:52+00:00"
        },
        {
            "name": "symfony/string",
            "version": "v5.3.7",
            "source": {
                "type": "git",
                "url": "https://github.com/symfony/string.git",
                "reference": "8d224396e28d30f81969f083a58763b8b9ceb0a5"
            },
            "dist": {
                "type": "zip",
                "url": "https://api.github.com/repos/symfony/string/zipball/8d224396e28d30f81969f083a58763b8b9ceb0a5",
                "reference": "8d224396e28d30f81969f083a58763b8b9ceb0a5",
                "shasum": ""
            },
            "require": {
                "php": ">=7.2.5",
                "symfony/polyfill-ctype": "~1.8",
                "symfony/polyfill-intl-grapheme": "~1.0",
                "symfony/polyfill-intl-normalizer": "~1.0",
                "symfony/polyfill-mbstring": "~1.0",
                "symfony/polyfill-php80": "~1.15"
            },
            "require-dev": {
                "symfony/error-handler": "^4.4|^5.0",
                "symfony/http-client": "^4.4|^5.0",
                "symfony/translation-contracts": "^1.1|^2",
                "symfony/var-exporter": "^4.4|^5.0"
            },
            "type": "library",
            "autoload": {
                "psr-4": {
                    "Symfony\\Component\\String\\": ""
                },
                "files": [
                    "Resources/functions.php"
                ],
                "exclude-from-classmap": [
                    "/Tests/"
                ]
            },
            "notification-url": "https://packagist.org/downloads/",
            "license": [
                "MIT"
            ],
            "authors": [
                {
                    "name": "Nicolas Grekas",
                    "email": "p@tchwork.com"
                },
                {
                    "name": "Symfony Community",
                    "homepage": "https://symfony.com/contributors"
                }
            ],
            "description": "Provides an object-oriented API to strings and deals with bytes, UTF-8 code points and grapheme clusters in a unified way",
            "homepage": "https://symfony.com",
            "keywords": [
                "grapheme",
                "i18n",
                "string",
                "unicode",
                "utf-8",
                "utf8"
            ],
            "support": {
                "source": "https://github.com/symfony/string/tree/v5.3.7"
            },
            "funding": [
                {
                    "url": "https://symfony.com/sponsor",
                    "type": "custom"
                },
                {
                    "url": "https://github.com/fabpot",
                    "type": "github"
                },
                {
                    "url": "https://tidelift.com/funding/github/packagist/symfony/symfony",
                    "type": "tidelift"
                }
            ],
            "time": "2021-08-26T08:00:08+00:00"
        },
        {
            "name": "theseer/tokenizer",
            "version": "1.2.1",
            "source": {
                "type": "git",
                "url": "https://github.com/theseer/tokenizer.git",
                "reference": "34a41e998c2183e22995f158c581e7b5e755ab9e"
            },
            "dist": {
                "type": "zip",
                "url": "https://api.github.com/repos/theseer/tokenizer/zipball/34a41e998c2183e22995f158c581e7b5e755ab9e",
                "reference": "34a41e998c2183e22995f158c581e7b5e755ab9e",
                "shasum": ""
            },
            "require": {
                "ext-dom": "*",
                "ext-tokenizer": "*",
                "ext-xmlwriter": "*",
                "php": "^7.2 || ^8.0"
            },
            "type": "library",
            "autoload": {
                "classmap": [
                    "src/"
                ]
            },
            "notification-url": "https://packagist.org/downloads/",
            "license": [
                "BSD-3-Clause"
            ],
            "authors": [
                {
                    "name": "Arne Blankerts",
                    "email": "arne@blankerts.de",
                    "role": "Developer"
                }
            ],
            "description": "A small library for converting tokenized PHP source code into XML and potentially other formats",
            "support": {
                "issues": "https://github.com/theseer/tokenizer/issues",
                "source": "https://github.com/theseer/tokenizer/tree/1.2.1"
            },
            "funding": [
                {
                    "url": "https://github.com/theseer",
                    "type": "github"
                }
            ],
            "time": "2021-07-28T10:34:58+00:00"
        },
        {
            "name": "twig/twig",
            "version": "v2.14.6",
            "source": {
                "type": "git",
                "url": "https://github.com/twigphp/Twig.git",
                "reference": "27e5cf2b05e3744accf39d4c68a3235d9966d260"
            },
            "dist": {
                "type": "zip",
                "url": "https://api.github.com/repos/twigphp/Twig/zipball/27e5cf2b05e3744accf39d4c68a3235d9966d260",
                "reference": "27e5cf2b05e3744accf39d4c68a3235d9966d260",
                "shasum": ""
            },
            "require": {
                "php": ">=7.2.5",
                "symfony/polyfill-ctype": "^1.8",
                "symfony/polyfill-mbstring": "^1.3"
            },
            "require-dev": {
                "psr/container": "^1.0",
                "symfony/phpunit-bridge": "^4.4.9|^5.0.9"
            },
            "type": "library",
            "extra": {
                "branch-alias": {
                    "dev-master": "2.14-dev"
                }
            },
            "autoload": {
                "psr-0": {
                    "Twig_": "lib/"
                },
                "psr-4": {
                    "Twig\\": "src/"
                }
            },
            "notification-url": "https://packagist.org/downloads/",
            "license": [
                "BSD-3-Clause"
            ],
            "authors": [
                {
                    "name": "Fabien Potencier",
                    "email": "fabien@symfony.com",
                    "homepage": "http://fabien.potencier.org",
                    "role": "Lead Developer"
                },
                {
                    "name": "Twig Team",
                    "role": "Contributors"
                },
                {
                    "name": "Armin Ronacher",
                    "email": "armin.ronacher@active-4.com",
                    "role": "Project Founder"
                }
            ],
            "description": "Twig, the flexible, fast, and secure template language for PHP",
            "homepage": "https://twig.symfony.com",
            "keywords": [
                "templating"
            ],
            "support": {
                "issues": "https://github.com/twigphp/Twig/issues",
                "source": "https://github.com/twigphp/Twig/tree/v2.14.6"
            },
            "funding": [
                {
                    "url": "https://github.com/fabpot",
                    "type": "github"
                },
                {
                    "url": "https://tidelift.com/funding/github/packagist/twig/twig",
                    "type": "tidelift"
                }
            ],
            "time": "2021-05-16T12:12:47+00:00"
        },
        {
            "name": "vimeo/psalm",
            "version": "4.7.2",
            "source": {
                "type": "git",
                "url": "https://github.com/vimeo/psalm.git",
                "reference": "83a0325c0a95c0ab531d6b90c877068b464377b5"
            },
            "dist": {
                "type": "zip",
                "url": "https://api.github.com/repos/vimeo/psalm/zipball/83a0325c0a95c0ab531d6b90c877068b464377b5",
                "reference": "83a0325c0a95c0ab531d6b90c877068b464377b5",
                "shasum": ""
            },
            "require": {
                "amphp/amp": "^2.4.2",
                "amphp/byte-stream": "^1.5",
                "composer/package-versions-deprecated": "^1.8.0",
                "composer/semver": "^1.4 || ^2.0 || ^3.0",
                "composer/xdebug-handler": "^1.1 || ^2.0",
                "dnoegel/php-xdg-base-dir": "^0.1.1",
                "ext-dom": "*",
                "ext-json": "*",
                "ext-libxml": "*",
                "ext-mbstring": "*",
                "ext-simplexml": "*",
                "ext-tokenizer": "*",
                "felixfbecker/advanced-json-rpc": "^3.0.3",
                "felixfbecker/language-server-protocol": "^1.5",
                "netresearch/jsonmapper": "^1.0 || ^2.0 || ^3.0 || ^4.0",
                "nikic/php-parser": "^4.10.1",
                "openlss/lib-array2xml": "^1.0",
                "php": "^7.1|^8",
                "sebastian/diff": "^3.0 || ^4.0",
                "symfony/console": "^3.4.17 || ^4.1.6 || ^5.0",
                "webmozart/path-util": "^2.3"
            },
            "provide": {
                "psalm/psalm": "self.version"
            },
            "require-dev": {
                "bamarni/composer-bin-plugin": "^1.2",
                "brianium/paratest": "^4.0||^6.0",
                "ext-curl": "*",
                "php-parallel-lint/php-parallel-lint": "^1.2",
                "phpdocumentor/reflection-docblock": "^5",
                "phpmyadmin/sql-parser": "5.1.0||dev-master",
                "phpspec/prophecy": ">=1.9.0",
                "phpunit/phpunit": "^9.0",
                "psalm/plugin-phpunit": "^0.13",
                "slevomat/coding-standard": "^6.3.11",
                "squizlabs/php_codesniffer": "^3.5",
                "symfony/process": "^4.3",
                "weirdan/phpunit-appveyor-reporter": "^1.0.0",
                "weirdan/prophecy-shim": "^1.0 || ^2.0"
            },
            "suggest": {
                "ext-igbinary": "^2.0.5"
            },
            "bin": [
                "psalm",
                "psalm-language-server",
                "psalm-plugin",
                "psalm-refactor",
                "psalter"
            ],
            "type": "library",
            "extra": {
                "branch-alias": {
                    "dev-master": "4.x-dev",
                    "dev-3.x": "3.x-dev",
                    "dev-2.x": "2.x-dev",
                    "dev-1.x": "1.x-dev"
                }
            },
            "autoload": {
                "psr-4": {
                    "Psalm\\": "src/Psalm/"
                },
                "files": [
                    "src/functions.php",
                    "src/spl_object_id.php"
                ]
            },
            "notification-url": "https://packagist.org/downloads/",
            "license": [
                "MIT"
            ],
            "authors": [
                {
                    "name": "Matthew Brown"
                }
            ],
            "description": "A static analysis tool for finding errors in PHP applications",
            "keywords": [
                "code",
                "inspection",
                "php"
            ],
            "support": {
                "issues": "https://github.com/vimeo/psalm/issues",
                "source": "https://github.com/vimeo/psalm/tree/4.7.2"
            },
            "time": "2021-05-01T20:56:25+00:00"
        },
        {
            "name": "webmozart/path-util",
            "version": "2.3.0",
            "source": {
                "type": "git",
                "url": "https://github.com/webmozart/path-util.git",
                "reference": "d939f7edc24c9a1bb9c0dee5cb05d8e859490725"
            },
            "dist": {
                "type": "zip",
                "url": "https://api.github.com/repos/webmozart/path-util/zipball/d939f7edc24c9a1bb9c0dee5cb05d8e859490725",
                "reference": "d939f7edc24c9a1bb9c0dee5cb05d8e859490725",
                "shasum": ""
            },
            "require": {
                "php": ">=5.3.3",
                "webmozart/assert": "~1.0"
            },
            "require-dev": {
                "phpunit/phpunit": "^4.6",
                "sebastian/version": "^1.0.1"
            },
            "type": "library",
            "extra": {
                "branch-alias": {
                    "dev-master": "2.3-dev"
                }
            },
            "autoload": {
                "psr-4": {
                    "Webmozart\\PathUtil\\": "src/"
                }
            },
            "notification-url": "https://packagist.org/downloads/",
            "license": [
                "MIT"
            ],
            "authors": [
                {
                    "name": "Bernhard Schussek",
                    "email": "bschussek@gmail.com"
                }
            ],
            "description": "A robust cross-platform utility for normalizing, comparing and modifying file paths.",
            "support": {
                "issues": "https://github.com/webmozart/path-util/issues",
                "source": "https://github.com/webmozart/path-util/tree/2.3.0"
            },
            "time": "2015-12-17T08:42:14+00:00"
        }
    ],
    "aliases": [
        {
            "package": "utopia-php/database",
            "version": "dev-feat-adjusted-query-validator",
            "alias": "0.10.0",
            "alias_normalized": "0.10.0.0"
        }
    ],
    "minimum-stability": "stable",
    "stability-flags": {
<<<<<<< HEAD
        "utopia-php/abuse": 20,
        "utopia-php/audit": 20,
        "utopia-php/storage": 20
=======
        "utopia-php/database": 20
>>>>>>> ca58351e
    },
    "prefer-stable": false,
    "prefer-lowest": false,
    "platform": {
        "php": ">=8.0.0",
        "ext-curl": "*",
        "ext-imagick": "*",
        "ext-mbstring": "*",
        "ext-json": "*",
        "ext-yaml": "*",
        "ext-dom": "*",
        "ext-redis": "*",
        "ext-swoole": "*",
        "ext-pdo": "*",
        "ext-openssl": "*",
        "ext-zlib": "*",
        "ext-sockets": "*"
    },
    "platform-dev": [],
    "platform-overrides": {
        "php": "8.0"
    },
    "plugin-api-version": "2.1.0"
}<|MERGE_RESOLUTION|>--- conflicted
+++ resolved
@@ -4,11 +4,7 @@
         "Read more about it at https://getcomposer.org/doc/01-basic-usage.md#installing-dependencies",
         "This file is @generated automatically"
     ],
-<<<<<<< HEAD
-    "content-hash": "ab60fcd2b30e9c0ddcb490cd67a758c3",
-=======
-    "content-hash": "175f077512c575216c4c88f1d33c6d00",
->>>>>>> ca58351e
+    "content-hash": "49b7339f0fdee2830b8a06403e58a4fb",
     "packages": [
         {
             "name": "adhocore/jwt",
@@ -252,16 +248,16 @@
         },
         {
             "name": "chillerlan/php-settings-container",
-            "version": "2.1.1",
+            "version": "2.1.2",
             "source": {
                 "type": "git",
                 "url": "https://github.com/chillerlan/php-settings-container.git",
-                "reference": "98ccc1b31b31a53bcb563465c4961879b2b93096"
-            },
-            "dist": {
-                "type": "zip",
-                "url": "https://api.github.com/repos/chillerlan/php-settings-container/zipball/98ccc1b31b31a53bcb563465c4961879b2b93096",
-                "reference": "98ccc1b31b31a53bcb563465c4961879b2b93096",
+                "reference": "ec834493a88682dd69652a1eeaf462789ed0c5f5"
+            },
+            "dist": {
+                "type": "zip",
+                "url": "https://api.github.com/repos/chillerlan/php-settings-container/zipball/ec834493a88682dd69652a1eeaf462789ed0c5f5",
+                "reference": "ec834493a88682dd69652a1eeaf462789ed0c5f5",
                 "shasum": ""
             },
             "require": {
@@ -311,7 +307,7 @@
                     "type": "ko_fi"
                 }
             ],
-            "time": "2021-01-06T15:57:03+00:00"
+            "time": "2021-09-06T15:17:01+00:00"
         },
         {
             "name": "colinmollenhour/credis",
@@ -359,16 +355,16 @@
         },
         {
             "name": "composer/package-versions-deprecated",
-            "version": "1.11.99.3",
+            "version": "1.11.99.4",
             "source": {
                 "type": "git",
                 "url": "https://github.com/composer/package-versions-deprecated.git",
-                "reference": "fff576ac850c045158a250e7e27666e146e78d18"
-            },
-            "dist": {
-                "type": "zip",
-                "url": "https://api.github.com/repos/composer/package-versions-deprecated/zipball/fff576ac850c045158a250e7e27666e146e78d18",
-                "reference": "fff576ac850c045158a250e7e27666e146e78d18",
+                "reference": "b174585d1fe49ceed21928a945138948cb394600"
+            },
+            "dist": {
+                "type": "zip",
+                "url": "https://api.github.com/repos/composer/package-versions-deprecated/zipball/b174585d1fe49ceed21928a945138948cb394600",
+                "reference": "b174585d1fe49ceed21928a945138948cb394600",
                 "shasum": ""
             },
             "require": {
@@ -412,7 +408,7 @@
             "description": "Composer plugin that provides efficient querying for installed package versions (no runtime IO)",
             "support": {
                 "issues": "https://github.com/composer/package-versions-deprecated/issues",
-                "source": "https://github.com/composer/package-versions-deprecated/tree/1.11.99.3"
+                "source": "https://github.com/composer/package-versions-deprecated/tree/1.11.99.4"
             },
             "funding": [
                 {
@@ -428,7 +424,7 @@
                     "type": "tidelift"
                 }
             ],
-            "time": "2021-08-17T13:49:14+00:00"
+            "time": "2021-09-13T08:41:34+00:00"
         },
         {
             "name": "dragonmantank/cron-expression",
@@ -2361,12 +2357,12 @@
             "source": {
                 "type": "git",
                 "url": "https://github.com/utopia-php/storage.git",
-                "reference": "0d031ffb159efa78b52db547b3471f228472a1a1"
-            },
-            "dist": {
-                "type": "zip",
-                "url": "https://api.github.com/repos/utopia-php/storage/zipball/0d031ffb159efa78b52db547b3471f228472a1a1",
-                "reference": "0d031ffb159efa78b52db547b3471f228472a1a1",
+                "reference": "6b982d9207cae6425d4276cf17c51a36f129357b"
+            },
+            "dist": {
+                "type": "zip",
+                "url": "https://api.github.com/repos/utopia-php/storage/zipball/6b982d9207cae6425d4276cf17c51a36f129357b",
+                "reference": "6b982d9207cae6425d4276cf17c51a36f129357b",
                 "shasum": ""
             },
             "require": {
@@ -2405,7 +2401,7 @@
                 "issues": "https://github.com/utopia-php/storage/issues",
                 "source": "https://github.com/utopia-php/storage/tree/feat-large-file-support"
             },
-            "time": "2021-07-19T05:38:11+00:00"
+            "time": "2021-08-04T08:00:56+00:00"
         },
         {
             "name": "utopia-php/swoole",
@@ -3387,16 +3383,16 @@
         },
         {
             "name": "nikic/php-parser",
-            "version": "v4.12.0",
+            "version": "v4.13.0",
             "source": {
                 "type": "git",
                 "url": "https://github.com/nikic/PHP-Parser.git",
-                "reference": "6608f01670c3cc5079e18c1dab1104e002579143"
-            },
-            "dist": {
-                "type": "zip",
-                "url": "https://api.github.com/repos/nikic/PHP-Parser/zipball/6608f01670c3cc5079e18c1dab1104e002579143",
-                "reference": "6608f01670c3cc5079e18c1dab1104e002579143",
+                "reference": "50953a2691a922aa1769461637869a0a2faa3f53"
+            },
+            "dist": {
+                "type": "zip",
+                "url": "https://api.github.com/repos/nikic/PHP-Parser/zipball/50953a2691a922aa1769461637869a0a2faa3f53",
+                "reference": "50953a2691a922aa1769461637869a0a2faa3f53",
                 "shasum": ""
             },
             "require": {
@@ -3437,9 +3433,9 @@
             ],
             "support": {
                 "issues": "https://github.com/nikic/PHP-Parser/issues",
-                "source": "https://github.com/nikic/PHP-Parser/tree/v4.12.0"
-            },
-            "time": "2021-07-21T10:44:31+00:00"
+                "source": "https://github.com/nikic/PHP-Parser/tree/v4.13.0"
+            },
+            "time": "2021-09-20T12:20:58+00:00"
         },
         {
             "name": "openlss/lib-array2xml",
@@ -3716,16 +3712,16 @@
         },
         {
             "name": "phpdocumentor/type-resolver",
-            "version": "1.4.0",
+            "version": "1.5.0",
             "source": {
                 "type": "git",
                 "url": "https://github.com/phpDocumentor/TypeResolver.git",
-                "reference": "6a467b8989322d92aa1c8bf2bebcc6e5c2ba55c0"
-            },
-            "dist": {
-                "type": "zip",
-                "url": "https://api.github.com/repos/phpDocumentor/TypeResolver/zipball/6a467b8989322d92aa1c8bf2bebcc6e5c2ba55c0",
-                "reference": "6a467b8989322d92aa1c8bf2bebcc6e5c2ba55c0",
+                "reference": "30f38bffc6f24293dadd1823936372dfa9e86e2f"
+            },
+            "dist": {
+                "type": "zip",
+                "url": "https://api.github.com/repos/phpDocumentor/TypeResolver/zipball/30f38bffc6f24293dadd1823936372dfa9e86e2f",
+                "reference": "30f38bffc6f24293dadd1823936372dfa9e86e2f",
                 "shasum": ""
             },
             "require": {
@@ -3733,7 +3729,8 @@
                 "phpdocumentor/reflection-common": "^2.0"
             },
             "require-dev": {
-                "ext-tokenizer": "*"
+                "ext-tokenizer": "*",
+                "psalm/phar": "^4.8"
             },
             "type": "library",
             "extra": {
@@ -3759,39 +3756,39 @@
             "description": "A PSR-5 based resolver of Class names, Types and Structural Element Names",
             "support": {
                 "issues": "https://github.com/phpDocumentor/TypeResolver/issues",
-                "source": "https://github.com/phpDocumentor/TypeResolver/tree/1.4.0"
-            },
-            "time": "2020-09-17T18:55:26+00:00"
+                "source": "https://github.com/phpDocumentor/TypeResolver/tree/1.5.0"
+            },
+            "time": "2021-09-17T15:28:14+00:00"
         },
         {
             "name": "phpspec/prophecy",
-            "version": "1.13.0",
+            "version": "1.14.0",
             "source": {
                 "type": "git",
                 "url": "https://github.com/phpspec/prophecy.git",
-                "reference": "be1996ed8adc35c3fd795488a653f4b518be70ea"
-            },
-            "dist": {
-                "type": "zip",
-                "url": "https://api.github.com/repos/phpspec/prophecy/zipball/be1996ed8adc35c3fd795488a653f4b518be70ea",
-                "reference": "be1996ed8adc35c3fd795488a653f4b518be70ea",
+                "reference": "d86dfc2e2a3cd366cee475e52c6bb3bbc371aa0e"
+            },
+            "dist": {
+                "type": "zip",
+                "url": "https://api.github.com/repos/phpspec/prophecy/zipball/d86dfc2e2a3cd366cee475e52c6bb3bbc371aa0e",
+                "reference": "d86dfc2e2a3cd366cee475e52c6bb3bbc371aa0e",
                 "shasum": ""
             },
             "require": {
                 "doctrine/instantiator": "^1.2",
-                "php": "^7.2 || ~8.0, <8.1",
+                "php": "^7.2 || ~8.0, <8.2",
                 "phpdocumentor/reflection-docblock": "^5.2",
                 "sebastian/comparator": "^3.0 || ^4.0",
                 "sebastian/recursion-context": "^3.0 || ^4.0"
             },
             "require-dev": {
-                "phpspec/phpspec": "^6.0",
+                "phpspec/phpspec": "^6.0 || ^7.0",
                 "phpunit/phpunit": "^8.0 || ^9.0"
             },
             "type": "library",
             "extra": {
                 "branch-alias": {
-                    "dev-master": "1.11.x-dev"
+                    "dev-master": "1.x-dev"
                 }
             },
             "autoload": {
@@ -3826,29 +3823,29 @@
             ],
             "support": {
                 "issues": "https://github.com/phpspec/prophecy/issues",
-                "source": "https://github.com/phpspec/prophecy/tree/1.13.0"
-            },
-            "time": "2021-03-17T13:42:18+00:00"
+                "source": "https://github.com/phpspec/prophecy/tree/1.14.0"
+            },
+            "time": "2021-09-10T09:02:12+00:00"
         },
         {
             "name": "phpunit/php-code-coverage",
-            "version": "9.2.6",
+            "version": "9.2.7",
             "source": {
                 "type": "git",
                 "url": "https://github.com/sebastianbergmann/php-code-coverage.git",
-                "reference": "f6293e1b30a2354e8428e004689671b83871edde"
-            },
-            "dist": {
-                "type": "zip",
-                "url": "https://api.github.com/repos/sebastianbergmann/php-code-coverage/zipball/f6293e1b30a2354e8428e004689671b83871edde",
-                "reference": "f6293e1b30a2354e8428e004689671b83871edde",
+                "reference": "d4c798ed8d51506800b441f7a13ecb0f76f12218"
+            },
+            "dist": {
+                "type": "zip",
+                "url": "https://api.github.com/repos/sebastianbergmann/php-code-coverage/zipball/d4c798ed8d51506800b441f7a13ecb0f76f12218",
+                "reference": "d4c798ed8d51506800b441f7a13ecb0f76f12218",
                 "shasum": ""
             },
             "require": {
                 "ext-dom": "*",
                 "ext-libxml": "*",
                 "ext-xmlwriter": "*",
-                "nikic/php-parser": "^4.10.2",
+                "nikic/php-parser": "^4.12.0",
                 "php": ">=7.3",
                 "phpunit/php-file-iterator": "^3.0.3",
                 "phpunit/php-text-template": "^2.0.2",
@@ -3897,7 +3894,7 @@
             ],
             "support": {
                 "issues": "https://github.com/sebastianbergmann/php-code-coverage/issues",
-                "source": "https://github.com/sebastianbergmann/php-code-coverage/tree/9.2.6"
+                "source": "https://github.com/sebastianbergmann/php-code-coverage/tree/9.2.7"
             },
             "funding": [
                 {
@@ -3905,7 +3902,7 @@
                     "type": "github"
                 }
             ],
-            "time": "2021-03-28T07:26:59+00:00"
+            "time": "2021-09-17T05:39:03+00:00"
         },
         {
             "name": "phpunit/php-file-iterator",
@@ -6019,16 +6016,16 @@
         },
         {
             "name": "twig/twig",
-            "version": "v2.14.6",
+            "version": "v2.14.7",
             "source": {
                 "type": "git",
                 "url": "https://github.com/twigphp/Twig.git",
-                "reference": "27e5cf2b05e3744accf39d4c68a3235d9966d260"
-            },
-            "dist": {
-                "type": "zip",
-                "url": "https://api.github.com/repos/twigphp/Twig/zipball/27e5cf2b05e3744accf39d4c68a3235d9966d260",
-                "reference": "27e5cf2b05e3744accf39d4c68a3235d9966d260",
+                "reference": "8e202327ee1ed863629de9b18a5ec70ac614d88f"
+            },
+            "dist": {
+                "type": "zip",
+                "url": "https://api.github.com/repos/twigphp/Twig/zipball/8e202327ee1ed863629de9b18a5ec70ac614d88f",
+                "reference": "8e202327ee1ed863629de9b18a5ec70ac614d88f",
                 "shasum": ""
             },
             "require": {
@@ -6038,7 +6035,7 @@
             },
             "require-dev": {
                 "psr/container": "^1.0",
-                "symfony/phpunit-bridge": "^4.4.9|^5.0.9"
+                "symfony/phpunit-bridge": "^4.4.9|^5.0.9|^6.0"
             },
             "type": "library",
             "extra": {
@@ -6082,7 +6079,7 @@
             ],
             "support": {
                 "issues": "https://github.com/twigphp/Twig/issues",
-                "source": "https://github.com/twigphp/Twig/tree/v2.14.6"
+                "source": "https://github.com/twigphp/Twig/tree/v2.14.7"
             },
             "funding": [
                 {
@@ -6094,7 +6091,7 @@
                     "type": "tidelift"
                 }
             ],
-            "time": "2021-05-16T12:12:47+00:00"
+            "time": "2021-09-17T08:39:54+00:00"
         },
         {
             "name": "vimeo/psalm",
@@ -6262,13 +6259,8 @@
     ],
     "minimum-stability": "stable",
     "stability-flags": {
-<<<<<<< HEAD
-        "utopia-php/abuse": 20,
-        "utopia-php/audit": 20,
+        "utopia-php/database": 20,
         "utopia-php/storage": 20
-=======
-        "utopia-php/database": 20
->>>>>>> ca58351e
     },
     "prefer-stable": false,
     "prefer-lowest": false,
