{
    "_readme": [
        "This file locks the dependencies of your project to a known state",
        "Read more about it at https://getcomposer.org/doc/01-basic-usage.md#installing-dependencies",
        "This file is @generated automatically"
    ],
    "content-hash": "e928f83c29a3236f70d13767aa5a45b0",
    "packages": [
        {
            "name": "adhocore/jwt",
            "version": "1.1.2",
            "source": {
                "type": "git",
                "url": "https://github.com/adhocore/php-jwt.git",
                "reference": "6c434af7170090bb7a8880d2bc220a2254ba7899"
            },
            "dist": {
                "type": "zip",
                "url": "https://api.github.com/repos/adhocore/php-jwt/zipball/6c434af7170090bb7a8880d2bc220a2254ba7899",
                "reference": "6c434af7170090bb7a8880d2bc220a2254ba7899",
                "shasum": ""
            },
            "require": {
                "php": "^7.0 || ^8.0"
            },
            "require-dev": {
                "phpunit/phpunit": "^6.5 || ^7.5"
            },
            "type": "library",
            "autoload": {
                "psr-4": {
                    "Ahc\\Jwt\\": "src/"
                }
            },
            "notification-url": "https://packagist.org/downloads/",
            "license": [
                "MIT"
            ],
            "authors": [
                {
                    "name": "Jitendra Adhikari",
                    "email": "jiten.adhikary@gmail.com"
                }
            ],
            "description": "Ultra lightweight JSON web token (JWT) library for PHP5.5+.",
            "keywords": [
                "auth",
                "json-web-token",
                "jwt",
                "jwt-auth",
                "jwt-php",
                "token"
            ],
            "support": {
                "issues": "https://github.com/adhocore/php-jwt/issues",
                "source": "https://github.com/adhocore/php-jwt/tree/1.1.2"
            },
            "funding": [
                {
                    "url": "https://paypal.me/ji10",
                    "type": "custom"
                }
            ],
            "time": "2021-02-20T09:56:44+00:00"
        },
        {
            "name": "appwrite/php-clamav",
            "version": "1.1.0",
            "source": {
                "type": "git",
                "url": "https://github.com/appwrite/php-clamav.git",
                "reference": "61d00f24f9e7766fbba233e7b8d09c5475388073"
            },
            "dist": {
                "type": "zip",
                "url": "https://api.github.com/repos/appwrite/php-clamav/zipball/61d00f24f9e7766fbba233e7b8d09c5475388073",
                "reference": "61d00f24f9e7766fbba233e7b8d09c5475388073",
                "shasum": ""
            },
            "require": {
                "ext-sockets": "*",
                "php": ">=7.1"
            },
            "require-dev": {
                "phpunit/phpunit": "^7.0"
            },
            "type": "library",
            "autoload": {
                "psr-4": {
                    "Appwrite\\ClamAV\\": "src/ClamAV"
                }
            },
            "notification-url": "https://packagist.org/downloads/",
            "license": [
                "MIT"
            ],
            "authors": [
                {
                    "name": "Eldad Fux",
                    "email": "eldad@appwrite.io"
                }
            ],
            "description": "ClamAV network and pipe client for PHP",
            "keywords": [
                "anti virus",
                "appwrite",
                "clamav",
                "php"
            ],
            "support": {
                "issues": "https://github.com/appwrite/php-clamav/issues",
                "source": "https://github.com/appwrite/php-clamav/tree/1.1.0"
            },
            "time": "2020-10-02T05:23:46+00:00"
        },
        {
            "name": "appwrite/php-runtimes",
            "version": "0.4.0",
            "source": {
                "type": "git",
                "url": "https://github.com/appwrite/php-runtimes.git",
                "reference": "cc7090a67d8824c779190b38873f0f8154f906b2"
            },
            "dist": {
                "type": "zip",
                "url": "https://api.github.com/repos/appwrite/php-runtimes/zipball/cc7090a67d8824c779190b38873f0f8154f906b2",
                "reference": "cc7090a67d8824c779190b38873f0f8154f906b2",
                "shasum": ""
            },
            "require": {
                "php": ">=8.0",
                "utopia-php/system": "0.4.*"
            },
            "require-dev": {
                "phpunit/phpunit": "^9.3",
                "utopia-php/cli": "0.11.*",
                "vimeo/psalm": "4.0.1"
            },
            "type": "library",
            "autoload": {
                "psr-4": {
                    "Appwrite\\Runtimes\\": "src/Runtimes"
                }
            },
            "notification-url": "https://packagist.org/downloads/",
            "license": [
                "BSD-3-Clause"
            ],
            "authors": [
                {
                    "name": "Eldad Fux",
                    "email": "eldad@appwrite.io"
                },
                {
                    "name": "Torsten Dittmann",
                    "email": "torsten@appwrite.io"
                }
            ],
            "description": "Appwrite repository for Cloud Function runtimes that contains the configurations and tests for all of the Appwrite runtime environments.",
            "keywords": [
                "appwrite",
                "php",
                "runtimes"
            ],
            "support": {
                "issues": "https://github.com/appwrite/php-runtimes/issues",
                "source": "https://github.com/appwrite/php-runtimes/tree/0.4.0"
            },
            "time": "2021-06-23T07:17:12+00:00"
        },
        {
            "name": "chillerlan/php-qrcode",
            "version": "4.3.0",
            "source": {
                "type": "git",
                "url": "https://github.com/chillerlan/php-qrcode.git",
                "reference": "4968063fb3baeedb658293f89f9673fbf2499a3e"
            },
            "dist": {
                "type": "zip",
                "url": "https://api.github.com/repos/chillerlan/php-qrcode/zipball/4968063fb3baeedb658293f89f9673fbf2499a3e",
                "reference": "4968063fb3baeedb658293f89f9673fbf2499a3e",
                "shasum": ""
            },
            "require": {
                "chillerlan/php-settings-container": "^2.1",
                "ext-mbstring": "*",
                "php": "^7.4 || ^8.0"
            },
            "require-dev": {
                "phan/phan": "^3.2.2",
                "phpunit/phpunit": "^9.4",
                "setasign/fpdf": "^1.8.2"
            },
            "suggest": {
                "chillerlan/php-authenticator": "Yet another Google authenticator! Also creates URIs for mobile apps.",
                "setasign/fpdf": "Required to use the QR FPDF output."
            },
            "type": "library",
            "autoload": {
                "psr-4": {
                    "chillerlan\\QRCode\\": "src/"
                }
            },
            "notification-url": "https://packagist.org/downloads/",
            "license": [
                "MIT"
            ],
            "authors": [
                {
                    "name": "Kazuhiko Arase",
                    "homepage": "https://github.com/kazuhikoarase"
                },
                {
                    "name": "Smiley",
                    "email": "smiley@chillerlan.net",
                    "homepage": "https://github.com/codemasher"
                },
                {
                    "name": "Contributors",
                    "homepage": "https://github.com/chillerlan/php-qrcode/graphs/contributors"
                }
            ],
            "description": "A QR code generator. PHP 7.4+",
            "homepage": "https://github.com/chillerlan/php-qrcode",
            "keywords": [
                "phpqrcode",
                "qr",
                "qr code",
                "qrcode",
                "qrcode-generator"
            ],
            "support": {
                "issues": "https://github.com/chillerlan/php-qrcode/issues",
                "source": "https://github.com/chillerlan/php-qrcode/tree/4.3.0"
            },
            "funding": [
                {
                    "url": "https://www.paypal.com/donate?hosted_button_id=WLYUNAT9ZTJZ4",
                    "type": "custom"
                },
                {
                    "url": "https://ko-fi.com/codemasher",
                    "type": "ko_fi"
                }
            ],
            "time": "2020-11-18T20:49:20+00:00"
        },
        {
            "name": "chillerlan/php-settings-container",
            "version": "2.1.1",
            "source": {
                "type": "git",
                "url": "https://github.com/chillerlan/php-settings-container.git",
                "reference": "98ccc1b31b31a53bcb563465c4961879b2b93096"
            },
            "dist": {
                "type": "zip",
                "url": "https://api.github.com/repos/chillerlan/php-settings-container/zipball/98ccc1b31b31a53bcb563465c4961879b2b93096",
                "reference": "98ccc1b31b31a53bcb563465c4961879b2b93096",
                "shasum": ""
            },
            "require": {
                "ext-json": "*",
                "php": "^7.4 || ^8.0"
            },
            "require-dev": {
                "phan/phan": "^4.0",
                "phpunit/phpunit": "^9.5"
            },
            "type": "library",
            "autoload": {
                "psr-4": {
                    "chillerlan\\Settings\\": "src/"
                }
            },
            "notification-url": "https://packagist.org/downloads/",
            "license": [
                "MIT"
            ],
            "authors": [
                {
                    "name": "Smiley",
                    "email": "smiley@chillerlan.net",
                    "homepage": "https://github.com/codemasher"
                }
            ],
            "description": "A container class for immutable settings objects. Not a DI container. PHP 7.4+",
            "homepage": "https://github.com/chillerlan/php-settings-container",
            "keywords": [
                "PHP7",
                "Settings",
                "container",
                "helper"
            ],
            "support": {
                "issues": "https://github.com/chillerlan/php-settings-container/issues",
                "source": "https://github.com/chillerlan/php-settings-container"
            },
            "funding": [
                {
                    "url": "https://www.paypal.com/donate?hosted_button_id=WLYUNAT9ZTJZ4",
                    "type": "custom"
                },
                {
                    "url": "https://ko-fi.com/codemasher",
                    "type": "ko_fi"
                }
            ],
            "time": "2021-01-06T15:57:03+00:00"
        },
        {
            "name": "colinmollenhour/credis",
            "version": "v1.12.1",
            "source": {
                "type": "git",
                "url": "https://github.com/colinmollenhour/credis.git",
                "reference": "c27faa11724229986335c23f4b6d0f1d8d6547fb"
            },
            "dist": {
                "type": "zip",
                "url": "https://api.github.com/repos/colinmollenhour/credis/zipball/c27faa11724229986335c23f4b6d0f1d8d6547fb",
                "reference": "c27faa11724229986335c23f4b6d0f1d8d6547fb",
                "shasum": ""
            },
            "require": {
                "php": ">=5.4.0"
            },
            "type": "library",
            "autoload": {
                "classmap": [
                    "Client.php",
                    "Cluster.php",
                    "Sentinel.php",
                    "Module.php"
                ]
            },
            "notification-url": "https://packagist.org/downloads/",
            "license": [
                "MIT"
            ],
            "authors": [
                {
                    "name": "Colin Mollenhour",
                    "email": "colin@mollenhour.com"
                }
            ],
            "description": "Credis is a lightweight interface to the Redis key-value store which wraps the phpredis library when available for better performance.",
            "homepage": "https://github.com/colinmollenhour/credis",
            "support": {
                "issues": "https://github.com/colinmollenhour/credis/issues",
                "source": "https://github.com/colinmollenhour/credis/tree/v1.12.1"
            },
            "time": "2020-11-06T16:09:14+00:00"
        },
        {
            "name": "composer/package-versions-deprecated",
            "version": "1.11.99.2",
            "source": {
                "type": "git",
                "url": "https://github.com/composer/package-versions-deprecated.git",
                "reference": "c6522afe5540d5fc46675043d3ed5a45a740b27c"
            },
            "dist": {
                "type": "zip",
                "url": "https://api.github.com/repos/composer/package-versions-deprecated/zipball/c6522afe5540d5fc46675043d3ed5a45a740b27c",
                "reference": "c6522afe5540d5fc46675043d3ed5a45a740b27c",
                "shasum": ""
            },
            "require": {
                "composer-plugin-api": "^1.1.0 || ^2.0",
                "php": "^7 || ^8"
            },
            "replace": {
                "ocramius/package-versions": "1.11.99"
            },
            "require-dev": {
                "composer/composer": "^1.9.3 || ^2.0@dev",
                "ext-zip": "^1.13",
                "phpunit/phpunit": "^6.5 || ^7"
            },
            "type": "composer-plugin",
            "extra": {
                "class": "PackageVersions\\Installer",
                "branch-alias": {
                    "dev-master": "1.x-dev"
                }
            },
            "autoload": {
                "psr-4": {
                    "PackageVersions\\": "src/PackageVersions"
                }
            },
            "notification-url": "https://packagist.org/downloads/",
            "license": [
                "MIT"
            ],
            "authors": [
                {
                    "name": "Marco Pivetta",
                    "email": "ocramius@gmail.com"
                },
                {
                    "name": "Jordi Boggiano",
                    "email": "j.boggiano@seld.be"
                }
            ],
            "description": "Composer plugin that provides efficient querying for installed package versions (no runtime IO)",
            "support": {
                "issues": "https://github.com/composer/package-versions-deprecated/issues",
                "source": "https://github.com/composer/package-versions-deprecated/tree/1.11.99.2"
            },
            "funding": [
                {
                    "url": "https://packagist.com",
                    "type": "custom"
                },
                {
                    "url": "https://github.com/composer",
                    "type": "github"
                },
                {
                    "url": "https://tidelift.com/funding/github/packagist/composer/composer",
                    "type": "tidelift"
                }
            ],
            "time": "2021-05-24T07:46:03+00:00"
        },
        {
            "name": "dragonmantank/cron-expression",
            "version": "v3.1.0",
            "source": {
                "type": "git",
                "url": "https://github.com/dragonmantank/cron-expression.git",
                "reference": "7a8c6e56ab3ffcc538d05e8155bb42269abf1a0c"
            },
            "dist": {
                "type": "zip",
                "url": "https://api.github.com/repos/dragonmantank/cron-expression/zipball/7a8c6e56ab3ffcc538d05e8155bb42269abf1a0c",
                "reference": "7a8c6e56ab3ffcc538d05e8155bb42269abf1a0c",
                "shasum": ""
            },
            "require": {
                "php": "^7.2|^8.0",
                "webmozart/assert": "^1.7.0"
            },
            "replace": {
                "mtdowling/cron-expression": "^1.0"
            },
            "require-dev": {
                "phpstan/extension-installer": "^1.0",
                "phpstan/phpstan": "^0.12",
                "phpstan/phpstan-webmozart-assert": "^0.12.7",
                "phpunit/phpunit": "^7.0|^8.0|^9.0"
            },
            "type": "library",
            "autoload": {
                "psr-4": {
                    "Cron\\": "src/Cron/"
                }
            },
            "notification-url": "https://packagist.org/downloads/",
            "license": [
                "MIT"
            ],
            "authors": [
                {
                    "name": "Chris Tankersley",
                    "email": "chris@ctankersley.com",
                    "homepage": "https://github.com/dragonmantank"
                }
            ],
            "description": "CRON for PHP: Calculate the next or previous run date and determine if a CRON expression is due",
            "keywords": [
                "cron",
                "schedule"
            ],
            "support": {
                "issues": "https://github.com/dragonmantank/cron-expression/issues",
                "source": "https://github.com/dragonmantank/cron-expression/tree/v3.1.0"
            },
            "funding": [
                {
                    "url": "https://github.com/dragonmantank",
                    "type": "github"
                }
            ],
            "time": "2020-11-24T19:55:57+00:00"
        },
        {
            "name": "guzzlehttp/guzzle",
            "version": "7.3.0",
            "source": {
                "type": "git",
                "url": "https://github.com/guzzle/guzzle.git",
                "reference": "7008573787b430c1c1f650e3722d9bba59967628"
            },
            "dist": {
                "type": "zip",
                "url": "https://api.github.com/repos/guzzle/guzzle/zipball/7008573787b430c1c1f650e3722d9bba59967628",
                "reference": "7008573787b430c1c1f650e3722d9bba59967628",
                "shasum": ""
            },
            "require": {
                "ext-json": "*",
                "guzzlehttp/promises": "^1.4",
                "guzzlehttp/psr7": "^1.7 || ^2.0",
                "php": "^7.2.5 || ^8.0",
                "psr/http-client": "^1.0"
            },
            "provide": {
                "psr/http-client-implementation": "1.0"
            },
            "require-dev": {
                "bamarni/composer-bin-plugin": "^1.4.1",
                "ext-curl": "*",
                "php-http/client-integration-tests": "^3.0",
                "phpunit/phpunit": "^8.5.5 || ^9.3.5",
                "psr/log": "^1.1"
            },
            "suggest": {
                "ext-curl": "Required for CURL handler support",
                "ext-intl": "Required for Internationalized Domain Name (IDN) support",
                "psr/log": "Required for using the Log middleware"
            },
            "type": "library",
            "extra": {
                "branch-alias": {
                    "dev-master": "7.3-dev"
                }
            },
            "autoload": {
                "psr-4": {
                    "GuzzleHttp\\": "src/"
                },
                "files": [
                    "src/functions_include.php"
                ]
            },
            "notification-url": "https://packagist.org/downloads/",
            "license": [
                "MIT"
            ],
            "authors": [
                {
                    "name": "Michael Dowling",
                    "email": "mtdowling@gmail.com",
                    "homepage": "https://github.com/mtdowling"
                },
                {
                    "name": "Márk Sági-Kazár",
                    "email": "mark.sagikazar@gmail.com",
                    "homepage": "https://sagikazarmark.hu"
                }
            ],
            "description": "Guzzle is a PHP HTTP client library",
            "homepage": "http://guzzlephp.org/",
            "keywords": [
                "client",
                "curl",
                "framework",
                "http",
                "http client",
                "psr-18",
                "psr-7",
                "rest",
                "web service"
            ],
            "support": {
                "issues": "https://github.com/guzzle/guzzle/issues",
                "source": "https://github.com/guzzle/guzzle/tree/7.3.0"
            },
            "funding": [
                {
                    "url": "https://github.com/GrahamCampbell",
                    "type": "github"
                },
                {
                    "url": "https://github.com/Nyholm",
                    "type": "github"
                },
                {
                    "url": "https://github.com/alexeyshockov",
                    "type": "github"
                },
                {
                    "url": "https://github.com/gmponos",
                    "type": "github"
                }
            ],
            "time": "2021-03-23T11:33:13+00:00"
        },
        {
            "name": "guzzlehttp/promises",
            "version": "1.4.1",
            "source": {
                "type": "git",
                "url": "https://github.com/guzzle/promises.git",
                "reference": "8e7d04f1f6450fef59366c399cfad4b9383aa30d"
            },
            "dist": {
                "type": "zip",
                "url": "https://api.github.com/repos/guzzle/promises/zipball/8e7d04f1f6450fef59366c399cfad4b9383aa30d",
                "reference": "8e7d04f1f6450fef59366c399cfad4b9383aa30d",
                "shasum": ""
            },
            "require": {
                "php": ">=5.5"
            },
            "require-dev": {
                "symfony/phpunit-bridge": "^4.4 || ^5.1"
            },
            "type": "library",
            "extra": {
                "branch-alias": {
                    "dev-master": "1.4-dev"
                }
            },
            "autoload": {
                "psr-4": {
                    "GuzzleHttp\\Promise\\": "src/"
                },
                "files": [
                    "src/functions_include.php"
                ]
            },
            "notification-url": "https://packagist.org/downloads/",
            "license": [
                "MIT"
            ],
            "authors": [
                {
                    "name": "Michael Dowling",
                    "email": "mtdowling@gmail.com",
                    "homepage": "https://github.com/mtdowling"
                }
            ],
            "description": "Guzzle promises library",
            "keywords": [
                "promise"
            ],
            "support": {
                "issues": "https://github.com/guzzle/promises/issues",
                "source": "https://github.com/guzzle/promises/tree/1.4.1"
            },
            "time": "2021-03-07T09:25:29+00:00"
        },
        {
            "name": "guzzlehttp/psr7",
            "version": "2.0.0",
            "source": {
                "type": "git",
                "url": "https://github.com/guzzle/psr7.git",
                "reference": "1dc8d9cba3897165e16d12bb13d813afb1eb3fe7"
            },
            "dist": {
                "type": "zip",
                "url": "https://api.github.com/repos/guzzle/psr7/zipball/1dc8d9cba3897165e16d12bb13d813afb1eb3fe7",
                "reference": "1dc8d9cba3897165e16d12bb13d813afb1eb3fe7",
                "shasum": ""
            },
            "require": {
                "php": "^7.2.5 || ^8.0",
                "psr/http-factory": "^1.0",
                "psr/http-message": "^1.0",
                "ralouphie/getallheaders": "^3.0"
            },
            "provide": {
                "psr/http-factory-implementation": "1.0",
                "psr/http-message-implementation": "1.0"
            },
            "require-dev": {
                "bamarni/composer-bin-plugin": "^1.4.1",
                "http-interop/http-factory-tests": "^0.9",
                "phpunit/phpunit": "^8.5.8 || ^9.3.10"
            },
            "suggest": {
                "laminas/laminas-httphandlerrunner": "Emit PSR-7 responses"
            },
            "type": "library",
            "extra": {
                "branch-alias": {
                    "dev-master": "2.0-dev"
                }
            },
            "autoload": {
                "psr-4": {
                    "GuzzleHttp\\Psr7\\": "src/"
                }
            },
            "notification-url": "https://packagist.org/downloads/",
            "license": [
                "MIT"
            ],
            "authors": [
                {
                    "name": "Michael Dowling",
                    "email": "mtdowling@gmail.com",
                    "homepage": "https://github.com/mtdowling"
                },
                {
                    "name": "Tobias Schultze",
                    "homepage": "https://github.com/Tobion"
                },
                {
                    "name": "Márk Sági-Kazár",
                    "email": "mark.sagikazar@gmail.com",
                    "homepage": "https://sagikazarmark.hu"
                }
            ],
            "description": "PSR-7 message implementation that also provides common utility methods",
            "keywords": [
                "http",
                "message",
                "psr-7",
                "request",
                "response",
                "stream",
                "uri",
                "url"
            ],
            "support": {
                "issues": "https://github.com/guzzle/psr7/issues",
                "source": "https://github.com/guzzle/psr7/tree/2.0.0"
            },
            "time": "2021-06-30T20:03:07+00:00"
        },
        {
            "name": "influxdb/influxdb-php",
            "version": "1.15.2",
            "source": {
                "type": "git",
                "url": "https://github.com/influxdata/influxdb-php.git",
                "reference": "d6e59f4f04ab9107574fda69c2cbe36671253d03"
            },
            "dist": {
                "type": "zip",
                "url": "https://api.github.com/repos/influxdata/influxdb-php/zipball/d6e59f4f04ab9107574fda69c2cbe36671253d03",
                "reference": "d6e59f4f04ab9107574fda69c2cbe36671253d03",
                "shasum": ""
            },
            "require": {
                "guzzlehttp/guzzle": "^6.0|^7.0",
                "php": "^5.5 || ^7.0 || ^8.0"
            },
            "require-dev": {
                "dms/phpunit-arraysubset-asserts": "^0.2.1",
                "phpunit/phpunit": "^9.5"
            },
            "suggest": {
                "ext-curl": "Curl extension, needed for Curl driver",
                "stefanotorresi/influxdb-php-async": "An asyncronous client for InfluxDB, implemented via ReactPHP."
            },
            "type": "library",
            "autoload": {
                "psr-4": {
                    "InfluxDB\\": "src/InfluxDB"
                }
            },
            "notification-url": "https://packagist.org/downloads/",
            "license": [
                "MIT"
            ],
            "authors": [
                {
                    "name": "Stephen Hoogendijk",
                    "email": "stephen@tca0.nl"
                },
                {
                    "name": "Daniel Martinez",
                    "email": "danimartcas@hotmail.com"
                },
                {
                    "name": "Gianluca Arbezzano",
                    "email": "gianarb92@gmail.com"
                }
            ],
            "description": "InfluxDB client library for PHP",
            "keywords": [
                "client",
                "influxdata",
                "influxdb",
                "influxdb class",
                "influxdb client",
                "influxdb library",
                "time series"
            ],
            "support": {
                "issues": "https://github.com/influxdata/influxdb-php/issues",
                "source": "https://github.com/influxdata/influxdb-php/tree/1.15.2"
            },
            "time": "2020-12-26T17:45:17+00:00"
        },
        {
            "name": "jean85/pretty-package-versions",
            "version": "1.6.0",
            "source": {
                "type": "git",
                "url": "https://github.com/Jean85/pretty-package-versions.git",
                "reference": "1e0104b46f045868f11942aea058cd7186d6c303"
            },
            "dist": {
                "type": "zip",
                "url": "https://api.github.com/repos/Jean85/pretty-package-versions/zipball/1e0104b46f045868f11942aea058cd7186d6c303",
                "reference": "1e0104b46f045868f11942aea058cd7186d6c303",
                "shasum": ""
            },
            "require": {
                "composer/package-versions-deprecated": "^1.8.0",
                "php": "^7.0|^8.0"
            },
            "require-dev": {
                "phpunit/phpunit": "^6.0|^8.5|^9.2"
            },
            "type": "library",
            "extra": {
                "branch-alias": {
                    "dev-master": "1.x-dev"
                }
            },
            "autoload": {
                "psr-4": {
                    "Jean85\\": "src/"
                }
            },
            "notification-url": "https://packagist.org/downloads/",
            "license": [
                "MIT"
            ],
            "authors": [
                {
                    "name": "Alessandro Lai",
                    "email": "alessandro.lai85@gmail.com"
                }
            ],
            "description": "A wrapper for ocramius/package-versions to get pretty versions strings",
            "keywords": [
                "composer",
                "package",
                "release",
                "versions"
            ],
            "support": {
                "issues": "https://github.com/Jean85/pretty-package-versions/issues",
                "source": "https://github.com/Jean85/pretty-package-versions/tree/1.6.0"
            },
            "time": "2021-02-04T16:20:16+00:00"
        },
        {
            "name": "matomo/device-detector",
            "version": "4.2.3",
            "source": {
                "type": "git",
                "url": "https://github.com/matomo-org/device-detector.git",
                "reference": "d879f07496d6e6ee89cef5bcd925383d9b0c2cc0"
            },
            "dist": {
                "type": "zip",
                "url": "https://api.github.com/repos/matomo-org/device-detector/zipball/d879f07496d6e6ee89cef5bcd925383d9b0c2cc0",
                "reference": "d879f07496d6e6ee89cef5bcd925383d9b0c2cc0",
                "shasum": ""
            },
            "require": {
                "mustangostang/spyc": "*",
                "php": ">=7.2"
            },
            "replace": {
                "piwik/device-detector": "self.version"
            },
            "require-dev": {
                "matthiasmullie/scrapbook": "^1.4.7",
                "mayflower/mo4-coding-standard": "dev-master#275cb9d",
                "phpstan/phpstan": "^0.12.52",
                "phpunit/phpunit": "^8.5.8",
                "psr/cache": "^1.0.1",
                "psr/simple-cache": "^1.0.1",
                "symfony/yaml": "^5.1.7"
            },
            "suggest": {
                "doctrine/cache": "Can directly be used for caching purpose",
                "ext-yaml": "Necessary for using the Pecl YAML parser"
            },
            "type": "library",
            "autoload": {
                "psr-4": {
                    "DeviceDetector\\": ""
                },
                "exclude-from-classmap": [
                    "Tests/"
                ]
            },
            "notification-url": "https://packagist.org/downloads/",
            "license": [
                "LGPL-3.0-or-later"
            ],
            "authors": [
                {
                    "name": "The Matomo Team",
                    "email": "hello@matomo.org",
                    "homepage": "https://matomo.org/team/"
                }
            ],
            "description": "The Universal Device Detection library, that parses User Agents and detects devices (desktop, tablet, mobile, tv, cars, console, etc.), clients (browsers, media players, mobile apps, feed readers, libraries, etc), operating systems, devices, brands and models.",
            "homepage": "https://matomo.org",
            "keywords": [
                "devicedetection",
                "parser",
                "useragent"
            ],
            "support": {
                "forum": "https://forum.matomo.org/",
                "issues": "https://github.com/matomo-org/device-detector/issues",
                "source": "https://github.com/matomo-org/matomo",
                "wiki": "https://dev.matomo.org/"
            },
            "time": "2021-05-12T14:14:25+00:00"
        },
        {
            "name": "mongodb/mongodb",
            "version": "1.8.0",
            "source": {
                "type": "git",
                "url": "https://github.com/mongodb/mongo-php-library.git",
                "reference": "953dbc19443aa9314c44b7217a16873347e6840d"
            },
            "dist": {
                "type": "zip",
                "url": "https://api.github.com/repos/mongodb/mongo-php-library/zipball/953dbc19443aa9314c44b7217a16873347e6840d",
                "reference": "953dbc19443aa9314c44b7217a16873347e6840d",
                "shasum": ""
            },
            "require": {
                "ext-hash": "*",
                "ext-json": "*",
                "ext-mongodb": "^1.8.1",
                "jean85/pretty-package-versions": "^1.2",
                "php": "^7.0 || ^8.0",
                "symfony/polyfill-php80": "^1.19"
            },
            "require-dev": {
                "squizlabs/php_codesniffer": "^3.5, <3.5.5",
                "symfony/phpunit-bridge": "5.x-dev"
            },
            "type": "library",
            "extra": {
                "branch-alias": {
                    "dev-master": "1.8.x-dev"
                }
            },
            "autoload": {
                "psr-4": {
                    "MongoDB\\": "src/"
                },
                "files": [
                    "src/functions.php"
                ]
            },
            "notification-url": "https://packagist.org/downloads/",
            "license": [
                "Apache-2.0"
            ],
            "authors": [
                {
                    "name": "Andreas Braun",
                    "email": "andreas.braun@mongodb.com"
                },
                {
                    "name": "Jeremy Mikola",
                    "email": "jmikola@gmail.com"
                }
            ],
            "description": "MongoDB driver library",
            "homepage": "https://jira.mongodb.org/browse/PHPLIB",
            "keywords": [
                "database",
                "driver",
                "mongodb",
                "persistence"
            ],
            "support": {
                "issues": "https://github.com/mongodb/mongo-php-library/issues",
                "source": "https://github.com/mongodb/mongo-php-library/tree/1.8.0"
            },
            "time": "2020-11-25T12:26:02+00:00"
        },
        {
            "name": "mustangostang/spyc",
            "version": "0.6.3",
            "source": {
                "type": "git",
                "url": "git@github.com:mustangostang/spyc.git",
                "reference": "4627c838b16550b666d15aeae1e5289dd5b77da0"
            },
            "dist": {
                "type": "zip",
                "url": "https://api.github.com/repos/mustangostang/spyc/zipball/4627c838b16550b666d15aeae1e5289dd5b77da0",
                "reference": "4627c838b16550b666d15aeae1e5289dd5b77da0",
                "shasum": ""
            },
            "require": {
                "php": ">=5.3.1"
            },
            "require-dev": {
                "phpunit/phpunit": "4.3.*@dev"
            },
            "type": "library",
            "extra": {
                "branch-alias": {
                    "dev-master": "0.5.x-dev"
                }
            },
            "autoload": {
                "files": [
                    "Spyc.php"
                ]
            },
            "notification-url": "https://packagist.org/downloads/",
            "license": [
                "MIT"
            ],
            "authors": [
                {
                    "name": "mustangostang",
                    "email": "vlad.andersen@gmail.com"
                }
            ],
            "description": "A simple YAML loader/dumper class for PHP",
            "homepage": "https://github.com/mustangostang/spyc/",
            "keywords": [
                "spyc",
                "yaml",
                "yml"
            ],
            "time": "2019-09-10T13:16:29+00:00"
        },
        {
            "name": "phpmailer/phpmailer",
            "version": "v6.5.0",
            "source": {
                "type": "git",
                "url": "https://github.com/PHPMailer/PHPMailer.git",
                "reference": "a5b5c43e50b7fba655f793ad27303cd74c57363c"
            },
            "dist": {
                "type": "zip",
                "url": "https://api.github.com/repos/PHPMailer/PHPMailer/zipball/a5b5c43e50b7fba655f793ad27303cd74c57363c",
                "reference": "a5b5c43e50b7fba655f793ad27303cd74c57363c",
                "shasum": ""
            },
            "require": {
                "ext-ctype": "*",
                "ext-filter": "*",
                "ext-hash": "*",
                "php": ">=5.5.0"
            },
            "require-dev": {
                "dealerdirect/phpcodesniffer-composer-installer": "^0.7.0",
                "doctrine/annotations": "^1.2",
                "phpcompatibility/php-compatibility": "^9.3.5",
                "roave/security-advisories": "dev-latest",
                "squizlabs/php_codesniffer": "^3.5.6",
                "yoast/phpunit-polyfills": "^0.2.0"
            },
            "suggest": {
                "ext-mbstring": "Needed to send email in multibyte encoding charset or decode encoded addresses",
                "hayageek/oauth2-yahoo": "Needed for Yahoo XOAUTH2 authentication",
                "league/oauth2-google": "Needed for Google XOAUTH2 authentication",
                "psr/log": "For optional PSR-3 debug logging",
                "stevenmaguire/oauth2-microsoft": "Needed for Microsoft XOAUTH2 authentication",
                "symfony/polyfill-mbstring": "To support UTF-8 if the Mbstring PHP extension is not enabled (^1.2)"
            },
            "type": "library",
            "autoload": {
                "psr-4": {
                    "PHPMailer\\PHPMailer\\": "src/"
                }
            },
            "notification-url": "https://packagist.org/downloads/",
            "license": [
                "LGPL-2.1-only"
            ],
            "authors": [
                {
                    "name": "Marcus Bointon",
                    "email": "phpmailer@synchromedia.co.uk"
                },
                {
                    "name": "Jim Jagielski",
                    "email": "jimjag@gmail.com"
                },
                {
                    "name": "Andy Prevost",
                    "email": "codeworxtech@users.sourceforge.net"
                },
                {
                    "name": "Brent R. Matzelle"
                }
            ],
            "description": "PHPMailer is a full-featured email creation and transfer class for PHP",
            "support": {
                "issues": "https://github.com/PHPMailer/PHPMailer/issues",
                "source": "https://github.com/PHPMailer/PHPMailer/tree/v6.5.0"
            },
            "funding": [
                {
                    "url": "https://github.com/Synchro",
                    "type": "github"
                }
            ],
            "time": "2021-06-16T14:33:43+00:00"
        },
        {
            "name": "psr/http-client",
            "version": "1.0.1",
            "source": {
                "type": "git",
                "url": "https://github.com/php-fig/http-client.git",
                "reference": "2dfb5f6c5eff0e91e20e913f8c5452ed95b86621"
            },
            "dist": {
                "type": "zip",
                "url": "https://api.github.com/repos/php-fig/http-client/zipball/2dfb5f6c5eff0e91e20e913f8c5452ed95b86621",
                "reference": "2dfb5f6c5eff0e91e20e913f8c5452ed95b86621",
                "shasum": ""
            },
            "require": {
                "php": "^7.0 || ^8.0",
                "psr/http-message": "^1.0"
            },
            "type": "library",
            "extra": {
                "branch-alias": {
                    "dev-master": "1.0.x-dev"
                }
            },
            "autoload": {
                "psr-4": {
                    "Psr\\Http\\Client\\": "src/"
                }
            },
            "notification-url": "https://packagist.org/downloads/",
            "license": [
                "MIT"
            ],
            "authors": [
                {
                    "name": "PHP-FIG",
                    "homepage": "http://www.php-fig.org/"
                }
            ],
            "description": "Common interface for HTTP clients",
            "homepage": "https://github.com/php-fig/http-client",
            "keywords": [
                "http",
                "http-client",
                "psr",
                "psr-18"
            ],
            "support": {
                "source": "https://github.com/php-fig/http-client/tree/master"
            },
            "time": "2020-06-29T06:28:15+00:00"
        },
        {
            "name": "psr/http-factory",
            "version": "1.0.1",
            "source": {
                "type": "git",
                "url": "https://github.com/php-fig/http-factory.git",
                "reference": "12ac7fcd07e5b077433f5f2bee95b3a771bf61be"
            },
            "dist": {
                "type": "zip",
                "url": "https://api.github.com/repos/php-fig/http-factory/zipball/12ac7fcd07e5b077433f5f2bee95b3a771bf61be",
                "reference": "12ac7fcd07e5b077433f5f2bee95b3a771bf61be",
                "shasum": ""
            },
            "require": {
                "php": ">=7.0.0",
                "psr/http-message": "^1.0"
            },
            "type": "library",
            "extra": {
                "branch-alias": {
                    "dev-master": "1.0.x-dev"
                }
            },
            "autoload": {
                "psr-4": {
                    "Psr\\Http\\Message\\": "src/"
                }
            },
            "notification-url": "https://packagist.org/downloads/",
            "license": [
                "MIT"
            ],
            "authors": [
                {
                    "name": "PHP-FIG",
                    "homepage": "http://www.php-fig.org/"
                }
            ],
            "description": "Common interfaces for PSR-7 HTTP message factories",
            "keywords": [
                "factory",
                "http",
                "message",
                "psr",
                "psr-17",
                "psr-7",
                "request",
                "response"
            ],
            "support": {
                "source": "https://github.com/php-fig/http-factory/tree/master"
            },
            "time": "2019-04-30T12:38:16+00:00"
        },
        {
            "name": "psr/http-message",
            "version": "1.0.1",
            "source": {
                "type": "git",
                "url": "https://github.com/php-fig/http-message.git",
                "reference": "f6561bf28d520154e4b0ec72be95418abe6d9363"
            },
            "dist": {
                "type": "zip",
                "url": "https://api.github.com/repos/php-fig/http-message/zipball/f6561bf28d520154e4b0ec72be95418abe6d9363",
                "reference": "f6561bf28d520154e4b0ec72be95418abe6d9363",
                "shasum": ""
            },
            "require": {
                "php": ">=5.3.0"
            },
            "type": "library",
            "extra": {
                "branch-alias": {
                    "dev-master": "1.0.x-dev"
                }
            },
            "autoload": {
                "psr-4": {
                    "Psr\\Http\\Message\\": "src/"
                }
            },
            "notification-url": "https://packagist.org/downloads/",
            "license": [
                "MIT"
            ],
            "authors": [
                {
                    "name": "PHP-FIG",
                    "homepage": "http://www.php-fig.org/"
                }
            ],
            "description": "Common interface for HTTP messages",
            "homepage": "https://github.com/php-fig/http-message",
            "keywords": [
                "http",
                "http-message",
                "psr",
                "psr-7",
                "request",
                "response"
            ],
            "support": {
                "source": "https://github.com/php-fig/http-message/tree/master"
            },
            "time": "2016-08-06T14:39:51+00:00"
        },
        {
            "name": "psr/log",
            "version": "1.1.4",
            "source": {
                "type": "git",
                "url": "https://github.com/php-fig/log.git",
                "reference": "d49695b909c3b7628b6289db5479a1c204601f11"
            },
            "dist": {
                "type": "zip",
                "url": "https://api.github.com/repos/php-fig/log/zipball/d49695b909c3b7628b6289db5479a1c204601f11",
                "reference": "d49695b909c3b7628b6289db5479a1c204601f11",
                "shasum": ""
            },
            "require": {
                "php": ">=5.3.0"
            },
            "type": "library",
            "extra": {
                "branch-alias": {
                    "dev-master": "1.1.x-dev"
                }
            },
            "autoload": {
                "psr-4": {
                    "Psr\\Log\\": "Psr/Log/"
                }
            },
            "notification-url": "https://packagist.org/downloads/",
            "license": [
                "MIT"
            ],
            "authors": [
                {
                    "name": "PHP-FIG",
                    "homepage": "https://www.php-fig.org/"
                }
            ],
            "description": "Common interface for logging libraries",
            "homepage": "https://github.com/php-fig/log",
            "keywords": [
                "log",
                "psr",
                "psr-3"
            ],
            "support": {
                "source": "https://github.com/php-fig/log/tree/1.1.4"
            },
            "time": "2021-05-03T11:20:27+00:00"
        },
        {
            "name": "ralouphie/getallheaders",
            "version": "3.0.3",
            "source": {
                "type": "git",
                "url": "https://github.com/ralouphie/getallheaders.git",
                "reference": "120b605dfeb996808c31b6477290a714d356e822"
            },
            "dist": {
                "type": "zip",
                "url": "https://api.github.com/repos/ralouphie/getallheaders/zipball/120b605dfeb996808c31b6477290a714d356e822",
                "reference": "120b605dfeb996808c31b6477290a714d356e822",
                "shasum": ""
            },
            "require": {
                "php": ">=5.6"
            },
            "require-dev": {
                "php-coveralls/php-coveralls": "^2.1",
                "phpunit/phpunit": "^5 || ^6.5"
            },
            "type": "library",
            "autoload": {
                "files": [
                    "src/getallheaders.php"
                ]
            },
            "notification-url": "https://packagist.org/downloads/",
            "license": [
                "MIT"
            ],
            "authors": [
                {
                    "name": "Ralph Khattar",
                    "email": "ralph.khattar@gmail.com"
                }
            ],
            "description": "A polyfill for getallheaders.",
            "support": {
                "issues": "https://github.com/ralouphie/getallheaders/issues",
                "source": "https://github.com/ralouphie/getallheaders/tree/develop"
            },
            "time": "2019-03-08T08:55:37+00:00"
        },
        {
            "name": "resque/php-resque",
            "version": "v1.3.6",
            "source": {
                "type": "git",
                "url": "https://github.com/resque/php-resque.git",
                "reference": "fe41c04763699b1318d97ed14cc78583e9380161"
            },
            "dist": {
                "type": "zip",
                "url": "https://api.github.com/repos/resque/php-resque/zipball/fe41c04763699b1318d97ed14cc78583e9380161",
                "reference": "fe41c04763699b1318d97ed14cc78583e9380161",
                "shasum": ""
            },
            "require": {
                "colinmollenhour/credis": "~1.7",
                "php": ">=5.6.0",
                "psr/log": "~1.0"
            },
            "require-dev": {
                "phpunit/phpunit": "^5.7"
            },
            "suggest": {
                "ext-pcntl": "REQUIRED for forking processes on platforms that support it (so anything but Windows).",
                "ext-proctitle": "Allows php-resque to rename the title of UNIX processes to show the status of a worker.",
                "ext-redis": "Native PHP extension for Redis connectivity. Credis will automatically utilize when available."
            },
            "bin": [
                "bin/resque",
                "bin/resque-scheduler"
            ],
            "type": "library",
            "extra": {
                "branch-alias": {
                    "dev-master": "1.0-dev"
                }
            },
            "autoload": {
                "psr-0": {
                    "Resque": "lib",
                    "ResqueScheduler": "lib"
                }
            },
            "notification-url": "https://packagist.org/downloads/",
            "license": [
                "MIT"
            ],
            "authors": [
                {
                    "name": "Dan Hunsaker",
                    "email": "danhunsaker+resque@gmail.com",
                    "role": "Maintainer"
                },
                {
                    "name": "Rajib Ahmed",
                    "homepage": "https://github.com/rajibahmed",
                    "role": "Maintainer"
                },
                {
                    "name": "Steve Klabnik",
                    "email": "steve@steveklabnik.com",
                    "role": "Maintainer"
                },
                {
                    "name": "Chris Boulton",
                    "email": "chris@bigcommerce.com",
                    "role": "Creator"
                }
            ],
            "description": "Redis backed library for creating background jobs and processing them later. Based on resque for Ruby.",
            "homepage": "http://www.github.com/resque/php-resque/",
            "keywords": [
                "background",
                "job",
                "redis",
                "resque"
            ],
            "support": {
                "issues": "https://github.com/resque/php-resque/issues",
                "source": "https://github.com/resque/php-resque/tree/v1.3.6"
            },
            "time": "2020-04-16T16:39:50+00:00"
        },
        {
            "name": "slickdeals/statsd",
            "version": "3.1.0",
            "source": {
                "type": "git",
                "url": "https://github.com/Slickdeals/statsd-php.git",
                "reference": "225588a0a079e145359049f6e5e23eedb1b4c17f"
            },
            "dist": {
                "type": "zip",
                "url": "https://api.github.com/repos/Slickdeals/statsd-php/zipball/225588a0a079e145359049f6e5e23eedb1b4c17f",
                "reference": "225588a0a079e145359049f6e5e23eedb1b4c17f",
                "shasum": ""
            },
            "require": {
                "php": ">= 7.3 || ^8"
            },
            "replace": {
                "domnikl/statsd": "self.version"
            },
            "require-dev": {
                "friendsofphp/php-cs-fixer": "^3.0",
                "phpunit/phpunit": "^9",
                "vimeo/psalm": "^4.6"
            },
            "type": "library",
            "autoload": {
                "psr-4": {
                    "Domnikl\\Statsd\\": "src/"
                }
            },
            "notification-url": "https://packagist.org/downloads/",
            "license": [
                "MIT"
            ],
            "authors": [
                {
                    "name": "Dominik Liebler",
                    "email": "liebler.dominik@gmail.com"
                }
            ],
            "description": "a PHP client for statsd",
            "homepage": "https://github.com/Slickdeals/statsd-php",
            "keywords": [
                "Metrics",
                "monitoring",
                "statistics",
                "statsd",
                "udp"
            ],
            "support": {
                "issues": "https://github.com/Slickdeals/statsd-php/issues",
                "source": "https://github.com/Slickdeals/statsd-php/tree/3.1.0"
            },
            "time": "2021-06-04T20:33:46+00:00"
        },
        {
            "name": "symfony/polyfill-ctype",
            "version": "v1.23.0",
            "source": {
                "type": "git",
                "url": "https://github.com/symfony/polyfill-ctype.git",
                "reference": "46cd95797e9df938fdd2b03693b5fca5e64b01ce"
            },
            "dist": {
                "type": "zip",
                "url": "https://api.github.com/repos/symfony/polyfill-ctype/zipball/46cd95797e9df938fdd2b03693b5fca5e64b01ce",
                "reference": "46cd95797e9df938fdd2b03693b5fca5e64b01ce",
                "shasum": ""
            },
            "require": {
                "php": ">=7.1"
            },
            "suggest": {
                "ext-ctype": "For best performance"
            },
            "type": "library",
            "extra": {
                "branch-alias": {
                    "dev-main": "1.23-dev"
                },
                "thanks": {
                    "name": "symfony/polyfill",
                    "url": "https://github.com/symfony/polyfill"
                }
            },
            "autoload": {
                "psr-4": {
                    "Symfony\\Polyfill\\Ctype\\": ""
                },
                "files": [
                    "bootstrap.php"
                ]
            },
            "notification-url": "https://packagist.org/downloads/",
            "license": [
                "MIT"
            ],
            "authors": [
                {
                    "name": "Gert de Pagter",
                    "email": "BackEndTea@gmail.com"
                },
                {
                    "name": "Symfony Community",
                    "homepage": "https://symfony.com/contributors"
                }
            ],
            "description": "Symfony polyfill for ctype functions",
            "homepage": "https://symfony.com",
            "keywords": [
                "compatibility",
                "ctype",
                "polyfill",
                "portable"
            ],
            "support": {
                "source": "https://github.com/symfony/polyfill-ctype/tree/v1.23.0"
            },
            "funding": [
                {
                    "url": "https://symfony.com/sponsor",
                    "type": "custom"
                },
                {
                    "url": "https://github.com/fabpot",
                    "type": "github"
                },
                {
                    "url": "https://tidelift.com/funding/github/packagist/symfony/symfony",
                    "type": "tidelift"
                }
            ],
            "time": "2021-02-19T12:13:01+00:00"
        },
        {
            "name": "symfony/polyfill-php80",
            "version": "v1.23.0",
            "source": {
                "type": "git",
                "url": "https://github.com/symfony/polyfill-php80.git",
                "reference": "eca0bf41ed421bed1b57c4958bab16aa86b757d0"
            },
            "dist": {
                "type": "zip",
                "url": "https://api.github.com/repos/symfony/polyfill-php80/zipball/eca0bf41ed421bed1b57c4958bab16aa86b757d0",
                "reference": "eca0bf41ed421bed1b57c4958bab16aa86b757d0",
                "shasum": ""
            },
            "require": {
                "php": ">=7.1"
            },
            "type": "library",
            "extra": {
                "branch-alias": {
                    "dev-main": "1.23-dev"
                },
                "thanks": {
                    "name": "symfony/polyfill",
                    "url": "https://github.com/symfony/polyfill"
                }
            },
            "autoload": {
                "psr-4": {
                    "Symfony\\Polyfill\\Php80\\": ""
                },
                "files": [
                    "bootstrap.php"
                ],
                "classmap": [
                    "Resources/stubs"
                ]
            },
            "notification-url": "https://packagist.org/downloads/",
            "license": [
                "MIT"
            ],
            "authors": [
                {
                    "name": "Ion Bazan",
                    "email": "ion.bazan@gmail.com"
                },
                {
                    "name": "Nicolas Grekas",
                    "email": "p@tchwork.com"
                },
                {
                    "name": "Symfony Community",
                    "homepage": "https://symfony.com/contributors"
                }
            ],
            "description": "Symfony polyfill backporting some PHP 8.0+ features to lower PHP versions",
            "homepage": "https://symfony.com",
            "keywords": [
                "compatibility",
                "polyfill",
                "portable",
                "shim"
            ],
            "support": {
                "source": "https://github.com/symfony/polyfill-php80/tree/v1.23.0"
            },
            "funding": [
                {
                    "url": "https://symfony.com/sponsor",
                    "type": "custom"
                },
                {
                    "url": "https://github.com/fabpot",
                    "type": "github"
                },
                {
                    "url": "https://tidelift.com/funding/github/packagist/symfony/symfony",
                    "type": "tidelift"
                }
            ],
            "time": "2021-02-19T12:13:01+00:00"
        },
        {
            "name": "utopia-php/abuse",
            "version": "dev-feat-utopia-db-integration",
            "source": {
                "type": "git",
                "url": "https://github.com/lohanidamodar/abuse",
                "reference": "9742a72dfecb27e74e2d8d8018b7bdbec6637de6"
            },
            "require": {
                "ext-pdo": "*",
                "php": ">=7.4",
                "utopia-php/database": "0.5.*"
            },
            "require-dev": {
                "phpunit/phpunit": "^9.4",
                "vimeo/psalm": "4.0.1"
            },
            "type": "library",
            "autoload": {
                "psr-4": {
                    "Utopia\\Abuse\\": "src/Abuse"
                }
            },
            "license": [
                "MIT"
            ],
            "authors": [
                {
                    "name": "Eldad Fux",
                    "email": "eldad@appwrite.io"
                }
            ],
            "description": "A simple abuse library to manage application usage limits",
            "keywords": [
                "abuse",
                "framework",
                "php",
                "upf",
                "utopia"
            ],
            "time": "2021-07-04T06:06:38+00:00"
        },
        {
            "name": "utopia-php/analytics",
            "version": "0.2.0",
            "source": {
                "type": "git",
                "url": "https://github.com/utopia-php/analytics.git",
                "reference": "adfc2d057a7f6ab618a77c8a20ed3e35485ff416"
            },
            "dist": {
                "type": "zip",
                "url": "https://api.github.com/repos/utopia-php/analytics/zipball/adfc2d057a7f6ab618a77c8a20ed3e35485ff416",
                "reference": "adfc2d057a7f6ab618a77c8a20ed3e35485ff416",
                "shasum": ""
            },
            "require": {
                "php": ">=7.4"
            },
            "require-dev": {
                "phpunit/phpunit": "^9.3",
                "vimeo/psalm": "4.0.1"
            },
            "type": "library",
            "autoload": {
                "psr-4": {
                    "Utopia\\Analytics\\": "src/Analytics"
                }
            },
            "notification-url": "https://packagist.org/downloads/",
            "license": [
                "MIT"
            ],
            "authors": [
                {
                    "name": "Eldad Fux",
                    "email": "eldad@appwrite.io"
                },
                {
                    "name": "Torsten Dittmann",
                    "email": "torsten@appwrite.io"
                }
            ],
            "description": "A simple library to track events & users.",
            "keywords": [
                "analytics",
                "framework",
                "php",
                "upf",
                "utopia"
            ],
            "support": {
                "issues": "https://github.com/utopia-php/analytics/issues",
                "source": "https://github.com/utopia-php/analytics/tree/0.2.0"
            },
            "time": "2021-03-23T21:33:07+00:00"
        },
        {
            "name": "utopia-php/audit",
            "version": "dev-feat-utopia-db-integration",
            "source": {
                "type": "git",
                "url": "https://github.com/lohanidamodar/audit",
                "reference": "e4b03bf3dd86fbde8608ae2b6774851bb66e665b"
            },
            "require": {
                "ext-pdo": "*",
                "php": ">=7.4",
                "utopia-php/database": "0.5.*"
            },
            "require-dev": {
                "phpunit/phpunit": "^9.3",
                "vimeo/psalm": "4.0.1"
            },
            "type": "library",
            "autoload": {
                "psr-4": {
                    "Utopia\\Audit\\": "src/Audit"
                }
            },
            "license": [
                "MIT"
            ],
            "authors": [
                {
                    "name": "Eldad Fux",
                    "email": "eldad@appwrite.io"
                }
            ],
            "description": "A simple audit library to manage application users logs",
            "keywords": [
                "audit",
                "framework",
                "php",
                "upf",
                "utopia"
            ],
            "time": "2021-07-04T12:02:18+00:00"
        },
        {
            "name": "utopia-php/cache",
            "version": "0.4.1",
            "source": {
                "type": "git",
                "url": "https://github.com/utopia-php/cache.git",
                "reference": "8c48eff73219c8c1ac2807909f0a38f3480c8938"
            },
            "dist": {
                "type": "zip",
                "url": "https://api.github.com/repos/utopia-php/cache/zipball/8c48eff73219c8c1ac2807909f0a38f3480c8938",
                "reference": "8c48eff73219c8c1ac2807909f0a38f3480c8938",
                "shasum": ""
            },
            "require": {
                "ext-json": "*",
                "ext-redis": "*",
                "php": ">=7.4"
            },
            "require-dev": {
                "phpunit/phpunit": "^9.3",
                "vimeo/psalm": "4.0.1"
            },
            "type": "library",
            "autoload": {
                "psr-4": {
                    "Utopia\\Cache\\": "src/Cache"
                }
            },
            "notification-url": "https://packagist.org/downloads/",
            "license": [
                "MIT"
            ],
            "authors": [
                {
                    "name": "Eldad Fux",
                    "email": "eldad@appwrite.io"
                }
            ],
            "description": "A simple cache library to manage application cache storing, loading and purging",
            "keywords": [
                "cache",
                "framework",
                "php",
                "upf",
                "utopia"
            ],
            "support": {
                "issues": "https://github.com/utopia-php/cache/issues",
                "source": "https://github.com/utopia-php/cache/tree/0.4.1"
            },
            "time": "2021-04-29T18:41:43+00:00"
        },
        {
            "name": "utopia-php/cli",
            "version": "0.11.0",
            "source": {
                "type": "git",
                "url": "https://github.com/utopia-php/cli.git",
                "reference": "c7a6908a8dbe9234b8b2c954e5487d34cb079af6"
            },
            "dist": {
                "type": "zip",
                "url": "https://api.github.com/repos/utopia-php/cli/zipball/c7a6908a8dbe9234b8b2c954e5487d34cb079af6",
                "reference": "c7a6908a8dbe9234b8b2c954e5487d34cb079af6",
                "shasum": ""
            },
            "require": {
                "php": ">=7.4",
                "utopia-php/framework": "0.*.*"
            },
            "require-dev": {
                "phpunit/phpunit": "^9.3",
                "vimeo/psalm": "4.0.1"
            },
            "type": "library",
            "autoload": {
                "psr-4": {
                    "Utopia\\CLI\\": "src/CLI"
                }
            },
            "notification-url": "https://packagist.org/downloads/",
            "license": [
                "MIT"
            ],
            "authors": [
                {
                    "name": "Eldad Fux",
                    "email": "eldad@appwrite.io"
                }
            ],
            "description": "A simple CLI library to manage command line applications",
            "keywords": [
                "cli",
                "command line",
                "framework",
                "php",
                "upf",
                "utopia"
            ],
            "support": {
                "issues": "https://github.com/utopia-php/cli/issues",
                "source": "https://github.com/utopia-php/cli/tree/0.11.0"
            },
            "time": "2021-04-16T15:16:08+00:00"
        },
        {
            "name": "utopia-php/config",
            "version": "0.2.2",
            "source": {
                "type": "git",
                "url": "https://github.com/utopia-php/config.git",
                "reference": "a3d7bc0312d7150d5e04b1362dc34b2b136908cc"
            },
            "dist": {
                "type": "zip",
                "url": "https://api.github.com/repos/utopia-php/config/zipball/a3d7bc0312d7150d5e04b1362dc34b2b136908cc",
                "reference": "a3d7bc0312d7150d5e04b1362dc34b2b136908cc",
                "shasum": ""
            },
            "require": {
                "php": ">=7.3"
            },
            "require-dev": {
                "phpunit/phpunit": "^9.3",
                "vimeo/psalm": "4.0.1"
            },
            "type": "library",
            "autoload": {
                "psr-4": {
                    "Utopia\\Config\\": "src/Config"
                }
            },
            "notification-url": "https://packagist.org/downloads/",
            "license": [
                "MIT"
            ],
            "authors": [
                {
                    "name": "Eldad Fux",
                    "email": "eldad@appwrite.io"
                }
            ],
            "description": "A simple Config library to managing application config variables",
            "keywords": [
                "config",
                "framework",
                "php",
                "upf",
                "utopia"
            ],
            "support": {
                "issues": "https://github.com/utopia-php/config/issues",
                "source": "https://github.com/utopia-php/config/tree/0.2.2"
            },
            "time": "2020-10-24T09:49:09+00:00"
        },
        {
            "name": "utopia-php/database",
            "version": "0.5.0",
            "source": {
                "type": "git",
                "url": "https://github.com/utopia-php/database.git",
                "reference": "e050e51060df72eff3af9fc24fc95a41ca9a2096"
            },
            "dist": {
                "type": "zip",
                "url": "https://api.github.com/repos/utopia-php/database/zipball/e050e51060df72eff3af9fc24fc95a41ca9a2096",
                "reference": "e050e51060df72eff3af9fc24fc95a41ca9a2096",
                "shasum": ""
            },
            "require": {
                "ext-mongodb": "*",
                "ext-pdo": "*",
                "ext-redis": "*",
                "mongodb/mongodb": "1.8.0",
                "php": ">=7.1",
                "utopia-php/cache": "0.4.*",
                "utopia-php/framework": "0.*.*"
            },
            "require-dev": {
                "fakerphp/faker": "^1.14",
                "phpunit/phpunit": "^9.4",
                "utopia-php/cli": "^0.11.0",
                "vimeo/psalm": "4.0.1"
            },
            "type": "library",
            "autoload": {
                "psr-4": {
                    "Utopia\\Database\\": "src/Database"
                }
            },
            "notification-url": "https://packagist.org/downloads/",
            "license": [
                "MIT"
            ],
            "authors": [
                {
                    "name": "Eldad Fux",
                    "email": "eldad@appwrite.io"
                },
                {
                    "name": "Brandon Leckemby",
                    "email": "brandon@appwrite.io"
                }
            ],
            "description": "A simple library to manage application persistency using multiple database adapters",
            "keywords": [
                "database",
                "framework",
                "php",
                "upf",
                "utopia"
            ],
            "support": {
                "issues": "https://github.com/utopia-php/database/issues",
                "source": "https://github.com/utopia-php/database/tree/0.5.0"
            },
            "time": "2021-07-03T16:49:44+00:00"
        },
        {
            "name": "utopia-php/domains",
            "version": "v1.1.0",
            "source": {
                "type": "git",
                "url": "https://github.com/utopia-php/domains.git",
                "reference": "1665e1d9932afa3be63b5c1e0dcfe01fe77d8e73"
            },
            "dist": {
                "type": "zip",
                "url": "https://api.github.com/repos/utopia-php/domains/zipball/1665e1d9932afa3be63b5c1e0dcfe01fe77d8e73",
                "reference": "1665e1d9932afa3be63b5c1e0dcfe01fe77d8e73",
                "shasum": ""
            },
            "require": {
                "php": ">=7.1"
            },
            "require-dev": {
                "phpunit/phpunit": "^7.0"
            },
            "type": "library",
            "autoload": {
                "psr-4": {
                    "Utopia\\Domains\\": "src/Domains"
                }
            },
            "notification-url": "https://packagist.org/downloads/",
            "license": [
                "MIT"
            ],
            "authors": [
                {
                    "name": "Eldad Fux",
                    "email": "eldad@appwrite.io"
                }
            ],
            "description": "Utopia Domains library is simple and lite library for parsing web domains. This library is aiming to be as simple and easy to learn and use.",
            "keywords": [
                "domains",
                "framework",
                "icann",
                "php",
                "public suffix",
                "tld",
                "tld extract",
                "upf",
                "utopia"
            ],
            "support": {
                "issues": "https://github.com/utopia-php/domains/issues",
                "source": "https://github.com/utopia-php/domains/tree/master"
            },
            "time": "2020-02-23T07:40:02+00:00"
        },
        {
            "name": "utopia-php/framework",
<<<<<<< HEAD
            "version": "0.17.0",
            "source": {
                "type": "git",
                "url": "https://github.com/utopia-php/framework.git",
                "reference": "2952f6a21c2229f7a63ecb955bda676158174aec"
            },
            "dist": {
                "type": "zip",
                "url": "https://api.github.com/repos/utopia-php/framework/zipball/2952f6a21c2229f7a63ecb955bda676158174aec",
                "reference": "2952f6a21c2229f7a63ecb955bda676158174aec",
=======
            "version": "0.16.2",
            "source": {
                "type": "git",
                "url": "https://github.com/utopia-php/framework.git",
                "reference": "df02354a670df366b92e2e927fbf128be9a8e64e"
            },
            "dist": {
                "type": "zip",
                "url": "https://api.github.com/repos/utopia-php/framework/zipball/df02354a670df366b92e2e927fbf128be9a8e64e",
                "reference": "df02354a670df366b92e2e927fbf128be9a8e64e",
>>>>>>> 08ba8250
                "shasum": ""
            },
            "require": {
                "php": ">=7.3.0"
            },
            "require-dev": {
                "phpunit/phpunit": "^9.4",
                "vimeo/psalm": "4.0.1"
            },
            "type": "library",
            "autoload": {
                "psr-4": {
                    "Utopia\\": "src/"
                }
            },
            "notification-url": "https://packagist.org/downloads/",
            "license": [
                "MIT"
            ],
            "authors": [
                {
                    "name": "Eldad Fux",
                    "email": "eldad@appwrite.io"
                }
            ],
            "description": "A simple, light and advanced PHP framework",
            "keywords": [
                "framework",
                "php",
                "upf"
            ],
            "support": {
                "issues": "https://github.com/utopia-php/framework/issues",
<<<<<<< HEAD
                "source": "https://github.com/utopia-php/framework/tree/0.17.0"
            },
            "time": "2021-07-26T05:56:11+00:00"
=======
                "source": "https://github.com/utopia-php/framework/tree/0.16.2"
            },
            "time": "2021-07-20T10:24:56+00:00"
>>>>>>> 08ba8250
        },
        {
            "name": "utopia-php/image",
            "version": "0.5.0",
            "source": {
                "type": "git",
                "url": "https://github.com/utopia-php/image.git",
                "reference": "5b4ac25e70a95fa10b39c129b742ac66748d40b8"
            },
            "dist": {
                "type": "zip",
                "url": "https://api.github.com/repos/utopia-php/image/zipball/5b4ac25e70a95fa10b39c129b742ac66748d40b8",
                "reference": "5b4ac25e70a95fa10b39c129b742ac66748d40b8",
                "shasum": ""
            },
            "require": {
                "chillerlan/php-qrcode": "4.3.0",
                "ext-imagick": "*",
                "php": ">=7.4"
            },
            "require-dev": {
                "phpunit/phpunit": "^9.3",
                "vimeo/psalm": "4.0.1"
            },
            "type": "library",
            "autoload": {
                "psr-4": {
                    "Utopia\\Image\\": "src/Image"
                }
            },
            "notification-url": "https://packagist.org/downloads/",
            "license": [
                "MIT"
            ],
            "authors": [
                {
                    "name": "Eldad Fux",
                    "email": "eldad@appwrite.io"
                }
            ],
            "description": "A simple Image manipulation library",
            "keywords": [
                "framework",
                "image",
                "php",
                "upf",
                "utopia"
            ],
            "support": {
                "issues": "https://github.com/utopia-php/image/issues",
                "source": "https://github.com/utopia-php/image/tree/0.5.0"
            },
            "time": "2021-06-25T03:40:03+00:00"
        },
        {
            "name": "utopia-php/locale",
            "version": "0.3.3",
            "source": {
                "type": "git",
                "url": "https://github.com/utopia-php/locale.git",
                "reference": "5b5b22aab786d6e66eb3b9d546b7e606deae68e4"
            },
            "dist": {
                "type": "zip",
                "url": "https://api.github.com/repos/utopia-php/locale/zipball/5b5b22aab786d6e66eb3b9d546b7e606deae68e4",
                "reference": "5b5b22aab786d6e66eb3b9d546b7e606deae68e4",
                "shasum": ""
            },
            "require": {
                "php": ">=7.1"
            },
            "require-dev": {
                "phpunit/phpunit": "^9.3",
                "vimeo/psalm": "4.0.1"
            },
            "type": "library",
            "autoload": {
                "psr-4": {
                    "Utopia\\Locale\\": "src/Locale"
                }
            },
            "notification-url": "https://packagist.org/downloads/",
            "license": [
                "MIT"
            ],
            "authors": [
                {
                    "name": "Eldad Fux",
                    "email": "eldad@appwrite.io"
                }
            ],
            "description": "A simple locale library to manage application translations",
            "keywords": [
                "framework",
                "locale",
                "php",
                "upf",
                "utopia"
            ],
            "support": {
                "issues": "https://github.com/utopia-php/locale/issues",
                "source": "https://github.com/utopia-php/locale/tree/0.3.3"
            },
            "time": "2020-10-24T08:12:55+00:00"
        },
        {
            "name": "utopia-php/preloader",
            "version": "0.2.4",
            "source": {
                "type": "git",
                "url": "https://github.com/utopia-php/preloader.git",
                "reference": "65ef48392e72172f584b0baa2e224f9a1cebcce0"
            },
            "dist": {
                "type": "zip",
                "url": "https://api.github.com/repos/utopia-php/preloader/zipball/65ef48392e72172f584b0baa2e224f9a1cebcce0",
                "reference": "65ef48392e72172f584b0baa2e224f9a1cebcce0",
                "shasum": ""
            },
            "require": {
                "php": ">=7.1"
            },
            "require-dev": {
                "phpunit/phpunit": "^9.3",
                "vimeo/psalm": "4.0.1"
            },
            "type": "library",
            "autoload": {
                "psr-4": {
                    "Utopia\\Preloader\\": "src/Preloader"
                }
            },
            "notification-url": "https://packagist.org/downloads/",
            "license": [
                "MIT"
            ],
            "authors": [
                {
                    "name": "Eldad Fux",
                    "email": "team@appwrite.io"
                }
            ],
            "description": "Utopia Preloader library is simple and lite library for managing PHP preloading configuration",
            "keywords": [
                "framework",
                "php",
                "preload",
                "preloader",
                "preloading",
                "upf",
                "utopia"
            ],
            "support": {
                "issues": "https://github.com/utopia-php/preloader/issues",
                "source": "https://github.com/utopia-php/preloader/tree/0.2.4"
            },
            "time": "2020-10-24T07:04:59+00:00"
        },
        {
            "name": "utopia-php/registry",
            "version": "0.5.0",
            "source": {
                "type": "git",
                "url": "https://github.com/utopia-php/registry.git",
                "reference": "bedc4ed54527b2803e6dfdccc39449f98522b70d"
            },
            "dist": {
                "type": "zip",
                "url": "https://api.github.com/repos/utopia-php/registry/zipball/bedc4ed54527b2803e6dfdccc39449f98522b70d",
                "reference": "bedc4ed54527b2803e6dfdccc39449f98522b70d",
                "shasum": ""
            },
            "require": {
                "php": ">=7.4"
            },
            "require-dev": {
                "phpunit/phpunit": "^9.3",
                "vimeo/psalm": "4.0.1"
            },
            "type": "library",
            "autoload": {
                "psr-4": {
                    "Utopia\\Registry\\": "src/Registry"
                }
            },
            "notification-url": "https://packagist.org/downloads/",
            "license": [
                "MIT"
            ],
            "authors": [
                {
                    "name": "Eldad Fux",
                    "email": "eldad@appwrite.io"
                }
            ],
            "description": "A simple dependency management library for PHP",
            "keywords": [
                "dependency management",
                "di",
                "framework",
                "php",
                "upf",
                "utopia"
            ],
            "support": {
                "issues": "https://github.com/utopia-php/registry/issues",
                "source": "https://github.com/utopia-php/registry/tree/0.5.0"
            },
            "time": "2021-03-10T10:45:22+00:00"
        },
        {
            "name": "utopia-php/storage",
            "version": "dev-feat-large-file-support",
            "source": {
                "type": "git",
                "url": "https://github.com/utopia-php/storage",
                "reference": "0d031ffb159efa78b52db547b3471f228472a1a1"
            },
            "require": {
                "php": ">=7.4",
                "utopia-php/framework": "0.*.*"
            },
            "require-dev": {
                "phpunit/phpunit": "^9.3",
                "vimeo/psalm": "4.0.1"
            },
            "type": "library",
            "autoload": {
                "psr-4": {
                    "Utopia\\Storage\\": "src/Storage"
                }
            },
            "license": [
                "MIT"
            ],
            "authors": [
                {
                    "name": "Eldad Fux",
                    "email": "eldad@appwrite.io"
                }
            ],
            "description": "A simple Storage library to manage application storage",
            "keywords": [
                "framework",
                "php",
                "storage",
                "upf",
                "utopia"
            ],
            "time": "2021-07-19T05:38:11+00:00"
        },
        {
            "name": "utopia-php/swoole",
            "version": "0.3.0",
            "source": {
                "type": "git",
                "url": "https://github.com/utopia-php/swoole.git",
                "reference": "44ec4eb2ccb75aaffe9cbb8b1acade4fc316cd7a"
            },
            "dist": {
                "type": "zip",
                "url": "https://api.github.com/repos/utopia-php/swoole/zipball/44ec4eb2ccb75aaffe9cbb8b1acade4fc316cd7a",
                "reference": "44ec4eb2ccb75aaffe9cbb8b1acade4fc316cd7a",
                "shasum": ""
            },
            "require": {
                "ext-swoole": "*",
                "php": ">=7.4",
                "utopia-php/framework": "0.*.*"
            },
            "require-dev": {
                "phpunit/phpunit": "^9.3",
                "swoole/ide-helper": "4.5.5",
                "vimeo/psalm": "4.0.1"
            },
            "type": "library",
            "autoload": {
                "psr-4": {
                    "Utopia\\Swoole\\": "src/Swoole"
                }
            },
            "notification-url": "https://packagist.org/downloads/",
            "license": [
                "MIT"
            ],
            "authors": [
                {
                    "name": "Eldad Fux",
                    "email": "team@appwrite.io"
                }
            ],
            "description": "An extension for Utopia Framework to work with PHP Swoole as a PHP FPM alternative",
            "keywords": [
                "framework",
                "http",
                "php",
                "server",
                "swoole",
                "upf",
                "utopia"
            ],
            "support": {
                "issues": "https://github.com/utopia-php/swoole/issues",
                "source": "https://github.com/utopia-php/swoole/tree/0.3.0"
            },
            "time": "2021-07-26T06:41:59+00:00"
        },
        {
            "name": "utopia-php/system",
            "version": "0.4.0",
            "source": {
                "type": "git",
                "url": "https://github.com/utopia-php/system.git",
                "reference": "67c92c66ce8f0cc925a00bca89f7a188bf9183c0"
            },
            "dist": {
                "type": "zip",
                "url": "https://api.github.com/repos/utopia-php/system/zipball/67c92c66ce8f0cc925a00bca89f7a188bf9183c0",
                "reference": "67c92c66ce8f0cc925a00bca89f7a188bf9183c0",
                "shasum": ""
            },
            "require": {
                "php": ">=7.4"
            },
            "require-dev": {
                "phpunit/phpunit": "^9.3",
                "vimeo/psalm": "4.0.1"
            },
            "type": "library",
            "autoload": {
                "psr-4": {
                    "Utopia\\System\\": "src/System"
                }
            },
            "notification-url": "https://packagist.org/downloads/",
            "license": [
                "MIT"
            ],
            "authors": [
                {
                    "name": "Eldad Fux",
                    "email": "eldad@appwrite.io"
                },
                {
                    "name": "Torsten Dittmann",
                    "email": "torsten@appwrite.io"
                }
            ],
            "description": "A simple library for obtaining information about the host's system.",
            "keywords": [
                "framework",
                "php",
                "system",
                "upf",
                "utopia"
            ],
            "support": {
                "issues": "https://github.com/utopia-php/system/issues",
                "source": "https://github.com/utopia-php/system/tree/0.4.0"
            },
            "time": "2021-02-04T14:14:49+00:00"
        },
        {
            "name": "webmozart/assert",
            "version": "1.10.0",
            "source": {
                "type": "git",
                "url": "https://github.com/webmozarts/assert.git",
                "reference": "6964c76c7804814a842473e0c8fd15bab0f18e25"
            },
            "dist": {
                "type": "zip",
                "url": "https://api.github.com/repos/webmozarts/assert/zipball/6964c76c7804814a842473e0c8fd15bab0f18e25",
                "reference": "6964c76c7804814a842473e0c8fd15bab0f18e25",
                "shasum": ""
            },
            "require": {
                "php": "^7.2 || ^8.0",
                "symfony/polyfill-ctype": "^1.8"
            },
            "conflict": {
                "phpstan/phpstan": "<0.12.20",
                "vimeo/psalm": "<4.6.1 || 4.6.2"
            },
            "require-dev": {
                "phpunit/phpunit": "^8.5.13"
            },
            "type": "library",
            "extra": {
                "branch-alias": {
                    "dev-master": "1.10-dev"
                }
            },
            "autoload": {
                "psr-4": {
                    "Webmozart\\Assert\\": "src/"
                }
            },
            "notification-url": "https://packagist.org/downloads/",
            "license": [
                "MIT"
            ],
            "authors": [
                {
                    "name": "Bernhard Schussek",
                    "email": "bschussek@gmail.com"
                }
            ],
            "description": "Assertions to validate method input/output with nice error messages.",
            "keywords": [
                "assert",
                "check",
                "validate"
            ],
            "support": {
                "issues": "https://github.com/webmozarts/assert/issues",
                "source": "https://github.com/webmozarts/assert/tree/1.10.0"
            },
            "time": "2021-03-09T10:59:23+00:00"
        }
    ],
    "packages-dev": [
        {
            "name": "amphp/amp",
            "version": "v2.6.0",
            "source": {
                "type": "git",
                "url": "https://github.com/amphp/amp.git",
                "reference": "caa95edeb1ca1bf7532e9118ede4a3c3126408cc"
            },
            "dist": {
                "type": "zip",
                "url": "https://api.github.com/repos/amphp/amp/zipball/caa95edeb1ca1bf7532e9118ede4a3c3126408cc",
                "reference": "caa95edeb1ca1bf7532e9118ede4a3c3126408cc",
                "shasum": ""
            },
            "require": {
                "php": ">=7.1"
            },
            "require-dev": {
                "amphp/php-cs-fixer-config": "dev-master",
                "amphp/phpunit-util": "^1",
                "ext-json": "*",
                "jetbrains/phpstorm-stubs": "^2019.3",
                "phpunit/phpunit": "^7 | ^8 | ^9",
                "psalm/phar": "^3.11@dev",
                "react/promise": "^2"
            },
            "type": "library",
            "extra": {
                "branch-alias": {
                    "dev-master": "2.x-dev"
                }
            },
            "autoload": {
                "psr-4": {
                    "Amp\\": "lib"
                },
                "files": [
                    "lib/functions.php",
                    "lib/Internal/functions.php"
                ]
            },
            "notification-url": "https://packagist.org/downloads/",
            "license": [
                "MIT"
            ],
            "authors": [
                {
                    "name": "Daniel Lowrey",
                    "email": "rdlowrey@php.net"
                },
                {
                    "name": "Aaron Piotrowski",
                    "email": "aaron@trowski.com"
                },
                {
                    "name": "Bob Weinand",
                    "email": "bobwei9@hotmail.com"
                },
                {
                    "name": "Niklas Keller",
                    "email": "me@kelunik.com"
                }
            ],
            "description": "A non-blocking concurrency framework for PHP applications.",
            "homepage": "http://amphp.org/amp",
            "keywords": [
                "async",
                "asynchronous",
                "awaitable",
                "concurrency",
                "event",
                "event-loop",
                "future",
                "non-blocking",
                "promise"
            ],
            "support": {
                "irc": "irc://irc.freenode.org/amphp",
                "issues": "https://github.com/amphp/amp/issues",
                "source": "https://github.com/amphp/amp/tree/v2.6.0"
            },
            "funding": [
                {
                    "url": "https://github.com/amphp",
                    "type": "github"
                }
            ],
            "time": "2021-07-16T20:06:06+00:00"
        },
        {
            "name": "amphp/byte-stream",
            "version": "v1.8.1",
            "source": {
                "type": "git",
                "url": "https://github.com/amphp/byte-stream.git",
                "reference": "acbd8002b3536485c997c4e019206b3f10ca15bd"
            },
            "dist": {
                "type": "zip",
                "url": "https://api.github.com/repos/amphp/byte-stream/zipball/acbd8002b3536485c997c4e019206b3f10ca15bd",
                "reference": "acbd8002b3536485c997c4e019206b3f10ca15bd",
                "shasum": ""
            },
            "require": {
                "amphp/amp": "^2",
                "php": ">=7.1"
            },
            "require-dev": {
                "amphp/php-cs-fixer-config": "dev-master",
                "amphp/phpunit-util": "^1.4",
                "friendsofphp/php-cs-fixer": "^2.3",
                "jetbrains/phpstorm-stubs": "^2019.3",
                "phpunit/phpunit": "^6 || ^7 || ^8",
                "psalm/phar": "^3.11.4"
            },
            "type": "library",
            "extra": {
                "branch-alias": {
                    "dev-master": "1.x-dev"
                }
            },
            "autoload": {
                "psr-4": {
                    "Amp\\ByteStream\\": "lib"
                },
                "files": [
                    "lib/functions.php"
                ]
            },
            "notification-url": "https://packagist.org/downloads/",
            "license": [
                "MIT"
            ],
            "authors": [
                {
                    "name": "Aaron Piotrowski",
                    "email": "aaron@trowski.com"
                },
                {
                    "name": "Niklas Keller",
                    "email": "me@kelunik.com"
                }
            ],
            "description": "A stream abstraction to make working with non-blocking I/O simple.",
            "homepage": "http://amphp.org/byte-stream",
            "keywords": [
                "amp",
                "amphp",
                "async",
                "io",
                "non-blocking",
                "stream"
            ],
            "support": {
                "irc": "irc://irc.freenode.org/amphp",
                "issues": "https://github.com/amphp/byte-stream/issues",
                "source": "https://github.com/amphp/byte-stream/tree/v1.8.1"
            },
            "funding": [
                {
                    "url": "https://github.com/amphp",
                    "type": "github"
                }
            ],
            "time": "2021-03-30T17:13:30+00:00"
        },
        {
            "name": "appwrite/sdk-generator",
            "version": "0.12.0",
            "source": {
                "type": "git",
                "url": "https://github.com/appwrite/sdk-generator.git",
                "reference": "ca8e34f091b3a66f94a8972cb94b0b8e1161dada"
            },
            "dist": {
                "type": "zip",
                "url": "https://api.github.com/repos/appwrite/sdk-generator/zipball/ca8e34f091b3a66f94a8972cb94b0b8e1161dada",
                "reference": "ca8e34f091b3a66f94a8972cb94b0b8e1161dada",
                "shasum": ""
            },
            "require": {
                "ext-curl": "*",
                "ext-json": "*",
                "ext-mbstring": "*",
                "matthiasmullie/minify": "^1.3",
                "php": ">=7.0.0",
                "twig/twig": "^2.14"
            },
            "require-dev": {
                "phpunit/phpunit": "^7.0"
            },
            "type": "library",
            "autoload": {
                "psr-4": {
                    "Appwrite\\SDK\\": "src/SDK",
                    "Appwrite\\Spec\\": "src/Spec"
                }
            },
            "notification-url": "https://packagist.org/downloads/",
            "license": [
                "MIT"
            ],
            "authors": [
                {
                    "name": "Eldad Fux",
                    "email": "eldad@appwrite.io"
                }
            ],
            "description": "Appwrite PHP library for generating API SDKs for multiple programming languages and platforms",
            "support": {
                "issues": "https://github.com/appwrite/sdk-generator/issues",
                "source": "https://github.com/appwrite/sdk-generator/tree/0.12.0"
            },
            "time": "2021-07-06T16:20:51+00:00"
        },
        {
            "name": "composer/semver",
            "version": "3.2.5",
            "source": {
                "type": "git",
                "url": "https://github.com/composer/semver.git",
                "reference": "31f3ea725711245195f62e54ffa402d8ef2fdba9"
            },
            "dist": {
                "type": "zip",
                "url": "https://api.github.com/repos/composer/semver/zipball/31f3ea725711245195f62e54ffa402d8ef2fdba9",
                "reference": "31f3ea725711245195f62e54ffa402d8ef2fdba9",
                "shasum": ""
            },
            "require": {
                "php": "^5.3.2 || ^7.0 || ^8.0"
            },
            "require-dev": {
                "phpstan/phpstan": "^0.12.54",
                "symfony/phpunit-bridge": "^4.2 || ^5"
            },
            "type": "library",
            "extra": {
                "branch-alias": {
                    "dev-main": "3.x-dev"
                }
            },
            "autoload": {
                "psr-4": {
                    "Composer\\Semver\\": "src"
                }
            },
            "notification-url": "https://packagist.org/downloads/",
            "license": [
                "MIT"
            ],
            "authors": [
                {
                    "name": "Nils Adermann",
                    "email": "naderman@naderman.de",
                    "homepage": "http://www.naderman.de"
                },
                {
                    "name": "Jordi Boggiano",
                    "email": "j.boggiano@seld.be",
                    "homepage": "http://seld.be"
                },
                {
                    "name": "Rob Bast",
                    "email": "rob.bast@gmail.com",
                    "homepage": "http://robbast.nl"
                }
            ],
            "description": "Semver library that offers utilities, version constraint parsing and validation.",
            "keywords": [
                "semantic",
                "semver",
                "validation",
                "versioning"
            ],
            "support": {
                "irc": "irc://irc.freenode.org/composer",
                "issues": "https://github.com/composer/semver/issues",
                "source": "https://github.com/composer/semver/tree/3.2.5"
            },
            "funding": [
                {
                    "url": "https://packagist.com",
                    "type": "custom"
                },
                {
                    "url": "https://github.com/composer",
                    "type": "github"
                },
                {
                    "url": "https://tidelift.com/funding/github/packagist/composer/composer",
                    "type": "tidelift"
                }
            ],
            "time": "2021-05-24T12:41:47+00:00"
        },
        {
            "name": "composer/xdebug-handler",
            "version": "2.0.1",
            "source": {
                "type": "git",
                "url": "https://github.com/composer/xdebug-handler.git",
                "reference": "964adcdd3a28bf9ed5d9ac6450064e0d71ed7496"
            },
            "dist": {
                "type": "zip",
                "url": "https://api.github.com/repos/composer/xdebug-handler/zipball/964adcdd3a28bf9ed5d9ac6450064e0d71ed7496",
                "reference": "964adcdd3a28bf9ed5d9ac6450064e0d71ed7496",
                "shasum": ""
            },
            "require": {
                "php": "^5.3.2 || ^7.0 || ^8.0",
                "psr/log": "^1.0"
            },
            "require-dev": {
                "phpstan/phpstan": "^0.12.55",
                "symfony/phpunit-bridge": "^4.2 || ^5"
            },
            "type": "library",
            "autoload": {
                "psr-4": {
                    "Composer\\XdebugHandler\\": "src"
                }
            },
            "notification-url": "https://packagist.org/downloads/",
            "license": [
                "MIT"
            ],
            "authors": [
                {
                    "name": "John Stevenson",
                    "email": "john-stevenson@blueyonder.co.uk"
                }
            ],
            "description": "Restarts a process without Xdebug.",
            "keywords": [
                "Xdebug",
                "performance"
            ],
            "support": {
                "irc": "irc://irc.freenode.org/composer",
                "issues": "https://github.com/composer/xdebug-handler/issues",
                "source": "https://github.com/composer/xdebug-handler/tree/2.0.1"
            },
            "funding": [
                {
                    "url": "https://packagist.com",
                    "type": "custom"
                },
                {
                    "url": "https://github.com/composer",
                    "type": "github"
                },
                {
                    "url": "https://tidelift.com/funding/github/packagist/composer/composer",
                    "type": "tidelift"
                }
            ],
            "time": "2021-05-05T19:37:51+00:00"
        },
        {
            "name": "dnoegel/php-xdg-base-dir",
            "version": "v0.1.1",
            "source": {
                "type": "git",
                "url": "https://github.com/dnoegel/php-xdg-base-dir.git",
                "reference": "8f8a6e48c5ecb0f991c2fdcf5f154a47d85f9ffd"
            },
            "dist": {
                "type": "zip",
                "url": "https://api.github.com/repos/dnoegel/php-xdg-base-dir/zipball/8f8a6e48c5ecb0f991c2fdcf5f154a47d85f9ffd",
                "reference": "8f8a6e48c5ecb0f991c2fdcf5f154a47d85f9ffd",
                "shasum": ""
            },
            "require": {
                "php": ">=5.3.2"
            },
            "require-dev": {
                "phpunit/phpunit": "~7.0|~6.0|~5.0|~4.8.35"
            },
            "type": "library",
            "autoload": {
                "psr-4": {
                    "XdgBaseDir\\": "src/"
                }
            },
            "notification-url": "https://packagist.org/downloads/",
            "license": [
                "MIT"
            ],
            "description": "implementation of xdg base directory specification for php",
            "support": {
                "issues": "https://github.com/dnoegel/php-xdg-base-dir/issues",
                "source": "https://github.com/dnoegel/php-xdg-base-dir/tree/v0.1.1"
            },
            "time": "2019-12-04T15:06:13+00:00"
        },
        {
            "name": "doctrine/instantiator",
            "version": "1.4.0",
            "source": {
                "type": "git",
                "url": "https://github.com/doctrine/instantiator.git",
                "reference": "d56bf6102915de5702778fe20f2de3b2fe570b5b"
            },
            "dist": {
                "type": "zip",
                "url": "https://api.github.com/repos/doctrine/instantiator/zipball/d56bf6102915de5702778fe20f2de3b2fe570b5b",
                "reference": "d56bf6102915de5702778fe20f2de3b2fe570b5b",
                "shasum": ""
            },
            "require": {
                "php": "^7.1 || ^8.0"
            },
            "require-dev": {
                "doctrine/coding-standard": "^8.0",
                "ext-pdo": "*",
                "ext-phar": "*",
                "phpbench/phpbench": "^0.13 || 1.0.0-alpha2",
                "phpstan/phpstan": "^0.12",
                "phpstan/phpstan-phpunit": "^0.12",
                "phpunit/phpunit": "^7.0 || ^8.0 || ^9.0"
            },
            "type": "library",
            "autoload": {
                "psr-4": {
                    "Doctrine\\Instantiator\\": "src/Doctrine/Instantiator/"
                }
            },
            "notification-url": "https://packagist.org/downloads/",
            "license": [
                "MIT"
            ],
            "authors": [
                {
                    "name": "Marco Pivetta",
                    "email": "ocramius@gmail.com",
                    "homepage": "https://ocramius.github.io/"
                }
            ],
            "description": "A small, lightweight utility to instantiate objects in PHP without invoking their constructors",
            "homepage": "https://www.doctrine-project.org/projects/instantiator.html",
            "keywords": [
                "constructor",
                "instantiate"
            ],
            "support": {
                "issues": "https://github.com/doctrine/instantiator/issues",
                "source": "https://github.com/doctrine/instantiator/tree/1.4.0"
            },
            "funding": [
                {
                    "url": "https://www.doctrine-project.org/sponsorship.html",
                    "type": "custom"
                },
                {
                    "url": "https://www.patreon.com/phpdoctrine",
                    "type": "patreon"
                },
                {
                    "url": "https://tidelift.com/funding/github/packagist/doctrine%2Finstantiator",
                    "type": "tidelift"
                }
            ],
            "time": "2020-11-10T18:47:58+00:00"
        },
        {
            "name": "felixfbecker/advanced-json-rpc",
            "version": "v3.2.1",
            "source": {
                "type": "git",
                "url": "https://github.com/felixfbecker/php-advanced-json-rpc.git",
                "reference": "b5f37dbff9a8ad360ca341f3240dc1c168b45447"
            },
            "dist": {
                "type": "zip",
                "url": "https://api.github.com/repos/felixfbecker/php-advanced-json-rpc/zipball/b5f37dbff9a8ad360ca341f3240dc1c168b45447",
                "reference": "b5f37dbff9a8ad360ca341f3240dc1c168b45447",
                "shasum": ""
            },
            "require": {
                "netresearch/jsonmapper": "^1.0 || ^2.0 || ^3.0 || ^4.0",
                "php": "^7.1 || ^8.0",
                "phpdocumentor/reflection-docblock": "^4.3.4 || ^5.0.0"
            },
            "require-dev": {
                "phpunit/phpunit": "^7.0 || ^8.0"
            },
            "type": "library",
            "autoload": {
                "psr-4": {
                    "AdvancedJsonRpc\\": "lib/"
                }
            },
            "notification-url": "https://packagist.org/downloads/",
            "license": [
                "ISC"
            ],
            "authors": [
                {
                    "name": "Felix Becker",
                    "email": "felix.b@outlook.com"
                }
            ],
            "description": "A more advanced JSONRPC implementation",
            "support": {
                "issues": "https://github.com/felixfbecker/php-advanced-json-rpc/issues",
                "source": "https://github.com/felixfbecker/php-advanced-json-rpc/tree/v3.2.1"
            },
            "time": "2021-06-11T22:34:44+00:00"
        },
        {
            "name": "felixfbecker/language-server-protocol",
            "version": "1.5.1",
            "source": {
                "type": "git",
                "url": "https://github.com/felixfbecker/php-language-server-protocol.git",
                "reference": "9d846d1f5cf101deee7a61c8ba7caa0a975cd730"
            },
            "dist": {
                "type": "zip",
                "url": "https://api.github.com/repos/felixfbecker/php-language-server-protocol/zipball/9d846d1f5cf101deee7a61c8ba7caa0a975cd730",
                "reference": "9d846d1f5cf101deee7a61c8ba7caa0a975cd730",
                "shasum": ""
            },
            "require": {
                "php": ">=7.1"
            },
            "require-dev": {
                "phpstan/phpstan": "*",
                "squizlabs/php_codesniffer": "^3.1",
                "vimeo/psalm": "^4.0"
            },
            "type": "library",
            "extra": {
                "branch-alias": {
                    "dev-master": "1.x-dev"
                }
            },
            "autoload": {
                "psr-4": {
                    "LanguageServerProtocol\\": "src/"
                }
            },
            "notification-url": "https://packagist.org/downloads/",
            "license": [
                "ISC"
            ],
            "authors": [
                {
                    "name": "Felix Becker",
                    "email": "felix.b@outlook.com"
                }
            ],
            "description": "PHP classes for the Language Server Protocol",
            "keywords": [
                "language",
                "microsoft",
                "php",
                "server"
            ],
            "support": {
                "issues": "https://github.com/felixfbecker/php-language-server-protocol/issues",
                "source": "https://github.com/felixfbecker/php-language-server-protocol/tree/1.5.1"
            },
            "time": "2021-02-22T14:02:09+00:00"
        },
        {
            "name": "matthiasmullie/minify",
            "version": "1.3.66",
            "source": {
                "type": "git",
                "url": "https://github.com/matthiasmullie/minify.git",
                "reference": "45fd3b0f1dfa2c965857c6d4a470bea52adc31a6"
            },
            "dist": {
                "type": "zip",
                "url": "https://api.github.com/repos/matthiasmullie/minify/zipball/45fd3b0f1dfa2c965857c6d4a470bea52adc31a6",
                "reference": "45fd3b0f1dfa2c965857c6d4a470bea52adc31a6",
                "shasum": ""
            },
            "require": {
                "ext-pcre": "*",
                "matthiasmullie/path-converter": "~1.1",
                "php": ">=5.3.0"
            },
            "require-dev": {
                "friendsofphp/php-cs-fixer": "~2.0",
                "matthiasmullie/scrapbook": "dev-master",
                "phpunit/phpunit": ">=4.8"
            },
            "suggest": {
                "psr/cache-implementation": "Cache implementation to use with Minify::cache"
            },
            "bin": [
                "bin/minifycss",
                "bin/minifyjs"
            ],
            "type": "library",
            "autoload": {
                "psr-4": {
                    "MatthiasMullie\\Minify\\": "src/"
                }
            },
            "notification-url": "https://packagist.org/downloads/",
            "license": [
                "MIT"
            ],
            "authors": [
                {
                    "name": "Matthias Mullie",
                    "email": "minify@mullie.eu",
                    "homepage": "http://www.mullie.eu",
                    "role": "Developer"
                }
            ],
            "description": "CSS & JavaScript minifier, in PHP. Removes whitespace, strips comments, combines files (incl. @import statements and small assets in CSS files), and optimizes/shortens a few common programming patterns.",
            "homepage": "http://www.minifier.org",
            "keywords": [
                "JS",
                "css",
                "javascript",
                "minifier",
                "minify"
            ],
            "support": {
                "issues": "https://github.com/matthiasmullie/minify/issues",
                "source": "https://github.com/matthiasmullie/minify/tree/1.3.66"
            },
            "funding": [
                {
                    "url": "https://github.com/[user1",
                    "type": "github"
                },
                {
                    "url": "https://github.com/matthiasmullie] # Replace with up to 4 GitHub Sponsors-enabled usernames e.g.",
                    "type": "github"
                },
                {
                    "url": "https://github.com/user2",
                    "type": "github"
                }
            ],
            "time": "2021-01-06T15:18:10+00:00"
        },
        {
            "name": "matthiasmullie/path-converter",
            "version": "1.1.3",
            "source": {
                "type": "git",
                "url": "https://github.com/matthiasmullie/path-converter.git",
                "reference": "e7d13b2c7e2f2268e1424aaed02085518afa02d9"
            },
            "dist": {
                "type": "zip",
                "url": "https://api.github.com/repos/matthiasmullie/path-converter/zipball/e7d13b2c7e2f2268e1424aaed02085518afa02d9",
                "reference": "e7d13b2c7e2f2268e1424aaed02085518afa02d9",
                "shasum": ""
            },
            "require": {
                "ext-pcre": "*",
                "php": ">=5.3.0"
            },
            "require-dev": {
                "phpunit/phpunit": "~4.8"
            },
            "type": "library",
            "autoload": {
                "psr-4": {
                    "MatthiasMullie\\PathConverter\\": "src/"
                }
            },
            "notification-url": "https://packagist.org/downloads/",
            "license": [
                "MIT"
            ],
            "authors": [
                {
                    "name": "Matthias Mullie",
                    "email": "pathconverter@mullie.eu",
                    "homepage": "http://www.mullie.eu",
                    "role": "Developer"
                }
            ],
            "description": "Relative path converter",
            "homepage": "http://github.com/matthiasmullie/path-converter",
            "keywords": [
                "converter",
                "path",
                "paths",
                "relative"
            ],
            "support": {
                "issues": "https://github.com/matthiasmullie/path-converter/issues",
                "source": "https://github.com/matthiasmullie/path-converter/tree/1.1.3"
            },
            "time": "2019-02-05T23:41:09+00:00"
        },
        {
            "name": "myclabs/deep-copy",
            "version": "1.10.2",
            "source": {
                "type": "git",
                "url": "https://github.com/myclabs/DeepCopy.git",
                "reference": "776f831124e9c62e1a2c601ecc52e776d8bb7220"
            },
            "dist": {
                "type": "zip",
                "url": "https://api.github.com/repos/myclabs/DeepCopy/zipball/776f831124e9c62e1a2c601ecc52e776d8bb7220",
                "reference": "776f831124e9c62e1a2c601ecc52e776d8bb7220",
                "shasum": ""
            },
            "require": {
                "php": "^7.1 || ^8.0"
            },
            "replace": {
                "myclabs/deep-copy": "self.version"
            },
            "require-dev": {
                "doctrine/collections": "^1.0",
                "doctrine/common": "^2.6",
                "phpunit/phpunit": "^7.1"
            },
            "type": "library",
            "autoload": {
                "psr-4": {
                    "DeepCopy\\": "src/DeepCopy/"
                },
                "files": [
                    "src/DeepCopy/deep_copy.php"
                ]
            },
            "notification-url": "https://packagist.org/downloads/",
            "license": [
                "MIT"
            ],
            "description": "Create deep copies (clones) of your objects",
            "keywords": [
                "clone",
                "copy",
                "duplicate",
                "object",
                "object graph"
            ],
            "support": {
                "issues": "https://github.com/myclabs/DeepCopy/issues",
                "source": "https://github.com/myclabs/DeepCopy/tree/1.10.2"
            },
            "funding": [
                {
                    "url": "https://tidelift.com/funding/github/packagist/myclabs/deep-copy",
                    "type": "tidelift"
                }
            ],
            "time": "2020-11-13T09:40:50+00:00"
        },
        {
            "name": "netresearch/jsonmapper",
            "version": "v4.0.0",
            "source": {
                "type": "git",
                "url": "https://github.com/cweiske/jsonmapper.git",
                "reference": "8bbc021a8edb2e4a7ea2f8ad4fa9ec9dce2fcb8d"
            },
            "dist": {
                "type": "zip",
                "url": "https://api.github.com/repos/cweiske/jsonmapper/zipball/8bbc021a8edb2e4a7ea2f8ad4fa9ec9dce2fcb8d",
                "reference": "8bbc021a8edb2e4a7ea2f8ad4fa9ec9dce2fcb8d",
                "shasum": ""
            },
            "require": {
                "ext-json": "*",
                "ext-pcre": "*",
                "ext-reflection": "*",
                "ext-spl": "*",
                "php": ">=7.1"
            },
            "require-dev": {
                "phpunit/phpunit": "~7.5 || ~8.0 || ~9.0",
                "squizlabs/php_codesniffer": "~3.5"
            },
            "type": "library",
            "autoload": {
                "psr-0": {
                    "JsonMapper": "src/"
                }
            },
            "notification-url": "https://packagist.org/downloads/",
            "license": [
                "OSL-3.0"
            ],
            "authors": [
                {
                    "name": "Christian Weiske",
                    "email": "cweiske@cweiske.de",
                    "homepage": "http://github.com/cweiske/jsonmapper/",
                    "role": "Developer"
                }
            ],
            "description": "Map nested JSON structures onto PHP classes",
            "support": {
                "email": "cweiske@cweiske.de",
                "issues": "https://github.com/cweiske/jsonmapper/issues",
                "source": "https://github.com/cweiske/jsonmapper/tree/v4.0.0"
            },
            "time": "2020-12-01T19:48:11+00:00"
        },
        {
            "name": "nikic/php-parser",
            "version": "v4.12.0",
            "source": {
                "type": "git",
                "url": "https://github.com/nikic/PHP-Parser.git",
                "reference": "6608f01670c3cc5079e18c1dab1104e002579143"
            },
            "dist": {
                "type": "zip",
                "url": "https://api.github.com/repos/nikic/PHP-Parser/zipball/6608f01670c3cc5079e18c1dab1104e002579143",
                "reference": "6608f01670c3cc5079e18c1dab1104e002579143",
                "shasum": ""
            },
            "require": {
                "ext-tokenizer": "*",
                "php": ">=7.0"
            },
            "require-dev": {
                "ircmaxell/php-yacc": "^0.0.7",
                "phpunit/phpunit": "^6.5 || ^7.0 || ^8.0 || ^9.0"
            },
            "bin": [
                "bin/php-parse"
            ],
            "type": "library",
            "extra": {
                "branch-alias": {
                    "dev-master": "4.9-dev"
                }
            },
            "autoload": {
                "psr-4": {
                    "PhpParser\\": "lib/PhpParser"
                }
            },
            "notification-url": "https://packagist.org/downloads/",
            "license": [
                "BSD-3-Clause"
            ],
            "authors": [
                {
                    "name": "Nikita Popov"
                }
            ],
            "description": "A PHP parser written in PHP",
            "keywords": [
                "parser",
                "php"
            ],
            "support": {
                "issues": "https://github.com/nikic/PHP-Parser/issues",
                "source": "https://github.com/nikic/PHP-Parser/tree/v4.12.0"
            },
            "time": "2021-07-21T10:44:31+00:00"
        },
        {
            "name": "openlss/lib-array2xml",
            "version": "1.0.0",
            "source": {
                "type": "git",
                "url": "https://github.com/nullivex/lib-array2xml.git",
                "reference": "a91f18a8dfc69ffabe5f9b068bc39bb202c81d90"
            },
            "dist": {
                "type": "zip",
                "url": "https://api.github.com/repos/nullivex/lib-array2xml/zipball/a91f18a8dfc69ffabe5f9b068bc39bb202c81d90",
                "reference": "a91f18a8dfc69ffabe5f9b068bc39bb202c81d90",
                "shasum": ""
            },
            "require": {
                "php": ">=5.3.2"
            },
            "type": "library",
            "autoload": {
                "psr-0": {
                    "LSS": ""
                }
            },
            "notification-url": "https://packagist.org/downloads/",
            "license": [
                "Apache-2.0"
            ],
            "authors": [
                {
                    "name": "Bryan Tong",
                    "email": "bryan@nullivex.com",
                    "homepage": "https://www.nullivex.com"
                },
                {
                    "name": "Tony Butler",
                    "email": "spudz76@gmail.com",
                    "homepage": "https://www.nullivex.com"
                }
            ],
            "description": "Array2XML conversion library credit to lalit.org",
            "homepage": "https://www.nullivex.com",
            "keywords": [
                "array",
                "array conversion",
                "xml",
                "xml conversion"
            ],
            "support": {
                "issues": "https://github.com/nullivex/lib-array2xml/issues",
                "source": "https://github.com/nullivex/lib-array2xml/tree/master"
            },
            "time": "2019-03-29T20:06:56+00:00"
        },
        {
            "name": "phar-io/manifest",
            "version": "2.0.3",
            "source": {
                "type": "git",
                "url": "https://github.com/phar-io/manifest.git",
                "reference": "97803eca37d319dfa7826cc2437fc020857acb53"
            },
            "dist": {
                "type": "zip",
                "url": "https://api.github.com/repos/phar-io/manifest/zipball/97803eca37d319dfa7826cc2437fc020857acb53",
                "reference": "97803eca37d319dfa7826cc2437fc020857acb53",
                "shasum": ""
            },
            "require": {
                "ext-dom": "*",
                "ext-phar": "*",
                "ext-xmlwriter": "*",
                "phar-io/version": "^3.0.1",
                "php": "^7.2 || ^8.0"
            },
            "type": "library",
            "extra": {
                "branch-alias": {
                    "dev-master": "2.0.x-dev"
                }
            },
            "autoload": {
                "classmap": [
                    "src/"
                ]
            },
            "notification-url": "https://packagist.org/downloads/",
            "license": [
                "BSD-3-Clause"
            ],
            "authors": [
                {
                    "name": "Arne Blankerts",
                    "email": "arne@blankerts.de",
                    "role": "Developer"
                },
                {
                    "name": "Sebastian Heuer",
                    "email": "sebastian@phpeople.de",
                    "role": "Developer"
                },
                {
                    "name": "Sebastian Bergmann",
                    "email": "sebastian@phpunit.de",
                    "role": "Developer"
                }
            ],
            "description": "Component for reading phar.io manifest information from a PHP Archive (PHAR)",
            "support": {
                "issues": "https://github.com/phar-io/manifest/issues",
                "source": "https://github.com/phar-io/manifest/tree/2.0.3"
            },
            "time": "2021-07-20T11:28:43+00:00"
        },
        {
            "name": "phar-io/version",
            "version": "3.1.0",
            "source": {
                "type": "git",
                "url": "https://github.com/phar-io/version.git",
                "reference": "bae7c545bef187884426f042434e561ab1ddb182"
            },
            "dist": {
                "type": "zip",
                "url": "https://api.github.com/repos/phar-io/version/zipball/bae7c545bef187884426f042434e561ab1ddb182",
                "reference": "bae7c545bef187884426f042434e561ab1ddb182",
                "shasum": ""
            },
            "require": {
                "php": "^7.2 || ^8.0"
            },
            "type": "library",
            "autoload": {
                "classmap": [
                    "src/"
                ]
            },
            "notification-url": "https://packagist.org/downloads/",
            "license": [
                "BSD-3-Clause"
            ],
            "authors": [
                {
                    "name": "Arne Blankerts",
                    "email": "arne@blankerts.de",
                    "role": "Developer"
                },
                {
                    "name": "Sebastian Heuer",
                    "email": "sebastian@phpeople.de",
                    "role": "Developer"
                },
                {
                    "name": "Sebastian Bergmann",
                    "email": "sebastian@phpunit.de",
                    "role": "Developer"
                }
            ],
            "description": "Library for handling version information and constraints",
            "support": {
                "issues": "https://github.com/phar-io/version/issues",
                "source": "https://github.com/phar-io/version/tree/3.1.0"
            },
            "time": "2021-02-23T14:00:09+00:00"
        },
        {
            "name": "phpdocumentor/reflection-common",
            "version": "2.2.0",
            "source": {
                "type": "git",
                "url": "https://github.com/phpDocumentor/ReflectionCommon.git",
                "reference": "1d01c49d4ed62f25aa84a747ad35d5a16924662b"
            },
            "dist": {
                "type": "zip",
                "url": "https://api.github.com/repos/phpDocumentor/ReflectionCommon/zipball/1d01c49d4ed62f25aa84a747ad35d5a16924662b",
                "reference": "1d01c49d4ed62f25aa84a747ad35d5a16924662b",
                "shasum": ""
            },
            "require": {
                "php": "^7.2 || ^8.0"
            },
            "type": "library",
            "extra": {
                "branch-alias": {
                    "dev-2.x": "2.x-dev"
                }
            },
            "autoload": {
                "psr-4": {
                    "phpDocumentor\\Reflection\\": "src/"
                }
            },
            "notification-url": "https://packagist.org/downloads/",
            "license": [
                "MIT"
            ],
            "authors": [
                {
                    "name": "Jaap van Otterdijk",
                    "email": "opensource@ijaap.nl"
                }
            ],
            "description": "Common reflection classes used by phpdocumentor to reflect the code structure",
            "homepage": "http://www.phpdoc.org",
            "keywords": [
                "FQSEN",
                "phpDocumentor",
                "phpdoc",
                "reflection",
                "static analysis"
            ],
            "support": {
                "issues": "https://github.com/phpDocumentor/ReflectionCommon/issues",
                "source": "https://github.com/phpDocumentor/ReflectionCommon/tree/2.x"
            },
            "time": "2020-06-27T09:03:43+00:00"
        },
        {
            "name": "phpdocumentor/reflection-docblock",
            "version": "5.2.2",
            "source": {
                "type": "git",
                "url": "https://github.com/phpDocumentor/ReflectionDocBlock.git",
                "reference": "069a785b2141f5bcf49f3e353548dc1cce6df556"
            },
            "dist": {
                "type": "zip",
                "url": "https://api.github.com/repos/phpDocumentor/ReflectionDocBlock/zipball/069a785b2141f5bcf49f3e353548dc1cce6df556",
                "reference": "069a785b2141f5bcf49f3e353548dc1cce6df556",
                "shasum": ""
            },
            "require": {
                "ext-filter": "*",
                "php": "^7.2 || ^8.0",
                "phpdocumentor/reflection-common": "^2.2",
                "phpdocumentor/type-resolver": "^1.3",
                "webmozart/assert": "^1.9.1"
            },
            "require-dev": {
                "mockery/mockery": "~1.3.2"
            },
            "type": "library",
            "extra": {
                "branch-alias": {
                    "dev-master": "5.x-dev"
                }
            },
            "autoload": {
                "psr-4": {
                    "phpDocumentor\\Reflection\\": "src"
                }
            },
            "notification-url": "https://packagist.org/downloads/",
            "license": [
                "MIT"
            ],
            "authors": [
                {
                    "name": "Mike van Riel",
                    "email": "me@mikevanriel.com"
                },
                {
                    "name": "Jaap van Otterdijk",
                    "email": "account@ijaap.nl"
                }
            ],
            "description": "With this component, a library can provide support for annotations via DocBlocks or otherwise retrieve information that is embedded in a DocBlock.",
            "support": {
                "issues": "https://github.com/phpDocumentor/ReflectionDocBlock/issues",
                "source": "https://github.com/phpDocumentor/ReflectionDocBlock/tree/master"
            },
            "time": "2020-09-03T19:13:55+00:00"
        },
        {
            "name": "phpdocumentor/type-resolver",
            "version": "1.4.0",
            "source": {
                "type": "git",
                "url": "https://github.com/phpDocumentor/TypeResolver.git",
                "reference": "6a467b8989322d92aa1c8bf2bebcc6e5c2ba55c0"
            },
            "dist": {
                "type": "zip",
                "url": "https://api.github.com/repos/phpDocumentor/TypeResolver/zipball/6a467b8989322d92aa1c8bf2bebcc6e5c2ba55c0",
                "reference": "6a467b8989322d92aa1c8bf2bebcc6e5c2ba55c0",
                "shasum": ""
            },
            "require": {
                "php": "^7.2 || ^8.0",
                "phpdocumentor/reflection-common": "^2.0"
            },
            "require-dev": {
                "ext-tokenizer": "*"
            },
            "type": "library",
            "extra": {
                "branch-alias": {
                    "dev-1.x": "1.x-dev"
                }
            },
            "autoload": {
                "psr-4": {
                    "phpDocumentor\\Reflection\\": "src"
                }
            },
            "notification-url": "https://packagist.org/downloads/",
            "license": [
                "MIT"
            ],
            "authors": [
                {
                    "name": "Mike van Riel",
                    "email": "me@mikevanriel.com"
                }
            ],
            "description": "A PSR-5 based resolver of Class names, Types and Structural Element Names",
            "support": {
                "issues": "https://github.com/phpDocumentor/TypeResolver/issues",
                "source": "https://github.com/phpDocumentor/TypeResolver/tree/1.4.0"
            },
            "time": "2020-09-17T18:55:26+00:00"
        },
        {
            "name": "phpspec/prophecy",
            "version": "1.13.0",
            "source": {
                "type": "git",
                "url": "https://github.com/phpspec/prophecy.git",
                "reference": "be1996ed8adc35c3fd795488a653f4b518be70ea"
            },
            "dist": {
                "type": "zip",
                "url": "https://api.github.com/repos/phpspec/prophecy/zipball/be1996ed8adc35c3fd795488a653f4b518be70ea",
                "reference": "be1996ed8adc35c3fd795488a653f4b518be70ea",
                "shasum": ""
            },
            "require": {
                "doctrine/instantiator": "^1.2",
                "php": "^7.2 || ~8.0, <8.1",
                "phpdocumentor/reflection-docblock": "^5.2",
                "sebastian/comparator": "^3.0 || ^4.0",
                "sebastian/recursion-context": "^3.0 || ^4.0"
            },
            "require-dev": {
                "phpspec/phpspec": "^6.0",
                "phpunit/phpunit": "^8.0 || ^9.0"
            },
            "type": "library",
            "extra": {
                "branch-alias": {
                    "dev-master": "1.11.x-dev"
                }
            },
            "autoload": {
                "psr-4": {
                    "Prophecy\\": "src/Prophecy"
                }
            },
            "notification-url": "https://packagist.org/downloads/",
            "license": [
                "MIT"
            ],
            "authors": [
                {
                    "name": "Konstantin Kudryashov",
                    "email": "ever.zet@gmail.com",
                    "homepage": "http://everzet.com"
                },
                {
                    "name": "Marcello Duarte",
                    "email": "marcello.duarte@gmail.com"
                }
            ],
            "description": "Highly opinionated mocking framework for PHP 5.3+",
            "homepage": "https://github.com/phpspec/prophecy",
            "keywords": [
                "Double",
                "Dummy",
                "fake",
                "mock",
                "spy",
                "stub"
            ],
            "support": {
                "issues": "https://github.com/phpspec/prophecy/issues",
                "source": "https://github.com/phpspec/prophecy/tree/1.13.0"
            },
            "time": "2021-03-17T13:42:18+00:00"
        },
        {
            "name": "phpunit/php-code-coverage",
            "version": "9.2.6",
            "source": {
                "type": "git",
                "url": "https://github.com/sebastianbergmann/php-code-coverage.git",
                "reference": "f6293e1b30a2354e8428e004689671b83871edde"
            },
            "dist": {
                "type": "zip",
                "url": "https://api.github.com/repos/sebastianbergmann/php-code-coverage/zipball/f6293e1b30a2354e8428e004689671b83871edde",
                "reference": "f6293e1b30a2354e8428e004689671b83871edde",
                "shasum": ""
            },
            "require": {
                "ext-dom": "*",
                "ext-libxml": "*",
                "ext-xmlwriter": "*",
                "nikic/php-parser": "^4.10.2",
                "php": ">=7.3",
                "phpunit/php-file-iterator": "^3.0.3",
                "phpunit/php-text-template": "^2.0.2",
                "sebastian/code-unit-reverse-lookup": "^2.0.2",
                "sebastian/complexity": "^2.0",
                "sebastian/environment": "^5.1.2",
                "sebastian/lines-of-code": "^1.0.3",
                "sebastian/version": "^3.0.1",
                "theseer/tokenizer": "^1.2.0"
            },
            "require-dev": {
                "phpunit/phpunit": "^9.3"
            },
            "suggest": {
                "ext-pcov": "*",
                "ext-xdebug": "*"
            },
            "type": "library",
            "extra": {
                "branch-alias": {
                    "dev-master": "9.2-dev"
                }
            },
            "autoload": {
                "classmap": [
                    "src/"
                ]
            },
            "notification-url": "https://packagist.org/downloads/",
            "license": [
                "BSD-3-Clause"
            ],
            "authors": [
                {
                    "name": "Sebastian Bergmann",
                    "email": "sebastian@phpunit.de",
                    "role": "lead"
                }
            ],
            "description": "Library that provides collection, processing, and rendering functionality for PHP code coverage information.",
            "homepage": "https://github.com/sebastianbergmann/php-code-coverage",
            "keywords": [
                "coverage",
                "testing",
                "xunit"
            ],
            "support": {
                "issues": "https://github.com/sebastianbergmann/php-code-coverage/issues",
                "source": "https://github.com/sebastianbergmann/php-code-coverage/tree/9.2.6"
            },
            "funding": [
                {
                    "url": "https://github.com/sebastianbergmann",
                    "type": "github"
                }
            ],
            "time": "2021-03-28T07:26:59+00:00"
        },
        {
            "name": "phpunit/php-file-iterator",
            "version": "3.0.5",
            "source": {
                "type": "git",
                "url": "https://github.com/sebastianbergmann/php-file-iterator.git",
                "reference": "aa4be8575f26070b100fccb67faabb28f21f66f8"
            },
            "dist": {
                "type": "zip",
                "url": "https://api.github.com/repos/sebastianbergmann/php-file-iterator/zipball/aa4be8575f26070b100fccb67faabb28f21f66f8",
                "reference": "aa4be8575f26070b100fccb67faabb28f21f66f8",
                "shasum": ""
            },
            "require": {
                "php": ">=7.3"
            },
            "require-dev": {
                "phpunit/phpunit": "^9.3"
            },
            "type": "library",
            "extra": {
                "branch-alias": {
                    "dev-master": "3.0-dev"
                }
            },
            "autoload": {
                "classmap": [
                    "src/"
                ]
            },
            "notification-url": "https://packagist.org/downloads/",
            "license": [
                "BSD-3-Clause"
            ],
            "authors": [
                {
                    "name": "Sebastian Bergmann",
                    "email": "sebastian@phpunit.de",
                    "role": "lead"
                }
            ],
            "description": "FilterIterator implementation that filters files based on a list of suffixes.",
            "homepage": "https://github.com/sebastianbergmann/php-file-iterator/",
            "keywords": [
                "filesystem",
                "iterator"
            ],
            "support": {
                "issues": "https://github.com/sebastianbergmann/php-file-iterator/issues",
                "source": "https://github.com/sebastianbergmann/php-file-iterator/tree/3.0.5"
            },
            "funding": [
                {
                    "url": "https://github.com/sebastianbergmann",
                    "type": "github"
                }
            ],
            "time": "2020-09-28T05:57:25+00:00"
        },
        {
            "name": "phpunit/php-invoker",
            "version": "3.1.1",
            "source": {
                "type": "git",
                "url": "https://github.com/sebastianbergmann/php-invoker.git",
                "reference": "5a10147d0aaf65b58940a0b72f71c9ac0423cc67"
            },
            "dist": {
                "type": "zip",
                "url": "https://api.github.com/repos/sebastianbergmann/php-invoker/zipball/5a10147d0aaf65b58940a0b72f71c9ac0423cc67",
                "reference": "5a10147d0aaf65b58940a0b72f71c9ac0423cc67",
                "shasum": ""
            },
            "require": {
                "php": ">=7.3"
            },
            "require-dev": {
                "ext-pcntl": "*",
                "phpunit/phpunit": "^9.3"
            },
            "suggest": {
                "ext-pcntl": "*"
            },
            "type": "library",
            "extra": {
                "branch-alias": {
                    "dev-master": "3.1-dev"
                }
            },
            "autoload": {
                "classmap": [
                    "src/"
                ]
            },
            "notification-url": "https://packagist.org/downloads/",
            "license": [
                "BSD-3-Clause"
            ],
            "authors": [
                {
                    "name": "Sebastian Bergmann",
                    "email": "sebastian@phpunit.de",
                    "role": "lead"
                }
            ],
            "description": "Invoke callables with a timeout",
            "homepage": "https://github.com/sebastianbergmann/php-invoker/",
            "keywords": [
                "process"
            ],
            "support": {
                "issues": "https://github.com/sebastianbergmann/php-invoker/issues",
                "source": "https://github.com/sebastianbergmann/php-invoker/tree/3.1.1"
            },
            "funding": [
                {
                    "url": "https://github.com/sebastianbergmann",
                    "type": "github"
                }
            ],
            "time": "2020-09-28T05:58:55+00:00"
        },
        {
            "name": "phpunit/php-text-template",
            "version": "2.0.4",
            "source": {
                "type": "git",
                "url": "https://github.com/sebastianbergmann/php-text-template.git",
                "reference": "5da5f67fc95621df9ff4c4e5a84d6a8a2acf7c28"
            },
            "dist": {
                "type": "zip",
                "url": "https://api.github.com/repos/sebastianbergmann/php-text-template/zipball/5da5f67fc95621df9ff4c4e5a84d6a8a2acf7c28",
                "reference": "5da5f67fc95621df9ff4c4e5a84d6a8a2acf7c28",
                "shasum": ""
            },
            "require": {
                "php": ">=7.3"
            },
            "require-dev": {
                "phpunit/phpunit": "^9.3"
            },
            "type": "library",
            "extra": {
                "branch-alias": {
                    "dev-master": "2.0-dev"
                }
            },
            "autoload": {
                "classmap": [
                    "src/"
                ]
            },
            "notification-url": "https://packagist.org/downloads/",
            "license": [
                "BSD-3-Clause"
            ],
            "authors": [
                {
                    "name": "Sebastian Bergmann",
                    "email": "sebastian@phpunit.de",
                    "role": "lead"
                }
            ],
            "description": "Simple template engine.",
            "homepage": "https://github.com/sebastianbergmann/php-text-template/",
            "keywords": [
                "template"
            ],
            "support": {
                "issues": "https://github.com/sebastianbergmann/php-text-template/issues",
                "source": "https://github.com/sebastianbergmann/php-text-template/tree/2.0.4"
            },
            "funding": [
                {
                    "url": "https://github.com/sebastianbergmann",
                    "type": "github"
                }
            ],
            "time": "2020-10-26T05:33:50+00:00"
        },
        {
            "name": "phpunit/php-timer",
            "version": "5.0.3",
            "source": {
                "type": "git",
                "url": "https://github.com/sebastianbergmann/php-timer.git",
                "reference": "5a63ce20ed1b5bf577850e2c4e87f4aa902afbd2"
            },
            "dist": {
                "type": "zip",
                "url": "https://api.github.com/repos/sebastianbergmann/php-timer/zipball/5a63ce20ed1b5bf577850e2c4e87f4aa902afbd2",
                "reference": "5a63ce20ed1b5bf577850e2c4e87f4aa902afbd2",
                "shasum": ""
            },
            "require": {
                "php": ">=7.3"
            },
            "require-dev": {
                "phpunit/phpunit": "^9.3"
            },
            "type": "library",
            "extra": {
                "branch-alias": {
                    "dev-master": "5.0-dev"
                }
            },
            "autoload": {
                "classmap": [
                    "src/"
                ]
            },
            "notification-url": "https://packagist.org/downloads/",
            "license": [
                "BSD-3-Clause"
            ],
            "authors": [
                {
                    "name": "Sebastian Bergmann",
                    "email": "sebastian@phpunit.de",
                    "role": "lead"
                }
            ],
            "description": "Utility class for timing",
            "homepage": "https://github.com/sebastianbergmann/php-timer/",
            "keywords": [
                "timer"
            ],
            "support": {
                "issues": "https://github.com/sebastianbergmann/php-timer/issues",
                "source": "https://github.com/sebastianbergmann/php-timer/tree/5.0.3"
            },
            "funding": [
                {
                    "url": "https://github.com/sebastianbergmann",
                    "type": "github"
                }
            ],
            "time": "2020-10-26T13:16:10+00:00"
        },
        {
            "name": "phpunit/phpunit",
            "version": "9.5.6",
            "source": {
                "type": "git",
                "url": "https://github.com/sebastianbergmann/phpunit.git",
                "reference": "fb9b8333f14e3dce976a60ef6a7e05c7c7ed8bfb"
            },
            "dist": {
                "type": "zip",
                "url": "https://api.github.com/repos/sebastianbergmann/phpunit/zipball/fb9b8333f14e3dce976a60ef6a7e05c7c7ed8bfb",
                "reference": "fb9b8333f14e3dce976a60ef6a7e05c7c7ed8bfb",
                "shasum": ""
            },
            "require": {
                "doctrine/instantiator": "^1.3.1",
                "ext-dom": "*",
                "ext-json": "*",
                "ext-libxml": "*",
                "ext-mbstring": "*",
                "ext-xml": "*",
                "ext-xmlwriter": "*",
                "myclabs/deep-copy": "^1.10.1",
                "phar-io/manifest": "^2.0.1",
                "phar-io/version": "^3.0.2",
                "php": ">=7.3",
                "phpspec/prophecy": "^1.12.1",
                "phpunit/php-code-coverage": "^9.2.3",
                "phpunit/php-file-iterator": "^3.0.5",
                "phpunit/php-invoker": "^3.1.1",
                "phpunit/php-text-template": "^2.0.3",
                "phpunit/php-timer": "^5.0.2",
                "sebastian/cli-parser": "^1.0.1",
                "sebastian/code-unit": "^1.0.6",
                "sebastian/comparator": "^4.0.5",
                "sebastian/diff": "^4.0.3",
                "sebastian/environment": "^5.1.3",
                "sebastian/exporter": "^4.0.3",
                "sebastian/global-state": "^5.0.1",
                "sebastian/object-enumerator": "^4.0.3",
                "sebastian/resource-operations": "^3.0.3",
                "sebastian/type": "^2.3.4",
                "sebastian/version": "^3.0.2"
            },
            "require-dev": {
                "ext-pdo": "*",
                "phpspec/prophecy-phpunit": "^2.0.1"
            },
            "suggest": {
                "ext-soap": "*",
                "ext-xdebug": "*"
            },
            "bin": [
                "phpunit"
            ],
            "type": "library",
            "extra": {
                "branch-alias": {
                    "dev-master": "9.5-dev"
                }
            },
            "autoload": {
                "classmap": [
                    "src/"
                ],
                "files": [
                    "src/Framework/Assert/Functions.php"
                ]
            },
            "notification-url": "https://packagist.org/downloads/",
            "license": [
                "BSD-3-Clause"
            ],
            "authors": [
                {
                    "name": "Sebastian Bergmann",
                    "email": "sebastian@phpunit.de",
                    "role": "lead"
                }
            ],
            "description": "The PHP Unit Testing framework.",
            "homepage": "https://phpunit.de/",
            "keywords": [
                "phpunit",
                "testing",
                "xunit"
            ],
            "support": {
                "issues": "https://github.com/sebastianbergmann/phpunit/issues",
                "source": "https://github.com/sebastianbergmann/phpunit/tree/9.5.6"
            },
            "funding": [
                {
                    "url": "https://phpunit.de/donate.html",
                    "type": "custom"
                },
                {
                    "url": "https://github.com/sebastianbergmann",
                    "type": "github"
                }
            ],
            "time": "2021-06-23T05:14:38+00:00"
        },
        {
            "name": "psr/container",
            "version": "1.1.1",
            "source": {
                "type": "git",
                "url": "https://github.com/php-fig/container.git",
                "reference": "8622567409010282b7aeebe4bb841fe98b58dcaf"
            },
            "dist": {
                "type": "zip",
                "url": "https://api.github.com/repos/php-fig/container/zipball/8622567409010282b7aeebe4bb841fe98b58dcaf",
                "reference": "8622567409010282b7aeebe4bb841fe98b58dcaf",
                "shasum": ""
            },
            "require": {
                "php": ">=7.2.0"
            },
            "type": "library",
            "autoload": {
                "psr-4": {
                    "Psr\\Container\\": "src/"
                }
            },
            "notification-url": "https://packagist.org/downloads/",
            "license": [
                "MIT"
            ],
            "authors": [
                {
                    "name": "PHP-FIG",
                    "homepage": "https://www.php-fig.org/"
                }
            ],
            "description": "Common Container Interface (PHP FIG PSR-11)",
            "homepage": "https://github.com/php-fig/container",
            "keywords": [
                "PSR-11",
                "container",
                "container-interface",
                "container-interop",
                "psr"
            ],
            "support": {
                "issues": "https://github.com/php-fig/container/issues",
                "source": "https://github.com/php-fig/container/tree/1.1.1"
            },
            "time": "2021-03-05T17:36:06+00:00"
        },
        {
            "name": "sebastian/cli-parser",
            "version": "1.0.1",
            "source": {
                "type": "git",
                "url": "https://github.com/sebastianbergmann/cli-parser.git",
                "reference": "442e7c7e687e42adc03470c7b668bc4b2402c0b2"
            },
            "dist": {
                "type": "zip",
                "url": "https://api.github.com/repos/sebastianbergmann/cli-parser/zipball/442e7c7e687e42adc03470c7b668bc4b2402c0b2",
                "reference": "442e7c7e687e42adc03470c7b668bc4b2402c0b2",
                "shasum": ""
            },
            "require": {
                "php": ">=7.3"
            },
            "require-dev": {
                "phpunit/phpunit": "^9.3"
            },
            "type": "library",
            "extra": {
                "branch-alias": {
                    "dev-master": "1.0-dev"
                }
            },
            "autoload": {
                "classmap": [
                    "src/"
                ]
            },
            "notification-url": "https://packagist.org/downloads/",
            "license": [
                "BSD-3-Clause"
            ],
            "authors": [
                {
                    "name": "Sebastian Bergmann",
                    "email": "sebastian@phpunit.de",
                    "role": "lead"
                }
            ],
            "description": "Library for parsing CLI options",
            "homepage": "https://github.com/sebastianbergmann/cli-parser",
            "support": {
                "issues": "https://github.com/sebastianbergmann/cli-parser/issues",
                "source": "https://github.com/sebastianbergmann/cli-parser/tree/1.0.1"
            },
            "funding": [
                {
                    "url": "https://github.com/sebastianbergmann",
                    "type": "github"
                }
            ],
            "time": "2020-09-28T06:08:49+00:00"
        },
        {
            "name": "sebastian/code-unit",
            "version": "1.0.8",
            "source": {
                "type": "git",
                "url": "https://github.com/sebastianbergmann/code-unit.git",
                "reference": "1fc9f64c0927627ef78ba436c9b17d967e68e120"
            },
            "dist": {
                "type": "zip",
                "url": "https://api.github.com/repos/sebastianbergmann/code-unit/zipball/1fc9f64c0927627ef78ba436c9b17d967e68e120",
                "reference": "1fc9f64c0927627ef78ba436c9b17d967e68e120",
                "shasum": ""
            },
            "require": {
                "php": ">=7.3"
            },
            "require-dev": {
                "phpunit/phpunit": "^9.3"
            },
            "type": "library",
            "extra": {
                "branch-alias": {
                    "dev-master": "1.0-dev"
                }
            },
            "autoload": {
                "classmap": [
                    "src/"
                ]
            },
            "notification-url": "https://packagist.org/downloads/",
            "license": [
                "BSD-3-Clause"
            ],
            "authors": [
                {
                    "name": "Sebastian Bergmann",
                    "email": "sebastian@phpunit.de",
                    "role": "lead"
                }
            ],
            "description": "Collection of value objects that represent the PHP code units",
            "homepage": "https://github.com/sebastianbergmann/code-unit",
            "support": {
                "issues": "https://github.com/sebastianbergmann/code-unit/issues",
                "source": "https://github.com/sebastianbergmann/code-unit/tree/1.0.8"
            },
            "funding": [
                {
                    "url": "https://github.com/sebastianbergmann",
                    "type": "github"
                }
            ],
            "time": "2020-10-26T13:08:54+00:00"
        },
        {
            "name": "sebastian/code-unit-reverse-lookup",
            "version": "2.0.3",
            "source": {
                "type": "git",
                "url": "https://github.com/sebastianbergmann/code-unit-reverse-lookup.git",
                "reference": "ac91f01ccec49fb77bdc6fd1e548bc70f7faa3e5"
            },
            "dist": {
                "type": "zip",
                "url": "https://api.github.com/repos/sebastianbergmann/code-unit-reverse-lookup/zipball/ac91f01ccec49fb77bdc6fd1e548bc70f7faa3e5",
                "reference": "ac91f01ccec49fb77bdc6fd1e548bc70f7faa3e5",
                "shasum": ""
            },
            "require": {
                "php": ">=7.3"
            },
            "require-dev": {
                "phpunit/phpunit": "^9.3"
            },
            "type": "library",
            "extra": {
                "branch-alias": {
                    "dev-master": "2.0-dev"
                }
            },
            "autoload": {
                "classmap": [
                    "src/"
                ]
            },
            "notification-url": "https://packagist.org/downloads/",
            "license": [
                "BSD-3-Clause"
            ],
            "authors": [
                {
                    "name": "Sebastian Bergmann",
                    "email": "sebastian@phpunit.de"
                }
            ],
            "description": "Looks up which function or method a line of code belongs to",
            "homepage": "https://github.com/sebastianbergmann/code-unit-reverse-lookup/",
            "support": {
                "issues": "https://github.com/sebastianbergmann/code-unit-reverse-lookup/issues",
                "source": "https://github.com/sebastianbergmann/code-unit-reverse-lookup/tree/2.0.3"
            },
            "funding": [
                {
                    "url": "https://github.com/sebastianbergmann",
                    "type": "github"
                }
            ],
            "time": "2020-09-28T05:30:19+00:00"
        },
        {
            "name": "sebastian/comparator",
            "version": "4.0.6",
            "source": {
                "type": "git",
                "url": "https://github.com/sebastianbergmann/comparator.git",
                "reference": "55f4261989e546dc112258c7a75935a81a7ce382"
            },
            "dist": {
                "type": "zip",
                "url": "https://api.github.com/repos/sebastianbergmann/comparator/zipball/55f4261989e546dc112258c7a75935a81a7ce382",
                "reference": "55f4261989e546dc112258c7a75935a81a7ce382",
                "shasum": ""
            },
            "require": {
                "php": ">=7.3",
                "sebastian/diff": "^4.0",
                "sebastian/exporter": "^4.0"
            },
            "require-dev": {
                "phpunit/phpunit": "^9.3"
            },
            "type": "library",
            "extra": {
                "branch-alias": {
                    "dev-master": "4.0-dev"
                }
            },
            "autoload": {
                "classmap": [
                    "src/"
                ]
            },
            "notification-url": "https://packagist.org/downloads/",
            "license": [
                "BSD-3-Clause"
            ],
            "authors": [
                {
                    "name": "Sebastian Bergmann",
                    "email": "sebastian@phpunit.de"
                },
                {
                    "name": "Jeff Welch",
                    "email": "whatthejeff@gmail.com"
                },
                {
                    "name": "Volker Dusch",
                    "email": "github@wallbash.com"
                },
                {
                    "name": "Bernhard Schussek",
                    "email": "bschussek@2bepublished.at"
                }
            ],
            "description": "Provides the functionality to compare PHP values for equality",
            "homepage": "https://github.com/sebastianbergmann/comparator",
            "keywords": [
                "comparator",
                "compare",
                "equality"
            ],
            "support": {
                "issues": "https://github.com/sebastianbergmann/comparator/issues",
                "source": "https://github.com/sebastianbergmann/comparator/tree/4.0.6"
            },
            "funding": [
                {
                    "url": "https://github.com/sebastianbergmann",
                    "type": "github"
                }
            ],
            "time": "2020-10-26T15:49:45+00:00"
        },
        {
            "name": "sebastian/complexity",
            "version": "2.0.2",
            "source": {
                "type": "git",
                "url": "https://github.com/sebastianbergmann/complexity.git",
                "reference": "739b35e53379900cc9ac327b2147867b8b6efd88"
            },
            "dist": {
                "type": "zip",
                "url": "https://api.github.com/repos/sebastianbergmann/complexity/zipball/739b35e53379900cc9ac327b2147867b8b6efd88",
                "reference": "739b35e53379900cc9ac327b2147867b8b6efd88",
                "shasum": ""
            },
            "require": {
                "nikic/php-parser": "^4.7",
                "php": ">=7.3"
            },
            "require-dev": {
                "phpunit/phpunit": "^9.3"
            },
            "type": "library",
            "extra": {
                "branch-alias": {
                    "dev-master": "2.0-dev"
                }
            },
            "autoload": {
                "classmap": [
                    "src/"
                ]
            },
            "notification-url": "https://packagist.org/downloads/",
            "license": [
                "BSD-3-Clause"
            ],
            "authors": [
                {
                    "name": "Sebastian Bergmann",
                    "email": "sebastian@phpunit.de",
                    "role": "lead"
                }
            ],
            "description": "Library for calculating the complexity of PHP code units",
            "homepage": "https://github.com/sebastianbergmann/complexity",
            "support": {
                "issues": "https://github.com/sebastianbergmann/complexity/issues",
                "source": "https://github.com/sebastianbergmann/complexity/tree/2.0.2"
            },
            "funding": [
                {
                    "url": "https://github.com/sebastianbergmann",
                    "type": "github"
                }
            ],
            "time": "2020-10-26T15:52:27+00:00"
        },
        {
            "name": "sebastian/diff",
            "version": "4.0.4",
            "source": {
                "type": "git",
                "url": "https://github.com/sebastianbergmann/diff.git",
                "reference": "3461e3fccc7cfdfc2720be910d3bd73c69be590d"
            },
            "dist": {
                "type": "zip",
                "url": "https://api.github.com/repos/sebastianbergmann/diff/zipball/3461e3fccc7cfdfc2720be910d3bd73c69be590d",
                "reference": "3461e3fccc7cfdfc2720be910d3bd73c69be590d",
                "shasum": ""
            },
            "require": {
                "php": ">=7.3"
            },
            "require-dev": {
                "phpunit/phpunit": "^9.3",
                "symfony/process": "^4.2 || ^5"
            },
            "type": "library",
            "extra": {
                "branch-alias": {
                    "dev-master": "4.0-dev"
                }
            },
            "autoload": {
                "classmap": [
                    "src/"
                ]
            },
            "notification-url": "https://packagist.org/downloads/",
            "license": [
                "BSD-3-Clause"
            ],
            "authors": [
                {
                    "name": "Sebastian Bergmann",
                    "email": "sebastian@phpunit.de"
                },
                {
                    "name": "Kore Nordmann",
                    "email": "mail@kore-nordmann.de"
                }
            ],
            "description": "Diff implementation",
            "homepage": "https://github.com/sebastianbergmann/diff",
            "keywords": [
                "diff",
                "udiff",
                "unidiff",
                "unified diff"
            ],
            "support": {
                "issues": "https://github.com/sebastianbergmann/diff/issues",
                "source": "https://github.com/sebastianbergmann/diff/tree/4.0.4"
            },
            "funding": [
                {
                    "url": "https://github.com/sebastianbergmann",
                    "type": "github"
                }
            ],
            "time": "2020-10-26T13:10:38+00:00"
        },
        {
            "name": "sebastian/environment",
            "version": "5.1.3",
            "source": {
                "type": "git",
                "url": "https://github.com/sebastianbergmann/environment.git",
                "reference": "388b6ced16caa751030f6a69e588299fa09200ac"
            },
            "dist": {
                "type": "zip",
                "url": "https://api.github.com/repos/sebastianbergmann/environment/zipball/388b6ced16caa751030f6a69e588299fa09200ac",
                "reference": "388b6ced16caa751030f6a69e588299fa09200ac",
                "shasum": ""
            },
            "require": {
                "php": ">=7.3"
            },
            "require-dev": {
                "phpunit/phpunit": "^9.3"
            },
            "suggest": {
                "ext-posix": "*"
            },
            "type": "library",
            "extra": {
                "branch-alias": {
                    "dev-master": "5.1-dev"
                }
            },
            "autoload": {
                "classmap": [
                    "src/"
                ]
            },
            "notification-url": "https://packagist.org/downloads/",
            "license": [
                "BSD-3-Clause"
            ],
            "authors": [
                {
                    "name": "Sebastian Bergmann",
                    "email": "sebastian@phpunit.de"
                }
            ],
            "description": "Provides functionality to handle HHVM/PHP environments",
            "homepage": "http://www.github.com/sebastianbergmann/environment",
            "keywords": [
                "Xdebug",
                "environment",
                "hhvm"
            ],
            "support": {
                "issues": "https://github.com/sebastianbergmann/environment/issues",
                "source": "https://github.com/sebastianbergmann/environment/tree/5.1.3"
            },
            "funding": [
                {
                    "url": "https://github.com/sebastianbergmann",
                    "type": "github"
                }
            ],
            "time": "2020-09-28T05:52:38+00:00"
        },
        {
            "name": "sebastian/exporter",
            "version": "4.0.3",
            "source": {
                "type": "git",
                "url": "https://github.com/sebastianbergmann/exporter.git",
                "reference": "d89cc98761b8cb5a1a235a6b703ae50d34080e65"
            },
            "dist": {
                "type": "zip",
                "url": "https://api.github.com/repos/sebastianbergmann/exporter/zipball/d89cc98761b8cb5a1a235a6b703ae50d34080e65",
                "reference": "d89cc98761b8cb5a1a235a6b703ae50d34080e65",
                "shasum": ""
            },
            "require": {
                "php": ">=7.3",
                "sebastian/recursion-context": "^4.0"
            },
            "require-dev": {
                "ext-mbstring": "*",
                "phpunit/phpunit": "^9.3"
            },
            "type": "library",
            "extra": {
                "branch-alias": {
                    "dev-master": "4.0-dev"
                }
            },
            "autoload": {
                "classmap": [
                    "src/"
                ]
            },
            "notification-url": "https://packagist.org/downloads/",
            "license": [
                "BSD-3-Clause"
            ],
            "authors": [
                {
                    "name": "Sebastian Bergmann",
                    "email": "sebastian@phpunit.de"
                },
                {
                    "name": "Jeff Welch",
                    "email": "whatthejeff@gmail.com"
                },
                {
                    "name": "Volker Dusch",
                    "email": "github@wallbash.com"
                },
                {
                    "name": "Adam Harvey",
                    "email": "aharvey@php.net"
                },
                {
                    "name": "Bernhard Schussek",
                    "email": "bschussek@gmail.com"
                }
            ],
            "description": "Provides the functionality to export PHP variables for visualization",
            "homepage": "http://www.github.com/sebastianbergmann/exporter",
            "keywords": [
                "export",
                "exporter"
            ],
            "support": {
                "issues": "https://github.com/sebastianbergmann/exporter/issues",
                "source": "https://github.com/sebastianbergmann/exporter/tree/4.0.3"
            },
            "funding": [
                {
                    "url": "https://github.com/sebastianbergmann",
                    "type": "github"
                }
            ],
            "time": "2020-09-28T05:24:23+00:00"
        },
        {
            "name": "sebastian/global-state",
            "version": "5.0.3",
            "source": {
                "type": "git",
                "url": "https://github.com/sebastianbergmann/global-state.git",
                "reference": "23bd5951f7ff26f12d4e3242864df3e08dec4e49"
            },
            "dist": {
                "type": "zip",
                "url": "https://api.github.com/repos/sebastianbergmann/global-state/zipball/23bd5951f7ff26f12d4e3242864df3e08dec4e49",
                "reference": "23bd5951f7ff26f12d4e3242864df3e08dec4e49",
                "shasum": ""
            },
            "require": {
                "php": ">=7.3",
                "sebastian/object-reflector": "^2.0",
                "sebastian/recursion-context": "^4.0"
            },
            "require-dev": {
                "ext-dom": "*",
                "phpunit/phpunit": "^9.3"
            },
            "suggest": {
                "ext-uopz": "*"
            },
            "type": "library",
            "extra": {
                "branch-alias": {
                    "dev-master": "5.0-dev"
                }
            },
            "autoload": {
                "classmap": [
                    "src/"
                ]
            },
            "notification-url": "https://packagist.org/downloads/",
            "license": [
                "BSD-3-Clause"
            ],
            "authors": [
                {
                    "name": "Sebastian Bergmann",
                    "email": "sebastian@phpunit.de"
                }
            ],
            "description": "Snapshotting of global state",
            "homepage": "http://www.github.com/sebastianbergmann/global-state",
            "keywords": [
                "global state"
            ],
            "support": {
                "issues": "https://github.com/sebastianbergmann/global-state/issues",
                "source": "https://github.com/sebastianbergmann/global-state/tree/5.0.3"
            },
            "funding": [
                {
                    "url": "https://github.com/sebastianbergmann",
                    "type": "github"
                }
            ],
            "time": "2021-06-11T13:31:12+00:00"
        },
        {
            "name": "sebastian/lines-of-code",
            "version": "1.0.3",
            "source": {
                "type": "git",
                "url": "https://github.com/sebastianbergmann/lines-of-code.git",
                "reference": "c1c2e997aa3146983ed888ad08b15470a2e22ecc"
            },
            "dist": {
                "type": "zip",
                "url": "https://api.github.com/repos/sebastianbergmann/lines-of-code/zipball/c1c2e997aa3146983ed888ad08b15470a2e22ecc",
                "reference": "c1c2e997aa3146983ed888ad08b15470a2e22ecc",
                "shasum": ""
            },
            "require": {
                "nikic/php-parser": "^4.6",
                "php": ">=7.3"
            },
            "require-dev": {
                "phpunit/phpunit": "^9.3"
            },
            "type": "library",
            "extra": {
                "branch-alias": {
                    "dev-master": "1.0-dev"
                }
            },
            "autoload": {
                "classmap": [
                    "src/"
                ]
            },
            "notification-url": "https://packagist.org/downloads/",
            "license": [
                "BSD-3-Clause"
            ],
            "authors": [
                {
                    "name": "Sebastian Bergmann",
                    "email": "sebastian@phpunit.de",
                    "role": "lead"
                }
            ],
            "description": "Library for counting the lines of code in PHP source code",
            "homepage": "https://github.com/sebastianbergmann/lines-of-code",
            "support": {
                "issues": "https://github.com/sebastianbergmann/lines-of-code/issues",
                "source": "https://github.com/sebastianbergmann/lines-of-code/tree/1.0.3"
            },
            "funding": [
                {
                    "url": "https://github.com/sebastianbergmann",
                    "type": "github"
                }
            ],
            "time": "2020-11-28T06:42:11+00:00"
        },
        {
            "name": "sebastian/object-enumerator",
            "version": "4.0.4",
            "source": {
                "type": "git",
                "url": "https://github.com/sebastianbergmann/object-enumerator.git",
                "reference": "5c9eeac41b290a3712d88851518825ad78f45c71"
            },
            "dist": {
                "type": "zip",
                "url": "https://api.github.com/repos/sebastianbergmann/object-enumerator/zipball/5c9eeac41b290a3712d88851518825ad78f45c71",
                "reference": "5c9eeac41b290a3712d88851518825ad78f45c71",
                "shasum": ""
            },
            "require": {
                "php": ">=7.3",
                "sebastian/object-reflector": "^2.0",
                "sebastian/recursion-context": "^4.0"
            },
            "require-dev": {
                "phpunit/phpunit": "^9.3"
            },
            "type": "library",
            "extra": {
                "branch-alias": {
                    "dev-master": "4.0-dev"
                }
            },
            "autoload": {
                "classmap": [
                    "src/"
                ]
            },
            "notification-url": "https://packagist.org/downloads/",
            "license": [
                "BSD-3-Clause"
            ],
            "authors": [
                {
                    "name": "Sebastian Bergmann",
                    "email": "sebastian@phpunit.de"
                }
            ],
            "description": "Traverses array structures and object graphs to enumerate all referenced objects",
            "homepage": "https://github.com/sebastianbergmann/object-enumerator/",
            "support": {
                "issues": "https://github.com/sebastianbergmann/object-enumerator/issues",
                "source": "https://github.com/sebastianbergmann/object-enumerator/tree/4.0.4"
            },
            "funding": [
                {
                    "url": "https://github.com/sebastianbergmann",
                    "type": "github"
                }
            ],
            "time": "2020-10-26T13:12:34+00:00"
        },
        {
            "name": "sebastian/object-reflector",
            "version": "2.0.4",
            "source": {
                "type": "git",
                "url": "https://github.com/sebastianbergmann/object-reflector.git",
                "reference": "b4f479ebdbf63ac605d183ece17d8d7fe49c15c7"
            },
            "dist": {
                "type": "zip",
                "url": "https://api.github.com/repos/sebastianbergmann/object-reflector/zipball/b4f479ebdbf63ac605d183ece17d8d7fe49c15c7",
                "reference": "b4f479ebdbf63ac605d183ece17d8d7fe49c15c7",
                "shasum": ""
            },
            "require": {
                "php": ">=7.3"
            },
            "require-dev": {
                "phpunit/phpunit": "^9.3"
            },
            "type": "library",
            "extra": {
                "branch-alias": {
                    "dev-master": "2.0-dev"
                }
            },
            "autoload": {
                "classmap": [
                    "src/"
                ]
            },
            "notification-url": "https://packagist.org/downloads/",
            "license": [
                "BSD-3-Clause"
            ],
            "authors": [
                {
                    "name": "Sebastian Bergmann",
                    "email": "sebastian@phpunit.de"
                }
            ],
            "description": "Allows reflection of object attributes, including inherited and non-public ones",
            "homepage": "https://github.com/sebastianbergmann/object-reflector/",
            "support": {
                "issues": "https://github.com/sebastianbergmann/object-reflector/issues",
                "source": "https://github.com/sebastianbergmann/object-reflector/tree/2.0.4"
            },
            "funding": [
                {
                    "url": "https://github.com/sebastianbergmann",
                    "type": "github"
                }
            ],
            "time": "2020-10-26T13:14:26+00:00"
        },
        {
            "name": "sebastian/recursion-context",
            "version": "4.0.4",
            "source": {
                "type": "git",
                "url": "https://github.com/sebastianbergmann/recursion-context.git",
                "reference": "cd9d8cf3c5804de4341c283ed787f099f5506172"
            },
            "dist": {
                "type": "zip",
                "url": "https://api.github.com/repos/sebastianbergmann/recursion-context/zipball/cd9d8cf3c5804de4341c283ed787f099f5506172",
                "reference": "cd9d8cf3c5804de4341c283ed787f099f5506172",
                "shasum": ""
            },
            "require": {
                "php": ">=7.3"
            },
            "require-dev": {
                "phpunit/phpunit": "^9.3"
            },
            "type": "library",
            "extra": {
                "branch-alias": {
                    "dev-master": "4.0-dev"
                }
            },
            "autoload": {
                "classmap": [
                    "src/"
                ]
            },
            "notification-url": "https://packagist.org/downloads/",
            "license": [
                "BSD-3-Clause"
            ],
            "authors": [
                {
                    "name": "Sebastian Bergmann",
                    "email": "sebastian@phpunit.de"
                },
                {
                    "name": "Jeff Welch",
                    "email": "whatthejeff@gmail.com"
                },
                {
                    "name": "Adam Harvey",
                    "email": "aharvey@php.net"
                }
            ],
            "description": "Provides functionality to recursively process PHP variables",
            "homepage": "http://www.github.com/sebastianbergmann/recursion-context",
            "support": {
                "issues": "https://github.com/sebastianbergmann/recursion-context/issues",
                "source": "https://github.com/sebastianbergmann/recursion-context/tree/4.0.4"
            },
            "funding": [
                {
                    "url": "https://github.com/sebastianbergmann",
                    "type": "github"
                }
            ],
            "time": "2020-10-26T13:17:30+00:00"
        },
        {
            "name": "sebastian/resource-operations",
            "version": "3.0.3",
            "source": {
                "type": "git",
                "url": "https://github.com/sebastianbergmann/resource-operations.git",
                "reference": "0f4443cb3a1d92ce809899753bc0d5d5a8dd19a8"
            },
            "dist": {
                "type": "zip",
                "url": "https://api.github.com/repos/sebastianbergmann/resource-operations/zipball/0f4443cb3a1d92ce809899753bc0d5d5a8dd19a8",
                "reference": "0f4443cb3a1d92ce809899753bc0d5d5a8dd19a8",
                "shasum": ""
            },
            "require": {
                "php": ">=7.3"
            },
            "require-dev": {
                "phpunit/phpunit": "^9.0"
            },
            "type": "library",
            "extra": {
                "branch-alias": {
                    "dev-master": "3.0-dev"
                }
            },
            "autoload": {
                "classmap": [
                    "src/"
                ]
            },
            "notification-url": "https://packagist.org/downloads/",
            "license": [
                "BSD-3-Clause"
            ],
            "authors": [
                {
                    "name": "Sebastian Bergmann",
                    "email": "sebastian@phpunit.de"
                }
            ],
            "description": "Provides a list of PHP built-in functions that operate on resources",
            "homepage": "https://www.github.com/sebastianbergmann/resource-operations",
            "support": {
                "issues": "https://github.com/sebastianbergmann/resource-operations/issues",
                "source": "https://github.com/sebastianbergmann/resource-operations/tree/3.0.3"
            },
            "funding": [
                {
                    "url": "https://github.com/sebastianbergmann",
                    "type": "github"
                }
            ],
            "abandoned": true,
            "time": "2020-09-28T06:45:17+00:00"
        },
        {
            "name": "sebastian/type",
            "version": "2.3.4",
            "source": {
                "type": "git",
                "url": "https://github.com/sebastianbergmann/type.git",
                "reference": "b8cd8a1c753c90bc1a0f5372170e3e489136f914"
            },
            "dist": {
                "type": "zip",
                "url": "https://api.github.com/repos/sebastianbergmann/type/zipball/b8cd8a1c753c90bc1a0f5372170e3e489136f914",
                "reference": "b8cd8a1c753c90bc1a0f5372170e3e489136f914",
                "shasum": ""
            },
            "require": {
                "php": ">=7.3"
            },
            "require-dev": {
                "phpunit/phpunit": "^9.3"
            },
            "type": "library",
            "extra": {
                "branch-alias": {
                    "dev-master": "2.3-dev"
                }
            },
            "autoload": {
                "classmap": [
                    "src/"
                ]
            },
            "notification-url": "https://packagist.org/downloads/",
            "license": [
                "BSD-3-Clause"
            ],
            "authors": [
                {
                    "name": "Sebastian Bergmann",
                    "email": "sebastian@phpunit.de",
                    "role": "lead"
                }
            ],
            "description": "Collection of value objects that represent the types of the PHP type system",
            "homepage": "https://github.com/sebastianbergmann/type",
            "support": {
                "issues": "https://github.com/sebastianbergmann/type/issues",
                "source": "https://github.com/sebastianbergmann/type/tree/2.3.4"
            },
            "funding": [
                {
                    "url": "https://github.com/sebastianbergmann",
                    "type": "github"
                }
            ],
            "time": "2021-06-15T12:49:02+00:00"
        },
        {
            "name": "sebastian/version",
            "version": "3.0.2",
            "source": {
                "type": "git",
                "url": "https://github.com/sebastianbergmann/version.git",
                "reference": "c6c1022351a901512170118436c764e473f6de8c"
            },
            "dist": {
                "type": "zip",
                "url": "https://api.github.com/repos/sebastianbergmann/version/zipball/c6c1022351a901512170118436c764e473f6de8c",
                "reference": "c6c1022351a901512170118436c764e473f6de8c",
                "shasum": ""
            },
            "require": {
                "php": ">=7.3"
            },
            "type": "library",
            "extra": {
                "branch-alias": {
                    "dev-master": "3.0-dev"
                }
            },
            "autoload": {
                "classmap": [
                    "src/"
                ]
            },
            "notification-url": "https://packagist.org/downloads/",
            "license": [
                "BSD-3-Clause"
            ],
            "authors": [
                {
                    "name": "Sebastian Bergmann",
                    "email": "sebastian@phpunit.de",
                    "role": "lead"
                }
            ],
            "description": "Library that helps with managing the version number of Git-hosted PHP projects",
            "homepage": "https://github.com/sebastianbergmann/version",
            "support": {
                "issues": "https://github.com/sebastianbergmann/version/issues",
                "source": "https://github.com/sebastianbergmann/version/tree/3.0.2"
            },
            "funding": [
                {
                    "url": "https://github.com/sebastianbergmann",
                    "type": "github"
                }
            ],
            "time": "2020-09-28T06:39:44+00:00"
        },
        {
            "name": "swoole/ide-helper",
            "version": "4.6.7",
            "source": {
                "type": "git",
                "url": "https://github.com/swoole/ide-helper.git",
                "reference": "0d1409b8274117addfe64d3ea412812a69807411"
            },
            "dist": {
                "type": "zip",
                "url": "https://api.github.com/repos/swoole/ide-helper/zipball/0d1409b8274117addfe64d3ea412812a69807411",
                "reference": "0d1409b8274117addfe64d3ea412812a69807411",
                "shasum": ""
            },
            "require-dev": {
                "guzzlehttp/guzzle": "~6.5.0",
                "laminas/laminas-code": "~3.4.0",
                "squizlabs/php_codesniffer": "~3.5.0",
                "symfony/filesystem": "~4.0"
            },
            "type": "library",
            "notification-url": "https://packagist.org/downloads/",
            "license": [
                "Apache-2.0"
            ],
            "authors": [
                {
                    "name": "Team Swoole",
                    "email": "team@swoole.com"
                }
            ],
            "description": "IDE help files for Swoole.",
            "support": {
                "issues": "https://github.com/swoole/ide-helper/issues",
                "source": "https://github.com/swoole/ide-helper/tree/4.6.7"
            },
            "funding": [
                {
                    "url": "https://gitee.com/swoole/swoole?donate=true",
                    "type": "custom"
                },
                {
                    "url": "https://github.com/swoole",
                    "type": "github"
                },
                {
                    "url": "https://opencollective.com/swoole-src",
                    "type": "open_collective"
                }
            ],
            "time": "2021-05-14T16:05:16+00:00"
        },
        {
            "name": "symfony/console",
            "version": "v5.3.4",
            "source": {
                "type": "git",
                "url": "https://github.com/symfony/console.git",
                "reference": "ebd610dacd40d75b6a12bf64b5ccd494fc7d6ab1"
            },
            "dist": {
                "type": "zip",
                "url": "https://api.github.com/repos/symfony/console/zipball/ebd610dacd40d75b6a12bf64b5ccd494fc7d6ab1",
                "reference": "ebd610dacd40d75b6a12bf64b5ccd494fc7d6ab1",
                "shasum": ""
            },
            "require": {
                "php": ">=7.2.5",
                "symfony/deprecation-contracts": "^2.1",
                "symfony/polyfill-mbstring": "~1.0",
                "symfony/polyfill-php73": "^1.8",
                "symfony/polyfill-php80": "^1.16",
                "symfony/service-contracts": "^1.1|^2",
                "symfony/string": "^5.1"
            },
            "conflict": {
                "psr/log": ">=3",
                "symfony/dependency-injection": "<4.4",
                "symfony/dotenv": "<5.1",
                "symfony/event-dispatcher": "<4.4",
                "symfony/lock": "<4.4",
                "symfony/process": "<4.4"
            },
            "provide": {
                "psr/log-implementation": "1.0|2.0"
            },
            "require-dev": {
                "psr/log": "^1|^2",
                "symfony/config": "^4.4|^5.0",
                "symfony/dependency-injection": "^4.4|^5.0",
                "symfony/event-dispatcher": "^4.4|^5.0",
                "symfony/lock": "^4.4|^5.0",
                "symfony/process": "^4.4|^5.0",
                "symfony/var-dumper": "^4.4|^5.0"
            },
            "suggest": {
                "psr/log": "For using the console logger",
                "symfony/event-dispatcher": "",
                "symfony/lock": "",
                "symfony/process": ""
            },
            "type": "library",
            "autoload": {
                "psr-4": {
                    "Symfony\\Component\\Console\\": ""
                },
                "exclude-from-classmap": [
                    "/Tests/"
                ]
            },
            "notification-url": "https://packagist.org/downloads/",
            "license": [
                "MIT"
            ],
            "authors": [
                {
                    "name": "Fabien Potencier",
                    "email": "fabien@symfony.com"
                },
                {
                    "name": "Symfony Community",
                    "homepage": "https://symfony.com/contributors"
                }
            ],
            "description": "Eases the creation of beautiful and testable command line interfaces",
            "homepage": "https://symfony.com",
            "keywords": [
                "cli",
                "command line",
                "console",
                "terminal"
            ],
            "support": {
                "source": "https://github.com/symfony/console/tree/v5.3.4"
            },
            "funding": [
                {
                    "url": "https://symfony.com/sponsor",
                    "type": "custom"
                },
                {
                    "url": "https://github.com/fabpot",
                    "type": "github"
                },
                {
                    "url": "https://tidelift.com/funding/github/packagist/symfony/symfony",
                    "type": "tidelift"
                }
            ],
            "time": "2021-07-26T16:33:26+00:00"
        },
        {
            "name": "symfony/deprecation-contracts",
            "version": "v2.4.0",
            "source": {
                "type": "git",
                "url": "https://github.com/symfony/deprecation-contracts.git",
                "reference": "5f38c8804a9e97d23e0c8d63341088cd8a22d627"
            },
            "dist": {
                "type": "zip",
                "url": "https://api.github.com/repos/symfony/deprecation-contracts/zipball/5f38c8804a9e97d23e0c8d63341088cd8a22d627",
                "reference": "5f38c8804a9e97d23e0c8d63341088cd8a22d627",
                "shasum": ""
            },
            "require": {
                "php": ">=7.1"
            },
            "type": "library",
            "extra": {
                "branch-alias": {
                    "dev-main": "2.4-dev"
                },
                "thanks": {
                    "name": "symfony/contracts",
                    "url": "https://github.com/symfony/contracts"
                }
            },
            "autoload": {
                "files": [
                    "function.php"
                ]
            },
            "notification-url": "https://packagist.org/downloads/",
            "license": [
                "MIT"
            ],
            "authors": [
                {
                    "name": "Nicolas Grekas",
                    "email": "p@tchwork.com"
                },
                {
                    "name": "Symfony Community",
                    "homepage": "https://symfony.com/contributors"
                }
            ],
            "description": "A generic function and convention to trigger deprecation notices",
            "homepage": "https://symfony.com",
            "support": {
                "source": "https://github.com/symfony/deprecation-contracts/tree/v2.4.0"
            },
            "funding": [
                {
                    "url": "https://symfony.com/sponsor",
                    "type": "custom"
                },
                {
                    "url": "https://github.com/fabpot",
                    "type": "github"
                },
                {
                    "url": "https://tidelift.com/funding/github/packagist/symfony/symfony",
                    "type": "tidelift"
                }
            ],
            "time": "2021-03-23T23:28:01+00:00"
        },
        {
            "name": "symfony/polyfill-intl-grapheme",
            "version": "v1.23.0",
            "source": {
                "type": "git",
                "url": "https://github.com/symfony/polyfill-intl-grapheme.git",
                "reference": "24b72c6baa32c746a4d0840147c9715e42bb68ab"
            },
            "dist": {
                "type": "zip",
                "url": "https://api.github.com/repos/symfony/polyfill-intl-grapheme/zipball/24b72c6baa32c746a4d0840147c9715e42bb68ab",
                "reference": "24b72c6baa32c746a4d0840147c9715e42bb68ab",
                "shasum": ""
            },
            "require": {
                "php": ">=7.1"
            },
            "suggest": {
                "ext-intl": "For best performance"
            },
            "type": "library",
            "extra": {
                "branch-alias": {
                    "dev-main": "1.23-dev"
                },
                "thanks": {
                    "name": "symfony/polyfill",
                    "url": "https://github.com/symfony/polyfill"
                }
            },
            "autoload": {
                "psr-4": {
                    "Symfony\\Polyfill\\Intl\\Grapheme\\": ""
                },
                "files": [
                    "bootstrap.php"
                ]
            },
            "notification-url": "https://packagist.org/downloads/",
            "license": [
                "MIT"
            ],
            "authors": [
                {
                    "name": "Nicolas Grekas",
                    "email": "p@tchwork.com"
                },
                {
                    "name": "Symfony Community",
                    "homepage": "https://symfony.com/contributors"
                }
            ],
            "description": "Symfony polyfill for intl's grapheme_* functions",
            "homepage": "https://symfony.com",
            "keywords": [
                "compatibility",
                "grapheme",
                "intl",
                "polyfill",
                "portable",
                "shim"
            ],
            "support": {
                "source": "https://github.com/symfony/polyfill-intl-grapheme/tree/v1.23.0"
            },
            "funding": [
                {
                    "url": "https://symfony.com/sponsor",
                    "type": "custom"
                },
                {
                    "url": "https://github.com/fabpot",
                    "type": "github"
                },
                {
                    "url": "https://tidelift.com/funding/github/packagist/symfony/symfony",
                    "type": "tidelift"
                }
            ],
            "time": "2021-05-27T09:17:38+00:00"
        },
        {
            "name": "symfony/polyfill-intl-normalizer",
            "version": "v1.23.0",
            "source": {
                "type": "git",
                "url": "https://github.com/symfony/polyfill-intl-normalizer.git",
                "reference": "8590a5f561694770bdcd3f9b5c69dde6945028e8"
            },
            "dist": {
                "type": "zip",
                "url": "https://api.github.com/repos/symfony/polyfill-intl-normalizer/zipball/8590a5f561694770bdcd3f9b5c69dde6945028e8",
                "reference": "8590a5f561694770bdcd3f9b5c69dde6945028e8",
                "shasum": ""
            },
            "require": {
                "php": ">=7.1"
            },
            "suggest": {
                "ext-intl": "For best performance"
            },
            "type": "library",
            "extra": {
                "branch-alias": {
                    "dev-main": "1.23-dev"
                },
                "thanks": {
                    "name": "symfony/polyfill",
                    "url": "https://github.com/symfony/polyfill"
                }
            },
            "autoload": {
                "psr-4": {
                    "Symfony\\Polyfill\\Intl\\Normalizer\\": ""
                },
                "files": [
                    "bootstrap.php"
                ],
                "classmap": [
                    "Resources/stubs"
                ]
            },
            "notification-url": "https://packagist.org/downloads/",
            "license": [
                "MIT"
            ],
            "authors": [
                {
                    "name": "Nicolas Grekas",
                    "email": "p@tchwork.com"
                },
                {
                    "name": "Symfony Community",
                    "homepage": "https://symfony.com/contributors"
                }
            ],
            "description": "Symfony polyfill for intl's Normalizer class and related functions",
            "homepage": "https://symfony.com",
            "keywords": [
                "compatibility",
                "intl",
                "normalizer",
                "polyfill",
                "portable",
                "shim"
            ],
            "support": {
                "source": "https://github.com/symfony/polyfill-intl-normalizer/tree/v1.23.0"
            },
            "funding": [
                {
                    "url": "https://symfony.com/sponsor",
                    "type": "custom"
                },
                {
                    "url": "https://github.com/fabpot",
                    "type": "github"
                },
                {
                    "url": "https://tidelift.com/funding/github/packagist/symfony/symfony",
                    "type": "tidelift"
                }
            ],
            "time": "2021-02-19T12:13:01+00:00"
        },
        {
            "name": "symfony/polyfill-mbstring",
            "version": "v1.23.0",
            "source": {
                "type": "git",
                "url": "https://github.com/symfony/polyfill-mbstring.git",
                "reference": "2df51500adbaebdc4c38dea4c89a2e131c45c8a1"
            },
            "dist": {
                "type": "zip",
                "url": "https://api.github.com/repos/symfony/polyfill-mbstring/zipball/2df51500adbaebdc4c38dea4c89a2e131c45c8a1",
                "reference": "2df51500adbaebdc4c38dea4c89a2e131c45c8a1",
                "shasum": ""
            },
            "require": {
                "php": ">=7.1"
            },
            "suggest": {
                "ext-mbstring": "For best performance"
            },
            "type": "library",
            "extra": {
                "branch-alias": {
                    "dev-main": "1.23-dev"
                },
                "thanks": {
                    "name": "symfony/polyfill",
                    "url": "https://github.com/symfony/polyfill"
                }
            },
            "autoload": {
                "psr-4": {
                    "Symfony\\Polyfill\\Mbstring\\": ""
                },
                "files": [
                    "bootstrap.php"
                ]
            },
            "notification-url": "https://packagist.org/downloads/",
            "license": [
                "MIT"
            ],
            "authors": [
                {
                    "name": "Nicolas Grekas",
                    "email": "p@tchwork.com"
                },
                {
                    "name": "Symfony Community",
                    "homepage": "https://symfony.com/contributors"
                }
            ],
            "description": "Symfony polyfill for the Mbstring extension",
            "homepage": "https://symfony.com",
            "keywords": [
                "compatibility",
                "mbstring",
                "polyfill",
                "portable",
                "shim"
            ],
            "support": {
                "source": "https://github.com/symfony/polyfill-mbstring/tree/v1.23.0"
            },
            "funding": [
                {
                    "url": "https://symfony.com/sponsor",
                    "type": "custom"
                },
                {
                    "url": "https://github.com/fabpot",
                    "type": "github"
                },
                {
                    "url": "https://tidelift.com/funding/github/packagist/symfony/symfony",
                    "type": "tidelift"
                }
            ],
            "time": "2021-05-27T09:27:20+00:00"
        },
        {
            "name": "symfony/polyfill-php73",
            "version": "v1.23.0",
            "source": {
                "type": "git",
                "url": "https://github.com/symfony/polyfill-php73.git",
                "reference": "fba8933c384d6476ab14fb7b8526e5287ca7e010"
            },
            "dist": {
                "type": "zip",
                "url": "https://api.github.com/repos/symfony/polyfill-php73/zipball/fba8933c384d6476ab14fb7b8526e5287ca7e010",
                "reference": "fba8933c384d6476ab14fb7b8526e5287ca7e010",
                "shasum": ""
            },
            "require": {
                "php": ">=7.1"
            },
            "type": "library",
            "extra": {
                "branch-alias": {
                    "dev-main": "1.23-dev"
                },
                "thanks": {
                    "name": "symfony/polyfill",
                    "url": "https://github.com/symfony/polyfill"
                }
            },
            "autoload": {
                "psr-4": {
                    "Symfony\\Polyfill\\Php73\\": ""
                },
                "files": [
                    "bootstrap.php"
                ],
                "classmap": [
                    "Resources/stubs"
                ]
            },
            "notification-url": "https://packagist.org/downloads/",
            "license": [
                "MIT"
            ],
            "authors": [
                {
                    "name": "Nicolas Grekas",
                    "email": "p@tchwork.com"
                },
                {
                    "name": "Symfony Community",
                    "homepage": "https://symfony.com/contributors"
                }
            ],
            "description": "Symfony polyfill backporting some PHP 7.3+ features to lower PHP versions",
            "homepage": "https://symfony.com",
            "keywords": [
                "compatibility",
                "polyfill",
                "portable",
                "shim"
            ],
            "support": {
                "source": "https://github.com/symfony/polyfill-php73/tree/v1.23.0"
            },
            "funding": [
                {
                    "url": "https://symfony.com/sponsor",
                    "type": "custom"
                },
                {
                    "url": "https://github.com/fabpot",
                    "type": "github"
                },
                {
                    "url": "https://tidelift.com/funding/github/packagist/symfony/symfony",
                    "type": "tidelift"
                }
            ],
            "time": "2021-02-19T12:13:01+00:00"
        },
        {
            "name": "symfony/service-contracts",
            "version": "v2.4.0",
            "source": {
                "type": "git",
                "url": "https://github.com/symfony/service-contracts.git",
                "reference": "f040a30e04b57fbcc9c6cbcf4dbaa96bd318b9bb"
            },
            "dist": {
                "type": "zip",
                "url": "https://api.github.com/repos/symfony/service-contracts/zipball/f040a30e04b57fbcc9c6cbcf4dbaa96bd318b9bb",
                "reference": "f040a30e04b57fbcc9c6cbcf4dbaa96bd318b9bb",
                "shasum": ""
            },
            "require": {
                "php": ">=7.2.5",
                "psr/container": "^1.1"
            },
            "suggest": {
                "symfony/service-implementation": ""
            },
            "type": "library",
            "extra": {
                "branch-alias": {
                    "dev-main": "2.4-dev"
                },
                "thanks": {
                    "name": "symfony/contracts",
                    "url": "https://github.com/symfony/contracts"
                }
            },
            "autoload": {
                "psr-4": {
                    "Symfony\\Contracts\\Service\\": ""
                }
            },
            "notification-url": "https://packagist.org/downloads/",
            "license": [
                "MIT"
            ],
            "authors": [
                {
                    "name": "Nicolas Grekas",
                    "email": "p@tchwork.com"
                },
                {
                    "name": "Symfony Community",
                    "homepage": "https://symfony.com/contributors"
                }
            ],
            "description": "Generic abstractions related to writing services",
            "homepage": "https://symfony.com",
            "keywords": [
                "abstractions",
                "contracts",
                "decoupling",
                "interfaces",
                "interoperability",
                "standards"
            ],
            "support": {
                "source": "https://github.com/symfony/service-contracts/tree/v2.4.0"
            },
            "funding": [
                {
                    "url": "https://symfony.com/sponsor",
                    "type": "custom"
                },
                {
                    "url": "https://github.com/fabpot",
                    "type": "github"
                },
                {
                    "url": "https://tidelift.com/funding/github/packagist/symfony/symfony",
                    "type": "tidelift"
                }
            ],
            "time": "2021-04-01T10:43:52+00:00"
        },
        {
            "name": "symfony/string",
            "version": "v5.3.3",
            "source": {
                "type": "git",
                "url": "https://github.com/symfony/string.git",
                "reference": "bd53358e3eccec6a670b5f33ab680d8dbe1d4ae1"
            },
            "dist": {
                "type": "zip",
                "url": "https://api.github.com/repos/symfony/string/zipball/bd53358e3eccec6a670b5f33ab680d8dbe1d4ae1",
                "reference": "bd53358e3eccec6a670b5f33ab680d8dbe1d4ae1",
                "shasum": ""
            },
            "require": {
                "php": ">=7.2.5",
                "symfony/polyfill-ctype": "~1.8",
                "symfony/polyfill-intl-grapheme": "~1.0",
                "symfony/polyfill-intl-normalizer": "~1.0",
                "symfony/polyfill-mbstring": "~1.0",
                "symfony/polyfill-php80": "~1.15"
            },
            "require-dev": {
                "symfony/error-handler": "^4.4|^5.0",
                "symfony/http-client": "^4.4|^5.0",
                "symfony/translation-contracts": "^1.1|^2",
                "symfony/var-exporter": "^4.4|^5.0"
            },
            "type": "library",
            "autoload": {
                "psr-4": {
                    "Symfony\\Component\\String\\": ""
                },
                "files": [
                    "Resources/functions.php"
                ],
                "exclude-from-classmap": [
                    "/Tests/"
                ]
            },
            "notification-url": "https://packagist.org/downloads/",
            "license": [
                "MIT"
            ],
            "authors": [
                {
                    "name": "Nicolas Grekas",
                    "email": "p@tchwork.com"
                },
                {
                    "name": "Symfony Community",
                    "homepage": "https://symfony.com/contributors"
                }
            ],
            "description": "Provides an object-oriented API to strings and deals with bytes, UTF-8 code points and grapheme clusters in a unified way",
            "homepage": "https://symfony.com",
            "keywords": [
                "grapheme",
                "i18n",
                "string",
                "unicode",
                "utf-8",
                "utf8"
            ],
            "support": {
                "source": "https://github.com/symfony/string/tree/v5.3.3"
            },
            "funding": [
                {
                    "url": "https://symfony.com/sponsor",
                    "type": "custom"
                },
                {
                    "url": "https://github.com/fabpot",
                    "type": "github"
                },
                {
                    "url": "https://tidelift.com/funding/github/packagist/symfony/symfony",
                    "type": "tidelift"
                }
            ],
            "time": "2021-06-27T11:44:38+00:00"
        },
        {
            "name": "theseer/tokenizer",
            "version": "1.2.0",
            "source": {
                "type": "git",
                "url": "https://github.com/theseer/tokenizer.git",
                "reference": "75a63c33a8577608444246075ea0af0d052e452a"
            },
            "dist": {
                "type": "zip",
                "url": "https://api.github.com/repos/theseer/tokenizer/zipball/75a63c33a8577608444246075ea0af0d052e452a",
                "reference": "75a63c33a8577608444246075ea0af0d052e452a",
                "shasum": ""
            },
            "require": {
                "ext-dom": "*",
                "ext-tokenizer": "*",
                "ext-xmlwriter": "*",
                "php": "^7.2 || ^8.0"
            },
            "type": "library",
            "autoload": {
                "classmap": [
                    "src/"
                ]
            },
            "notification-url": "https://packagist.org/downloads/",
            "license": [
                "BSD-3-Clause"
            ],
            "authors": [
                {
                    "name": "Arne Blankerts",
                    "email": "arne@blankerts.de",
                    "role": "Developer"
                }
            ],
            "description": "A small library for converting tokenized PHP source code into XML and potentially other formats",
            "support": {
                "issues": "https://github.com/theseer/tokenizer/issues",
                "source": "https://github.com/theseer/tokenizer/tree/master"
            },
            "funding": [
                {
                    "url": "https://github.com/theseer",
                    "type": "github"
                }
            ],
            "time": "2020-07-12T23:59:07+00:00"
        },
        {
            "name": "twig/twig",
            "version": "v2.14.6",
            "source": {
                "type": "git",
                "url": "https://github.com/twigphp/Twig.git",
                "reference": "27e5cf2b05e3744accf39d4c68a3235d9966d260"
            },
            "dist": {
                "type": "zip",
                "url": "https://api.github.com/repos/twigphp/Twig/zipball/27e5cf2b05e3744accf39d4c68a3235d9966d260",
                "reference": "27e5cf2b05e3744accf39d4c68a3235d9966d260",
                "shasum": ""
            },
            "require": {
                "php": ">=7.2.5",
                "symfony/polyfill-ctype": "^1.8",
                "symfony/polyfill-mbstring": "^1.3"
            },
            "require-dev": {
                "psr/container": "^1.0",
                "symfony/phpunit-bridge": "^4.4.9|^5.0.9"
            },
            "type": "library",
            "extra": {
                "branch-alias": {
                    "dev-master": "2.14-dev"
                }
            },
            "autoload": {
                "psr-0": {
                    "Twig_": "lib/"
                },
                "psr-4": {
                    "Twig\\": "src/"
                }
            },
            "notification-url": "https://packagist.org/downloads/",
            "license": [
                "BSD-3-Clause"
            ],
            "authors": [
                {
                    "name": "Fabien Potencier",
                    "email": "fabien@symfony.com",
                    "homepage": "http://fabien.potencier.org",
                    "role": "Lead Developer"
                },
                {
                    "name": "Twig Team",
                    "role": "Contributors"
                },
                {
                    "name": "Armin Ronacher",
                    "email": "armin.ronacher@active-4.com",
                    "role": "Project Founder"
                }
            ],
            "description": "Twig, the flexible, fast, and secure template language for PHP",
            "homepage": "https://twig.symfony.com",
            "keywords": [
                "templating"
            ],
            "support": {
                "issues": "https://github.com/twigphp/Twig/issues",
                "source": "https://github.com/twigphp/Twig/tree/v2.14.6"
            },
            "funding": [
                {
                    "url": "https://github.com/fabpot",
                    "type": "github"
                },
                {
                    "url": "https://tidelift.com/funding/github/packagist/twig/twig",
                    "type": "tidelift"
                }
            ],
            "time": "2021-05-16T12:12:47+00:00"
        },
        {
            "name": "vimeo/psalm",
            "version": "4.7.2",
            "source": {
                "type": "git",
                "url": "https://github.com/vimeo/psalm.git",
                "reference": "83a0325c0a95c0ab531d6b90c877068b464377b5"
            },
            "dist": {
                "type": "zip",
                "url": "https://api.github.com/repos/vimeo/psalm/zipball/83a0325c0a95c0ab531d6b90c877068b464377b5",
                "reference": "83a0325c0a95c0ab531d6b90c877068b464377b5",
                "shasum": ""
            },
            "require": {
                "amphp/amp": "^2.4.2",
                "amphp/byte-stream": "^1.5",
                "composer/package-versions-deprecated": "^1.8.0",
                "composer/semver": "^1.4 || ^2.0 || ^3.0",
                "composer/xdebug-handler": "^1.1 || ^2.0",
                "dnoegel/php-xdg-base-dir": "^0.1.1",
                "ext-dom": "*",
                "ext-json": "*",
                "ext-libxml": "*",
                "ext-mbstring": "*",
                "ext-simplexml": "*",
                "ext-tokenizer": "*",
                "felixfbecker/advanced-json-rpc": "^3.0.3",
                "felixfbecker/language-server-protocol": "^1.5",
                "netresearch/jsonmapper": "^1.0 || ^2.0 || ^3.0 || ^4.0",
                "nikic/php-parser": "^4.10.1",
                "openlss/lib-array2xml": "^1.0",
                "php": "^7.1|^8",
                "sebastian/diff": "^3.0 || ^4.0",
                "symfony/console": "^3.4.17 || ^4.1.6 || ^5.0",
                "webmozart/path-util": "^2.3"
            },
            "provide": {
                "psalm/psalm": "self.version"
            },
            "require-dev": {
                "bamarni/composer-bin-plugin": "^1.2",
                "brianium/paratest": "^4.0||^6.0",
                "ext-curl": "*",
                "php-parallel-lint/php-parallel-lint": "^1.2",
                "phpdocumentor/reflection-docblock": "^5",
                "phpmyadmin/sql-parser": "5.1.0||dev-master",
                "phpspec/prophecy": ">=1.9.0",
                "phpunit/phpunit": "^9.0",
                "psalm/plugin-phpunit": "^0.13",
                "slevomat/coding-standard": "^6.3.11",
                "squizlabs/php_codesniffer": "^3.5",
                "symfony/process": "^4.3",
                "weirdan/phpunit-appveyor-reporter": "^1.0.0",
                "weirdan/prophecy-shim": "^1.0 || ^2.0"
            },
            "suggest": {
                "ext-igbinary": "^2.0.5"
            },
            "bin": [
                "psalm",
                "psalm-language-server",
                "psalm-plugin",
                "psalm-refactor",
                "psalter"
            ],
            "type": "library",
            "extra": {
                "branch-alias": {
                    "dev-master": "4.x-dev",
                    "dev-3.x": "3.x-dev",
                    "dev-2.x": "2.x-dev",
                    "dev-1.x": "1.x-dev"
                }
            },
            "autoload": {
                "psr-4": {
                    "Psalm\\": "src/Psalm/"
                },
                "files": [
                    "src/functions.php",
                    "src/spl_object_id.php"
                ]
            },
            "notification-url": "https://packagist.org/downloads/",
            "license": [
                "MIT"
            ],
            "authors": [
                {
                    "name": "Matthew Brown"
                }
            ],
            "description": "A static analysis tool for finding errors in PHP applications",
            "keywords": [
                "code",
                "inspection",
                "php"
            ],
            "support": {
                "issues": "https://github.com/vimeo/psalm/issues",
                "source": "https://github.com/vimeo/psalm/tree/4.7.2"
            },
            "time": "2021-05-01T20:56:25+00:00"
        },
        {
            "name": "webmozart/path-util",
            "version": "2.3.0",
            "source": {
                "type": "git",
                "url": "https://github.com/webmozart/path-util.git",
                "reference": "d939f7edc24c9a1bb9c0dee5cb05d8e859490725"
            },
            "dist": {
                "type": "zip",
                "url": "https://api.github.com/repos/webmozart/path-util/zipball/d939f7edc24c9a1bb9c0dee5cb05d8e859490725",
                "reference": "d939f7edc24c9a1bb9c0dee5cb05d8e859490725",
                "shasum": ""
            },
            "require": {
                "php": ">=5.3.3",
                "webmozart/assert": "~1.0"
            },
            "require-dev": {
                "phpunit/phpunit": "^4.6",
                "sebastian/version": "^1.0.1"
            },
            "type": "library",
            "extra": {
                "branch-alias": {
                    "dev-master": "2.3-dev"
                }
            },
            "autoload": {
                "psr-4": {
                    "Webmozart\\PathUtil\\": "src/"
                }
            },
            "notification-url": "https://packagist.org/downloads/",
            "license": [
                "MIT"
            ],
            "authors": [
                {
                    "name": "Bernhard Schussek",
                    "email": "bschussek@gmail.com"
                }
            ],
            "description": "A robust cross-platform utility for normalizing, comparing and modifying file paths.",
            "support": {
                "issues": "https://github.com/webmozart/path-util/issues",
                "source": "https://github.com/webmozart/path-util/tree/2.3.0"
            },
            "time": "2015-12-17T08:42:14+00:00"
        }
    ],
    "aliases": [],
    "minimum-stability": "stable",
    "stability-flags": {
        "utopia-php/abuse": 20,
        "utopia-php/audit": 20,
        "utopia-php/storage": 20
    },
    "prefer-stable": false,
    "prefer-lowest": false,
    "platform": {
        "php": ">=8.0.0",
        "ext-curl": "*",
        "ext-imagick": "*",
        "ext-mbstring": "*",
        "ext-json": "*",
        "ext-yaml": "*",
        "ext-dom": "*",
        "ext-redis": "*",
        "ext-swoole": "*",
        "ext-pdo": "*",
        "ext-openssl": "*",
        "ext-zlib": "*",
        "ext-sockets": "*"
    },
    "platform-dev": [],
    "platform-overrides": {
        "php": "8.0"
    },
    "plugin-api-version": "2.1.0"
}<|MERGE_RESOLUTION|>--- conflicted
+++ resolved
@@ -2079,7 +2079,6 @@
         },
         {
             "name": "utopia-php/framework",
-<<<<<<< HEAD
             "version": "0.17.0",
             "source": {
                 "type": "git",
@@ -2090,18 +2089,6 @@
                 "type": "zip",
                 "url": "https://api.github.com/repos/utopia-php/framework/zipball/2952f6a21c2229f7a63ecb955bda676158174aec",
                 "reference": "2952f6a21c2229f7a63ecb955bda676158174aec",
-=======
-            "version": "0.16.2",
-            "source": {
-                "type": "git",
-                "url": "https://github.com/utopia-php/framework.git",
-                "reference": "df02354a670df366b92e2e927fbf128be9a8e64e"
-            },
-            "dist": {
-                "type": "zip",
-                "url": "https://api.github.com/repos/utopia-php/framework/zipball/df02354a670df366b92e2e927fbf128be9a8e64e",
-                "reference": "df02354a670df366b92e2e927fbf128be9a8e64e",
->>>>>>> 08ba8250
                 "shasum": ""
             },
             "require": {
@@ -2135,15 +2122,9 @@
             ],
             "support": {
                 "issues": "https://github.com/utopia-php/framework/issues",
-<<<<<<< HEAD
                 "source": "https://github.com/utopia-php/framework/tree/0.17.0"
             },
             "time": "2021-07-26T05:56:11+00:00"
-=======
-                "source": "https://github.com/utopia-php/framework/tree/0.16.2"
-            },
-            "time": "2021-07-20T10:24:56+00:00"
->>>>>>> 08ba8250
         },
         {
             "name": "utopia-php/image",
