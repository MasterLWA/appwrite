--- conflicted
+++ resolved
@@ -4,7 +4,7 @@
         "Read more about it at https://getcomposer.org/doc/01-basic-usage.md#installing-dependencies",
         "This file is @generated automatically"
     ],
-    "content-hash": "d1ae54b92f40b76122e3d42bf87b4e67",
+    "content-hash": "0dacd7c199b3e618c53bf42b2eb436ff",
     "packages": [
         {
             "name": "adhocore/jwt",
@@ -344,79 +344,6 @@
                 "source": "https://github.com/colinmollenhour/credis/tree/v1.13.1"
             },
             "time": "2022-06-20T22:56:59+00:00"
-        },
-        {
-            "name": "composer/package-versions-deprecated",
-            "version": "1.11.99.5",
-            "source": {
-                "type": "git",
-                "url": "https://github.com/composer/package-versions-deprecated.git",
-                "reference": "b4f54f74ef3453349c24a845d22392cd31e65f1d"
-            },
-            "dist": {
-                "type": "zip",
-                "url": "https://api.github.com/repos/composer/package-versions-deprecated/zipball/b4f54f74ef3453349c24a845d22392cd31e65f1d",
-                "reference": "b4f54f74ef3453349c24a845d22392cd31e65f1d",
-                "shasum": ""
-            },
-            "require": {
-                "composer-plugin-api": "^1.1.0 || ^2.0",
-                "php": "^7 || ^8"
-            },
-            "replace": {
-                "ocramius/package-versions": "1.11.99"
-            },
-            "require-dev": {
-                "composer/composer": "^1.9.3 || ^2.0@dev",
-                "ext-zip": "^1.13",
-                "phpunit/phpunit": "^6.5 || ^7"
-            },
-            "type": "composer-plugin",
-            "extra": {
-                "class": "PackageVersions\\Installer",
-                "branch-alias": {
-                    "dev-master": "1.x-dev"
-                }
-            },
-            "autoload": {
-                "psr-4": {
-                    "PackageVersions\\": "src/PackageVersions"
-                }
-            },
-            "notification-url": "https://packagist.org/downloads/",
-            "license": [
-                "MIT"
-            ],
-            "authors": [
-                {
-                    "name": "Marco Pivetta",
-                    "email": "ocramius@gmail.com"
-                },
-                {
-                    "name": "Jordi Boggiano",
-                    "email": "j.boggiano@seld.be"
-                }
-            ],
-            "description": "Composer plugin that provides efficient querying for installed package versions (no runtime IO)",
-            "support": {
-                "issues": "https://github.com/composer/package-versions-deprecated/issues",
-                "source": "https://github.com/composer/package-versions-deprecated/tree/1.11.99.5"
-            },
-            "funding": [
-                {
-                    "url": "https://packagist.com",
-                    "type": "custom"
-                },
-                {
-                    "url": "https://github.com/composer",
-                    "type": "github"
-                },
-                {
-                    "url": "https://tidelift.com/funding/github/packagist/composer/composer",
-                    "type": "tidelift"
-                }
-            ],
-            "time": "2022-01-17T14:14:24+00:00"
         },
         {
             "name": "dragonmantank/cron-expression",
@@ -693,16 +620,16 @@
         },
         {
             "name": "guzzlehttp/psr7",
-            "version": "2.4.2",
+            "version": "2.4.3",
             "source": {
                 "type": "git",
                 "url": "https://github.com/guzzle/psr7.git",
-                "reference": "3148458748274be1546f8f2809a6c09fe66f44aa"
-            },
-            "dist": {
-                "type": "zip",
-                "url": "https://api.github.com/repos/guzzle/psr7/zipball/3148458748274be1546f8f2809a6c09fe66f44aa",
-                "reference": "3148458748274be1546f8f2809a6c09fe66f44aa",
+                "reference": "67c26b443f348a51926030c83481b85718457d3d"
+            },
+            "dist": {
+                "type": "zip",
+                "url": "https://api.github.com/repos/guzzle/psr7/zipball/67c26b443f348a51926030c83481b85718457d3d",
+                "reference": "67c26b443f348a51926030c83481b85718457d3d",
                 "shasum": ""
             },
             "require": {
@@ -792,7 +719,7 @@
             ],
             "support": {
                 "issues": "https://github.com/guzzle/psr7/issues",
-                "source": "https://github.com/guzzle/psr7/tree/2.4.2"
+                "source": "https://github.com/guzzle/psr7/tree/2.4.3"
             },
             "funding": [
                 {
@@ -808,7 +735,7 @@
                     "type": "tidelift"
                 }
             ],
-            "time": "2022-10-25T13:49:28+00:00"
+            "time": "2022-10-26T14:07:24+00:00"
         },
         {
             "name": "influxdb/influxdb-php",
@@ -877,61 +804,6 @@
             "time": "2020-12-26T17:45:17+00:00"
         },
         {
-            "name": "jean85/pretty-package-versions",
-            "version": "1.6.0",
-            "source": {
-                "type": "git",
-                "url": "https://github.com/Jean85/pretty-package-versions.git",
-                "reference": "1e0104b46f045868f11942aea058cd7186d6c303"
-            },
-            "dist": {
-                "type": "zip",
-                "url": "https://api.github.com/repos/Jean85/pretty-package-versions/zipball/1e0104b46f045868f11942aea058cd7186d6c303",
-                "reference": "1e0104b46f045868f11942aea058cd7186d6c303",
-                "shasum": ""
-            },
-            "require": {
-                "composer/package-versions-deprecated": "^1.8.0",
-                "php": "^7.0|^8.0"
-            },
-            "require-dev": {
-                "phpunit/phpunit": "^6.0|^8.5|^9.2"
-            },
-            "type": "library",
-            "extra": {
-                "branch-alias": {
-                    "dev-master": "1.x-dev"
-                }
-            },
-            "autoload": {
-                "psr-4": {
-                    "Jean85\\": "src/"
-                }
-            },
-            "notification-url": "https://packagist.org/downloads/",
-            "license": [
-                "MIT"
-            ],
-            "authors": [
-                {
-                    "name": "Alessandro Lai",
-                    "email": "alessandro.lai85@gmail.com"
-                }
-            ],
-            "description": "A wrapper for ocramius/package-versions to get pretty versions strings",
-            "keywords": [
-                "composer",
-                "package",
-                "release",
-                "versions"
-            ],
-            "support": {
-                "issues": "https://github.com/Jean85/pretty-package-versions/issues",
-                "source": "https://github.com/Jean85/pretty-package-versions/tree/1.6.0"
-            },
-            "time": "2021-02-04T16:20:16+00:00"
-        },
-        {
             "name": "matomo/device-detector",
             "version": "6.0.0",
             "source": {
@@ -999,74 +871,6 @@
                 "wiki": "https://dev.matomo.org/"
             },
             "time": "2022-04-11T09:58:17+00:00"
-        },
-        {
-            "name": "mongodb/mongodb",
-            "version": "1.8.0",
-            "source": {
-                "type": "git",
-                "url": "https://github.com/mongodb/mongo-php-library.git",
-                "reference": "953dbc19443aa9314c44b7217a16873347e6840d"
-            },
-            "dist": {
-                "type": "zip",
-                "url": "https://api.github.com/repos/mongodb/mongo-php-library/zipball/953dbc19443aa9314c44b7217a16873347e6840d",
-                "reference": "953dbc19443aa9314c44b7217a16873347e6840d",
-                "shasum": ""
-            },
-            "require": {
-                "ext-hash": "*",
-                "ext-json": "*",
-                "ext-mongodb": "^1.8.1",
-                "jean85/pretty-package-versions": "^1.2",
-                "php": "^7.0 || ^8.0",
-                "symfony/polyfill-php80": "^1.19"
-            },
-            "require-dev": {
-                "squizlabs/php_codesniffer": "^3.5, <3.5.5",
-                "symfony/phpunit-bridge": "5.x-dev"
-            },
-            "type": "library",
-            "extra": {
-                "branch-alias": {
-                    "dev-master": "1.8.x-dev"
-                }
-            },
-            "autoload": {
-                "files": [
-                    "src/functions.php"
-                ],
-                "psr-4": {
-                    "MongoDB\\": "src/"
-                }
-            },
-            "notification-url": "https://packagist.org/downloads/",
-            "license": [
-                "Apache-2.0"
-            ],
-            "authors": [
-                {
-                    "name": "Andreas Braun",
-                    "email": "andreas.braun@mongodb.com"
-                },
-                {
-                    "name": "Jeremy Mikola",
-                    "email": "jmikola@gmail.com"
-                }
-            ],
-            "description": "MongoDB driver library",
-            "homepage": "https://jira.mongodb.org/browse/PHPLIB",
-            "keywords": [
-                "database",
-                "driver",
-                "mongodb",
-                "persistence"
-            ],
-            "support": {
-                "issues": "https://github.com/mongodb/mongo-php-library/issues",
-                "source": "https://github.com/mongodb/mongo-php-library/tree/1.8.0"
-            },
-            "time": "2020-11-25T12:26:02+00:00"
         },
         {
             "name": "mustangostang/spyc",
@@ -1657,107 +1461,24 @@
             "time": "2022-02-25T11:15:52+00:00"
         },
         {
-            "name": "symfony/polyfill-php80",
-            "version": "v1.26.0",
-            "source": {
-                "type": "git",
-                "url": "https://github.com/symfony/polyfill-php80.git",
-                "reference": "cfa0ae98841b9e461207c13ab093d76b0fa7bace"
-            },
-            "dist": {
-                "type": "zip",
-                "url": "https://api.github.com/repos/symfony/polyfill-php80/zipball/cfa0ae98841b9e461207c13ab093d76b0fa7bace",
-                "reference": "cfa0ae98841b9e461207c13ab093d76b0fa7bace",
-                "shasum": ""
-            },
-            "require": {
-                "php": ">=7.1"
-            },
-            "type": "library",
-            "extra": {
-                "branch-alias": {
-                    "dev-main": "1.26-dev"
-                },
-                "thanks": {
-                    "name": "symfony/polyfill",
-                    "url": "https://github.com/symfony/polyfill"
-                }
-            },
-            "autoload": {
-                "files": [
-                    "bootstrap.php"
-                ],
-                "psr-4": {
-                    "Symfony\\Polyfill\\Php80\\": ""
-                },
-                "classmap": [
-                    "Resources/stubs"
-                ]
-            },
-            "notification-url": "https://packagist.org/downloads/",
-            "license": [
-                "MIT"
-            ],
-            "authors": [
-                {
-                    "name": "Ion Bazan",
-                    "email": "ion.bazan@gmail.com"
-                },
-                {
-                    "name": "Nicolas Grekas",
-                    "email": "p@tchwork.com"
-                },
-                {
-                    "name": "Symfony Community",
-                    "homepage": "https://symfony.com/contributors"
-                }
-            ],
-            "description": "Symfony polyfill backporting some PHP 8.0+ features to lower PHP versions",
-            "homepage": "https://symfony.com",
-            "keywords": [
-                "compatibility",
-                "polyfill",
-                "portable",
-                "shim"
-            ],
-            "support": {
-                "source": "https://github.com/symfony/polyfill-php80/tree/v1.26.0"
-            },
-            "funding": [
-                {
-                    "url": "https://symfony.com/sponsor",
-                    "type": "custom"
-                },
-                {
-                    "url": "https://github.com/fabpot",
-                    "type": "github"
-                },
-                {
-                    "url": "https://tidelift.com/funding/github/packagist/symfony/symfony",
-                    "type": "tidelift"
-                }
-            ],
-            "time": "2022-05-10T07:21:04+00:00"
-        },
-        {
             "name": "utopia-php/abuse",
-            "version": "0.14.0",
+            "version": "0.16.0",
             "source": {
                 "type": "git",
                 "url": "https://github.com/utopia-php/abuse.git",
-                "reference": "1a5da248e74c1bfc39bc440fa949de6935acceeb"
-            },
-            "dist": {
-                "type": "zip",
-                "url": "https://api.github.com/repos/utopia-php/abuse/zipball/1a5da248e74c1bfc39bc440fa949de6935acceeb",
-                "reference": "1a5da248e74c1bfc39bc440fa949de6935acceeb",
+                "reference": "6370d9150425460416583feba0990504ac789e98"
+            },
+            "dist": {
+                "type": "zip",
+                "url": "https://api.github.com/repos/utopia-php/abuse/zipball/6370d9150425460416583feba0990504ac789e98",
+                "reference": "6370d9150425460416583feba0990504ac789e98",
                 "shasum": ""
             },
             "require": {
                 "ext-curl": "*",
                 "ext-pdo": "*",
                 "php": ">=8.0",
-                "utopia-php/database": "0.26.*"
+                "utopia-php/database": "0.28.*"
             },
             "require-dev": {
                 "phpunit/phpunit": "^9.4",
@@ -1789,9 +1510,9 @@
             ],
             "support": {
                 "issues": "https://github.com/utopia-php/abuse/issues",
-                "source": "https://github.com/utopia-php/abuse/tree/0.14.0"
-            },
-            "time": "2022-10-14T11:26:39+00:00"
+                "source": "https://github.com/utopia-php/abuse/tree/0.16.0"
+            },
+            "time": "2022-10-31T14:46:41+00:00"
         },
         {
             "name": "utopia-php/analytics",
@@ -1850,22 +1571,22 @@
         },
         {
             "name": "utopia-php/audit",
-            "version": "0.15.0",
+            "version": "0.17.0",
             "source": {
                 "type": "git",
                 "url": "https://github.com/utopia-php/audit.git",
-                "reference": "937ffd13e7a5ac9ad220b329247569ef2a4881d9"
-            },
-            "dist": {
-                "type": "zip",
-                "url": "https://api.github.com/repos/utopia-php/audit/zipball/937ffd13e7a5ac9ad220b329247569ef2a4881d9",
-                "reference": "937ffd13e7a5ac9ad220b329247569ef2a4881d9",
+                "reference": "455471bd4de8d74026809e843f8c9740eb32922c"
+            },
+            "dist": {
+                "type": "zip",
+                "url": "https://api.github.com/repos/utopia-php/audit/zipball/455471bd4de8d74026809e843f8c9740eb32922c",
+                "reference": "455471bd4de8d74026809e843f8c9740eb32922c",
                 "shasum": ""
             },
             "require": {
                 "ext-pdo": "*",
                 "php": ">=8.0",
-                "utopia-php/database": "0.26.*"
+                "utopia-php/database": "0.28.*"
             },
             "require-dev": {
                 "phpunit/phpunit": "^9.3",
@@ -1891,30 +1612,32 @@
             ],
             "support": {
                 "issues": "https://github.com/utopia-php/audit/issues",
-                "source": "https://github.com/utopia-php/audit/tree/0.15.0"
-            },
-            "time": "2022-10-14T11:39:18+00:00"
+                "source": "https://github.com/utopia-php/audit/tree/0.17.0"
+            },
+            "time": "2022-10-31T14:44:52+00:00"
         },
         {
             "name": "utopia-php/cache",
-            "version": "0.6.1",
+            "version": "0.8.0",
             "source": {
                 "type": "git",
                 "url": "https://github.com/utopia-php/cache.git",
-                "reference": "9889235a6d3da6cbb1f435201529da4d27c30e79"
-            },
-            "dist": {
-                "type": "zip",
-                "url": "https://api.github.com/repos/utopia-php/cache/zipball/9889235a6d3da6cbb1f435201529da4d27c30e79",
-                "reference": "9889235a6d3da6cbb1f435201529da4d27c30e79",
+                "reference": "212e66100a1f32e674fca5d9bc317cc998303089"
+            },
+            "dist": {
+                "type": "zip",
+                "url": "https://api.github.com/repos/utopia-php/cache/zipball/212e66100a1f32e674fca5d9bc317cc998303089",
+                "reference": "212e66100a1f32e674fca5d9bc317cc998303089",
                 "shasum": ""
             },
             "require": {
                 "ext-json": "*",
+                "ext-memcached": "*",
                 "ext-redis": "*",
                 "php": ">=8.0"
             },
             "require-dev": {
+                "laravel/pint": "1.2.*",
                 "phpunit/phpunit": "^9.3",
                 "vimeo/psalm": "4.13.1"
             },
@@ -1927,12 +1650,6 @@
             "notification-url": "https://packagist.org/downloads/",
             "license": [
                 "MIT"
-            ],
-            "authors": [
-                {
-                    "name": "Eldad Fux",
-                    "email": "eldad@appwrite.io"
-                }
             ],
             "description": "A simple cache library to manage application cache storing, loading and purging",
             "keywords": [
@@ -1944,9 +1661,9 @@
             ],
             "support": {
                 "issues": "https://github.com/utopia-php/cache/issues",
-                "source": "https://github.com/utopia-php/cache/tree/0.6.1"
-            },
-            "time": "2022-08-10T08:12:46+00:00"
+                "source": "https://github.com/utopia-php/cache/tree/0.8.0"
+            },
+            "time": "2022-10-16T16:48:09+00:00"
         },
         {
             "name": "utopia-php/cli",
@@ -2054,29 +1771,29 @@
         },
         {
             "name": "utopia-php/database",
-            "version": "0.26.0",
+            "version": "0.28.0",
             "source": {
                 "type": "git",
                 "url": "https://github.com/utopia-php/database.git",
-                "reference": "d172af2541137c83a86d066f82f48914b5a3a610"
-            },
-            "dist": {
-                "type": "zip",
-                "url": "https://api.github.com/repos/utopia-php/database/zipball/d172af2541137c83a86d066f82f48914b5a3a610",
-                "reference": "d172af2541137c83a86d066f82f48914b5a3a610",
-                "shasum": ""
-            },
-            "require": {
+                "reference": "ef6506af1c09c22f5dc1e7859159d323f7fafa94"
+            },
+            "dist": {
+                "type": "zip",
+                "url": "https://api.github.com/repos/utopia-php/database/zipball/ef6506af1c09c22f5dc1e7859159d323f7fafa94",
+                "reference": "ef6506af1c09c22f5dc1e7859159d323f7fafa94",
+                "shasum": ""
+            },
+            "require": {
+                "php": ">=8.0",
+                "utopia-php/cache": "0.8.*",
+                "utopia-php/framework": "0.*.*"
+            },
+            "require-dev": {
                 "ext-mongodb": "*",
                 "ext-pdo": "*",
                 "ext-redis": "*",
+                "fakerphp/faker": "^1.14",
                 "mongodb/mongodb": "1.8.0",
-                "php": ">=8.0",
-                "utopia-php/cache": "0.6.*",
-                "utopia-php/framework": "0.*.*"
-            },
-            "require-dev": {
-                "fakerphp/faker": "^1.14",
                 "phpunit/phpunit": "^9.4",
                 "swoole/ide-helper": "4.8.0",
                 "utopia-php/cli": "^0.11.0",
@@ -2091,16 +1808,6 @@
             "notification-url": "https://packagist.org/downloads/",
             "license": [
                 "MIT"
-            ],
-            "authors": [
-                {
-                    "name": "Eldad Fux",
-                    "email": "eldad@appwrite.io"
-                },
-                {
-                    "name": "Brandon Leckemby",
-                    "email": "brandon@appwrite.io"
-                }
             ],
             "description": "A simple library to manage application persistency using multiple database adapters",
             "keywords": [
@@ -2112,9 +1819,9 @@
             ],
             "support": {
                 "issues": "https://github.com/utopia-php/database/issues",
-                "source": "https://github.com/utopia-php/database/tree/0.26.0"
-            },
-            "time": "2022-10-03T17:12:01+00:00"
+                "source": "https://github.com/utopia-php/database/tree/0.28.0"
+            },
+            "time": "2022-10-31T09:58:46+00:00"
         },
         {
             "name": "utopia-php/domains",
@@ -2172,29 +1879,16 @@
         },
         {
             "name": "utopia-php/framework",
-<<<<<<< HEAD
-            "version": "0.23.1",
+            "version": "0.23.4",
             "source": {
                 "type": "git",
                 "url": "https://github.com/utopia-php/framework.git",
-                "reference": "d595df075aa9ee46147a388c63064b03aeeac466"
-            },
-            "dist": {
-                "type": "zip",
-                "url": "https://api.github.com/repos/utopia-php/framework/zipball/d595df075aa9ee46147a388c63064b03aeeac466",
-                "reference": "d595df075aa9ee46147a388c63064b03aeeac466",
-=======
-            "version": "0.22.1",
-            "source": {
-                "type": "git",
-                "url": "https://github.com/utopia-php/framework.git",
-                "reference": "9f35d36ed4b8fa1c92962c77ef02b49c2f5919df"
-            },
-            "dist": {
-                "type": "zip",
-                "url": "https://api.github.com/repos/utopia-php/framework/zipball/9f35d36ed4b8fa1c92962c77ef02b49c2f5919df",
-                "reference": "9f35d36ed4b8fa1c92962c77ef02b49c2f5919df",
->>>>>>> de636188
+                "reference": "97f64aa1732af92b967c3576f16967dc762ad47b"
+            },
+            "dist": {
+                "type": "zip",
+                "url": "https://api.github.com/repos/utopia-php/framework/zipball/97f64aa1732af92b967c3576f16967dc762ad47b",
+                "reference": "97f64aa1732af92b967c3576f16967dc762ad47b",
                 "shasum": ""
             },
             "require": {
@@ -2222,15 +1916,9 @@
             ],
             "support": {
                 "issues": "https://github.com/utopia-php/framework/issues",
-<<<<<<< HEAD
-                "source": "https://github.com/utopia-php/framework/tree/0.23.1"
-            },
-            "time": "2022-10-19T10:35:44+00:00"
-=======
-                "source": "https://github.com/utopia-php/framework/tree/0.22.1"
-            },
-            "time": "2022-10-07T14:51:40+00:00"
->>>>>>> de636188
+                "source": "https://github.com/utopia-php/framework/tree/0.23.4"
+            },
+            "time": "2022-10-31T11:57:14+00:00"
         },
         {
             "name": "utopia-php/image",
@@ -2336,32 +2024,30 @@
             "time": "2021-07-24T11:35:55+00:00"
         },
         {
-            "name": "utopia-php/messaging",
-            "version": "0.1.0",
-            "source": {
-                "type": "git",
-                "url": "https://github.com/utopia-php/messaging.git",
-                "reference": "501272fad666f06bec8f130076862e7981a73f8c"
-            },
-            "dist": {
-                "type": "zip",
-                "url": "https://api.github.com/repos/utopia-php/messaging/zipball/501272fad666f06bec8f130076862e7981a73f8c",
-                "reference": "501272fad666f06bec8f130076862e7981a73f8c",
-                "shasum": ""
-            },
-            "require": {
-                "ext-curl": "*",
-                "php": ">=8.0.0"
-            },
-            "require-dev": {
-                "phpmailer/phpmailer": "6.6.*",
-                "phpunit/phpunit": "9.5.*",
-                "squizlabs/php_codesniffer": "^3.6"
+            "name": "utopia-php/logger",
+            "version": "0.3.0",
+            "source": {
+                "type": "git",
+                "url": "https://github.com/utopia-php/logger.git",
+                "reference": "079656cb5169ca9600861eda0b6819199e3d4a57"
+            },
+            "dist": {
+                "type": "zip",
+                "url": "https://api.github.com/repos/utopia-php/logger/zipball/079656cb5169ca9600861eda0b6819199e3d4a57",
+                "reference": "079656cb5169ca9600861eda0b6819199e3d4a57",
+                "shasum": ""
+            },
+            "require": {
+                "php": ">=8.0"
+            },
+            "require-dev": {
+                "phpunit/phpunit": "^9.3",
+                "vimeo/psalm": "4.0.1"
             },
             "type": "library",
             "autoload": {
                 "psr-4": {
-                    "Utopia\\Messaging\\": "src/Utopia/Messaging"
+                    "Utopia\\Logger\\": "src/Logger"
                 }
             },
             "notification-url": "https://packagist.org/downloads/",
@@ -2370,24 +2056,38 @@
             ],
             "authors": [
                 {
-                    "name": "Jake Barnby",
-                    "email": "jake@appwrite.io"
-                }
-            ],
-            "description": "A simple, light and advanced PHP messaging library",
-            "keywords": [
-                "library",
-                "messaging",
+                    "name": "Eldad Fux",
+                    "email": "eldad@appwrite.io"
+                },
+                {
+                    "name": "Matej Bačo",
+                    "email": "matej@appwrite.io"
+                },
+                {
+                    "name": "Christy Jacob",
+                    "email": "christy@appwrite.io"
+                }
+            ],
+            "description": "Utopia Logger library is simple and lite library for logging information, such as errors or warnings. This library is aiming to be as simple and easy to learn and use.",
+            "keywords": [
+                "appsignal",
+                "errors",
+                "framework",
+                "logger",
+                "logging",
+                "logs",
                 "php",
+                "raygun",
+                "sentry",
                 "upf",
                 "utopia",
-                "utopia-php"
-            ],
-            "support": {
-                "issues": "https://github.com/utopia-php/messaging/issues",
-                "source": "https://github.com/utopia-php/messaging/tree/0.1.0"
-            },
-            "time": "2022-09-29T11:22:48+00:00"
+                "warnings"
+            ],
+            "support": {
+                "issues": "https://github.com/utopia-php/logger/issues",
+                "source": "https://github.com/utopia-php/logger/tree/0.3.0"
+            },
+            "time": "2022-03-18T10:56:57+00:00"
         },
         {
             "name": "utopia-php/messaging",
@@ -2660,7 +2360,6 @@
         },
         {
             "name": "utopia-php/swoole",
-<<<<<<< HEAD
             "version": "0.5.0",
             "source": {
                 "type": "git",
@@ -2671,18 +2370,6 @@
                 "type": "zip",
                 "url": "https://api.github.com/repos/utopia-php/swoole/zipball/c2a3a4f944a2f22945af3cbcb95b13f0769628b1",
                 "reference": "c2a3a4f944a2f22945af3cbcb95b13f0769628b1",
-=======
-            "version": "0.4.0",
-            "source": {
-                "type": "git",
-                "url": "https://github.com/utopia-php/swoole.git",
-                "reference": "536e1f3e78fc0197e4a8ed81b1bf2636a3bc4538"
-            },
-            "dist": {
-                "type": "zip",
-                "url": "https://api.github.com/repos/utopia-php/swoole/zipball/536e1f3e78fc0197e4a8ed81b1bf2636a3bc4538",
-                "reference": "536e1f3e78fc0197e4a8ed81b1bf2636a3bc4538",
->>>>>>> de636188
                 "shasum": ""
             },
             "require": {
@@ -2718,15 +2405,9 @@
             ],
             "support": {
                 "issues": "https://github.com/utopia-php/swoole/issues",
-<<<<<<< HEAD
                 "source": "https://github.com/utopia-php/swoole/tree/0.5.0"
             },
             "time": "2022-10-19T22:19:07+00:00"
-=======
-                "source": "https://github.com/utopia-php/swoole/tree/0.4.0"
-            },
-            "time": "2022-10-08T14:32:43+00:00"
->>>>>>> de636188
         },
         {
             "name": "utopia-php/system",
@@ -2973,12 +2654,12 @@
             "source": {
                 "type": "git",
                 "url": "https://github.com/appwrite/sdk-generator.git",
-                "reference": "b67a12e6038c33f37f383199de775e961e67fea3"
-            },
-            "dist": {
-                "type": "zip",
-                "url": "https://api.github.com/repos/appwrite/sdk-generator/zipball/b67a12e6038c33f37f383199de775e961e67fea3",
-                "reference": "b67a12e6038c33f37f383199de775e961e67fea3",
+                "reference": "4bbff1538724274a92b74e39cf4cda4580bafb68"
+            },
+            "dist": {
+                "type": "zip",
+                "url": "https://api.github.com/repos/appwrite/sdk-generator/zipball/4bbff1538724274a92b74e39cf4cda4580bafb68",
+                "reference": "4bbff1538724274a92b74e39cf4cda4580bafb68",
                 "shasum": ""
             },
             "require": {
@@ -3016,7 +2697,7 @@
                 "issues": "https://github.com/appwrite/sdk-generator/issues",
                 "source": "https://github.com/appwrite/sdk-generator/tree/feat-graphql"
             },
-            "time": "2022-10-26T01:09:37+00:00"
+            "time": "2022-10-26T06:49:27+00:00"
         },
         {
             "name": "doctrine/instantiator",
@@ -3671,16 +3352,16 @@
         },
         {
             "name": "phpunit/php-code-coverage",
-            "version": "9.2.17",
+            "version": "9.2.18",
             "source": {
                 "type": "git",
                 "url": "https://github.com/sebastianbergmann/php-code-coverage.git",
-                "reference": "aa94dc41e8661fe90c7316849907cba3007b10d8"
-            },
-            "dist": {
-                "type": "zip",
-                "url": "https://api.github.com/repos/sebastianbergmann/php-code-coverage/zipball/aa94dc41e8661fe90c7316849907cba3007b10d8",
-                "reference": "aa94dc41e8661fe90c7316849907cba3007b10d8",
+                "reference": "12fddc491826940cf9b7e88ad9664cf51f0f6d0a"
+            },
+            "dist": {
+                "type": "zip",
+                "url": "https://api.github.com/repos/sebastianbergmann/php-code-coverage/zipball/12fddc491826940cf9b7e88ad9664cf51f0f6d0a",
+                "reference": "12fddc491826940cf9b7e88ad9664cf51f0f6d0a",
                 "shasum": ""
             },
             "require": {
@@ -3736,7 +3417,7 @@
             ],
             "support": {
                 "issues": "https://github.com/sebastianbergmann/php-code-coverage/issues",
-                "source": "https://github.com/sebastianbergmann/php-code-coverage/tree/9.2.17"
+                "source": "https://github.com/sebastianbergmann/php-code-coverage/tree/9.2.18"
             },
             "funding": [
                 {
@@ -3744,7 +3425,7 @@
                     "type": "github"
                 }
             ],
-            "time": "2022-08-30T12:24:04+00:00"
+            "time": "2022-10-27T13:35:33+00:00"
         },
         {
             "name": "phpunit/php-file-iterator",
