{
    "_readme": [
        "This file locks the dependencies of your project to a known state",
        "Read more about it at https://getcomposer.org/doc/01-basic-usage.md#installing-dependencies",
        "This file is @generated automatically"
    ],
<<<<<<< HEAD
    "content-hash": "ca8cf356c884e8d332b04bebf9d3b11b",
=======
    "content-hash": "e24aacead283e33130051470bb4312e6",
>>>>>>> 564324ff
    "packages": [
        {
            "name": "adhocore/jwt",
            "version": "1.1.2",
            "source": {
                "type": "git",
                "url": "https://github.com/adhocore/php-jwt.git",
                "reference": "6c434af7170090bb7a8880d2bc220a2254ba7899"
            },
            "dist": {
                "type": "zip",
                "url": "https://api.github.com/repos/adhocore/php-jwt/zipball/6c434af7170090bb7a8880d2bc220a2254ba7899",
                "reference": "6c434af7170090bb7a8880d2bc220a2254ba7899",
                "shasum": ""
            },
            "require": {
                "php": "^7.0 || ^8.0"
            },
            "require-dev": {
                "phpunit/phpunit": "^6.5 || ^7.5"
            },
            "type": "library",
            "autoload": {
                "psr-4": {
                    "Ahc\\Jwt\\": "src/"
                }
            },
            "notification-url": "https://packagist.org/downloads/",
            "license": [
                "MIT"
            ],
            "authors": [
                {
                    "name": "Jitendra Adhikari",
                    "email": "jiten.adhikary@gmail.com"
                }
            ],
            "description": "Ultra lightweight JSON web token (JWT) library for PHP5.5+.",
            "keywords": [
                "auth",
                "json-web-token",
                "jwt",
                "jwt-auth",
                "jwt-php",
                "token"
            ],
            "support": {
                "issues": "https://github.com/adhocore/php-jwt/issues",
                "source": "https://github.com/adhocore/php-jwt/tree/1.1.2"
            },
            "funding": [
                {
                    "url": "https://paypal.me/ji10",
                    "type": "custom"
                }
            ],
            "time": "2021-02-20T09:56:44+00:00"
        },
        {
            "name": "appwrite/php-clamav",
            "version": "1.1.0",
            "source": {
                "type": "git",
                "url": "https://github.com/appwrite/php-clamav.git",
                "reference": "61d00f24f9e7766fbba233e7b8d09c5475388073"
            },
            "dist": {
                "type": "zip",
                "url": "https://api.github.com/repos/appwrite/php-clamav/zipball/61d00f24f9e7766fbba233e7b8d09c5475388073",
                "reference": "61d00f24f9e7766fbba233e7b8d09c5475388073",
                "shasum": ""
            },
            "require": {
                "ext-sockets": "*",
                "php": ">=7.1"
            },
            "require-dev": {
                "phpunit/phpunit": "^7.0"
            },
            "type": "library",
            "autoload": {
                "psr-4": {
                    "Appwrite\\ClamAV\\": "src/ClamAV"
                }
            },
            "notification-url": "https://packagist.org/downloads/",
            "license": [
                "MIT"
            ],
            "authors": [
                {
                    "name": "Eldad Fux",
                    "email": "eldad@appwrite.io"
                }
            ],
            "description": "ClamAV network and pipe client for PHP",
            "keywords": [
                "anti virus",
                "appwrite",
                "clamav",
                "php"
            ],
            "support": {
                "issues": "https://github.com/appwrite/php-clamav/issues",
                "source": "https://github.com/appwrite/php-clamav/tree/1.1.0"
            },
            "time": "2020-10-02T05:23:46+00:00"
        },
        {
            "name": "appwrite/php-runtimes",
            "version": "0.4.0",
            "source": {
                "type": "git",
                "url": "https://github.com/appwrite/php-runtimes.git",
                "reference": "cc7090a67d8824c779190b38873f0f8154f906b2"
            },
            "dist": {
                "type": "zip",
                "url": "https://api.github.com/repos/appwrite/php-runtimes/zipball/cc7090a67d8824c779190b38873f0f8154f906b2",
                "reference": "cc7090a67d8824c779190b38873f0f8154f906b2",
                "shasum": ""
            },
            "require": {
                "php": ">=8.0",
                "utopia-php/system": "0.4.*"
            },
            "require-dev": {
                "phpunit/phpunit": "^9.3",
                "utopia-php/cli": "0.11.*",
                "vimeo/psalm": "4.0.1"
            },
            "type": "library",
            "autoload": {
                "psr-4": {
                    "Appwrite\\Runtimes\\": "src/Runtimes"
                }
            },
            "notification-url": "https://packagist.org/downloads/",
            "license": [
                "BSD-3-Clause"
            ],
            "authors": [
                {
                    "name": "Eldad Fux",
                    "email": "eldad@appwrite.io"
                },
                {
                    "name": "Torsten Dittmann",
                    "email": "torsten@appwrite.io"
                }
            ],
            "description": "Appwrite repository for Cloud Function runtimes that contains the configurations and tests for all of the Appwrite runtime environments.",
            "keywords": [
                "appwrite",
                "php",
                "runtimes"
            ],
            "support": {
                "issues": "https://github.com/appwrite/php-runtimes/issues",
                "source": "https://github.com/appwrite/php-runtimes/tree/0.4.0"
            },
            "time": "2021-06-23T07:17:12+00:00"
        },
        {
            "name": "chillerlan/php-qrcode",
            "version": "4.3.0",
            "source": {
                "type": "git",
                "url": "https://github.com/chillerlan/php-qrcode.git",
                "reference": "4968063fb3baeedb658293f89f9673fbf2499a3e"
            },
            "dist": {
                "type": "zip",
                "url": "https://api.github.com/repos/chillerlan/php-qrcode/zipball/4968063fb3baeedb658293f89f9673fbf2499a3e",
                "reference": "4968063fb3baeedb658293f89f9673fbf2499a3e",
                "shasum": ""
            },
            "require": {
                "chillerlan/php-settings-container": "^2.1",
                "ext-mbstring": "*",
                "php": "^7.4 || ^8.0"
            },
            "require-dev": {
                "phan/phan": "^3.2.2",
                "phpunit/phpunit": "^9.4",
                "setasign/fpdf": "^1.8.2"
            },
            "suggest": {
                "chillerlan/php-authenticator": "Yet another Google authenticator! Also creates URIs for mobile apps.",
                "setasign/fpdf": "Required to use the QR FPDF output."
            },
            "type": "library",
            "autoload": {
                "psr-4": {
                    "chillerlan\\QRCode\\": "src/"
                }
            },
            "notification-url": "https://packagist.org/downloads/",
            "license": [
                "MIT"
            ],
            "authors": [
                {
                    "name": "Kazuhiko Arase",
                    "homepage": "https://github.com/kazuhikoarase"
                },
                {
                    "name": "Smiley",
                    "email": "smiley@chillerlan.net",
                    "homepage": "https://github.com/codemasher"
                },
                {
                    "name": "Contributors",
                    "homepage": "https://github.com/chillerlan/php-qrcode/graphs/contributors"
                }
            ],
            "description": "A QR code generator. PHP 7.4+",
            "homepage": "https://github.com/chillerlan/php-qrcode",
            "keywords": [
                "phpqrcode",
                "qr",
                "qr code",
                "qrcode",
                "qrcode-generator"
            ],
            "support": {
                "issues": "https://github.com/chillerlan/php-qrcode/issues",
                "source": "https://github.com/chillerlan/php-qrcode/tree/4.3.0"
            },
            "funding": [
                {
                    "url": "https://www.paypal.com/donate?hosted_button_id=WLYUNAT9ZTJZ4",
                    "type": "custom"
                },
                {
                    "url": "https://ko-fi.com/codemasher",
                    "type": "ko_fi"
                }
            ],
            "time": "2020-11-18T20:49:20+00:00"
        },
        {
            "name": "chillerlan/php-settings-container",
            "version": "2.1.1",
            "source": {
                "type": "git",
                "url": "https://github.com/chillerlan/php-settings-container.git",
                "reference": "98ccc1b31b31a53bcb563465c4961879b2b93096"
            },
            "dist": {
                "type": "zip",
                "url": "https://api.github.com/repos/chillerlan/php-settings-container/zipball/98ccc1b31b31a53bcb563465c4961879b2b93096",
                "reference": "98ccc1b31b31a53bcb563465c4961879b2b93096",
                "shasum": ""
            },
            "require": {
                "ext-json": "*",
                "php": "^7.4 || ^8.0"
            },
            "require-dev": {
                "phan/phan": "^4.0",
                "phpunit/phpunit": "^9.5"
            },
            "type": "library",
            "autoload": {
                "psr-4": {
                    "chillerlan\\Settings\\": "src/"
                }
            },
            "notification-url": "https://packagist.org/downloads/",
            "license": [
                "MIT"
            ],
            "authors": [
                {
                    "name": "Smiley",
                    "email": "smiley@chillerlan.net",
                    "homepage": "https://github.com/codemasher"
                }
            ],
            "description": "A container class for immutable settings objects. Not a DI container. PHP 7.4+",
            "homepage": "https://github.com/chillerlan/php-settings-container",
            "keywords": [
                "PHP7",
                "Settings",
                "container",
                "helper"
            ],
            "support": {
                "issues": "https://github.com/chillerlan/php-settings-container/issues",
                "source": "https://github.com/chillerlan/php-settings-container"
            },
            "funding": [
                {
                    "url": "https://www.paypal.com/donate?hosted_button_id=WLYUNAT9ZTJZ4",
                    "type": "custom"
                },
                {
                    "url": "https://ko-fi.com/codemasher",
                    "type": "ko_fi"
                }
            ],
            "time": "2021-01-06T15:57:03+00:00"
        },
        {
            "name": "colinmollenhour/credis",
            "version": "v1.12.1",
            "source": {
                "type": "git",
                "url": "https://github.com/colinmollenhour/credis.git",
                "reference": "c27faa11724229986335c23f4b6d0f1d8d6547fb"
            },
            "dist": {
                "type": "zip",
                "url": "https://api.github.com/repos/colinmollenhour/credis/zipball/c27faa11724229986335c23f4b6d0f1d8d6547fb",
                "reference": "c27faa11724229986335c23f4b6d0f1d8d6547fb",
                "shasum": ""
            },
            "require": {
                "php": ">=5.4.0"
            },
            "type": "library",
            "autoload": {
                "classmap": [
                    "Client.php",
                    "Cluster.php",
                    "Sentinel.php",
                    "Module.php"
                ]
            },
            "notification-url": "https://packagist.org/downloads/",
            "license": [
                "MIT"
            ],
            "authors": [
                {
                    "name": "Colin Mollenhour",
                    "email": "colin@mollenhour.com"
                }
            ],
            "description": "Credis is a lightweight interface to the Redis key-value store which wraps the phpredis library when available for better performance.",
            "homepage": "https://github.com/colinmollenhour/credis",
            "support": {
                "issues": "https://github.com/colinmollenhour/credis/issues",
                "source": "https://github.com/colinmollenhour/credis/tree/v1.12.1"
            },
            "time": "2020-11-06T16:09:14+00:00"
        },
        {
            "name": "composer/package-versions-deprecated",
            "version": "1.11.99.2",
            "source": {
                "type": "git",
                "url": "https://github.com/composer/package-versions-deprecated.git",
                "reference": "c6522afe5540d5fc46675043d3ed5a45a740b27c"
            },
            "dist": {
                "type": "zip",
                "url": "https://api.github.com/repos/composer/package-versions-deprecated/zipball/c6522afe5540d5fc46675043d3ed5a45a740b27c",
                "reference": "c6522afe5540d5fc46675043d3ed5a45a740b27c",
                "shasum": ""
            },
            "require": {
                "composer-plugin-api": "^1.1.0 || ^2.0",
                "php": "^7 || ^8"
            },
            "replace": {
                "ocramius/package-versions": "1.11.99"
            },
            "require-dev": {
                "composer/composer": "^1.9.3 || ^2.0@dev",
                "ext-zip": "^1.13",
                "phpunit/phpunit": "^6.5 || ^7"
            },
            "type": "composer-plugin",
            "extra": {
                "class": "PackageVersions\\Installer",
                "branch-alias": {
                    "dev-master": "1.x-dev"
                }
            },
            "autoload": {
                "psr-4": {
                    "PackageVersions\\": "src/PackageVersions"
                }
            },
            "notification-url": "https://packagist.org/downloads/",
            "license": [
                "MIT"
            ],
            "authors": [
                {
                    "name": "Marco Pivetta",
                    "email": "ocramius@gmail.com"
                },
                {
                    "name": "Jordi Boggiano",
                    "email": "j.boggiano@seld.be"
                }
            ],
            "description": "Composer plugin that provides efficient querying for installed package versions (no runtime IO)",
            "support": {
                "issues": "https://github.com/composer/package-versions-deprecated/issues",
                "source": "https://github.com/composer/package-versions-deprecated/tree/1.11.99.2"
            },
            "funding": [
                {
                    "url": "https://packagist.com",
                    "type": "custom"
                },
                {
                    "url": "https://github.com/composer",
                    "type": "github"
                },
                {
                    "url": "https://tidelift.com/funding/github/packagist/composer/composer",
                    "type": "tidelift"
                }
            ],
            "time": "2021-05-24T07:46:03+00:00"
        },
        {
            "name": "dragonmantank/cron-expression",
            "version": "v3.1.0",
            "source": {
                "type": "git",
                "url": "https://github.com/dragonmantank/cron-expression.git",
                "reference": "7a8c6e56ab3ffcc538d05e8155bb42269abf1a0c"
            },
            "dist": {
                "type": "zip",
                "url": "https://api.github.com/repos/dragonmantank/cron-expression/zipball/7a8c6e56ab3ffcc538d05e8155bb42269abf1a0c",
                "reference": "7a8c6e56ab3ffcc538d05e8155bb42269abf1a0c",
                "shasum": ""
            },
            "require": {
                "php": "^7.2|^8.0",
                "webmozart/assert": "^1.7.0"
            },
            "replace": {
                "mtdowling/cron-expression": "^1.0"
            },
            "require-dev": {
                "phpstan/extension-installer": "^1.0",
                "phpstan/phpstan": "^0.12",
                "phpstan/phpstan-webmozart-assert": "^0.12.7",
                "phpunit/phpunit": "^7.0|^8.0|^9.0"
            },
            "type": "library",
            "autoload": {
                "psr-4": {
                    "Cron\\": "src/Cron/"
                }
            },
            "notification-url": "https://packagist.org/downloads/",
            "license": [
                "MIT"
            ],
            "authors": [
                {
                    "name": "Chris Tankersley",
                    "email": "chris@ctankersley.com",
                    "homepage": "https://github.com/dragonmantank"
                }
            ],
            "description": "CRON for PHP: Calculate the next or previous run date and determine if a CRON expression is due",
            "keywords": [
                "cron",
                "schedule"
            ],
            "support": {
                "issues": "https://github.com/dragonmantank/cron-expression/issues",
                "source": "https://github.com/dragonmantank/cron-expression/tree/v3.1.0"
            },
            "funding": [
                {
                    "url": "https://github.com/dragonmantank",
                    "type": "github"
                }
            ],
            "time": "2020-11-24T19:55:57+00:00"
        },
        {
            "name": "guzzlehttp/guzzle",
            "version": "7.3.0",
            "source": {
                "type": "git",
                "url": "https://github.com/guzzle/guzzle.git",
                "reference": "7008573787b430c1c1f650e3722d9bba59967628"
            },
            "dist": {
                "type": "zip",
                "url": "https://api.github.com/repos/guzzle/guzzle/zipball/7008573787b430c1c1f650e3722d9bba59967628",
                "reference": "7008573787b430c1c1f650e3722d9bba59967628",
                "shasum": ""
            },
            "require": {
                "ext-json": "*",
                "guzzlehttp/promises": "^1.4",
                "guzzlehttp/psr7": "^1.7 || ^2.0",
                "php": "^7.2.5 || ^8.0",
                "psr/http-client": "^1.0"
            },
            "provide": {
                "psr/http-client-implementation": "1.0"
            },
            "require-dev": {
                "bamarni/composer-bin-plugin": "^1.4.1",
                "ext-curl": "*",
                "php-http/client-integration-tests": "^3.0",
                "phpunit/phpunit": "^8.5.5 || ^9.3.5",
                "psr/log": "^1.1"
            },
            "suggest": {
                "ext-curl": "Required for CURL handler support",
                "ext-intl": "Required for Internationalized Domain Name (IDN) support",
                "psr/log": "Required for using the Log middleware"
            },
            "type": "library",
            "extra": {
                "branch-alias": {
                    "dev-master": "7.3-dev"
                }
            },
            "autoload": {
                "psr-4": {
                    "GuzzleHttp\\": "src/"
                },
                "files": [
                    "src/functions_include.php"
                ]
            },
            "notification-url": "https://packagist.org/downloads/",
            "license": [
                "MIT"
            ],
            "authors": [
                {
                    "name": "Michael Dowling",
                    "email": "mtdowling@gmail.com",
                    "homepage": "https://github.com/mtdowling"
                },
                {
                    "name": "Márk Sági-Kazár",
                    "email": "mark.sagikazar@gmail.com",
                    "homepage": "https://sagikazarmark.hu"
                }
            ],
            "description": "Guzzle is a PHP HTTP client library",
            "homepage": "http://guzzlephp.org/",
            "keywords": [
                "client",
                "curl",
                "framework",
                "http",
                "http client",
                "psr-18",
                "psr-7",
                "rest",
                "web service"
            ],
            "support": {
                "issues": "https://github.com/guzzle/guzzle/issues",
                "source": "https://github.com/guzzle/guzzle/tree/7.3.0"
            },
            "funding": [
                {
                    "url": "https://github.com/GrahamCampbell",
                    "type": "github"
                },
                {
                    "url": "https://github.com/Nyholm",
                    "type": "github"
                },
                {
                    "url": "https://github.com/alexeyshockov",
                    "type": "github"
                },
                {
                    "url": "https://github.com/gmponos",
                    "type": "github"
                }
            ],
            "time": "2021-03-23T11:33:13+00:00"
        },
        {
            "name": "guzzlehttp/promises",
            "version": "1.4.1",
            "source": {
                "type": "git",
                "url": "https://github.com/guzzle/promises.git",
                "reference": "8e7d04f1f6450fef59366c399cfad4b9383aa30d"
            },
            "dist": {
                "type": "zip",
                "url": "https://api.github.com/repos/guzzle/promises/zipball/8e7d04f1f6450fef59366c399cfad4b9383aa30d",
                "reference": "8e7d04f1f6450fef59366c399cfad4b9383aa30d",
                "shasum": ""
            },
            "require": {
                "php": ">=5.5"
            },
            "require-dev": {
                "symfony/phpunit-bridge": "^4.4 || ^5.1"
            },
            "type": "library",
            "extra": {
                "branch-alias": {
                    "dev-master": "1.4-dev"
                }
            },
            "autoload": {
                "psr-4": {
                    "GuzzleHttp\\Promise\\": "src/"
                },
                "files": [
                    "src/functions_include.php"
                ]
            },
            "notification-url": "https://packagist.org/downloads/",
            "license": [
                "MIT"
            ],
            "authors": [
                {
                    "name": "Michael Dowling",
                    "email": "mtdowling@gmail.com",
                    "homepage": "https://github.com/mtdowling"
                }
            ],
            "description": "Guzzle promises library",
            "keywords": [
                "promise"
            ],
            "support": {
                "issues": "https://github.com/guzzle/promises/issues",
                "source": "https://github.com/guzzle/promises/tree/1.4.1"
            },
            "time": "2021-03-07T09:25:29+00:00"
        },
        {
            "name": "guzzlehttp/psr7",
            "version": "2.0.0",
            "source": {
                "type": "git",
                "url": "https://github.com/guzzle/psr7.git",
                "reference": "1dc8d9cba3897165e16d12bb13d813afb1eb3fe7"
            },
            "dist": {
                "type": "zip",
                "url": "https://api.github.com/repos/guzzle/psr7/zipball/1dc8d9cba3897165e16d12bb13d813afb1eb3fe7",
                "reference": "1dc8d9cba3897165e16d12bb13d813afb1eb3fe7",
                "shasum": ""
            },
            "require": {
                "php": "^7.2.5 || ^8.0",
                "psr/http-factory": "^1.0",
                "psr/http-message": "^1.0",
                "ralouphie/getallheaders": "^3.0"
            },
            "provide": {
                "psr/http-factory-implementation": "1.0",
                "psr/http-message-implementation": "1.0"
            },
            "require-dev": {
                "bamarni/composer-bin-plugin": "^1.4.1",
                "http-interop/http-factory-tests": "^0.9",
                "phpunit/phpunit": "^8.5.8 || ^9.3.10"
            },
            "suggest": {
                "laminas/laminas-httphandlerrunner": "Emit PSR-7 responses"
            },
            "type": "library",
            "extra": {
                "branch-alias": {
                    "dev-master": "2.0-dev"
                }
            },
            "autoload": {
                "psr-4": {
                    "GuzzleHttp\\Psr7\\": "src/"
                }
            },
            "notification-url": "https://packagist.org/downloads/",
            "license": [
                "MIT"
            ],
            "authors": [
                {
                    "name": "Michael Dowling",
                    "email": "mtdowling@gmail.com",
                    "homepage": "https://github.com/mtdowling"
                },
                {
                    "name": "Tobias Schultze",
                    "homepage": "https://github.com/Tobion"
                },
                {
                    "name": "Márk Sági-Kazár",
                    "email": "mark.sagikazar@gmail.com",
                    "homepage": "https://sagikazarmark.hu"
                }
            ],
            "description": "PSR-7 message implementation that also provides common utility methods",
            "keywords": [
                "http",
                "message",
                "psr-7",
                "request",
                "response",
                "stream",
                "uri",
                "url"
            ],
            "support": {
                "issues": "https://github.com/guzzle/psr7/issues",
                "source": "https://github.com/guzzle/psr7/tree/2.0.0"
            },
            "time": "2021-06-30T20:03:07+00:00"
        },
        {
            "name": "influxdb/influxdb-php",
            "version": "1.15.2",
            "source": {
                "type": "git",
                "url": "https://github.com/influxdata/influxdb-php.git",
                "reference": "d6e59f4f04ab9107574fda69c2cbe36671253d03"
            },
            "dist": {
                "type": "zip",
                "url": "https://api.github.com/repos/influxdata/influxdb-php/zipball/d6e59f4f04ab9107574fda69c2cbe36671253d03",
                "reference": "d6e59f4f04ab9107574fda69c2cbe36671253d03",
                "shasum": ""
            },
            "require": {
                "guzzlehttp/guzzle": "^6.0|^7.0",
                "php": "^5.5 || ^7.0 || ^8.0"
            },
            "require-dev": {
                "dms/phpunit-arraysubset-asserts": "^0.2.1",
                "phpunit/phpunit": "^9.5"
            },
            "suggest": {
                "ext-curl": "Curl extension, needed for Curl driver",
                "stefanotorresi/influxdb-php-async": "An asyncronous client for InfluxDB, implemented via ReactPHP."
            },
            "type": "library",
            "autoload": {
                "psr-4": {
                    "InfluxDB\\": "src/InfluxDB"
                }
            },
            "notification-url": "https://packagist.org/downloads/",
            "license": [
                "MIT"
            ],
            "authors": [
                {
                    "name": "Stephen Hoogendijk",
                    "email": "stephen@tca0.nl"
                },
                {
                    "name": "Daniel Martinez",
                    "email": "danimartcas@hotmail.com"
                },
                {
                    "name": "Gianluca Arbezzano",
                    "email": "gianarb92@gmail.com"
                }
            ],
            "description": "InfluxDB client library for PHP",
            "keywords": [
                "client",
                "influxdata",
                "influxdb",
                "influxdb class",
                "influxdb client",
                "influxdb library",
                "time series"
            ],
            "support": {
                "issues": "https://github.com/influxdata/influxdb-php/issues",
                "source": "https://github.com/influxdata/influxdb-php/tree/1.15.2"
            },
            "time": "2020-12-26T17:45:17+00:00"
        },
        {
            "name": "jean85/pretty-package-versions",
            "version": "1.6.0",
            "source": {
                "type": "git",
                "url": "https://github.com/Jean85/pretty-package-versions.git",
                "reference": "1e0104b46f045868f11942aea058cd7186d6c303"
            },
            "dist": {
                "type": "zip",
                "url": "https://api.github.com/repos/Jean85/pretty-package-versions/zipball/1e0104b46f045868f11942aea058cd7186d6c303",
                "reference": "1e0104b46f045868f11942aea058cd7186d6c303",
                "shasum": ""
            },
            "require": {
                "composer/package-versions-deprecated": "^1.8.0",
                "php": "^7.0|^8.0"
            },
            "require-dev": {
                "phpunit/phpunit": "^6.0|^8.5|^9.2"
            },
            "type": "library",
            "extra": {
                "branch-alias": {
                    "dev-master": "1.x-dev"
                }
            },
            "autoload": {
                "psr-4": {
                    "Jean85\\": "src/"
                }
            },
            "notification-url": "https://packagist.org/downloads/",
            "license": [
                "MIT"
            ],
            "authors": [
                {
                    "name": "Alessandro Lai",
                    "email": "alessandro.lai85@gmail.com"
                }
            ],
            "description": "A wrapper for ocramius/package-versions to get pretty versions strings",
            "keywords": [
                "composer",
                "package",
                "release",
                "versions"
            ],
            "support": {
                "issues": "https://github.com/Jean85/pretty-package-versions/issues",
                "source": "https://github.com/Jean85/pretty-package-versions/tree/1.6.0"
            },
            "time": "2021-02-04T16:20:16+00:00"
        },
        {
            "name": "matomo/device-detector",
            "version": "4.2.3",
            "source": {
                "type": "git",
                "url": "https://github.com/matomo-org/device-detector.git",
                "reference": "d879f07496d6e6ee89cef5bcd925383d9b0c2cc0"
            },
            "dist": {
                "type": "zip",
                "url": "https://api.github.com/repos/matomo-org/device-detector/zipball/d879f07496d6e6ee89cef5bcd925383d9b0c2cc0",
                "reference": "d879f07496d6e6ee89cef5bcd925383d9b0c2cc0",
                "shasum": ""
            },
            "require": {
                "mustangostang/spyc": "*",
                "php": ">=7.2"
            },
            "replace": {
                "piwik/device-detector": "self.version"
            },
            "require-dev": {
                "matthiasmullie/scrapbook": "^1.4.7",
                "mayflower/mo4-coding-standard": "dev-master#275cb9d",
                "phpstan/phpstan": "^0.12.52",
                "phpunit/phpunit": "^8.5.8",
                "psr/cache": "^1.0.1",
                "psr/simple-cache": "^1.0.1",
                "symfony/yaml": "^5.1.7"
            },
            "suggest": {
                "doctrine/cache": "Can directly be used for caching purpose",
                "ext-yaml": "Necessary for using the Pecl YAML parser"
            },
            "type": "library",
            "autoload": {
                "psr-4": {
                    "DeviceDetector\\": ""
                },
                "exclude-from-classmap": [
                    "Tests/"
                ]
            },
            "notification-url": "https://packagist.org/downloads/",
            "license": [
                "LGPL-3.0-or-later"
            ],
            "authors": [
                {
                    "name": "The Matomo Team",
                    "email": "hello@matomo.org",
                    "homepage": "https://matomo.org/team/"
                }
            ],
            "description": "The Universal Device Detection library, that parses User Agents and detects devices (desktop, tablet, mobile, tv, cars, console, etc.), clients (browsers, media players, mobile apps, feed readers, libraries, etc), operating systems, devices, brands and models.",
            "homepage": "https://matomo.org",
            "keywords": [
                "devicedetection",
                "parser",
                "useragent"
            ],
            "support": {
                "forum": "https://forum.matomo.org/",
                "issues": "https://github.com/matomo-org/device-detector/issues",
                "source": "https://github.com/matomo-org/matomo",
                "wiki": "https://dev.matomo.org/"
            },
            "time": "2021-05-12T14:14:25+00:00"
        },
        {
            "name": "mongodb/mongodb",
            "version": "1.8.0",
            "source": {
                "type": "git",
                "url": "https://github.com/mongodb/mongo-php-library.git",
                "reference": "953dbc19443aa9314c44b7217a16873347e6840d"
            },
            "dist": {
                "type": "zip",
                "url": "https://api.github.com/repos/mongodb/mongo-php-library/zipball/953dbc19443aa9314c44b7217a16873347e6840d",
                "reference": "953dbc19443aa9314c44b7217a16873347e6840d",
                "shasum": ""
            },
            "require": {
                "ext-hash": "*",
                "ext-json": "*",
                "ext-mongodb": "^1.8.1",
                "jean85/pretty-package-versions": "^1.2",
                "php": "^7.0 || ^8.0",
                "symfony/polyfill-php80": "^1.19"
            },
            "require-dev": {
                "squizlabs/php_codesniffer": "^3.5, <3.5.5",
                "symfony/phpunit-bridge": "5.x-dev"
            },
            "type": "library",
            "extra": {
                "branch-alias": {
                    "dev-master": "1.8.x-dev"
                }
            },
            "autoload": {
                "psr-4": {
                    "MongoDB\\": "src/"
                },
                "files": [
                    "src/functions.php"
                ]
            },
            "notification-url": "https://packagist.org/downloads/",
            "license": [
                "Apache-2.0"
            ],
            "authors": [
                {
                    "name": "Andreas Braun",
                    "email": "andreas.braun@mongodb.com"
                },
                {
                    "name": "Jeremy Mikola",
                    "email": "jmikola@gmail.com"
                }
            ],
            "description": "MongoDB driver library",
            "homepage": "https://jira.mongodb.org/browse/PHPLIB",
            "keywords": [
                "database",
                "driver",
                "mongodb",
                "persistence"
            ],
            "support": {
                "issues": "https://github.com/mongodb/mongo-php-library/issues",
                "source": "https://github.com/mongodb/mongo-php-library/tree/1.8.0"
            },
            "time": "2020-11-25T12:26:02+00:00"
        },
        {
            "name": "mustangostang/spyc",
            "version": "0.6.3",
            "source": {
                "type": "git",
                "url": "git@github.com:mustangostang/spyc.git",
                "reference": "4627c838b16550b666d15aeae1e5289dd5b77da0"
            },
            "dist": {
                "type": "zip",
                "url": "https://api.github.com/repos/mustangostang/spyc/zipball/4627c838b16550b666d15aeae1e5289dd5b77da0",
                "reference": "4627c838b16550b666d15aeae1e5289dd5b77da0",
                "shasum": ""
            },
            "require": {
                "php": ">=5.3.1"
            },
            "require-dev": {
                "phpunit/phpunit": "4.3.*@dev"
            },
            "type": "library",
            "extra": {
                "branch-alias": {
                    "dev-master": "0.5.x-dev"
                }
            },
            "autoload": {
                "files": [
                    "Spyc.php"
                ]
            },
            "notification-url": "https://packagist.org/downloads/",
            "license": [
                "MIT"
            ],
            "authors": [
                {
                    "name": "mustangostang",
                    "email": "vlad.andersen@gmail.com"
                }
            ],
            "description": "A simple YAML loader/dumper class for PHP",
            "homepage": "https://github.com/mustangostang/spyc/",
            "keywords": [
                "spyc",
                "yaml",
                "yml"
            ],
            "time": "2019-09-10T13:16:29+00:00"
        },
        {
            "name": "phpmailer/phpmailer",
            "version": "v6.5.0",
            "source": {
                "type": "git",
                "url": "https://github.com/PHPMailer/PHPMailer.git",
                "reference": "a5b5c43e50b7fba655f793ad27303cd74c57363c"
            },
            "dist": {
                "type": "zip",
                "url": "https://api.github.com/repos/PHPMailer/PHPMailer/zipball/a5b5c43e50b7fba655f793ad27303cd74c57363c",
                "reference": "a5b5c43e50b7fba655f793ad27303cd74c57363c",
                "shasum": ""
            },
            "require": {
                "ext-ctype": "*",
                "ext-filter": "*",
                "ext-hash": "*",
                "php": ">=5.5.0"
            },
            "require-dev": {
                "dealerdirect/phpcodesniffer-composer-installer": "^0.7.0",
                "doctrine/annotations": "^1.2",
                "phpcompatibility/php-compatibility": "^9.3.5",
                "roave/security-advisories": "dev-latest",
                "squizlabs/php_codesniffer": "^3.5.6",
                "yoast/phpunit-polyfills": "^0.2.0"
            },
            "suggest": {
                "ext-mbstring": "Needed to send email in multibyte encoding charset or decode encoded addresses",
                "hayageek/oauth2-yahoo": "Needed for Yahoo XOAUTH2 authentication",
                "league/oauth2-google": "Needed for Google XOAUTH2 authentication",
                "psr/log": "For optional PSR-3 debug logging",
                "stevenmaguire/oauth2-microsoft": "Needed for Microsoft XOAUTH2 authentication",
                "symfony/polyfill-mbstring": "To support UTF-8 if the Mbstring PHP extension is not enabled (^1.2)"
            },
            "type": "library",
            "autoload": {
                "psr-4": {
                    "PHPMailer\\PHPMailer\\": "src/"
                }
            },
            "notification-url": "https://packagist.org/downloads/",
            "license": [
                "LGPL-2.1-only"
            ],
            "authors": [
                {
                    "name": "Marcus Bointon",
                    "email": "phpmailer@synchromedia.co.uk"
                },
                {
                    "name": "Jim Jagielski",
                    "email": "jimjag@gmail.com"
                },
                {
                    "name": "Andy Prevost",
                    "email": "codeworxtech@users.sourceforge.net"
                },
                {
                    "name": "Brent R. Matzelle"
                }
            ],
            "description": "PHPMailer is a full-featured email creation and transfer class for PHP",
            "support": {
                "issues": "https://github.com/PHPMailer/PHPMailer/issues",
                "source": "https://github.com/PHPMailer/PHPMailer/tree/v6.5.0"
            },
            "funding": [
                {
                    "url": "https://github.com/Synchro",
                    "type": "github"
                }
            ],
            "time": "2021-06-16T14:33:43+00:00"
        },
        {
            "name": "psr/http-client",
            "version": "1.0.1",
            "source": {
                "type": "git",
                "url": "https://github.com/php-fig/http-client.git",
                "reference": "2dfb5f6c5eff0e91e20e913f8c5452ed95b86621"
            },
            "dist": {
                "type": "zip",
                "url": "https://api.github.com/repos/php-fig/http-client/zipball/2dfb5f6c5eff0e91e20e913f8c5452ed95b86621",
                "reference": "2dfb5f6c5eff0e91e20e913f8c5452ed95b86621",
                "shasum": ""
            },
            "require": {
                "php": "^7.0 || ^8.0",
                "psr/http-message": "^1.0"
            },
            "type": "library",
            "extra": {
                "branch-alias": {
                    "dev-master": "1.0.x-dev"
                }
            },
            "autoload": {
                "psr-4": {
                    "Psr\\Http\\Client\\": "src/"
                }
            },
            "notification-url": "https://packagist.org/downloads/",
            "license": [
                "MIT"
            ],
            "authors": [
                {
                    "name": "PHP-FIG",
                    "homepage": "http://www.php-fig.org/"
                }
            ],
            "description": "Common interface for HTTP clients",
            "homepage": "https://github.com/php-fig/http-client",
            "keywords": [
                "http",
                "http-client",
                "psr",
                "psr-18"
            ],
            "support": {
                "source": "https://github.com/php-fig/http-client/tree/master"
            },
            "time": "2020-06-29T06:28:15+00:00"
        },
        {
            "name": "psr/http-factory",
            "version": "1.0.1",
            "source": {
                "type": "git",
                "url": "https://github.com/php-fig/http-factory.git",
                "reference": "12ac7fcd07e5b077433f5f2bee95b3a771bf61be"
            },
            "dist": {
                "type": "zip",
                "url": "https://api.github.com/repos/php-fig/http-factory/zipball/12ac7fcd07e5b077433f5f2bee95b3a771bf61be",
                "reference": "12ac7fcd07e5b077433f5f2bee95b3a771bf61be",
                "shasum": ""
            },
            "require": {
                "php": ">=7.0.0",
                "psr/http-message": "^1.0"
            },
            "type": "library",
            "extra": {
                "branch-alias": {
                    "dev-master": "1.0.x-dev"
                }
            },
            "autoload": {
                "psr-4": {
                    "Psr\\Http\\Message\\": "src/"
                }
            },
            "notification-url": "https://packagist.org/downloads/",
            "license": [
                "MIT"
            ],
            "authors": [
                {
                    "name": "PHP-FIG",
                    "homepage": "http://www.php-fig.org/"
                }
            ],
            "description": "Common interfaces for PSR-7 HTTP message factories",
            "keywords": [
                "factory",
                "http",
                "message",
                "psr",
                "psr-17",
                "psr-7",
                "request",
                "response"
            ],
            "support": {
                "source": "https://github.com/php-fig/http-factory/tree/master"
            },
            "time": "2019-04-30T12:38:16+00:00"
        },
        {
            "name": "psr/http-message",
            "version": "1.0.1",
            "source": {
                "type": "git",
                "url": "https://github.com/php-fig/http-message.git",
                "reference": "f6561bf28d520154e4b0ec72be95418abe6d9363"
            },
            "dist": {
                "type": "zip",
                "url": "https://api.github.com/repos/php-fig/http-message/zipball/f6561bf28d520154e4b0ec72be95418abe6d9363",
                "reference": "f6561bf28d520154e4b0ec72be95418abe6d9363",
                "shasum": ""
            },
            "require": {
                "php": ">=5.3.0"
            },
            "type": "library",
            "extra": {
                "branch-alias": {
                    "dev-master": "1.0.x-dev"
                }
            },
            "autoload": {
                "psr-4": {
                    "Psr\\Http\\Message\\": "src/"
                }
            },
            "notification-url": "https://packagist.org/downloads/",
            "license": [
                "MIT"
            ],
            "authors": [
                {
                    "name": "PHP-FIG",
                    "homepage": "http://www.php-fig.org/"
                }
            ],
            "description": "Common interface for HTTP messages",
            "homepage": "https://github.com/php-fig/http-message",
            "keywords": [
                "http",
                "http-message",
                "psr",
                "psr-7",
                "request",
                "response"
            ],
            "support": {
                "source": "https://github.com/php-fig/http-message/tree/master"
            },
            "time": "2016-08-06T14:39:51+00:00"
        },
        {
            "name": "psr/log",
            "version": "1.1.4",
            "source": {
                "type": "git",
                "url": "https://github.com/php-fig/log.git",
                "reference": "d49695b909c3b7628b6289db5479a1c204601f11"
            },
            "dist": {
                "type": "zip",
                "url": "https://api.github.com/repos/php-fig/log/zipball/d49695b909c3b7628b6289db5479a1c204601f11",
                "reference": "d49695b909c3b7628b6289db5479a1c204601f11",
                "shasum": ""
            },
            "require": {
                "php": ">=5.3.0"
            },
            "type": "library",
            "extra": {
                "branch-alias": {
                    "dev-master": "1.1.x-dev"
                }
            },
            "autoload": {
                "psr-4": {
                    "Psr\\Log\\": "Psr/Log/"
                }
            },
            "notification-url": "https://packagist.org/downloads/",
            "license": [
                "MIT"
            ],
            "authors": [
                {
                    "name": "PHP-FIG",
                    "homepage": "https://www.php-fig.org/"
                }
            ],
            "description": "Common interface for logging libraries",
            "homepage": "https://github.com/php-fig/log",
            "keywords": [
                "log",
                "psr",
                "psr-3"
            ],
            "support": {
                "source": "https://github.com/php-fig/log/tree/1.1.4"
            },
            "time": "2021-05-03T11:20:27+00:00"
        },
        {
            "name": "ralouphie/getallheaders",
            "version": "3.0.3",
            "source": {
                "type": "git",
                "url": "https://github.com/ralouphie/getallheaders.git",
                "reference": "120b605dfeb996808c31b6477290a714d356e822"
            },
            "dist": {
                "type": "zip",
                "url": "https://api.github.com/repos/ralouphie/getallheaders/zipball/120b605dfeb996808c31b6477290a714d356e822",
                "reference": "120b605dfeb996808c31b6477290a714d356e822",
                "shasum": ""
            },
            "require": {
                "php": ">=5.6"
            },
            "require-dev": {
                "php-coveralls/php-coveralls": "^2.1",
                "phpunit/phpunit": "^5 || ^6.5"
            },
            "type": "library",
            "autoload": {
                "files": [
                    "src/getallheaders.php"
                ]
            },
            "notification-url": "https://packagist.org/downloads/",
            "license": [
                "MIT"
            ],
            "authors": [
                {
                    "name": "Ralph Khattar",
                    "email": "ralph.khattar@gmail.com"
                }
            ],
            "description": "A polyfill for getallheaders.",
            "support": {
                "issues": "https://github.com/ralouphie/getallheaders/issues",
                "source": "https://github.com/ralouphie/getallheaders/tree/develop"
            },
            "time": "2019-03-08T08:55:37+00:00"
        },
        {
            "name": "resque/php-resque",
            "version": "v1.3.6",
            "source": {
                "type": "git",
                "url": "https://github.com/resque/php-resque.git",
                "reference": "fe41c04763699b1318d97ed14cc78583e9380161"
            },
            "dist": {
                "type": "zip",
                "url": "https://api.github.com/repos/resque/php-resque/zipball/fe41c04763699b1318d97ed14cc78583e9380161",
                "reference": "fe41c04763699b1318d97ed14cc78583e9380161",
                "shasum": ""
            },
            "require": {
                "colinmollenhour/credis": "~1.7",
                "php": ">=5.6.0",
                "psr/log": "~1.0"
            },
            "require-dev": {
                "phpunit/phpunit": "^5.7"
            },
            "suggest": {
                "ext-pcntl": "REQUIRED for forking processes on platforms that support it (so anything but Windows).",
                "ext-proctitle": "Allows php-resque to rename the title of UNIX processes to show the status of a worker.",
                "ext-redis": "Native PHP extension for Redis connectivity. Credis will automatically utilize when available."
            },
            "bin": [
                "bin/resque",
                "bin/resque-scheduler"
            ],
            "type": "library",
            "extra": {
                "branch-alias": {
                    "dev-master": "1.0-dev"
                }
            },
            "autoload": {
                "psr-0": {
                    "Resque": "lib",
                    "ResqueScheduler": "lib"
                }
            },
            "notification-url": "https://packagist.org/downloads/",
            "license": [
                "MIT"
            ],
            "authors": [
                {
                    "name": "Dan Hunsaker",
                    "email": "danhunsaker+resque@gmail.com",
                    "role": "Maintainer"
                },
                {
                    "name": "Rajib Ahmed",
                    "homepage": "https://github.com/rajibahmed",
                    "role": "Maintainer"
                },
                {
                    "name": "Steve Klabnik",
                    "email": "steve@steveklabnik.com",
                    "role": "Maintainer"
                },
                {
                    "name": "Chris Boulton",
                    "email": "chris@bigcommerce.com",
                    "role": "Creator"
                }
            ],
            "description": "Redis backed library for creating background jobs and processing them later. Based on resque for Ruby.",
            "homepage": "http://www.github.com/resque/php-resque/",
            "keywords": [
                "background",
                "job",
                "redis",
                "resque"
            ],
            "support": {
                "issues": "https://github.com/resque/php-resque/issues",
                "source": "https://github.com/resque/php-resque/tree/v1.3.6"
            },
            "time": "2020-04-16T16:39:50+00:00"
        },
        {
            "name": "slickdeals/statsd",
            "version": "3.1.0",
            "source": {
                "type": "git",
                "url": "https://github.com/Slickdeals/statsd-php.git",
                "reference": "225588a0a079e145359049f6e5e23eedb1b4c17f"
            },
            "dist": {
                "type": "zip",
                "url": "https://api.github.com/repos/Slickdeals/statsd-php/zipball/225588a0a079e145359049f6e5e23eedb1b4c17f",
                "reference": "225588a0a079e145359049f6e5e23eedb1b4c17f",
                "shasum": ""
            },
            "require": {
                "php": ">= 7.3 || ^8"
            },
            "replace": {
                "domnikl/statsd": "self.version"
            },
            "require-dev": {
                "friendsofphp/php-cs-fixer": "^3.0",
                "phpunit/phpunit": "^9",
                "vimeo/psalm": "^4.6"
            },
            "type": "library",
            "autoload": {
                "psr-4": {
                    "Domnikl\\Statsd\\": "src/"
                }
            },
            "notification-url": "https://packagist.org/downloads/",
            "license": [
                "MIT"
            ],
            "authors": [
                {
                    "name": "Dominik Liebler",
                    "email": "liebler.dominik@gmail.com"
                }
            ],
            "description": "a PHP client for statsd",
            "homepage": "https://github.com/Slickdeals/statsd-php",
            "keywords": [
                "Metrics",
                "monitoring",
                "statistics",
                "statsd",
                "udp"
            ],
            "support": {
                "issues": "https://github.com/Slickdeals/statsd-php/issues",
                "source": "https://github.com/Slickdeals/statsd-php/tree/3.1.0"
            },
            "time": "2021-06-04T20:33:46+00:00"
        },
        {
            "name": "symfony/polyfill-ctype",
            "version": "v1.23.0",
            "source": {
                "type": "git",
                "url": "https://github.com/symfony/polyfill-ctype.git",
                "reference": "46cd95797e9df938fdd2b03693b5fca5e64b01ce"
            },
            "dist": {
                "type": "zip",
                "url": "https://api.github.com/repos/symfony/polyfill-ctype/zipball/46cd95797e9df938fdd2b03693b5fca5e64b01ce",
                "reference": "46cd95797e9df938fdd2b03693b5fca5e64b01ce",
                "shasum": ""
            },
            "require": {
                "php": ">=7.1"
            },
            "suggest": {
                "ext-ctype": "For best performance"
            },
            "type": "library",
            "extra": {
                "branch-alias": {
                    "dev-main": "1.23-dev"
                },
                "thanks": {
                    "name": "symfony/polyfill",
                    "url": "https://github.com/symfony/polyfill"
                }
            },
            "autoload": {
                "psr-4": {
                    "Symfony\\Polyfill\\Ctype\\": ""
                },
                "files": [
                    "bootstrap.php"
                ]
            },
            "notification-url": "https://packagist.org/downloads/",
            "license": [
                "MIT"
            ],
            "authors": [
                {
                    "name": "Gert de Pagter",
                    "email": "BackEndTea@gmail.com"
                },
                {
                    "name": "Symfony Community",
                    "homepage": "https://symfony.com/contributors"
                }
            ],
            "description": "Symfony polyfill for ctype functions",
            "homepage": "https://symfony.com",
            "keywords": [
                "compatibility",
                "ctype",
                "polyfill",
                "portable"
            ],
            "support": {
                "source": "https://github.com/symfony/polyfill-ctype/tree/v1.23.0"
            },
            "funding": [
                {
                    "url": "https://symfony.com/sponsor",
                    "type": "custom"
                },
                {
                    "url": "https://github.com/fabpot",
                    "type": "github"
                },
                {
                    "url": "https://tidelift.com/funding/github/packagist/symfony/symfony",
                    "type": "tidelift"
                }
            ],
            "time": "2021-02-19T12:13:01+00:00"
        },
        {
            "name": "symfony/polyfill-php80",
            "version": "v1.23.0",
            "source": {
                "type": "git",
                "url": "https://github.com/symfony/polyfill-php80.git",
                "reference": "eca0bf41ed421bed1b57c4958bab16aa86b757d0"
            },
            "dist": {
                "type": "zip",
                "url": "https://api.github.com/repos/symfony/polyfill-php80/zipball/eca0bf41ed421bed1b57c4958bab16aa86b757d0",
                "reference": "eca0bf41ed421bed1b57c4958bab16aa86b757d0",
                "shasum": ""
            },
            "require": {
                "php": ">=7.1"
            },
            "type": "library",
            "extra": {
                "branch-alias": {
                    "dev-main": "1.23-dev"
                },
                "thanks": {
                    "name": "symfony/polyfill",
                    "url": "https://github.com/symfony/polyfill"
                }
            },
            "autoload": {
                "psr-4": {
                    "Symfony\\Polyfill\\Php80\\": ""
                },
                "files": [
                    "bootstrap.php"
                ],
                "classmap": [
                    "Resources/stubs"
                ]
            },
            "notification-url": "https://packagist.org/downloads/",
            "license": [
                "MIT"
            ],
            "authors": [
                {
                    "name": "Ion Bazan",
                    "email": "ion.bazan@gmail.com"
                },
                {
                    "name": "Nicolas Grekas",
                    "email": "p@tchwork.com"
                },
                {
                    "name": "Symfony Community",
                    "homepage": "https://symfony.com/contributors"
                }
            ],
            "description": "Symfony polyfill backporting some PHP 8.0+ features to lower PHP versions",
            "homepage": "https://symfony.com",
            "keywords": [
                "compatibility",
                "polyfill",
                "portable",
                "shim"
            ],
            "support": {
                "source": "https://github.com/symfony/polyfill-php80/tree/v1.23.0"
            },
            "funding": [
                {
                    "url": "https://symfony.com/sponsor",
                    "type": "custom"
                },
                {
                    "url": "https://github.com/fabpot",
                    "type": "github"
                },
                {
                    "url": "https://tidelift.com/funding/github/packagist/symfony/symfony",
                    "type": "tidelift"
                }
            ],
            "time": "2021-02-19T12:13:01+00:00"
        },
        {
            "name": "utopia-php/abuse",
            "version": "dev-feat-utopia-db-integration",
            "source": {
                "type": "git",
                "url": "https://github.com/lohanidamodar/abuse",
                "reference": "9742a72dfecb27e74e2d8d8018b7bdbec6637de6"
            },
            "require": {
                "ext-pdo": "*",
                "php": ">=7.4",
                "utopia-php/database": "0.5.*"
            },
            "require-dev": {
                "phpunit/phpunit": "^9.4",
                "vimeo/psalm": "4.0.1"
            },
            "type": "library",
            "autoload": {
                "psr-4": {
                    "Utopia\\Abuse\\": "src/Abuse"
                }
            },
            "license": [
                "MIT"
            ],
            "authors": [
                {
                    "name": "Eldad Fux",
                    "email": "eldad@appwrite.io"
                }
            ],
            "description": "A simple abuse library to manage application usage limits",
            "keywords": [
                "abuse",
                "framework",
                "php",
                "upf",
                "utopia"
            ],
            "time": "2021-07-04T06:06:38+00:00"
        },
        {
            "name": "utopia-php/analytics",
            "version": "0.2.0",
            "source": {
                "type": "git",
                "url": "https://github.com/utopia-php/analytics.git",
                "reference": "adfc2d057a7f6ab618a77c8a20ed3e35485ff416"
            },
            "dist": {
                "type": "zip",
                "url": "https://api.github.com/repos/utopia-php/analytics/zipball/adfc2d057a7f6ab618a77c8a20ed3e35485ff416",
                "reference": "adfc2d057a7f6ab618a77c8a20ed3e35485ff416",
                "shasum": ""
            },
            "require": {
                "php": ">=7.4"
            },
            "require-dev": {
                "phpunit/phpunit": "^9.3",
                "vimeo/psalm": "4.0.1"
            },
            "type": "library",
            "autoload": {
                "psr-4": {
                    "Utopia\\Analytics\\": "src/Analytics"
                }
            },
            "notification-url": "https://packagist.org/downloads/",
            "license": [
                "MIT"
            ],
            "authors": [
                {
                    "name": "Eldad Fux",
                    "email": "eldad@appwrite.io"
                },
                {
                    "name": "Torsten Dittmann",
                    "email": "torsten@appwrite.io"
                }
            ],
            "description": "A simple library to track events & users.",
            "keywords": [
                "analytics",
                "framework",
                "php",
                "upf",
                "utopia"
            ],
            "support": {
                "issues": "https://github.com/utopia-php/analytics/issues",
                "source": "https://github.com/utopia-php/analytics/tree/0.2.0"
            },
            "time": "2021-03-23T21:33:07+00:00"
        },
        {
            "name": "utopia-php/audit",
            "version": "dev-feat-utopia-db-integration",
            "source": {
                "type": "git",
                "url": "https://github.com/lohanidamodar/audit",
                "reference": "e4b03bf3dd86fbde8608ae2b6774851bb66e665b"
            },
            "require": {
                "ext-pdo": "*",
                "php": ">=7.4",
                "utopia-php/database": "0.5.*"
            },
            "require-dev": {
                "phpunit/phpunit": "^9.3",
                "vimeo/psalm": "4.0.1"
            },
            "type": "library",
            "autoload": {
                "psr-4": {
                    "Utopia\\Audit\\": "src/Audit"
                }
            },
            "license": [
                "MIT"
            ],
            "authors": [
                {
                    "name": "Eldad Fux",
                    "email": "eldad@appwrite.io"
                }
            ],
            "description": "A simple audit library to manage application users logs",
            "keywords": [
                "audit",
                "framework",
                "php",
                "upf",
                "utopia"
            ],
            "time": "2021-07-04T12:02:18+00:00"
        },
        {
            "name": "utopia-php/cache",
            "version": "0.4.1",
            "source": {
                "type": "git",
                "url": "https://github.com/utopia-php/cache.git",
                "reference": "8c48eff73219c8c1ac2807909f0a38f3480c8938"
            },
            "dist": {
                "type": "zip",
                "url": "https://api.github.com/repos/utopia-php/cache/zipball/8c48eff73219c8c1ac2807909f0a38f3480c8938",
                "reference": "8c48eff73219c8c1ac2807909f0a38f3480c8938",
                "shasum": ""
            },
            "require": {
                "ext-json": "*",
                "ext-redis": "*",
                "php": ">=7.4"
            },
            "require-dev": {
                "phpunit/phpunit": "^9.3",
                "vimeo/psalm": "4.0.1"
            },
            "type": "library",
            "autoload": {
                "psr-4": {
                    "Utopia\\Cache\\": "src/Cache"
                }
            },
            "notification-url": "https://packagist.org/downloads/",
            "license": [
                "MIT"
            ],
            "authors": [
                {
                    "name": "Eldad Fux",
                    "email": "eldad@appwrite.io"
                }
            ],
            "description": "A simple cache library to manage application cache storing, loading and purging",
            "keywords": [
                "cache",
                "framework",
                "php",
                "upf",
                "utopia"
            ],
            "support": {
                "issues": "https://github.com/utopia-php/cache/issues",
                "source": "https://github.com/utopia-php/cache/tree/0.4.1"
            },
            "time": "2021-04-29T18:41:43+00:00"
        },
        {
            "name": "utopia-php/cli",
            "version": "0.11.0",
            "source": {
                "type": "git",
                "url": "https://github.com/utopia-php/cli.git",
                "reference": "c7a6908a8dbe9234b8b2c954e5487d34cb079af6"
            },
            "dist": {
                "type": "zip",
                "url": "https://api.github.com/repos/utopia-php/cli/zipball/c7a6908a8dbe9234b8b2c954e5487d34cb079af6",
                "reference": "c7a6908a8dbe9234b8b2c954e5487d34cb079af6",
                "shasum": ""
            },
            "require": {
                "php": ">=7.4",
                "utopia-php/framework": "0.*.*"
            },
            "require-dev": {
                "phpunit/phpunit": "^9.3",
                "vimeo/psalm": "4.0.1"
            },
            "type": "library",
            "autoload": {
                "psr-4": {
                    "Utopia\\CLI\\": "src/CLI"
                }
            },
            "notification-url": "https://packagist.org/downloads/",
            "license": [
                "MIT"
            ],
            "authors": [
                {
                    "name": "Eldad Fux",
                    "email": "eldad@appwrite.io"
                }
            ],
            "description": "A simple CLI library to manage command line applications",
            "keywords": [
                "cli",
                "command line",
                "framework",
                "php",
                "upf",
                "utopia"
            ],
            "support": {
                "issues": "https://github.com/utopia-php/cli/issues",
                "source": "https://github.com/utopia-php/cli/tree/0.11.0"
            },
            "time": "2021-04-16T15:16:08+00:00"
        },
        {
            "name": "utopia-php/config",
            "version": "0.2.2",
            "source": {
                "type": "git",
                "url": "https://github.com/utopia-php/config.git",
                "reference": "a3d7bc0312d7150d5e04b1362dc34b2b136908cc"
            },
            "dist": {
                "type": "zip",
                "url": "https://api.github.com/repos/utopia-php/config/zipball/a3d7bc0312d7150d5e04b1362dc34b2b136908cc",
                "reference": "a3d7bc0312d7150d5e04b1362dc34b2b136908cc",
                "shasum": ""
            },
            "require": {
                "php": ">=7.3"
            },
            "require-dev": {
                "phpunit/phpunit": "^9.3",
                "vimeo/psalm": "4.0.1"
            },
            "type": "library",
            "autoload": {
                "psr-4": {
                    "Utopia\\Config\\": "src/Config"
                }
            },
            "notification-url": "https://packagist.org/downloads/",
            "license": [
                "MIT"
            ],
            "authors": [
                {
                    "name": "Eldad Fux",
                    "email": "eldad@appwrite.io"
                }
            ],
            "description": "A simple Config library to managing application config variables",
            "keywords": [
                "config",
                "framework",
                "php",
                "upf",
                "utopia"
            ],
            "support": {
                "issues": "https://github.com/utopia-php/config/issues",
                "source": "https://github.com/utopia-php/config/tree/0.2.2"
            },
            "time": "2020-10-24T09:49:09+00:00"
        },
        {
            "name": "utopia-php/database",
            "version": "0.5.0",
            "source": {
                "type": "git",
                "url": "https://github.com/utopia-php/database.git",
                "reference": "e050e51060df72eff3af9fc24fc95a41ca9a2096"
            },
            "dist": {
                "type": "zip",
                "url": "https://api.github.com/repos/utopia-php/database/zipball/e050e51060df72eff3af9fc24fc95a41ca9a2096",
                "reference": "e050e51060df72eff3af9fc24fc95a41ca9a2096",
                "shasum": ""
            },
            "require": {
                "ext-mongodb": "*",
                "ext-pdo": "*",
                "ext-redis": "*",
                "mongodb/mongodb": "1.8.0",
                "php": ">=7.1",
                "utopia-php/cache": "0.4.*",
                "utopia-php/framework": "0.*.*"
            },
            "require-dev": {
                "fakerphp/faker": "^1.14",
                "phpunit/phpunit": "^9.4",
                "utopia-php/cli": "^0.11.0",
                "vimeo/psalm": "4.0.1"
            },
            "type": "library",
            "autoload": {
                "psr-4": {
                    "Utopia\\Database\\": "src/Database"
                }
            },
            "notification-url": "https://packagist.org/downloads/",
            "license": [
                "MIT"
            ],
            "authors": [
                {
                    "name": "Eldad Fux",
                    "email": "eldad@appwrite.io"
                },
                {
                    "name": "Brandon Leckemby",
                    "email": "brandon@appwrite.io"
                }
            ],
            "description": "A simple library to manage application persistency using multiple database adapters",
            "keywords": [
                "database",
                "framework",
                "php",
                "upf",
                "utopia"
            ],
            "support": {
                "issues": "https://github.com/utopia-php/database/issues",
                "source": "https://github.com/utopia-php/database/tree/0.5.0"
            },
            "time": "2021-07-03T16:49:44+00:00"
        },
        {
            "name": "utopia-php/domains",
            "version": "v1.1.0",
            "source": {
                "type": "git",
                "url": "https://github.com/utopia-php/domains.git",
                "reference": "1665e1d9932afa3be63b5c1e0dcfe01fe77d8e73"
            },
            "dist": {
                "type": "zip",
                "url": "https://api.github.com/repos/utopia-php/domains/zipball/1665e1d9932afa3be63b5c1e0dcfe01fe77d8e73",
                "reference": "1665e1d9932afa3be63b5c1e0dcfe01fe77d8e73",
                "shasum": ""
            },
            "require": {
                "php": ">=7.1"
            },
            "require-dev": {
                "phpunit/phpunit": "^7.0"
            },
            "type": "library",
            "autoload": {
                "psr-4": {
                    "Utopia\\Domains\\": "src/Domains"
                }
            },
            "notification-url": "https://packagist.org/downloads/",
            "license": [
                "MIT"
            ],
            "authors": [
                {
                    "name": "Eldad Fux",
                    "email": "eldad@appwrite.io"
                }
            ],
            "description": "Utopia Domains library is simple and lite library for parsing web domains. This library is aiming to be as simple and easy to learn and use.",
            "keywords": [
                "domains",
                "framework",
                "icann",
                "php",
                "public suffix",
                "tld",
                "tld extract",
                "upf",
                "utopia"
            ],
            "support": {
                "issues": "https://github.com/utopia-php/domains/issues",
                "source": "https://github.com/utopia-php/domains/tree/master"
            },
            "time": "2020-02-23T07:40:02+00:00"
        },
        {
            "name": "utopia-php/framework",
            "version": "0.14.1",
            "source": {
                "type": "git",
                "url": "https://github.com/utopia-php/framework.git",
                "reference": "632113288bebe41cbef79f0d355bd91609767b8c"
            },
            "dist": {
                "type": "zip",
                "url": "https://api.github.com/repos/utopia-php/framework/zipball/632113288bebe41cbef79f0d355bd91609767b8c",
                "reference": "632113288bebe41cbef79f0d355bd91609767b8c",
                "shasum": ""
            },
            "require": {
                "php": ">=7.3.0"
            },
            "require-dev": {
                "phpunit/phpunit": "^9.4",
                "vimeo/psalm": "4.0.1"
            },
            "type": "library",
            "autoload": {
                "psr-4": {
                    "Utopia\\": "src/"
                }
            },
            "notification-url": "https://packagist.org/downloads/",
            "license": [
                "MIT"
            ],
            "authors": [
                {
                    "name": "Eldad Fux",
                    "email": "eldad@appwrite.io"
                }
            ],
            "description": "A simple, light and advanced PHP framework",
            "keywords": [
                "framework",
                "php",
                "upf"
            ],
            "support": {
                "issues": "https://github.com/utopia-php/framework/issues",
                "source": "https://github.com/utopia-php/framework/tree/0.14.1"
            },
            "time": "2021-05-21T06:41:45+00:00"
        },
        {
            "name": "utopia-php/image",
            "version": "0.5.0",
            "source": {
                "type": "git",
                "url": "https://github.com/utopia-php/image.git",
                "reference": "5b4ac25e70a95fa10b39c129b742ac66748d40b8"
            },
            "dist": {
                "type": "zip",
                "url": "https://api.github.com/repos/utopia-php/image/zipball/5b4ac25e70a95fa10b39c129b742ac66748d40b8",
                "reference": "5b4ac25e70a95fa10b39c129b742ac66748d40b8",
                "shasum": ""
            },
            "require": {
                "chillerlan/php-qrcode": "4.3.0",
                "ext-imagick": "*",
                "php": ">=7.4"
            },
            "require-dev": {
                "phpunit/phpunit": "^9.3",
                "vimeo/psalm": "4.0.1"
            },
            "type": "library",
            "autoload": {
                "psr-4": {
                    "Utopia\\Image\\": "src/Image"
                }
            },
            "notification-url": "https://packagist.org/downloads/",
            "license": [
                "MIT"
            ],
            "authors": [
                {
                    "name": "Eldad Fux",
                    "email": "eldad@appwrite.io"
                }
            ],
            "description": "A simple Image manipulation library",
            "keywords": [
                "framework",
                "image",
                "php",
                "upf",
                "utopia"
            ],
            "support": {
                "issues": "https://github.com/utopia-php/image/issues",
                "source": "https://github.com/utopia-php/image/tree/0.5.0"
            },
            "time": "2021-06-25T03:40:03+00:00"
        },
        {
            "name": "utopia-php/locale",
            "version": "0.3.3",
            "source": {
                "type": "git",
                "url": "https://github.com/utopia-php/locale.git",
                "reference": "5b5b22aab786d6e66eb3b9d546b7e606deae68e4"
            },
            "dist": {
                "type": "zip",
                "url": "https://api.github.com/repos/utopia-php/locale/zipball/5b5b22aab786d6e66eb3b9d546b7e606deae68e4",
                "reference": "5b5b22aab786d6e66eb3b9d546b7e606deae68e4",
                "shasum": ""
            },
            "require": {
                "php": ">=7.1"
            },
            "require-dev": {
                "phpunit/phpunit": "^9.3",
                "vimeo/psalm": "4.0.1"
            },
            "type": "library",
            "autoload": {
                "psr-4": {
                    "Utopia\\Locale\\": "src/Locale"
                }
            },
            "notification-url": "https://packagist.org/downloads/",
            "license": [
                "MIT"
            ],
            "authors": [
                {
                    "name": "Eldad Fux",
                    "email": "eldad@appwrite.io"
                }
            ],
            "description": "A simple locale library to manage application translations",
            "keywords": [
                "framework",
                "locale",
                "php",
                "upf",
                "utopia"
            ],
            "support": {
                "issues": "https://github.com/utopia-php/locale/issues",
                "source": "https://github.com/utopia-php/locale/tree/0.3.3"
            },
            "time": "2020-10-24T08:12:55+00:00"
        },
        {
            "name": "utopia-php/preloader",
            "version": "0.2.4",
            "source": {
                "type": "git",
                "url": "https://github.com/utopia-php/preloader.git",
                "reference": "65ef48392e72172f584b0baa2e224f9a1cebcce0"
            },
            "dist": {
                "type": "zip",
                "url": "https://api.github.com/repos/utopia-php/preloader/zipball/65ef48392e72172f584b0baa2e224f9a1cebcce0",
                "reference": "65ef48392e72172f584b0baa2e224f9a1cebcce0",
                "shasum": ""
            },
            "require": {
                "php": ">=7.1"
            },
            "require-dev": {
                "phpunit/phpunit": "^9.3",
                "vimeo/psalm": "4.0.1"
            },
            "type": "library",
            "autoload": {
                "psr-4": {
                    "Utopia\\Preloader\\": "src/Preloader"
                }
            },
            "notification-url": "https://packagist.org/downloads/",
            "license": [
                "MIT"
            ],
            "authors": [
                {
                    "name": "Eldad Fux",
                    "email": "team@appwrite.io"
                }
            ],
            "description": "Utopia Preloader library is simple and lite library for managing PHP preloading configuration",
            "keywords": [
                "framework",
                "php",
                "preload",
                "preloader",
                "preloading",
                "upf",
                "utopia"
            ],
            "support": {
                "issues": "https://github.com/utopia-php/preloader/issues",
                "source": "https://github.com/utopia-php/preloader/tree/0.2.4"
            },
            "time": "2020-10-24T07:04:59+00:00"
        },
        {
            "name": "utopia-php/registry",
            "version": "0.5.0",
            "source": {
                "type": "git",
                "url": "https://github.com/utopia-php/registry.git",
                "reference": "bedc4ed54527b2803e6dfdccc39449f98522b70d"
            },
            "dist": {
                "type": "zip",
                "url": "https://api.github.com/repos/utopia-php/registry/zipball/bedc4ed54527b2803e6dfdccc39449f98522b70d",
                "reference": "bedc4ed54527b2803e6dfdccc39449f98522b70d",
                "shasum": ""
            },
            "require": {
                "php": ">=7.4"
            },
            "require-dev": {
                "phpunit/phpunit": "^9.3",
                "vimeo/psalm": "4.0.1"
            },
            "type": "library",
            "autoload": {
                "psr-4": {
                    "Utopia\\Registry\\": "src/Registry"
                }
            },
            "notification-url": "https://packagist.org/downloads/",
            "license": [
                "MIT"
            ],
            "authors": [
                {
                    "name": "Eldad Fux",
                    "email": "eldad@appwrite.io"
                }
            ],
            "description": "A simple dependency management library for PHP",
            "keywords": [
                "dependency management",
                "di",
                "framework",
                "php",
                "upf",
                "utopia"
            ],
            "support": {
                "issues": "https://github.com/utopia-php/registry/issues",
                "source": "https://github.com/utopia-php/registry/tree/0.5.0"
            },
            "time": "2021-03-10T10:45:22+00:00"
        },
        {
            "name": "utopia-php/storage",
            "version": "0.5.0",
            "source": {
                "type": "git",
                "url": "https://github.com/utopia-php/storage.git",
                "reference": "92ae20c7a2ac329f573a58a82dc245134cc63408"
            },
            "dist": {
                "type": "zip",
                "url": "https://api.github.com/repos/utopia-php/storage/zipball/92ae20c7a2ac329f573a58a82dc245134cc63408",
                "reference": "92ae20c7a2ac329f573a58a82dc245134cc63408",
                "shasum": ""
            },
            "require": {
                "php": ">=7.4",
                "utopia-php/framework": "0.*.*"
            },
            "require-dev": {
                "phpunit/phpunit": "^9.3",
                "vimeo/psalm": "4.0.1"
            },
            "type": "library",
            "autoload": {
                "psr-4": {
                    "Utopia\\Storage\\": "src/Storage"
                }
            },
            "notification-url": "https://packagist.org/downloads/",
            "license": [
                "MIT"
            ],
            "authors": [
                {
                    "name": "Eldad Fux",
                    "email": "eldad@appwrite.io"
                }
            ],
            "description": "A simple Storage library to manage application storage",
            "keywords": [
                "framework",
                "php",
                "storage",
                "upf",
                "utopia"
            ],
            "support": {
                "issues": "https://github.com/utopia-php/storage/issues",
                "source": "https://github.com/utopia-php/storage/tree/0.5.0"
            },
            "time": "2021-04-15T16:43:12+00:00"
        },
        {
            "name": "utopia-php/swoole",
            "version": "0.2.4",
            "source": {
                "type": "git",
                "url": "https://github.com/utopia-php/swoole.git",
                "reference": "37d8c64b536d6bc7da4f0f5a934a0ec44885abf4"
            },
            "dist": {
                "type": "zip",
                "url": "https://api.github.com/repos/utopia-php/swoole/zipball/37d8c64b536d6bc7da4f0f5a934a0ec44885abf4",
                "reference": "37d8c64b536d6bc7da4f0f5a934a0ec44885abf4",
                "shasum": ""
            },
            "require": {
                "ext-swoole": "*",
                "php": ">=7.4",
                "utopia-php/framework": "0.*.*"
            },
            "require-dev": {
                "phpunit/phpunit": "^9.3",
                "swoole/ide-helper": "4.5.5",
                "vimeo/psalm": "4.0.1"
            },
            "type": "library",
            "autoload": {
                "psr-4": {
                    "Utopia\\Swoole\\": "src/Swoole"
                }
            },
            "notification-url": "https://packagist.org/downloads/",
            "license": [
                "MIT"
            ],
            "authors": [
                {
                    "name": "Eldad Fux",
                    "email": "team@appwrite.io"
                }
            ],
            "description": "An extension for Utopia Framework to work with PHP Swoole as a PHP FPM alternative",
            "keywords": [
                "framework",
                "http",
                "php",
                "server",
                "swoole",
                "upf",
                "utopia"
            ],
            "support": {
                "issues": "https://github.com/utopia-php/swoole/issues",
                "source": "https://github.com/utopia-php/swoole/tree/0.2.4"
            },
            "time": "2021-06-22T10:49:24+00:00"
        },
        {
            "name": "utopia-php/system",
            "version": "0.4.0",
            "source": {
                "type": "git",
                "url": "https://github.com/utopia-php/system.git",
                "reference": "67c92c66ce8f0cc925a00bca89f7a188bf9183c0"
            },
            "dist": {
                "type": "zip",
                "url": "https://api.github.com/repos/utopia-php/system/zipball/67c92c66ce8f0cc925a00bca89f7a188bf9183c0",
                "reference": "67c92c66ce8f0cc925a00bca89f7a188bf9183c0",
                "shasum": ""
            },
            "require": {
                "php": ">=7.4"
            },
            "require-dev": {
                "phpunit/phpunit": "^9.3",
                "vimeo/psalm": "4.0.1"
            },
            "type": "library",
            "autoload": {
                "psr-4": {
                    "Utopia\\System\\": "src/System"
                }
            },
            "notification-url": "https://packagist.org/downloads/",
            "license": [
                "MIT"
            ],
            "authors": [
                {
                    "name": "Eldad Fux",
                    "email": "eldad@appwrite.io"
                },
                {
                    "name": "Torsten Dittmann",
                    "email": "torsten@appwrite.io"
                }
            ],
            "description": "A simple library for obtaining information about the host's system.",
            "keywords": [
                "framework",
                "php",
                "system",
                "upf",
                "utopia"
            ],
            "support": {
                "issues": "https://github.com/utopia-php/system/issues",
                "source": "https://github.com/utopia-php/system/tree/0.4.0"
            },
            "time": "2021-02-04T14:14:49+00:00"
        },
        {
            "name": "webmozart/assert",
            "version": "1.10.0",
            "source": {
                "type": "git",
                "url": "https://github.com/webmozarts/assert.git",
                "reference": "6964c76c7804814a842473e0c8fd15bab0f18e25"
            },
            "dist": {
                "type": "zip",
                "url": "https://api.github.com/repos/webmozarts/assert/zipball/6964c76c7804814a842473e0c8fd15bab0f18e25",
                "reference": "6964c76c7804814a842473e0c8fd15bab0f18e25",
                "shasum": ""
            },
            "require": {
                "php": "^7.2 || ^8.0",
                "symfony/polyfill-ctype": "^1.8"
            },
            "conflict": {
                "phpstan/phpstan": "<0.12.20",
                "vimeo/psalm": "<4.6.1 || 4.6.2"
            },
            "require-dev": {
                "phpunit/phpunit": "^8.5.13"
            },
            "type": "library",
            "extra": {
                "branch-alias": {
                    "dev-master": "1.10-dev"
                }
            },
            "autoload": {
                "psr-4": {
                    "Webmozart\\Assert\\": "src/"
                }
            },
            "notification-url": "https://packagist.org/downloads/",
            "license": [
                "MIT"
            ],
            "authors": [
                {
                    "name": "Bernhard Schussek",
                    "email": "bschussek@gmail.com"
                }
            ],
            "description": "Assertions to validate method input/output with nice error messages.",
            "keywords": [
                "assert",
                "check",
                "validate"
            ],
            "support": {
                "issues": "https://github.com/webmozarts/assert/issues",
                "source": "https://github.com/webmozarts/assert/tree/1.10.0"
            },
            "time": "2021-03-09T10:59:23+00:00"
        }
    ],
    "packages-dev": [
        {
            "name": "amphp/amp",
            "version": "v2.5.2",
            "source": {
                "type": "git",
                "url": "https://github.com/amphp/amp.git",
                "reference": "efca2b32a7580087adb8aabbff6be1dc1bb924a9"
            },
            "dist": {
                "type": "zip",
                "url": "https://api.github.com/repos/amphp/amp/zipball/efca2b32a7580087adb8aabbff6be1dc1bb924a9",
                "reference": "efca2b32a7580087adb8aabbff6be1dc1bb924a9",
                "shasum": ""
            },
            "require": {
                "php": ">=7"
            },
            "require-dev": {
                "amphp/php-cs-fixer-config": "dev-master",
                "amphp/phpunit-util": "^1",
                "ext-json": "*",
                "jetbrains/phpstorm-stubs": "^2019.3",
                "phpunit/phpunit": "^6.0.9 | ^7",
                "psalm/phar": "^3.11@dev",
                "react/promise": "^2"
            },
            "type": "library",
            "extra": {
                "branch-alias": {
                    "dev-master": "2.x-dev"
                }
            },
            "autoload": {
                "psr-4": {
                    "Amp\\": "lib"
                },
                "files": [
                    "lib/functions.php",
                    "lib/Internal/functions.php"
                ]
            },
            "notification-url": "https://packagist.org/downloads/",
            "license": [
                "MIT"
            ],
            "authors": [
                {
                    "name": "Daniel Lowrey",
                    "email": "rdlowrey@php.net"
                },
                {
                    "name": "Aaron Piotrowski",
                    "email": "aaron@trowski.com"
                },
                {
                    "name": "Bob Weinand",
                    "email": "bobwei9@hotmail.com"
                },
                {
                    "name": "Niklas Keller",
                    "email": "me@kelunik.com"
                }
            ],
            "description": "A non-blocking concurrency framework for PHP applications.",
            "homepage": "http://amphp.org/amp",
            "keywords": [
                "async",
                "asynchronous",
                "awaitable",
                "concurrency",
                "event",
                "event-loop",
                "future",
                "non-blocking",
                "promise"
            ],
            "support": {
                "irc": "irc://irc.freenode.org/amphp",
                "issues": "https://github.com/amphp/amp/issues",
                "source": "https://github.com/amphp/amp/tree/v2.5.2"
            },
            "funding": [
                {
                    "url": "https://github.com/amphp",
                    "type": "github"
                }
            ],
            "time": "2021-01-10T17:06:37+00:00"
        },
        {
            "name": "amphp/byte-stream",
            "version": "v1.8.1",
            "source": {
                "type": "git",
                "url": "https://github.com/amphp/byte-stream.git",
                "reference": "acbd8002b3536485c997c4e019206b3f10ca15bd"
            },
            "dist": {
                "type": "zip",
                "url": "https://api.github.com/repos/amphp/byte-stream/zipball/acbd8002b3536485c997c4e019206b3f10ca15bd",
                "reference": "acbd8002b3536485c997c4e019206b3f10ca15bd",
                "shasum": ""
            },
            "require": {
                "amphp/amp": "^2",
                "php": ">=7.1"
            },
            "require-dev": {
                "amphp/php-cs-fixer-config": "dev-master",
                "amphp/phpunit-util": "^1.4",
                "friendsofphp/php-cs-fixer": "^2.3",
                "jetbrains/phpstorm-stubs": "^2019.3",
                "phpunit/phpunit": "^6 || ^7 || ^8",
                "psalm/phar": "^3.11.4"
            },
            "type": "library",
            "extra": {
                "branch-alias": {
                    "dev-master": "1.x-dev"
                }
            },
            "autoload": {
                "psr-4": {
                    "Amp\\ByteStream\\": "lib"
                },
                "files": [
                    "lib/functions.php"
                ]
            },
            "notification-url": "https://packagist.org/downloads/",
            "license": [
                "MIT"
            ],
            "authors": [
                {
                    "name": "Aaron Piotrowski",
                    "email": "aaron@trowski.com"
                },
                {
                    "name": "Niklas Keller",
                    "email": "me@kelunik.com"
                }
            ],
            "description": "A stream abstraction to make working with non-blocking I/O simple.",
            "homepage": "http://amphp.org/byte-stream",
            "keywords": [
                "amp",
                "amphp",
                "async",
                "io",
                "non-blocking",
                "stream"
            ],
            "support": {
                "irc": "irc://irc.freenode.org/amphp",
                "issues": "https://github.com/amphp/byte-stream/issues",
                "source": "https://github.com/amphp/byte-stream/tree/v1.8.1"
            },
            "funding": [
                {
                    "url": "https://github.com/amphp",
                    "type": "github"
                }
            ],
            "time": "2021-03-30T17:13:30+00:00"
        },
        {
            "name": "appwrite/sdk-generator",
            "version": "0.12.0",
            "source": {
                "type": "git",
                "url": "https://github.com/appwrite/sdk-generator.git",
                "reference": "ca8e34f091b3a66f94a8972cb94b0b8e1161dada"
            },
            "dist": {
                "type": "zip",
                "url": "https://api.github.com/repos/appwrite/sdk-generator/zipball/ca8e34f091b3a66f94a8972cb94b0b8e1161dada",
                "reference": "ca8e34f091b3a66f94a8972cb94b0b8e1161dada",
                "shasum": ""
            },
            "require": {
                "ext-curl": "*",
                "ext-json": "*",
                "ext-mbstring": "*",
                "matthiasmullie/minify": "^1.3",
                "php": ">=7.0.0",
                "twig/twig": "^2.14"
            },
            "require-dev": {
                "phpunit/phpunit": "^7.0"
            },
            "type": "library",
            "autoload": {
                "psr-4": {
                    "Appwrite\\SDK\\": "src/SDK",
                    "Appwrite\\Spec\\": "src/Spec"
                }
            },
            "notification-url": "https://packagist.org/downloads/",
            "license": [
                "MIT"
            ],
            "authors": [
                {
                    "name": "Eldad Fux",
                    "email": "eldad@appwrite.io"
                }
            ],
            "description": "Appwrite PHP library for generating API SDKs for multiple programming languages and platforms",
            "support": {
                "issues": "https://github.com/appwrite/sdk-generator/issues",
                "source": "https://github.com/appwrite/sdk-generator/tree/0.12.0"
            },
            "time": "2021-07-06T16:20:51+00:00"
        },
        {
            "name": "composer/semver",
            "version": "3.2.5",
            "source": {
                "type": "git",
                "url": "https://github.com/composer/semver.git",
                "reference": "31f3ea725711245195f62e54ffa402d8ef2fdba9"
            },
            "dist": {
                "type": "zip",
                "url": "https://api.github.com/repos/composer/semver/zipball/31f3ea725711245195f62e54ffa402d8ef2fdba9",
                "reference": "31f3ea725711245195f62e54ffa402d8ef2fdba9",
                "shasum": ""
            },
            "require": {
                "php": "^5.3.2 || ^7.0 || ^8.0"
            },
            "require-dev": {
                "phpstan/phpstan": "^0.12.54",
                "symfony/phpunit-bridge": "^4.2 || ^5"
            },
            "type": "library",
            "extra": {
                "branch-alias": {
                    "dev-main": "3.x-dev"
                }
            },
            "autoload": {
                "psr-4": {
                    "Composer\\Semver\\": "src"
                }
            },
            "notification-url": "https://packagist.org/downloads/",
            "license": [
                "MIT"
            ],
            "authors": [
                {
                    "name": "Nils Adermann",
                    "email": "naderman@naderman.de",
                    "homepage": "http://www.naderman.de"
                },
                {
                    "name": "Jordi Boggiano",
                    "email": "j.boggiano@seld.be",
                    "homepage": "http://seld.be"
                },
                {
                    "name": "Rob Bast",
                    "email": "rob.bast@gmail.com",
                    "homepage": "http://robbast.nl"
                }
            ],
            "description": "Semver library that offers utilities, version constraint parsing and validation.",
            "keywords": [
                "semantic",
                "semver",
                "validation",
                "versioning"
            ],
            "support": {
                "irc": "irc://irc.freenode.org/composer",
                "issues": "https://github.com/composer/semver/issues",
                "source": "https://github.com/composer/semver/tree/3.2.5"
            },
            "funding": [
                {
                    "url": "https://packagist.com",
                    "type": "custom"
                },
                {
                    "url": "https://github.com/composer",
                    "type": "github"
                },
                {
                    "url": "https://tidelift.com/funding/github/packagist/composer/composer",
                    "type": "tidelift"
                }
            ],
            "time": "2021-05-24T12:41:47+00:00"
        },
        {
            "name": "composer/xdebug-handler",
            "version": "2.0.1",
            "source": {
                "type": "git",
                "url": "https://github.com/composer/xdebug-handler.git",
                "reference": "964adcdd3a28bf9ed5d9ac6450064e0d71ed7496"
            },
            "dist": {
                "type": "zip",
                "url": "https://api.github.com/repos/composer/xdebug-handler/zipball/964adcdd3a28bf9ed5d9ac6450064e0d71ed7496",
                "reference": "964adcdd3a28bf9ed5d9ac6450064e0d71ed7496",
                "shasum": ""
            },
            "require": {
                "php": "^5.3.2 || ^7.0 || ^8.0",
                "psr/log": "^1.0"
            },
            "require-dev": {
                "phpstan/phpstan": "^0.12.55",
                "symfony/phpunit-bridge": "^4.2 || ^5"
            },
            "type": "library",
            "autoload": {
                "psr-4": {
                    "Composer\\XdebugHandler\\": "src"
                }
            },
            "notification-url": "https://packagist.org/downloads/",
            "license": [
                "MIT"
            ],
            "authors": [
                {
                    "name": "John Stevenson",
                    "email": "john-stevenson@blueyonder.co.uk"
                }
            ],
            "description": "Restarts a process without Xdebug.",
            "keywords": [
                "Xdebug",
                "performance"
            ],
            "support": {
                "irc": "irc://irc.freenode.org/composer",
                "issues": "https://github.com/composer/xdebug-handler/issues",
                "source": "https://github.com/composer/xdebug-handler/tree/2.0.1"
            },
            "funding": [
                {
                    "url": "https://packagist.com",
                    "type": "custom"
                },
                {
                    "url": "https://github.com/composer",
                    "type": "github"
                },
                {
                    "url": "https://tidelift.com/funding/github/packagist/composer/composer",
                    "type": "tidelift"
                }
            ],
            "time": "2021-05-05T19:37:51+00:00"
        },
        {
            "name": "dnoegel/php-xdg-base-dir",
            "version": "v0.1.1",
            "source": {
                "type": "git",
                "url": "https://github.com/dnoegel/php-xdg-base-dir.git",
                "reference": "8f8a6e48c5ecb0f991c2fdcf5f154a47d85f9ffd"
            },
            "dist": {
                "type": "zip",
                "url": "https://api.github.com/repos/dnoegel/php-xdg-base-dir/zipball/8f8a6e48c5ecb0f991c2fdcf5f154a47d85f9ffd",
                "reference": "8f8a6e48c5ecb0f991c2fdcf5f154a47d85f9ffd",
                "shasum": ""
            },
            "require": {
                "php": ">=5.3.2"
            },
            "require-dev": {
                "phpunit/phpunit": "~7.0|~6.0|~5.0|~4.8.35"
            },
            "type": "library",
            "autoload": {
                "psr-4": {
                    "XdgBaseDir\\": "src/"
                }
            },
            "notification-url": "https://packagist.org/downloads/",
            "license": [
                "MIT"
            ],
            "description": "implementation of xdg base directory specification for php",
            "support": {
                "issues": "https://github.com/dnoegel/php-xdg-base-dir/issues",
                "source": "https://github.com/dnoegel/php-xdg-base-dir/tree/v0.1.1"
            },
            "time": "2019-12-04T15:06:13+00:00"
        },
        {
            "name": "doctrine/instantiator",
            "version": "1.4.0",
            "source": {
                "type": "git",
                "url": "https://github.com/doctrine/instantiator.git",
                "reference": "d56bf6102915de5702778fe20f2de3b2fe570b5b"
            },
            "dist": {
                "type": "zip",
                "url": "https://api.github.com/repos/doctrine/instantiator/zipball/d56bf6102915de5702778fe20f2de3b2fe570b5b",
                "reference": "d56bf6102915de5702778fe20f2de3b2fe570b5b",
                "shasum": ""
            },
            "require": {
                "php": "^7.1 || ^8.0"
            },
            "require-dev": {
                "doctrine/coding-standard": "^8.0",
                "ext-pdo": "*",
                "ext-phar": "*",
                "phpbench/phpbench": "^0.13 || 1.0.0-alpha2",
                "phpstan/phpstan": "^0.12",
                "phpstan/phpstan-phpunit": "^0.12",
                "phpunit/phpunit": "^7.0 || ^8.0 || ^9.0"
            },
            "type": "library",
            "autoload": {
                "psr-4": {
                    "Doctrine\\Instantiator\\": "src/Doctrine/Instantiator/"
                }
            },
            "notification-url": "https://packagist.org/downloads/",
            "license": [
                "MIT"
            ],
            "authors": [
                {
                    "name": "Marco Pivetta",
                    "email": "ocramius@gmail.com",
                    "homepage": "https://ocramius.github.io/"
                }
            ],
            "description": "A small, lightweight utility to instantiate objects in PHP without invoking their constructors",
            "homepage": "https://www.doctrine-project.org/projects/instantiator.html",
            "keywords": [
                "constructor",
                "instantiate"
            ],
            "support": {
                "issues": "https://github.com/doctrine/instantiator/issues",
                "source": "https://github.com/doctrine/instantiator/tree/1.4.0"
            },
            "funding": [
                {
                    "url": "https://www.doctrine-project.org/sponsorship.html",
                    "type": "custom"
                },
                {
                    "url": "https://www.patreon.com/phpdoctrine",
                    "type": "patreon"
                },
                {
                    "url": "https://tidelift.com/funding/github/packagist/doctrine%2Finstantiator",
                    "type": "tidelift"
                }
            ],
            "time": "2020-11-10T18:47:58+00:00"
        },
        {
            "name": "felixfbecker/advanced-json-rpc",
            "version": "v3.2.1",
            "source": {
                "type": "git",
                "url": "https://github.com/felixfbecker/php-advanced-json-rpc.git",
                "reference": "b5f37dbff9a8ad360ca341f3240dc1c168b45447"
            },
            "dist": {
                "type": "zip",
                "url": "https://api.github.com/repos/felixfbecker/php-advanced-json-rpc/zipball/b5f37dbff9a8ad360ca341f3240dc1c168b45447",
                "reference": "b5f37dbff9a8ad360ca341f3240dc1c168b45447",
                "shasum": ""
            },
            "require": {
                "netresearch/jsonmapper": "^1.0 || ^2.0 || ^3.0 || ^4.0",
                "php": "^7.1 || ^8.0",
                "phpdocumentor/reflection-docblock": "^4.3.4 || ^5.0.0"
            },
            "require-dev": {
                "phpunit/phpunit": "^7.0 || ^8.0"
            },
            "type": "library",
            "autoload": {
                "psr-4": {
                    "AdvancedJsonRpc\\": "lib/"
                }
            },
            "notification-url": "https://packagist.org/downloads/",
            "license": [
                "ISC"
            ],
            "authors": [
                {
                    "name": "Felix Becker",
                    "email": "felix.b@outlook.com"
                }
            ],
            "description": "A more advanced JSONRPC implementation",
            "support": {
                "issues": "https://github.com/felixfbecker/php-advanced-json-rpc/issues",
                "source": "https://github.com/felixfbecker/php-advanced-json-rpc/tree/v3.2.1"
            },
            "time": "2021-06-11T22:34:44+00:00"
        },
        {
            "name": "felixfbecker/language-server-protocol",
            "version": "1.5.1",
            "source": {
                "type": "git",
                "url": "https://github.com/felixfbecker/php-language-server-protocol.git",
                "reference": "9d846d1f5cf101deee7a61c8ba7caa0a975cd730"
            },
            "dist": {
                "type": "zip",
                "url": "https://api.github.com/repos/felixfbecker/php-language-server-protocol/zipball/9d846d1f5cf101deee7a61c8ba7caa0a975cd730",
                "reference": "9d846d1f5cf101deee7a61c8ba7caa0a975cd730",
                "shasum": ""
            },
            "require": {
                "php": ">=7.1"
            },
            "require-dev": {
                "phpstan/phpstan": "*",
                "squizlabs/php_codesniffer": "^3.1",
                "vimeo/psalm": "^4.0"
            },
            "type": "library",
            "extra": {
                "branch-alias": {
                    "dev-master": "1.x-dev"
                }
            },
            "autoload": {
                "psr-4": {
                    "LanguageServerProtocol\\": "src/"
                }
            },
            "notification-url": "https://packagist.org/downloads/",
            "license": [
                "ISC"
            ],
            "authors": [
                {
                    "name": "Felix Becker",
                    "email": "felix.b@outlook.com"
                }
            ],
            "description": "PHP classes for the Language Server Protocol",
            "keywords": [
                "language",
                "microsoft",
                "php",
                "server"
            ],
            "support": {
                "issues": "https://github.com/felixfbecker/php-language-server-protocol/issues",
                "source": "https://github.com/felixfbecker/php-language-server-protocol/tree/1.5.1"
            },
            "time": "2021-02-22T14:02:09+00:00"
        },
        {
            "name": "matthiasmullie/minify",
            "version": "1.3.66",
            "source": {
                "type": "git",
                "url": "https://github.com/matthiasmullie/minify.git",
                "reference": "45fd3b0f1dfa2c965857c6d4a470bea52adc31a6"
            },
            "dist": {
                "type": "zip",
                "url": "https://api.github.com/repos/matthiasmullie/minify/zipball/45fd3b0f1dfa2c965857c6d4a470bea52adc31a6",
                "reference": "45fd3b0f1dfa2c965857c6d4a470bea52adc31a6",
                "shasum": ""
            },
            "require": {
                "ext-pcre": "*",
                "matthiasmullie/path-converter": "~1.1",
                "php": ">=5.3.0"
            },
            "require-dev": {
                "friendsofphp/php-cs-fixer": "~2.0",
                "matthiasmullie/scrapbook": "dev-master",
                "phpunit/phpunit": ">=4.8"
            },
            "suggest": {
                "psr/cache-implementation": "Cache implementation to use with Minify::cache"
            },
            "bin": [
                "bin/minifycss",
                "bin/minifyjs"
            ],
            "type": "library",
            "autoload": {
                "psr-4": {
                    "MatthiasMullie\\Minify\\": "src/"
                }
            },
            "notification-url": "https://packagist.org/downloads/",
            "license": [
                "MIT"
            ],
            "authors": [
                {
                    "name": "Matthias Mullie",
                    "email": "minify@mullie.eu",
                    "homepage": "http://www.mullie.eu",
                    "role": "Developer"
                }
            ],
            "description": "CSS & JavaScript minifier, in PHP. Removes whitespace, strips comments, combines files (incl. @import statements and small assets in CSS files), and optimizes/shortens a few common programming patterns.",
            "homepage": "http://www.minifier.org",
            "keywords": [
                "JS",
                "css",
                "javascript",
                "minifier",
                "minify"
            ],
            "support": {
                "issues": "https://github.com/matthiasmullie/minify/issues",
                "source": "https://github.com/matthiasmullie/minify/tree/1.3.66"
            },
            "funding": [
                {
                    "url": "https://github.com/[user1",
                    "type": "github"
                },
                {
                    "url": "https://github.com/matthiasmullie] # Replace with up to 4 GitHub Sponsors-enabled usernames e.g.",
                    "type": "github"
                },
                {
                    "url": "https://github.com/user2",
                    "type": "github"
                }
            ],
            "time": "2021-01-06T15:18:10+00:00"
        },
        {
            "name": "matthiasmullie/path-converter",
            "version": "1.1.3",
            "source": {
                "type": "git",
                "url": "https://github.com/matthiasmullie/path-converter.git",
                "reference": "e7d13b2c7e2f2268e1424aaed02085518afa02d9"
            },
            "dist": {
                "type": "zip",
                "url": "https://api.github.com/repos/matthiasmullie/path-converter/zipball/e7d13b2c7e2f2268e1424aaed02085518afa02d9",
                "reference": "e7d13b2c7e2f2268e1424aaed02085518afa02d9",
                "shasum": ""
            },
            "require": {
                "ext-pcre": "*",
                "php": ">=5.3.0"
            },
            "require-dev": {
                "phpunit/phpunit": "~4.8"
            },
            "type": "library",
            "autoload": {
                "psr-4": {
                    "MatthiasMullie\\PathConverter\\": "src/"
                }
            },
            "notification-url": "https://packagist.org/downloads/",
            "license": [
                "MIT"
            ],
            "authors": [
                {
                    "name": "Matthias Mullie",
                    "email": "pathconverter@mullie.eu",
                    "homepage": "http://www.mullie.eu",
                    "role": "Developer"
                }
            ],
            "description": "Relative path converter",
            "homepage": "http://github.com/matthiasmullie/path-converter",
            "keywords": [
                "converter",
                "path",
                "paths",
                "relative"
            ],
            "support": {
                "issues": "https://github.com/matthiasmullie/path-converter/issues",
                "source": "https://github.com/matthiasmullie/path-converter/tree/1.1.3"
            },
            "time": "2019-02-05T23:41:09+00:00"
        },
        {
            "name": "myclabs/deep-copy",
            "version": "1.10.2",
            "source": {
                "type": "git",
                "url": "https://github.com/myclabs/DeepCopy.git",
                "reference": "776f831124e9c62e1a2c601ecc52e776d8bb7220"
            },
            "dist": {
                "type": "zip",
                "url": "https://api.github.com/repos/myclabs/DeepCopy/zipball/776f831124e9c62e1a2c601ecc52e776d8bb7220",
                "reference": "776f831124e9c62e1a2c601ecc52e776d8bb7220",
                "shasum": ""
            },
            "require": {
                "php": "^7.1 || ^8.0"
            },
            "replace": {
                "myclabs/deep-copy": "self.version"
            },
            "require-dev": {
                "doctrine/collections": "^1.0",
                "doctrine/common": "^2.6",
                "phpunit/phpunit": "^7.1"
            },
            "type": "library",
            "autoload": {
                "psr-4": {
                    "DeepCopy\\": "src/DeepCopy/"
                },
                "files": [
                    "src/DeepCopy/deep_copy.php"
                ]
            },
            "notification-url": "https://packagist.org/downloads/",
            "license": [
                "MIT"
            ],
            "description": "Create deep copies (clones) of your objects",
            "keywords": [
                "clone",
                "copy",
                "duplicate",
                "object",
                "object graph"
            ],
            "support": {
                "issues": "https://github.com/myclabs/DeepCopy/issues",
                "source": "https://github.com/myclabs/DeepCopy/tree/1.10.2"
            },
            "funding": [
                {
                    "url": "https://tidelift.com/funding/github/packagist/myclabs/deep-copy",
                    "type": "tidelift"
                }
            ],
            "time": "2020-11-13T09:40:50+00:00"
        },
        {
            "name": "netresearch/jsonmapper",
            "version": "v4.0.0",
            "source": {
                "type": "git",
                "url": "https://github.com/cweiske/jsonmapper.git",
                "reference": "8bbc021a8edb2e4a7ea2f8ad4fa9ec9dce2fcb8d"
            },
            "dist": {
                "type": "zip",
                "url": "https://api.github.com/repos/cweiske/jsonmapper/zipball/8bbc021a8edb2e4a7ea2f8ad4fa9ec9dce2fcb8d",
                "reference": "8bbc021a8edb2e4a7ea2f8ad4fa9ec9dce2fcb8d",
                "shasum": ""
            },
            "require": {
                "ext-json": "*",
                "ext-pcre": "*",
                "ext-reflection": "*",
                "ext-spl": "*",
                "php": ">=7.1"
            },
            "require-dev": {
                "phpunit/phpunit": "~7.5 || ~8.0 || ~9.0",
                "squizlabs/php_codesniffer": "~3.5"
            },
            "type": "library",
            "autoload": {
                "psr-0": {
                    "JsonMapper": "src/"
                }
            },
            "notification-url": "https://packagist.org/downloads/",
            "license": [
                "OSL-3.0"
            ],
            "authors": [
                {
                    "name": "Christian Weiske",
                    "email": "cweiske@cweiske.de",
                    "homepage": "http://github.com/cweiske/jsonmapper/",
                    "role": "Developer"
                }
            ],
            "description": "Map nested JSON structures onto PHP classes",
            "support": {
                "email": "cweiske@cweiske.de",
                "issues": "https://github.com/cweiske/jsonmapper/issues",
                "source": "https://github.com/cweiske/jsonmapper/tree/v4.0.0"
            },
            "time": "2020-12-01T19:48:11+00:00"
        },
        {
            "name": "nikic/php-parser",
            "version": "v4.11.0",
            "source": {
                "type": "git",
                "url": "https://github.com/nikic/PHP-Parser.git",
                "reference": "fe14cf3672a149364fb66dfe11bf6549af899f94"
            },
            "dist": {
                "type": "zip",
                "url": "https://api.github.com/repos/nikic/PHP-Parser/zipball/fe14cf3672a149364fb66dfe11bf6549af899f94",
                "reference": "fe14cf3672a149364fb66dfe11bf6549af899f94",
                "shasum": ""
            },
            "require": {
                "ext-tokenizer": "*",
                "php": ">=7.0"
            },
            "require-dev": {
                "ircmaxell/php-yacc": "^0.0.7",
                "phpunit/phpunit": "^6.5 || ^7.0 || ^8.0 || ^9.0"
            },
            "bin": [
                "bin/php-parse"
            ],
            "type": "library",
            "extra": {
                "branch-alias": {
                    "dev-master": "4.9-dev"
                }
            },
            "autoload": {
                "psr-4": {
                    "PhpParser\\": "lib/PhpParser"
                }
            },
            "notification-url": "https://packagist.org/downloads/",
            "license": [
                "BSD-3-Clause"
            ],
            "authors": [
                {
                    "name": "Nikita Popov"
                }
            ],
            "description": "A PHP parser written in PHP",
            "keywords": [
                "parser",
                "php"
            ],
            "support": {
                "issues": "https://github.com/nikic/PHP-Parser/issues",
                "source": "https://github.com/nikic/PHP-Parser/tree/v4.11.0"
            },
            "time": "2021-07-03T13:36:55+00:00"
        },
        {
            "name": "openlss/lib-array2xml",
            "version": "1.0.0",
            "source": {
                "type": "git",
                "url": "https://github.com/nullivex/lib-array2xml.git",
                "reference": "a91f18a8dfc69ffabe5f9b068bc39bb202c81d90"
            },
            "dist": {
                "type": "zip",
                "url": "https://api.github.com/repos/nullivex/lib-array2xml/zipball/a91f18a8dfc69ffabe5f9b068bc39bb202c81d90",
                "reference": "a91f18a8dfc69ffabe5f9b068bc39bb202c81d90",
                "shasum": ""
            },
            "require": {
                "php": ">=5.3.2"
            },
            "type": "library",
            "autoload": {
                "psr-0": {
                    "LSS": ""
                }
            },
            "notification-url": "https://packagist.org/downloads/",
            "license": [
                "Apache-2.0"
            ],
            "authors": [
                {
                    "name": "Bryan Tong",
                    "email": "bryan@nullivex.com",
                    "homepage": "https://www.nullivex.com"
                },
                {
                    "name": "Tony Butler",
                    "email": "spudz76@gmail.com",
                    "homepage": "https://www.nullivex.com"
                }
            ],
            "description": "Array2XML conversion library credit to lalit.org",
            "homepage": "https://www.nullivex.com",
            "keywords": [
                "array",
                "array conversion",
                "xml",
                "xml conversion"
            ],
            "support": {
                "issues": "https://github.com/nullivex/lib-array2xml/issues",
                "source": "https://github.com/nullivex/lib-array2xml/tree/master"
            },
            "time": "2019-03-29T20:06:56+00:00"
        },
        {
            "name": "phar-io/manifest",
            "version": "2.0.1",
            "source": {
                "type": "git",
                "url": "https://github.com/phar-io/manifest.git",
                "reference": "85265efd3af7ba3ca4b2a2c34dbfc5788dd29133"
            },
            "dist": {
                "type": "zip",
                "url": "https://api.github.com/repos/phar-io/manifest/zipball/85265efd3af7ba3ca4b2a2c34dbfc5788dd29133",
                "reference": "85265efd3af7ba3ca4b2a2c34dbfc5788dd29133",
                "shasum": ""
            },
            "require": {
                "ext-dom": "*",
                "ext-phar": "*",
                "ext-xmlwriter": "*",
                "phar-io/version": "^3.0.1",
                "php": "^7.2 || ^8.0"
            },
            "type": "library",
            "extra": {
                "branch-alias": {
                    "dev-master": "2.0.x-dev"
                }
            },
            "autoload": {
                "classmap": [
                    "src/"
                ]
            },
            "notification-url": "https://packagist.org/downloads/",
            "license": [
                "BSD-3-Clause"
            ],
            "authors": [
                {
                    "name": "Arne Blankerts",
                    "email": "arne@blankerts.de",
                    "role": "Developer"
                },
                {
                    "name": "Sebastian Heuer",
                    "email": "sebastian@phpeople.de",
                    "role": "Developer"
                },
                {
                    "name": "Sebastian Bergmann",
                    "email": "sebastian@phpunit.de",
                    "role": "Developer"
                }
            ],
            "description": "Component for reading phar.io manifest information from a PHP Archive (PHAR)",
            "support": {
                "issues": "https://github.com/phar-io/manifest/issues",
                "source": "https://github.com/phar-io/manifest/tree/master"
            },
            "time": "2020-06-27T14:33:11+00:00"
        },
        {
            "name": "phar-io/version",
            "version": "3.1.0",
            "source": {
                "type": "git",
                "url": "https://github.com/phar-io/version.git",
                "reference": "bae7c545bef187884426f042434e561ab1ddb182"
            },
            "dist": {
                "type": "zip",
                "url": "https://api.github.com/repos/phar-io/version/zipball/bae7c545bef187884426f042434e561ab1ddb182",
                "reference": "bae7c545bef187884426f042434e561ab1ddb182",
                "shasum": ""
            },
            "require": {
                "php": "^7.2 || ^8.0"
            },
            "type": "library",
            "autoload": {
                "classmap": [
                    "src/"
                ]
            },
            "notification-url": "https://packagist.org/downloads/",
            "license": [
                "BSD-3-Clause"
            ],
            "authors": [
                {
                    "name": "Arne Blankerts",
                    "email": "arne@blankerts.de",
                    "role": "Developer"
                },
                {
                    "name": "Sebastian Heuer",
                    "email": "sebastian@phpeople.de",
                    "role": "Developer"
                },
                {
                    "name": "Sebastian Bergmann",
                    "email": "sebastian@phpunit.de",
                    "role": "Developer"
                }
            ],
            "description": "Library for handling version information and constraints",
            "support": {
                "issues": "https://github.com/phar-io/version/issues",
                "source": "https://github.com/phar-io/version/tree/3.1.0"
            },
            "time": "2021-02-23T14:00:09+00:00"
        },
        {
            "name": "phpdocumentor/reflection-common",
            "version": "2.2.0",
            "source": {
                "type": "git",
                "url": "https://github.com/phpDocumentor/ReflectionCommon.git",
                "reference": "1d01c49d4ed62f25aa84a747ad35d5a16924662b"
            },
            "dist": {
                "type": "zip",
                "url": "https://api.github.com/repos/phpDocumentor/ReflectionCommon/zipball/1d01c49d4ed62f25aa84a747ad35d5a16924662b",
                "reference": "1d01c49d4ed62f25aa84a747ad35d5a16924662b",
                "shasum": ""
            },
            "require": {
                "php": "^7.2 || ^8.0"
            },
            "type": "library",
            "extra": {
                "branch-alias": {
                    "dev-2.x": "2.x-dev"
                }
            },
            "autoload": {
                "psr-4": {
                    "phpDocumentor\\Reflection\\": "src/"
                }
            },
            "notification-url": "https://packagist.org/downloads/",
            "license": [
                "MIT"
            ],
            "authors": [
                {
                    "name": "Jaap van Otterdijk",
                    "email": "opensource@ijaap.nl"
                }
            ],
            "description": "Common reflection classes used by phpdocumentor to reflect the code structure",
            "homepage": "http://www.phpdoc.org",
            "keywords": [
                "FQSEN",
                "phpDocumentor",
                "phpdoc",
                "reflection",
                "static analysis"
            ],
            "support": {
                "issues": "https://github.com/phpDocumentor/ReflectionCommon/issues",
                "source": "https://github.com/phpDocumentor/ReflectionCommon/tree/2.x"
            },
            "time": "2020-06-27T09:03:43+00:00"
        },
        {
            "name": "phpdocumentor/reflection-docblock",
            "version": "5.2.2",
            "source": {
                "type": "git",
                "url": "https://github.com/phpDocumentor/ReflectionDocBlock.git",
                "reference": "069a785b2141f5bcf49f3e353548dc1cce6df556"
            },
            "dist": {
                "type": "zip",
                "url": "https://api.github.com/repos/phpDocumentor/ReflectionDocBlock/zipball/069a785b2141f5bcf49f3e353548dc1cce6df556",
                "reference": "069a785b2141f5bcf49f3e353548dc1cce6df556",
                "shasum": ""
            },
            "require": {
                "ext-filter": "*",
                "php": "^7.2 || ^8.0",
                "phpdocumentor/reflection-common": "^2.2",
                "phpdocumentor/type-resolver": "^1.3",
                "webmozart/assert": "^1.9.1"
            },
            "require-dev": {
                "mockery/mockery": "~1.3.2"
            },
            "type": "library",
            "extra": {
                "branch-alias": {
                    "dev-master": "5.x-dev"
                }
            },
            "autoload": {
                "psr-4": {
                    "phpDocumentor\\Reflection\\": "src"
                }
            },
            "notification-url": "https://packagist.org/downloads/",
            "license": [
                "MIT"
            ],
            "authors": [
                {
                    "name": "Mike van Riel",
                    "email": "me@mikevanriel.com"
                },
                {
                    "name": "Jaap van Otterdijk",
                    "email": "account@ijaap.nl"
                }
            ],
            "description": "With this component, a library can provide support for annotations via DocBlocks or otherwise retrieve information that is embedded in a DocBlock.",
            "support": {
                "issues": "https://github.com/phpDocumentor/ReflectionDocBlock/issues",
                "source": "https://github.com/phpDocumentor/ReflectionDocBlock/tree/master"
            },
            "time": "2020-09-03T19:13:55+00:00"
        },
        {
            "name": "phpdocumentor/type-resolver",
            "version": "1.4.0",
            "source": {
                "type": "git",
                "url": "https://github.com/phpDocumentor/TypeResolver.git",
                "reference": "6a467b8989322d92aa1c8bf2bebcc6e5c2ba55c0"
            },
            "dist": {
                "type": "zip",
                "url": "https://api.github.com/repos/phpDocumentor/TypeResolver/zipball/6a467b8989322d92aa1c8bf2bebcc6e5c2ba55c0",
                "reference": "6a467b8989322d92aa1c8bf2bebcc6e5c2ba55c0",
                "shasum": ""
            },
            "require": {
                "php": "^7.2 || ^8.0",
                "phpdocumentor/reflection-common": "^2.0"
            },
            "require-dev": {
                "ext-tokenizer": "*"
            },
            "type": "library",
            "extra": {
                "branch-alias": {
                    "dev-1.x": "1.x-dev"
                }
            },
            "autoload": {
                "psr-4": {
                    "phpDocumentor\\Reflection\\": "src"
                }
            },
            "notification-url": "https://packagist.org/downloads/",
            "license": [
                "MIT"
            ],
            "authors": [
                {
                    "name": "Mike van Riel",
                    "email": "me@mikevanriel.com"
                }
            ],
            "description": "A PSR-5 based resolver of Class names, Types and Structural Element Names",
            "support": {
                "issues": "https://github.com/phpDocumentor/TypeResolver/issues",
                "source": "https://github.com/phpDocumentor/TypeResolver/tree/1.4.0"
            },
            "time": "2020-09-17T18:55:26+00:00"
        },
        {
            "name": "phpspec/prophecy",
            "version": "1.13.0",
            "source": {
                "type": "git",
                "url": "https://github.com/phpspec/prophecy.git",
                "reference": "be1996ed8adc35c3fd795488a653f4b518be70ea"
            },
            "dist": {
                "type": "zip",
                "url": "https://api.github.com/repos/phpspec/prophecy/zipball/be1996ed8adc35c3fd795488a653f4b518be70ea",
                "reference": "be1996ed8adc35c3fd795488a653f4b518be70ea",
                "shasum": ""
            },
            "require": {
                "doctrine/instantiator": "^1.2",
                "php": "^7.2 || ~8.0, <8.1",
                "phpdocumentor/reflection-docblock": "^5.2",
                "sebastian/comparator": "^3.0 || ^4.0",
                "sebastian/recursion-context": "^3.0 || ^4.0"
            },
            "require-dev": {
                "phpspec/phpspec": "^6.0",
                "phpunit/phpunit": "^8.0 || ^9.0"
            },
            "type": "library",
            "extra": {
                "branch-alias": {
                    "dev-master": "1.11.x-dev"
                }
            },
            "autoload": {
                "psr-4": {
                    "Prophecy\\": "src/Prophecy"
                }
            },
            "notification-url": "https://packagist.org/downloads/",
            "license": [
                "MIT"
            ],
            "authors": [
                {
                    "name": "Konstantin Kudryashov",
                    "email": "ever.zet@gmail.com",
                    "homepage": "http://everzet.com"
                },
                {
                    "name": "Marcello Duarte",
                    "email": "marcello.duarte@gmail.com"
                }
            ],
            "description": "Highly opinionated mocking framework for PHP 5.3+",
            "homepage": "https://github.com/phpspec/prophecy",
            "keywords": [
                "Double",
                "Dummy",
                "fake",
                "mock",
                "spy",
                "stub"
            ],
            "support": {
                "issues": "https://github.com/phpspec/prophecy/issues",
                "source": "https://github.com/phpspec/prophecy/tree/1.13.0"
            },
            "time": "2021-03-17T13:42:18+00:00"
        },
        {
            "name": "phpunit/php-code-coverage",
            "version": "9.2.6",
            "source": {
                "type": "git",
                "url": "https://github.com/sebastianbergmann/php-code-coverage.git",
                "reference": "f6293e1b30a2354e8428e004689671b83871edde"
            },
            "dist": {
                "type": "zip",
                "url": "https://api.github.com/repos/sebastianbergmann/php-code-coverage/zipball/f6293e1b30a2354e8428e004689671b83871edde",
                "reference": "f6293e1b30a2354e8428e004689671b83871edde",
                "shasum": ""
            },
            "require": {
                "ext-dom": "*",
                "ext-libxml": "*",
                "ext-xmlwriter": "*",
                "nikic/php-parser": "^4.10.2",
                "php": ">=7.3",
                "phpunit/php-file-iterator": "^3.0.3",
                "phpunit/php-text-template": "^2.0.2",
                "sebastian/code-unit-reverse-lookup": "^2.0.2",
                "sebastian/complexity": "^2.0",
                "sebastian/environment": "^5.1.2",
                "sebastian/lines-of-code": "^1.0.3",
                "sebastian/version": "^3.0.1",
                "theseer/tokenizer": "^1.2.0"
            },
            "require-dev": {
                "phpunit/phpunit": "^9.3"
            },
            "suggest": {
                "ext-pcov": "*",
                "ext-xdebug": "*"
            },
            "type": "library",
            "extra": {
                "branch-alias": {
                    "dev-master": "9.2-dev"
                }
            },
            "autoload": {
                "classmap": [
                    "src/"
                ]
            },
            "notification-url": "https://packagist.org/downloads/",
            "license": [
                "BSD-3-Clause"
            ],
            "authors": [
                {
                    "name": "Sebastian Bergmann",
                    "email": "sebastian@phpunit.de",
                    "role": "lead"
                }
            ],
            "description": "Library that provides collection, processing, and rendering functionality for PHP code coverage information.",
            "homepage": "https://github.com/sebastianbergmann/php-code-coverage",
            "keywords": [
                "coverage",
                "testing",
                "xunit"
            ],
            "support": {
                "issues": "https://github.com/sebastianbergmann/php-code-coverage/issues",
                "source": "https://github.com/sebastianbergmann/php-code-coverage/tree/9.2.6"
            },
            "funding": [
                {
                    "url": "https://github.com/sebastianbergmann",
                    "type": "github"
                }
            ],
            "time": "2021-03-28T07:26:59+00:00"
        },
        {
            "name": "phpunit/php-file-iterator",
            "version": "3.0.5",
            "source": {
                "type": "git",
                "url": "https://github.com/sebastianbergmann/php-file-iterator.git",
                "reference": "aa4be8575f26070b100fccb67faabb28f21f66f8"
            },
            "dist": {
                "type": "zip",
                "url": "https://api.github.com/repos/sebastianbergmann/php-file-iterator/zipball/aa4be8575f26070b100fccb67faabb28f21f66f8",
                "reference": "aa4be8575f26070b100fccb67faabb28f21f66f8",
                "shasum": ""
            },
            "require": {
                "php": ">=7.3"
            },
            "require-dev": {
                "phpunit/phpunit": "^9.3"
            },
            "type": "library",
            "extra": {
                "branch-alias": {
                    "dev-master": "3.0-dev"
                }
            },
            "autoload": {
                "classmap": [
                    "src/"
                ]
            },
            "notification-url": "https://packagist.org/downloads/",
            "license": [
                "BSD-3-Clause"
            ],
            "authors": [
                {
                    "name": "Sebastian Bergmann",
                    "email": "sebastian@phpunit.de",
                    "role": "lead"
                }
            ],
            "description": "FilterIterator implementation that filters files based on a list of suffixes.",
            "homepage": "https://github.com/sebastianbergmann/php-file-iterator/",
            "keywords": [
                "filesystem",
                "iterator"
            ],
            "support": {
                "issues": "https://github.com/sebastianbergmann/php-file-iterator/issues",
                "source": "https://github.com/sebastianbergmann/php-file-iterator/tree/3.0.5"
            },
            "funding": [
                {
                    "url": "https://github.com/sebastianbergmann",
                    "type": "github"
                }
            ],
            "time": "2020-09-28T05:57:25+00:00"
        },
        {
            "name": "phpunit/php-invoker",
            "version": "3.1.1",
            "source": {
                "type": "git",
                "url": "https://github.com/sebastianbergmann/php-invoker.git",
                "reference": "5a10147d0aaf65b58940a0b72f71c9ac0423cc67"
            },
            "dist": {
                "type": "zip",
                "url": "https://api.github.com/repos/sebastianbergmann/php-invoker/zipball/5a10147d0aaf65b58940a0b72f71c9ac0423cc67",
                "reference": "5a10147d0aaf65b58940a0b72f71c9ac0423cc67",
                "shasum": ""
            },
            "require": {
                "php": ">=7.3"
            },
            "require-dev": {
                "ext-pcntl": "*",
                "phpunit/phpunit": "^9.3"
            },
            "suggest": {
                "ext-pcntl": "*"
            },
            "type": "library",
            "extra": {
                "branch-alias": {
                    "dev-master": "3.1-dev"
                }
            },
            "autoload": {
                "classmap": [
                    "src/"
                ]
            },
            "notification-url": "https://packagist.org/downloads/",
            "license": [
                "BSD-3-Clause"
            ],
            "authors": [
                {
                    "name": "Sebastian Bergmann",
                    "email": "sebastian@phpunit.de",
                    "role": "lead"
                }
            ],
            "description": "Invoke callables with a timeout",
            "homepage": "https://github.com/sebastianbergmann/php-invoker/",
            "keywords": [
                "process"
            ],
            "support": {
                "issues": "https://github.com/sebastianbergmann/php-invoker/issues",
                "source": "https://github.com/sebastianbergmann/php-invoker/tree/3.1.1"
            },
            "funding": [
                {
                    "url": "https://github.com/sebastianbergmann",
                    "type": "github"
                }
            ],
            "time": "2020-09-28T05:58:55+00:00"
        },
        {
            "name": "phpunit/php-text-template",
            "version": "2.0.4",
            "source": {
                "type": "git",
                "url": "https://github.com/sebastianbergmann/php-text-template.git",
                "reference": "5da5f67fc95621df9ff4c4e5a84d6a8a2acf7c28"
            },
            "dist": {
                "type": "zip",
                "url": "https://api.github.com/repos/sebastianbergmann/php-text-template/zipball/5da5f67fc95621df9ff4c4e5a84d6a8a2acf7c28",
                "reference": "5da5f67fc95621df9ff4c4e5a84d6a8a2acf7c28",
                "shasum": ""
            },
            "require": {
                "php": ">=7.3"
            },
            "require-dev": {
                "phpunit/phpunit": "^9.3"
            },
            "type": "library",
            "extra": {
                "branch-alias": {
                    "dev-master": "2.0-dev"
                }
            },
            "autoload": {
                "classmap": [
                    "src/"
                ]
            },
            "notification-url": "https://packagist.org/downloads/",
            "license": [
                "BSD-3-Clause"
            ],
            "authors": [
                {
                    "name": "Sebastian Bergmann",
                    "email": "sebastian@phpunit.de",
                    "role": "lead"
                }
            ],
            "description": "Simple template engine.",
            "homepage": "https://github.com/sebastianbergmann/php-text-template/",
            "keywords": [
                "template"
            ],
            "support": {
                "issues": "https://github.com/sebastianbergmann/php-text-template/issues",
                "source": "https://github.com/sebastianbergmann/php-text-template/tree/2.0.4"
            },
            "funding": [
                {
                    "url": "https://github.com/sebastianbergmann",
                    "type": "github"
                }
            ],
            "time": "2020-10-26T05:33:50+00:00"
        },
        {
            "name": "phpunit/php-timer",
            "version": "5.0.3",
            "source": {
                "type": "git",
                "url": "https://github.com/sebastianbergmann/php-timer.git",
                "reference": "5a63ce20ed1b5bf577850e2c4e87f4aa902afbd2"
            },
            "dist": {
                "type": "zip",
                "url": "https://api.github.com/repos/sebastianbergmann/php-timer/zipball/5a63ce20ed1b5bf577850e2c4e87f4aa902afbd2",
                "reference": "5a63ce20ed1b5bf577850e2c4e87f4aa902afbd2",
                "shasum": ""
            },
            "require": {
                "php": ">=7.3"
            },
            "require-dev": {
                "phpunit/phpunit": "^9.3"
            },
            "type": "library",
            "extra": {
                "branch-alias": {
                    "dev-master": "5.0-dev"
                }
            },
            "autoload": {
                "classmap": [
                    "src/"
                ]
            },
            "notification-url": "https://packagist.org/downloads/",
            "license": [
                "BSD-3-Clause"
            ],
            "authors": [
                {
                    "name": "Sebastian Bergmann",
                    "email": "sebastian@phpunit.de",
                    "role": "lead"
                }
            ],
            "description": "Utility class for timing",
            "homepage": "https://github.com/sebastianbergmann/php-timer/",
            "keywords": [
                "timer"
            ],
            "support": {
                "issues": "https://github.com/sebastianbergmann/php-timer/issues",
                "source": "https://github.com/sebastianbergmann/php-timer/tree/5.0.3"
            },
            "funding": [
                {
                    "url": "https://github.com/sebastianbergmann",
                    "type": "github"
                }
            ],
            "time": "2020-10-26T13:16:10+00:00"
        },
        {
            "name": "phpunit/phpunit",
            "version": "9.5.6",
            "source": {
                "type": "git",
                "url": "https://github.com/sebastianbergmann/phpunit.git",
                "reference": "fb9b8333f14e3dce976a60ef6a7e05c7c7ed8bfb"
            },
            "dist": {
                "type": "zip",
                "url": "https://api.github.com/repos/sebastianbergmann/phpunit/zipball/fb9b8333f14e3dce976a60ef6a7e05c7c7ed8bfb",
                "reference": "fb9b8333f14e3dce976a60ef6a7e05c7c7ed8bfb",
                "shasum": ""
            },
            "require": {
                "doctrine/instantiator": "^1.3.1",
                "ext-dom": "*",
                "ext-json": "*",
                "ext-libxml": "*",
                "ext-mbstring": "*",
                "ext-xml": "*",
                "ext-xmlwriter": "*",
                "myclabs/deep-copy": "^1.10.1",
                "phar-io/manifest": "^2.0.1",
                "phar-io/version": "^3.0.2",
                "php": ">=7.3",
                "phpspec/prophecy": "^1.12.1",
                "phpunit/php-code-coverage": "^9.2.3",
                "phpunit/php-file-iterator": "^3.0.5",
                "phpunit/php-invoker": "^3.1.1",
                "phpunit/php-text-template": "^2.0.3",
                "phpunit/php-timer": "^5.0.2",
                "sebastian/cli-parser": "^1.0.1",
                "sebastian/code-unit": "^1.0.6",
                "sebastian/comparator": "^4.0.5",
                "sebastian/diff": "^4.0.3",
                "sebastian/environment": "^5.1.3",
                "sebastian/exporter": "^4.0.3",
                "sebastian/global-state": "^5.0.1",
                "sebastian/object-enumerator": "^4.0.3",
                "sebastian/resource-operations": "^3.0.3",
                "sebastian/type": "^2.3.4",
                "sebastian/version": "^3.0.2"
            },
            "require-dev": {
                "ext-pdo": "*",
                "phpspec/prophecy-phpunit": "^2.0.1"
            },
            "suggest": {
                "ext-soap": "*",
                "ext-xdebug": "*"
            },
            "bin": [
                "phpunit"
            ],
            "type": "library",
            "extra": {
                "branch-alias": {
                    "dev-master": "9.5-dev"
                }
            },
            "autoload": {
                "classmap": [
                    "src/"
                ],
                "files": [
                    "src/Framework/Assert/Functions.php"
                ]
            },
            "notification-url": "https://packagist.org/downloads/",
            "license": [
                "BSD-3-Clause"
            ],
            "authors": [
                {
                    "name": "Sebastian Bergmann",
                    "email": "sebastian@phpunit.de",
                    "role": "lead"
                }
            ],
            "description": "The PHP Unit Testing framework.",
            "homepage": "https://phpunit.de/",
            "keywords": [
                "phpunit",
                "testing",
                "xunit"
            ],
            "support": {
                "issues": "https://github.com/sebastianbergmann/phpunit/issues",
                "source": "https://github.com/sebastianbergmann/phpunit/tree/9.5.6"
            },
            "funding": [
                {
                    "url": "https://phpunit.de/donate.html",
                    "type": "custom"
                },
                {
                    "url": "https://github.com/sebastianbergmann",
                    "type": "github"
                }
            ],
            "time": "2021-06-23T05:14:38+00:00"
        },
        {
            "name": "psr/container",
            "version": "1.1.1",
            "source": {
                "type": "git",
                "url": "https://github.com/php-fig/container.git",
                "reference": "8622567409010282b7aeebe4bb841fe98b58dcaf"
            },
            "dist": {
                "type": "zip",
                "url": "https://api.github.com/repos/php-fig/container/zipball/8622567409010282b7aeebe4bb841fe98b58dcaf",
                "reference": "8622567409010282b7aeebe4bb841fe98b58dcaf",
                "shasum": ""
            },
            "require": {
                "php": ">=7.2.0"
            },
            "type": "library",
            "autoload": {
                "psr-4": {
                    "Psr\\Container\\": "src/"
                }
            },
            "notification-url": "https://packagist.org/downloads/",
            "license": [
                "MIT"
            ],
            "authors": [
                {
                    "name": "PHP-FIG",
                    "homepage": "https://www.php-fig.org/"
                }
            ],
            "description": "Common Container Interface (PHP FIG PSR-11)",
            "homepage": "https://github.com/php-fig/container",
            "keywords": [
                "PSR-11",
                "container",
                "container-interface",
                "container-interop",
                "psr"
            ],
            "support": {
                "issues": "https://github.com/php-fig/container/issues",
                "source": "https://github.com/php-fig/container/tree/1.1.1"
            },
            "time": "2021-03-05T17:36:06+00:00"
        },
        {
            "name": "sebastian/cli-parser",
            "version": "1.0.1",
            "source": {
                "type": "git",
                "url": "https://github.com/sebastianbergmann/cli-parser.git",
                "reference": "442e7c7e687e42adc03470c7b668bc4b2402c0b2"
            },
            "dist": {
                "type": "zip",
                "url": "https://api.github.com/repos/sebastianbergmann/cli-parser/zipball/442e7c7e687e42adc03470c7b668bc4b2402c0b2",
                "reference": "442e7c7e687e42adc03470c7b668bc4b2402c0b2",
                "shasum": ""
            },
            "require": {
                "php": ">=7.3"
            },
            "require-dev": {
                "phpunit/phpunit": "^9.3"
            },
            "type": "library",
            "extra": {
                "branch-alias": {
                    "dev-master": "1.0-dev"
                }
            },
            "autoload": {
                "classmap": [
                    "src/"
                ]
            },
            "notification-url": "https://packagist.org/downloads/",
            "license": [
                "BSD-3-Clause"
            ],
            "authors": [
                {
                    "name": "Sebastian Bergmann",
                    "email": "sebastian@phpunit.de",
                    "role": "lead"
                }
            ],
            "description": "Library for parsing CLI options",
            "homepage": "https://github.com/sebastianbergmann/cli-parser",
            "support": {
                "issues": "https://github.com/sebastianbergmann/cli-parser/issues",
                "source": "https://github.com/sebastianbergmann/cli-parser/tree/1.0.1"
            },
            "funding": [
                {
                    "url": "https://github.com/sebastianbergmann",
                    "type": "github"
                }
            ],
            "time": "2020-09-28T06:08:49+00:00"
        },
        {
            "name": "sebastian/code-unit",
            "version": "1.0.8",
            "source": {
                "type": "git",
                "url": "https://github.com/sebastianbergmann/code-unit.git",
                "reference": "1fc9f64c0927627ef78ba436c9b17d967e68e120"
            },
            "dist": {
                "type": "zip",
                "url": "https://api.github.com/repos/sebastianbergmann/code-unit/zipball/1fc9f64c0927627ef78ba436c9b17d967e68e120",
                "reference": "1fc9f64c0927627ef78ba436c9b17d967e68e120",
                "shasum": ""
            },
            "require": {
                "php": ">=7.3"
            },
            "require-dev": {
                "phpunit/phpunit": "^9.3"
            },
            "type": "library",
            "extra": {
                "branch-alias": {
                    "dev-master": "1.0-dev"
                }
            },
            "autoload": {
                "classmap": [
                    "src/"
                ]
            },
            "notification-url": "https://packagist.org/downloads/",
            "license": [
                "BSD-3-Clause"
            ],
            "authors": [
                {
                    "name": "Sebastian Bergmann",
                    "email": "sebastian@phpunit.de",
                    "role": "lead"
                }
            ],
            "description": "Collection of value objects that represent the PHP code units",
            "homepage": "https://github.com/sebastianbergmann/code-unit",
            "support": {
                "issues": "https://github.com/sebastianbergmann/code-unit/issues",
                "source": "https://github.com/sebastianbergmann/code-unit/tree/1.0.8"
            },
            "funding": [
                {
                    "url": "https://github.com/sebastianbergmann",
                    "type": "github"
                }
            ],
            "time": "2020-10-26T13:08:54+00:00"
        },
        {
            "name": "sebastian/code-unit-reverse-lookup",
            "version": "2.0.3",
            "source": {
                "type": "git",
                "url": "https://github.com/sebastianbergmann/code-unit-reverse-lookup.git",
                "reference": "ac91f01ccec49fb77bdc6fd1e548bc70f7faa3e5"
            },
            "dist": {
                "type": "zip",
                "url": "https://api.github.com/repos/sebastianbergmann/code-unit-reverse-lookup/zipball/ac91f01ccec49fb77bdc6fd1e548bc70f7faa3e5",
                "reference": "ac91f01ccec49fb77bdc6fd1e548bc70f7faa3e5",
                "shasum": ""
            },
            "require": {
                "php": ">=7.3"
            },
            "require-dev": {
                "phpunit/phpunit": "^9.3"
            },
            "type": "library",
            "extra": {
                "branch-alias": {
                    "dev-master": "2.0-dev"
                }
            },
            "autoload": {
                "classmap": [
                    "src/"
                ]
            },
            "notification-url": "https://packagist.org/downloads/",
            "license": [
                "BSD-3-Clause"
            ],
            "authors": [
                {
                    "name": "Sebastian Bergmann",
                    "email": "sebastian@phpunit.de"
                }
            ],
            "description": "Looks up which function or method a line of code belongs to",
            "homepage": "https://github.com/sebastianbergmann/code-unit-reverse-lookup/",
            "support": {
                "issues": "https://github.com/sebastianbergmann/code-unit-reverse-lookup/issues",
                "source": "https://github.com/sebastianbergmann/code-unit-reverse-lookup/tree/2.0.3"
            },
            "funding": [
                {
                    "url": "https://github.com/sebastianbergmann",
                    "type": "github"
                }
            ],
            "time": "2020-09-28T05:30:19+00:00"
        },
        {
            "name": "sebastian/comparator",
            "version": "4.0.6",
            "source": {
                "type": "git",
                "url": "https://github.com/sebastianbergmann/comparator.git",
                "reference": "55f4261989e546dc112258c7a75935a81a7ce382"
            },
            "dist": {
                "type": "zip",
                "url": "https://api.github.com/repos/sebastianbergmann/comparator/zipball/55f4261989e546dc112258c7a75935a81a7ce382",
                "reference": "55f4261989e546dc112258c7a75935a81a7ce382",
                "shasum": ""
            },
            "require": {
                "php": ">=7.3",
                "sebastian/diff": "^4.0",
                "sebastian/exporter": "^4.0"
            },
            "require-dev": {
                "phpunit/phpunit": "^9.3"
            },
            "type": "library",
            "extra": {
                "branch-alias": {
                    "dev-master": "4.0-dev"
                }
            },
            "autoload": {
                "classmap": [
                    "src/"
                ]
            },
            "notification-url": "https://packagist.org/downloads/",
            "license": [
                "BSD-3-Clause"
            ],
            "authors": [
                {
                    "name": "Sebastian Bergmann",
                    "email": "sebastian@phpunit.de"
                },
                {
                    "name": "Jeff Welch",
                    "email": "whatthejeff@gmail.com"
                },
                {
                    "name": "Volker Dusch",
                    "email": "github@wallbash.com"
                },
                {
                    "name": "Bernhard Schussek",
                    "email": "bschussek@2bepublished.at"
                }
            ],
            "description": "Provides the functionality to compare PHP values for equality",
            "homepage": "https://github.com/sebastianbergmann/comparator",
            "keywords": [
                "comparator",
                "compare",
                "equality"
            ],
            "support": {
                "issues": "https://github.com/sebastianbergmann/comparator/issues",
                "source": "https://github.com/sebastianbergmann/comparator/tree/4.0.6"
            },
            "funding": [
                {
                    "url": "https://github.com/sebastianbergmann",
                    "type": "github"
                }
            ],
            "time": "2020-10-26T15:49:45+00:00"
        },
        {
            "name": "sebastian/complexity",
            "version": "2.0.2",
            "source": {
                "type": "git",
                "url": "https://github.com/sebastianbergmann/complexity.git",
                "reference": "739b35e53379900cc9ac327b2147867b8b6efd88"
            },
            "dist": {
                "type": "zip",
                "url": "https://api.github.com/repos/sebastianbergmann/complexity/zipball/739b35e53379900cc9ac327b2147867b8b6efd88",
                "reference": "739b35e53379900cc9ac327b2147867b8b6efd88",
                "shasum": ""
            },
            "require": {
                "nikic/php-parser": "^4.7",
                "php": ">=7.3"
            },
            "require-dev": {
                "phpunit/phpunit": "^9.3"
            },
            "type": "library",
            "extra": {
                "branch-alias": {
                    "dev-master": "2.0-dev"
                }
            },
            "autoload": {
                "classmap": [
                    "src/"
                ]
            },
            "notification-url": "https://packagist.org/downloads/",
            "license": [
                "BSD-3-Clause"
            ],
            "authors": [
                {
                    "name": "Sebastian Bergmann",
                    "email": "sebastian@phpunit.de",
                    "role": "lead"
                }
            ],
            "description": "Library for calculating the complexity of PHP code units",
            "homepage": "https://github.com/sebastianbergmann/complexity",
            "support": {
                "issues": "https://github.com/sebastianbergmann/complexity/issues",
                "source": "https://github.com/sebastianbergmann/complexity/tree/2.0.2"
            },
            "funding": [
                {
                    "url": "https://github.com/sebastianbergmann",
                    "type": "github"
                }
            ],
            "time": "2020-10-26T15:52:27+00:00"
        },
        {
            "name": "sebastian/diff",
            "version": "4.0.4",
            "source": {
                "type": "git",
                "url": "https://github.com/sebastianbergmann/diff.git",
                "reference": "3461e3fccc7cfdfc2720be910d3bd73c69be590d"
            },
            "dist": {
                "type": "zip",
                "url": "https://api.github.com/repos/sebastianbergmann/diff/zipball/3461e3fccc7cfdfc2720be910d3bd73c69be590d",
                "reference": "3461e3fccc7cfdfc2720be910d3bd73c69be590d",
                "shasum": ""
            },
            "require": {
                "php": ">=7.3"
            },
            "require-dev": {
                "phpunit/phpunit": "^9.3",
                "symfony/process": "^4.2 || ^5"
            },
            "type": "library",
            "extra": {
                "branch-alias": {
                    "dev-master": "4.0-dev"
                }
            },
            "autoload": {
                "classmap": [
                    "src/"
                ]
            },
            "notification-url": "https://packagist.org/downloads/",
            "license": [
                "BSD-3-Clause"
            ],
            "authors": [
                {
                    "name": "Sebastian Bergmann",
                    "email": "sebastian@phpunit.de"
                },
                {
                    "name": "Kore Nordmann",
                    "email": "mail@kore-nordmann.de"
                }
            ],
            "description": "Diff implementation",
            "homepage": "https://github.com/sebastianbergmann/diff",
            "keywords": [
                "diff",
                "udiff",
                "unidiff",
                "unified diff"
            ],
            "support": {
                "issues": "https://github.com/sebastianbergmann/diff/issues",
                "source": "https://github.com/sebastianbergmann/diff/tree/4.0.4"
            },
            "funding": [
                {
                    "url": "https://github.com/sebastianbergmann",
                    "type": "github"
                }
            ],
            "time": "2020-10-26T13:10:38+00:00"
        },
        {
            "name": "sebastian/environment",
            "version": "5.1.3",
            "source": {
                "type": "git",
                "url": "https://github.com/sebastianbergmann/environment.git",
                "reference": "388b6ced16caa751030f6a69e588299fa09200ac"
            },
            "dist": {
                "type": "zip",
                "url": "https://api.github.com/repos/sebastianbergmann/environment/zipball/388b6ced16caa751030f6a69e588299fa09200ac",
                "reference": "388b6ced16caa751030f6a69e588299fa09200ac",
                "shasum": ""
            },
            "require": {
                "php": ">=7.3"
            },
            "require-dev": {
                "phpunit/phpunit": "^9.3"
            },
            "suggest": {
                "ext-posix": "*"
            },
            "type": "library",
            "extra": {
                "branch-alias": {
                    "dev-master": "5.1-dev"
                }
            },
            "autoload": {
                "classmap": [
                    "src/"
                ]
            },
            "notification-url": "https://packagist.org/downloads/",
            "license": [
                "BSD-3-Clause"
            ],
            "authors": [
                {
                    "name": "Sebastian Bergmann",
                    "email": "sebastian@phpunit.de"
                }
            ],
            "description": "Provides functionality to handle HHVM/PHP environments",
            "homepage": "http://www.github.com/sebastianbergmann/environment",
            "keywords": [
                "Xdebug",
                "environment",
                "hhvm"
            ],
            "support": {
                "issues": "https://github.com/sebastianbergmann/environment/issues",
                "source": "https://github.com/sebastianbergmann/environment/tree/5.1.3"
            },
            "funding": [
                {
                    "url": "https://github.com/sebastianbergmann",
                    "type": "github"
                }
            ],
            "time": "2020-09-28T05:52:38+00:00"
        },
        {
            "name": "sebastian/exporter",
            "version": "4.0.3",
            "source": {
                "type": "git",
                "url": "https://github.com/sebastianbergmann/exporter.git",
                "reference": "d89cc98761b8cb5a1a235a6b703ae50d34080e65"
            },
            "dist": {
                "type": "zip",
                "url": "https://api.github.com/repos/sebastianbergmann/exporter/zipball/d89cc98761b8cb5a1a235a6b703ae50d34080e65",
                "reference": "d89cc98761b8cb5a1a235a6b703ae50d34080e65",
                "shasum": ""
            },
            "require": {
                "php": ">=7.3",
                "sebastian/recursion-context": "^4.0"
            },
            "require-dev": {
                "ext-mbstring": "*",
                "phpunit/phpunit": "^9.3"
            },
            "type": "library",
            "extra": {
                "branch-alias": {
                    "dev-master": "4.0-dev"
                }
            },
            "autoload": {
                "classmap": [
                    "src/"
                ]
            },
            "notification-url": "https://packagist.org/downloads/",
            "license": [
                "BSD-3-Clause"
            ],
            "authors": [
                {
                    "name": "Sebastian Bergmann",
                    "email": "sebastian@phpunit.de"
                },
                {
                    "name": "Jeff Welch",
                    "email": "whatthejeff@gmail.com"
                },
                {
                    "name": "Volker Dusch",
                    "email": "github@wallbash.com"
                },
                {
                    "name": "Adam Harvey",
                    "email": "aharvey@php.net"
                },
                {
                    "name": "Bernhard Schussek",
                    "email": "bschussek@gmail.com"
                }
            ],
            "description": "Provides the functionality to export PHP variables for visualization",
            "homepage": "http://www.github.com/sebastianbergmann/exporter",
            "keywords": [
                "export",
                "exporter"
            ],
            "support": {
                "issues": "https://github.com/sebastianbergmann/exporter/issues",
                "source": "https://github.com/sebastianbergmann/exporter/tree/4.0.3"
            },
            "funding": [
                {
                    "url": "https://github.com/sebastianbergmann",
                    "type": "github"
                }
            ],
            "time": "2020-09-28T05:24:23+00:00"
        },
        {
            "name": "sebastian/global-state",
            "version": "5.0.3",
            "source": {
                "type": "git",
                "url": "https://github.com/sebastianbergmann/global-state.git",
                "reference": "23bd5951f7ff26f12d4e3242864df3e08dec4e49"
            },
            "dist": {
                "type": "zip",
                "url": "https://api.github.com/repos/sebastianbergmann/global-state/zipball/23bd5951f7ff26f12d4e3242864df3e08dec4e49",
                "reference": "23bd5951f7ff26f12d4e3242864df3e08dec4e49",
                "shasum": ""
            },
            "require": {
                "php": ">=7.3",
                "sebastian/object-reflector": "^2.0",
                "sebastian/recursion-context": "^4.0"
            },
            "require-dev": {
                "ext-dom": "*",
                "phpunit/phpunit": "^9.3"
            },
            "suggest": {
                "ext-uopz": "*"
            },
            "type": "library",
            "extra": {
                "branch-alias": {
                    "dev-master": "5.0-dev"
                }
            },
            "autoload": {
                "classmap": [
                    "src/"
                ]
            },
            "notification-url": "https://packagist.org/downloads/",
            "license": [
                "BSD-3-Clause"
            ],
            "authors": [
                {
                    "name": "Sebastian Bergmann",
                    "email": "sebastian@phpunit.de"
                }
            ],
            "description": "Snapshotting of global state",
            "homepage": "http://www.github.com/sebastianbergmann/global-state",
            "keywords": [
                "global state"
            ],
            "support": {
                "issues": "https://github.com/sebastianbergmann/global-state/issues",
                "source": "https://github.com/sebastianbergmann/global-state/tree/5.0.3"
            },
            "funding": [
                {
                    "url": "https://github.com/sebastianbergmann",
                    "type": "github"
                }
            ],
            "time": "2021-06-11T13:31:12+00:00"
        },
        {
            "name": "sebastian/lines-of-code",
            "version": "1.0.3",
            "source": {
                "type": "git",
                "url": "https://github.com/sebastianbergmann/lines-of-code.git",
                "reference": "c1c2e997aa3146983ed888ad08b15470a2e22ecc"
            },
            "dist": {
                "type": "zip",
                "url": "https://api.github.com/repos/sebastianbergmann/lines-of-code/zipball/c1c2e997aa3146983ed888ad08b15470a2e22ecc",
                "reference": "c1c2e997aa3146983ed888ad08b15470a2e22ecc",
                "shasum": ""
            },
            "require": {
                "nikic/php-parser": "^4.6",
                "php": ">=7.3"
            },
            "require-dev": {
                "phpunit/phpunit": "^9.3"
            },
            "type": "library",
            "extra": {
                "branch-alias": {
                    "dev-master": "1.0-dev"
                }
            },
            "autoload": {
                "classmap": [
                    "src/"
                ]
            },
            "notification-url": "https://packagist.org/downloads/",
            "license": [
                "BSD-3-Clause"
            ],
            "authors": [
                {
                    "name": "Sebastian Bergmann",
                    "email": "sebastian@phpunit.de",
                    "role": "lead"
                }
            ],
            "description": "Library for counting the lines of code in PHP source code",
            "homepage": "https://github.com/sebastianbergmann/lines-of-code",
            "support": {
                "issues": "https://github.com/sebastianbergmann/lines-of-code/issues",
                "source": "https://github.com/sebastianbergmann/lines-of-code/tree/1.0.3"
            },
            "funding": [
                {
                    "url": "https://github.com/sebastianbergmann",
                    "type": "github"
                }
            ],
            "time": "2020-11-28T06:42:11+00:00"
        },
        {
            "name": "sebastian/object-enumerator",
            "version": "4.0.4",
            "source": {
                "type": "git",
                "url": "https://github.com/sebastianbergmann/object-enumerator.git",
                "reference": "5c9eeac41b290a3712d88851518825ad78f45c71"
            },
            "dist": {
                "type": "zip",
                "url": "https://api.github.com/repos/sebastianbergmann/object-enumerator/zipball/5c9eeac41b290a3712d88851518825ad78f45c71",
                "reference": "5c9eeac41b290a3712d88851518825ad78f45c71",
                "shasum": ""
            },
            "require": {
                "php": ">=7.3",
                "sebastian/object-reflector": "^2.0",
                "sebastian/recursion-context": "^4.0"
            },
            "require-dev": {
                "phpunit/phpunit": "^9.3"
            },
            "type": "library",
            "extra": {
                "branch-alias": {
                    "dev-master": "4.0-dev"
                }
            },
            "autoload": {
                "classmap": [
                    "src/"
                ]
            },
            "notification-url": "https://packagist.org/downloads/",
            "license": [
                "BSD-3-Clause"
            ],
            "authors": [
                {
                    "name": "Sebastian Bergmann",
                    "email": "sebastian@phpunit.de"
                }
            ],
            "description": "Traverses array structures and object graphs to enumerate all referenced objects",
            "homepage": "https://github.com/sebastianbergmann/object-enumerator/",
            "support": {
                "issues": "https://github.com/sebastianbergmann/object-enumerator/issues",
                "source": "https://github.com/sebastianbergmann/object-enumerator/tree/4.0.4"
            },
            "funding": [
                {
                    "url": "https://github.com/sebastianbergmann",
                    "type": "github"
                }
            ],
            "time": "2020-10-26T13:12:34+00:00"
        },
        {
            "name": "sebastian/object-reflector",
            "version": "2.0.4",
            "source": {
                "type": "git",
                "url": "https://github.com/sebastianbergmann/object-reflector.git",
                "reference": "b4f479ebdbf63ac605d183ece17d8d7fe49c15c7"
            },
            "dist": {
                "type": "zip",
                "url": "https://api.github.com/repos/sebastianbergmann/object-reflector/zipball/b4f479ebdbf63ac605d183ece17d8d7fe49c15c7",
                "reference": "b4f479ebdbf63ac605d183ece17d8d7fe49c15c7",
                "shasum": ""
            },
            "require": {
                "php": ">=7.3"
            },
            "require-dev": {
                "phpunit/phpunit": "^9.3"
            },
            "type": "library",
            "extra": {
                "branch-alias": {
                    "dev-master": "2.0-dev"
                }
            },
            "autoload": {
                "classmap": [
                    "src/"
                ]
            },
            "notification-url": "https://packagist.org/downloads/",
            "license": [
                "BSD-3-Clause"
            ],
            "authors": [
                {
                    "name": "Sebastian Bergmann",
                    "email": "sebastian@phpunit.de"
                }
            ],
            "description": "Allows reflection of object attributes, including inherited and non-public ones",
            "homepage": "https://github.com/sebastianbergmann/object-reflector/",
            "support": {
                "issues": "https://github.com/sebastianbergmann/object-reflector/issues",
                "source": "https://github.com/sebastianbergmann/object-reflector/tree/2.0.4"
            },
            "funding": [
                {
                    "url": "https://github.com/sebastianbergmann",
                    "type": "github"
                }
            ],
            "time": "2020-10-26T13:14:26+00:00"
        },
        {
            "name": "sebastian/recursion-context",
            "version": "4.0.4",
            "source": {
                "type": "git",
                "url": "https://github.com/sebastianbergmann/recursion-context.git",
                "reference": "cd9d8cf3c5804de4341c283ed787f099f5506172"
            },
            "dist": {
                "type": "zip",
                "url": "https://api.github.com/repos/sebastianbergmann/recursion-context/zipball/cd9d8cf3c5804de4341c283ed787f099f5506172",
                "reference": "cd9d8cf3c5804de4341c283ed787f099f5506172",
                "shasum": ""
            },
            "require": {
                "php": ">=7.3"
            },
            "require-dev": {
                "phpunit/phpunit": "^9.3"
            },
            "type": "library",
            "extra": {
                "branch-alias": {
                    "dev-master": "4.0-dev"
                }
            },
            "autoload": {
                "classmap": [
                    "src/"
                ]
            },
            "notification-url": "https://packagist.org/downloads/",
            "license": [
                "BSD-3-Clause"
            ],
            "authors": [
                {
                    "name": "Sebastian Bergmann",
                    "email": "sebastian@phpunit.de"
                },
                {
                    "name": "Jeff Welch",
                    "email": "whatthejeff@gmail.com"
                },
                {
                    "name": "Adam Harvey",
                    "email": "aharvey@php.net"
                }
            ],
            "description": "Provides functionality to recursively process PHP variables",
            "homepage": "http://www.github.com/sebastianbergmann/recursion-context",
            "support": {
                "issues": "https://github.com/sebastianbergmann/recursion-context/issues",
                "source": "https://github.com/sebastianbergmann/recursion-context/tree/4.0.4"
            },
            "funding": [
                {
                    "url": "https://github.com/sebastianbergmann",
                    "type": "github"
                }
            ],
            "time": "2020-10-26T13:17:30+00:00"
        },
        {
            "name": "sebastian/resource-operations",
            "version": "3.0.3",
            "source": {
                "type": "git",
                "url": "https://github.com/sebastianbergmann/resource-operations.git",
                "reference": "0f4443cb3a1d92ce809899753bc0d5d5a8dd19a8"
            },
            "dist": {
                "type": "zip",
                "url": "https://api.github.com/repos/sebastianbergmann/resource-operations/zipball/0f4443cb3a1d92ce809899753bc0d5d5a8dd19a8",
                "reference": "0f4443cb3a1d92ce809899753bc0d5d5a8dd19a8",
                "shasum": ""
            },
            "require": {
                "php": ">=7.3"
            },
            "require-dev": {
                "phpunit/phpunit": "^9.0"
            },
            "type": "library",
            "extra": {
                "branch-alias": {
                    "dev-master": "3.0-dev"
                }
            },
            "autoload": {
                "classmap": [
                    "src/"
                ]
            },
            "notification-url": "https://packagist.org/downloads/",
            "license": [
                "BSD-3-Clause"
            ],
            "authors": [
                {
                    "name": "Sebastian Bergmann",
                    "email": "sebastian@phpunit.de"
                }
            ],
            "description": "Provides a list of PHP built-in functions that operate on resources",
            "homepage": "https://www.github.com/sebastianbergmann/resource-operations",
            "support": {
                "issues": "https://github.com/sebastianbergmann/resource-operations/issues",
                "source": "https://github.com/sebastianbergmann/resource-operations/tree/3.0.3"
            },
            "funding": [
                {
                    "url": "https://github.com/sebastianbergmann",
                    "type": "github"
                }
            ],
            "time": "2020-09-28T06:45:17+00:00"
        },
        {
            "name": "sebastian/type",
            "version": "2.3.4",
            "source": {
                "type": "git",
                "url": "https://github.com/sebastianbergmann/type.git",
                "reference": "b8cd8a1c753c90bc1a0f5372170e3e489136f914"
            },
            "dist": {
                "type": "zip",
                "url": "https://api.github.com/repos/sebastianbergmann/type/zipball/b8cd8a1c753c90bc1a0f5372170e3e489136f914",
                "reference": "b8cd8a1c753c90bc1a0f5372170e3e489136f914",
                "shasum": ""
            },
            "require": {
                "php": ">=7.3"
            },
            "require-dev": {
                "phpunit/phpunit": "^9.3"
            },
            "type": "library",
            "extra": {
                "branch-alias": {
                    "dev-master": "2.3-dev"
                }
            },
            "autoload": {
                "classmap": [
                    "src/"
                ]
            },
            "notification-url": "https://packagist.org/downloads/",
            "license": [
                "BSD-3-Clause"
            ],
            "authors": [
                {
                    "name": "Sebastian Bergmann",
                    "email": "sebastian@phpunit.de",
                    "role": "lead"
                }
            ],
            "description": "Collection of value objects that represent the types of the PHP type system",
            "homepage": "https://github.com/sebastianbergmann/type",
            "support": {
                "issues": "https://github.com/sebastianbergmann/type/issues",
                "source": "https://github.com/sebastianbergmann/type/tree/2.3.4"
            },
            "funding": [
                {
                    "url": "https://github.com/sebastianbergmann",
                    "type": "github"
                }
            ],
            "time": "2021-06-15T12:49:02+00:00"
        },
        {
            "name": "sebastian/version",
            "version": "3.0.2",
            "source": {
                "type": "git",
                "url": "https://github.com/sebastianbergmann/version.git",
                "reference": "c6c1022351a901512170118436c764e473f6de8c"
            },
            "dist": {
                "type": "zip",
                "url": "https://api.github.com/repos/sebastianbergmann/version/zipball/c6c1022351a901512170118436c764e473f6de8c",
                "reference": "c6c1022351a901512170118436c764e473f6de8c",
                "shasum": ""
            },
            "require": {
                "php": ">=7.3"
            },
            "type": "library",
            "extra": {
                "branch-alias": {
                    "dev-master": "3.0-dev"
                }
            },
            "autoload": {
                "classmap": [
                    "src/"
                ]
            },
            "notification-url": "https://packagist.org/downloads/",
            "license": [
                "BSD-3-Clause"
            ],
            "authors": [
                {
                    "name": "Sebastian Bergmann",
                    "email": "sebastian@phpunit.de",
                    "role": "lead"
                }
            ],
            "description": "Library that helps with managing the version number of Git-hosted PHP projects",
            "homepage": "https://github.com/sebastianbergmann/version",
            "support": {
                "issues": "https://github.com/sebastianbergmann/version/issues",
                "source": "https://github.com/sebastianbergmann/version/tree/3.0.2"
            },
            "funding": [
                {
                    "url": "https://github.com/sebastianbergmann",
                    "type": "github"
                }
            ],
            "time": "2020-09-28T06:39:44+00:00"
        },
        {
            "name": "swoole/ide-helper",
            "version": "4.6.7",
            "source": {
                "type": "git",
                "url": "https://github.com/swoole/ide-helper.git",
                "reference": "0d1409b8274117addfe64d3ea412812a69807411"
            },
            "dist": {
                "type": "zip",
                "url": "https://api.github.com/repos/swoole/ide-helper/zipball/0d1409b8274117addfe64d3ea412812a69807411",
                "reference": "0d1409b8274117addfe64d3ea412812a69807411",
                "shasum": ""
            },
            "require-dev": {
                "guzzlehttp/guzzle": "~6.5.0",
                "laminas/laminas-code": "~3.4.0",
                "squizlabs/php_codesniffer": "~3.5.0",
                "symfony/filesystem": "~4.0"
            },
            "type": "library",
            "notification-url": "https://packagist.org/downloads/",
            "license": [
                "Apache-2.0"
            ],
            "authors": [
                {
                    "name": "Team Swoole",
                    "email": "team@swoole.com"
                }
            ],
            "description": "IDE help files for Swoole.",
            "support": {
                "issues": "https://github.com/swoole/ide-helper/issues",
                "source": "https://github.com/swoole/ide-helper/tree/4.6.7"
            },
            "funding": [
                {
                    "url": "https://gitee.com/swoole/swoole?donate=true",
                    "type": "custom"
                },
                {
                    "url": "https://github.com/swoole",
                    "type": "github"
                },
                {
                    "url": "https://opencollective.com/swoole-src",
                    "type": "open_collective"
                }
            ],
            "time": "2021-05-14T16:05:16+00:00"
        },
        {
            "name": "symfony/console",
            "version": "v5.3.2",
            "source": {
                "type": "git",
                "url": "https://github.com/symfony/console.git",
                "reference": "649730483885ff2ca99ca0560ef0e5f6b03f2ac1"
            },
            "dist": {
                "type": "zip",
                "url": "https://api.github.com/repos/symfony/console/zipball/649730483885ff2ca99ca0560ef0e5f6b03f2ac1",
                "reference": "649730483885ff2ca99ca0560ef0e5f6b03f2ac1",
                "shasum": ""
            },
            "require": {
                "php": ">=7.2.5",
                "symfony/deprecation-contracts": "^2.1",
                "symfony/polyfill-mbstring": "~1.0",
                "symfony/polyfill-php73": "^1.8",
                "symfony/polyfill-php80": "^1.15",
                "symfony/service-contracts": "^1.1|^2",
                "symfony/string": "^5.1"
            },
            "conflict": {
                "symfony/dependency-injection": "<4.4",
                "symfony/dotenv": "<5.1",
                "symfony/event-dispatcher": "<4.4",
                "symfony/lock": "<4.4",
                "symfony/process": "<4.4"
            },
            "provide": {
                "psr/log-implementation": "1.0"
            },
            "require-dev": {
                "psr/log": "~1.0",
                "symfony/config": "^4.4|^5.0",
                "symfony/dependency-injection": "^4.4|^5.0",
                "symfony/event-dispatcher": "^4.4|^5.0",
                "symfony/lock": "^4.4|^5.0",
                "symfony/process": "^4.4|^5.0",
                "symfony/var-dumper": "^4.4|^5.0"
            },
            "suggest": {
                "psr/log": "For using the console logger",
                "symfony/event-dispatcher": "",
                "symfony/lock": "",
                "symfony/process": ""
            },
            "type": "library",
            "autoload": {
                "psr-4": {
                    "Symfony\\Component\\Console\\": ""
                },
                "exclude-from-classmap": [
                    "/Tests/"
                ]
            },
            "notification-url": "https://packagist.org/downloads/",
            "license": [
                "MIT"
            ],
            "authors": [
                {
                    "name": "Fabien Potencier",
                    "email": "fabien@symfony.com"
                },
                {
                    "name": "Symfony Community",
                    "homepage": "https://symfony.com/contributors"
                }
            ],
            "description": "Eases the creation of beautiful and testable command line interfaces",
            "homepage": "https://symfony.com",
            "keywords": [
                "cli",
                "command line",
                "console",
                "terminal"
            ],
            "support": {
                "source": "https://github.com/symfony/console/tree/v5.3.2"
            },
            "funding": [
                {
                    "url": "https://symfony.com/sponsor",
                    "type": "custom"
                },
                {
                    "url": "https://github.com/fabpot",
                    "type": "github"
                },
                {
                    "url": "https://tidelift.com/funding/github/packagist/symfony/symfony",
                    "type": "tidelift"
                }
            ],
            "time": "2021-06-12T09:42:48+00:00"
        },
        {
            "name": "symfony/deprecation-contracts",
            "version": "v2.4.0",
            "source": {
                "type": "git",
                "url": "https://github.com/symfony/deprecation-contracts.git",
                "reference": "5f38c8804a9e97d23e0c8d63341088cd8a22d627"
            },
            "dist": {
                "type": "zip",
                "url": "https://api.github.com/repos/symfony/deprecation-contracts/zipball/5f38c8804a9e97d23e0c8d63341088cd8a22d627",
                "reference": "5f38c8804a9e97d23e0c8d63341088cd8a22d627",
                "shasum": ""
            },
            "require": {
                "php": ">=7.1"
            },
            "type": "library",
            "extra": {
                "branch-alias": {
                    "dev-main": "2.4-dev"
                },
                "thanks": {
                    "name": "symfony/contracts",
                    "url": "https://github.com/symfony/contracts"
                }
            },
            "autoload": {
                "files": [
                    "function.php"
                ]
            },
            "notification-url": "https://packagist.org/downloads/",
            "license": [
                "MIT"
            ],
            "authors": [
                {
                    "name": "Nicolas Grekas",
                    "email": "p@tchwork.com"
                },
                {
                    "name": "Symfony Community",
                    "homepage": "https://symfony.com/contributors"
                }
            ],
            "description": "A generic function and convention to trigger deprecation notices",
            "homepage": "https://symfony.com",
            "support": {
                "source": "https://github.com/symfony/deprecation-contracts/tree/v2.4.0"
            },
            "funding": [
                {
                    "url": "https://symfony.com/sponsor",
                    "type": "custom"
                },
                {
                    "url": "https://github.com/fabpot",
                    "type": "github"
                },
                {
                    "url": "https://tidelift.com/funding/github/packagist/symfony/symfony",
                    "type": "tidelift"
                }
            ],
            "time": "2021-03-23T23:28:01+00:00"
        },
        {
            "name": "symfony/polyfill-intl-grapheme",
            "version": "v1.23.0",
            "source": {
                "type": "git",
                "url": "https://github.com/symfony/polyfill-intl-grapheme.git",
                "reference": "24b72c6baa32c746a4d0840147c9715e42bb68ab"
            },
            "dist": {
                "type": "zip",
                "url": "https://api.github.com/repos/symfony/polyfill-intl-grapheme/zipball/24b72c6baa32c746a4d0840147c9715e42bb68ab",
                "reference": "24b72c6baa32c746a4d0840147c9715e42bb68ab",
                "shasum": ""
            },
            "require": {
                "php": ">=7.1"
            },
            "suggest": {
                "ext-intl": "For best performance"
            },
            "type": "library",
            "extra": {
                "branch-alias": {
                    "dev-main": "1.23-dev"
                },
                "thanks": {
                    "name": "symfony/polyfill",
                    "url": "https://github.com/symfony/polyfill"
                }
            },
            "autoload": {
                "psr-4": {
                    "Symfony\\Polyfill\\Intl\\Grapheme\\": ""
                },
                "files": [
                    "bootstrap.php"
                ]
            },
            "notification-url": "https://packagist.org/downloads/",
            "license": [
                "MIT"
            ],
            "authors": [
                {
                    "name": "Nicolas Grekas",
                    "email": "p@tchwork.com"
                },
                {
                    "name": "Symfony Community",
                    "homepage": "https://symfony.com/contributors"
                }
            ],
            "description": "Symfony polyfill for intl's grapheme_* functions",
            "homepage": "https://symfony.com",
            "keywords": [
                "compatibility",
                "grapheme",
                "intl",
                "polyfill",
                "portable",
                "shim"
            ],
            "support": {
                "source": "https://github.com/symfony/polyfill-intl-grapheme/tree/v1.23.0"
            },
            "funding": [
                {
                    "url": "https://symfony.com/sponsor",
                    "type": "custom"
                },
                {
                    "url": "https://github.com/fabpot",
                    "type": "github"
                },
                {
                    "url": "https://tidelift.com/funding/github/packagist/symfony/symfony",
                    "type": "tidelift"
                }
            ],
            "time": "2021-05-27T09:17:38+00:00"
        },
        {
            "name": "symfony/polyfill-intl-normalizer",
            "version": "v1.23.0",
            "source": {
                "type": "git",
                "url": "https://github.com/symfony/polyfill-intl-normalizer.git",
                "reference": "8590a5f561694770bdcd3f9b5c69dde6945028e8"
            },
            "dist": {
                "type": "zip",
                "url": "https://api.github.com/repos/symfony/polyfill-intl-normalizer/zipball/8590a5f561694770bdcd3f9b5c69dde6945028e8",
                "reference": "8590a5f561694770bdcd3f9b5c69dde6945028e8",
                "shasum": ""
            },
            "require": {
                "php": ">=7.1"
            },
            "suggest": {
                "ext-intl": "For best performance"
            },
            "type": "library",
            "extra": {
                "branch-alias": {
                    "dev-main": "1.23-dev"
                },
                "thanks": {
                    "name": "symfony/polyfill",
                    "url": "https://github.com/symfony/polyfill"
                }
            },
            "autoload": {
                "psr-4": {
                    "Symfony\\Polyfill\\Intl\\Normalizer\\": ""
                },
                "files": [
                    "bootstrap.php"
                ],
                "classmap": [
                    "Resources/stubs"
                ]
            },
            "notification-url": "https://packagist.org/downloads/",
            "license": [
                "MIT"
            ],
            "authors": [
                {
                    "name": "Nicolas Grekas",
                    "email": "p@tchwork.com"
                },
                {
                    "name": "Symfony Community",
                    "homepage": "https://symfony.com/contributors"
                }
            ],
            "description": "Symfony polyfill for intl's Normalizer class and related functions",
            "homepage": "https://symfony.com",
            "keywords": [
                "compatibility",
                "intl",
                "normalizer",
                "polyfill",
                "portable",
                "shim"
            ],
            "support": {
                "source": "https://github.com/symfony/polyfill-intl-normalizer/tree/v1.23.0"
            },
            "funding": [
                {
                    "url": "https://symfony.com/sponsor",
                    "type": "custom"
                },
                {
                    "url": "https://github.com/fabpot",
                    "type": "github"
                },
                {
                    "url": "https://tidelift.com/funding/github/packagist/symfony/symfony",
                    "type": "tidelift"
                }
            ],
            "time": "2021-02-19T12:13:01+00:00"
        },
        {
            "name": "symfony/polyfill-mbstring",
            "version": "v1.23.0",
            "source": {
                "type": "git",
                "url": "https://github.com/symfony/polyfill-mbstring.git",
                "reference": "2df51500adbaebdc4c38dea4c89a2e131c45c8a1"
            },
            "dist": {
                "type": "zip",
                "url": "https://api.github.com/repos/symfony/polyfill-mbstring/zipball/2df51500adbaebdc4c38dea4c89a2e131c45c8a1",
                "reference": "2df51500adbaebdc4c38dea4c89a2e131c45c8a1",
                "shasum": ""
            },
            "require": {
                "php": ">=7.1"
            },
            "suggest": {
                "ext-mbstring": "For best performance"
            },
            "type": "library",
            "extra": {
                "branch-alias": {
                    "dev-main": "1.23-dev"
                },
                "thanks": {
                    "name": "symfony/polyfill",
                    "url": "https://github.com/symfony/polyfill"
                }
            },
            "autoload": {
                "psr-4": {
                    "Symfony\\Polyfill\\Mbstring\\": ""
                },
                "files": [
                    "bootstrap.php"
                ]
            },
            "notification-url": "https://packagist.org/downloads/",
            "license": [
                "MIT"
            ],
            "authors": [
                {
                    "name": "Nicolas Grekas",
                    "email": "p@tchwork.com"
                },
                {
                    "name": "Symfony Community",
                    "homepage": "https://symfony.com/contributors"
                }
            ],
            "description": "Symfony polyfill for the Mbstring extension",
            "homepage": "https://symfony.com",
            "keywords": [
                "compatibility",
                "mbstring",
                "polyfill",
                "portable",
                "shim"
            ],
            "support": {
                "source": "https://github.com/symfony/polyfill-mbstring/tree/v1.23.0"
            },
            "funding": [
                {
                    "url": "https://symfony.com/sponsor",
                    "type": "custom"
                },
                {
                    "url": "https://github.com/fabpot",
                    "type": "github"
                },
                {
                    "url": "https://tidelift.com/funding/github/packagist/symfony/symfony",
                    "type": "tidelift"
                }
            ],
            "time": "2021-05-27T09:27:20+00:00"
        },
        {
            "name": "symfony/polyfill-php73",
            "version": "v1.23.0",
            "source": {
                "type": "git",
                "url": "https://github.com/symfony/polyfill-php73.git",
                "reference": "fba8933c384d6476ab14fb7b8526e5287ca7e010"
            },
            "dist": {
                "type": "zip",
                "url": "https://api.github.com/repos/symfony/polyfill-php73/zipball/fba8933c384d6476ab14fb7b8526e5287ca7e010",
                "reference": "fba8933c384d6476ab14fb7b8526e5287ca7e010",
                "shasum": ""
            },
            "require": {
                "php": ">=7.1"
            },
            "type": "library",
            "extra": {
                "branch-alias": {
                    "dev-main": "1.23-dev"
                },
                "thanks": {
                    "name": "symfony/polyfill",
                    "url": "https://github.com/symfony/polyfill"
                }
            },
            "autoload": {
                "psr-4": {
                    "Symfony\\Polyfill\\Php73\\": ""
                },
                "files": [
                    "bootstrap.php"
                ],
                "classmap": [
                    "Resources/stubs"
                ]
            },
            "notification-url": "https://packagist.org/downloads/",
            "license": [
                "MIT"
            ],
            "authors": [
                {
                    "name": "Nicolas Grekas",
                    "email": "p@tchwork.com"
                },
                {
                    "name": "Symfony Community",
                    "homepage": "https://symfony.com/contributors"
                }
            ],
            "description": "Symfony polyfill backporting some PHP 7.3+ features to lower PHP versions",
            "homepage": "https://symfony.com",
            "keywords": [
                "compatibility",
                "polyfill",
                "portable",
                "shim"
            ],
            "support": {
                "source": "https://github.com/symfony/polyfill-php73/tree/v1.23.0"
            },
            "funding": [
                {
                    "url": "https://symfony.com/sponsor",
                    "type": "custom"
                },
                {
                    "url": "https://github.com/fabpot",
                    "type": "github"
                },
                {
                    "url": "https://tidelift.com/funding/github/packagist/symfony/symfony",
                    "type": "tidelift"
                }
            ],
            "time": "2021-02-19T12:13:01+00:00"
        },
        {
            "name": "symfony/service-contracts",
            "version": "v2.4.0",
            "source": {
                "type": "git",
                "url": "https://github.com/symfony/service-contracts.git",
                "reference": "f040a30e04b57fbcc9c6cbcf4dbaa96bd318b9bb"
            },
            "dist": {
                "type": "zip",
                "url": "https://api.github.com/repos/symfony/service-contracts/zipball/f040a30e04b57fbcc9c6cbcf4dbaa96bd318b9bb",
                "reference": "f040a30e04b57fbcc9c6cbcf4dbaa96bd318b9bb",
                "shasum": ""
            },
            "require": {
                "php": ">=7.2.5",
                "psr/container": "^1.1"
            },
            "suggest": {
                "symfony/service-implementation": ""
            },
            "type": "library",
            "extra": {
                "branch-alias": {
                    "dev-main": "2.4-dev"
                },
                "thanks": {
                    "name": "symfony/contracts",
                    "url": "https://github.com/symfony/contracts"
                }
            },
            "autoload": {
                "psr-4": {
                    "Symfony\\Contracts\\Service\\": ""
                }
            },
            "notification-url": "https://packagist.org/downloads/",
            "license": [
                "MIT"
            ],
            "authors": [
                {
                    "name": "Nicolas Grekas",
                    "email": "p@tchwork.com"
                },
                {
                    "name": "Symfony Community",
                    "homepage": "https://symfony.com/contributors"
                }
            ],
            "description": "Generic abstractions related to writing services",
            "homepage": "https://symfony.com",
            "keywords": [
                "abstractions",
                "contracts",
                "decoupling",
                "interfaces",
                "interoperability",
                "standards"
            ],
            "support": {
                "source": "https://github.com/symfony/service-contracts/tree/v2.4.0"
            },
            "funding": [
                {
                    "url": "https://symfony.com/sponsor",
                    "type": "custom"
                },
                {
                    "url": "https://github.com/fabpot",
                    "type": "github"
                },
                {
                    "url": "https://tidelift.com/funding/github/packagist/symfony/symfony",
                    "type": "tidelift"
                }
            ],
            "time": "2021-04-01T10:43:52+00:00"
        },
        {
            "name": "symfony/string",
            "version": "v5.3.3",
            "source": {
                "type": "git",
                "url": "https://github.com/symfony/string.git",
                "reference": "bd53358e3eccec6a670b5f33ab680d8dbe1d4ae1"
            },
            "dist": {
                "type": "zip",
                "url": "https://api.github.com/repos/symfony/string/zipball/bd53358e3eccec6a670b5f33ab680d8dbe1d4ae1",
                "reference": "bd53358e3eccec6a670b5f33ab680d8dbe1d4ae1",
                "shasum": ""
            },
            "require": {
                "php": ">=7.2.5",
                "symfony/polyfill-ctype": "~1.8",
                "symfony/polyfill-intl-grapheme": "~1.0",
                "symfony/polyfill-intl-normalizer": "~1.0",
                "symfony/polyfill-mbstring": "~1.0",
                "symfony/polyfill-php80": "~1.15"
            },
            "require-dev": {
                "symfony/error-handler": "^4.4|^5.0",
                "symfony/http-client": "^4.4|^5.0",
                "symfony/translation-contracts": "^1.1|^2",
                "symfony/var-exporter": "^4.4|^5.0"
            },
            "type": "library",
            "autoload": {
                "psr-4": {
                    "Symfony\\Component\\String\\": ""
                },
                "files": [
                    "Resources/functions.php"
                ],
                "exclude-from-classmap": [
                    "/Tests/"
                ]
            },
            "notification-url": "https://packagist.org/downloads/",
            "license": [
                "MIT"
            ],
            "authors": [
                {
                    "name": "Nicolas Grekas",
                    "email": "p@tchwork.com"
                },
                {
                    "name": "Symfony Community",
                    "homepage": "https://symfony.com/contributors"
                }
            ],
            "description": "Provides an object-oriented API to strings and deals with bytes, UTF-8 code points and grapheme clusters in a unified way",
            "homepage": "https://symfony.com",
            "keywords": [
                "grapheme",
                "i18n",
                "string",
                "unicode",
                "utf-8",
                "utf8"
            ],
            "support": {
                "source": "https://github.com/symfony/string/tree/v5.3.3"
            },
            "funding": [
                {
                    "url": "https://symfony.com/sponsor",
                    "type": "custom"
                },
                {
                    "url": "https://github.com/fabpot",
                    "type": "github"
                },
                {
                    "url": "https://tidelift.com/funding/github/packagist/symfony/symfony",
                    "type": "tidelift"
                }
            ],
            "time": "2021-06-27T11:44:38+00:00"
        },
        {
            "name": "theseer/tokenizer",
            "version": "1.2.0",
            "source": {
                "type": "git",
                "url": "https://github.com/theseer/tokenizer.git",
                "reference": "75a63c33a8577608444246075ea0af0d052e452a"
            },
            "dist": {
                "type": "zip",
                "url": "https://api.github.com/repos/theseer/tokenizer/zipball/75a63c33a8577608444246075ea0af0d052e452a",
                "reference": "75a63c33a8577608444246075ea0af0d052e452a",
                "shasum": ""
            },
            "require": {
                "ext-dom": "*",
                "ext-tokenizer": "*",
                "ext-xmlwriter": "*",
                "php": "^7.2 || ^8.0"
            },
            "type": "library",
            "autoload": {
                "classmap": [
                    "src/"
                ]
            },
            "notification-url": "https://packagist.org/downloads/",
            "license": [
                "BSD-3-Clause"
            ],
            "authors": [
                {
                    "name": "Arne Blankerts",
                    "email": "arne@blankerts.de",
                    "role": "Developer"
                }
            ],
            "description": "A small library for converting tokenized PHP source code into XML and potentially other formats",
            "support": {
                "issues": "https://github.com/theseer/tokenizer/issues",
                "source": "https://github.com/theseer/tokenizer/tree/master"
            },
            "funding": [
                {
                    "url": "https://github.com/theseer",
                    "type": "github"
                }
            ],
            "time": "2020-07-12T23:59:07+00:00"
        },
        {
            "name": "twig/twig",
            "version": "v2.14.6",
            "source": {
                "type": "git",
                "url": "https://github.com/twigphp/Twig.git",
                "reference": "27e5cf2b05e3744accf39d4c68a3235d9966d260"
            },
            "dist": {
                "type": "zip",
                "url": "https://api.github.com/repos/twigphp/Twig/zipball/27e5cf2b05e3744accf39d4c68a3235d9966d260",
                "reference": "27e5cf2b05e3744accf39d4c68a3235d9966d260",
                "shasum": ""
            },
            "require": {
                "php": ">=7.2.5",
                "symfony/polyfill-ctype": "^1.8",
                "symfony/polyfill-mbstring": "^1.3"
            },
            "require-dev": {
                "psr/container": "^1.0",
                "symfony/phpunit-bridge": "^4.4.9|^5.0.9"
            },
            "type": "library",
            "extra": {
                "branch-alias": {
                    "dev-master": "2.14-dev"
                }
            },
            "autoload": {
                "psr-0": {
                    "Twig_": "lib/"
                },
                "psr-4": {
                    "Twig\\": "src/"
                }
            },
            "notification-url": "https://packagist.org/downloads/",
            "license": [
                "BSD-3-Clause"
            ],
            "authors": [
                {
                    "name": "Fabien Potencier",
                    "email": "fabien@symfony.com",
                    "homepage": "http://fabien.potencier.org",
                    "role": "Lead Developer"
                },
                {
                    "name": "Twig Team",
                    "role": "Contributors"
                },
                {
                    "name": "Armin Ronacher",
                    "email": "armin.ronacher@active-4.com",
                    "role": "Project Founder"
                }
            ],
            "description": "Twig, the flexible, fast, and secure template language for PHP",
            "homepage": "https://twig.symfony.com",
            "keywords": [
                "templating"
            ],
            "support": {
                "issues": "https://github.com/twigphp/Twig/issues",
                "source": "https://github.com/twigphp/Twig/tree/v2.14.6"
            },
            "funding": [
                {
                    "url": "https://github.com/fabpot",
                    "type": "github"
                },
                {
                    "url": "https://tidelift.com/funding/github/packagist/twig/twig",
                    "type": "tidelift"
                }
            ],
            "time": "2021-05-16T12:12:47+00:00"
        },
        {
            "name": "vimeo/psalm",
            "version": "4.7.2",
            "source": {
                "type": "git",
                "url": "https://github.com/vimeo/psalm.git",
                "reference": "83a0325c0a95c0ab531d6b90c877068b464377b5"
            },
            "dist": {
                "type": "zip",
                "url": "https://api.github.com/repos/vimeo/psalm/zipball/83a0325c0a95c0ab531d6b90c877068b464377b5",
                "reference": "83a0325c0a95c0ab531d6b90c877068b464377b5",
                "shasum": ""
            },
            "require": {
                "amphp/amp": "^2.4.2",
                "amphp/byte-stream": "^1.5",
                "composer/package-versions-deprecated": "^1.8.0",
                "composer/semver": "^1.4 || ^2.0 || ^3.0",
                "composer/xdebug-handler": "^1.1 || ^2.0",
                "dnoegel/php-xdg-base-dir": "^0.1.1",
                "ext-dom": "*",
                "ext-json": "*",
                "ext-libxml": "*",
                "ext-mbstring": "*",
                "ext-simplexml": "*",
                "ext-tokenizer": "*",
                "felixfbecker/advanced-json-rpc": "^3.0.3",
                "felixfbecker/language-server-protocol": "^1.5",
                "netresearch/jsonmapper": "^1.0 || ^2.0 || ^3.0 || ^4.0",
                "nikic/php-parser": "^4.10.1",
                "openlss/lib-array2xml": "^1.0",
                "php": "^7.1|^8",
                "sebastian/diff": "^3.0 || ^4.0",
                "symfony/console": "^3.4.17 || ^4.1.6 || ^5.0",
                "webmozart/path-util": "^2.3"
            },
            "provide": {
                "psalm/psalm": "self.version"
            },
            "require-dev": {
                "bamarni/composer-bin-plugin": "^1.2",
                "brianium/paratest": "^4.0||^6.0",
                "ext-curl": "*",
                "php-parallel-lint/php-parallel-lint": "^1.2",
                "phpdocumentor/reflection-docblock": "^5",
                "phpmyadmin/sql-parser": "5.1.0||dev-master",
                "phpspec/prophecy": ">=1.9.0",
                "phpunit/phpunit": "^9.0",
                "psalm/plugin-phpunit": "^0.13",
                "slevomat/coding-standard": "^6.3.11",
                "squizlabs/php_codesniffer": "^3.5",
                "symfony/process": "^4.3",
                "weirdan/phpunit-appveyor-reporter": "^1.0.0",
                "weirdan/prophecy-shim": "^1.0 || ^2.0"
            },
            "suggest": {
                "ext-igbinary": "^2.0.5"
            },
            "bin": [
                "psalm",
                "psalm-language-server",
                "psalm-plugin",
                "psalm-refactor",
                "psalter"
            ],
            "type": "library",
            "extra": {
                "branch-alias": {
                    "dev-master": "4.x-dev",
                    "dev-3.x": "3.x-dev",
                    "dev-2.x": "2.x-dev",
                    "dev-1.x": "1.x-dev"
                }
            },
            "autoload": {
                "psr-4": {
                    "Psalm\\": "src/Psalm/"
                },
                "files": [
                    "src/functions.php",
                    "src/spl_object_id.php"
                ]
            },
            "notification-url": "https://packagist.org/downloads/",
            "license": [
                "MIT"
            ],
            "authors": [
                {
                    "name": "Matthew Brown"
                }
            ],
            "description": "A static analysis tool for finding errors in PHP applications",
            "keywords": [
                "code",
                "inspection",
                "php"
            ],
            "support": {
                "issues": "https://github.com/vimeo/psalm/issues",
                "source": "https://github.com/vimeo/psalm/tree/4.7.2"
            },
            "time": "2021-05-01T20:56:25+00:00"
        },
        {
            "name": "webmozart/path-util",
            "version": "2.3.0",
            "source": {
                "type": "git",
                "url": "https://github.com/webmozart/path-util.git",
                "reference": "d939f7edc24c9a1bb9c0dee5cb05d8e859490725"
            },
            "dist": {
                "type": "zip",
                "url": "https://api.github.com/repos/webmozart/path-util/zipball/d939f7edc24c9a1bb9c0dee5cb05d8e859490725",
                "reference": "d939f7edc24c9a1bb9c0dee5cb05d8e859490725",
                "shasum": ""
            },
            "require": {
                "php": ">=5.3.3",
                "webmozart/assert": "~1.0"
            },
            "require-dev": {
                "phpunit/phpunit": "^4.6",
                "sebastian/version": "^1.0.1"
            },
            "type": "library",
            "extra": {
                "branch-alias": {
                    "dev-master": "2.3-dev"
                }
            },
            "autoload": {
                "psr-4": {
                    "Webmozart\\PathUtil\\": "src/"
                }
            },
            "notification-url": "https://packagist.org/downloads/",
            "license": [
                "MIT"
            ],
            "authors": [
                {
                    "name": "Bernhard Schussek",
                    "email": "bschussek@gmail.com"
                }
            ],
            "description": "A robust cross-platform utility for normalizing, comparing and modifying file paths.",
            "support": {
                "issues": "https://github.com/webmozart/path-util/issues",
                "source": "https://github.com/webmozart/path-util/tree/2.3.0"
            },
            "time": "2015-12-17T08:42:14+00:00"
        }
    ],
    "aliases": [],
    "minimum-stability": "stable",
    "stability-flags": {
        "utopia-php/abuse": 20,
        "utopia-php/audit": 20
    },
    "prefer-stable": false,
    "prefer-lowest": false,
    "platform": {
        "php": ">=8.0.0",
        "ext-curl": "*",
        "ext-imagick": "*",
        "ext-mbstring": "*",
        "ext-json": "*",
        "ext-yaml": "*",
        "ext-dom": "*",
        "ext-redis": "*",
        "ext-swoole": "*",
        "ext-pdo": "*",
        "ext-openssl": "*",
        "ext-zlib": "*",
        "ext-sockets": "*"
    },
    "platform-dev": [],
    "platform-overrides": {
        "php": "8.0"
    },
    "plugin-api-version": "2.0.0"
}<|MERGE_RESOLUTION|>--- conflicted
+++ resolved
@@ -4,11 +4,7 @@
         "Read more about it at https://getcomposer.org/doc/01-basic-usage.md#installing-dependencies",
         "This file is @generated automatically"
     ],
-<<<<<<< HEAD
-    "content-hash": "ca8cf356c884e8d332b04bebf9d3b11b",
-=======
-    "content-hash": "e24aacead283e33130051470bb4312e6",
->>>>>>> 564324ff
+    "content-hash": "a063a86696ef1a87348afe4aaaa2eb69",
     "packages": [
         {
             "name": "adhocore/jwt",
@@ -2564,27 +2560,27 @@
     "packages-dev": [
         {
             "name": "amphp/amp",
-            "version": "v2.5.2",
+            "version": "v2.6.0",
             "source": {
                 "type": "git",
                 "url": "https://github.com/amphp/amp.git",
-                "reference": "efca2b32a7580087adb8aabbff6be1dc1bb924a9"
-            },
-            "dist": {
-                "type": "zip",
-                "url": "https://api.github.com/repos/amphp/amp/zipball/efca2b32a7580087adb8aabbff6be1dc1bb924a9",
-                "reference": "efca2b32a7580087adb8aabbff6be1dc1bb924a9",
-                "shasum": ""
-            },
-            "require": {
-                "php": ">=7"
+                "reference": "caa95edeb1ca1bf7532e9118ede4a3c3126408cc"
+            },
+            "dist": {
+                "type": "zip",
+                "url": "https://api.github.com/repos/amphp/amp/zipball/caa95edeb1ca1bf7532e9118ede4a3c3126408cc",
+                "reference": "caa95edeb1ca1bf7532e9118ede4a3c3126408cc",
+                "shasum": ""
+            },
+            "require": {
+                "php": ">=7.1"
             },
             "require-dev": {
                 "amphp/php-cs-fixer-config": "dev-master",
                 "amphp/phpunit-util": "^1",
                 "ext-json": "*",
                 "jetbrains/phpstorm-stubs": "^2019.3",
-                "phpunit/phpunit": "^6.0.9 | ^7",
+                "phpunit/phpunit": "^7 | ^8 | ^9",
                 "psalm/phar": "^3.11@dev",
                 "react/promise": "^2"
             },
@@ -2641,7 +2637,7 @@
             "support": {
                 "irc": "irc://irc.freenode.org/amphp",
                 "issues": "https://github.com/amphp/amp/issues",
-                "source": "https://github.com/amphp/amp/tree/v2.5.2"
+                "source": "https://github.com/amphp/amp/tree/v2.6.0"
             },
             "funding": [
                 {
@@ -2649,7 +2645,7 @@
                     "type": "github"
                 }
             ],
-            "time": "2021-01-10T17:06:37+00:00"
+            "time": "2021-07-16T20:06:06+00:00"
         },
         {
             "name": "amphp/byte-stream",
