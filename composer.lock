{
    "_readme": [
        "This file locks the dependencies of your project to a known state",
        "Read more about it at https://getcomposer.org/doc/01-basic-usage.md#installing-dependencies",
        "This file is @generated automatically"
    ],
<<<<<<< HEAD
    "content-hash": "0cc375bf8138012dbf1561c031556fe1",
=======
    "content-hash": "be6adbd12397d629ee420d11eed43b1f",
>>>>>>> 5058f0fd
    "packages": [
        {
            "name": "adhocore/jwt",
            "version": "1.1.0",
            "source": {
                "type": "git",
                "url": "https://github.com/adhocore/php-jwt.git",
                "reference": "424a1d66b729a316dd074e6382167765b810cd3d"
            },
            "dist": {
                "type": "zip",
                "url": "https://api.github.com/repos/adhocore/php-jwt/zipball/424a1d66b729a316dd074e6382167765b810cd3d",
                "reference": "424a1d66b729a316dd074e6382167765b810cd3d",
                "shasum": ""
            },
            "require": {
                "php": ">=7.0"
            },
            "require-dev": {
                "phpunit/phpunit": "^6.5 || ^7.5"
            },
            "type": "library",
            "autoload": {
                "psr-4": {
                    "Ahc\\Jwt\\": "src/"
                }
            },
            "notification-url": "https://packagist.org/downloads/",
            "license": [
                "MIT"
            ],
            "authors": [
                {
                    "name": "Jitendra Adhikari",
                    "email": "jiten.adhikary@gmail.com"
                }
            ],
            "description": "Ultra lightweight JSON web token (JWT) library for PHP5.5+.",
            "keywords": [
                "auth",
                "json-web-token",
                "jwt",
                "jwt-auth",
                "jwt-php",
                "token"
            ],
            "support": {
                "issues": "https://github.com/adhocore/php-jwt/issues",
                "source": "https://github.com/adhocore/php-jwt/tree/1.1.0"
            },
            "funding": [
                {
                    "url": "https://paypal.me/ji10",
                    "type": "custom"
                }
            ],
            "time": "2020-10-09T00:34:35+00:00"
        },
        {
            "name": "appwrite/php-clamav",
            "version": "v1.0.1",
            "source": {
                "type": "git",
                "url": "https://github.com/appwrite/php-clamav.git",
                "reference": "4c13abddfc89d59395da0bd75c18a8eeadc2a542"
            },
            "dist": {
                "type": "zip",
                "url": "https://api.github.com/repos/appwrite/php-clamav/zipball/4c13abddfc89d59395da0bd75c18a8eeadc2a542",
                "reference": "4c13abddfc89d59395da0bd75c18a8eeadc2a542",
                "shasum": ""
            },
            "require": {
                "php": ">=7.1"
            },
            "require-dev": {
                "phpunit/phpunit": "^7.0"
            },
            "type": "library",
            "autoload": {
                "psr-4": {
                    "Appwrite\\ClamAV\\": "src/ClamAV"
                }
            },
            "notification-url": "https://packagist.org/downloads/",
            "license": [
                "MIT"
            ],
            "authors": [
                {
                    "name": "Eldad Fux",
                    "email": "eldad@appwrite.io"
                }
            ],
            "description": "ClamAV network and pipe client for PHP",
            "keywords": [
                "anti virus",
                "appwrite",
                "clamav",
                "php"
            ],
            "support": {
                "issues": "https://github.com/appwrite/php-clamav/issues",
                "source": "https://github.com/appwrite/php-clamav/tree/master"
            },
            "time": "2020-02-29T11:35:01+00:00"
        },
        {
            "name": "chillerlan/php-qrcode",
            "version": "4.3.0",
            "source": {
                "type": "git",
                "url": "https://github.com/chillerlan/php-qrcode.git",
                "reference": "4968063fb3baeedb658293f89f9673fbf2499a3e"
            },
            "dist": {
                "type": "zip",
                "url": "https://api.github.com/repos/chillerlan/php-qrcode/zipball/4968063fb3baeedb658293f89f9673fbf2499a3e",
                "reference": "4968063fb3baeedb658293f89f9673fbf2499a3e",
                "shasum": ""
            },
            "require": {
                "chillerlan/php-settings-container": "^2.1",
                "ext-mbstring": "*",
                "php": "^7.4 || ^8.0"
            },
            "require-dev": {
                "phan/phan": "^3.2.2",
                "phpunit/phpunit": "^9.4",
                "setasign/fpdf": "^1.8.2"
            },
            "suggest": {
                "chillerlan/php-authenticator": "Yet another Google authenticator! Also creates URIs for mobile apps.",
                "setasign/fpdf": "Required to use the QR FPDF output."
            },
            "type": "library",
            "autoload": {
                "psr-4": {
                    "chillerlan\\QRCode\\": "src/"
                }
            },
            "notification-url": "https://packagist.org/downloads/",
            "license": [
                "MIT"
            ],
            "authors": [
                {
                    "name": "Kazuhiko Arase",
                    "homepage": "https://github.com/kazuhikoarase"
                },
                {
                    "name": "Smiley",
                    "email": "smiley@chillerlan.net",
                    "homepage": "https://github.com/codemasher"
                },
                {
                    "name": "Contributors",
                    "homepage": "https://github.com/chillerlan/php-qrcode/graphs/contributors"
                }
            ],
            "description": "A QR code generator. PHP 7.4+",
            "homepage": "https://github.com/chillerlan/php-qrcode",
            "keywords": [
                "phpqrcode",
                "qr",
                "qr code",
                "qrcode",
                "qrcode-generator"
            ],
            "support": {
                "issues": "https://github.com/chillerlan/php-qrcode/issues",
                "source": "https://github.com/chillerlan/php-qrcode/tree/4.3.0"
            },
            "funding": [
                {
                    "url": "https://www.paypal.com/donate?hosted_button_id=WLYUNAT9ZTJZ4",
                    "type": "custom"
                },
                {
                    "url": "https://ko-fi.com/codemasher",
                    "type": "ko_fi"
                }
            ],
            "time": "2020-11-18T20:49:20+00:00"
        },
        {
            "name": "chillerlan/php-settings-container",
            "version": "2.1.1",
            "source": {
                "type": "git",
                "url": "https://github.com/chillerlan/php-settings-container.git",
                "reference": "98ccc1b31b31a53bcb563465c4961879b2b93096"
            },
            "dist": {
                "type": "zip",
                "url": "https://api.github.com/repos/chillerlan/php-settings-container/zipball/98ccc1b31b31a53bcb563465c4961879b2b93096",
                "reference": "98ccc1b31b31a53bcb563465c4961879b2b93096",
                "shasum": ""
            },
            "require": {
                "ext-json": "*",
                "php": "^7.4 || ^8.0"
            },
            "require-dev": {
                "phan/phan": "^4.0",
                "phpunit/phpunit": "^9.5"
            },
            "type": "library",
            "autoload": {
                "psr-4": {
                    "chillerlan\\Settings\\": "src/"
                }
            },
            "notification-url": "https://packagist.org/downloads/",
            "license": [
                "MIT"
            ],
            "authors": [
                {
                    "name": "Smiley",
                    "email": "smiley@chillerlan.net",
                    "homepage": "https://github.com/codemasher"
                }
            ],
            "description": "A container class for immutable settings objects. Not a DI container. PHP 7.4+",
            "homepage": "https://github.com/chillerlan/php-settings-container",
            "keywords": [
                "PHP7",
                "Settings",
                "container",
                "helper"
            ],
            "support": {
                "issues": "https://github.com/chillerlan/php-settings-container/issues",
                "source": "https://github.com/chillerlan/php-settings-container"
            },
            "funding": [
                {
                    "url": "https://www.paypal.com/donate?hosted_button_id=WLYUNAT9ZTJZ4",
                    "type": "custom"
                },
                {
                    "url": "https://ko-fi.com/codemasher",
                    "type": "ko_fi"
                }
            ],
            "time": "2021-01-06T15:57:03+00:00"
        },
        {
            "name": "colinmollenhour/credis",
            "version": "v1.12.1",
            "source": {
                "type": "git",
                "url": "https://github.com/colinmollenhour/credis.git",
                "reference": "c27faa11724229986335c23f4b6d0f1d8d6547fb"
            },
            "dist": {
                "type": "zip",
                "url": "https://api.github.com/repos/colinmollenhour/credis/zipball/c27faa11724229986335c23f4b6d0f1d8d6547fb",
                "reference": "c27faa11724229986335c23f4b6d0f1d8d6547fb",
                "shasum": ""
            },
            "require": {
                "php": ">=5.4.0"
            },
            "type": "library",
            "autoload": {
                "classmap": [
                    "Client.php",
                    "Cluster.php",
                    "Sentinel.php",
                    "Module.php"
                ]
            },
            "notification-url": "https://packagist.org/downloads/",
            "license": [
                "MIT"
            ],
            "authors": [
                {
                    "name": "Colin Mollenhour",
                    "email": "colin@mollenhour.com"
                }
            ],
            "description": "Credis is a lightweight interface to the Redis key-value store which wraps the phpredis library when available for better performance.",
            "homepage": "https://github.com/colinmollenhour/credis",
            "support": {
                "issues": "https://github.com/colinmollenhour/credis/issues",
                "source": "https://github.com/colinmollenhour/credis/tree/v1.12.1"
            },
            "time": "2020-11-06T16:09:14+00:00"
        },
        {
            "name": "domnikl/statsd",
            "version": "3.0.2",
            "source": {
                "type": "git",
                "url": "https://github.com/domnikl/statsd-php.git",
                "reference": "393c6565efbfb23c8296ae3099a62fb6366c6ce3"
            },
            "dist": {
                "type": "zip",
                "url": "https://api.github.com/repos/domnikl/statsd-php/zipball/393c6565efbfb23c8296ae3099a62fb6366c6ce3",
                "reference": "393c6565efbfb23c8296ae3099a62fb6366c6ce3",
                "shasum": ""
            },
            "require": {
                "php": ">= 7.2"
            },
            "require-dev": {
                "flyeralarm/php-code-validator": "^2.2",
                "phpunit/phpunit": "~8.0",
                "vimeo/psalm": "^3.4"
            },
            "type": "library",
            "autoload": {
                "psr-4": {
                    "Domnikl\\Statsd\\": "src/",
                    "Domnikl\\Test\\Statsd\\": "tests/unit"
                }
            },
            "notification-url": "https://packagist.org/downloads/",
            "license": [
                "MIT"
            ],
            "authors": [
                {
                    "name": "Dominik Liebler",
                    "email": "liebler.dominik@gmail.com"
                }
            ],
            "description": "a PHP client for statsd",
            "homepage": "https://domnikl.github.com/statsd-php",
            "keywords": [
                "Metrics",
                "monitoring",
                "statistics",
                "statsd",
                "udp"
            ],
            "support": {
                "issues": "https://github.com/domnikl/statsd-php/issues",
                "source": "https://github.com/domnikl/statsd-php/tree/master"
            },
            "time": "2020-01-03T14:24:58+00:00"
        },
        {
            "name": "dragonmantank/cron-expression",
            "version": "3.0.1",
            "source": {
                "type": "git",
                "url": "https://github.com/dragonmantank/cron-expression.git",
                "reference": "fa4e95ff5a7f1d62c3fbc05c32729b7f3ca14b52"
            },
            "dist": {
                "type": "zip",
                "url": "https://api.github.com/repos/dragonmantank/cron-expression/zipball/fa4e95ff5a7f1d62c3fbc05c32729b7f3ca14b52",
                "reference": "fa4e95ff5a7f1d62c3fbc05c32729b7f3ca14b52",
                "shasum": ""
            },
            "require": {
                "php": "^7.1"
            },
            "replace": {
                "mtdowling/cron-expression": "^1.0"
            },
            "require-dev": {
                "phpstan/phpstan": "^0.11",
                "phpunit/phpunit": "^6.4|^7.0"
            },
            "type": "library",
            "autoload": {
                "psr-4": {
                    "Cron\\": "src/Cron/"
                }
            },
            "notification-url": "https://packagist.org/downloads/",
            "license": [
                "MIT"
            ],
            "authors": [
                {
                    "name": "Chris Tankersley",
                    "email": "chris@ctankersley.com",
                    "homepage": "https://github.com/dragonmantank"
                }
            ],
            "description": "CRON for PHP: Calculate the next or previous run date and determine if a CRON expression is due",
            "keywords": [
                "cron",
                "schedule"
            ],
            "support": {
                "issues": "https://github.com/dragonmantank/cron-expression/issues",
                "source": "https://github.com/dragonmantank/cron-expression/tree/3.0.1"
            },
            "funding": [
                {
                    "url": "https://github.com/dragonmantank",
                    "type": "github"
                }
            ],
            "time": "2020-08-21T02:30:13+00:00"
        },
        {
            "name": "guzzlehttp/guzzle",
            "version": "7.2.0",
            "source": {
                "type": "git",
                "url": "https://github.com/guzzle/guzzle.git",
                "reference": "0aa74dfb41ae110835923ef10a9d803a22d50e79"
            },
            "dist": {
                "type": "zip",
                "url": "https://api.github.com/repos/guzzle/guzzle/zipball/0aa74dfb41ae110835923ef10a9d803a22d50e79",
                "reference": "0aa74dfb41ae110835923ef10a9d803a22d50e79",
                "shasum": ""
            },
            "require": {
                "ext-json": "*",
                "guzzlehttp/promises": "^1.4",
                "guzzlehttp/psr7": "^1.7",
                "php": "^7.2.5 || ^8.0",
                "psr/http-client": "^1.0"
            },
            "provide": {
                "psr/http-client-implementation": "1.0"
            },
            "require-dev": {
                "ext-curl": "*",
                "php-http/client-integration-tests": "^3.0",
                "phpunit/phpunit": "^8.5.5 || ^9.3.5",
                "psr/log": "^1.1"
            },
            "suggest": {
                "ext-curl": "Required for CURL handler support",
                "ext-intl": "Required for Internationalized Domain Name (IDN) support",
                "psr/log": "Required for using the Log middleware"
            },
            "type": "library",
            "extra": {
                "branch-alias": {
                    "dev-master": "7.1-dev"
                }
            },
            "autoload": {
                "psr-4": {
                    "GuzzleHttp\\": "src/"
                },
                "files": [
                    "src/functions_include.php"
                ]
            },
            "notification-url": "https://packagist.org/downloads/",
            "license": [
                "MIT"
            ],
            "authors": [
                {
                    "name": "Michael Dowling",
                    "email": "mtdowling@gmail.com",
                    "homepage": "https://github.com/mtdowling"
                },
                {
                    "name": "Márk Sági-Kazár",
                    "email": "mark.sagikazar@gmail.com",
                    "homepage": "https://sagikazarmark.hu"
                }
            ],
            "description": "Guzzle is a PHP HTTP client library",
            "homepage": "http://guzzlephp.org/",
            "keywords": [
                "client",
                "curl",
                "framework",
                "http",
                "http client",
                "psr-18",
                "psr-7",
                "rest",
                "web service"
            ],
            "support": {
                "issues": "https://github.com/guzzle/guzzle/issues",
                "source": "https://github.com/guzzle/guzzle/tree/7.2.0"
            },
            "funding": [
                {
                    "url": "https://github.com/GrahamCampbell",
                    "type": "github"
                },
                {
                    "url": "https://github.com/Nyholm",
                    "type": "github"
                },
                {
                    "url": "https://github.com/alexeyshockov",
                    "type": "github"
                },
                {
                    "url": "https://github.com/gmponos",
                    "type": "github"
                }
            ],
            "time": "2020-10-10T11:47:56+00:00"
        },
        {
            "name": "guzzlehttp/promises",
            "version": "dev-master",
            "source": {
                "type": "git",
                "url": "https://github.com/guzzle/promises.git",
                "reference": "ddfeedfff2a52661429437da0702979f708e6ac6"
            },
            "dist": {
                "type": "zip",
                "url": "https://api.github.com/repos/guzzle/promises/zipball/ddfeedfff2a52661429437da0702979f708e6ac6",
                "reference": "ddfeedfff2a52661429437da0702979f708e6ac6",
                "shasum": ""
            },
            "require": {
                "php": ">=5.5"
            },
            "require-dev": {
                "symfony/phpunit-bridge": "^4.4 || ^5.1"
            },
            "default-branch": true,
            "type": "library",
            "extra": {
                "branch-alias": {
                    "dev-master": "1.4-dev"
                }
            },
            "autoload": {
                "psr-4": {
                    "GuzzleHttp\\Promise\\": "src/"
                },
                "files": [
                    "src/functions_include.php"
                ]
            },
            "notification-url": "https://packagist.org/downloads/",
            "license": [
                "MIT"
            ],
            "authors": [
                {
                    "name": "Michael Dowling",
                    "email": "mtdowling@gmail.com",
                    "homepage": "https://github.com/mtdowling"
                }
            ],
            "description": "Guzzle promises library",
            "keywords": [
                "promise"
            ],
            "support": {
                "issues": "https://github.com/guzzle/promises/issues",
                "source": "https://github.com/guzzle/promises/tree/master"
            },
            "time": "2020-10-19T16:50:15+00:00"
        },
        {
            "name": "guzzlehttp/psr7",
            "version": "1.x-dev",
            "source": {
                "type": "git",
                "url": "https://github.com/guzzle/psr7.git",
                "reference": "f47ece9e6e8ce74e3be04bef47f46061dc18c095"
            },
            "dist": {
                "type": "zip",
                "url": "https://api.github.com/repos/guzzle/psr7/zipball/f47ece9e6e8ce74e3be04bef47f46061dc18c095",
                "reference": "f47ece9e6e8ce74e3be04bef47f46061dc18c095",
                "shasum": ""
            },
            "require": {
                "php": ">=5.4.0",
                "psr/http-message": "~1.0",
                "ralouphie/getallheaders": "^2.0.5 || ^3.0.0"
            },
            "provide": {
                "psr/http-message-implementation": "1.0"
            },
            "require-dev": {
                "ext-zlib": "*",
                "phpunit/phpunit": "~4.8.36 || ^5.7.27 || ^6.5.14 || ^7.5.20 || ^8.5.8 || ^9.3.10"
            },
            "suggest": {
                "laminas/laminas-httphandlerrunner": "Emit PSR-7 responses"
            },
            "type": "library",
            "extra": {
                "branch-alias": {
                    "dev-master": "1.7-dev"
                }
            },
            "autoload": {
                "psr-4": {
                    "GuzzleHttp\\Psr7\\": "src/"
                },
                "files": [
                    "src/functions_include.php"
                ]
            },
            "notification-url": "https://packagist.org/downloads/",
            "license": [
                "MIT"
            ],
            "authors": [
                {
                    "name": "Michael Dowling",
                    "email": "mtdowling@gmail.com",
                    "homepage": "https://github.com/mtdowling"
                },
                {
                    "name": "Tobias Schultze",
                    "homepage": "https://github.com/Tobion"
                }
            ],
            "description": "PSR-7 message implementation that also provides common utility methods",
            "keywords": [
                "http",
                "message",
                "psr-7",
                "request",
                "response",
                "stream",
                "uri",
                "url"
            ],
            "support": {
                "issues": "https://github.com/guzzle/psr7/issues",
                "source": "https://github.com/guzzle/psr7/tree/1.x"
            },
            "time": "2020-12-08T11:45:39+00:00"
        },
        {
            "name": "influxdb/influxdb-php",
            "version": "1.15.2",
            "source": {
                "type": "git",
                "url": "https://github.com/influxdata/influxdb-php.git",
                "reference": "d6e59f4f04ab9107574fda69c2cbe36671253d03"
            },
            "dist": {
                "type": "zip",
                "url": "https://api.github.com/repos/influxdata/influxdb-php/zipball/d6e59f4f04ab9107574fda69c2cbe36671253d03",
                "reference": "d6e59f4f04ab9107574fda69c2cbe36671253d03",
                "shasum": ""
            },
            "require": {
                "guzzlehttp/guzzle": "^6.0|^7.0",
                "php": "^5.5 || ^7.0 || ^8.0"
            },
            "require-dev": {
                "dms/phpunit-arraysubset-asserts": "^0.2.1",
                "phpunit/phpunit": "^9.5"
            },
            "suggest": {
                "ext-curl": "Curl extension, needed for Curl driver",
                "stefanotorresi/influxdb-php-async": "An asyncronous client for InfluxDB, implemented via ReactPHP."
            },
            "type": "library",
            "autoload": {
                "psr-4": {
                    "InfluxDB\\": "src/InfluxDB"
                }
            },
            "notification-url": "https://packagist.org/downloads/",
            "license": [
                "MIT"
            ],
            "authors": [
                {
                    "name": "Stephen Hoogendijk",
                    "email": "stephen@tca0.nl"
                },
                {
                    "name": "Daniel Martinez",
                    "email": "danimartcas@hotmail.com"
                },
                {
                    "name": "Gianluca Arbezzano",
                    "email": "gianarb92@gmail.com"
                }
            ],
            "description": "InfluxDB client library for PHP",
            "keywords": [
                "client",
                "influxdata",
                "influxdb",
                "influxdb class",
                "influxdb client",
                "influxdb library",
                "time series"
            ],
            "support": {
                "issues": "https://github.com/influxdata/influxdb-php/issues",
                "source": "https://github.com/influxdata/influxdb-php/tree/1.15.2"
            },
            "time": "2020-12-26T17:45:17+00:00"
        },
        {
            "name": "matomo/device-detector",
            "version": "3.13.0",
            "source": {
                "type": "git",
                "url": "https://github.com/matomo-org/device-detector.git",
                "reference": "75ca5b690e38c40d199ade93e677bc5d7c3bc498"
            },
            "dist": {
                "type": "zip",
                "url": "https://api.github.com/repos/matomo-org/device-detector/zipball/75ca5b690e38c40d199ade93e677bc5d7c3bc498",
                "reference": "75ca5b690e38c40d199ade93e677bc5d7c3bc498",
                "shasum": ""
            },
            "require": {
                "mustangostang/spyc": "*",
                "php": ">=5.5"
            },
            "require-dev": {
                "fabpot/php-cs-fixer": "~1.7",
                "matthiasmullie/scrapbook": "@stable",
                "phpunit/phpunit": "^4.8.36",
                "psr/cache": "^1.0",
                "psr/simple-cache": "^1.0"
            },
            "suggest": {
                "doctrine/cache": "Can directly be used for caching purpose",
                "ext-yaml": "Necessary for using the Pecl YAML parser"
            },
            "type": "library",
            "autoload": {
                "psr-4": {
                    "DeviceDetector\\": ""
                }
            },
            "notification-url": "https://packagist.org/downloads/",
            "license": [
                "LGPL-3.0-or-later"
            ],
            "authors": [
                {
                    "name": "The Matomo Team",
                    "email": "hello@matomo.org",
                    "homepage": "https://matomo.org/team/"
                }
            ],
            "description": "The Universal Device Detection library, that parses User Agents and detects devices (desktop, tablet, mobile, tv, cars, console, etc.), clients (browsers, media players, mobile apps, feed readers, libraries, etc), operating systems, devices, brands and models.",
            "homepage": "https://matomo.org",
            "keywords": [
                "devicedetection",
                "parser",
                "useragent"
            ],
            "support": {
                "forum": "http://forum.matomo.org/",
                "issues": "https://github.com/matomo-org/device-detector/issues",
                "source": "https://github.com/matomo-org/piwik",
                "wiki": "https://dev.matomo.org/"
            },
            "time": "2020-08-17T07:37:33+00:00"
        },
        {
            "name": "mustangostang/spyc",
            "version": "0.6.3",
            "source": {
                "type": "git",
                "url": "git@github.com:mustangostang/spyc.git",
                "reference": "4627c838b16550b666d15aeae1e5289dd5b77da0"
            },
            "dist": {
                "type": "zip",
                "url": "https://api.github.com/repos/mustangostang/spyc/zipball/4627c838b16550b666d15aeae1e5289dd5b77da0",
                "reference": "4627c838b16550b666d15aeae1e5289dd5b77da0",
                "shasum": ""
            },
            "require": {
                "php": ">=5.3.1"
            },
            "require-dev": {
                "phpunit/phpunit": "4.3.*@dev"
            },
            "type": "library",
            "extra": {
                "branch-alias": {
                    "dev-master": "0.5.x-dev"
                }
            },
            "autoload": {
                "files": [
                    "Spyc.php"
                ]
            },
            "notification-url": "https://packagist.org/downloads/",
            "license": [
                "MIT"
            ],
            "authors": [
                {
                    "name": "mustangostang",
                    "email": "vlad.andersen@gmail.com"
                }
            ],
            "description": "A simple YAML loader/dumper class for PHP",
            "homepage": "https://github.com/mustangostang/spyc/",
            "keywords": [
                "spyc",
                "yaml",
                "yml"
            ],
            "time": "2019-09-10T13:16:29+00:00"
        },
        {
            "name": "phpmailer/phpmailer",
            "version": "v6.1.7",
            "source": {
                "type": "git",
                "url": "https://github.com/PHPMailer/PHPMailer.git",
                "reference": "2c2370ba3df7034f9eb7b8f387c97b52b2ba5ad0"
            },
            "dist": {
                "type": "zip",
                "url": "https://api.github.com/repos/PHPMailer/PHPMailer/zipball/2c2370ba3df7034f9eb7b8f387c97b52b2ba5ad0",
                "reference": "2c2370ba3df7034f9eb7b8f387c97b52b2ba5ad0",
                "shasum": ""
            },
            "require": {
                "ext-ctype": "*",
                "ext-filter": "*",
                "php": ">=5.5.0"
            },
            "require-dev": {
                "doctrine/annotations": "^1.2",
                "friendsofphp/php-cs-fixer": "^2.2",
                "phpunit/phpunit": "^4.8 || ^5.7"
            },
            "suggest": {
                "ext-mbstring": "Needed to send email in multibyte encoding charset",
                "hayageek/oauth2-yahoo": "Needed for Yahoo XOAUTH2 authentication",
                "league/oauth2-google": "Needed for Google XOAUTH2 authentication",
                "psr/log": "For optional PSR-3 debug logging",
                "stevenmaguire/oauth2-microsoft": "Needed for Microsoft XOAUTH2 authentication",
                "symfony/polyfill-mbstring": "To support UTF-8 if the Mbstring PHP extension is not enabled (^1.2)"
            },
            "type": "library",
            "autoload": {
                "psr-4": {
                    "PHPMailer\\PHPMailer\\": "src/"
                }
            },
            "notification-url": "https://packagist.org/downloads/",
            "license": [
                "LGPL-2.1-only"
            ],
            "authors": [
                {
                    "name": "Marcus Bointon",
                    "email": "phpmailer@synchromedia.co.uk"
                },
                {
                    "name": "Jim Jagielski",
                    "email": "jimjag@gmail.com"
                },
                {
                    "name": "Andy Prevost",
                    "email": "codeworxtech@users.sourceforge.net"
                },
                {
                    "name": "Brent R. Matzelle"
                }
            ],
            "description": "PHPMailer is a full-featured email creation and transfer class for PHP",
            "support": {
                "issues": "https://github.com/PHPMailer/PHPMailer/issues",
                "source": "https://github.com/PHPMailer/PHPMailer/tree/v6.1.7"
            },
            "funding": [
                {
                    "url": "https://github.com/synchro",
                    "type": "github"
                }
            ],
            "time": "2020-07-14T18:50:27+00:00"
        },
        {
            "name": "psr/http-client",
            "version": "dev-master",
            "source": {
                "type": "git",
                "url": "https://github.com/php-fig/http-client.git",
                "reference": "22b2ef5687f43679481615605d7a15c557ce85b1"
            },
            "dist": {
                "type": "zip",
                "url": "https://api.github.com/repos/php-fig/http-client/zipball/22b2ef5687f43679481615605d7a15c557ce85b1",
                "reference": "22b2ef5687f43679481615605d7a15c557ce85b1",
                "shasum": ""
            },
            "require": {
                "php": "^7.0 || ^8.0",
                "psr/http-message": "^1.0"
            },
            "default-branch": true,
            "type": "library",
            "extra": {
                "branch-alias": {
                    "dev-master": "1.0.x-dev"
                }
            },
            "autoload": {
                "psr-4": {
                    "Psr\\Http\\Client\\": "src/"
                }
            },
            "notification-url": "https://packagist.org/downloads/",
            "license": [
                "MIT"
            ],
            "authors": [
                {
                    "name": "PHP-FIG",
                    "homepage": "https://www.php-fig.org/"
                }
            ],
            "description": "Common interface for HTTP clients",
            "homepage": "https://github.com/php-fig/http-client",
            "keywords": [
                "http",
                "http-client",
                "psr",
                "psr-18"
            ],
            "support": {
                "source": "https://github.com/php-fig/http-client/tree/master"
            },
            "time": "2020-09-19T09:12:31+00:00"
        },
        {
            "name": "psr/http-message",
            "version": "dev-master",
            "source": {
                "type": "git",
                "url": "https://github.com/php-fig/http-message.git",
                "reference": "efd67d1dc14a7ef4fc4e518e7dee91c271d524e4"
            },
            "dist": {
                "type": "zip",
                "url": "https://api.github.com/repos/php-fig/http-message/zipball/efd67d1dc14a7ef4fc4e518e7dee91c271d524e4",
                "reference": "efd67d1dc14a7ef4fc4e518e7dee91c271d524e4",
                "shasum": ""
            },
            "require": {
                "php": ">=5.3.0"
            },
            "default-branch": true,
            "type": "library",
            "extra": {
                "branch-alias": {
                    "dev-master": "1.0.x-dev"
                }
            },
            "autoload": {
                "psr-4": {
                    "Psr\\Http\\Message\\": "src/"
                }
            },
            "notification-url": "https://packagist.org/downloads/",
            "license": [
                "MIT"
            ],
            "authors": [
                {
                    "name": "PHP-FIG",
                    "homepage": "http://www.php-fig.org/"
                }
            ],
            "description": "Common interface for HTTP messages",
            "homepage": "https://github.com/php-fig/http-message",
            "keywords": [
                "http",
                "http-message",
                "psr",
                "psr-7",
                "request",
                "response"
            ],
            "support": {
                "source": "https://github.com/php-fig/http-message/tree/master"
            },
            "time": "2019-08-29T13:16:46+00:00"
        },
        {
            "name": "psr/log",
            "version": "dev-master",
            "source": {
                "type": "git",
                "url": "https://github.com/php-fig/log.git",
                "reference": "dd738d0b4491f32725492cf345f6b501f5922fec"
            },
            "dist": {
                "type": "zip",
                "url": "https://api.github.com/repos/php-fig/log/zipball/dd738d0b4491f32725492cf345f6b501f5922fec",
                "reference": "dd738d0b4491f32725492cf345f6b501f5922fec",
                "shasum": ""
            },
            "require": {
                "php": ">=5.3.0"
            },
            "default-branch": true,
            "type": "library",
            "extra": {
                "branch-alias": {
                    "dev-master": "1.1.x-dev"
                }
            },
            "autoload": {
                "psr-4": {
                    "Psr\\Log\\": "Psr/Log/"
                }
            },
            "notification-url": "https://packagist.org/downloads/",
            "license": [
                "MIT"
            ],
            "authors": [
                {
                    "name": "PHP-FIG",
                    "homepage": "https://www.php-fig.org/"
                }
            ],
            "description": "Common interface for logging libraries",
            "homepage": "https://github.com/php-fig/log",
            "keywords": [
                "log",
                "psr",
                "psr-3"
            ],
            "support": {
                "source": "https://github.com/php-fig/log/tree/master"
            },
            "time": "2020-09-18T06:44:51+00:00"
        },
        {
            "name": "ralouphie/getallheaders",
            "version": "3.0.3",
            "source": {
                "type": "git",
                "url": "https://github.com/ralouphie/getallheaders.git",
                "reference": "120b605dfeb996808c31b6477290a714d356e822"
            },
            "dist": {
                "type": "zip",
                "url": "https://api.github.com/repos/ralouphie/getallheaders/zipball/120b605dfeb996808c31b6477290a714d356e822",
                "reference": "120b605dfeb996808c31b6477290a714d356e822",
                "shasum": ""
            },
            "require": {
                "php": ">=5.6"
            },
            "require-dev": {
                "php-coveralls/php-coveralls": "^2.1",
                "phpunit/phpunit": "^5 || ^6.5"
            },
            "type": "library",
            "autoload": {
                "files": [
                    "src/getallheaders.php"
                ]
            },
            "notification-url": "https://packagist.org/downloads/",
            "license": [
                "MIT"
            ],
            "authors": [
                {
                    "name": "Ralph Khattar",
                    "email": "ralph.khattar@gmail.com"
                }
            ],
            "description": "A polyfill for getallheaders.",
            "support": {
                "issues": "https://github.com/ralouphie/getallheaders/issues",
                "source": "https://github.com/ralouphie/getallheaders/tree/develop"
            },
            "time": "2019-03-08T08:55:37+00:00"
        },
        {
            "name": "resque/php-resque",
            "version": "v1.3.6",
            "source": {
                "type": "git",
                "url": "https://github.com/resque/php-resque.git",
                "reference": "fe41c04763699b1318d97ed14cc78583e9380161"
            },
            "dist": {
                "type": "zip",
                "url": "https://api.github.com/repos/resque/php-resque/zipball/fe41c04763699b1318d97ed14cc78583e9380161",
                "reference": "fe41c04763699b1318d97ed14cc78583e9380161",
                "shasum": ""
            },
            "require": {
                "colinmollenhour/credis": "~1.7",
                "php": ">=5.6.0",
                "psr/log": "~1.0"
            },
            "require-dev": {
                "phpunit/phpunit": "^5.7"
            },
            "suggest": {
                "ext-pcntl": "REQUIRED for forking processes on platforms that support it (so anything but Windows).",
                "ext-proctitle": "Allows php-resque to rename the title of UNIX processes to show the status of a worker.",
                "ext-redis": "Native PHP extension for Redis connectivity. Credis will automatically utilize when available."
            },
            "bin": [
                "bin/resque",
                "bin/resque-scheduler"
            ],
            "type": "library",
            "extra": {
                "branch-alias": {
                    "dev-master": "1.0-dev"
                }
            },
            "autoload": {
                "psr-0": {
                    "Resque": "lib",
                    "ResqueScheduler": "lib"
                }
            },
            "notification-url": "https://packagist.org/downloads/",
            "license": [
                "MIT"
            ],
            "authors": [
                {
                    "name": "Dan Hunsaker",
                    "email": "danhunsaker+resque@gmail.com",
                    "role": "Maintainer"
                },
                {
                    "name": "Rajib Ahmed",
                    "homepage": "https://github.com/rajibahmed",
                    "role": "Maintainer"
                },
                {
                    "name": "Steve Klabnik",
                    "email": "steve@steveklabnik.com",
                    "role": "Maintainer"
                },
                {
                    "name": "Chris Boulton",
                    "email": "chris@bigcommerce.com",
                    "role": "Creator"
                }
            ],
            "description": "Redis backed library for creating background jobs and processing them later. Based on resque for Ruby.",
            "homepage": "http://www.github.com/resque/php-resque/",
            "keywords": [
                "background",
                "job",
                "redis",
                "resque"
            ],
            "support": {
                "issues": "https://github.com/resque/php-resque/issues",
                "source": "https://github.com/resque/php-resque/tree/v1.3.6"
            },
            "time": "2020-04-16T16:39:50+00:00"
        },
        {
            "name": "utopia-php/abuse",
            "version": "0.3.1",
            "source": {
                "type": "git",
                "url": "https://github.com/utopia-php/abuse.git",
                "reference": "23c2eb533bca8f3ef5548ae265398fa7d4d39a1c"
            },
            "dist": {
                "type": "zip",
                "url": "https://api.github.com/repos/utopia-php/abuse/zipball/23c2eb533bca8f3ef5548ae265398fa7d4d39a1c",
                "reference": "23c2eb533bca8f3ef5548ae265398fa7d4d39a1c",
                "shasum": ""
            },
            "require": {
                "ext-pdo": "*",
                "php": ">=7.1"
            },
            "require-dev": {
                "phpunit/phpunit": "^9.4",
                "vimeo/psalm": "4.0.1"
            },
            "type": "library",
            "autoload": {
                "psr-4": {
                    "Utopia\\Abuse\\": "src/Abuse"
                }
            },
            "notification-url": "https://packagist.org/downloads/",
            "license": [
                "MIT"
            ],
            "authors": [
                {
                    "name": "Eldad Fux",
                    "email": "eldad@appwrite.io"
                }
            ],
            "description": "A simple abuse library to manage application usage limits",
            "keywords": [
                "Abuse",
                "framework",
                "php",
                "upf",
                "utopia"
            ],
            "support": {
                "issues": "https://github.com/utopia-php/abuse/issues",
                "source": "https://github.com/utopia-php/abuse/tree/0.3.1"
            },
            "time": "2020-12-21T17:28:03+00:00"
        },
        {
            "name": "utopia-php/audit",
            "version": "0.5.1",
            "source": {
                "type": "git",
                "url": "https://github.com/utopia-php/audit.git",
                "reference": "154a850170a58667a15e4b65fbabb6cd0b709dd9"
            },
            "dist": {
                "type": "zip",
                "url": "https://api.github.com/repos/utopia-php/audit/zipball/154a850170a58667a15e4b65fbabb6cd0b709dd9",
                "reference": "154a850170a58667a15e4b65fbabb6cd0b709dd9",
                "shasum": ""
            },
            "require": {
                "ext-pdo": "*",
                "php": ">=7.1"
            },
            "require-dev": {
                "phpunit/phpunit": "^9.3",
                "vimeo/psalm": "4.0.1"
            },
            "type": "library",
            "autoload": {
                "psr-4": {
                    "Utopia\\Audit\\": "src/Audit"
                }
            },
            "notification-url": "https://packagist.org/downloads/",
            "license": [
                "MIT"
            ],
            "authors": [
                {
                    "name": "Eldad Fux",
                    "email": "eldad@appwrite.io"
                }
            ],
            "description": "A simple audit library to manage application users logs",
            "keywords": [
                "Audit",
                "framework",
                "php",
                "upf",
                "utopia"
            ],
            "support": {
                "issues": "https://github.com/utopia-php/audit/issues",
                "source": "https://github.com/utopia-php/audit/tree/0.5.1"
            },
            "time": "2020-12-21T17:28:53+00:00"
        },
        {
            "name": "utopia-php/cache",
            "version": "0.2.3",
            "source": {
                "type": "git",
                "url": "https://github.com/utopia-php/cache.git",
                "reference": "a44b904127f88fa64673e402e5c0732ff6687d47"
            },
            "dist": {
                "type": "zip",
                "url": "https://api.github.com/repos/utopia-php/cache/zipball/a44b904127f88fa64673e402e5c0732ff6687d47",
                "reference": "a44b904127f88fa64673e402e5c0732ff6687d47",
                "shasum": ""
            },
            "require": {
                "ext-json": "*",
                "php": ">=7.3"
            },
            "require-dev": {
                "phpunit/phpunit": "^9.3",
                "vimeo/psalm": "4.0.1"
            },
            "type": "library",
            "autoload": {
                "psr-4": {
                    "Utopia\\Cache\\": "src/Cache"
                }
            },
            "notification-url": "https://packagist.org/downloads/",
            "license": [
                "MIT"
            ],
            "authors": [
                {
                    "name": "Eldad Fux",
                    "email": "eldad@appwrite.io"
                }
            ],
            "description": "A simple cache library to manage application cache storing, loading and purging",
            "keywords": [
                "cache",
                "framework",
                "php",
                "upf",
                "utopia"
            ],
            "support": {
                "issues": "https://github.com/utopia-php/cache/issues",
                "source": "https://github.com/utopia-php/cache/tree/0.2.3"
            },
            "time": "2020-10-24T10:11:01+00:00"
        },
        {
            "name": "utopia-php/cli",
            "version": "0.9.0",
            "source": {
                "type": "git",
                "url": "https://github.com/utopia-php/cli.git",
                "reference": "a83f8b5f57022e0d1c50913f1b1ab4f8f087dceb"
            },
            "dist": {
                "type": "zip",
                "url": "https://api.github.com/repos/utopia-php/cli/zipball/a83f8b5f57022e0d1c50913f1b1ab4f8f087dceb",
                "reference": "a83f8b5f57022e0d1c50913f1b1ab4f8f087dceb",
                "shasum": ""
            },
            "require": {
                "php": ">=7.4",
                "utopia-php/framework": "0.*.*"
            },
            "require-dev": {
                "phpunit/phpunit": "^9.3",
                "vimeo/psalm": "4.0.1"
            },
            "type": "library",
            "autoload": {
                "psr-4": {
                    "Utopia\\CLI\\": "src/CLI"
                }
            },
            "notification-url": "https://packagist.org/downloads/",
            "license": [
                "MIT"
            ],
            "authors": [
                {
                    "name": "Eldad Fux",
                    "email": "eldad@appwrite.io"
                }
            ],
            "description": "A simple CLI library to manage command line applications",
            "keywords": [
                "cli",
                "command line",
                "framework",
                "php",
                "upf",
                "utopia"
            ],
            "support": {
                "issues": "https://github.com/utopia-php/cli/issues",
                "source": "https://github.com/utopia-php/cli/tree/0.9.0"
            },
            "time": "2021-01-19T20:00:02+00:00"
        },
        {
            "name": "utopia-php/config",
            "version": "0.2.2",
            "source": {
                "type": "git",
                "url": "https://github.com/utopia-php/config.git",
                "reference": "a3d7bc0312d7150d5e04b1362dc34b2b136908cc"
            },
            "dist": {
                "type": "zip",
                "url": "https://api.github.com/repos/utopia-php/config/zipball/a3d7bc0312d7150d5e04b1362dc34b2b136908cc",
                "reference": "a3d7bc0312d7150d5e04b1362dc34b2b136908cc",
                "shasum": ""
            },
            "require": {
                "php": ">=7.3"
            },
            "require-dev": {
                "phpunit/phpunit": "^9.3",
                "vimeo/psalm": "4.0.1"
            },
            "type": "library",
            "autoload": {
                "psr-4": {
                    "Utopia\\Config\\": "src/Config"
                }
            },
            "notification-url": "https://packagist.org/downloads/",
            "license": [
                "MIT"
            ],
            "authors": [
                {
                    "name": "Eldad Fux",
                    "email": "eldad@appwrite.io"
                }
            ],
            "description": "A simple Config library to managing application config variables",
            "keywords": [
                "config",
                "framework",
                "php",
                "upf",
                "utopia"
            ],
            "support": {
                "issues": "https://github.com/utopia-php/config/issues",
                "source": "https://github.com/utopia-php/config/tree/0.2.2"
            },
            "time": "2020-10-24T09:49:09+00:00"
        },
        {
            "name": "utopia-php/domains",
            "version": "0.2.3",
            "source": {
                "type": "git",
                "url": "https://github.com/utopia-php/domains.git",
                "reference": "6c9b3706b0df4e0150a1f9062321ff114270a643"
            },
            "dist": {
                "type": "zip",
                "url": "https://api.github.com/repos/utopia-php/domains/zipball/6c9b3706b0df4e0150a1f9062321ff114270a643",
                "reference": "6c9b3706b0df4e0150a1f9062321ff114270a643",
                "shasum": ""
            },
            "require": {
                "php": ">=7.1"
            },
            "require-dev": {
                "phpunit/phpunit": "^9.3",
                "vimeo/psalm": "4.0.1"
            },
            "type": "library",
            "autoload": {
                "psr-4": {
                    "Utopia\\Domains\\": "src/Domains"
                }
            },
            "notification-url": "https://packagist.org/downloads/",
            "license": [
                "MIT"
            ],
            "authors": [
                {
                    "name": "Eldad Fux",
                    "email": "eldad@appwrite.io"
                }
            ],
            "description": "Utopia Domains library is simple and lite library for parsing web domains. This library is aiming to be as simple and easy to learn and use.",
            "keywords": [
                "domains",
                "framework",
                "icann",
                "php",
                "public suffix",
                "tld",
                "tld extract",
                "upf",
                "utopia"
            ],
            "support": {
                "issues": "https://github.com/utopia-php/domains/issues",
                "source": "https://github.com/utopia-php/domains/tree/0.2.3"
            },
            "time": "2020-10-23T09:59:51+00:00"
        },
        {
            "name": "utopia-php/framework",
            "version": "0.10.0",
            "source": {
                "type": "git",
                "url": "https://github.com/utopia-php/framework.git",
                "reference": "65909bdb24ef6b6c6751abfdea90caf96bbc6c50"
            },
            "dist": {
                "type": "zip",
                "url": "https://api.github.com/repos/utopia-php/framework/zipball/65909bdb24ef6b6c6751abfdea90caf96bbc6c50",
                "reference": "65909bdb24ef6b6c6751abfdea90caf96bbc6c50",
                "shasum": ""
            },
            "require": {
                "php": ">=7.3.0"
            },
            "require-dev": {
                "phpunit/phpunit": "^9.4",
                "vimeo/psalm": "4.0.1"
            },
            "type": "library",
            "autoload": {
                "psr-4": {
                    "Utopia\\": "src/"
                }
            },
            "notification-url": "https://packagist.org/downloads/",
            "license": [
                "MIT"
            ],
            "authors": [
                {
                    "name": "Eldad Fux",
                    "email": "eldad@appwrite.io"
                }
            ],
            "description": "A simple, light and advanced PHP framework",
            "keywords": [
                "framework",
                "php",
                "upf"
            ],
            "support": {
                "issues": "https://github.com/utopia-php/framework/issues",
                "source": "https://github.com/utopia-php/framework/tree/0.10.0"
            },
            "time": "2020-12-26T12:02:39+00:00"
        },
        {
            "name": "utopia-php/locale",
            "version": "0.3.3",
            "source": {
                "type": "git",
                "url": "https://github.com/utopia-php/locale.git",
                "reference": "5b5b22aab786d6e66eb3b9d546b7e606deae68e4"
            },
            "dist": {
                "type": "zip",
                "url": "https://api.github.com/repos/utopia-php/locale/zipball/5b5b22aab786d6e66eb3b9d546b7e606deae68e4",
                "reference": "5b5b22aab786d6e66eb3b9d546b7e606deae68e4",
                "shasum": ""
            },
            "require": {
                "php": ">=7.1"
            },
            "require-dev": {
                "phpunit/phpunit": "^9.3",
                "vimeo/psalm": "4.0.1"
            },
            "type": "library",
            "autoload": {
                "psr-4": {
                    "Utopia\\Locale\\": "src/Locale"
                }
            },
            "notification-url": "https://packagist.org/downloads/",
            "license": [
                "MIT"
            ],
            "authors": [
                {
                    "name": "Eldad Fux",
                    "email": "eldad@appwrite.io"
                }
            ],
            "description": "A simple locale library to manage application translations",
            "keywords": [
                "framework",
                "locale",
                "php",
                "upf",
                "utopia"
            ],
            "support": {
                "issues": "https://github.com/utopia-php/locale/issues",
                "source": "https://github.com/utopia-php/locale/tree/0.3.3"
            },
            "time": "2020-10-24T08:12:55+00:00"
        },
        {
            "name": "utopia-php/preloader",
            "version": "0.2.4",
            "source": {
                "type": "git",
                "url": "https://github.com/utopia-php/preloader.git",
                "reference": "65ef48392e72172f584b0baa2e224f9a1cebcce0"
            },
            "dist": {
                "type": "zip",
                "url": "https://api.github.com/repos/utopia-php/preloader/zipball/65ef48392e72172f584b0baa2e224f9a1cebcce0",
                "reference": "65ef48392e72172f584b0baa2e224f9a1cebcce0",
                "shasum": ""
            },
            "require": {
                "php": ">=7.1"
            },
            "require-dev": {
                "phpunit/phpunit": "^9.3",
                "vimeo/psalm": "4.0.1"
            },
            "type": "library",
            "autoload": {
                "psr-4": {
                    "Utopia\\Preloader\\": "src/Preloader"
                }
            },
            "notification-url": "https://packagist.org/downloads/",
            "license": [
                "MIT"
            ],
            "authors": [
                {
                    "name": "Eldad Fux",
                    "email": "team@appwrite.io"
                }
            ],
            "description": "Utopia Preloader library is simple and lite library for managing PHP preloading configuration",
            "keywords": [
                "framework",
                "php",
                "preload",
                "preloader",
                "preloading",
                "upf",
                "utopia"
            ],
            "support": {
                "issues": "https://github.com/utopia-php/preloader/issues",
                "source": "https://github.com/utopia-php/preloader/tree/0.2.4"
            },
            "time": "2020-10-24T07:04:59+00:00"
        },
        {
            "name": "utopia-php/registry",
            "version": "0.2.4",
            "source": {
                "type": "git",
                "url": "https://github.com/utopia-php/registry.git",
                "reference": "428a94f1a36147e7b7221e778c01e1be08db2893"
            },
            "dist": {
                "type": "zip",
                "url": "https://api.github.com/repos/utopia-php/registry/zipball/428a94f1a36147e7b7221e778c01e1be08db2893",
                "reference": "428a94f1a36147e7b7221e778c01e1be08db2893",
                "shasum": ""
            },
            "require": {
                "php": ">=7.3"
            },
            "require-dev": {
                "phpunit/phpunit": "^9.3",
                "vimeo/psalm": "4.0.1"
            },
            "type": "library",
            "autoload": {
                "psr-4": {
                    "Utopia\\Registry\\": "src/Registry"
                }
            },
            "notification-url": "https://packagist.org/downloads/",
            "license": [
                "MIT"
            ],
            "authors": [
                {
                    "name": "Eldad Fux",
                    "email": "eldad@appwrite.io"
                }
            ],
            "description": "A simple dependency management library for PHP",
            "keywords": [
                "dependency management",
                "di",
                "framework",
                "php",
                "upf",
                "utopia"
            ],
            "support": {
                "issues": "https://github.com/utopia-php/registry/issues",
                "source": "https://github.com/utopia-php/registry/tree/0.2.4"
            },
            "time": "2020-10-24T08:51:37+00:00"
        },
        {
            "name": "utopia-php/storage",
            "version": "0.2.0",
            "source": {
                "type": "git",
                "url": "https://github.com/utopia-php/storage.git",
                "reference": "27bfd663c9b2a17ac0911522a87f42bee834df95"
            },
            "dist": {
                "type": "zip",
                "url": "https://api.github.com/repos/utopia-php/storage/zipball/27bfd663c9b2a17ac0911522a87f42bee834df95",
                "reference": "27bfd663c9b2a17ac0911522a87f42bee834df95",
                "shasum": ""
            },
            "require": {
                "php": ">=7.4",
                "utopia-php/framework": "0.10.0"
            },
            "require-dev": {
                "phpunit/phpunit": "^9.3",
                "vimeo/psalm": "4.0.1"
            },
            "type": "library",
            "autoload": {
                "psr-4": {
                    "Utopia\\Storage\\": "src/Storage"
                }
            },
            "notification-url": "https://packagist.org/downloads/",
            "license": [
                "MIT"
            ],
            "authors": [
                {
                    "name": "Eldad Fux",
                    "email": "eldad@appwrite.io"
                }
            ],
            "description": "A simple Storage library to manage application storage",
            "keywords": [
                "framework",
                "php",
                "storage",
                "upf",
                "utopia"
            ],
            "support": {
                "issues": "https://github.com/utopia-php/storage/issues",
                "source": "https://github.com/utopia-php/storage/tree/0.2.0"
            },
            "time": "2021-01-27T12:21:27+00:00"
        },
        {
            "name": "utopia-php/swoole",
            "version": "0.2.0",
            "source": {
                "type": "git",
                "url": "https://github.com/utopia-php/swoole.git",
                "reference": "bc9dd3e113e9b8cbbf54468524637f39b2deb861"
            },
            "dist": {
                "type": "zip",
                "url": "https://api.github.com/repos/utopia-php/swoole/zipball/bc9dd3e113e9b8cbbf54468524637f39b2deb861",
                "reference": "bc9dd3e113e9b8cbbf54468524637f39b2deb861",
                "shasum": ""
            },
            "require": {
                "ext-swoole": "*",
                "php": ">=7.3",
                "utopia-php/framework": "0.*.*"
            },
            "require-dev": {
                "phpunit/phpunit": "^9.3",
                "swoole/ide-helper": "4.5.5",
                "vimeo/psalm": "4.0.1"
            },
            "type": "library",
            "autoload": {
                "psr-4": {
                    "Utopia\\Swoole\\": "src/Swoole"
                }
            },
            "notification-url": "https://packagist.org/downloads/",
            "license": [
                "MIT"
            ],
            "authors": [
                {
                    "name": "Eldad Fux",
                    "email": "team@appwrite.io"
                }
            ],
            "description": "An extension for Utopia Framework to work with PHP Swoole as a PHP FPM alternative",
            "keywords": [
                "framework",
                "http",
                "php",
                "server",
                "swoole",
                "upf",
                "utopia"
            ],
            "support": {
                "issues": "https://github.com/utopia-php/swoole/issues",
                "source": "https://github.com/utopia-php/swoole/tree/0.2.0"
            },
            "time": "2020-10-29T12:42:38+00:00"
        },
        {
            "name": "utopia-php/system",
            "version": "0.3.0",
            "source": {
                "type": "git",
                "url": "https://github.com/utopia-php/system.git",
                "reference": "63a4f2ea06a60ed82b8904e24b4754df0f77fef2"
            },
            "dist": {
                "type": "zip",
                "url": "https://api.github.com/repos/utopia-php/system/zipball/63a4f2ea06a60ed82b8904e24b4754df0f77fef2",
                "reference": "63a4f2ea06a60ed82b8904e24b4754df0f77fef2",
                "shasum": ""
            },
            "require": {
                "php": ">=7.4"
            },
            "require-dev": {
                "phpunit/phpunit": "^9.3",
                "vimeo/psalm": "4.0.1"
            },
            "type": "library",
            "autoload": {
                "psr-4": {
                    "Utopia\\System\\": "src/System"
                }
            },
            "notification-url": "https://packagist.org/downloads/",
            "license": [
                "MIT"
            ],
            "authors": [
                {
                    "name": "Eldad Fux",
                    "email": "eldad@appwrite.io"
                },
                {
                    "name": "Torsten Dittmann",
                    "email": "torsten@appwrite.io"
                }
            ],
            "description": "A simple library for obtaining information about the host's system.",
            "keywords": [
                "framework",
                "php",
                "system",
                "upf",
                "utopia"
            ],
            "support": {
                "issues": "https://github.com/utopia-php/system/issues",
                "source": "https://github.com/utopia-php/system/tree/0.3.0"
            },
            "time": "2021-01-24T11:28:55+00:00"
        }
    ],
    "packages-dev": [
        {
            "name": "amphp/amp",
            "version": "dev-master",
            "source": {
                "type": "git",
                "url": "https://github.com/amphp/amp.git",
                "reference": "7d4bbc6e0b47c6bb39b6cce1a4b5942e0c5125fb"
            },
            "dist": {
                "type": "zip",
                "url": "https://api.github.com/repos/amphp/amp/zipball/7d4bbc6e0b47c6bb39b6cce1a4b5942e0c5125fb",
                "reference": "7d4bbc6e0b47c6bb39b6cce1a4b5942e0c5125fb",
                "shasum": ""
            },
            "require": {
                "php": ">=7.1"
            },
            "require-dev": {
                "amphp/php-cs-fixer-config": "dev-master",
                "amphp/phpunit-util": "^1",
                "ext-json": "*",
                "jetbrains/phpstorm-stubs": "^2019.3",
                "phpunit/phpunit": "^7 | ^8 | ^9",
                "psalm/phar": "^3.11@dev",
                "react/promise": "^2"
            },
            "default-branch": true,
            "type": "library",
            "extra": {
                "branch-alias": {
                    "dev-master": "2.x-dev"
                }
            },
            "autoload": {
                "psr-4": {
                    "Amp\\": "lib"
                },
                "files": [
                    "lib/functions.php",
                    "lib/Internal/functions.php"
                ]
            },
            "notification-url": "https://packagist.org/downloads/",
            "license": [
                "MIT"
            ],
            "authors": [
                {
                    "name": "Daniel Lowrey",
                    "email": "rdlowrey@php.net"
                },
                {
                    "name": "Aaron Piotrowski",
                    "email": "aaron@trowski.com"
                },
                {
                    "name": "Bob Weinand",
                    "email": "bobwei9@hotmail.com"
                },
                {
                    "name": "Niklas Keller",
                    "email": "me@kelunik.com"
                }
            ],
            "description": "A non-blocking concurrency framework for PHP applications.",
            "homepage": "http://amphp.org/amp",
            "keywords": [
                "async",
                "asynchronous",
                "awaitable",
                "concurrency",
                "event",
                "event-loop",
                "future",
                "non-blocking",
                "promise"
            ],
            "support": {
                "irc": "irc://irc.freenode.org/amphp",
                "issues": "https://github.com/amphp/amp/issues",
                "source": "https://github.com/amphp/amp/tree/master"
            },
            "funding": [
                {
                    "url": "https://github.com/amphp",
                    "type": "github"
                }
            ],
            "time": "2021-01-13T19:16:50+00:00"
        },
        {
            "name": "amphp/byte-stream",
            "version": "dev-master",
            "source": {
                "type": "git",
                "url": "https://github.com/amphp/byte-stream.git",
                "reference": "f813a658f0446192c5e17f96727070ee9342b93a"
            },
            "dist": {
                "type": "zip",
                "url": "https://api.github.com/repos/amphp/byte-stream/zipball/f813a658f0446192c5e17f96727070ee9342b93a",
                "reference": "f813a658f0446192c5e17f96727070ee9342b93a",
                "shasum": ""
            },
            "require": {
                "amphp/amp": "^2",
                "php": ">=7.1"
            },
            "require-dev": {
                "amphp/php-cs-fixer-config": "dev-master",
                "amphp/phpunit-util": "^1.4",
                "friendsofphp/php-cs-fixer": "^2.3",
                "jetbrains/phpstorm-stubs": "^2019.3",
                "phpunit/phpunit": "^6 || ^7 || ^8",
                "psalm/phar": "^3.11.4"
            },
            "default-branch": true,
            "type": "library",
            "extra": {
                "branch-alias": {
                    "dev-master": "1.x-dev"
                }
            },
            "autoload": {
                "psr-4": {
                    "Amp\\ByteStream\\": "lib"
                },
                "files": [
                    "lib/functions.php"
                ]
            },
            "notification-url": "https://packagist.org/downloads/",
            "license": [
                "MIT"
            ],
            "authors": [
                {
                    "name": "Aaron Piotrowski",
                    "email": "aaron@trowski.com"
                },
                {
                    "name": "Niklas Keller",
                    "email": "me@kelunik.com"
                }
            ],
            "description": "A stream abstraction to make working with non-blocking I/O simple.",
            "homepage": "http://amphp.org/byte-stream",
            "keywords": [
                "amp",
                "amphp",
                "async",
                "io",
                "non-blocking",
                "stream"
            ],
            "support": {
                "irc": "irc://irc.freenode.org/amphp",
                "issues": "https://github.com/amphp/byte-stream/issues",
                "source": "https://github.com/amphp/byte-stream/tree/master"
            },
            "funding": [
                {
                    "url": "https://github.com/amphp",
                    "type": "github"
                }
            ],
            "time": "2020-08-30T19:23:04+00:00"
        },
        {
            "name": "appwrite/sdk-generator",
            "version": "0.4.5",
            "source": {
                "type": "git",
                "url": "https://github.com/appwrite/sdk-generator",
                "reference": "9c04ed7ff34a723c3c226941b9f9a844738c595e"
            },
            "require": {
                "ext-curl": "*",
                "ext-json": "*",
                "ext-mbstring": "*",
                "matthiasmullie/minify": "^1.3",
                "php": ">=7.0.0",
                "twig/twig": "^2.12"
            },
            "require-dev": {
                "phpunit/phpunit": "^7.0"
            },
            "type": "library",
            "autoload": {
                "psr-4": {
                    "Appwrite\\SDK\\": "src/SDK",
                    "Appwrite\\Spec\\": "src/Spec"
                }
            },
            "license": [
                "MIT"
            ],
            "authors": [
                {
                    "name": "Eldad Fux",
                    "email": "eldad@appwrite.io"
                }
            ],
            "description": "Appwrite PHP library for generating API SDKs for multiple programming languages and platforms",
            "time": "2021-01-28T08:03:13+00:00"
        },
        {
            "name": "composer/package-versions-deprecated",
            "version": "dev-master",
            "source": {
                "type": "git",
                "url": "https://github.com/composer/package-versions-deprecated.git",
                "reference": "f921205948ab93bb19f86327c793a81edb62f236"
            },
            "dist": {
                "type": "zip",
                "url": "https://api.github.com/repos/composer/package-versions-deprecated/zipball/f921205948ab93bb19f86327c793a81edb62f236",
                "reference": "f921205948ab93bb19f86327c793a81edb62f236",
                "shasum": ""
            },
            "require": {
                "composer-plugin-api": "^1.1.0 || ^2.0",
                "php": "^7 || ^8"
            },
            "replace": {
                "ocramius/package-versions": "1.11.99"
            },
            "require-dev": {
                "composer/composer": "^1.9.3 || ^2.0@dev",
                "ext-zip": "^1.13",
                "phpunit/phpunit": "^6.5 || ^7"
            },
            "default-branch": true,
            "type": "composer-plugin",
            "extra": {
                "class": "PackageVersions\\Installer",
                "branch-alias": {
                    "dev-master": "1.x-dev"
                }
            },
            "autoload": {
                "psr-4": {
                    "PackageVersions\\": "src/PackageVersions"
                }
            },
            "notification-url": "https://packagist.org/downloads/",
            "license": [
                "MIT"
            ],
            "authors": [
                {
                    "name": "Marco Pivetta",
                    "email": "ocramius@gmail.com"
                },
                {
                    "name": "Jordi Boggiano",
                    "email": "j.boggiano@seld.be"
                }
            ],
            "description": "Composer plugin that provides efficient querying for installed package versions (no runtime IO)",
            "support": {
                "issues": "https://github.com/composer/package-versions-deprecated/issues",
                "source": "https://github.com/composer/package-versions-deprecated/tree/master"
            },
            "funding": [
                {
                    "url": "https://packagist.com",
                    "type": "custom"
                },
                {
                    "url": "https://github.com/composer",
                    "type": "github"
                },
                {
                    "url": "https://tidelift.com/funding/github/packagist/composer/composer",
                    "type": "tidelift"
                }
            ],
            "time": "2020-12-27T20:11:05+00:00"
        },
        {
            "name": "composer/semver",
            "version": "dev-main",
            "source": {
                "type": "git",
                "url": "https://github.com/composer/semver.git",
                "reference": "dd61cb4efbd0cff1700b217faf24ce596af4fc4e"
            },
            "dist": {
                "type": "zip",
                "url": "https://api.github.com/repos/composer/semver/zipball/dd61cb4efbd0cff1700b217faf24ce596af4fc4e",
                "reference": "dd61cb4efbd0cff1700b217faf24ce596af4fc4e",
                "shasum": ""
            },
            "require": {
                "php": "^5.3.2 || ^7.0 || ^8.0"
            },
            "require-dev": {
                "phpstan/phpstan": "^0.12.54",
                "symfony/phpunit-bridge": "^4.2 || ^5"
            },
            "default-branch": true,
            "type": "library",
            "extra": {
                "branch-alias": {
                    "dev-main": "3.x-dev"
                }
            },
            "autoload": {
                "psr-4": {
                    "Composer\\Semver\\": "src"
                }
            },
            "notification-url": "https://packagist.org/downloads/",
            "license": [
                "MIT"
            ],
            "authors": [
                {
                    "name": "Nils Adermann",
                    "email": "naderman@naderman.de",
                    "homepage": "http://www.naderman.de"
                },
                {
                    "name": "Jordi Boggiano",
                    "email": "j.boggiano@seld.be",
                    "homepage": "http://seld.be"
                },
                {
                    "name": "Rob Bast",
                    "email": "rob.bast@gmail.com",
                    "homepage": "http://robbast.nl"
                }
            ],
            "description": "Semver library that offers utilities, version constraint parsing and validation.",
            "keywords": [
                "semantic",
                "semver",
                "validation",
                "versioning"
            ],
            "support": {
                "irc": "irc://irc.freenode.org/composer",
                "issues": "https://github.com/composer/semver/issues",
                "source": "https://github.com/composer/semver/tree/main"
            },
            "funding": [
                {
                    "url": "https://packagist.com",
                    "type": "custom"
                },
                {
                    "url": "https://github.com/composer",
                    "type": "github"
                },
                {
                    "url": "https://tidelift.com/funding/github/packagist/composer/composer",
                    "type": "tidelift"
                }
            ],
            "time": "2020-12-10T07:55:43+00:00"
        },
        {
            "name": "composer/xdebug-handler",
            "version": "1.4.5",
            "source": {
                "type": "git",
                "url": "https://github.com/composer/xdebug-handler.git",
                "reference": "f28d44c286812c714741478d968104c5e604a1d4"
            },
            "dist": {
                "type": "zip",
                "url": "https://api.github.com/repos/composer/xdebug-handler/zipball/f28d44c286812c714741478d968104c5e604a1d4",
                "reference": "f28d44c286812c714741478d968104c5e604a1d4",
                "shasum": ""
            },
            "require": {
                "php": "^5.3.2 || ^7.0 || ^8.0",
                "psr/log": "^1.0"
            },
            "require-dev": {
                "phpunit/phpunit": "^4.8.35 || ^5.7 || 6.5 - 8"
            },
            "type": "library",
            "autoload": {
                "psr-4": {
                    "Composer\\XdebugHandler\\": "src"
                }
            },
            "notification-url": "https://packagist.org/downloads/",
            "license": [
                "MIT"
            ],
            "authors": [
                {
                    "name": "John Stevenson",
                    "email": "john-stevenson@blueyonder.co.uk"
                }
            ],
            "description": "Restarts a process without Xdebug.",
            "keywords": [
                "Xdebug",
                "performance"
            ],
            "support": {
                "irc": "irc://irc.freenode.org/composer",
                "issues": "https://github.com/composer/xdebug-handler/issues",
                "source": "https://github.com/composer/xdebug-handler/tree/1.4.5"
            },
            "funding": [
                {
                    "url": "https://packagist.com",
                    "type": "custom"
                },
                {
                    "url": "https://github.com/composer",
                    "type": "github"
                },
                {
                    "url": "https://tidelift.com/funding/github/packagist/composer/composer",
                    "type": "tidelift"
                }
            ],
            "time": "2020-11-13T08:04:11+00:00"
        },
        {
            "name": "dnoegel/php-xdg-base-dir",
            "version": "v0.1.1",
            "source": {
                "type": "git",
                "url": "https://github.com/dnoegel/php-xdg-base-dir.git",
                "reference": "8f8a6e48c5ecb0f991c2fdcf5f154a47d85f9ffd"
            },
            "dist": {
                "type": "zip",
                "url": "https://api.github.com/repos/dnoegel/php-xdg-base-dir/zipball/8f8a6e48c5ecb0f991c2fdcf5f154a47d85f9ffd",
                "reference": "8f8a6e48c5ecb0f991c2fdcf5f154a47d85f9ffd",
                "shasum": ""
            },
            "require": {
                "php": ">=5.3.2"
            },
            "require-dev": {
                "phpunit/phpunit": "~7.0|~6.0|~5.0|~4.8.35"
            },
            "type": "library",
            "autoload": {
                "psr-4": {
                    "XdgBaseDir\\": "src/"
                }
            },
            "notification-url": "https://packagist.org/downloads/",
            "license": [
                "MIT"
            ],
            "description": "implementation of xdg base directory specification for php",
            "support": {
                "issues": "https://github.com/dnoegel/php-xdg-base-dir/issues",
                "source": "https://github.com/dnoegel/php-xdg-base-dir/tree/v0.1.1"
            },
            "time": "2019-12-04T15:06:13+00:00"
        },
        {
            "name": "doctrine/instantiator",
            "version": "1.5.x-dev",
            "source": {
                "type": "git",
                "url": "https://github.com/doctrine/instantiator.git",
                "reference": "6410c4b8352cb64218641457cef64997e6b784fb"
            },
            "dist": {
                "type": "zip",
                "url": "https://api.github.com/repos/doctrine/instantiator/zipball/6410c4b8352cb64218641457cef64997e6b784fb",
                "reference": "6410c4b8352cb64218641457cef64997e6b784fb",
                "shasum": ""
            },
            "require": {
                "php": "^7.1 || ^8.0"
            },
            "require-dev": {
                "doctrine/coding-standard": "^8.0",
                "ext-pdo": "*",
                "ext-phar": "*",
                "phpbench/phpbench": "^0.13 || 1.0.0-alpha2",
                "phpstan/phpstan": "^0.12",
                "phpstan/phpstan-phpunit": "^0.12",
                "phpunit/phpunit": "^7.0 || ^8.0 || ^9.0"
            },
            "type": "library",
            "autoload": {
                "psr-4": {
                    "Doctrine\\Instantiator\\": "src/Doctrine/Instantiator/"
                }
            },
            "notification-url": "https://packagist.org/downloads/",
            "license": [
                "MIT"
            ],
            "authors": [
                {
                    "name": "Marco Pivetta",
                    "email": "ocramius@gmail.com",
                    "homepage": "https://ocramius.github.io/"
                }
            ],
            "description": "A small, lightweight utility to instantiate objects in PHP without invoking their constructors",
            "homepage": "https://www.doctrine-project.org/projects/instantiator.html",
            "keywords": [
                "constructor",
                "instantiate"
            ],
            "support": {
                "issues": "https://github.com/doctrine/instantiator/issues",
                "source": "https://github.com/doctrine/instantiator/tree/1.4.x"
            },
            "funding": [
                {
                    "url": "https://www.doctrine-project.org/sponsorship.html",
                    "type": "custom"
                },
                {
                    "url": "https://www.patreon.com/phpdoctrine",
                    "type": "patreon"
                },
                {
                    "url": "https://tidelift.com/funding/github/packagist/doctrine%2Finstantiator",
                    "type": "tidelift"
                }
            ],
            "time": "2020-11-10T19:05:51+00:00"
        },
        {
            "name": "felixfbecker/advanced-json-rpc",
            "version": "v3.2.0",
            "source": {
                "type": "git",
                "url": "https://github.com/felixfbecker/php-advanced-json-rpc.git",
                "reference": "06f0b06043c7438959dbdeed8bb3f699a19be22e"
            },
            "dist": {
                "type": "zip",
                "url": "https://api.github.com/repos/felixfbecker/php-advanced-json-rpc/zipball/06f0b06043c7438959dbdeed8bb3f699a19be22e",
                "reference": "06f0b06043c7438959dbdeed8bb3f699a19be22e",
                "shasum": ""
            },
            "require": {
                "netresearch/jsonmapper": "^1.0 || ^2.0",
                "php": "^7.1 || ^8.0",
                "phpdocumentor/reflection-docblock": "^4.3.4 || ^5.0.0"
            },
            "require-dev": {
                "phpunit/phpunit": "^7.0 || ^8.0"
            },
            "type": "library",
            "autoload": {
                "psr-4": {
                    "AdvancedJsonRpc\\": "lib/"
                }
            },
            "notification-url": "https://packagist.org/downloads/",
            "license": [
                "ISC"
            ],
            "authors": [
                {
                    "name": "Felix Becker",
                    "email": "felix.b@outlook.com"
                }
            ],
            "description": "A more advanced JSONRPC implementation",
            "support": {
                "issues": "https://github.com/felixfbecker/php-advanced-json-rpc/issues",
                "source": "https://github.com/felixfbecker/php-advanced-json-rpc/tree/v3.2.0"
            },
            "time": "2021-01-10T17:48:47+00:00"
        },
        {
            "name": "felixfbecker/language-server-protocol",
            "version": "dev-master",
            "source": {
                "type": "git",
                "url": "https://github.com/felixfbecker/php-language-server-protocol.git",
                "reference": "85e83cacd2ed573238678c6875f8f0d7ec699541"
            },
            "dist": {
                "type": "zip",
                "url": "https://api.github.com/repos/felixfbecker/php-language-server-protocol/zipball/85e83cacd2ed573238678c6875f8f0d7ec699541",
                "reference": "85e83cacd2ed573238678c6875f8f0d7ec699541",
                "shasum": ""
            },
            "require": {
                "php": ">=7.1"
            },
            "require-dev": {
                "phpstan/phpstan": "*",
                "squizlabs/php_codesniffer": "^3.1",
                "vimeo/psalm": "^4.0"
            },
            "default-branch": true,
            "type": "library",
            "extra": {
                "branch-alias": {
                    "dev-master": "1.x-dev"
                }
            },
            "autoload": {
                "psr-4": {
                    "LanguageServerProtocol\\": "src/"
                }
            },
            "notification-url": "https://packagist.org/downloads/",
            "license": [
                "ISC"
            ],
            "authors": [
                {
                    "name": "Felix Becker",
                    "email": "felix.b@outlook.com"
                }
            ],
            "description": "PHP classes for the Language Server Protocol",
            "keywords": [
                "language",
                "microsoft",
                "php",
                "server"
            ],
            "support": {
                "issues": "https://github.com/felixfbecker/php-language-server-protocol/issues",
                "source": "https://github.com/felixfbecker/php-language-server-protocol/tree/v1.5.0"
            },
            "time": "2020-10-23T13:55:30+00:00"
        },
        {
            "name": "matthiasmullie/minify",
            "version": "1.3.66",
            "source": {
                "type": "git",
                "url": "https://github.com/matthiasmullie/minify.git",
                "reference": "45fd3b0f1dfa2c965857c6d4a470bea52adc31a6"
            },
            "dist": {
                "type": "zip",
                "url": "https://api.github.com/repos/matthiasmullie/minify/zipball/45fd3b0f1dfa2c965857c6d4a470bea52adc31a6",
                "reference": "45fd3b0f1dfa2c965857c6d4a470bea52adc31a6",
                "shasum": ""
            },
            "require": {
                "ext-pcre": "*",
                "matthiasmullie/path-converter": "~1.1",
                "php": ">=5.3.0"
            },
            "require-dev": {
                "friendsofphp/php-cs-fixer": "~2.0",
                "matthiasmullie/scrapbook": "dev-master",
                "phpunit/phpunit": ">=4.8"
            },
            "suggest": {
                "psr/cache-implementation": "Cache implementation to use with Minify::cache"
            },
            "bin": [
                "bin/minifycss",
                "bin/minifyjs"
            ],
            "type": "library",
            "autoload": {
                "psr-4": {
                    "MatthiasMullie\\Minify\\": "src/"
                }
            },
            "notification-url": "https://packagist.org/downloads/",
            "license": [
                "MIT"
            ],
            "authors": [
                {
                    "name": "Matthias Mullie",
                    "email": "minify@mullie.eu",
                    "homepage": "http://www.mullie.eu",
                    "role": "Developer"
                }
            ],
            "description": "CSS & JavaScript minifier, in PHP. Removes whitespace, strips comments, combines files (incl. @import statements and small assets in CSS files), and optimizes/shortens a few common programming patterns.",
            "homepage": "http://www.minifier.org",
            "keywords": [
                "JS",
                "css",
                "javascript",
                "minifier",
                "minify"
            ],
            "support": {
                "issues": "https://github.com/matthiasmullie/minify/issues",
                "source": "https://github.com/matthiasmullie/minify/tree/1.3.66"
            },
            "funding": [
                {
                    "url": "https://github.com/[user1",
                    "type": "github"
                },
                {
                    "url": "https://github.com/matthiasmullie] # Replace with up to 4 GitHub Sponsors-enabled usernames e.g.",
                    "type": "github"
                },
                {
                    "url": "https://github.com/user2",
                    "type": "github"
                }
            ],
            "time": "2021-01-06T15:18:10+00:00"
        },
        {
            "name": "matthiasmullie/path-converter",
            "version": "1.1.3",
            "source": {
                "type": "git",
                "url": "https://github.com/matthiasmullie/path-converter.git",
                "reference": "e7d13b2c7e2f2268e1424aaed02085518afa02d9"
            },
            "dist": {
                "type": "zip",
                "url": "https://api.github.com/repos/matthiasmullie/path-converter/zipball/e7d13b2c7e2f2268e1424aaed02085518afa02d9",
                "reference": "e7d13b2c7e2f2268e1424aaed02085518afa02d9",
                "shasum": ""
            },
            "require": {
                "ext-pcre": "*",
                "php": ">=5.3.0"
            },
            "require-dev": {
                "phpunit/phpunit": "~4.8"
            },
            "type": "library",
            "autoload": {
                "psr-4": {
                    "MatthiasMullie\\PathConverter\\": "src/"
                }
            },
            "notification-url": "https://packagist.org/downloads/",
            "license": [
                "MIT"
            ],
            "authors": [
                {
                    "name": "Matthias Mullie",
                    "email": "pathconverter@mullie.eu",
                    "homepage": "http://www.mullie.eu",
                    "role": "Developer"
                }
            ],
            "description": "Relative path converter",
            "homepage": "http://github.com/matthiasmullie/path-converter",
            "keywords": [
                "converter",
                "path",
                "paths",
                "relative"
            ],
            "support": {
                "issues": "https://github.com/matthiasmullie/path-converter/issues",
                "source": "https://github.com/matthiasmullie/path-converter/tree/1.1.3"
            },
            "time": "2019-02-05T23:41:09+00:00"
        },
        {
            "name": "myclabs/deep-copy",
            "version": "1.x-dev",
            "source": {
                "type": "git",
                "url": "https://github.com/myclabs/DeepCopy.git",
                "reference": "776f831124e9c62e1a2c601ecc52e776d8bb7220"
            },
            "dist": {
                "type": "zip",
                "url": "https://api.github.com/repos/myclabs/DeepCopy/zipball/776f831124e9c62e1a2c601ecc52e776d8bb7220",
                "reference": "776f831124e9c62e1a2c601ecc52e776d8bb7220",
                "shasum": ""
            },
            "require": {
                "php": "^7.1 || ^8.0"
            },
            "replace": {
                "myclabs/deep-copy": "self.version"
            },
            "require-dev": {
                "doctrine/collections": "^1.0",
                "doctrine/common": "^2.6",
                "phpunit/phpunit": "^7.1"
            },
            "default-branch": true,
            "type": "library",
            "autoload": {
                "psr-4": {
                    "DeepCopy\\": "src/DeepCopy/"
                },
                "files": [
                    "src/DeepCopy/deep_copy.php"
                ]
            },
            "notification-url": "https://packagist.org/downloads/",
            "license": [
                "MIT"
            ],
            "description": "Create deep copies (clones) of your objects",
            "keywords": [
                "clone",
                "copy",
                "duplicate",
                "object",
                "object graph"
            ],
            "support": {
                "issues": "https://github.com/myclabs/DeepCopy/issues",
                "source": "https://github.com/myclabs/DeepCopy/tree/1.10.2"
            },
            "funding": [
                {
                    "url": "https://tidelift.com/funding/github/packagist/myclabs/deep-copy",
                    "type": "tidelift"
                }
            ],
            "time": "2020-11-13T09:40:50+00:00"
        },
        {
            "name": "netresearch/jsonmapper",
            "version": "v2.1.0",
            "source": {
                "type": "git",
                "url": "https://github.com/cweiske/jsonmapper.git",
                "reference": "e0f1e33a71587aca81be5cffbb9746510e1fe04e"
            },
            "dist": {
                "type": "zip",
                "url": "https://api.github.com/repos/cweiske/jsonmapper/zipball/e0f1e33a71587aca81be5cffbb9746510e1fe04e",
                "reference": "e0f1e33a71587aca81be5cffbb9746510e1fe04e",
                "shasum": ""
            },
            "require": {
                "ext-json": "*",
                "ext-pcre": "*",
                "ext-reflection": "*",
                "ext-spl": "*",
                "php": ">=5.6"
            },
            "require-dev": {
                "phpunit/phpunit": "~4.8.35 || ~5.7 || ~6.4 || ~7.0",
                "squizlabs/php_codesniffer": "~3.5"
            },
            "type": "library",
            "autoload": {
                "psr-0": {
                    "JsonMapper": "src/"
                }
            },
            "notification-url": "https://packagist.org/downloads/",
            "license": [
                "OSL-3.0"
            ],
            "authors": [
                {
                    "name": "Christian Weiske",
                    "email": "cweiske@cweiske.de",
                    "homepage": "http://github.com/cweiske/jsonmapper/",
                    "role": "Developer"
                }
            ],
            "description": "Map nested JSON structures onto PHP classes",
            "support": {
                "email": "cweiske@cweiske.de",
                "issues": "https://github.com/cweiske/jsonmapper/issues",
                "source": "https://github.com/cweiske/jsonmapper/tree/master"
            },
            "time": "2020-04-16T18:48:43+00:00"
        },
        {
            "name": "nikic/php-parser",
            "version": "v4.10.4",
            "source": {
                "type": "git",
                "url": "https://github.com/nikic/PHP-Parser.git",
                "reference": "c6d052fc58cb876152f89f532b95a8d7907e7f0e"
            },
            "dist": {
                "type": "zip",
                "url": "https://api.github.com/repos/nikic/PHP-Parser/zipball/c6d052fc58cb876152f89f532b95a8d7907e7f0e",
                "reference": "c6d052fc58cb876152f89f532b95a8d7907e7f0e",
                "shasum": ""
            },
            "require": {
                "ext-tokenizer": "*",
                "php": ">=7.0"
            },
            "require-dev": {
                "ircmaxell/php-yacc": "^0.0.7",
                "phpunit/phpunit": "^6.5 || ^7.0 || ^8.0 || ^9.0"
            },
            "bin": [
                "bin/php-parse"
            ],
            "type": "library",
            "extra": {
                "branch-alias": {
                    "dev-master": "4.9-dev"
                }
            },
            "autoload": {
                "psr-4": {
                    "PhpParser\\": "lib/PhpParser"
                }
            },
            "notification-url": "https://packagist.org/downloads/",
            "license": [
                "BSD-3-Clause"
            ],
            "authors": [
                {
                    "name": "Nikita Popov"
                }
            ],
            "description": "A PHP parser written in PHP",
            "keywords": [
                "parser",
                "php"
            ],
            "support": {
                "issues": "https://github.com/nikic/PHP-Parser/issues",
                "source": "https://github.com/nikic/PHP-Parser/tree/v4.10.4"
            },
            "time": "2020-12-20T10:01:03+00:00"
        },
        {
            "name": "openlss/lib-array2xml",
            "version": "1.0.0",
            "source": {
                "type": "git",
                "url": "https://github.com/nullivex/lib-array2xml.git",
                "reference": "a91f18a8dfc69ffabe5f9b068bc39bb202c81d90"
            },
            "dist": {
                "type": "zip",
                "url": "https://api.github.com/repos/nullivex/lib-array2xml/zipball/a91f18a8dfc69ffabe5f9b068bc39bb202c81d90",
                "reference": "a91f18a8dfc69ffabe5f9b068bc39bb202c81d90",
                "shasum": ""
            },
            "require": {
                "php": ">=5.3.2"
            },
            "type": "library",
            "autoload": {
                "psr-0": {
                    "LSS": ""
                }
            },
            "notification-url": "https://packagist.org/downloads/",
            "license": [
                "Apache-2.0"
            ],
            "authors": [
                {
                    "name": "Bryan Tong",
                    "email": "bryan@nullivex.com",
                    "homepage": "https://www.nullivex.com"
                },
                {
                    "name": "Tony Butler",
                    "email": "spudz76@gmail.com",
                    "homepage": "https://www.nullivex.com"
                }
            ],
            "description": "Array2XML conversion library credit to lalit.org",
            "homepage": "https://www.nullivex.com",
            "keywords": [
                "array",
                "array conversion",
                "xml",
                "xml conversion"
            ],
            "support": {
                "issues": "https://github.com/nullivex/lib-array2xml/issues",
                "source": "https://github.com/nullivex/lib-array2xml/tree/master"
            },
            "time": "2019-03-29T20:06:56+00:00"
        },
        {
            "name": "phar-io/manifest",
            "version": "dev-master",
            "source": {
                "type": "git",
                "url": "https://github.com/phar-io/manifest.git",
                "reference": "85265efd3af7ba3ca4b2a2c34dbfc5788dd29133"
            },
            "dist": {
                "type": "zip",
                "url": "https://api.github.com/repos/phar-io/manifest/zipball/85265efd3af7ba3ca4b2a2c34dbfc5788dd29133",
                "reference": "85265efd3af7ba3ca4b2a2c34dbfc5788dd29133",
                "shasum": ""
            },
            "require": {
                "ext-dom": "*",
                "ext-phar": "*",
                "ext-xmlwriter": "*",
                "phar-io/version": "^3.0.1",
                "php": "^7.2 || ^8.0"
            },
            "default-branch": true,
            "type": "library",
            "extra": {
                "branch-alias": {
                    "dev-master": "2.0.x-dev"
                }
            },
            "autoload": {
                "classmap": [
                    "src/"
                ]
            },
            "notification-url": "https://packagist.org/downloads/",
            "license": [
                "BSD-3-Clause"
            ],
            "authors": [
                {
                    "name": "Arne Blankerts",
                    "email": "arne@blankerts.de",
                    "role": "Developer"
                },
                {
                    "name": "Sebastian Heuer",
                    "email": "sebastian@phpeople.de",
                    "role": "Developer"
                },
                {
                    "name": "Sebastian Bergmann",
                    "email": "sebastian@phpunit.de",
                    "role": "Developer"
                }
            ],
            "description": "Component for reading phar.io manifest information from a PHP Archive (PHAR)",
            "support": {
                "issues": "https://github.com/phar-io/manifest/issues",
                "source": "https://github.com/phar-io/manifest/tree/2.0.1"
            },
            "time": "2020-06-27T14:33:11+00:00"
        },
        {
            "name": "phar-io/version",
            "version": "3.0.4",
            "source": {
                "type": "git",
                "url": "https://github.com/phar-io/version.git",
                "reference": "e4782611070e50613683d2b9a57730e9a3ba5451"
            },
            "dist": {
                "type": "zip",
                "url": "https://api.github.com/repos/phar-io/version/zipball/e4782611070e50613683d2b9a57730e9a3ba5451",
                "reference": "e4782611070e50613683d2b9a57730e9a3ba5451",
                "shasum": ""
            },
            "require": {
                "php": "^7.2 || ^8.0"
            },
            "type": "library",
            "autoload": {
                "classmap": [
                    "src/"
                ]
            },
            "notification-url": "https://packagist.org/downloads/",
            "license": [
                "BSD-3-Clause"
            ],
            "authors": [
                {
                    "name": "Arne Blankerts",
                    "email": "arne@blankerts.de",
                    "role": "Developer"
                },
                {
                    "name": "Sebastian Heuer",
                    "email": "sebastian@phpeople.de",
                    "role": "Developer"
                },
                {
                    "name": "Sebastian Bergmann",
                    "email": "sebastian@phpunit.de",
                    "role": "Developer"
                }
            ],
            "description": "Library for handling version information and constraints",
            "support": {
                "issues": "https://github.com/phar-io/version/issues",
                "source": "https://github.com/phar-io/version/tree/3.0.4"
            },
            "time": "2020-12-13T23:18:30+00:00"
        },
        {
            "name": "phpdocumentor/reflection-common",
            "version": "dev-master",
            "source": {
                "type": "git",
                "url": "https://github.com/phpDocumentor/ReflectionCommon.git",
                "reference": "cf8df60735d98fd18070b7cab0019ba0831e219c"
            },
            "dist": {
                "type": "zip",
                "url": "https://api.github.com/repos/phpDocumentor/ReflectionCommon/zipball/cf8df60735d98fd18070b7cab0019ba0831e219c",
                "reference": "cf8df60735d98fd18070b7cab0019ba0831e219c",
                "shasum": ""
            },
            "require": {
                "php": ">=7.1"
            },
            "default-branch": true,
            "type": "library",
            "extra": {
                "branch-alias": {
                    "dev-master": "2.x-dev"
                }
            },
            "autoload": {
                "psr-4": {
                    "phpDocumentor\\Reflection\\": "src/"
                }
            },
            "notification-url": "https://packagist.org/downloads/",
            "license": [
                "MIT"
            ],
            "authors": [
                {
                    "name": "Jaap van Otterdijk",
                    "email": "opensource@ijaap.nl"
                }
            ],
            "description": "Common reflection classes used by phpdocumentor to reflect the code structure",
            "homepage": "http://www.phpdoc.org",
            "keywords": [
                "FQSEN",
                "phpDocumentor",
                "phpdoc",
                "reflection",
                "static analysis"
            ],
            "support": {
                "issues": "https://github.com/phpDocumentor/ReflectionCommon/issues",
                "source": "https://github.com/phpDocumentor/ReflectionCommon/tree/master"
            },
            "time": "2020-06-19T17:42:03+00:00"
        },
        {
            "name": "phpdocumentor/reflection-docblock",
            "version": "dev-master",
            "source": {
                "type": "git",
                "url": "https://github.com/phpDocumentor/ReflectionDocBlock.git",
                "reference": "e3324ecbde7319b0bbcf0fd7ca4af19469c38da9"
            },
            "dist": {
                "type": "zip",
                "url": "https://api.github.com/repos/phpDocumentor/ReflectionDocBlock/zipball/e3324ecbde7319b0bbcf0fd7ca4af19469c38da9",
                "reference": "e3324ecbde7319b0bbcf0fd7ca4af19469c38da9",
                "shasum": ""
            },
            "require": {
                "ext-filter": "*",
                "php": "^7.2 || ^8.0",
                "phpdocumentor/reflection-common": "^2.2",
                "phpdocumentor/type-resolver": "^1.3",
                "webmozart/assert": "^1.9.1"
            },
            "require-dev": {
                "mockery/mockery": "~1.3.2"
            },
            "default-branch": true,
            "type": "library",
            "extra": {
                "branch-alias": {
                    "dev-master": "5.x-dev"
                }
            },
            "autoload": {
                "psr-4": {
                    "phpDocumentor\\Reflection\\": "src"
                }
            },
            "notification-url": "https://packagist.org/downloads/",
            "license": [
                "MIT"
            ],
            "authors": [
                {
                    "name": "Mike van Riel",
                    "email": "me@mikevanriel.com"
                },
                {
                    "name": "Jaap van Otterdijk",
                    "email": "account@ijaap.nl"
                }
            ],
            "description": "With this component, a library can provide support for annotations via DocBlocks or otherwise retrieve information that is embedded in a DocBlock.",
            "support": {
                "issues": "https://github.com/phpDocumentor/ReflectionDocBlock/issues",
                "source": "https://github.com/phpDocumentor/ReflectionDocBlock/tree/master"
            },
            "time": "2020-11-18T14:27:38+00:00"
        },
        {
            "name": "phpdocumentor/type-resolver",
            "version": "1.x-dev",
            "source": {
                "type": "git",
                "url": "https://github.com/phpDocumentor/TypeResolver.git",
                "reference": "6a467b8989322d92aa1c8bf2bebcc6e5c2ba55c0"
            },
            "dist": {
                "type": "zip",
                "url": "https://api.github.com/repos/phpDocumentor/TypeResolver/zipball/6a467b8989322d92aa1c8bf2bebcc6e5c2ba55c0",
                "reference": "6a467b8989322d92aa1c8bf2bebcc6e5c2ba55c0",
                "shasum": ""
            },
            "require": {
                "php": "^7.2 || ^8.0",
                "phpdocumentor/reflection-common": "^2.0"
            },
            "require-dev": {
                "ext-tokenizer": "*"
            },
            "default-branch": true,
            "type": "library",
            "extra": {
                "branch-alias": {
                    "dev-1.x": "1.x-dev"
                }
            },
            "autoload": {
                "psr-4": {
                    "phpDocumentor\\Reflection\\": "src"
                }
            },
            "notification-url": "https://packagist.org/downloads/",
            "license": [
                "MIT"
            ],
            "authors": [
                {
                    "name": "Mike van Riel",
                    "email": "me@mikevanriel.com"
                }
            ],
            "description": "A PSR-5 based resolver of Class names, Types and Structural Element Names",
            "support": {
                "issues": "https://github.com/phpDocumentor/TypeResolver/issues",
                "source": "https://github.com/phpDocumentor/TypeResolver/tree/1.4.0"
            },
            "time": "2020-09-17T18:55:26+00:00"
        },
        {
            "name": "phpspec/prophecy",
            "version": "1.12.2",
            "source": {
                "type": "git",
                "url": "https://github.com/phpspec/prophecy.git",
                "reference": "245710e971a030f42e08f4912863805570f23d39"
            },
            "dist": {
                "type": "zip",
                "url": "https://api.github.com/repos/phpspec/prophecy/zipball/245710e971a030f42e08f4912863805570f23d39",
                "reference": "245710e971a030f42e08f4912863805570f23d39",
                "shasum": ""
            },
            "require": {
                "doctrine/instantiator": "^1.2",
                "php": "^7.2 || ~8.0, <8.1",
                "phpdocumentor/reflection-docblock": "^5.2",
                "sebastian/comparator": "^3.0 || ^4.0",
                "sebastian/recursion-context": "^3.0 || ^4.0"
            },
            "require-dev": {
                "phpspec/phpspec": "^6.0",
                "phpunit/phpunit": "^8.0 || ^9.0"
            },
            "type": "library",
            "extra": {
                "branch-alias": {
                    "dev-master": "1.11.x-dev"
                }
            },
            "autoload": {
                "psr-4": {
                    "Prophecy\\": "src/Prophecy"
                }
            },
            "notification-url": "https://packagist.org/downloads/",
            "license": [
                "MIT"
            ],
            "authors": [
                {
                    "name": "Konstantin Kudryashov",
                    "email": "ever.zet@gmail.com",
                    "homepage": "http://everzet.com"
                },
                {
                    "name": "Marcello Duarte",
                    "email": "marcello.duarte@gmail.com"
                }
            ],
            "description": "Highly opinionated mocking framework for PHP 5.3+",
            "homepage": "https://github.com/phpspec/prophecy",
            "keywords": [
                "Double",
                "Dummy",
                "fake",
                "mock",
                "spy",
                "stub"
            ],
            "support": {
                "issues": "https://github.com/phpspec/prophecy/issues",
                "source": "https://github.com/phpspec/prophecy/tree/1.12.2"
            },
            "time": "2020-12-19T10:15:11+00:00"
        },
        {
            "name": "phpunit/php-code-coverage",
            "version": "9.2.x-dev",
            "source": {
                "type": "git",
                "url": "https://github.com/sebastianbergmann/php-code-coverage.git",
                "reference": "0bf76e406e6b1d08d8be732db3ec8e6cbe2f8cc2"
            },
            "dist": {
                "type": "zip",
                "url": "https://api.github.com/repos/sebastianbergmann/php-code-coverage/zipball/0bf76e406e6b1d08d8be732db3ec8e6cbe2f8cc2",
                "reference": "0bf76e406e6b1d08d8be732db3ec8e6cbe2f8cc2",
                "shasum": ""
            },
            "require": {
                "ext-dom": "*",
                "ext-libxml": "*",
                "ext-xmlwriter": "*",
                "nikic/php-parser": "^4.10.2",
                "php": ">=7.3",
                "phpunit/php-file-iterator": "^3.0.3",
                "phpunit/php-text-template": "^2.0.2",
                "sebastian/code-unit-reverse-lookup": "^2.0.2",
                "sebastian/complexity": "^2.0",
                "sebastian/environment": "^5.1.2",
                "sebastian/lines-of-code": "^1.0.3",
                "sebastian/version": "^3.0.1",
                "theseer/tokenizer": "^1.2.0"
            },
            "require-dev": {
                "phpunit/phpunit": "^9.3"
            },
            "suggest": {
                "ext-pcov": "*",
                "ext-xdebug": "*"
            },
            "type": "library",
            "extra": {
                "branch-alias": {
                    "dev-master": "9.2-dev"
                }
            },
            "autoload": {
                "classmap": [
                    "src/"
                ]
            },
            "notification-url": "https://packagist.org/downloads/",
            "license": [
                "BSD-3-Clause"
            ],
            "authors": [
                {
                    "name": "Sebastian Bergmann",
                    "email": "sebastian@phpunit.de",
                    "role": "lead"
                }
            ],
            "description": "Library that provides collection, processing, and rendering functionality for PHP code coverage information.",
            "homepage": "https://github.com/sebastianbergmann/php-code-coverage",
            "keywords": [
                "coverage",
                "testing",
                "xunit"
            ],
            "support": {
                "issues": "https://github.com/sebastianbergmann/php-code-coverage/issues",
                "source": "https://github.com/sebastianbergmann/php-code-coverage/tree/9.2"
            },
            "funding": [
                {
                    "url": "https://github.com/sebastianbergmann",
                    "type": "github"
                }
            ],
            "time": "2021-01-21T05:59:53+00:00"
        },
        {
            "name": "phpunit/php-file-iterator",
            "version": "dev-master",
            "source": {
                "type": "git",
                "url": "https://github.com/sebastianbergmann/php-file-iterator.git",
                "reference": "42c07f0e3553df5bf56a079957a52e9353625058"
            },
            "dist": {
                "type": "zip",
                "url": "https://api.github.com/repos/sebastianbergmann/php-file-iterator/zipball/42c07f0e3553df5bf56a079957a52e9353625058",
                "reference": "42c07f0e3553df5bf56a079957a52e9353625058",
                "shasum": ""
            },
            "require": {
                "php": ">=7.3"
            },
            "require-dev": {
                "phpunit/phpunit": "^9.3"
            },
            "default-branch": true,
            "type": "library",
            "extra": {
                "branch-alias": {
                    "dev-master": "3.0-dev"
                }
            },
            "autoload": {
                "classmap": [
                    "src/"
                ]
            },
            "notification-url": "https://packagist.org/downloads/",
            "license": [
                "BSD-3-Clause"
            ],
            "authors": [
                {
                    "name": "Sebastian Bergmann",
                    "email": "sebastian@phpunit.de",
                    "role": "lead"
                }
            ],
            "description": "FilterIterator implementation that filters files based on a list of suffixes.",
            "homepage": "https://github.com/sebastianbergmann/php-file-iterator/",
            "keywords": [
                "filesystem",
                "iterator"
            ],
            "support": {
                "issues": "https://github.com/sebastianbergmann/php-file-iterator/issues",
                "source": "https://github.com/sebastianbergmann/php-file-iterator/tree/master"
            },
            "funding": [
                {
                    "url": "https://github.com/sebastianbergmann",
                    "type": "github"
                }
            ],
            "time": "2021-01-27T12:51:34+00:00"
        },
        {
            "name": "phpunit/php-invoker",
            "version": "dev-master",
            "source": {
                "type": "git",
                "url": "https://github.com/sebastianbergmann/php-invoker.git",
                "reference": "3a913dc74b32a7646a5fb3cfb72f6ace01fabd01"
            },
            "dist": {
                "type": "zip",
                "url": "https://api.github.com/repos/sebastianbergmann/php-invoker/zipball/3a913dc74b32a7646a5fb3cfb72f6ace01fabd01",
                "reference": "3a913dc74b32a7646a5fb3cfb72f6ace01fabd01",
                "shasum": ""
            },
            "require": {
                "php": ">=7.3"
            },
            "require-dev": {
                "ext-pcntl": "*",
                "phpunit/phpunit": "^9.3"
            },
            "suggest": {
                "ext-pcntl": "*"
            },
            "default-branch": true,
            "type": "library",
            "extra": {
                "branch-alias": {
                    "dev-master": "3.1-dev"
                }
            },
            "autoload": {
                "classmap": [
                    "src/"
                ]
            },
            "notification-url": "https://packagist.org/downloads/",
            "license": [
                "BSD-3-Clause"
            ],
            "authors": [
                {
                    "name": "Sebastian Bergmann",
                    "email": "sebastian@phpunit.de",
                    "role": "lead"
                }
            ],
            "description": "Invoke callables with a timeout",
            "homepage": "https://github.com/sebastianbergmann/php-invoker/",
            "keywords": [
                "process"
            ],
            "support": {
                "issues": "https://github.com/sebastianbergmann/php-invoker/issues",
                "source": "https://github.com/sebastianbergmann/php-invoker/tree/master"
            },
            "funding": [
                {
                    "url": "https://github.com/sebastianbergmann",
                    "type": "github"
                }
            ],
            "time": "2021-01-27T12:51:43+00:00"
        },
        {
            "name": "phpunit/php-text-template",
            "version": "dev-master",
            "source": {
                "type": "git",
                "url": "https://github.com/sebastianbergmann/php-text-template.git",
                "reference": "f2e1a43551a53861fd0d000518f8db3818b82655"
            },
            "dist": {
                "type": "zip",
                "url": "https://api.github.com/repos/sebastianbergmann/php-text-template/zipball/f2e1a43551a53861fd0d000518f8db3818b82655",
                "reference": "f2e1a43551a53861fd0d000518f8db3818b82655",
                "shasum": ""
            },
            "require": {
                "php": ">=7.3"
            },
            "require-dev": {
                "phpunit/phpunit": "^9.3"
            },
            "default-branch": true,
            "type": "library",
            "extra": {
                "branch-alias": {
                    "dev-master": "2.0-dev"
                }
            },
            "autoload": {
                "classmap": [
                    "src/"
                ]
            },
            "notification-url": "https://packagist.org/downloads/",
            "license": [
                "BSD-3-Clause"
            ],
            "authors": [
                {
                    "name": "Sebastian Bergmann",
                    "email": "sebastian@phpunit.de",
                    "role": "lead"
                }
            ],
            "description": "Simple template engine.",
            "homepage": "https://github.com/sebastianbergmann/php-text-template/",
            "keywords": [
                "template"
            ],
            "support": {
                "issues": "https://github.com/sebastianbergmann/php-text-template/issues",
                "source": "https://github.com/sebastianbergmann/php-text-template/tree/master"
            },
            "funding": [
                {
                    "url": "https://github.com/sebastianbergmann",
                    "type": "github"
                }
            ],
            "time": "2021-01-27T12:52:18+00:00"
        },
        {
            "name": "phpunit/php-timer",
            "version": "dev-master",
            "source": {
                "type": "git",
                "url": "https://github.com/sebastianbergmann/php-timer.git",
                "reference": "ca89d7aa771d3c7a095ec2bac5b70489a6d15638"
            },
            "dist": {
                "type": "zip",
                "url": "https://api.github.com/repos/sebastianbergmann/php-timer/zipball/ca89d7aa771d3c7a095ec2bac5b70489a6d15638",
                "reference": "ca89d7aa771d3c7a095ec2bac5b70489a6d15638",
                "shasum": ""
            },
            "require": {
                "php": ">=7.3"
            },
            "require-dev": {
                "phpunit/phpunit": "^9.3"
            },
            "default-branch": true,
            "type": "library",
            "extra": {
                "branch-alias": {
                    "dev-master": "5.0-dev"
                }
            },
            "autoload": {
                "classmap": [
                    "src/"
                ]
            },
            "notification-url": "https://packagist.org/downloads/",
            "license": [
                "BSD-3-Clause"
            ],
            "authors": [
                {
                    "name": "Sebastian Bergmann",
                    "email": "sebastian@phpunit.de",
                    "role": "lead"
                }
            ],
            "description": "Utility class for timing",
            "homepage": "https://github.com/sebastianbergmann/php-timer/",
            "keywords": [
                "timer"
            ],
            "support": {
                "issues": "https://github.com/sebastianbergmann/php-timer/issues",
                "source": "https://github.com/sebastianbergmann/php-timer/tree/master"
            },
            "funding": [
                {
                    "url": "https://github.com/sebastianbergmann",
                    "type": "github"
                }
            ],
            "time": "2021-01-27T12:51:51+00:00"
        },
        {
            "name": "phpunit/phpunit",
            "version": "9.4.2",
            "source": {
                "type": "git",
                "url": "https://github.com/sebastianbergmann/phpunit.git",
                "reference": "3866b2eeeed21b1b099c4bc0b7a1690ac6fd5baa"
            },
            "dist": {
                "type": "zip",
                "url": "https://api.github.com/repos/sebastianbergmann/phpunit/zipball/3866b2eeeed21b1b099c4bc0b7a1690ac6fd5baa",
                "reference": "3866b2eeeed21b1b099c4bc0b7a1690ac6fd5baa",
                "shasum": ""
            },
            "require": {
                "doctrine/instantiator": "^1.3.1",
                "ext-dom": "*",
                "ext-json": "*",
                "ext-libxml": "*",
                "ext-mbstring": "*",
                "ext-xml": "*",
                "ext-xmlwriter": "*",
                "myclabs/deep-copy": "^1.10.1",
                "phar-io/manifest": "^2.0.1",
                "phar-io/version": "^3.0.2",
                "php": ">=7.3",
                "phpspec/prophecy": "^1.12.1",
                "phpunit/php-code-coverage": "^9.2",
                "phpunit/php-file-iterator": "^3.0.5",
                "phpunit/php-invoker": "^3.1.1",
                "phpunit/php-text-template": "^2.0.3",
                "phpunit/php-timer": "^5.0.2",
                "sebastian/cli-parser": "^1.0.1",
                "sebastian/code-unit": "^1.0.6",
                "sebastian/comparator": "^4.0.5",
                "sebastian/diff": "^4.0.3",
                "sebastian/environment": "^5.1.3",
                "sebastian/exporter": "^4.0.3",
                "sebastian/global-state": "^5.0.1",
                "sebastian/object-enumerator": "^4.0.3",
                "sebastian/resource-operations": "^3.0.3",
                "sebastian/type": "^2.3",
                "sebastian/version": "^3.0.2"
            },
            "require-dev": {
                "ext-pdo": "*",
                "phpspec/prophecy-phpunit": "^2.0.1"
            },
            "suggest": {
                "ext-soap": "*",
                "ext-xdebug": "*"
            },
            "bin": [
                "phpunit"
            ],
            "type": "library",
            "extra": {
                "branch-alias": {
                    "dev-master": "9.4-dev"
                }
            },
            "autoload": {
                "classmap": [
                    "src/"
                ],
                "files": [
                    "src/Framework/Assert/Functions.php"
                ]
            },
            "notification-url": "https://packagist.org/downloads/",
            "license": [
                "BSD-3-Clause"
            ],
            "authors": [
                {
                    "name": "Sebastian Bergmann",
                    "email": "sebastian@phpunit.de",
                    "role": "lead"
                }
            ],
            "description": "The PHP Unit Testing framework.",
            "homepage": "https://phpunit.de/",
            "keywords": [
                "phpunit",
                "testing",
                "xunit"
            ],
            "support": {
                "issues": "https://github.com/sebastianbergmann/phpunit/issues",
                "source": "https://github.com/sebastianbergmann/phpunit/tree/9.4.2"
            },
            "funding": [
                {
                    "url": "https://phpunit.de/donate.html",
                    "type": "custom"
                },
                {
                    "url": "https://github.com/sebastianbergmann",
                    "type": "github"
                }
            ],
            "time": "2020-10-19T09:23:29+00:00"
        },
        {
            "name": "psr/container",
            "version": "dev-master",
            "source": {
                "type": "git",
                "url": "https://github.com/php-fig/container.git",
                "reference": "381524e8568e07f31d504a945b88556548c8c42e"
            },
            "dist": {
                "type": "zip",
                "url": "https://api.github.com/repos/php-fig/container/zipball/381524e8568e07f31d504a945b88556548c8c42e",
                "reference": "381524e8568e07f31d504a945b88556548c8c42e",
                "shasum": ""
            },
            "require": {
                "php": ">=7.2.0"
            },
            "default-branch": true,
            "type": "library",
            "extra": {
                "branch-alias": {
                    "dev-master": "1.1.x-dev"
                }
            },
            "autoload": {
                "psr-4": {
                    "Psr\\Container\\": "src/"
                }
            },
            "notification-url": "https://packagist.org/downloads/",
            "license": [
                "MIT"
            ],
            "authors": [
                {
                    "name": "PHP-FIG",
                    "homepage": "https://www.php-fig.org/"
                }
            ],
            "description": "Common Container Interface (PHP FIG PSR-11)",
            "homepage": "https://github.com/php-fig/container",
            "keywords": [
                "PSR-11",
                "container",
                "container-interface",
                "container-interop",
                "psr"
            ],
            "support": {
                "issues": "https://github.com/php-fig/container/issues",
                "source": "https://github.com/php-fig/container/tree/master"
            },
            "time": "2020-10-13T07:07:53+00:00"
        },
        {
            "name": "sebastian/cli-parser",
            "version": "dev-master",
            "source": {
                "type": "git",
                "url": "https://github.com/sebastianbergmann/cli-parser.git",
                "reference": "66398c0b5074897805514249878d592f9ada37c5"
            },
            "dist": {
                "type": "zip",
                "url": "https://api.github.com/repos/sebastianbergmann/cli-parser/zipball/66398c0b5074897805514249878d592f9ada37c5",
                "reference": "66398c0b5074897805514249878d592f9ada37c5",
                "shasum": ""
            },
            "require": {
                "php": ">=7.3"
            },
            "require-dev": {
                "phpunit/phpunit": "^9.3"
            },
            "default-branch": true,
            "type": "library",
            "extra": {
                "branch-alias": {
                    "dev-master": "1.0-dev"
                }
            },
            "autoload": {
                "classmap": [
                    "src/"
                ]
            },
            "notification-url": "https://packagist.org/downloads/",
            "license": [
                "BSD-3-Clause"
            ],
            "authors": [
                {
                    "name": "Sebastian Bergmann",
                    "email": "sebastian@phpunit.de",
                    "role": "lead"
                }
            ],
            "description": "Library for parsing CLI options",
            "homepage": "https://github.com/sebastianbergmann/cli-parser",
            "support": {
                "issues": "https://github.com/sebastianbergmann/cli-parser/issues",
                "source": "https://github.com/sebastianbergmann/cli-parser/tree/master"
            },
            "funding": [
                {
                    "url": "https://github.com/sebastianbergmann",
                    "type": "github"
                }
            ],
            "time": "2021-01-27T12:52:48+00:00"
        },
        {
            "name": "sebastian/code-unit",
            "version": "1.0.8",
            "source": {
                "type": "git",
                "url": "https://github.com/sebastianbergmann/code-unit.git",
                "reference": "1fc9f64c0927627ef78ba436c9b17d967e68e120"
            },
            "dist": {
                "type": "zip",
                "url": "https://api.github.com/repos/sebastianbergmann/code-unit/zipball/1fc9f64c0927627ef78ba436c9b17d967e68e120",
                "reference": "1fc9f64c0927627ef78ba436c9b17d967e68e120",
                "shasum": ""
            },
            "require": {
                "php": ">=7.3"
            },
            "require-dev": {
                "phpunit/phpunit": "^9.3"
            },
            "type": "library",
            "extra": {
                "branch-alias": {
                    "dev-master": "1.0-dev"
                }
            },
            "autoload": {
                "classmap": [
                    "src/"
                ]
            },
            "notification-url": "https://packagist.org/downloads/",
            "license": [
                "BSD-3-Clause"
            ],
            "authors": [
                {
                    "name": "Sebastian Bergmann",
                    "email": "sebastian@phpunit.de",
                    "role": "lead"
                }
            ],
            "description": "Collection of value objects that represent the PHP code units",
            "homepage": "https://github.com/sebastianbergmann/code-unit",
            "support": {
                "issues": "https://github.com/sebastianbergmann/code-unit/issues",
                "source": "https://github.com/sebastianbergmann/code-unit/tree/1.0.8"
            },
            "funding": [
                {
                    "url": "https://github.com/sebastianbergmann",
                    "type": "github"
                }
            ],
            "time": "2020-10-26T13:08:54+00:00"
        },
        {
            "name": "sebastian/code-unit-reverse-lookup",
            "version": "dev-master",
            "source": {
                "type": "git",
                "url": "https://github.com/sebastianbergmann/code-unit-reverse-lookup.git",
                "reference": "8be6fadd1eb9f4bcee0e823a0f392d641e00e3d9"
            },
            "dist": {
                "type": "zip",
                "url": "https://api.github.com/repos/sebastianbergmann/code-unit-reverse-lookup/zipball/8be6fadd1eb9f4bcee0e823a0f392d641e00e3d9",
                "reference": "8be6fadd1eb9f4bcee0e823a0f392d641e00e3d9",
                "shasum": ""
            },
            "require": {
                "php": ">=7.3"
            },
            "require-dev": {
                "phpunit/phpunit": "^9.3"
            },
            "default-branch": true,
            "type": "library",
            "extra": {
                "branch-alias": {
                    "dev-master": "2.0-dev"
                }
            },
            "autoload": {
                "classmap": [
                    "src/"
                ]
            },
            "notification-url": "https://packagist.org/downloads/",
            "license": [
                "BSD-3-Clause"
            ],
            "authors": [
                {
                    "name": "Sebastian Bergmann",
                    "email": "sebastian@phpunit.de"
                }
            ],
            "description": "Looks up which function or method a line of code belongs to",
            "homepage": "https://github.com/sebastianbergmann/code-unit-reverse-lookup/",
            "support": {
                "issues": "https://github.com/sebastianbergmann/code-unit-reverse-lookup/issues",
                "source": "https://github.com/sebastianbergmann/code-unit-reverse-lookup/tree/master"
            },
            "funding": [
                {
                    "url": "https://github.com/sebastianbergmann",
                    "type": "github"
                }
            ],
            "time": "2021-01-27T12:50:24+00:00"
        },
        {
            "name": "sebastian/comparator",
            "version": "dev-master",
            "source": {
                "type": "git",
                "url": "https://github.com/sebastianbergmann/comparator.git",
                "reference": "5a39e6c8994048403e326298f0b1bda7eb1ea127"
            },
            "dist": {
                "type": "zip",
                "url": "https://api.github.com/repos/sebastianbergmann/comparator/zipball/5a39e6c8994048403e326298f0b1bda7eb1ea127",
                "reference": "5a39e6c8994048403e326298f0b1bda7eb1ea127",
                "shasum": ""
            },
            "require": {
                "php": ">=7.3",
                "sebastian/diff": "^4.0",
                "sebastian/exporter": "^4.0"
            },
            "require-dev": {
                "phpunit/phpunit": "^9.3"
            },
            "default-branch": true,
            "type": "library",
            "extra": {
                "branch-alias": {
                    "dev-master": "4.0-dev"
                }
            },
            "autoload": {
                "classmap": [
                    "src/"
                ]
            },
            "notification-url": "https://packagist.org/downloads/",
            "license": [
                "BSD-3-Clause"
            ],
            "authors": [
                {
                    "name": "Sebastian Bergmann",
                    "email": "sebastian@phpunit.de"
                },
                {
                    "name": "Jeff Welch",
                    "email": "whatthejeff@gmail.com"
                },
                {
                    "name": "Volker Dusch",
                    "email": "github@wallbash.com"
                },
                {
                    "name": "Bernhard Schussek",
                    "email": "bschussek@2bepublished.at"
                }
            ],
            "description": "Provides the functionality to compare PHP values for equality",
            "homepage": "https://github.com/sebastianbergmann/comparator",
            "keywords": [
                "comparator",
                "compare",
                "equality"
            ],
            "support": {
                "issues": "https://github.com/sebastianbergmann/comparator/issues",
                "source": "https://github.com/sebastianbergmann/comparator/tree/master"
            },
            "funding": [
                {
                    "url": "https://github.com/sebastianbergmann",
                    "type": "github"
                }
            ],
            "time": "2021-01-27T14:14:42+00:00"
        },
        {
            "name": "sebastian/complexity",
            "version": "dev-master",
            "source": {
                "type": "git",
                "url": "https://github.com/sebastianbergmann/complexity.git",
                "reference": "653277be0c4044b0a32ee3e799b3b0c6945aa7f8"
            },
            "dist": {
                "type": "zip",
                "url": "https://api.github.com/repos/sebastianbergmann/complexity/zipball/653277be0c4044b0a32ee3e799b3b0c6945aa7f8",
                "reference": "653277be0c4044b0a32ee3e799b3b0c6945aa7f8",
                "shasum": ""
            },
            "require": {
                "nikic/php-parser": "^4.7",
                "php": ">=7.3"
            },
            "require-dev": {
                "phpunit/phpunit": "^9.3"
            },
            "default-branch": true,
            "type": "library",
            "extra": {
                "branch-alias": {
                    "dev-master": "2.0-dev"
                }
            },
            "autoload": {
                "classmap": [
                    "src/"
                ]
            },
            "notification-url": "https://packagist.org/downloads/",
            "license": [
                "BSD-3-Clause"
            ],
            "authors": [
                {
                    "name": "Sebastian Bergmann",
                    "email": "sebastian@phpunit.de",
                    "role": "lead"
                }
            ],
            "description": "Library for calculating the complexity of PHP code units",
            "homepage": "https://github.com/sebastianbergmann/complexity",
            "support": {
                "issues": "https://github.com/sebastianbergmann/complexity/issues",
                "source": "https://github.com/sebastianbergmann/complexity/tree/master"
            },
            "funding": [
                {
                    "url": "https://github.com/sebastianbergmann",
                    "type": "github"
                }
            ],
            "time": "2021-01-27T12:52:27+00:00"
        },
        {
            "name": "sebastian/diff",
            "version": "dev-master",
            "source": {
                "type": "git",
                "url": "https://github.com/sebastianbergmann/diff.git",
                "reference": "9d7fb8ba123928945b9727a3e02501645955f61f"
            },
            "dist": {
                "type": "zip",
                "url": "https://api.github.com/repos/sebastianbergmann/diff/zipball/9d7fb8ba123928945b9727a3e02501645955f61f",
                "reference": "9d7fb8ba123928945b9727a3e02501645955f61f",
                "shasum": ""
            },
            "require": {
                "php": ">=7.3"
            },
            "require-dev": {
                "phpunit/phpunit": "^9.3",
                "symfony/process": "^4.2 || ^5"
            },
            "default-branch": true,
            "type": "library",
            "extra": {
                "branch-alias": {
                    "dev-master": "4.0-dev"
                }
            },
            "autoload": {
                "classmap": [
                    "src/"
                ]
            },
            "notification-url": "https://packagist.org/downloads/",
            "license": [
                "BSD-3-Clause"
            ],
            "authors": [
                {
                    "name": "Sebastian Bergmann",
                    "email": "sebastian@phpunit.de"
                },
                {
                    "name": "Kore Nordmann",
                    "email": "mail@kore-nordmann.de"
                }
            ],
            "description": "Diff implementation",
            "homepage": "https://github.com/sebastianbergmann/diff",
            "keywords": [
                "diff",
                "udiff",
                "unidiff",
                "unified diff"
            ],
            "support": {
                "issues": "https://github.com/sebastianbergmann/diff/issues",
                "source": "https://github.com/sebastianbergmann/diff/tree/master"
            },
            "funding": [
                {
                    "url": "https://github.com/sebastianbergmann",
                    "type": "github"
                }
            ],
            "time": "2021-01-27T12:50:42+00:00"
        },
        {
            "name": "sebastian/environment",
            "version": "dev-master",
            "source": {
                "type": "git",
                "url": "https://github.com/sebastianbergmann/environment.git",
                "reference": "27e27e02ab122412b7ff9c847445e21ecfcc5c68"
            },
            "dist": {
                "type": "zip",
                "url": "https://api.github.com/repos/sebastianbergmann/environment/zipball/27e27e02ab122412b7ff9c847445e21ecfcc5c68",
                "reference": "27e27e02ab122412b7ff9c847445e21ecfcc5c68",
                "shasum": ""
            },
            "require": {
                "php": ">=7.3"
            },
            "require-dev": {
                "phpunit/phpunit": "^9.3"
            },
            "suggest": {
                "ext-posix": "*"
            },
            "default-branch": true,
            "type": "library",
            "extra": {
                "branch-alias": {
                    "dev-master": "5.1-dev"
                }
            },
            "autoload": {
                "classmap": [
                    "src/"
                ]
            },
            "notification-url": "https://packagist.org/downloads/",
            "license": [
                "BSD-3-Clause"
            ],
            "authors": [
                {
                    "name": "Sebastian Bergmann",
                    "email": "sebastian@phpunit.de"
                }
            ],
            "description": "Provides functionality to handle HHVM/PHP environments",
            "homepage": "http://www.github.com/sebastianbergmann/environment",
            "keywords": [
                "Xdebug",
                "environment",
                "hhvm"
            ],
            "support": {
                "issues": "https://github.com/sebastianbergmann/environment/issues",
                "source": "https://github.com/sebastianbergmann/environment/tree/master"
            },
            "funding": [
                {
                    "url": "https://github.com/sebastianbergmann",
                    "type": "github"
                }
            ],
            "time": "2021-01-27T12:50:50+00:00"
        },
        {
            "name": "sebastian/exporter",
            "version": "dev-master",
            "source": {
                "type": "git",
                "url": "https://github.com/sebastianbergmann/exporter.git",
                "reference": "4b97f87ebe0e759d27a96e5cfcb15193fdcc1000"
            },
            "dist": {
                "type": "zip",
                "url": "https://api.github.com/repos/sebastianbergmann/exporter/zipball/4b97f87ebe0e759d27a96e5cfcb15193fdcc1000",
                "reference": "4b97f87ebe0e759d27a96e5cfcb15193fdcc1000",
                "shasum": ""
            },
            "require": {
                "php": ">=7.3",
                "sebastian/recursion-context": "^4.0"
            },
            "require-dev": {
                "ext-mbstring": "*",
                "phpunit/phpunit": "^9.3"
            },
            "default-branch": true,
            "type": "library",
            "extra": {
                "branch-alias": {
                    "dev-master": "4.0-dev"
                }
            },
            "autoload": {
                "classmap": [
                    "src/"
                ]
            },
            "notification-url": "https://packagist.org/downloads/",
            "license": [
                "BSD-3-Clause"
            ],
            "authors": [
                {
                    "name": "Sebastian Bergmann",
                    "email": "sebastian@phpunit.de"
                },
                {
                    "name": "Jeff Welch",
                    "email": "whatthejeff@gmail.com"
                },
                {
                    "name": "Volker Dusch",
                    "email": "github@wallbash.com"
                },
                {
                    "name": "Adam Harvey",
                    "email": "aharvey@php.net"
                },
                {
                    "name": "Bernhard Schussek",
                    "email": "bschussek@gmail.com"
                }
            ],
            "description": "Provides the functionality to export PHP variables for visualization",
            "homepage": "http://www.github.com/sebastianbergmann/exporter",
            "keywords": [
                "export",
                "exporter"
            ],
            "support": {
                "issues": "https://github.com/sebastianbergmann/exporter/issues",
                "source": "https://github.com/sebastianbergmann/exporter/tree/master"
            },
            "funding": [
                {
                    "url": "https://github.com/sebastianbergmann",
                    "type": "github"
                }
            ],
            "time": "2021-01-27T12:50:59+00:00"
        },
        {
            "name": "sebastian/global-state",
            "version": "dev-master",
            "source": {
                "type": "git",
                "url": "https://github.com/sebastianbergmann/global-state.git",
                "reference": "ae53ac14d8df978ebc06a0382997257a2268dc2c"
            },
            "dist": {
                "type": "zip",
                "url": "https://api.github.com/repos/sebastianbergmann/global-state/zipball/ae53ac14d8df978ebc06a0382997257a2268dc2c",
                "reference": "ae53ac14d8df978ebc06a0382997257a2268dc2c",
                "shasum": ""
            },
            "require": {
                "php": ">=7.3",
                "sebastian/object-reflector": "^2.0",
                "sebastian/recursion-context": "^4.0"
            },
            "require-dev": {
                "ext-dom": "*",
                "phpunit/phpunit": "^9.3"
            },
            "suggest": {
                "ext-uopz": "*"
            },
            "default-branch": true,
            "type": "library",
            "extra": {
                "branch-alias": {
                    "dev-master": "5.0-dev"
                }
            },
            "autoload": {
                "classmap": [
                    "src/"
                ]
            },
            "notification-url": "https://packagist.org/downloads/",
            "license": [
                "BSD-3-Clause"
            ],
            "authors": [
                {
                    "name": "Sebastian Bergmann",
                    "email": "sebastian@phpunit.de"
                }
            ],
            "description": "Snapshotting of global state",
            "homepage": "http://www.github.com/sebastianbergmann/global-state",
            "keywords": [
                "global state"
            ],
            "support": {
                "issues": "https://github.com/sebastianbergmann/global-state/issues",
                "source": "https://github.com/sebastianbergmann/global-state/tree/master"
            },
            "funding": [
                {
                    "url": "https://github.com/sebastianbergmann",
                    "type": "github"
                }
            ],
            "time": "2021-01-27T12:51:08+00:00"
        },
        {
            "name": "sebastian/lines-of-code",
            "version": "dev-master",
            "source": {
                "type": "git",
                "url": "https://github.com/sebastianbergmann/lines-of-code.git",
                "reference": "3b537e8cf7d5d40c5937cb238dd86e9849058978"
            },
            "dist": {
                "type": "zip",
                "url": "https://api.github.com/repos/sebastianbergmann/lines-of-code/zipball/3b537e8cf7d5d40c5937cb238dd86e9849058978",
                "reference": "3b537e8cf7d5d40c5937cb238dd86e9849058978",
                "shasum": ""
            },
            "require": {
                "nikic/php-parser": "^4.6",
                "php": ">=7.3"
            },
            "require-dev": {
                "phpunit/phpunit": "^9.3"
            },
            "default-branch": true,
            "type": "library",
            "extra": {
                "branch-alias": {
                    "dev-master": "1.0-dev"
                }
            },
            "autoload": {
                "classmap": [
                    "src/"
                ]
            },
            "notification-url": "https://packagist.org/downloads/",
            "license": [
                "BSD-3-Clause"
            ],
            "authors": [
                {
                    "name": "Sebastian Bergmann",
                    "email": "sebastian@phpunit.de",
                    "role": "lead"
                }
            ],
            "description": "Library for counting the lines of code in PHP source code",
            "homepage": "https://github.com/sebastianbergmann/lines-of-code",
            "support": {
                "issues": "https://github.com/sebastianbergmann/lines-of-code/issues",
                "source": "https://github.com/sebastianbergmann/lines-of-code/tree/master"
            },
            "funding": [
                {
                    "url": "https://github.com/sebastianbergmann",
                    "type": "github"
                }
            ],
            "time": "2021-01-27T12:52:38+00:00"
        },
        {
            "name": "sebastian/object-enumerator",
            "version": "dev-master",
            "source": {
                "type": "git",
                "url": "https://github.com/sebastianbergmann/object-enumerator.git",
                "reference": "f8f7c1ff5e66b5c9145df7329b3bc54844138e21"
            },
            "dist": {
                "type": "zip",
                "url": "https://api.github.com/repos/sebastianbergmann/object-enumerator/zipball/f8f7c1ff5e66b5c9145df7329b3bc54844138e21",
                "reference": "f8f7c1ff5e66b5c9145df7329b3bc54844138e21",
                "shasum": ""
            },
            "require": {
                "php": ">=7.3",
                "sebastian/object-reflector": "^2.0",
                "sebastian/recursion-context": "^4.0"
            },
            "require-dev": {
                "phpunit/phpunit": "^9.3"
            },
            "default-branch": true,
            "type": "library",
            "extra": {
                "branch-alias": {
                    "dev-master": "4.0-dev"
                }
            },
            "autoload": {
                "classmap": [
                    "src/"
                ]
            },
            "notification-url": "https://packagist.org/downloads/",
            "license": [
                "BSD-3-Clause"
            ],
            "authors": [
                {
                    "name": "Sebastian Bergmann",
                    "email": "sebastian@phpunit.de"
                }
            ],
            "description": "Traverses array structures and object graphs to enumerate all referenced objects",
            "homepage": "https://github.com/sebastianbergmann/object-enumerator/",
            "support": {
                "issues": "https://github.com/sebastianbergmann/object-enumerator/issues",
                "source": "https://github.com/sebastianbergmann/object-enumerator/tree/master"
            },
            "funding": [
                {
                    "url": "https://github.com/sebastianbergmann",
                    "type": "github"
                }
            ],
            "time": "2021-01-27T12:51:16+00:00"
        },
        {
            "name": "sebastian/object-reflector",
            "version": "dev-master",
            "source": {
                "type": "git",
                "url": "https://github.com/sebastianbergmann/object-reflector.git",
                "reference": "dbea5f76fb03ccf212b0fc88fb8f2ad256f4f000"
            },
            "dist": {
                "type": "zip",
                "url": "https://api.github.com/repos/sebastianbergmann/object-reflector/zipball/dbea5f76fb03ccf212b0fc88fb8f2ad256f4f000",
                "reference": "dbea5f76fb03ccf212b0fc88fb8f2ad256f4f000",
                "shasum": ""
            },
            "require": {
                "php": ">=7.3"
            },
            "require-dev": {
                "phpunit/phpunit": "^9.3"
            },
            "default-branch": true,
            "type": "library",
            "extra": {
                "branch-alias": {
                    "dev-master": "2.0-dev"
                }
            },
            "autoload": {
                "classmap": [
                    "src/"
                ]
            },
            "notification-url": "https://packagist.org/downloads/",
            "license": [
                "BSD-3-Clause"
            ],
            "authors": [
                {
                    "name": "Sebastian Bergmann",
                    "email": "sebastian@phpunit.de"
                }
            ],
            "description": "Allows reflection of object attributes, including inherited and non-public ones",
            "homepage": "https://github.com/sebastianbergmann/object-reflector/",
            "support": {
                "issues": "https://github.com/sebastianbergmann/object-reflector/issues",
                "source": "https://github.com/sebastianbergmann/object-reflector/tree/master"
            },
            "funding": [
                {
                    "url": "https://github.com/sebastianbergmann",
                    "type": "github"
                }
            ],
            "time": "2021-01-27T12:51:25+00:00"
        },
        {
            "name": "sebastian/recursion-context",
            "version": "dev-master",
            "source": {
                "type": "git",
                "url": "https://github.com/sebastianbergmann/recursion-context.git",
                "reference": "4181599c8f7b66401bf827a3e7e6da85a2303524"
            },
            "dist": {
                "type": "zip",
                "url": "https://api.github.com/repos/sebastianbergmann/recursion-context/zipball/4181599c8f7b66401bf827a3e7e6da85a2303524",
                "reference": "4181599c8f7b66401bf827a3e7e6da85a2303524",
                "shasum": ""
            },
            "require": {
                "php": ">=7.3"
            },
            "require-dev": {
                "phpunit/phpunit": "^9.3"
            },
            "default-branch": true,
            "type": "library",
            "extra": {
                "branch-alias": {
                    "dev-master": "4.0-dev"
                }
            },
            "autoload": {
                "classmap": [
                    "src/"
                ]
            },
            "notification-url": "https://packagist.org/downloads/",
            "license": [
                "BSD-3-Clause"
            ],
            "authors": [
                {
                    "name": "Sebastian Bergmann",
                    "email": "sebastian@phpunit.de"
                },
                {
                    "name": "Jeff Welch",
                    "email": "whatthejeff@gmail.com"
                },
                {
                    "name": "Adam Harvey",
                    "email": "aharvey@php.net"
                }
            ],
            "description": "Provides functionality to recursively process PHP variables",
            "homepage": "http://www.github.com/sebastianbergmann/recursion-context",
            "support": {
                "issues": "https://github.com/sebastianbergmann/recursion-context/issues",
                "source": "https://github.com/sebastianbergmann/recursion-context/tree/master"
            },
            "funding": [
                {
                    "url": "https://github.com/sebastianbergmann",
                    "type": "github"
                }
            ],
            "time": "2021-01-27T12:52:00+00:00"
        },
        {
            "name": "sebastian/resource-operations",
            "version": "dev-master",
            "source": {
                "type": "git",
                "url": "https://github.com/sebastianbergmann/resource-operations.git",
                "reference": "0f4443cb3a1d92ce809899753bc0d5d5a8dd19a8"
            },
            "dist": {
                "type": "zip",
                "url": "https://api.github.com/repos/sebastianbergmann/resource-operations/zipball/0f4443cb3a1d92ce809899753bc0d5d5a8dd19a8",
                "reference": "0f4443cb3a1d92ce809899753bc0d5d5a8dd19a8",
                "shasum": ""
            },
            "require": {
                "php": ">=7.3"
            },
            "require-dev": {
                "phpunit/phpunit": "^9.0"
            },
            "default-branch": true,
            "type": "library",
            "extra": {
                "branch-alias": {
                    "dev-master": "3.0-dev"
                }
            },
            "autoload": {
                "classmap": [
                    "src/"
                ]
            },
            "notification-url": "https://packagist.org/downloads/",
            "license": [
                "BSD-3-Clause"
            ],
            "authors": [
                {
                    "name": "Sebastian Bergmann",
                    "email": "sebastian@phpunit.de"
                }
            ],
            "description": "Provides a list of PHP built-in functions that operate on resources",
            "homepage": "https://www.github.com/sebastianbergmann/resource-operations",
            "support": {
                "issues": "https://github.com/sebastianbergmann/resource-operations/issues",
                "source": "https://github.com/sebastianbergmann/resource-operations/tree/3.0.3"
            },
            "funding": [
                {
                    "url": "https://github.com/sebastianbergmann",
                    "type": "github"
                }
            ],
            "time": "2020-09-28T06:45:17+00:00"
        },
        {
            "name": "sebastian/type",
            "version": "dev-master",
            "source": {
                "type": "git",
                "url": "https://github.com/sebastianbergmann/type.git",
                "reference": "1c469702730295ddaf484d6fddb3b42a1354cd5c"
            },
            "dist": {
                "type": "zip",
                "url": "https://api.github.com/repos/sebastianbergmann/type/zipball/1c469702730295ddaf484d6fddb3b42a1354cd5c",
                "reference": "1c469702730295ddaf484d6fddb3b42a1354cd5c",
                "shasum": ""
            },
            "require": {
                "php": ">=7.3"
            },
            "require-dev": {
                "phpunit/phpunit": "^9.3"
            },
            "default-branch": true,
            "type": "library",
            "extra": {
                "branch-alias": {
                    "dev-master": "2.3-dev"
                }
            },
            "autoload": {
                "classmap": [
                    "src/"
                ]
            },
            "notification-url": "https://packagist.org/downloads/",
            "license": [
                "BSD-3-Clause"
            ],
            "authors": [
                {
                    "name": "Sebastian Bergmann",
                    "email": "sebastian@phpunit.de",
                    "role": "lead"
                }
            ],
            "description": "Collection of value objects that represent the types of the PHP type system",
            "homepage": "https://github.com/sebastianbergmann/type",
            "support": {
                "issues": "https://github.com/sebastianbergmann/type/issues",
                "source": "https://github.com/sebastianbergmann/type/tree/master"
            },
            "funding": [
                {
                    "url": "https://github.com/sebastianbergmann",
                    "type": "github"
                }
            ],
            "time": "2021-01-27T12:52:09+00:00"
        },
        {
            "name": "sebastian/version",
            "version": "dev-master",
            "source": {
                "type": "git",
                "url": "https://github.com/sebastianbergmann/version.git",
                "reference": "c6c1022351a901512170118436c764e473f6de8c"
            },
            "dist": {
                "type": "zip",
                "url": "https://api.github.com/repos/sebastianbergmann/version/zipball/c6c1022351a901512170118436c764e473f6de8c",
                "reference": "c6c1022351a901512170118436c764e473f6de8c",
                "shasum": ""
            },
            "require": {
                "php": ">=7.3"
            },
            "default-branch": true,
            "type": "library",
            "extra": {
                "branch-alias": {
                    "dev-master": "3.0-dev"
                }
            },
            "autoload": {
                "classmap": [
                    "src/"
                ]
            },
            "notification-url": "https://packagist.org/downloads/",
            "license": [
                "BSD-3-Clause"
            ],
            "authors": [
                {
                    "name": "Sebastian Bergmann",
                    "email": "sebastian@phpunit.de",
                    "role": "lead"
                }
            ],
            "description": "Library that helps with managing the version number of Git-hosted PHP projects",
            "homepage": "https://github.com/sebastianbergmann/version",
            "support": {
                "issues": "https://github.com/sebastianbergmann/version/issues",
                "source": "https://github.com/sebastianbergmann/version/tree/3.0.2"
            },
            "funding": [
                {
                    "url": "https://github.com/sebastianbergmann",
                    "type": "github"
                }
            ],
            "time": "2020-09-28T06:39:44+00:00"
        },
        {
            "name": "swoole/ide-helper",
            "version": "4.6.1",
            "source": {
                "type": "git",
                "url": "https://github.com/swoole/ide-helper.git",
                "reference": "5b36a9722eb8c693ff9831023cfb807474eab07c"
            },
            "dist": {
                "type": "zip",
                "url": "https://api.github.com/repos/swoole/ide-helper/zipball/5b36a9722eb8c693ff9831023cfb807474eab07c",
                "reference": "5b36a9722eb8c693ff9831023cfb807474eab07c",
                "shasum": ""
            },
            "require-dev": {
                "guzzlehttp/guzzle": "~6.5.0",
                "laminas/laminas-code": "~3.4.0",
                "squizlabs/php_codesniffer": "~3.5.0",
                "symfony/filesystem": "~4.0"
            },
            "type": "library",
            "notification-url": "https://packagist.org/downloads/",
            "license": [
                "Apache-2.0"
            ],
            "authors": [
                {
                    "name": "Team Swoole",
                    "email": "team@swoole.com"
                }
            ],
            "description": "IDE help files for Swoole.",
            "support": {
                "issues": "https://github.com/swoole/ide-helper/issues",
                "source": "https://github.com/swoole/ide-helper/tree/4.6.1"
            },
            "time": "2021-01-11T19:15:13+00:00"
        },
        {
            "name": "symfony/console",
            "version": "5.x-dev",
            "source": {
                "type": "git",
                "url": "https://github.com/symfony/console.git",
                "reference": "a056a527ed72d089185d505882b66f3676e22439"
            },
            "dist": {
                "type": "zip",
                "url": "https://api.github.com/repos/symfony/console/zipball/a056a527ed72d089185d505882b66f3676e22439",
                "reference": "a056a527ed72d089185d505882b66f3676e22439",
                "shasum": ""
            },
            "require": {
                "php": ">=7.2.5",
                "symfony/polyfill-mbstring": "~1.0",
                "symfony/polyfill-php73": "^1.8",
                "symfony/polyfill-php80": "^1.15",
                "symfony/service-contracts": "^1.1|^2",
                "symfony/string": "^5.1"
            },
            "conflict": {
                "symfony/dependency-injection": "<4.4",
                "symfony/dotenv": "<5.1",
                "symfony/event-dispatcher": "<4.4",
                "symfony/lock": "<4.4",
                "symfony/process": "<4.4"
            },
            "provide": {
                "psr/log-implementation": "1.0"
            },
            "require-dev": {
                "psr/log": "~1.0",
                "symfony/config": "^4.4|^5.0",
                "symfony/dependency-injection": "^4.4|^5.0",
                "symfony/event-dispatcher": "^4.4|^5.0",
                "symfony/lock": "^4.4|^5.0",
                "symfony/process": "^4.4|^5.0",
                "symfony/var-dumper": "^4.4|^5.0"
            },
            "suggest": {
                "psr/log": "For using the console logger",
                "symfony/event-dispatcher": "",
                "symfony/lock": "",
                "symfony/process": ""
            },
            "default-branch": true,
            "type": "library",
            "autoload": {
                "psr-4": {
                    "Symfony\\Component\\Console\\": ""
                },
                "exclude-from-classmap": [
                    "/Tests/"
                ]
            },
            "notification-url": "https://packagist.org/downloads/",
            "license": [
                "MIT"
            ],
            "authors": [
                {
                    "name": "Fabien Potencier",
                    "email": "fabien@symfony.com"
                },
                {
                    "name": "Symfony Community",
                    "homepage": "https://symfony.com/contributors"
                }
            ],
            "description": "Eases the creation of beautiful and testable command line interfaces",
            "homepage": "https://symfony.com",
            "keywords": [
                "cli",
                "command line",
                "console",
                "terminal"
            ],
            "support": {
                "source": "https://github.com/symfony/console/tree/5.x"
            },
            "funding": [
                {
                    "url": "https://symfony.com/sponsor",
                    "type": "custom"
                },
                {
                    "url": "https://github.com/fabpot",
                    "type": "github"
                },
                {
                    "url": "https://tidelift.com/funding/github/packagist/symfony/symfony",
                    "type": "tidelift"
                }
            ],
            "time": "2021-01-27T09:05:46+00:00"
        },
        {
            "name": "symfony/polyfill-ctype",
            "version": "dev-main",
            "source": {
                "type": "git",
                "url": "https://github.com/symfony/polyfill-ctype.git",
                "reference": "c6c942b1ac76c82448322025e084cadc56048b4e"
            },
            "dist": {
                "type": "zip",
                "url": "https://api.github.com/repos/symfony/polyfill-ctype/zipball/c6c942b1ac76c82448322025e084cadc56048b4e",
                "reference": "c6c942b1ac76c82448322025e084cadc56048b4e",
                "shasum": ""
            },
            "require": {
                "php": ">=7.1"
            },
            "suggest": {
                "ext-ctype": "For best performance"
            },
            "default-branch": true,
            "type": "library",
            "extra": {
                "branch-alias": {
                    "dev-main": "1.22-dev"
                },
                "thanks": {
                    "name": "symfony/polyfill",
                    "url": "https://github.com/symfony/polyfill"
                }
            },
            "autoload": {
                "psr-4": {
                    "Symfony\\Polyfill\\Ctype\\": ""
                },
                "files": [
                    "bootstrap.php"
                ]
            },
            "notification-url": "https://packagist.org/downloads/",
            "license": [
                "MIT"
            ],
            "authors": [
                {
                    "name": "Gert de Pagter",
                    "email": "BackEndTea@gmail.com"
                },
                {
                    "name": "Symfony Community",
                    "homepage": "https://symfony.com/contributors"
                }
            ],
            "description": "Symfony polyfill for ctype functions",
            "homepage": "https://symfony.com",
            "keywords": [
                "compatibility",
                "ctype",
                "polyfill",
                "portable"
            ],
            "support": {
                "source": "https://github.com/symfony/polyfill-ctype/tree/v1.22.0"
            },
            "funding": [
                {
                    "url": "https://symfony.com/sponsor",
                    "type": "custom"
                },
                {
                    "url": "https://github.com/fabpot",
                    "type": "github"
                },
                {
                    "url": "https://tidelift.com/funding/github/packagist/symfony/symfony",
                    "type": "tidelift"
                }
            ],
            "time": "2021-01-07T16:49:33+00:00"
        },
        {
            "name": "symfony/polyfill-intl-grapheme",
            "version": "dev-main",
            "source": {
                "type": "git",
                "url": "https://github.com/symfony/polyfill-intl-grapheme.git",
                "reference": "267a9adeb8ecb8071040a740930e077cdfb987af"
            },
            "dist": {
                "type": "zip",
                "url": "https://api.github.com/repos/symfony/polyfill-intl-grapheme/zipball/267a9adeb8ecb8071040a740930e077cdfb987af",
                "reference": "267a9adeb8ecb8071040a740930e077cdfb987af",
                "shasum": ""
            },
            "require": {
                "php": ">=7.1"
            },
            "suggest": {
                "ext-intl": "For best performance"
            },
            "default-branch": true,
            "type": "library",
            "extra": {
                "branch-alias": {
                    "dev-main": "1.22-dev"
                },
                "thanks": {
                    "name": "symfony/polyfill",
                    "url": "https://github.com/symfony/polyfill"
                }
            },
            "autoload": {
                "psr-4": {
                    "Symfony\\Polyfill\\Intl\\Grapheme\\": ""
                },
                "files": [
                    "bootstrap.php"
                ]
            },
            "notification-url": "https://packagist.org/downloads/",
            "license": [
                "MIT"
            ],
            "authors": [
                {
                    "name": "Nicolas Grekas",
                    "email": "p@tchwork.com"
                },
                {
                    "name": "Symfony Community",
                    "homepage": "https://symfony.com/contributors"
                }
            ],
            "description": "Symfony polyfill for intl's grapheme_* functions",
            "homepage": "https://symfony.com",
            "keywords": [
                "compatibility",
                "grapheme",
                "intl",
                "polyfill",
                "portable",
                "shim"
            ],
            "support": {
                "source": "https://github.com/symfony/polyfill-intl-grapheme/tree/v1.22.0"
            },
            "funding": [
                {
                    "url": "https://symfony.com/sponsor",
                    "type": "custom"
                },
                {
                    "url": "https://github.com/fabpot",
                    "type": "github"
                },
                {
                    "url": "https://tidelift.com/funding/github/packagist/symfony/symfony",
                    "type": "tidelift"
                }
            ],
            "time": "2021-01-07T16:49:33+00:00"
        },
        {
            "name": "symfony/polyfill-intl-normalizer",
            "version": "dev-main",
            "source": {
                "type": "git",
                "url": "https://github.com/symfony/polyfill-intl-normalizer.git",
                "reference": "6e971c891537eb617a00bb07a43d182a6915faba"
            },
            "dist": {
                "type": "zip",
                "url": "https://api.github.com/repos/symfony/polyfill-intl-normalizer/zipball/6e971c891537eb617a00bb07a43d182a6915faba",
                "reference": "6e971c891537eb617a00bb07a43d182a6915faba",
                "shasum": ""
            },
            "require": {
                "php": ">=7.1"
            },
            "suggest": {
                "ext-intl": "For best performance"
            },
            "default-branch": true,
            "type": "library",
            "extra": {
                "branch-alias": {
                    "dev-main": "1.22-dev"
                },
                "thanks": {
                    "name": "symfony/polyfill",
                    "url": "https://github.com/symfony/polyfill"
                }
            },
            "autoload": {
                "psr-4": {
                    "Symfony\\Polyfill\\Intl\\Normalizer\\": ""
                },
                "files": [
                    "bootstrap.php"
                ],
                "classmap": [
                    "Resources/stubs"
                ]
            },
            "notification-url": "https://packagist.org/downloads/",
            "license": [
                "MIT"
            ],
            "authors": [
                {
                    "name": "Nicolas Grekas",
                    "email": "p@tchwork.com"
                },
                {
                    "name": "Symfony Community",
                    "homepage": "https://symfony.com/contributors"
                }
            ],
            "description": "Symfony polyfill for intl's Normalizer class and related functions",
            "homepage": "https://symfony.com",
            "keywords": [
                "compatibility",
                "intl",
                "normalizer",
                "polyfill",
                "portable",
                "shim"
            ],
            "support": {
                "source": "https://github.com/symfony/polyfill-intl-normalizer/tree/v1.22.0"
            },
            "funding": [
                {
                    "url": "https://symfony.com/sponsor",
                    "type": "custom"
                },
                {
                    "url": "https://github.com/fabpot",
                    "type": "github"
                },
                {
                    "url": "https://tidelift.com/funding/github/packagist/symfony/symfony",
                    "type": "tidelift"
                }
            ],
            "time": "2021-01-07T17:09:11+00:00"
        },
        {
            "name": "symfony/polyfill-mbstring",
            "version": "dev-main",
            "source": {
                "type": "git",
                "url": "https://github.com/symfony/polyfill-mbstring.git",
                "reference": "f377a3dd1fde44d37b9831d68dc8dea3ffd28e13"
            },
            "dist": {
                "type": "zip",
                "url": "https://api.github.com/repos/symfony/polyfill-mbstring/zipball/f377a3dd1fde44d37b9831d68dc8dea3ffd28e13",
                "reference": "f377a3dd1fde44d37b9831d68dc8dea3ffd28e13",
                "shasum": ""
            },
            "require": {
                "php": ">=7.1"
            },
            "suggest": {
                "ext-mbstring": "For best performance"
            },
            "default-branch": true,
            "type": "library",
            "extra": {
                "branch-alias": {
                    "dev-main": "1.22-dev"
                },
                "thanks": {
                    "name": "symfony/polyfill",
                    "url": "https://github.com/symfony/polyfill"
                }
            },
            "autoload": {
                "psr-4": {
                    "Symfony\\Polyfill\\Mbstring\\": ""
                },
                "files": [
                    "bootstrap.php"
                ]
            },
            "notification-url": "https://packagist.org/downloads/",
            "license": [
                "MIT"
            ],
            "authors": [
                {
                    "name": "Nicolas Grekas",
                    "email": "p@tchwork.com"
                },
                {
                    "name": "Symfony Community",
                    "homepage": "https://symfony.com/contributors"
                }
            ],
            "description": "Symfony polyfill for the Mbstring extension",
            "homepage": "https://symfony.com",
            "keywords": [
                "compatibility",
                "mbstring",
                "polyfill",
                "portable",
                "shim"
            ],
            "support": {
                "source": "https://github.com/symfony/polyfill-mbstring/tree/v1.22.0"
            },
            "funding": [
                {
                    "url": "https://symfony.com/sponsor",
                    "type": "custom"
                },
                {
                    "url": "https://github.com/fabpot",
                    "type": "github"
                },
                {
                    "url": "https://tidelift.com/funding/github/packagist/symfony/symfony",
                    "type": "tidelift"
                }
            ],
            "time": "2021-01-07T16:49:33+00:00"
        },
        {
            "name": "symfony/polyfill-php73",
            "version": "dev-main",
            "source": {
                "type": "git",
                "url": "https://github.com/symfony/polyfill-php73.git",
                "reference": "a678b42e92f86eca04b7fa4c0f6f19d097fb69e2"
            },
            "dist": {
                "type": "zip",
                "url": "https://api.github.com/repos/symfony/polyfill-php73/zipball/a678b42e92f86eca04b7fa4c0f6f19d097fb69e2",
                "reference": "a678b42e92f86eca04b7fa4c0f6f19d097fb69e2",
                "shasum": ""
            },
            "require": {
                "php": ">=7.1"
            },
            "default-branch": true,
            "type": "library",
            "extra": {
                "branch-alias": {
                    "dev-main": "1.22-dev"
                },
                "thanks": {
                    "name": "symfony/polyfill",
                    "url": "https://github.com/symfony/polyfill"
                }
            },
            "autoload": {
                "psr-4": {
                    "Symfony\\Polyfill\\Php73\\": ""
                },
                "files": [
                    "bootstrap.php"
                ],
                "classmap": [
                    "Resources/stubs"
                ]
            },
            "notification-url": "https://packagist.org/downloads/",
            "license": [
                "MIT"
            ],
            "authors": [
                {
                    "name": "Nicolas Grekas",
                    "email": "p@tchwork.com"
                },
                {
                    "name": "Symfony Community",
                    "homepage": "https://symfony.com/contributors"
                }
            ],
            "description": "Symfony polyfill backporting some PHP 7.3+ features to lower PHP versions",
            "homepage": "https://symfony.com",
            "keywords": [
                "compatibility",
                "polyfill",
                "portable",
                "shim"
            ],
            "support": {
                "source": "https://github.com/symfony/polyfill-php73/tree/v1.22.0"
            },
            "funding": [
                {
                    "url": "https://symfony.com/sponsor",
                    "type": "custom"
                },
                {
                    "url": "https://github.com/fabpot",
                    "type": "github"
                },
                {
                    "url": "https://tidelift.com/funding/github/packagist/symfony/symfony",
                    "type": "tidelift"
                }
            ],
            "time": "2021-01-07T16:49:33+00:00"
        },
        {
            "name": "symfony/polyfill-php80",
            "version": "dev-main",
            "source": {
                "type": "git",
                "url": "https://github.com/symfony/polyfill-php80.git",
                "reference": "dc3063ba22c2a1fd2f45ed856374d79114998f91"
            },
            "dist": {
                "type": "zip",
                "url": "https://api.github.com/repos/symfony/polyfill-php80/zipball/dc3063ba22c2a1fd2f45ed856374d79114998f91",
                "reference": "dc3063ba22c2a1fd2f45ed856374d79114998f91",
                "shasum": ""
            },
            "require": {
                "php": ">=7.1"
            },
            "default-branch": true,
            "type": "library",
            "extra": {
                "branch-alias": {
                    "dev-main": "1.22-dev"
                },
                "thanks": {
                    "name": "symfony/polyfill",
                    "url": "https://github.com/symfony/polyfill"
                }
            },
            "autoload": {
                "psr-4": {
                    "Symfony\\Polyfill\\Php80\\": ""
                },
                "files": [
                    "bootstrap.php"
                ],
                "classmap": [
                    "Resources/stubs"
                ]
            },
            "notification-url": "https://packagist.org/downloads/",
            "license": [
                "MIT"
            ],
            "authors": [
                {
                    "name": "Ion Bazan",
                    "email": "ion.bazan@gmail.com"
                },
                {
                    "name": "Nicolas Grekas",
                    "email": "p@tchwork.com"
                },
                {
                    "name": "Symfony Community",
                    "homepage": "https://symfony.com/contributors"
                }
            ],
            "description": "Symfony polyfill backporting some PHP 8.0+ features to lower PHP versions",
            "homepage": "https://symfony.com",
            "keywords": [
                "compatibility",
                "polyfill",
                "portable",
                "shim"
            ],
            "support": {
                "source": "https://github.com/symfony/polyfill-php80/tree/v1.22.0"
            },
            "funding": [
                {
                    "url": "https://symfony.com/sponsor",
                    "type": "custom"
                },
                {
                    "url": "https://github.com/fabpot",
                    "type": "github"
                },
                {
                    "url": "https://tidelift.com/funding/github/packagist/symfony/symfony",
                    "type": "tidelift"
                }
            ],
            "time": "2021-01-07T16:49:33+00:00"
        },
        {
            "name": "symfony/service-contracts",
            "version": "dev-main",
            "source": {
                "type": "git",
                "url": "https://github.com/symfony/service-contracts.git",
                "reference": "bf99754c6182a126968b1c2709d18548489f27eb"
            },
            "dist": {
                "type": "zip",
                "url": "https://api.github.com/repos/symfony/service-contracts/zipball/bf99754c6182a126968b1c2709d18548489f27eb",
                "reference": "bf99754c6182a126968b1c2709d18548489f27eb",
                "shasum": ""
            },
            "require": {
                "php": ">=7.2.5",
                "psr/container": "^1.0"
            },
            "suggest": {
                "symfony/service-implementation": ""
            },
            "default-branch": true,
            "type": "library",
            "extra": {
                "branch-alias": {
                    "dev-main": "2.3-dev"
                },
                "thanks": {
                    "name": "symfony/contracts",
                    "url": "https://github.com/symfony/contracts"
                }
            },
            "autoload": {
                "psr-4": {
                    "Symfony\\Contracts\\Service\\": ""
                }
            },
            "notification-url": "https://packagist.org/downloads/",
            "license": [
                "MIT"
            ],
            "authors": [
                {
                    "name": "Nicolas Grekas",
                    "email": "p@tchwork.com"
                },
                {
                    "name": "Symfony Community",
                    "homepage": "https://symfony.com/contributors"
                }
            ],
            "description": "Generic abstractions related to writing services",
            "homepage": "https://symfony.com",
            "keywords": [
                "abstractions",
                "contracts",
                "decoupling",
                "interfaces",
                "interoperability",
                "standards"
            ],
            "support": {
                "source": "https://github.com/symfony/service-contracts/tree/main"
            },
            "funding": [
                {
                    "url": "https://symfony.com/sponsor",
                    "type": "custom"
                },
                {
                    "url": "https://github.com/fabpot",
                    "type": "github"
                },
                {
                    "url": "https://tidelift.com/funding/github/packagist/symfony/symfony",
                    "type": "tidelift"
                }
            ],
            "time": "2021-01-27T16:27:53+00:00"
        },
        {
            "name": "symfony/string",
            "version": "5.x-dev",
            "source": {
                "type": "git",
                "url": "https://github.com/symfony/string.git",
                "reference": "13c9099cdb470223b5863f7d11d17554b2dc6404"
            },
            "dist": {
                "type": "zip",
                "url": "https://api.github.com/repos/symfony/string/zipball/13c9099cdb470223b5863f7d11d17554b2dc6404",
                "reference": "13c9099cdb470223b5863f7d11d17554b2dc6404",
                "shasum": ""
            },
            "require": {
                "php": ">=7.2.5",
                "symfony/polyfill-ctype": "~1.8",
                "symfony/polyfill-intl-grapheme": "~1.0",
                "symfony/polyfill-intl-normalizer": "~1.0",
                "symfony/polyfill-mbstring": "~1.0",
                "symfony/polyfill-php80": "~1.15"
            },
            "require-dev": {
                "symfony/error-handler": "^4.4|^5.0",
                "symfony/http-client": "^4.4|^5.0",
                "symfony/translation-contracts": "^1.1|^2",
                "symfony/var-exporter": "^4.4|^5.0"
            },
            "default-branch": true,
            "type": "library",
            "autoload": {
                "psr-4": {
                    "Symfony\\Component\\String\\": ""
                },
                "files": [
                    "Resources/functions.php"
                ],
                "exclude-from-classmap": [
                    "/Tests/"
                ]
            },
            "notification-url": "https://packagist.org/downloads/",
            "license": [
                "MIT"
            ],
            "authors": [
                {
                    "name": "Nicolas Grekas",
                    "email": "p@tchwork.com"
                },
                {
                    "name": "Symfony Community",
                    "homepage": "https://symfony.com/contributors"
                }
            ],
            "description": "Provides an object-oriented API to strings and deals with bytes, UTF-8 code points and grapheme clusters in a unified way",
            "homepage": "https://symfony.com",
            "keywords": [
                "grapheme",
                "i18n",
                "string",
                "unicode",
                "utf-8",
                "utf8"
            ],
            "support": {
                "source": "https://github.com/symfony/string/tree/5.x"
            },
            "funding": [
                {
                    "url": "https://symfony.com/sponsor",
                    "type": "custom"
                },
                {
                    "url": "https://github.com/fabpot",
                    "type": "github"
                },
                {
                    "url": "https://tidelift.com/funding/github/packagist/symfony/symfony",
                    "type": "tidelift"
                }
            ],
            "time": "2021-01-26T09:33:05+00:00"
        },
        {
            "name": "theseer/tokenizer",
            "version": "1.2.0",
            "source": {
                "type": "git",
                "url": "https://github.com/theseer/tokenizer.git",
                "reference": "75a63c33a8577608444246075ea0af0d052e452a"
            },
            "dist": {
                "type": "zip",
                "url": "https://api.github.com/repos/theseer/tokenizer/zipball/75a63c33a8577608444246075ea0af0d052e452a",
                "reference": "75a63c33a8577608444246075ea0af0d052e452a",
                "shasum": ""
            },
            "require": {
                "ext-dom": "*",
                "ext-tokenizer": "*",
                "ext-xmlwriter": "*",
                "php": "^7.2 || ^8.0"
            },
            "type": "library",
            "autoload": {
                "classmap": [
                    "src/"
                ]
            },
            "notification-url": "https://packagist.org/downloads/",
            "license": [
                "BSD-3-Clause"
            ],
            "authors": [
                {
                    "name": "Arne Blankerts",
                    "email": "arne@blankerts.de",
                    "role": "Developer"
                }
            ],
            "description": "A small library for converting tokenized PHP source code into XML and potentially other formats",
            "support": {
                "issues": "https://github.com/theseer/tokenizer/issues",
                "source": "https://github.com/theseer/tokenizer/tree/master"
            },
            "funding": [
                {
                    "url": "https://github.com/theseer",
                    "type": "github"
                }
            ],
            "time": "2020-07-12T23:59:07+00:00"
        },
        {
            "name": "twig/twig",
            "version": "2.x-dev",
            "source": {
                "type": "git",
                "url": "https://github.com/twigphp/Twig.git",
                "reference": "1a0162a612658790cb1f7b468c7698a7ee58001a"
            },
            "dist": {
                "type": "zip",
                "url": "https://api.github.com/repos/twigphp/Twig/zipball/1a0162a612658790cb1f7b468c7698a7ee58001a",
                "reference": "1a0162a612658790cb1f7b468c7698a7ee58001a",
                "shasum": ""
            },
            "require": {
                "php": ">=7.2.5",
                "symfony/polyfill-ctype": "^1.8",
                "symfony/polyfill-mbstring": "^1.3"
            },
            "require-dev": {
                "psr/container": "^1.0",
                "symfony/phpunit-bridge": "^4.4.9|^5.0.9"
            },
            "type": "library",
            "extra": {
                "branch-alias": {
                    "dev-master": "2.14-dev"
                }
            },
            "autoload": {
                "psr-0": {
                    "Twig_": "lib/"
                },
                "psr-4": {
                    "Twig\\": "src/"
                }
            },
            "notification-url": "https://packagist.org/downloads/",
            "license": [
                "BSD-3-Clause"
            ],
            "authors": [
                {
                    "name": "Fabien Potencier",
                    "email": "fabien@symfony.com",
                    "homepage": "http://fabien.potencier.org",
                    "role": "Lead Developer"
                },
                {
                    "name": "Twig Team",
                    "role": "Contributors"
                },
                {
                    "name": "Armin Ronacher",
                    "email": "armin.ronacher@active-4.com",
                    "role": "Project Founder"
                }
            ],
            "description": "Twig, the flexible, fast, and secure template language for PHP",
            "homepage": "https://twig.symfony.com",
            "keywords": [
                "templating"
            ],
            "support": {
                "issues": "https://github.com/twigphp/Twig/issues",
                "source": "https://github.com/twigphp/Twig/tree/2.x"
            },
            "funding": [
                {
                    "url": "https://github.com/fabpot",
                    "type": "github"
                },
                {
                    "url": "https://tidelift.com/funding/github/packagist/twig/twig",
                    "type": "tidelift"
                }
            ],
            "time": "2021-01-14T07:57:35+00:00"
        },
        {
            "name": "vimeo/psalm",
            "version": "4.1.1",
            "source": {
                "type": "git",
                "url": "https://github.com/vimeo/psalm.git",
                "reference": "16bfbd9224698bd738c665f33039fade2a1a3977"
            },
            "dist": {
                "type": "zip",
                "url": "https://api.github.com/repos/vimeo/psalm/zipball/16bfbd9224698bd738c665f33039fade2a1a3977",
                "reference": "16bfbd9224698bd738c665f33039fade2a1a3977",
                "shasum": ""
            },
            "require": {
                "amphp/amp": "^2.1",
                "amphp/byte-stream": "^1.5",
                "composer/package-versions-deprecated": "^1.8.0",
                "composer/semver": "^1.4 || ^2.0 || ^3.0",
                "composer/xdebug-handler": "^1.1",
                "dnoegel/php-xdg-base-dir": "^0.1.1",
                "ext-dom": "*",
                "ext-json": "*",
                "ext-libxml": "*",
                "ext-mbstring": "*",
                "ext-simplexml": "*",
                "ext-tokenizer": "*",
                "felixfbecker/advanced-json-rpc": "^3.0.3",
                "felixfbecker/language-server-protocol": "^1.4",
                "netresearch/jsonmapper": "^1.0 || ^2.0 || ^3.0",
                "nikic/php-parser": "^4.10.1",
                "openlss/lib-array2xml": "^1.0",
                "php": "^7.1|^8",
                "sebastian/diff": "^3.0 || ^4.0",
                "symfony/console": "^3.4.17 || ^4.1.6 || ^5.0",
                "webmozart/path-util": "^2.3"
            },
            "provide": {
                "psalm/psalm": "self.version"
            },
            "require-dev": {
                "amphp/amp": "^2.4.2",
                "bamarni/composer-bin-plugin": "^1.2",
                "brianium/paratest": "^4.0.0",
                "ext-curl": "*",
                "php": "^7.3|^8",
                "phpdocumentor/reflection-docblock": "^5",
                "phpmyadmin/sql-parser": "5.1.0",
                "phpspec/prophecy": ">=1.9.0",
                "phpunit/phpunit": "^9.0",
                "psalm/plugin-phpunit": "^0.13",
                "slevomat/coding-standard": "^5.0",
                "squizlabs/php_codesniffer": "^3.5",
                "symfony/process": "^4.3",
                "weirdan/prophecy-shim": "^1.0 || ^2.0"
            },
            "suggest": {
                "ext-igbinary": "^2.0.5"
            },
            "bin": [
                "psalm",
                "psalm-language-server",
                "psalm-plugin",
                "psalm-refactor",
                "psalter"
            ],
            "type": "library",
            "extra": {
                "branch-alias": {
                    "dev-master": "4.x-dev",
                    "dev-3.x": "3.x-dev",
                    "dev-2.x": "2.x-dev",
                    "dev-1.x": "1.x-dev"
                }
            },
            "autoload": {
                "psr-4": {
                    "Psalm\\": "src/Psalm/"
                },
                "files": [
                    "src/functions.php",
                    "src/spl_object_id.php"
                ]
            },
            "notification-url": "https://packagist.org/downloads/",
            "license": [
                "MIT"
            ],
            "authors": [
                {
                    "name": "Matthew Brown"
                }
            ],
            "description": "A static analysis tool for finding errors in PHP applications",
            "keywords": [
                "code",
                "inspection",
                "php"
            ],
            "support": {
                "issues": "https://github.com/vimeo/psalm/issues",
                "source": "https://github.com/vimeo/psalm/tree/4.1.1"
            },
            "time": "2020-11-02T05:54:12+00:00"
        },
        {
            "name": "webmozart/assert",
            "version": "dev-master",
            "source": {
                "type": "git",
                "url": "https://github.com/webmozarts/assert.git",
                "reference": "9c89b265ccc4092d58e66d72af5d343ee77a41ae"
            },
            "dist": {
                "type": "zip",
                "url": "https://api.github.com/repos/webmozarts/assert/zipball/9c89b265ccc4092d58e66d72af5d343ee77a41ae",
                "reference": "9c89b265ccc4092d58e66d72af5d343ee77a41ae",
                "shasum": ""
            },
            "require": {
                "php": "^7.2 || ^8.0",
                "symfony/polyfill-ctype": "^1.8"
            },
            "conflict": {
                "phpstan/phpstan": "<0.12.20",
                "vimeo/psalm": "<3.9.1"
            },
            "require-dev": {
                "phpunit/phpunit": "^8.5.13"
            },
            "default-branch": true,
            "type": "library",
            "extra": {
                "branch-alias": {
                    "dev-master": "1.10-dev"
                }
            },
            "autoload": {
                "psr-4": {
                    "Webmozart\\Assert\\": "src/"
                }
            },
            "notification-url": "https://packagist.org/downloads/",
            "license": [
                "MIT"
            ],
            "authors": [
                {
                    "name": "Bernhard Schussek",
                    "email": "bschussek@gmail.com"
                }
            ],
            "description": "Assertions to validate method input/output with nice error messages.",
            "keywords": [
                "assert",
                "check",
                "validate"
            ],
            "support": {
                "issues": "https://github.com/webmozarts/assert/issues",
                "source": "https://github.com/webmozarts/assert/tree/master"
            },
            "time": "2021-01-18T12:52:36+00:00"
        },
        {
            "name": "webmozart/path-util",
            "version": "dev-master",
            "source": {
                "type": "git",
                "url": "https://github.com/webmozart/path-util.git",
                "reference": "95a8f7ad150c2a3773ff3c3d04f557a24c99cfd2"
            },
            "dist": {
                "type": "zip",
                "url": "https://api.github.com/repos/webmozart/path-util/zipball/95a8f7ad150c2a3773ff3c3d04f557a24c99cfd2",
                "reference": "95a8f7ad150c2a3773ff3c3d04f557a24c99cfd2",
                "shasum": ""
            },
            "require": {
                "php": "^5.3.3|^7.0",
                "webmozart/assert": "~1.0"
            },
            "require-dev": {
                "phpunit/phpunit": "^4.6",
                "sebastian/version": "^1.0.1"
            },
            "default-branch": true,
            "type": "library",
            "extra": {
                "branch-alias": {
                    "dev-master": "2.3-dev"
                }
            },
            "autoload": {
                "psr-4": {
                    "Webmozart\\PathUtil\\": "src/"
                }
            },
            "notification-url": "https://packagist.org/downloads/",
            "license": [
                "MIT"
            ],
            "authors": [
                {
                    "name": "Bernhard Schussek",
                    "email": "bschussek@gmail.com"
                }
            ],
            "description": "A robust cross-platform utility for normalizing, comparing and modifying file paths.",
            "support": {
                "issues": "https://github.com/webmozart/path-util/issues",
                "source": "https://github.com/webmozart/path-util/tree/master"
            },
            "time": "2016-08-15T15:31:42+00:00"
        }
    ],
    "aliases": [],
    "minimum-stability": "dev",
    "stability-flags": [],
    "prefer-stable": false,
    "prefer-lowest": false,
    "platform": {
        "php": ">=7.4.0",
        "ext-curl": "*",
        "ext-imagick": "*",
        "ext-mbstring": "*",
        "ext-json": "*",
        "ext-yaml": "*",
        "ext-dom": "*",
        "ext-redis": "*",
        "ext-swoole": "*",
        "ext-pdo": "*",
        "ext-openssl": "*",
        "ext-zlib": "*",
        "ext-sockets": "*"
    },
    "platform-dev": [],
    "platform-overrides": {
        "php": "7.4"
    },
    "plugin-api-version": "2.0.0"
}<|MERGE_RESOLUTION|>--- conflicted
+++ resolved
@@ -4,11 +4,7 @@
         "Read more about it at https://getcomposer.org/doc/01-basic-usage.md#installing-dependencies",
         "This file is @generated automatically"
     ],
-<<<<<<< HEAD
-    "content-hash": "0cc375bf8138012dbf1561c031556fe1",
-=======
-    "content-hash": "be6adbd12397d629ee420d11eed43b1f",
->>>>>>> 5058f0fd
+    "content-hash": "5ededf479d2aef4e9df315fcd7ea2970",
     "packages": [
         {
             "name": "adhocore/jwt",
@@ -4690,12 +4686,12 @@
             "source": {
                 "type": "git",
                 "url": "https://github.com/symfony/console.git",
-                "reference": "a056a527ed72d089185d505882b66f3676e22439"
-            },
-            "dist": {
-                "type": "zip",
-                "url": "https://api.github.com/repos/symfony/console/zipball/a056a527ed72d089185d505882b66f3676e22439",
-                "reference": "a056a527ed72d089185d505882b66f3676e22439",
+                "reference": "56d4c04ca6069c93857c7335a626dbe747fa82d4"
+            },
+            "dist": {
+                "type": "zip",
+                "url": "https://api.github.com/repos/symfony/console/zipball/56d4c04ca6069c93857c7335a626dbe747fa82d4",
+                "reference": "56d4c04ca6069c93857c7335a626dbe747fa82d4",
                 "shasum": ""
             },
             "require": {
@@ -4780,7 +4776,7 @@
                     "type": "tidelift"
                 }
             ],
-            "time": "2021-01-27T09:05:46+00:00"
+            "time": "2021-01-28T22:09:26+00:00"
         },
         {
             "name": "symfony/polyfill-ctype",
@@ -5494,12 +5490,12 @@
             "source": {
                 "type": "git",
                 "url": "https://github.com/twigphp/Twig.git",
-                "reference": "1a0162a612658790cb1f7b468c7698a7ee58001a"
-            },
-            "dist": {
-                "type": "zip",
-                "url": "https://api.github.com/repos/twigphp/Twig/zipball/1a0162a612658790cb1f7b468c7698a7ee58001a",
-                "reference": "1a0162a612658790cb1f7b468c7698a7ee58001a",
+                "reference": "bfc7a6097ff4127e8332fb3ddf5bb8e70993f6f0"
+            },
+            "dist": {
+                "type": "zip",
+                "url": "https://api.github.com/repos/twigphp/Twig/zipball/bfc7a6097ff4127e8332fb3ddf5bb8e70993f6f0",
+                "reference": "bfc7a6097ff4127e8332fb3ddf5bb8e70993f6f0",
                 "shasum": ""
             },
             "require": {
@@ -5565,7 +5561,7 @@
                     "type": "tidelift"
                 }
             ],
-            "time": "2021-01-14T07:57:35+00:00"
+            "time": "2021-01-29T14:39:11+00:00"
         },
         {
             "name": "vimeo/psalm",
