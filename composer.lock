--- conflicted
+++ resolved
@@ -4,11 +4,7 @@
         "Read more about it at https://getcomposer.org/doc/01-basic-usage.md#installing-dependencies",
         "This file is @generated automatically"
     ],
-<<<<<<< HEAD
-    "content-hash": "4893e1c13630239fe6a20d1c652eb484",
-=======
-    "content-hash": "dbc502462e4afa550b1a1bc3898020b3",
->>>>>>> f0bb8dcc
+    "content-hash": "111a4f35f3b0692d332b20bca3946014",
     "packages": [
         {
             "name": "adhocore/jwt",
@@ -2579,18 +2575,6 @@
         },
         {
             "name": "utopia-php/storage",
-<<<<<<< HEAD
-            "version": "0.13.0",
-            "source": {
-                "type": "git",
-                "url": "https://github.com/utopia-php/storage.git",
-                "reference": "f34c010e4f8394a6b4aff70b6de55041d9a145d3"
-            },
-            "dist": {
-                "type": "zip",
-                "url": "https://api.github.com/repos/utopia-php/storage/zipball/f34c010e4f8394a6b4aff70b6de55041d9a145d3",
-                "reference": "f34c010e4f8394a6b4aff70b6de55041d9a145d3",
-=======
             "version": "0.13.2",
             "source": {
                 "type": "git",
@@ -2601,7 +2585,6 @@
                 "type": "zip",
                 "url": "https://api.github.com/repos/utopia-php/storage/zipball/ad1c00f24ca56e73888acc2af3deee4919b1194b",
                 "reference": "ad1c00f24ca56e73888acc2af3deee4919b1194b",
->>>>>>> f0bb8dcc
                 "shasum": ""
             },
             "require": {
@@ -2641,15 +2624,9 @@
             ],
             "support": {
                 "issues": "https://github.com/utopia-php/storage/issues",
-<<<<<<< HEAD
-                "source": "https://github.com/utopia-php/storage/tree/0.13.0"
-            },
-            "time": "2022-11-17T15:10:18+00:00"
-=======
                 "source": "https://github.com/utopia-php/storage/tree/0.13.2"
             },
             "time": "2022-12-20T11:11:35+00:00"
->>>>>>> f0bb8dcc
         },
         {
             "name": "utopia-php/swoole",
@@ -2877,16 +2854,16 @@
         },
         {
             "name": "webonyx/graphql-php",
-            "version": "v14.11.8",
+            "version": "v14.11.9",
             "source": {
                 "type": "git",
                 "url": "https://github.com/webonyx/graphql-php.git",
-                "reference": "04a48693acd785330eefd3b0e4fa67df8dfee7c3"
-            },
-            "dist": {
-                "type": "zip",
-                "url": "https://api.github.com/repos/webonyx/graphql-php/zipball/04a48693acd785330eefd3b0e4fa67df8dfee7c3",
-                "reference": "04a48693acd785330eefd3b0e4fa67df8dfee7c3",
+                "reference": "ff91c9f3cf241db702e30b2c42bcc0920e70ac70"
+            },
+            "dist": {
+                "type": "zip",
+                "url": "https://api.github.com/repos/webonyx/graphql-php/zipball/ff91c9f3cf241db702e30b2c42bcc0920e70ac70",
+                "reference": "ff91c9f3cf241db702e30b2c42bcc0920e70ac70",
                 "shasum": ""
             },
             "require": {
@@ -2931,7 +2908,7 @@
             ],
             "support": {
                 "issues": "https://github.com/webonyx/graphql-php/issues",
-                "source": "https://github.com/webonyx/graphql-php/tree/v14.11.8"
+                "source": "https://github.com/webonyx/graphql-php/tree/v14.11.9"
             },
             "funding": [
                 {
@@ -2939,7 +2916,7 @@
                     "type": "open_collective"
                 }
             ],
-            "time": "2022-09-21T15:35:03+00:00"
+            "time": "2023-01-06T12:12:50+00:00"
         }
     ],
     "packages-dev": [
@@ -2996,30 +2973,30 @@
         },
         {
             "name": "doctrine/instantiator",
-            "version": "1.4.1",
+            "version": "1.5.0",
             "source": {
                 "type": "git",
                 "url": "https://github.com/doctrine/instantiator.git",
-                "reference": "10dcfce151b967d20fde1b34ae6640712c3891bc"
-            },
-            "dist": {
-                "type": "zip",
-                "url": "https://api.github.com/repos/doctrine/instantiator/zipball/10dcfce151b967d20fde1b34ae6640712c3891bc",
-                "reference": "10dcfce151b967d20fde1b34ae6640712c3891bc",
+                "reference": "0a0fa9780f5d4e507415a065172d26a98d02047b"
+            },
+            "dist": {
+                "type": "zip",
+                "url": "https://api.github.com/repos/doctrine/instantiator/zipball/0a0fa9780f5d4e507415a065172d26a98d02047b",
+                "reference": "0a0fa9780f5d4e507415a065172d26a98d02047b",
                 "shasum": ""
             },
             "require": {
                 "php": "^7.1 || ^8.0"
             },
             "require-dev": {
-                "doctrine/coding-standard": "^9",
+                "doctrine/coding-standard": "^9 || ^11",
                 "ext-pdo": "*",
                 "ext-phar": "*",
                 "phpbench/phpbench": "^0.16 || ^1",
                 "phpstan/phpstan": "^1.4",
                 "phpstan/phpstan-phpunit": "^1",
                 "phpunit/phpunit": "^7.5 || ^8.5 || ^9.5",
-                "vimeo/psalm": "^4.22"
+                "vimeo/psalm": "^4.30 || ^5.4"
             },
             "type": "library",
             "autoload": {
@@ -3046,7 +3023,7 @@
             ],
             "support": {
                 "issues": "https://github.com/doctrine/instantiator/issues",
-                "source": "https://github.com/doctrine/instantiator/tree/1.4.1"
+                "source": "https://github.com/doctrine/instantiator/tree/1.5.0"
             },
             "funding": [
                 {
@@ -3062,7 +3039,7 @@
                     "type": "tidelift"
                 }
             ],
-            "time": "2022-03-03T08:28:38+00:00"
+            "time": "2022-12-30T00:15:36+00:00"
         },
         {
             "name": "matthiasmullie/minify",
