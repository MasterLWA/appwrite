--- conflicted
+++ resolved
@@ -4,11 +4,7 @@
         "Read more about it at https://getcomposer.org/doc/01-basic-usage.md#installing-dependencies",
         "This file is @generated automatically"
     ],
-<<<<<<< HEAD
-    "content-hash": "e4934eff80bec5e9fe402528df07d72d",
-=======
     "content-hash": "2098172fc4b71eb0d41dcdbfea2f5061",
->>>>>>> fb0a4bde
     "packages": [
         {
             "name": "adhocore/jwt",
