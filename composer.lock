{
    "_readme": [
        "This file locks the dependencies of your project to a known state",
        "Read more about it at https://getcomposer.org/doc/01-basic-usage.md#installing-dependencies",
        "This file is @generated automatically"
    ],
<<<<<<< HEAD
    "content-hash": "e30c92bf02f5aa68c1fd67aa985a7949",
=======
    "content-hash": "63a89a825697892a52aa27d6819b5972",
>>>>>>> 51e650a1
    "packages": [
        {
            "name": "adhocore/jwt",
            "version": "1.1.2",
            "source": {
                "type": "git",
                "url": "https://github.com/adhocore/php-jwt.git",
                "reference": "6c434af7170090bb7a8880d2bc220a2254ba7899"
            },
            "dist": {
                "type": "zip",
                "url": "https://api.github.com/repos/adhocore/php-jwt/zipball/6c434af7170090bb7a8880d2bc220a2254ba7899",
                "reference": "6c434af7170090bb7a8880d2bc220a2254ba7899",
                "shasum": ""
            },
            "require": {
                "php": "^7.0 || ^8.0"
            },
            "require-dev": {
                "phpunit/phpunit": "^6.5 || ^7.5"
            },
            "type": "library",
            "autoload": {
                "psr-4": {
                    "Ahc\\Jwt\\": "src/"
                }
            },
            "notification-url": "https://packagist.org/downloads/",
            "license": [
                "MIT"
            ],
            "authors": [
                {
                    "name": "Jitendra Adhikari",
                    "email": "jiten.adhikary@gmail.com"
                }
            ],
            "description": "Ultra lightweight JSON web token (JWT) library for PHP5.5+.",
            "keywords": [
                "auth",
                "json-web-token",
                "jwt",
                "jwt-auth",
                "jwt-php",
                "token"
            ],
            "support": {
                "issues": "https://github.com/adhocore/php-jwt/issues",
                "source": "https://github.com/adhocore/php-jwt/tree/1.1.2"
            },
            "funding": [
                {
                    "url": "https://paypal.me/ji10",
                    "type": "custom"
                }
            ],
            "time": "2021-02-20T09:56:44+00:00"
        },
        {
            "name": "appwrite/php-clamav",
            "version": "1.1.0",
            "source": {
                "type": "git",
                "url": "https://github.com/appwrite/php-clamav.git",
                "reference": "61d00f24f9e7766fbba233e7b8d09c5475388073"
            },
            "dist": {
                "type": "zip",
                "url": "https://api.github.com/repos/appwrite/php-clamav/zipball/61d00f24f9e7766fbba233e7b8d09c5475388073",
                "reference": "61d00f24f9e7766fbba233e7b8d09c5475388073",
                "shasum": ""
            },
            "require": {
                "ext-sockets": "*",
                "php": ">=7.1"
            },
            "require-dev": {
                "phpunit/phpunit": "^7.0"
            },
            "type": "library",
            "autoload": {
                "psr-4": {
                    "Appwrite\\ClamAV\\": "src/ClamAV"
                }
            },
            "notification-url": "https://packagist.org/downloads/",
            "license": [
                "MIT"
            ],
            "authors": [
                {
                    "name": "Eldad Fux",
                    "email": "eldad@appwrite.io"
                }
            ],
            "description": "ClamAV network and pipe client for PHP",
            "keywords": [
                "anti virus",
                "appwrite",
                "clamav",
                "php"
            ],
            "support": {
                "issues": "https://github.com/appwrite/php-clamav/issues",
                "source": "https://github.com/appwrite/php-clamav/tree/1.1.0"
            },
            "time": "2020-10-02T05:23:46+00:00"
        },
        {
            "name": "appwrite/php-runtimes",
            "version": "0.4.0",
            "source": {
                "type": "git",
                "url": "https://github.com/appwrite/php-runtimes.git",
                "reference": "cc7090a67d8824c779190b38873f0f8154f906b2"
            },
            "dist": {
                "type": "zip",
                "url": "https://api.github.com/repos/appwrite/php-runtimes/zipball/cc7090a67d8824c779190b38873f0f8154f906b2",
                "reference": "cc7090a67d8824c779190b38873f0f8154f906b2",
                "shasum": ""
            },
            "require": {
                "php": ">=8.0",
                "utopia-php/system": "0.4.*"
            },
            "require-dev": {
                "phpunit/phpunit": "^9.3",
                "utopia-php/cli": "0.11.*",
                "vimeo/psalm": "4.0.1"
            },
            "type": "library",
            "autoload": {
                "psr-4": {
                    "Appwrite\\Runtimes\\": "src/Runtimes"
                }
            },
            "notification-url": "https://packagist.org/downloads/",
            "license": [
                "BSD-3-Clause"
            ],
            "authors": [
                {
                    "name": "Eldad Fux",
                    "email": "eldad@appwrite.io"
                },
                {
                    "name": "Torsten Dittmann",
                    "email": "torsten@appwrite.io"
                }
            ],
            "description": "Appwrite repository for Cloud Function runtimes that contains the configurations and tests for all of the Appwrite runtime environments.",
            "keywords": [
                "appwrite",
                "php",
                "runtimes"
            ],
            "support": {
                "issues": "https://github.com/appwrite/php-runtimes/issues",
                "source": "https://github.com/appwrite/php-runtimes/tree/0.4.0"
            },
            "time": "2021-06-23T07:17:12+00:00"
        },
        {
            "name": "chillerlan/php-qrcode",
            "version": "4.3.0",
            "source": {
                "type": "git",
                "url": "https://github.com/chillerlan/php-qrcode.git",
                "reference": "4968063fb3baeedb658293f89f9673fbf2499a3e"
            },
            "dist": {
                "type": "zip",
                "url": "https://api.github.com/repos/chillerlan/php-qrcode/zipball/4968063fb3baeedb658293f89f9673fbf2499a3e",
                "reference": "4968063fb3baeedb658293f89f9673fbf2499a3e",
                "shasum": ""
            },
            "require": {
                "chillerlan/php-settings-container": "^2.1",
                "ext-mbstring": "*",
                "php": "^7.4 || ^8.0"
            },
            "require-dev": {
                "phan/phan": "^3.2.2",
                "phpunit/phpunit": "^9.4",
                "setasign/fpdf": "^1.8.2"
            },
            "suggest": {
                "chillerlan/php-authenticator": "Yet another Google authenticator! Also creates URIs for mobile apps.",
                "setasign/fpdf": "Required to use the QR FPDF output."
            },
            "type": "library",
            "autoload": {
                "psr-4": {
                    "chillerlan\\QRCode\\": "src/"
                }
            },
            "notification-url": "https://packagist.org/downloads/",
            "license": [
                "MIT"
            ],
            "authors": [
                {
                    "name": "Kazuhiko Arase",
                    "homepage": "https://github.com/kazuhikoarase"
                },
                {
                    "name": "Smiley",
                    "email": "smiley@chillerlan.net",
                    "homepage": "https://github.com/codemasher"
                },
                {
                    "name": "Contributors",
                    "homepage": "https://github.com/chillerlan/php-qrcode/graphs/contributors"
                }
            ],
            "description": "A QR code generator. PHP 7.4+",
            "homepage": "https://github.com/chillerlan/php-qrcode",
            "keywords": [
                "phpqrcode",
                "qr",
                "qr code",
                "qrcode",
                "qrcode-generator"
            ],
            "support": {
                "issues": "https://github.com/chillerlan/php-qrcode/issues",
                "source": "https://github.com/chillerlan/php-qrcode/tree/4.3.0"
            },
            "funding": [
                {
                    "url": "https://www.paypal.com/donate?hosted_button_id=WLYUNAT9ZTJZ4",
                    "type": "custom"
                },
                {
                    "url": "https://ko-fi.com/codemasher",
                    "type": "ko_fi"
                }
            ],
            "time": "2020-11-18T20:49:20+00:00"
        },
        {
            "name": "chillerlan/php-settings-container",
            "version": "2.1.1",
            "source": {
                "type": "git",
                "url": "https://github.com/chillerlan/php-settings-container.git",
                "reference": "98ccc1b31b31a53bcb563465c4961879b2b93096"
            },
            "dist": {
                "type": "zip",
                "url": "https://api.github.com/repos/chillerlan/php-settings-container/zipball/98ccc1b31b31a53bcb563465c4961879b2b93096",
                "reference": "98ccc1b31b31a53bcb563465c4961879b2b93096",
                "shasum": ""
            },
            "require": {
                "ext-json": "*",
                "php": "^7.4 || ^8.0"
            },
            "require-dev": {
                "phan/phan": "^4.0",
                "phpunit/phpunit": "^9.5"
            },
            "type": "library",
            "autoload": {
                "psr-4": {
                    "chillerlan\\Settings\\": "src/"
                }
            },
            "notification-url": "https://packagist.org/downloads/",
            "license": [
                "MIT"
            ],
            "authors": [
                {
                    "name": "Smiley",
                    "email": "smiley@chillerlan.net",
                    "homepage": "https://github.com/codemasher"
                }
            ],
            "description": "A container class for immutable settings objects. Not a DI container. PHP 7.4+",
            "homepage": "https://github.com/chillerlan/php-settings-container",
            "keywords": [
                "PHP7",
                "Settings",
                "container",
                "helper"
            ],
            "support": {
                "issues": "https://github.com/chillerlan/php-settings-container/issues",
                "source": "https://github.com/chillerlan/php-settings-container"
            },
            "funding": [
                {
                    "url": "https://www.paypal.com/donate?hosted_button_id=WLYUNAT9ZTJZ4",
                    "type": "custom"
                },
                {
                    "url": "https://ko-fi.com/codemasher",
                    "type": "ko_fi"
                }
            ],
            "time": "2021-01-06T15:57:03+00:00"
        },
        {
            "name": "colinmollenhour/credis",
            "version": "v1.12.1",
            "source": {
                "type": "git",
                "url": "https://github.com/colinmollenhour/credis.git",
                "reference": "c27faa11724229986335c23f4b6d0f1d8d6547fb"
            },
            "dist": {
                "type": "zip",
                "url": "https://api.github.com/repos/colinmollenhour/credis/zipball/c27faa11724229986335c23f4b6d0f1d8d6547fb",
                "reference": "c27faa11724229986335c23f4b6d0f1d8d6547fb",
                "shasum": ""
            },
            "require": {
                "php": ">=5.4.0"
            },
            "type": "library",
            "autoload": {
                "classmap": [
                    "Client.php",
                    "Cluster.php",
                    "Sentinel.php",
                    "Module.php"
                ]
            },
            "notification-url": "https://packagist.org/downloads/",
            "license": [
                "MIT"
            ],
            "authors": [
                {
                    "name": "Colin Mollenhour",
                    "email": "colin@mollenhour.com"
                }
            ],
            "description": "Credis is a lightweight interface to the Redis key-value store which wraps the phpredis library when available for better performance.",
            "homepage": "https://github.com/colinmollenhour/credis",
            "support": {
                "issues": "https://github.com/colinmollenhour/credis/issues",
                "source": "https://github.com/colinmollenhour/credis/tree/v1.12.1"
            },
            "time": "2020-11-06T16:09:14+00:00"
        },
        {
            "name": "dragonmantank/cron-expression",
            "version": "v3.1.0",
            "source": {
                "type": "git",
                "url": "https://github.com/dragonmantank/cron-expression.git",
                "reference": "7a8c6e56ab3ffcc538d05e8155bb42269abf1a0c"
            },
            "dist": {
                "type": "zip",
                "url": "https://api.github.com/repos/dragonmantank/cron-expression/zipball/7a8c6e56ab3ffcc538d05e8155bb42269abf1a0c",
                "reference": "7a8c6e56ab3ffcc538d05e8155bb42269abf1a0c",
                "shasum": ""
            },
            "require": {
                "php": "^7.2|^8.0",
                "webmozart/assert": "^1.7.0"
            },
            "replace": {
                "mtdowling/cron-expression": "^1.0"
            },
            "require-dev": {
                "phpstan/extension-installer": "^1.0",
                "phpstan/phpstan": "^0.12",
                "phpstan/phpstan-webmozart-assert": "^0.12.7",
                "phpunit/phpunit": "^7.0|^8.0|^9.0"
            },
            "type": "library",
            "autoload": {
                "psr-4": {
                    "Cron\\": "src/Cron/"
                }
            },
            "notification-url": "https://packagist.org/downloads/",
            "license": [
                "MIT"
            ],
            "authors": [
                {
                    "name": "Chris Tankersley",
                    "email": "chris@ctankersley.com",
                    "homepage": "https://github.com/dragonmantank"
                }
            ],
            "description": "CRON for PHP: Calculate the next or previous run date and determine if a CRON expression is due",
            "keywords": [
                "cron",
                "schedule"
            ],
            "support": {
                "issues": "https://github.com/dragonmantank/cron-expression/issues",
                "source": "https://github.com/dragonmantank/cron-expression/tree/v3.1.0"
            },
            "funding": [
                {
                    "url": "https://github.com/dragonmantank",
                    "type": "github"
                }
            ],
            "time": "2020-11-24T19:55:57+00:00"
        },
        {
            "name": "guzzlehttp/guzzle",
            "version": "7.3.0",
            "source": {
                "type": "git",
                "url": "https://github.com/guzzle/guzzle.git",
                "reference": "7008573787b430c1c1f650e3722d9bba59967628"
            },
            "dist": {
                "type": "zip",
                "url": "https://api.github.com/repos/guzzle/guzzle/zipball/7008573787b430c1c1f650e3722d9bba59967628",
                "reference": "7008573787b430c1c1f650e3722d9bba59967628",
                "shasum": ""
            },
            "require": {
                "ext-json": "*",
                "guzzlehttp/promises": "^1.4",
                "guzzlehttp/psr7": "^1.7 || ^2.0",
                "php": "^7.2.5 || ^8.0",
                "psr/http-client": "^1.0"
            },
            "provide": {
                "psr/http-client-implementation": "1.0"
            },
            "require-dev": {
                "bamarni/composer-bin-plugin": "^1.4.1",
                "ext-curl": "*",
                "php-http/client-integration-tests": "^3.0",
                "phpunit/phpunit": "^8.5.5 || ^9.3.5",
                "psr/log": "^1.1"
            },
            "suggest": {
                "ext-curl": "Required for CURL handler support",
                "ext-intl": "Required for Internationalized Domain Name (IDN) support",
                "psr/log": "Required for using the Log middleware"
            },
            "type": "library",
            "extra": {
                "branch-alias": {
                    "dev-master": "7.3-dev"
                }
            },
            "autoload": {
                "psr-4": {
                    "GuzzleHttp\\": "src/"
                },
                "files": [
                    "src/functions_include.php"
                ]
            },
            "notification-url": "https://packagist.org/downloads/",
            "license": [
                "MIT"
            ],
            "authors": [
                {
                    "name": "Michael Dowling",
                    "email": "mtdowling@gmail.com",
                    "homepage": "https://github.com/mtdowling"
                },
                {
                    "name": "Márk Sági-Kazár",
                    "email": "mark.sagikazar@gmail.com",
                    "homepage": "https://sagikazarmark.hu"
                }
            ],
            "description": "Guzzle is a PHP HTTP client library",
            "homepage": "http://guzzlephp.org/",
            "keywords": [
                "client",
                "curl",
                "framework",
                "http",
                "http client",
                "psr-18",
                "psr-7",
                "rest",
                "web service"
            ],
            "support": {
                "issues": "https://github.com/guzzle/guzzle/issues",
                "source": "https://github.com/guzzle/guzzle/tree/7.3.0"
            },
            "funding": [
                {
                    "url": "https://github.com/GrahamCampbell",
                    "type": "github"
                },
                {
                    "url": "https://github.com/Nyholm",
                    "type": "github"
                },
                {
                    "url": "https://github.com/alexeyshockov",
                    "type": "github"
                },
                {
                    "url": "https://github.com/gmponos",
                    "type": "github"
                }
            ],
            "time": "2021-03-23T11:33:13+00:00"
        },
        {
            "name": "guzzlehttp/promises",
            "version": "1.4.1",
            "source": {
                "type": "git",
                "url": "https://github.com/guzzle/promises.git",
                "reference": "8e7d04f1f6450fef59366c399cfad4b9383aa30d"
            },
            "dist": {
                "type": "zip",
                "url": "https://api.github.com/repos/guzzle/promises/zipball/8e7d04f1f6450fef59366c399cfad4b9383aa30d",
                "reference": "8e7d04f1f6450fef59366c399cfad4b9383aa30d",
                "shasum": ""
            },
            "require": {
                "php": ">=5.5"
            },
            "require-dev": {
                "symfony/phpunit-bridge": "^4.4 || ^5.1"
            },
            "type": "library",
            "extra": {
                "branch-alias": {
                    "dev-master": "1.4-dev"
                }
            },
            "autoload": {
                "psr-4": {
                    "GuzzleHttp\\Promise\\": "src/"
                },
                "files": [
                    "src/functions_include.php"
                ]
            },
            "notification-url": "https://packagist.org/downloads/",
            "license": [
                "MIT"
            ],
            "authors": [
                {
                    "name": "Michael Dowling",
                    "email": "mtdowling@gmail.com",
                    "homepage": "https://github.com/mtdowling"
                }
            ],
            "description": "Guzzle promises library",
            "keywords": [
                "promise"
            ],
            "support": {
                "issues": "https://github.com/guzzle/promises/issues",
                "source": "https://github.com/guzzle/promises/tree/1.4.1"
            },
            "time": "2021-03-07T09:25:29+00:00"
        },
        {
            "name": "guzzlehttp/psr7",
            "version": "2.0.0",
            "source": {
                "type": "git",
                "url": "https://github.com/guzzle/psr7.git",
                "reference": "1dc8d9cba3897165e16d12bb13d813afb1eb3fe7"
            },
            "dist": {
                "type": "zip",
                "url": "https://api.github.com/repos/guzzle/psr7/zipball/1dc8d9cba3897165e16d12bb13d813afb1eb3fe7",
                "reference": "1dc8d9cba3897165e16d12bb13d813afb1eb3fe7",
                "shasum": ""
            },
            "require": {
                "php": "^7.2.5 || ^8.0",
                "psr/http-factory": "^1.0",
                "psr/http-message": "^1.0",
                "ralouphie/getallheaders": "^3.0"
            },
            "provide": {
                "psr/http-factory-implementation": "1.0",
                "psr/http-message-implementation": "1.0"
            },
            "require-dev": {
                "bamarni/composer-bin-plugin": "^1.4.1",
                "http-interop/http-factory-tests": "^0.9",
                "phpunit/phpunit": "^8.5.8 || ^9.3.10"
            },
            "suggest": {
                "laminas/laminas-httphandlerrunner": "Emit PSR-7 responses"
            },
            "type": "library",
            "extra": {
                "branch-alias": {
                    "dev-master": "2.0-dev"
                }
            },
            "autoload": {
                "psr-4": {
                    "GuzzleHttp\\Psr7\\": "src/"
                }
            },
            "notification-url": "https://packagist.org/downloads/",
            "license": [
                "MIT"
            ],
            "authors": [
                {
                    "name": "Michael Dowling",
                    "email": "mtdowling@gmail.com",
                    "homepage": "https://github.com/mtdowling"
                },
                {
                    "name": "Tobias Schultze",
                    "homepage": "https://github.com/Tobion"
                },
                {
                    "name": "Márk Sági-Kazár",
                    "email": "mark.sagikazar@gmail.com",
                    "homepage": "https://sagikazarmark.hu"
                }
            ],
            "description": "PSR-7 message implementation that also provides common utility methods",
            "keywords": [
                "http",
                "message",
                "psr-7",
                "request",
                "response",
                "stream",
                "uri",
                "url"
            ],
            "support": {
                "issues": "https://github.com/guzzle/psr7/issues",
                "source": "https://github.com/guzzle/psr7/tree/2.0.0"
            },
            "time": "2021-06-30T20:03:07+00:00"
        },
        {
            "name": "influxdb/influxdb-php",
            "version": "1.15.2",
            "source": {
                "type": "git",
                "url": "https://github.com/influxdata/influxdb-php.git",
                "reference": "d6e59f4f04ab9107574fda69c2cbe36671253d03"
            },
            "dist": {
                "type": "zip",
                "url": "https://api.github.com/repos/influxdata/influxdb-php/zipball/d6e59f4f04ab9107574fda69c2cbe36671253d03",
                "reference": "d6e59f4f04ab9107574fda69c2cbe36671253d03",
                "shasum": ""
            },
            "require": {
                "guzzlehttp/guzzle": "^6.0|^7.0",
                "php": "^5.5 || ^7.0 || ^8.0"
            },
            "require-dev": {
                "dms/phpunit-arraysubset-asserts": "^0.2.1",
                "phpunit/phpunit": "^9.5"
            },
            "suggest": {
                "ext-curl": "Curl extension, needed for Curl driver",
                "stefanotorresi/influxdb-php-async": "An asyncronous client for InfluxDB, implemented via ReactPHP."
            },
            "type": "library",
            "autoload": {
                "psr-4": {
                    "InfluxDB\\": "src/InfluxDB"
                }
            },
            "notification-url": "https://packagist.org/downloads/",
            "license": [
                "MIT"
            ],
            "authors": [
                {
                    "name": "Stephen Hoogendijk",
                    "email": "stephen@tca0.nl"
                },
                {
                    "name": "Daniel Martinez",
                    "email": "danimartcas@hotmail.com"
                },
                {
                    "name": "Gianluca Arbezzano",
                    "email": "gianarb92@gmail.com"
                }
            ],
            "description": "InfluxDB client library for PHP",
            "keywords": [
                "client",
                "influxdata",
                "influxdb",
                "influxdb class",
                "influxdb client",
                "influxdb library",
                "time series"
            ],
            "support": {
                "issues": "https://github.com/influxdata/influxdb-php/issues",
                "source": "https://github.com/influxdata/influxdb-php/tree/1.15.2"
            },
            "time": "2020-12-26T17:45:17+00:00"
        },
        {
            "name": "matomo/device-detector",
            "version": "4.2.3",
            "source": {
                "type": "git",
                "url": "https://github.com/matomo-org/device-detector.git",
                "reference": "d879f07496d6e6ee89cef5bcd925383d9b0c2cc0"
            },
            "dist": {
                "type": "zip",
                "url": "https://api.github.com/repos/matomo-org/device-detector/zipball/d879f07496d6e6ee89cef5bcd925383d9b0c2cc0",
                "reference": "d879f07496d6e6ee89cef5bcd925383d9b0c2cc0",
                "shasum": ""
            },
            "require": {
                "mustangostang/spyc": "*",
                "php": ">=7.2"
            },
            "replace": {
                "piwik/device-detector": "self.version"
            },
            "require-dev": {
                "matthiasmullie/scrapbook": "^1.4.7",
                "mayflower/mo4-coding-standard": "dev-master#275cb9d",
                "phpstan/phpstan": "^0.12.52",
                "phpunit/phpunit": "^8.5.8",
                "psr/cache": "^1.0.1",
                "psr/simple-cache": "^1.0.1",
                "symfony/yaml": "^5.1.7"
            },
            "suggest": {
                "doctrine/cache": "Can directly be used for caching purpose",
                "ext-yaml": "Necessary for using the Pecl YAML parser"
            },
            "type": "library",
            "autoload": {
                "psr-4": {
                    "DeviceDetector\\": ""
                },
                "exclude-from-classmap": [
                    "Tests/"
                ]
            },
            "notification-url": "https://packagist.org/downloads/",
            "license": [
                "LGPL-3.0-or-later"
            ],
            "authors": [
                {
                    "name": "The Matomo Team",
                    "email": "hello@matomo.org",
                    "homepage": "https://matomo.org/team/"
                }
            ],
            "description": "The Universal Device Detection library, that parses User Agents and detects devices (desktop, tablet, mobile, tv, cars, console, etc.), clients (browsers, media players, mobile apps, feed readers, libraries, etc), operating systems, devices, brands and models.",
            "homepage": "https://matomo.org",
            "keywords": [
                "devicedetection",
                "parser",
                "useragent"
            ],
            "support": {
                "forum": "https://forum.matomo.org/",
                "issues": "https://github.com/matomo-org/device-detector/issues",
                "source": "https://github.com/matomo-org/matomo",
                "wiki": "https://dev.matomo.org/"
            },
            "time": "2021-05-12T14:14:25+00:00"
        },
        {
            "name": "mustangostang/spyc",
            "version": "0.6.3",
            "source": {
                "type": "git",
                "url": "git@github.com:mustangostang/spyc.git",
                "reference": "4627c838b16550b666d15aeae1e5289dd5b77da0"
            },
            "dist": {
                "type": "zip",
                "url": "https://api.github.com/repos/mustangostang/spyc/zipball/4627c838b16550b666d15aeae1e5289dd5b77da0",
                "reference": "4627c838b16550b666d15aeae1e5289dd5b77da0",
                "shasum": ""
            },
            "require": {
                "php": ">=5.3.1"
            },
            "require-dev": {
                "phpunit/phpunit": "4.3.*@dev"
            },
            "type": "library",
            "extra": {
                "branch-alias": {
                    "dev-master": "0.5.x-dev"
                }
            },
            "autoload": {
                "files": [
                    "Spyc.php"
                ]
            },
            "notification-url": "https://packagist.org/downloads/",
            "license": [
                "MIT"
            ],
            "authors": [
                {
                    "name": "mustangostang",
                    "email": "vlad.andersen@gmail.com"
                }
            ],
            "description": "A simple YAML loader/dumper class for PHP",
            "homepage": "https://github.com/mustangostang/spyc/",
            "keywords": [
                "spyc",
                "yaml",
                "yml"
            ],
            "time": "2019-09-10T13:16:29+00:00"
        },
        {
            "name": "phpmailer/phpmailer",
            "version": "v6.5.0",
            "source": {
                "type": "git",
                "url": "https://github.com/PHPMailer/PHPMailer.git",
                "reference": "a5b5c43e50b7fba655f793ad27303cd74c57363c"
            },
            "dist": {
                "type": "zip",
                "url": "https://api.github.com/repos/PHPMailer/PHPMailer/zipball/a5b5c43e50b7fba655f793ad27303cd74c57363c",
                "reference": "a5b5c43e50b7fba655f793ad27303cd74c57363c",
                "shasum": ""
            },
            "require": {
                "ext-ctype": "*",
                "ext-filter": "*",
                "ext-hash": "*",
                "php": ">=5.5.0"
            },
            "require-dev": {
                "dealerdirect/phpcodesniffer-composer-installer": "^0.7.0",
                "doctrine/annotations": "^1.2",
                "phpcompatibility/php-compatibility": "^9.3.5",
                "roave/security-advisories": "dev-latest",
                "squizlabs/php_codesniffer": "^3.5.6",
                "yoast/phpunit-polyfills": "^0.2.0"
            },
            "suggest": {
                "ext-mbstring": "Needed to send email in multibyte encoding charset or decode encoded addresses",
                "hayageek/oauth2-yahoo": "Needed for Yahoo XOAUTH2 authentication",
                "league/oauth2-google": "Needed for Google XOAUTH2 authentication",
                "psr/log": "For optional PSR-3 debug logging",
                "stevenmaguire/oauth2-microsoft": "Needed for Microsoft XOAUTH2 authentication",
                "symfony/polyfill-mbstring": "To support UTF-8 if the Mbstring PHP extension is not enabled (^1.2)"
            },
            "type": "library",
            "autoload": {
                "psr-4": {
                    "PHPMailer\\PHPMailer\\": "src/"
                }
            },
            "notification-url": "https://packagist.org/downloads/",
            "license": [
                "LGPL-2.1-only"
            ],
            "authors": [
                {
                    "name": "Marcus Bointon",
                    "email": "phpmailer@synchromedia.co.uk"
                },
                {
                    "name": "Jim Jagielski",
                    "email": "jimjag@gmail.com"
                },
                {
                    "name": "Andy Prevost",
                    "email": "codeworxtech@users.sourceforge.net"
                },
                {
                    "name": "Brent R. Matzelle"
                }
            ],
            "description": "PHPMailer is a full-featured email creation and transfer class for PHP",
            "support": {
                "issues": "https://github.com/PHPMailer/PHPMailer/issues",
                "source": "https://github.com/PHPMailer/PHPMailer/tree/v6.5.0"
            },
            "funding": [
                {
                    "url": "https://github.com/Synchro",
                    "type": "github"
                }
            ],
            "time": "2021-06-16T14:33:43+00:00"
        },
        {
            "name": "psr/http-client",
            "version": "1.0.1",
            "source": {
                "type": "git",
                "url": "https://github.com/php-fig/http-client.git",
                "reference": "2dfb5f6c5eff0e91e20e913f8c5452ed95b86621"
            },
            "dist": {
                "type": "zip",
                "url": "https://api.github.com/repos/php-fig/http-client/zipball/2dfb5f6c5eff0e91e20e913f8c5452ed95b86621",
                "reference": "2dfb5f6c5eff0e91e20e913f8c5452ed95b86621",
                "shasum": ""
            },
            "require": {
                "php": "^7.0 || ^8.0",
                "psr/http-message": "^1.0"
            },
            "type": "library",
            "extra": {
                "branch-alias": {
                    "dev-master": "1.0.x-dev"
                }
            },
            "autoload": {
                "psr-4": {
                    "Psr\\Http\\Client\\": "src/"
                }
            },
            "notification-url": "https://packagist.org/downloads/",
            "license": [
                "MIT"
            ],
            "authors": [
                {
                    "name": "PHP-FIG",
                    "homepage": "http://www.php-fig.org/"
                }
            ],
            "description": "Common interface for HTTP clients",
            "homepage": "https://github.com/php-fig/http-client",
            "keywords": [
                "http",
                "http-client",
                "psr",
                "psr-18"
            ],
            "support": {
                "source": "https://github.com/php-fig/http-client/tree/master"
            },
            "time": "2020-06-29T06:28:15+00:00"
        },
        {
            "name": "psr/http-factory",
            "version": "1.0.1",
            "source": {
                "type": "git",
                "url": "https://github.com/php-fig/http-factory.git",
                "reference": "12ac7fcd07e5b077433f5f2bee95b3a771bf61be"
            },
            "dist": {
                "type": "zip",
                "url": "https://api.github.com/repos/php-fig/http-factory/zipball/12ac7fcd07e5b077433f5f2bee95b3a771bf61be",
                "reference": "12ac7fcd07e5b077433f5f2bee95b3a771bf61be",
                "shasum": ""
            },
            "require": {
                "php": ">=7.0.0",
                "psr/http-message": "^1.0"
            },
            "type": "library",
            "extra": {
                "branch-alias": {
                    "dev-master": "1.0.x-dev"
                }
            },
            "autoload": {
                "psr-4": {
                    "Psr\\Http\\Message\\": "src/"
                }
            },
            "notification-url": "https://packagist.org/downloads/",
            "license": [
                "MIT"
            ],
            "authors": [
                {
                    "name": "PHP-FIG",
                    "homepage": "http://www.php-fig.org/"
                }
            ],
            "description": "Common interfaces for PSR-7 HTTP message factories",
            "keywords": [
                "factory",
                "http",
                "message",
                "psr",
                "psr-17",
                "psr-7",
                "request",
                "response"
            ],
            "support": {
                "source": "https://github.com/php-fig/http-factory/tree/master"
            },
            "time": "2019-04-30T12:38:16+00:00"
        },
        {
            "name": "psr/http-message",
            "version": "1.0.1",
            "source": {
                "type": "git",
                "url": "https://github.com/php-fig/http-message.git",
                "reference": "f6561bf28d520154e4b0ec72be95418abe6d9363"
            },
            "dist": {
                "type": "zip",
                "url": "https://api.github.com/repos/php-fig/http-message/zipball/f6561bf28d520154e4b0ec72be95418abe6d9363",
                "reference": "f6561bf28d520154e4b0ec72be95418abe6d9363",
                "shasum": ""
            },
            "require": {
                "php": ">=5.3.0"
            },
            "type": "library",
            "extra": {
                "branch-alias": {
                    "dev-master": "1.0.x-dev"
                }
            },
            "autoload": {
                "psr-4": {
                    "Psr\\Http\\Message\\": "src/"
                }
            },
            "notification-url": "https://packagist.org/downloads/",
            "license": [
                "MIT"
            ],
            "authors": [
                {
                    "name": "PHP-FIG",
                    "homepage": "http://www.php-fig.org/"
                }
            ],
            "description": "Common interface for HTTP messages",
            "homepage": "https://github.com/php-fig/http-message",
            "keywords": [
                "http",
                "http-message",
                "psr",
                "psr-7",
                "request",
                "response"
            ],
            "support": {
                "source": "https://github.com/php-fig/http-message/tree/master"
            },
            "time": "2016-08-06T14:39:51+00:00"
        },
        {
            "name": "psr/log",
            "version": "1.1.4",
            "source": {
                "type": "git",
                "url": "https://github.com/php-fig/log.git",
                "reference": "d49695b909c3b7628b6289db5479a1c204601f11"
            },
            "dist": {
                "type": "zip",
                "url": "https://api.github.com/repos/php-fig/log/zipball/d49695b909c3b7628b6289db5479a1c204601f11",
                "reference": "d49695b909c3b7628b6289db5479a1c204601f11",
                "shasum": ""
            },
            "require": {
                "php": ">=5.3.0"
            },
            "type": "library",
            "extra": {
                "branch-alias": {
                    "dev-master": "1.1.x-dev"
                }
            },
            "autoload": {
                "psr-4": {
                    "Psr\\Log\\": "Psr/Log/"
                }
            },
            "notification-url": "https://packagist.org/downloads/",
            "license": [
                "MIT"
            ],
            "authors": [
                {
                    "name": "PHP-FIG",
                    "homepage": "https://www.php-fig.org/"
                }
            ],
            "description": "Common interface for logging libraries",
            "homepage": "https://github.com/php-fig/log",
            "keywords": [
                "log",
                "psr",
                "psr-3"
            ],
            "support": {
                "source": "https://github.com/php-fig/log/tree/1.1.4"
            },
            "time": "2021-05-03T11:20:27+00:00"
        },
        {
            "name": "ralouphie/getallheaders",
            "version": "3.0.3",
            "source": {
                "type": "git",
                "url": "https://github.com/ralouphie/getallheaders.git",
                "reference": "120b605dfeb996808c31b6477290a714d356e822"
            },
            "dist": {
                "type": "zip",
                "url": "https://api.github.com/repos/ralouphie/getallheaders/zipball/120b605dfeb996808c31b6477290a714d356e822",
                "reference": "120b605dfeb996808c31b6477290a714d356e822",
                "shasum": ""
            },
            "require": {
                "php": ">=5.6"
            },
            "require-dev": {
                "php-coveralls/php-coveralls": "^2.1",
                "phpunit/phpunit": "^5 || ^6.5"
            },
            "type": "library",
            "autoload": {
                "files": [
                    "src/getallheaders.php"
                ]
            },
            "notification-url": "https://packagist.org/downloads/",
            "license": [
                "MIT"
            ],
            "authors": [
                {
                    "name": "Ralph Khattar",
                    "email": "ralph.khattar@gmail.com"
                }
            ],
            "description": "A polyfill for getallheaders.",
            "support": {
                "issues": "https://github.com/ralouphie/getallheaders/issues",
                "source": "https://github.com/ralouphie/getallheaders/tree/develop"
            },
            "time": "2019-03-08T08:55:37+00:00"
        },
        {
            "name": "resque/php-resque",
            "version": "v1.3.6",
            "source": {
                "type": "git",
                "url": "https://github.com/resque/php-resque.git",
                "reference": "fe41c04763699b1318d97ed14cc78583e9380161"
            },
            "dist": {
                "type": "zip",
                "url": "https://api.github.com/repos/resque/php-resque/zipball/fe41c04763699b1318d97ed14cc78583e9380161",
                "reference": "fe41c04763699b1318d97ed14cc78583e9380161",
                "shasum": ""
            },
            "require": {
                "colinmollenhour/credis": "~1.7",
                "php": ">=5.6.0",
                "psr/log": "~1.0"
            },
            "require-dev": {
                "phpunit/phpunit": "^5.7"
            },
            "suggest": {
                "ext-pcntl": "REQUIRED for forking processes on platforms that support it (so anything but Windows).",
                "ext-proctitle": "Allows php-resque to rename the title of UNIX processes to show the status of a worker.",
                "ext-redis": "Native PHP extension for Redis connectivity. Credis will automatically utilize when available."
            },
            "bin": [
                "bin/resque",
                "bin/resque-scheduler"
            ],
            "type": "library",
            "extra": {
                "branch-alias": {
                    "dev-master": "1.0-dev"
                }
            },
            "autoload": {
                "psr-0": {
                    "Resque": "lib",
                    "ResqueScheduler": "lib"
                }
            },
            "notification-url": "https://packagist.org/downloads/",
            "license": [
                "MIT"
            ],
            "authors": [
                {
                    "name": "Dan Hunsaker",
                    "email": "danhunsaker+resque@gmail.com",
                    "role": "Maintainer"
                },
                {
                    "name": "Rajib Ahmed",
                    "homepage": "https://github.com/rajibahmed",
                    "role": "Maintainer"
                },
                {
                    "name": "Steve Klabnik",
                    "email": "steve@steveklabnik.com",
                    "role": "Maintainer"
                },
                {
                    "name": "Chris Boulton",
                    "email": "chris@bigcommerce.com",
                    "role": "Creator"
                }
            ],
            "description": "Redis backed library for creating background jobs and processing them later. Based on resque for Ruby.",
            "homepage": "http://www.github.com/resque/php-resque/",
            "keywords": [
                "background",
                "job",
                "redis",
                "resque"
            ],
            "support": {
                "issues": "https://github.com/resque/php-resque/issues",
                "source": "https://github.com/resque/php-resque/tree/v1.3.6"
            },
            "time": "2020-04-16T16:39:50+00:00"
        },
        {
            "name": "slickdeals/statsd",
            "version": "3.1.0",
            "source": {
                "type": "git",
                "url": "https://github.com/Slickdeals/statsd-php.git",
                "reference": "225588a0a079e145359049f6e5e23eedb1b4c17f"
            },
            "dist": {
                "type": "zip",
                "url": "https://api.github.com/repos/Slickdeals/statsd-php/zipball/225588a0a079e145359049f6e5e23eedb1b4c17f",
                "reference": "225588a0a079e145359049f6e5e23eedb1b4c17f",
                "shasum": ""
            },
            "require": {
                "php": ">= 7.3 || ^8"
            },
            "replace": {
                "domnikl/statsd": "self.version"
            },
            "require-dev": {
                "friendsofphp/php-cs-fixer": "^3.0",
                "phpunit/phpunit": "^9",
                "vimeo/psalm": "^4.6"
            },
            "type": "library",
            "autoload": {
                "psr-4": {
                    "Domnikl\\Statsd\\": "src/"
                }
            },
            "notification-url": "https://packagist.org/downloads/",
            "license": [
                "MIT"
            ],
            "authors": [
                {
                    "name": "Dominik Liebler",
                    "email": "liebler.dominik@gmail.com"
                }
            ],
            "description": "a PHP client for statsd",
            "homepage": "https://github.com/Slickdeals/statsd-php",
            "keywords": [
                "Metrics",
                "monitoring",
                "statistics",
                "statsd",
                "udp"
            ],
            "support": {
                "issues": "https://github.com/Slickdeals/statsd-php/issues",
                "source": "https://github.com/Slickdeals/statsd-php/tree/3.1.0"
            },
            "time": "2021-06-04T20:33:46+00:00"
        },
        {
            "name": "symfony/polyfill-ctype",
            "version": "v1.23.0",
            "source": {
                "type": "git",
                "url": "https://github.com/symfony/polyfill-ctype.git",
                "reference": "46cd95797e9df938fdd2b03693b5fca5e64b01ce"
            },
            "dist": {
                "type": "zip",
                "url": "https://api.github.com/repos/symfony/polyfill-ctype/zipball/46cd95797e9df938fdd2b03693b5fca5e64b01ce",
                "reference": "46cd95797e9df938fdd2b03693b5fca5e64b01ce",
                "shasum": ""
            },
            "require": {
                "php": ">=7.1"
            },
            "suggest": {
                "ext-ctype": "For best performance"
            },
            "type": "library",
            "extra": {
                "branch-alias": {
                    "dev-main": "1.23-dev"
                },
                "thanks": {
                    "name": "symfony/polyfill",
                    "url": "https://github.com/symfony/polyfill"
                }
            },
            "autoload": {
                "psr-4": {
                    "Symfony\\Polyfill\\Ctype\\": ""
                },
                "files": [
                    "bootstrap.php"
                ]
            },
            "notification-url": "https://packagist.org/downloads/",
            "license": [
                "MIT"
            ],
            "authors": [
                {
                    "name": "Gert de Pagter",
                    "email": "BackEndTea@gmail.com"
                },
                {
                    "name": "Symfony Community",
                    "homepage": "https://symfony.com/contributors"
                }
            ],
            "description": "Symfony polyfill for ctype functions",
            "homepage": "https://symfony.com",
            "keywords": [
                "compatibility",
                "ctype",
                "polyfill",
                "portable"
            ],
            "support": {
                "source": "https://github.com/symfony/polyfill-ctype/tree/v1.23.0"
            },
            "funding": [
                {
                    "url": "https://symfony.com/sponsor",
                    "type": "custom"
                },
                {
                    "url": "https://github.com/fabpot",
                    "type": "github"
                },
                {
                    "url": "https://tidelift.com/funding/github/packagist/symfony/symfony",
                    "type": "tidelift"
                }
            ],
            "time": "2021-02-19T12:13:01+00:00"
        },
        {
            "name": "utopia-php/abuse",
            "version": "0.5.0",
            "source": {
                "type": "git",
                "url": "https://github.com/utopia-php/abuse.git",
                "reference": "339c1720e5aa5314276128170463594b81f84760"
            },
            "dist": {
                "type": "zip",
                "url": "https://api.github.com/repos/utopia-php/abuse/zipball/339c1720e5aa5314276128170463594b81f84760",
                "reference": "339c1720e5aa5314276128170463594b81f84760",
                "shasum": ""
            },
            "require": {
                "ext-pdo": "*",
                "php": ">=7.4"
            },
            "require-dev": {
                "phpunit/phpunit": "^9.4",
                "vimeo/psalm": "4.0.1"
            },
            "type": "library",
            "autoload": {
                "psr-4": {
                    "Utopia\\Abuse\\": "src/Abuse"
                }
            },
            "notification-url": "https://packagist.org/downloads/",
            "license": [
                "MIT"
            ],
            "authors": [
                {
                    "name": "Eldad Fux",
                    "email": "eldad@appwrite.io"
                }
            ],
            "description": "A simple abuse library to manage application usage limits",
            "keywords": [
                "Abuse",
                "framework",
                "php",
                "upf",
                "utopia"
            ],
            "support": {
                "issues": "https://github.com/utopia-php/abuse/issues",
                "source": "https://github.com/utopia-php/abuse/tree/0.5.0"
            },
            "time": "2021-06-28T10:11:01+00:00"
        },
        {
            "name": "utopia-php/analytics",
            "version": "0.2.0",
            "source": {
                "type": "git",
                "url": "https://github.com/utopia-php/analytics.git",
                "reference": "adfc2d057a7f6ab618a77c8a20ed3e35485ff416"
            },
            "dist": {
                "type": "zip",
                "url": "https://api.github.com/repos/utopia-php/analytics/zipball/adfc2d057a7f6ab618a77c8a20ed3e35485ff416",
                "reference": "adfc2d057a7f6ab618a77c8a20ed3e35485ff416",
                "shasum": ""
            },
            "require": {
                "php": ">=7.4"
            },
            "require-dev": {
                "phpunit/phpunit": "^9.3",
                "vimeo/psalm": "4.0.1"
            },
            "type": "library",
            "autoload": {
                "psr-4": {
                    "Utopia\\Analytics\\": "src/Analytics"
                }
            },
            "notification-url": "https://packagist.org/downloads/",
            "license": [
                "MIT"
            ],
            "authors": [
                {
                    "name": "Eldad Fux",
                    "email": "eldad@appwrite.io"
                },
                {
                    "name": "Torsten Dittmann",
                    "email": "torsten@appwrite.io"
                }
            ],
            "description": "A simple library to track events & users.",
            "keywords": [
                "analytics",
                "framework",
                "php",
                "upf",
                "utopia"
            ],
            "support": {
                "issues": "https://github.com/utopia-php/analytics/issues",
                "source": "https://github.com/utopia-php/analytics/tree/0.2.0"
            },
            "time": "2021-03-23T21:33:07+00:00"
        },
        {
            "name": "utopia-php/audit",
            "version": "0.5.2",
            "source": {
                "type": "git",
                "url": "https://github.com/utopia-php/audit.git",
                "reference": "57e4f8f932164bdfd48ec32bf8d7d3f1bf7518e4"
            },
            "dist": {
                "type": "zip",
                "url": "https://api.github.com/repos/utopia-php/audit/zipball/57e4f8f932164bdfd48ec32bf8d7d3f1bf7518e4",
                "reference": "57e4f8f932164bdfd48ec32bf8d7d3f1bf7518e4",
                "shasum": ""
            },
            "require": {
                "ext-pdo": "*",
                "php": ">=7.4"
            },
            "require-dev": {
                "phpunit/phpunit": "^9.3",
                "vimeo/psalm": "4.0.1"
            },
            "type": "library",
            "autoload": {
                "psr-4": {
                    "Utopia\\Audit\\": "src/Audit"
                }
            },
            "notification-url": "https://packagist.org/downloads/",
            "license": [
                "MIT"
            ],
            "authors": [
                {
                    "name": "Eldad Fux",
                    "email": "eldad@appwrite.io"
                }
            ],
            "description": "A simple audit library to manage application users logs",
            "keywords": [
                "Audit",
                "framework",
                "php",
                "upf",
                "utopia"
            ],
            "support": {
                "issues": "https://github.com/utopia-php/audit/issues",
                "source": "https://github.com/utopia-php/audit/tree/0.5.2"
            },
            "time": "2021-06-23T16:02:40+00:00"
        },
        {
            "name": "utopia-php/cache",
            "version": "0.2.3",
            "source": {
                "type": "git",
                "url": "https://github.com/utopia-php/cache.git",
                "reference": "a44b904127f88fa64673e402e5c0732ff6687d47"
            },
            "dist": {
                "type": "zip",
                "url": "https://api.github.com/repos/utopia-php/cache/zipball/a44b904127f88fa64673e402e5c0732ff6687d47",
                "reference": "a44b904127f88fa64673e402e5c0732ff6687d47",
                "shasum": ""
            },
            "require": {
                "ext-json": "*",
                "php": ">=7.3"
            },
            "require-dev": {
                "phpunit/phpunit": "^9.3",
                "vimeo/psalm": "4.0.1"
            },
            "type": "library",
            "autoload": {
                "psr-4": {
                    "Utopia\\Cache\\": "src/Cache"
                }
            },
            "notification-url": "https://packagist.org/downloads/",
            "license": [
                "MIT"
            ],
            "authors": [
                {
                    "name": "Eldad Fux",
                    "email": "eldad@appwrite.io"
                }
            ],
            "description": "A simple cache library to manage application cache storing, loading and purging",
            "keywords": [
                "cache",
                "framework",
                "php",
                "upf",
                "utopia"
            ],
            "support": {
                "issues": "https://github.com/utopia-php/cache/issues",
                "source": "https://github.com/utopia-php/cache/tree/0.2.3"
            },
            "time": "2020-10-24T10:11:01+00:00"
        },
        {
            "name": "utopia-php/cli",
            "version": "0.11.0",
            "source": {
                "type": "git",
                "url": "https://github.com/utopia-php/cli.git",
                "reference": "c7a6908a8dbe9234b8b2c954e5487d34cb079af6"
            },
            "dist": {
                "type": "zip",
                "url": "https://api.github.com/repos/utopia-php/cli/zipball/c7a6908a8dbe9234b8b2c954e5487d34cb079af6",
                "reference": "c7a6908a8dbe9234b8b2c954e5487d34cb079af6",
                "shasum": ""
            },
            "require": {
                "php": ">=7.4",
                "utopia-php/framework": "0.*.*"
            },
            "require-dev": {
                "phpunit/phpunit": "^9.3",
                "vimeo/psalm": "4.0.1"
            },
            "type": "library",
            "autoload": {
                "psr-4": {
                    "Utopia\\CLI\\": "src/CLI"
                }
            },
            "notification-url": "https://packagist.org/downloads/",
            "license": [
                "MIT"
            ],
            "authors": [
                {
                    "name": "Eldad Fux",
                    "email": "eldad@appwrite.io"
                }
            ],
            "description": "A simple CLI library to manage command line applications",
            "keywords": [
                "cli",
                "command line",
                "framework",
                "php",
                "upf",
                "utopia"
            ],
            "support": {
                "issues": "https://github.com/utopia-php/cli/issues",
                "source": "https://github.com/utopia-php/cli/tree/0.11.0"
            },
            "time": "2021-04-16T15:16:08+00:00"
        },
        {
            "name": "utopia-php/config",
            "version": "0.2.2",
            "source": {
                "type": "git",
                "url": "https://github.com/utopia-php/config.git",
                "reference": "a3d7bc0312d7150d5e04b1362dc34b2b136908cc"
            },
            "dist": {
                "type": "zip",
                "url": "https://api.github.com/repos/utopia-php/config/zipball/a3d7bc0312d7150d5e04b1362dc34b2b136908cc",
                "reference": "a3d7bc0312d7150d5e04b1362dc34b2b136908cc",
                "shasum": ""
            },
            "require": {
                "php": ">=7.3"
            },
            "require-dev": {
                "phpunit/phpunit": "^9.3",
                "vimeo/psalm": "4.0.1"
            },
            "type": "library",
            "autoload": {
                "psr-4": {
                    "Utopia\\Config\\": "src/Config"
                }
            },
            "notification-url": "https://packagist.org/downloads/",
            "license": [
                "MIT"
            ],
            "authors": [
                {
                    "name": "Eldad Fux",
                    "email": "eldad@appwrite.io"
                }
            ],
            "description": "A simple Config library to managing application config variables",
            "keywords": [
                "config",
                "framework",
                "php",
                "upf",
                "utopia"
            ],
            "support": {
                "issues": "https://github.com/utopia-php/config/issues",
                "source": "https://github.com/utopia-php/config/tree/0.2.2"
            },
            "time": "2020-10-24T09:49:09+00:00"
        },
        {
            "name": "utopia-php/domains",
            "version": "v1.1.0",
            "source": {
                "type": "git",
                "url": "https://github.com/utopia-php/domains.git",
                "reference": "1665e1d9932afa3be63b5c1e0dcfe01fe77d8e73"
            },
            "dist": {
                "type": "zip",
                "url": "https://api.github.com/repos/utopia-php/domains/zipball/1665e1d9932afa3be63b5c1e0dcfe01fe77d8e73",
                "reference": "1665e1d9932afa3be63b5c1e0dcfe01fe77d8e73",
                "shasum": ""
            },
            "require": {
                "php": ">=7.1"
            },
            "require-dev": {
                "phpunit/phpunit": "^7.0"
            },
            "type": "library",
            "autoload": {
                "psr-4": {
                    "Utopia\\Domains\\": "src/Domains"
                }
            },
            "notification-url": "https://packagist.org/downloads/",
            "license": [
                "MIT"
            ],
            "authors": [
                {
                    "name": "Eldad Fux",
                    "email": "eldad@appwrite.io"
                }
            ],
            "description": "Utopia Domains library is simple and lite library for parsing web domains. This library is aiming to be as simple and easy to learn and use.",
            "keywords": [
                "domains",
                "framework",
                "icann",
                "php",
                "public suffix",
                "tld",
                "tld extract",
                "upf",
                "utopia"
            ],
            "support": {
                "issues": "https://github.com/utopia-php/domains/issues",
                "source": "https://github.com/utopia-php/domains/tree/master"
            },
            "time": "2020-02-23T07:40:02+00:00"
        },
        {
            "name": "utopia-php/framework",
            "version": "0.17.2",
            "source": {
                "type": "git",
                "url": "https://github.com/utopia-php/framework.git",
                "reference": "3cd5fa2a9e30040277861f4254c5ccd1b1600952"
            },
            "dist": {
                "type": "zip",
                "url": "https://api.github.com/repos/utopia-php/framework/zipball/3cd5fa2a9e30040277861f4254c5ccd1b1600952",
                "reference": "3cd5fa2a9e30040277861f4254c5ccd1b1600952",
                "shasum": ""
            },
            "require": {
                "php": ">=7.3.0"
            },
            "require-dev": {
                "phpunit/phpunit": "^9.4",
                "vimeo/psalm": "4.0.1"
            },
            "type": "library",
            "autoload": {
                "psr-4": {
                    "Utopia\\": "src/"
                }
            },
            "notification-url": "https://packagist.org/downloads/",
            "license": [
                "MIT"
            ],
            "authors": [
                {
                    "name": "Eldad Fux",
                    "email": "eldad@appwrite.io"
                }
            ],
            "description": "A simple, light and advanced PHP framework",
            "keywords": [
                "framework",
                "php",
                "upf"
            ],
            "support": {
                "issues": "https://github.com/utopia-php/framework/issues",
                "source": "https://github.com/utopia-php/framework/tree/0.17.2"
            },
            "time": "2021-08-02T10:18:26+00:00"
        },
        {
            "name": "utopia-php/image",
            "version": "0.5.0",
            "source": {
                "type": "git",
                "url": "https://github.com/utopia-php/image.git",
                "reference": "5b4ac25e70a95fa10b39c129b742ac66748d40b8"
            },
            "dist": {
                "type": "zip",
                "url": "https://api.github.com/repos/utopia-php/image/zipball/5b4ac25e70a95fa10b39c129b742ac66748d40b8",
                "reference": "5b4ac25e70a95fa10b39c129b742ac66748d40b8",
                "shasum": ""
            },
            "require": {
                "chillerlan/php-qrcode": "4.3.0",
                "ext-imagick": "*",
                "php": ">=7.4"
            },
            "require-dev": {
                "phpunit/phpunit": "^9.3",
                "vimeo/psalm": "4.0.1"
            },
            "type": "library",
            "autoload": {
                "psr-4": {
                    "Utopia\\Image\\": "src/Image"
                }
            },
            "notification-url": "https://packagist.org/downloads/",
            "license": [
                "MIT"
            ],
            "authors": [
                {
                    "name": "Eldad Fux",
                    "email": "eldad@appwrite.io"
                }
            ],
            "description": "A simple Image manipulation library",
            "keywords": [
                "framework",
                "image",
                "php",
                "upf",
                "utopia"
            ],
            "support": {
                "issues": "https://github.com/utopia-php/image/issues",
                "source": "https://github.com/utopia-php/image/tree/0.5.0"
            },
            "time": "2021-06-25T03:40:03+00:00"
        },
        {
            "name": "utopia-php/locale",
            "version": "0.4.0",
            "source": {
                "type": "git",
                "url": "https://github.com/utopia-php/locale.git",
                "reference": "c2d9358d0fe2f6b6ed5448369f9d1e430c615447"
            },
            "dist": {
                "type": "zip",
                "url": "https://api.github.com/repos/utopia-php/locale/zipball/c2d9358d0fe2f6b6ed5448369f9d1e430c615447",
                "reference": "c2d9358d0fe2f6b6ed5448369f9d1e430c615447",
                "shasum": ""
            },
            "require": {
                "php": ">=7.4"
            },
            "require-dev": {
                "phpunit/phpunit": "^9.3",
                "vimeo/psalm": "4.0.1"
            },
            "type": "library",
            "autoload": {
                "psr-4": {
                    "Utopia\\Locale\\": "src/Locale"
                }
            },
            "notification-url": "https://packagist.org/downloads/",
            "license": [
                "MIT"
            ],
            "authors": [
                {
                    "name": "Eldad Fux",
                    "email": "eldad@appwrite.io"
                }
            ],
            "description": "A simple locale library to manage application translations",
            "keywords": [
                "framework",
                "locale",
                "php",
                "upf",
                "utopia"
            ],
            "support": {
                "issues": "https://github.com/utopia-php/locale/issues",
                "source": "https://github.com/utopia-php/locale/tree/0.4.0"
            },
            "time": "2021-07-24T11:35:55+00:00"
        },
        {
            "name": "utopia-php/orchestration",
            "version": "dev-dev",
            "source": {
                "type": "git",
                "url": "https://github.com/PineappleIOnic/orchestration.git",
                "reference": "ded89e7babf75ff1c3aefd4be1f4b235bd926835"
            },
            "dist": {
                "type": "zip",
                "url": "https://api.github.com/repos/PineappleIOnic/orchestration/zipball/ded89e7babf75ff1c3aefd4be1f4b235bd926835",
                "reference": "ded89e7babf75ff1c3aefd4be1f4b235bd926835",
                "shasum": ""
            },
            "require": {
                "php": ">=8.0",
                "utopia-php/cli": "0.11.*"
            },
            "require-dev": {
                "phpunit/phpunit": "^9.3",
                "vimeo/psalm": "4.0.1"
            },
            "type": "library",
            "autoload": {
                "psr-4": {
                    "Utopia\\Orchestration\\": "src/Orchestration"
                }
            },
            "autoload-dev": {
                "psr-4": {
                    "Utopia\\Tests\\": "tests/Orchestration"
                }
            },
            "license": [
                "MIT"
            ],
            "authors": [
                {
                    "name": "Eldad Fux",
                    "email": "eldad@appwrite.io"
                }
            ],
            "description": "Lite & fast micro PHP abstraction library for container orchestration",
            "keywords": [
                "docker",
                "framework",
                "kubernetes",
                "orchestration",
                "php",
                "swarm",
                "upf",
                "utopia"
            ],
            "support": {
                "source": "https://github.com/PineappleIOnic/orchestration/tree/dev"
            },
            "time": "2021-08-03T09:56:45+00:00"
        },
        {
            "name": "utopia-php/preloader",
            "version": "0.2.4",
            "source": {
                "type": "git",
                "url": "https://github.com/utopia-php/preloader.git",
                "reference": "65ef48392e72172f584b0baa2e224f9a1cebcce0"
            },
            "dist": {
                "type": "zip",
                "url": "https://api.github.com/repos/utopia-php/preloader/zipball/65ef48392e72172f584b0baa2e224f9a1cebcce0",
                "reference": "65ef48392e72172f584b0baa2e224f9a1cebcce0",
                "shasum": ""
            },
            "require": {
                "php": ">=7.1"
            },
            "require-dev": {
                "phpunit/phpunit": "^9.3",
                "vimeo/psalm": "4.0.1"
            },
            "type": "library",
            "autoload": {
                "psr-4": {
                    "Utopia\\Preloader\\": "src/Preloader"
                }
            },
            "notification-url": "https://packagist.org/downloads/",
            "license": [
                "MIT"
            ],
            "authors": [
                {
                    "name": "Eldad Fux",
                    "email": "team@appwrite.io"
                }
            ],
            "description": "Utopia Preloader library is simple and lite library for managing PHP preloading configuration",
            "keywords": [
                "framework",
                "php",
                "preload",
                "preloader",
                "preloading",
                "upf",
                "utopia"
            ],
            "support": {
                "issues": "https://github.com/utopia-php/preloader/issues",
                "source": "https://github.com/utopia-php/preloader/tree/0.2.4"
            },
            "time": "2020-10-24T07:04:59+00:00"
        },
        {
            "name": "utopia-php/registry",
            "version": "0.5.0",
            "source": {
                "type": "git",
                "url": "https://github.com/utopia-php/registry.git",
                "reference": "bedc4ed54527b2803e6dfdccc39449f98522b70d"
            },
            "dist": {
                "type": "zip",
                "url": "https://api.github.com/repos/utopia-php/registry/zipball/bedc4ed54527b2803e6dfdccc39449f98522b70d",
                "reference": "bedc4ed54527b2803e6dfdccc39449f98522b70d",
                "shasum": ""
            },
            "require": {
                "php": ">=7.4"
            },
            "require-dev": {
                "phpunit/phpunit": "^9.3",
                "vimeo/psalm": "4.0.1"
            },
            "type": "library",
            "autoload": {
                "psr-4": {
                    "Utopia\\Registry\\": "src/Registry"
                }
            },
            "notification-url": "https://packagist.org/downloads/",
            "license": [
                "MIT"
            ],
            "authors": [
                {
                    "name": "Eldad Fux",
                    "email": "eldad@appwrite.io"
                }
            ],
            "description": "A simple dependency management library for PHP",
            "keywords": [
                "dependency management",
                "di",
                "framework",
                "php",
                "upf",
                "utopia"
            ],
            "support": {
                "issues": "https://github.com/utopia-php/registry/issues",
                "source": "https://github.com/utopia-php/registry/tree/0.5.0"
            },
            "time": "2021-03-10T10:45:22+00:00"
        },
        {
            "name": "utopia-php/storage",
            "version": "0.5.0",
            "source": {
                "type": "git",
                "url": "https://github.com/utopia-php/storage.git",
                "reference": "92ae20c7a2ac329f573a58a82dc245134cc63408"
            },
            "dist": {
                "type": "zip",
                "url": "https://api.github.com/repos/utopia-php/storage/zipball/92ae20c7a2ac329f573a58a82dc245134cc63408",
                "reference": "92ae20c7a2ac329f573a58a82dc245134cc63408",
                "shasum": ""
            },
            "require": {
                "php": ">=7.4",
                "utopia-php/framework": "0.*.*"
            },
            "require-dev": {
                "phpunit/phpunit": "^9.3",
                "vimeo/psalm": "4.0.1"
            },
            "type": "library",
            "autoload": {
                "psr-4": {
                    "Utopia\\Storage\\": "src/Storage"
                }
            },
            "notification-url": "https://packagist.org/downloads/",
            "license": [
                "MIT"
            ],
            "authors": [
                {
                    "name": "Eldad Fux",
                    "email": "eldad@appwrite.io"
                }
            ],
            "description": "A simple Storage library to manage application storage",
            "keywords": [
                "framework",
                "php",
                "storage",
                "upf",
                "utopia"
            ],
            "support": {
                "issues": "https://github.com/utopia-php/storage/issues",
                "source": "https://github.com/utopia-php/storage/tree/0.5.0"
            },
            "time": "2021-04-15T16:43:12+00:00"
        },
        {
            "name": "utopia-php/swoole",
            "version": "0.2.4",
            "source": {
                "type": "git",
                "url": "https://github.com/utopia-php/swoole.git",
                "reference": "37d8c64b536d6bc7da4f0f5a934a0ec44885abf4"
            },
            "dist": {
                "type": "zip",
                "url": "https://api.github.com/repos/utopia-php/swoole/zipball/37d8c64b536d6bc7da4f0f5a934a0ec44885abf4",
                "reference": "37d8c64b536d6bc7da4f0f5a934a0ec44885abf4",
                "shasum": ""
            },
            "require": {
                "ext-swoole": "*",
                "php": ">=7.4",
                "utopia-php/framework": "0.*.*"
            },
            "require-dev": {
                "phpunit/phpunit": "^9.3",
                "swoole/ide-helper": "4.5.5",
                "vimeo/psalm": "4.0.1"
            },
            "type": "library",
            "autoload": {
                "psr-4": {
                    "Utopia\\Swoole\\": "src/Swoole"
                }
            },
            "notification-url": "https://packagist.org/downloads/",
            "license": [
                "MIT"
            ],
            "authors": [
                {
                    "name": "Eldad Fux",
                    "email": "team@appwrite.io"
                }
            ],
            "description": "An extension for Utopia Framework to work with PHP Swoole as a PHP FPM alternative",
            "keywords": [
                "framework",
                "http",
                "php",
                "server",
                "swoole",
                "upf",
                "utopia"
            ],
            "support": {
                "issues": "https://github.com/utopia-php/swoole/issues",
                "source": "https://github.com/utopia-php/swoole/tree/0.2.4"
            },
            "time": "2021-06-22T10:49:24+00:00"
        },
        {
            "name": "utopia-php/system",
            "version": "0.4.0",
            "source": {
                "type": "git",
                "url": "https://github.com/utopia-php/system.git",
                "reference": "67c92c66ce8f0cc925a00bca89f7a188bf9183c0"
            },
            "dist": {
                "type": "zip",
                "url": "https://api.github.com/repos/utopia-php/system/zipball/67c92c66ce8f0cc925a00bca89f7a188bf9183c0",
                "reference": "67c92c66ce8f0cc925a00bca89f7a188bf9183c0",
                "shasum": ""
            },
            "require": {
                "php": ">=7.4"
            },
            "require-dev": {
                "phpunit/phpunit": "^9.3",
                "vimeo/psalm": "4.0.1"
            },
            "type": "library",
            "autoload": {
                "psr-4": {
                    "Utopia\\System\\": "src/System"
                }
            },
            "notification-url": "https://packagist.org/downloads/",
            "license": [
                "MIT"
            ],
            "authors": [
                {
                    "name": "Eldad Fux",
                    "email": "eldad@appwrite.io"
                },
                {
                    "name": "Torsten Dittmann",
                    "email": "torsten@appwrite.io"
                }
            ],
            "description": "A simple library for obtaining information about the host's system.",
            "keywords": [
                "framework",
                "php",
                "system",
                "upf",
                "utopia"
            ],
            "support": {
                "issues": "https://github.com/utopia-php/system/issues",
                "source": "https://github.com/utopia-php/system/tree/0.4.0"
            },
            "time": "2021-02-04T14:14:49+00:00"
        },
        {
            "name": "webmozart/assert",
            "version": "1.10.0",
            "source": {
                "type": "git",
                "url": "https://github.com/webmozarts/assert.git",
                "reference": "6964c76c7804814a842473e0c8fd15bab0f18e25"
            },
            "dist": {
                "type": "zip",
                "url": "https://api.github.com/repos/webmozarts/assert/zipball/6964c76c7804814a842473e0c8fd15bab0f18e25",
                "reference": "6964c76c7804814a842473e0c8fd15bab0f18e25",
                "shasum": ""
            },
            "require": {
                "php": "^7.2 || ^8.0",
                "symfony/polyfill-ctype": "^1.8"
            },
            "conflict": {
                "phpstan/phpstan": "<0.12.20",
                "vimeo/psalm": "<4.6.1 || 4.6.2"
            },
            "require-dev": {
                "phpunit/phpunit": "^8.5.13"
            },
            "type": "library",
            "extra": {
                "branch-alias": {
                    "dev-master": "1.10-dev"
                }
            },
            "autoload": {
                "psr-4": {
                    "Webmozart\\Assert\\": "src/"
                }
            },
            "notification-url": "https://packagist.org/downloads/",
            "license": [
                "MIT"
            ],
            "authors": [
                {
                    "name": "Bernhard Schussek",
                    "email": "bschussek@gmail.com"
                }
            ],
            "description": "Assertions to validate method input/output with nice error messages.",
            "keywords": [
                "assert",
                "check",
                "validate"
            ],
            "support": {
                "issues": "https://github.com/webmozarts/assert/issues",
                "source": "https://github.com/webmozarts/assert/tree/1.10.0"
            },
            "time": "2021-03-09T10:59:23+00:00"
        }
    ],
    "packages-dev": [
        {
            "name": "amphp/amp",
            "version": "v2.6.0",
            "source": {
                "type": "git",
                "url": "https://github.com/amphp/amp.git",
                "reference": "caa95edeb1ca1bf7532e9118ede4a3c3126408cc"
            },
            "dist": {
                "type": "zip",
                "url": "https://api.github.com/repos/amphp/amp/zipball/caa95edeb1ca1bf7532e9118ede4a3c3126408cc",
                "reference": "caa95edeb1ca1bf7532e9118ede4a3c3126408cc",
                "shasum": ""
            },
            "require": {
                "php": ">=7.1"
            },
            "require-dev": {
                "amphp/php-cs-fixer-config": "dev-master",
                "amphp/phpunit-util": "^1",
                "ext-json": "*",
                "jetbrains/phpstorm-stubs": "^2019.3",
                "phpunit/phpunit": "^7 | ^8 | ^9",
                "psalm/phar": "^3.11@dev",
                "react/promise": "^2"
            },
            "type": "library",
            "extra": {
                "branch-alias": {
                    "dev-master": "2.x-dev"
                }
            },
            "autoload": {
                "psr-4": {
                    "Amp\\": "lib"
                },
                "files": [
                    "lib/functions.php",
                    "lib/Internal/functions.php"
                ]
            },
            "notification-url": "https://packagist.org/downloads/",
            "license": [
                "MIT"
            ],
            "authors": [
                {
                    "name": "Daniel Lowrey",
                    "email": "rdlowrey@php.net"
                },
                {
                    "name": "Aaron Piotrowski",
                    "email": "aaron@trowski.com"
                },
                {
                    "name": "Bob Weinand",
                    "email": "bobwei9@hotmail.com"
                },
                {
                    "name": "Niklas Keller",
                    "email": "me@kelunik.com"
                }
            ],
            "description": "A non-blocking concurrency framework for PHP applications.",
            "homepage": "http://amphp.org/amp",
            "keywords": [
                "async",
                "asynchronous",
                "awaitable",
                "concurrency",
                "event",
                "event-loop",
                "future",
                "non-blocking",
                "promise"
            ],
            "support": {
                "irc": "irc://irc.freenode.org/amphp",
                "issues": "https://github.com/amphp/amp/issues",
                "source": "https://github.com/amphp/amp/tree/v2.6.0"
            },
            "funding": [
                {
                    "url": "https://github.com/amphp",
                    "type": "github"
                }
            ],
            "time": "2021-07-16T20:06:06+00:00"
        },
        {
            "name": "amphp/byte-stream",
            "version": "v1.8.1",
            "source": {
                "type": "git",
                "url": "https://github.com/amphp/byte-stream.git",
                "reference": "acbd8002b3536485c997c4e019206b3f10ca15bd"
            },
            "dist": {
                "type": "zip",
                "url": "https://api.github.com/repos/amphp/byte-stream/zipball/acbd8002b3536485c997c4e019206b3f10ca15bd",
                "reference": "acbd8002b3536485c997c4e019206b3f10ca15bd",
                "shasum": ""
            },
            "require": {
                "amphp/amp": "^2",
                "php": ">=7.1"
            },
            "require-dev": {
                "amphp/php-cs-fixer-config": "dev-master",
                "amphp/phpunit-util": "^1.4",
                "friendsofphp/php-cs-fixer": "^2.3",
                "jetbrains/phpstorm-stubs": "^2019.3",
                "phpunit/phpunit": "^6 || ^7 || ^8",
                "psalm/phar": "^3.11.4"
            },
            "type": "library",
            "extra": {
                "branch-alias": {
                    "dev-master": "1.x-dev"
                }
            },
            "autoload": {
                "psr-4": {
                    "Amp\\ByteStream\\": "lib"
                },
                "files": [
                    "lib/functions.php"
                ]
            },
            "notification-url": "https://packagist.org/downloads/",
            "license": [
                "MIT"
            ],
            "authors": [
                {
                    "name": "Aaron Piotrowski",
                    "email": "aaron@trowski.com"
                },
                {
                    "name": "Niklas Keller",
                    "email": "me@kelunik.com"
                }
            ],
            "description": "A stream abstraction to make working with non-blocking I/O simple.",
            "homepage": "http://amphp.org/byte-stream",
            "keywords": [
                "amp",
                "amphp",
                "async",
                "io",
                "non-blocking",
                "stream"
            ],
            "support": {
                "irc": "irc://irc.freenode.org/amphp",
                "issues": "https://github.com/amphp/byte-stream/issues",
                "source": "https://github.com/amphp/byte-stream/tree/v1.8.1"
            },
            "funding": [
                {
                    "url": "https://github.com/amphp",
                    "type": "github"
                }
            ],
            "time": "2021-03-30T17:13:30+00:00"
        },
        {
            "name": "appwrite/sdk-generator",
            "version": "0.12.1",
            "source": {
                "type": "git",
                "url": "https://github.com/appwrite/sdk-generator.git",
                "reference": "8e3c4a0a4159152d428602ffc3a2a4947e72c609"
            },
            "dist": {
                "type": "zip",
                "url": "https://api.github.com/repos/appwrite/sdk-generator/zipball/8e3c4a0a4159152d428602ffc3a2a4947e72c609",
                "reference": "8e3c4a0a4159152d428602ffc3a2a4947e72c609",
                "shasum": ""
            },
            "require": {
                "ext-curl": "*",
                "ext-json": "*",
                "ext-mbstring": "*",
                "matthiasmullie/minify": "^1.3",
                "php": ">=7.0.0",
                "twig/twig": "^2.14"
            },
            "require-dev": {
                "phpunit/phpunit": "^7.0"
            },
            "type": "library",
            "autoload": {
                "psr-4": {
                    "Appwrite\\SDK\\": "src/SDK",
                    "Appwrite\\Spec\\": "src/Spec"
                }
            },
            "notification-url": "https://packagist.org/downloads/",
            "license": [
                "MIT"
            ],
            "authors": [
                {
                    "name": "Eldad Fux",
                    "email": "eldad@appwrite.io"
                }
            ],
            "description": "Appwrite PHP library for generating API SDKs for multiple programming languages and platforms",
            "support": {
                "issues": "https://github.com/appwrite/sdk-generator/issues",
                "source": "https://github.com/appwrite/sdk-generator/tree/0.12.1"
            },
            "time": "2021-07-29T07:50:02+00:00"
        },
        {
            "name": "composer/package-versions-deprecated",
            "version": "1.11.99.2",
            "source": {
                "type": "git",
                "url": "https://github.com/composer/package-versions-deprecated.git",
                "reference": "c6522afe5540d5fc46675043d3ed5a45a740b27c"
            },
            "dist": {
                "type": "zip",
                "url": "https://api.github.com/repos/composer/package-versions-deprecated/zipball/c6522afe5540d5fc46675043d3ed5a45a740b27c",
                "reference": "c6522afe5540d5fc46675043d3ed5a45a740b27c",
                "shasum": ""
            },
            "require": {
                "composer-plugin-api": "^1.1.0 || ^2.0",
                "php": "^7 || ^8"
            },
            "replace": {
                "ocramius/package-versions": "1.11.99"
            },
            "require-dev": {
                "composer/composer": "^1.9.3 || ^2.0@dev",
                "ext-zip": "^1.13",
                "phpunit/phpunit": "^6.5 || ^7"
            },
            "type": "composer-plugin",
            "extra": {
                "class": "PackageVersions\\Installer",
                "branch-alias": {
                    "dev-master": "1.x-dev"
                }
            },
            "autoload": {
                "psr-4": {
                    "PackageVersions\\": "src/PackageVersions"
                }
            },
            "notification-url": "https://packagist.org/downloads/",
            "license": [
                "MIT"
            ],
            "authors": [
                {
                    "name": "Marco Pivetta",
                    "email": "ocramius@gmail.com"
                },
                {
                    "name": "Jordi Boggiano",
                    "email": "j.boggiano@seld.be"
                }
            ],
            "description": "Composer plugin that provides efficient querying for installed package versions (no runtime IO)",
            "support": {
                "issues": "https://github.com/composer/package-versions-deprecated/issues",
                "source": "https://github.com/composer/package-versions-deprecated/tree/1.11.99.2"
            },
            "funding": [
                {
                    "url": "https://packagist.com",
                    "type": "custom"
                },
                {
                    "url": "https://github.com/composer",
                    "type": "github"
                },
                {
                    "url": "https://tidelift.com/funding/github/packagist/composer/composer",
                    "type": "tidelift"
                }
            ],
            "time": "2021-05-24T07:46:03+00:00"
        },
        {
            "name": "composer/semver",
            "version": "3.2.5",
            "source": {
                "type": "git",
                "url": "https://github.com/composer/semver.git",
                "reference": "31f3ea725711245195f62e54ffa402d8ef2fdba9"
            },
            "dist": {
                "type": "zip",
                "url": "https://api.github.com/repos/composer/semver/zipball/31f3ea725711245195f62e54ffa402d8ef2fdba9",
                "reference": "31f3ea725711245195f62e54ffa402d8ef2fdba9",
                "shasum": ""
            },
            "require": {
                "php": "^5.3.2 || ^7.0 || ^8.0"
            },
            "require-dev": {
                "phpstan/phpstan": "^0.12.54",
                "symfony/phpunit-bridge": "^4.2 || ^5"
            },
            "type": "library",
            "extra": {
                "branch-alias": {
                    "dev-main": "3.x-dev"
                }
            },
            "autoload": {
                "psr-4": {
                    "Composer\\Semver\\": "src"
                }
            },
            "notification-url": "https://packagist.org/downloads/",
            "license": [
                "MIT"
            ],
            "authors": [
                {
                    "name": "Nils Adermann",
                    "email": "naderman@naderman.de",
                    "homepage": "http://www.naderman.de"
                },
                {
                    "name": "Jordi Boggiano",
                    "email": "j.boggiano@seld.be",
                    "homepage": "http://seld.be"
                },
                {
                    "name": "Rob Bast",
                    "email": "rob.bast@gmail.com",
                    "homepage": "http://robbast.nl"
                }
            ],
            "description": "Semver library that offers utilities, version constraint parsing and validation.",
            "keywords": [
                "semantic",
                "semver",
                "validation",
                "versioning"
            ],
            "support": {
                "irc": "irc://irc.freenode.org/composer",
                "issues": "https://github.com/composer/semver/issues",
                "source": "https://github.com/composer/semver/tree/3.2.5"
            },
            "funding": [
                {
                    "url": "https://packagist.com",
                    "type": "custom"
                },
                {
                    "url": "https://github.com/composer",
                    "type": "github"
                },
                {
                    "url": "https://tidelift.com/funding/github/packagist/composer/composer",
                    "type": "tidelift"
                }
            ],
            "time": "2021-05-24T12:41:47+00:00"
        },
        {
            "name": "composer/xdebug-handler",
            "version": "2.0.2",
            "source": {
                "type": "git",
                "url": "https://github.com/composer/xdebug-handler.git",
                "reference": "84674dd3a7575ba617f5a76d7e9e29a7d3891339"
            },
            "dist": {
                "type": "zip",
                "url": "https://api.github.com/repos/composer/xdebug-handler/zipball/84674dd3a7575ba617f5a76d7e9e29a7d3891339",
                "reference": "84674dd3a7575ba617f5a76d7e9e29a7d3891339",
                "shasum": ""
            },
            "require": {
                "php": "^5.3.2 || ^7.0 || ^8.0",
                "psr/log": "^1 || ^2 || ^3"
            },
            "require-dev": {
                "phpstan/phpstan": "^0.12.55",
                "symfony/phpunit-bridge": "^4.2 || ^5"
            },
            "type": "library",
            "autoload": {
                "psr-4": {
                    "Composer\\XdebugHandler\\": "src"
                }
            },
            "notification-url": "https://packagist.org/downloads/",
            "license": [
                "MIT"
            ],
            "authors": [
                {
                    "name": "John Stevenson",
                    "email": "john-stevenson@blueyonder.co.uk"
                }
            ],
            "description": "Restarts a process without Xdebug.",
            "keywords": [
                "Xdebug",
                "performance"
            ],
            "support": {
                "irc": "irc://irc.freenode.org/composer",
                "issues": "https://github.com/composer/xdebug-handler/issues",
                "source": "https://github.com/composer/xdebug-handler/tree/2.0.2"
            },
            "funding": [
                {
                    "url": "https://packagist.com",
                    "type": "custom"
                },
                {
                    "url": "https://github.com/composer",
                    "type": "github"
                },
                {
                    "url": "https://tidelift.com/funding/github/packagist/composer/composer",
                    "type": "tidelift"
                }
            ],
            "time": "2021-07-31T17:03:58+00:00"
        },
        {
            "name": "dnoegel/php-xdg-base-dir",
            "version": "v0.1.1",
            "source": {
                "type": "git",
                "url": "https://github.com/dnoegel/php-xdg-base-dir.git",
                "reference": "8f8a6e48c5ecb0f991c2fdcf5f154a47d85f9ffd"
            },
            "dist": {
                "type": "zip",
                "url": "https://api.github.com/repos/dnoegel/php-xdg-base-dir/zipball/8f8a6e48c5ecb0f991c2fdcf5f154a47d85f9ffd",
                "reference": "8f8a6e48c5ecb0f991c2fdcf5f154a47d85f9ffd",
                "shasum": ""
            },
            "require": {
                "php": ">=5.3.2"
            },
            "require-dev": {
                "phpunit/phpunit": "~7.0|~6.0|~5.0|~4.8.35"
            },
            "type": "library",
            "autoload": {
                "psr-4": {
                    "XdgBaseDir\\": "src/"
                }
            },
            "notification-url": "https://packagist.org/downloads/",
            "license": [
                "MIT"
            ],
            "description": "implementation of xdg base directory specification for php",
            "support": {
                "issues": "https://github.com/dnoegel/php-xdg-base-dir/issues",
                "source": "https://github.com/dnoegel/php-xdg-base-dir/tree/v0.1.1"
            },
            "time": "2019-12-04T15:06:13+00:00"
        },
        {
            "name": "doctrine/instantiator",
            "version": "1.4.0",
            "source": {
                "type": "git",
                "url": "https://github.com/doctrine/instantiator.git",
                "reference": "d56bf6102915de5702778fe20f2de3b2fe570b5b"
            },
            "dist": {
                "type": "zip",
                "url": "https://api.github.com/repos/doctrine/instantiator/zipball/d56bf6102915de5702778fe20f2de3b2fe570b5b",
                "reference": "d56bf6102915de5702778fe20f2de3b2fe570b5b",
                "shasum": ""
            },
            "require": {
                "php": "^7.1 || ^8.0"
            },
            "require-dev": {
                "doctrine/coding-standard": "^8.0",
                "ext-pdo": "*",
                "ext-phar": "*",
                "phpbench/phpbench": "^0.13 || 1.0.0-alpha2",
                "phpstan/phpstan": "^0.12",
                "phpstan/phpstan-phpunit": "^0.12",
                "phpunit/phpunit": "^7.0 || ^8.0 || ^9.0"
            },
            "type": "library",
            "autoload": {
                "psr-4": {
                    "Doctrine\\Instantiator\\": "src/Doctrine/Instantiator/"
                }
            },
            "notification-url": "https://packagist.org/downloads/",
            "license": [
                "MIT"
            ],
            "authors": [
                {
                    "name": "Marco Pivetta",
                    "email": "ocramius@gmail.com",
                    "homepage": "https://ocramius.github.io/"
                }
            ],
            "description": "A small, lightweight utility to instantiate objects in PHP without invoking their constructors",
            "homepage": "https://www.doctrine-project.org/projects/instantiator.html",
            "keywords": [
                "constructor",
                "instantiate"
            ],
            "support": {
                "issues": "https://github.com/doctrine/instantiator/issues",
                "source": "https://github.com/doctrine/instantiator/tree/1.4.0"
            },
            "funding": [
                {
                    "url": "https://www.doctrine-project.org/sponsorship.html",
                    "type": "custom"
                },
                {
                    "url": "https://www.patreon.com/phpdoctrine",
                    "type": "patreon"
                },
                {
                    "url": "https://tidelift.com/funding/github/packagist/doctrine%2Finstantiator",
                    "type": "tidelift"
                }
            ],
            "time": "2020-11-10T18:47:58+00:00"
        },
        {
            "name": "felixfbecker/advanced-json-rpc",
            "version": "v3.2.1",
            "source": {
                "type": "git",
                "url": "https://github.com/felixfbecker/php-advanced-json-rpc.git",
                "reference": "b5f37dbff9a8ad360ca341f3240dc1c168b45447"
            },
            "dist": {
                "type": "zip",
                "url": "https://api.github.com/repos/felixfbecker/php-advanced-json-rpc/zipball/b5f37dbff9a8ad360ca341f3240dc1c168b45447",
                "reference": "b5f37dbff9a8ad360ca341f3240dc1c168b45447",
                "shasum": ""
            },
            "require": {
                "netresearch/jsonmapper": "^1.0 || ^2.0 || ^3.0 || ^4.0",
                "php": "^7.1 || ^8.0",
                "phpdocumentor/reflection-docblock": "^4.3.4 || ^5.0.0"
            },
            "require-dev": {
                "phpunit/phpunit": "^7.0 || ^8.0"
            },
            "type": "library",
            "autoload": {
                "psr-4": {
                    "AdvancedJsonRpc\\": "lib/"
                }
            },
            "notification-url": "https://packagist.org/downloads/",
            "license": [
                "ISC"
            ],
            "authors": [
                {
                    "name": "Felix Becker",
                    "email": "felix.b@outlook.com"
                }
            ],
            "description": "A more advanced JSONRPC implementation",
            "support": {
                "issues": "https://github.com/felixfbecker/php-advanced-json-rpc/issues",
                "source": "https://github.com/felixfbecker/php-advanced-json-rpc/tree/v3.2.1"
            },
            "time": "2021-06-11T22:34:44+00:00"
        },
        {
            "name": "felixfbecker/language-server-protocol",
            "version": "1.5.1",
            "source": {
                "type": "git",
                "url": "https://github.com/felixfbecker/php-language-server-protocol.git",
                "reference": "9d846d1f5cf101deee7a61c8ba7caa0a975cd730"
            },
            "dist": {
                "type": "zip",
                "url": "https://api.github.com/repos/felixfbecker/php-language-server-protocol/zipball/9d846d1f5cf101deee7a61c8ba7caa0a975cd730",
                "reference": "9d846d1f5cf101deee7a61c8ba7caa0a975cd730",
                "shasum": ""
            },
            "require": {
                "php": ">=7.1"
            },
            "require-dev": {
                "phpstan/phpstan": "*",
                "squizlabs/php_codesniffer": "^3.1",
                "vimeo/psalm": "^4.0"
            },
            "type": "library",
            "extra": {
                "branch-alias": {
                    "dev-master": "1.x-dev"
                }
            },
            "autoload": {
                "psr-4": {
                    "LanguageServerProtocol\\": "src/"
                }
            },
            "notification-url": "https://packagist.org/downloads/",
            "license": [
                "ISC"
            ],
            "authors": [
                {
                    "name": "Felix Becker",
                    "email": "felix.b@outlook.com"
                }
            ],
            "description": "PHP classes for the Language Server Protocol",
            "keywords": [
                "language",
                "microsoft",
                "php",
                "server"
            ],
            "support": {
                "issues": "https://github.com/felixfbecker/php-language-server-protocol/issues",
                "source": "https://github.com/felixfbecker/php-language-server-protocol/tree/1.5.1"
            },
            "time": "2021-02-22T14:02:09+00:00"
        },
        {
            "name": "matthiasmullie/minify",
            "version": "1.3.66",
            "source": {
                "type": "git",
                "url": "https://github.com/matthiasmullie/minify.git",
                "reference": "45fd3b0f1dfa2c965857c6d4a470bea52adc31a6"
            },
            "dist": {
                "type": "zip",
                "url": "https://api.github.com/repos/matthiasmullie/minify/zipball/45fd3b0f1dfa2c965857c6d4a470bea52adc31a6",
                "reference": "45fd3b0f1dfa2c965857c6d4a470bea52adc31a6",
                "shasum": ""
            },
            "require": {
                "ext-pcre": "*",
                "matthiasmullie/path-converter": "~1.1",
                "php": ">=5.3.0"
            },
            "require-dev": {
                "friendsofphp/php-cs-fixer": "~2.0",
                "matthiasmullie/scrapbook": "dev-master",
                "phpunit/phpunit": ">=4.8"
            },
            "suggest": {
                "psr/cache-implementation": "Cache implementation to use with Minify::cache"
            },
            "bin": [
                "bin/minifycss",
                "bin/minifyjs"
            ],
            "type": "library",
            "autoload": {
                "psr-4": {
                    "MatthiasMullie\\Minify\\": "src/"
                }
            },
            "notification-url": "https://packagist.org/downloads/",
            "license": [
                "MIT"
            ],
            "authors": [
                {
                    "name": "Matthias Mullie",
                    "email": "minify@mullie.eu",
                    "homepage": "http://www.mullie.eu",
                    "role": "Developer"
                }
            ],
            "description": "CSS & JavaScript minifier, in PHP. Removes whitespace, strips comments, combines files (incl. @import statements and small assets in CSS files), and optimizes/shortens a few common programming patterns.",
            "homepage": "http://www.minifier.org",
            "keywords": [
                "JS",
                "css",
                "javascript",
                "minifier",
                "minify"
            ],
            "support": {
                "issues": "https://github.com/matthiasmullie/minify/issues",
                "source": "https://github.com/matthiasmullie/minify/tree/1.3.66"
            },
            "funding": [
                {
                    "url": "https://github.com/[user1",
                    "type": "github"
                },
                {
                    "url": "https://github.com/matthiasmullie] # Replace with up to 4 GitHub Sponsors-enabled usernames e.g.",
                    "type": "github"
                },
                {
                    "url": "https://github.com/user2",
                    "type": "github"
                }
            ],
            "time": "2021-01-06T15:18:10+00:00"
        },
        {
            "name": "matthiasmullie/path-converter",
            "version": "1.1.3",
            "source": {
                "type": "git",
                "url": "https://github.com/matthiasmullie/path-converter.git",
                "reference": "e7d13b2c7e2f2268e1424aaed02085518afa02d9"
            },
            "dist": {
                "type": "zip",
                "url": "https://api.github.com/repos/matthiasmullie/path-converter/zipball/e7d13b2c7e2f2268e1424aaed02085518afa02d9",
                "reference": "e7d13b2c7e2f2268e1424aaed02085518afa02d9",
                "shasum": ""
            },
            "require": {
                "ext-pcre": "*",
                "php": ">=5.3.0"
            },
            "require-dev": {
                "phpunit/phpunit": "~4.8"
            },
            "type": "library",
            "autoload": {
                "psr-4": {
                    "MatthiasMullie\\PathConverter\\": "src/"
                }
            },
            "notification-url": "https://packagist.org/downloads/",
            "license": [
                "MIT"
            ],
            "authors": [
                {
                    "name": "Matthias Mullie",
                    "email": "pathconverter@mullie.eu",
                    "homepage": "http://www.mullie.eu",
                    "role": "Developer"
                }
            ],
            "description": "Relative path converter",
            "homepage": "http://github.com/matthiasmullie/path-converter",
            "keywords": [
                "converter",
                "path",
                "paths",
                "relative"
            ],
            "support": {
                "issues": "https://github.com/matthiasmullie/path-converter/issues",
                "source": "https://github.com/matthiasmullie/path-converter/tree/1.1.3"
            },
            "time": "2019-02-05T23:41:09+00:00"
        },
        {
            "name": "myclabs/deep-copy",
            "version": "1.10.2",
            "source": {
                "type": "git",
                "url": "https://github.com/myclabs/DeepCopy.git",
                "reference": "776f831124e9c62e1a2c601ecc52e776d8bb7220"
            },
            "dist": {
                "type": "zip",
                "url": "https://api.github.com/repos/myclabs/DeepCopy/zipball/776f831124e9c62e1a2c601ecc52e776d8bb7220",
                "reference": "776f831124e9c62e1a2c601ecc52e776d8bb7220",
                "shasum": ""
            },
            "require": {
                "php": "^7.1 || ^8.0"
            },
            "replace": {
                "myclabs/deep-copy": "self.version"
            },
            "require-dev": {
                "doctrine/collections": "^1.0",
                "doctrine/common": "^2.6",
                "phpunit/phpunit": "^7.1"
            },
            "type": "library",
            "autoload": {
                "psr-4": {
                    "DeepCopy\\": "src/DeepCopy/"
                },
                "files": [
                    "src/DeepCopy/deep_copy.php"
                ]
            },
            "notification-url": "https://packagist.org/downloads/",
            "license": [
                "MIT"
            ],
            "description": "Create deep copies (clones) of your objects",
            "keywords": [
                "clone",
                "copy",
                "duplicate",
                "object",
                "object graph"
            ],
            "support": {
                "issues": "https://github.com/myclabs/DeepCopy/issues",
                "source": "https://github.com/myclabs/DeepCopy/tree/1.10.2"
            },
            "funding": [
                {
                    "url": "https://tidelift.com/funding/github/packagist/myclabs/deep-copy",
                    "type": "tidelift"
                }
            ],
            "time": "2020-11-13T09:40:50+00:00"
        },
        {
            "name": "netresearch/jsonmapper",
            "version": "v4.0.0",
            "source": {
                "type": "git",
                "url": "https://github.com/cweiske/jsonmapper.git",
                "reference": "8bbc021a8edb2e4a7ea2f8ad4fa9ec9dce2fcb8d"
            },
            "dist": {
                "type": "zip",
                "url": "https://api.github.com/repos/cweiske/jsonmapper/zipball/8bbc021a8edb2e4a7ea2f8ad4fa9ec9dce2fcb8d",
                "reference": "8bbc021a8edb2e4a7ea2f8ad4fa9ec9dce2fcb8d",
                "shasum": ""
            },
            "require": {
                "ext-json": "*",
                "ext-pcre": "*",
                "ext-reflection": "*",
                "ext-spl": "*",
                "php": ">=7.1"
            },
            "require-dev": {
                "phpunit/phpunit": "~7.5 || ~8.0 || ~9.0",
                "squizlabs/php_codesniffer": "~3.5"
            },
            "type": "library",
            "autoload": {
                "psr-0": {
                    "JsonMapper": "src/"
                }
            },
            "notification-url": "https://packagist.org/downloads/",
            "license": [
                "OSL-3.0"
            ],
            "authors": [
                {
                    "name": "Christian Weiske",
                    "email": "cweiske@cweiske.de",
                    "homepage": "http://github.com/cweiske/jsonmapper/",
                    "role": "Developer"
                }
            ],
            "description": "Map nested JSON structures onto PHP classes",
            "support": {
                "email": "cweiske@cweiske.de",
                "issues": "https://github.com/cweiske/jsonmapper/issues",
                "source": "https://github.com/cweiske/jsonmapper/tree/v4.0.0"
            },
            "time": "2020-12-01T19:48:11+00:00"
        },
        {
            "name": "nikic/php-parser",
            "version": "v4.12.0",
            "source": {
                "type": "git",
                "url": "https://github.com/nikic/PHP-Parser.git",
                "reference": "6608f01670c3cc5079e18c1dab1104e002579143"
            },
            "dist": {
                "type": "zip",
                "url": "https://api.github.com/repos/nikic/PHP-Parser/zipball/6608f01670c3cc5079e18c1dab1104e002579143",
                "reference": "6608f01670c3cc5079e18c1dab1104e002579143",
                "shasum": ""
            },
            "require": {
                "ext-tokenizer": "*",
                "php": ">=7.0"
            },
            "require-dev": {
                "ircmaxell/php-yacc": "^0.0.7",
                "phpunit/phpunit": "^6.5 || ^7.0 || ^8.0 || ^9.0"
            },
            "bin": [
                "bin/php-parse"
            ],
            "type": "library",
            "extra": {
                "branch-alias": {
                    "dev-master": "4.9-dev"
                }
            },
            "autoload": {
                "psr-4": {
                    "PhpParser\\": "lib/PhpParser"
                }
            },
            "notification-url": "https://packagist.org/downloads/",
            "license": [
                "BSD-3-Clause"
            ],
            "authors": [
                {
                    "name": "Nikita Popov"
                }
            ],
            "description": "A PHP parser written in PHP",
            "keywords": [
                "parser",
                "php"
            ],
            "support": {
                "issues": "https://github.com/nikic/PHP-Parser/issues",
                "source": "https://github.com/nikic/PHP-Parser/tree/v4.12.0"
            },
            "time": "2021-07-21T10:44:31+00:00"
        },
        {
            "name": "openlss/lib-array2xml",
            "version": "1.0.0",
            "source": {
                "type": "git",
                "url": "https://github.com/nullivex/lib-array2xml.git",
                "reference": "a91f18a8dfc69ffabe5f9b068bc39bb202c81d90"
            },
            "dist": {
                "type": "zip",
                "url": "https://api.github.com/repos/nullivex/lib-array2xml/zipball/a91f18a8dfc69ffabe5f9b068bc39bb202c81d90",
                "reference": "a91f18a8dfc69ffabe5f9b068bc39bb202c81d90",
                "shasum": ""
            },
            "require": {
                "php": ">=5.3.2"
            },
            "type": "library",
            "autoload": {
                "psr-0": {
                    "LSS": ""
                }
            },
            "notification-url": "https://packagist.org/downloads/",
            "license": [
                "Apache-2.0"
            ],
            "authors": [
                {
                    "name": "Bryan Tong",
                    "email": "bryan@nullivex.com",
                    "homepage": "https://www.nullivex.com"
                },
                {
                    "name": "Tony Butler",
                    "email": "spudz76@gmail.com",
                    "homepage": "https://www.nullivex.com"
                }
            ],
            "description": "Array2XML conversion library credit to lalit.org",
            "homepage": "https://www.nullivex.com",
            "keywords": [
                "array",
                "array conversion",
                "xml",
                "xml conversion"
            ],
            "support": {
                "issues": "https://github.com/nullivex/lib-array2xml/issues",
                "source": "https://github.com/nullivex/lib-array2xml/tree/master"
            },
            "time": "2019-03-29T20:06:56+00:00"
        },
        {
            "name": "phar-io/manifest",
            "version": "2.0.3",
            "source": {
                "type": "git",
                "url": "https://github.com/phar-io/manifest.git",
                "reference": "97803eca37d319dfa7826cc2437fc020857acb53"
            },
            "dist": {
                "type": "zip",
                "url": "https://api.github.com/repos/phar-io/manifest/zipball/97803eca37d319dfa7826cc2437fc020857acb53",
                "reference": "97803eca37d319dfa7826cc2437fc020857acb53",
                "shasum": ""
            },
            "require": {
                "ext-dom": "*",
                "ext-phar": "*",
                "ext-xmlwriter": "*",
                "phar-io/version": "^3.0.1",
                "php": "^7.2 || ^8.0"
            },
            "type": "library",
            "extra": {
                "branch-alias": {
                    "dev-master": "2.0.x-dev"
                }
            },
            "autoload": {
                "classmap": [
                    "src/"
                ]
            },
            "notification-url": "https://packagist.org/downloads/",
            "license": [
                "BSD-3-Clause"
            ],
            "authors": [
                {
                    "name": "Arne Blankerts",
                    "email": "arne@blankerts.de",
                    "role": "Developer"
                },
                {
                    "name": "Sebastian Heuer",
                    "email": "sebastian@phpeople.de",
                    "role": "Developer"
                },
                {
                    "name": "Sebastian Bergmann",
                    "email": "sebastian@phpunit.de",
                    "role": "Developer"
                }
            ],
            "description": "Component for reading phar.io manifest information from a PHP Archive (PHAR)",
            "support": {
                "issues": "https://github.com/phar-io/manifest/issues",
                "source": "https://github.com/phar-io/manifest/tree/2.0.3"
            },
            "time": "2021-07-20T11:28:43+00:00"
        },
        {
            "name": "phar-io/version",
            "version": "3.1.0",
            "source": {
                "type": "git",
                "url": "https://github.com/phar-io/version.git",
                "reference": "bae7c545bef187884426f042434e561ab1ddb182"
            },
            "dist": {
                "type": "zip",
                "url": "https://api.github.com/repos/phar-io/version/zipball/bae7c545bef187884426f042434e561ab1ddb182",
                "reference": "bae7c545bef187884426f042434e561ab1ddb182",
                "shasum": ""
            },
            "require": {
                "php": "^7.2 || ^8.0"
            },
            "type": "library",
            "autoload": {
                "classmap": [
                    "src/"
                ]
            },
            "notification-url": "https://packagist.org/downloads/",
            "license": [
                "BSD-3-Clause"
            ],
            "authors": [
                {
                    "name": "Arne Blankerts",
                    "email": "arne@blankerts.de",
                    "role": "Developer"
                },
                {
                    "name": "Sebastian Heuer",
                    "email": "sebastian@phpeople.de",
                    "role": "Developer"
                },
                {
                    "name": "Sebastian Bergmann",
                    "email": "sebastian@phpunit.de",
                    "role": "Developer"
                }
            ],
            "description": "Library for handling version information and constraints",
            "support": {
                "issues": "https://github.com/phar-io/version/issues",
                "source": "https://github.com/phar-io/version/tree/3.1.0"
            },
            "time": "2021-02-23T14:00:09+00:00"
        },
        {
            "name": "phpdocumentor/reflection-common",
            "version": "2.2.0",
            "source": {
                "type": "git",
                "url": "https://github.com/phpDocumentor/ReflectionCommon.git",
                "reference": "1d01c49d4ed62f25aa84a747ad35d5a16924662b"
            },
            "dist": {
                "type": "zip",
                "url": "https://api.github.com/repos/phpDocumentor/ReflectionCommon/zipball/1d01c49d4ed62f25aa84a747ad35d5a16924662b",
                "reference": "1d01c49d4ed62f25aa84a747ad35d5a16924662b",
                "shasum": ""
            },
            "require": {
                "php": "^7.2 || ^8.0"
            },
            "type": "library",
            "extra": {
                "branch-alias": {
                    "dev-2.x": "2.x-dev"
                }
            },
            "autoload": {
                "psr-4": {
                    "phpDocumentor\\Reflection\\": "src/"
                }
            },
            "notification-url": "https://packagist.org/downloads/",
            "license": [
                "MIT"
            ],
            "authors": [
                {
                    "name": "Jaap van Otterdijk",
                    "email": "opensource@ijaap.nl"
                }
            ],
            "description": "Common reflection classes used by phpdocumentor to reflect the code structure",
            "homepage": "http://www.phpdoc.org",
            "keywords": [
                "FQSEN",
                "phpDocumentor",
                "phpdoc",
                "reflection",
                "static analysis"
            ],
            "support": {
                "issues": "https://github.com/phpDocumentor/ReflectionCommon/issues",
                "source": "https://github.com/phpDocumentor/ReflectionCommon/tree/2.x"
            },
            "time": "2020-06-27T09:03:43+00:00"
        },
        {
            "name": "phpdocumentor/reflection-docblock",
            "version": "5.2.2",
            "source": {
                "type": "git",
                "url": "https://github.com/phpDocumentor/ReflectionDocBlock.git",
                "reference": "069a785b2141f5bcf49f3e353548dc1cce6df556"
            },
            "dist": {
                "type": "zip",
                "url": "https://api.github.com/repos/phpDocumentor/ReflectionDocBlock/zipball/069a785b2141f5bcf49f3e353548dc1cce6df556",
                "reference": "069a785b2141f5bcf49f3e353548dc1cce6df556",
                "shasum": ""
            },
            "require": {
                "ext-filter": "*",
                "php": "^7.2 || ^8.0",
                "phpdocumentor/reflection-common": "^2.2",
                "phpdocumentor/type-resolver": "^1.3",
                "webmozart/assert": "^1.9.1"
            },
            "require-dev": {
                "mockery/mockery": "~1.3.2"
            },
            "type": "library",
            "extra": {
                "branch-alias": {
                    "dev-master": "5.x-dev"
                }
            },
            "autoload": {
                "psr-4": {
                    "phpDocumentor\\Reflection\\": "src"
                }
            },
            "notification-url": "https://packagist.org/downloads/",
            "license": [
                "MIT"
            ],
            "authors": [
                {
                    "name": "Mike van Riel",
                    "email": "me@mikevanriel.com"
                },
                {
                    "name": "Jaap van Otterdijk",
                    "email": "account@ijaap.nl"
                }
            ],
            "description": "With this component, a library can provide support for annotations via DocBlocks or otherwise retrieve information that is embedded in a DocBlock.",
            "support": {
                "issues": "https://github.com/phpDocumentor/ReflectionDocBlock/issues",
                "source": "https://github.com/phpDocumentor/ReflectionDocBlock/tree/master"
            },
            "time": "2020-09-03T19:13:55+00:00"
        },
        {
            "name": "phpdocumentor/type-resolver",
            "version": "1.4.0",
            "source": {
                "type": "git",
                "url": "https://github.com/phpDocumentor/TypeResolver.git",
                "reference": "6a467b8989322d92aa1c8bf2bebcc6e5c2ba55c0"
            },
            "dist": {
                "type": "zip",
                "url": "https://api.github.com/repos/phpDocumentor/TypeResolver/zipball/6a467b8989322d92aa1c8bf2bebcc6e5c2ba55c0",
                "reference": "6a467b8989322d92aa1c8bf2bebcc6e5c2ba55c0",
                "shasum": ""
            },
            "require": {
                "php": "^7.2 || ^8.0",
                "phpdocumentor/reflection-common": "^2.0"
            },
            "require-dev": {
                "ext-tokenizer": "*"
            },
            "type": "library",
            "extra": {
                "branch-alias": {
                    "dev-1.x": "1.x-dev"
                }
            },
            "autoload": {
                "psr-4": {
                    "phpDocumentor\\Reflection\\": "src"
                }
            },
            "notification-url": "https://packagist.org/downloads/",
            "license": [
                "MIT"
            ],
            "authors": [
                {
                    "name": "Mike van Riel",
                    "email": "me@mikevanriel.com"
                }
            ],
            "description": "A PSR-5 based resolver of Class names, Types and Structural Element Names",
            "support": {
                "issues": "https://github.com/phpDocumentor/TypeResolver/issues",
                "source": "https://github.com/phpDocumentor/TypeResolver/tree/1.4.0"
            },
            "time": "2020-09-17T18:55:26+00:00"
        },
        {
            "name": "phpspec/prophecy",
            "version": "1.13.0",
            "source": {
                "type": "git",
                "url": "https://github.com/phpspec/prophecy.git",
                "reference": "be1996ed8adc35c3fd795488a653f4b518be70ea"
            },
            "dist": {
                "type": "zip",
                "url": "https://api.github.com/repos/phpspec/prophecy/zipball/be1996ed8adc35c3fd795488a653f4b518be70ea",
                "reference": "be1996ed8adc35c3fd795488a653f4b518be70ea",
                "shasum": ""
            },
            "require": {
                "doctrine/instantiator": "^1.2",
                "php": "^7.2 || ~8.0, <8.1",
                "phpdocumentor/reflection-docblock": "^5.2",
                "sebastian/comparator": "^3.0 || ^4.0",
                "sebastian/recursion-context": "^3.0 || ^4.0"
            },
            "require-dev": {
                "phpspec/phpspec": "^6.0",
                "phpunit/phpunit": "^8.0 || ^9.0"
            },
            "type": "library",
            "extra": {
                "branch-alias": {
                    "dev-master": "1.11.x-dev"
                }
            },
            "autoload": {
                "psr-4": {
                    "Prophecy\\": "src/Prophecy"
                }
            },
            "notification-url": "https://packagist.org/downloads/",
            "license": [
                "MIT"
            ],
            "authors": [
                {
                    "name": "Konstantin Kudryashov",
                    "email": "ever.zet@gmail.com",
                    "homepage": "http://everzet.com"
                },
                {
                    "name": "Marcello Duarte",
                    "email": "marcello.duarte@gmail.com"
                }
            ],
            "description": "Highly opinionated mocking framework for PHP 5.3+",
            "homepage": "https://github.com/phpspec/prophecy",
            "keywords": [
                "Double",
                "Dummy",
                "fake",
                "mock",
                "spy",
                "stub"
            ],
            "support": {
                "issues": "https://github.com/phpspec/prophecy/issues",
                "source": "https://github.com/phpspec/prophecy/tree/1.13.0"
            },
            "time": "2021-03-17T13:42:18+00:00"
        },
        {
            "name": "phpunit/php-code-coverage",
            "version": "9.2.6",
            "source": {
                "type": "git",
                "url": "https://github.com/sebastianbergmann/php-code-coverage.git",
                "reference": "f6293e1b30a2354e8428e004689671b83871edde"
            },
            "dist": {
                "type": "zip",
                "url": "https://api.github.com/repos/sebastianbergmann/php-code-coverage/zipball/f6293e1b30a2354e8428e004689671b83871edde",
                "reference": "f6293e1b30a2354e8428e004689671b83871edde",
                "shasum": ""
            },
            "require": {
                "ext-dom": "*",
                "ext-libxml": "*",
                "ext-xmlwriter": "*",
                "nikic/php-parser": "^4.10.2",
                "php": ">=7.3",
                "phpunit/php-file-iterator": "^3.0.3",
                "phpunit/php-text-template": "^2.0.2",
                "sebastian/code-unit-reverse-lookup": "^2.0.2",
                "sebastian/complexity": "^2.0",
                "sebastian/environment": "^5.1.2",
                "sebastian/lines-of-code": "^1.0.3",
                "sebastian/version": "^3.0.1",
                "theseer/tokenizer": "^1.2.0"
            },
            "require-dev": {
                "phpunit/phpunit": "^9.3"
            },
            "suggest": {
                "ext-pcov": "*",
                "ext-xdebug": "*"
            },
            "type": "library",
            "extra": {
                "branch-alias": {
                    "dev-master": "9.2-dev"
                }
            },
            "autoload": {
                "classmap": [
                    "src/"
                ]
            },
            "notification-url": "https://packagist.org/downloads/",
            "license": [
                "BSD-3-Clause"
            ],
            "authors": [
                {
                    "name": "Sebastian Bergmann",
                    "email": "sebastian@phpunit.de",
                    "role": "lead"
                }
            ],
            "description": "Library that provides collection, processing, and rendering functionality for PHP code coverage information.",
            "homepage": "https://github.com/sebastianbergmann/php-code-coverage",
            "keywords": [
                "coverage",
                "testing",
                "xunit"
            ],
            "support": {
                "issues": "https://github.com/sebastianbergmann/php-code-coverage/issues",
                "source": "https://github.com/sebastianbergmann/php-code-coverage/tree/9.2.6"
            },
            "funding": [
                {
                    "url": "https://github.com/sebastianbergmann",
                    "type": "github"
                }
            ],
            "time": "2021-03-28T07:26:59+00:00"
        },
        {
            "name": "phpunit/php-file-iterator",
            "version": "3.0.5",
            "source": {
                "type": "git",
                "url": "https://github.com/sebastianbergmann/php-file-iterator.git",
                "reference": "aa4be8575f26070b100fccb67faabb28f21f66f8"
            },
            "dist": {
                "type": "zip",
                "url": "https://api.github.com/repos/sebastianbergmann/php-file-iterator/zipball/aa4be8575f26070b100fccb67faabb28f21f66f8",
                "reference": "aa4be8575f26070b100fccb67faabb28f21f66f8",
                "shasum": ""
            },
            "require": {
                "php": ">=7.3"
            },
            "require-dev": {
                "phpunit/phpunit": "^9.3"
            },
            "type": "library",
            "extra": {
                "branch-alias": {
                    "dev-master": "3.0-dev"
                }
            },
            "autoload": {
                "classmap": [
                    "src/"
                ]
            },
            "notification-url": "https://packagist.org/downloads/",
            "license": [
                "BSD-3-Clause"
            ],
            "authors": [
                {
                    "name": "Sebastian Bergmann",
                    "email": "sebastian@phpunit.de",
                    "role": "lead"
                }
            ],
            "description": "FilterIterator implementation that filters files based on a list of suffixes.",
            "homepage": "https://github.com/sebastianbergmann/php-file-iterator/",
            "keywords": [
                "filesystem",
                "iterator"
            ],
            "support": {
                "issues": "https://github.com/sebastianbergmann/php-file-iterator/issues",
                "source": "https://github.com/sebastianbergmann/php-file-iterator/tree/3.0.5"
            },
            "funding": [
                {
                    "url": "https://github.com/sebastianbergmann",
                    "type": "github"
                }
            ],
            "time": "2020-09-28T05:57:25+00:00"
        },
        {
            "name": "phpunit/php-invoker",
            "version": "3.1.1",
            "source": {
                "type": "git",
                "url": "https://github.com/sebastianbergmann/php-invoker.git",
                "reference": "5a10147d0aaf65b58940a0b72f71c9ac0423cc67"
            },
            "dist": {
                "type": "zip",
                "url": "https://api.github.com/repos/sebastianbergmann/php-invoker/zipball/5a10147d0aaf65b58940a0b72f71c9ac0423cc67",
                "reference": "5a10147d0aaf65b58940a0b72f71c9ac0423cc67",
                "shasum": ""
            },
            "require": {
                "php": ">=7.3"
            },
            "require-dev": {
                "ext-pcntl": "*",
                "phpunit/phpunit": "^9.3"
            },
            "suggest": {
                "ext-pcntl": "*"
            },
            "type": "library",
            "extra": {
                "branch-alias": {
                    "dev-master": "3.1-dev"
                }
            },
            "autoload": {
                "classmap": [
                    "src/"
                ]
            },
            "notification-url": "https://packagist.org/downloads/",
            "license": [
                "BSD-3-Clause"
            ],
            "authors": [
                {
                    "name": "Sebastian Bergmann",
                    "email": "sebastian@phpunit.de",
                    "role": "lead"
                }
            ],
            "description": "Invoke callables with a timeout",
            "homepage": "https://github.com/sebastianbergmann/php-invoker/",
            "keywords": [
                "process"
            ],
            "support": {
                "issues": "https://github.com/sebastianbergmann/php-invoker/issues",
                "source": "https://github.com/sebastianbergmann/php-invoker/tree/3.1.1"
            },
            "funding": [
                {
                    "url": "https://github.com/sebastianbergmann",
                    "type": "github"
                }
            ],
            "time": "2020-09-28T05:58:55+00:00"
        },
        {
            "name": "phpunit/php-text-template",
            "version": "2.0.4",
            "source": {
                "type": "git",
                "url": "https://github.com/sebastianbergmann/php-text-template.git",
                "reference": "5da5f67fc95621df9ff4c4e5a84d6a8a2acf7c28"
            },
            "dist": {
                "type": "zip",
                "url": "https://api.github.com/repos/sebastianbergmann/php-text-template/zipball/5da5f67fc95621df9ff4c4e5a84d6a8a2acf7c28",
                "reference": "5da5f67fc95621df9ff4c4e5a84d6a8a2acf7c28",
                "shasum": ""
            },
            "require": {
                "php": ">=7.3"
            },
            "require-dev": {
                "phpunit/phpunit": "^9.3"
            },
            "type": "library",
            "extra": {
                "branch-alias": {
                    "dev-master": "2.0-dev"
                }
            },
            "autoload": {
                "classmap": [
                    "src/"
                ]
            },
            "notification-url": "https://packagist.org/downloads/",
            "license": [
                "BSD-3-Clause"
            ],
            "authors": [
                {
                    "name": "Sebastian Bergmann",
                    "email": "sebastian@phpunit.de",
                    "role": "lead"
                }
            ],
            "description": "Simple template engine.",
            "homepage": "https://github.com/sebastianbergmann/php-text-template/",
            "keywords": [
                "template"
            ],
            "support": {
                "issues": "https://github.com/sebastianbergmann/php-text-template/issues",
                "source": "https://github.com/sebastianbergmann/php-text-template/tree/2.0.4"
            },
            "funding": [
                {
                    "url": "https://github.com/sebastianbergmann",
                    "type": "github"
                }
            ],
            "time": "2020-10-26T05:33:50+00:00"
        },
        {
            "name": "phpunit/php-timer",
            "version": "5.0.3",
            "source": {
                "type": "git",
                "url": "https://github.com/sebastianbergmann/php-timer.git",
                "reference": "5a63ce20ed1b5bf577850e2c4e87f4aa902afbd2"
            },
            "dist": {
                "type": "zip",
                "url": "https://api.github.com/repos/sebastianbergmann/php-timer/zipball/5a63ce20ed1b5bf577850e2c4e87f4aa902afbd2",
                "reference": "5a63ce20ed1b5bf577850e2c4e87f4aa902afbd2",
                "shasum": ""
            },
            "require": {
                "php": ">=7.3"
            },
            "require-dev": {
                "phpunit/phpunit": "^9.3"
            },
            "type": "library",
            "extra": {
                "branch-alias": {
                    "dev-master": "5.0-dev"
                }
            },
            "autoload": {
                "classmap": [
                    "src/"
                ]
            },
            "notification-url": "https://packagist.org/downloads/",
            "license": [
                "BSD-3-Clause"
            ],
            "authors": [
                {
                    "name": "Sebastian Bergmann",
                    "email": "sebastian@phpunit.de",
                    "role": "lead"
                }
            ],
            "description": "Utility class for timing",
            "homepage": "https://github.com/sebastianbergmann/php-timer/",
            "keywords": [
                "timer"
            ],
            "support": {
                "issues": "https://github.com/sebastianbergmann/php-timer/issues",
                "source": "https://github.com/sebastianbergmann/php-timer/tree/5.0.3"
            },
            "funding": [
                {
                    "url": "https://github.com/sebastianbergmann",
                    "type": "github"
                }
            ],
            "time": "2020-10-26T13:16:10+00:00"
        },
        {
            "name": "phpunit/phpunit",
            "version": "9.5.6",
            "source": {
                "type": "git",
                "url": "https://github.com/sebastianbergmann/phpunit.git",
                "reference": "fb9b8333f14e3dce976a60ef6a7e05c7c7ed8bfb"
            },
            "dist": {
                "type": "zip",
                "url": "https://api.github.com/repos/sebastianbergmann/phpunit/zipball/fb9b8333f14e3dce976a60ef6a7e05c7c7ed8bfb",
                "reference": "fb9b8333f14e3dce976a60ef6a7e05c7c7ed8bfb",
                "shasum": ""
            },
            "require": {
                "doctrine/instantiator": "^1.3.1",
                "ext-dom": "*",
                "ext-json": "*",
                "ext-libxml": "*",
                "ext-mbstring": "*",
                "ext-xml": "*",
                "ext-xmlwriter": "*",
                "myclabs/deep-copy": "^1.10.1",
                "phar-io/manifest": "^2.0.1",
                "phar-io/version": "^3.0.2",
                "php": ">=7.3",
                "phpspec/prophecy": "^1.12.1",
                "phpunit/php-code-coverage": "^9.2.3",
                "phpunit/php-file-iterator": "^3.0.5",
                "phpunit/php-invoker": "^3.1.1",
                "phpunit/php-text-template": "^2.0.3",
                "phpunit/php-timer": "^5.0.2",
                "sebastian/cli-parser": "^1.0.1",
                "sebastian/code-unit": "^1.0.6",
                "sebastian/comparator": "^4.0.5",
                "sebastian/diff": "^4.0.3",
                "sebastian/environment": "^5.1.3",
                "sebastian/exporter": "^4.0.3",
                "sebastian/global-state": "^5.0.1",
                "sebastian/object-enumerator": "^4.0.3",
                "sebastian/resource-operations": "^3.0.3",
                "sebastian/type": "^2.3.4",
                "sebastian/version": "^3.0.2"
            },
            "require-dev": {
                "ext-pdo": "*",
                "phpspec/prophecy-phpunit": "^2.0.1"
            },
            "suggest": {
                "ext-soap": "*",
                "ext-xdebug": "*"
            },
            "bin": [
                "phpunit"
            ],
            "type": "library",
            "extra": {
                "branch-alias": {
                    "dev-master": "9.5-dev"
                }
            },
            "autoload": {
                "classmap": [
                    "src/"
                ],
                "files": [
                    "src/Framework/Assert/Functions.php"
                ]
            },
            "notification-url": "https://packagist.org/downloads/",
            "license": [
                "BSD-3-Clause"
            ],
            "authors": [
                {
                    "name": "Sebastian Bergmann",
                    "email": "sebastian@phpunit.de",
                    "role": "lead"
                }
            ],
            "description": "The PHP Unit Testing framework.",
            "homepage": "https://phpunit.de/",
            "keywords": [
                "phpunit",
                "testing",
                "xunit"
            ],
            "support": {
                "issues": "https://github.com/sebastianbergmann/phpunit/issues",
                "source": "https://github.com/sebastianbergmann/phpunit/tree/9.5.6"
            },
            "funding": [
                {
                    "url": "https://phpunit.de/donate.html",
                    "type": "custom"
                },
                {
                    "url": "https://github.com/sebastianbergmann",
                    "type": "github"
                }
            ],
            "time": "2021-06-23T05:14:38+00:00"
        },
        {
            "name": "psr/container",
            "version": "1.1.1",
            "source": {
                "type": "git",
                "url": "https://github.com/php-fig/container.git",
                "reference": "8622567409010282b7aeebe4bb841fe98b58dcaf"
            },
            "dist": {
                "type": "zip",
                "url": "https://api.github.com/repos/php-fig/container/zipball/8622567409010282b7aeebe4bb841fe98b58dcaf",
                "reference": "8622567409010282b7aeebe4bb841fe98b58dcaf",
                "shasum": ""
            },
            "require": {
                "php": ">=7.2.0"
            },
            "type": "library",
            "autoload": {
                "psr-4": {
                    "Psr\\Container\\": "src/"
                }
            },
            "notification-url": "https://packagist.org/downloads/",
            "license": [
                "MIT"
            ],
            "authors": [
                {
                    "name": "PHP-FIG",
                    "homepage": "https://www.php-fig.org/"
                }
            ],
            "description": "Common Container Interface (PHP FIG PSR-11)",
            "homepage": "https://github.com/php-fig/container",
            "keywords": [
                "PSR-11",
                "container",
                "container-interface",
                "container-interop",
                "psr"
            ],
            "support": {
                "issues": "https://github.com/php-fig/container/issues",
                "source": "https://github.com/php-fig/container/tree/1.1.1"
            },
            "time": "2021-03-05T17:36:06+00:00"
        },
        {
            "name": "sebastian/cli-parser",
            "version": "1.0.1",
            "source": {
                "type": "git",
                "url": "https://github.com/sebastianbergmann/cli-parser.git",
                "reference": "442e7c7e687e42adc03470c7b668bc4b2402c0b2"
            },
            "dist": {
                "type": "zip",
                "url": "https://api.github.com/repos/sebastianbergmann/cli-parser/zipball/442e7c7e687e42adc03470c7b668bc4b2402c0b2",
                "reference": "442e7c7e687e42adc03470c7b668bc4b2402c0b2",
                "shasum": ""
            },
            "require": {
                "php": ">=7.3"
            },
            "require-dev": {
                "phpunit/phpunit": "^9.3"
            },
            "type": "library",
            "extra": {
                "branch-alias": {
                    "dev-master": "1.0-dev"
                }
            },
            "autoload": {
                "classmap": [
                    "src/"
                ]
            },
            "notification-url": "https://packagist.org/downloads/",
            "license": [
                "BSD-3-Clause"
            ],
            "authors": [
                {
                    "name": "Sebastian Bergmann",
                    "email": "sebastian@phpunit.de",
                    "role": "lead"
                }
            ],
            "description": "Library for parsing CLI options",
            "homepage": "https://github.com/sebastianbergmann/cli-parser",
            "support": {
                "issues": "https://github.com/sebastianbergmann/cli-parser/issues",
                "source": "https://github.com/sebastianbergmann/cli-parser/tree/1.0.1"
            },
            "funding": [
                {
                    "url": "https://github.com/sebastianbergmann",
                    "type": "github"
                }
            ],
            "time": "2020-09-28T06:08:49+00:00"
        },
        {
            "name": "sebastian/code-unit",
            "version": "1.0.8",
            "source": {
                "type": "git",
                "url": "https://github.com/sebastianbergmann/code-unit.git",
                "reference": "1fc9f64c0927627ef78ba436c9b17d967e68e120"
            },
            "dist": {
                "type": "zip",
                "url": "https://api.github.com/repos/sebastianbergmann/code-unit/zipball/1fc9f64c0927627ef78ba436c9b17d967e68e120",
                "reference": "1fc9f64c0927627ef78ba436c9b17d967e68e120",
                "shasum": ""
            },
            "require": {
                "php": ">=7.3"
            },
            "require-dev": {
                "phpunit/phpunit": "^9.3"
            },
            "type": "library",
            "extra": {
                "branch-alias": {
                    "dev-master": "1.0-dev"
                }
            },
            "autoload": {
                "classmap": [
                    "src/"
                ]
            },
            "notification-url": "https://packagist.org/downloads/",
            "license": [
                "BSD-3-Clause"
            ],
            "authors": [
                {
                    "name": "Sebastian Bergmann",
                    "email": "sebastian@phpunit.de",
                    "role": "lead"
                }
            ],
            "description": "Collection of value objects that represent the PHP code units",
            "homepage": "https://github.com/sebastianbergmann/code-unit",
            "support": {
                "issues": "https://github.com/sebastianbergmann/code-unit/issues",
                "source": "https://github.com/sebastianbergmann/code-unit/tree/1.0.8"
            },
            "funding": [
                {
                    "url": "https://github.com/sebastianbergmann",
                    "type": "github"
                }
            ],
            "time": "2020-10-26T13:08:54+00:00"
        },
        {
            "name": "sebastian/code-unit-reverse-lookup",
            "version": "2.0.3",
            "source": {
                "type": "git",
                "url": "https://github.com/sebastianbergmann/code-unit-reverse-lookup.git",
                "reference": "ac91f01ccec49fb77bdc6fd1e548bc70f7faa3e5"
            },
            "dist": {
                "type": "zip",
                "url": "https://api.github.com/repos/sebastianbergmann/code-unit-reverse-lookup/zipball/ac91f01ccec49fb77bdc6fd1e548bc70f7faa3e5",
                "reference": "ac91f01ccec49fb77bdc6fd1e548bc70f7faa3e5",
                "shasum": ""
            },
            "require": {
                "php": ">=7.3"
            },
            "require-dev": {
                "phpunit/phpunit": "^9.3"
            },
            "type": "library",
            "extra": {
                "branch-alias": {
                    "dev-master": "2.0-dev"
                }
            },
            "autoload": {
                "classmap": [
                    "src/"
                ]
            },
            "notification-url": "https://packagist.org/downloads/",
            "license": [
                "BSD-3-Clause"
            ],
            "authors": [
                {
                    "name": "Sebastian Bergmann",
                    "email": "sebastian@phpunit.de"
                }
            ],
            "description": "Looks up which function or method a line of code belongs to",
            "homepage": "https://github.com/sebastianbergmann/code-unit-reverse-lookup/",
            "support": {
                "issues": "https://github.com/sebastianbergmann/code-unit-reverse-lookup/issues",
                "source": "https://github.com/sebastianbergmann/code-unit-reverse-lookup/tree/2.0.3"
            },
            "funding": [
                {
                    "url": "https://github.com/sebastianbergmann",
                    "type": "github"
                }
            ],
            "time": "2020-09-28T05:30:19+00:00"
        },
        {
            "name": "sebastian/comparator",
            "version": "4.0.6",
            "source": {
                "type": "git",
                "url": "https://github.com/sebastianbergmann/comparator.git",
                "reference": "55f4261989e546dc112258c7a75935a81a7ce382"
            },
            "dist": {
                "type": "zip",
                "url": "https://api.github.com/repos/sebastianbergmann/comparator/zipball/55f4261989e546dc112258c7a75935a81a7ce382",
                "reference": "55f4261989e546dc112258c7a75935a81a7ce382",
                "shasum": ""
            },
            "require": {
                "php": ">=7.3",
                "sebastian/diff": "^4.0",
                "sebastian/exporter": "^4.0"
            },
            "require-dev": {
                "phpunit/phpunit": "^9.3"
            },
            "type": "library",
            "extra": {
                "branch-alias": {
                    "dev-master": "4.0-dev"
                }
            },
            "autoload": {
                "classmap": [
                    "src/"
                ]
            },
            "notification-url": "https://packagist.org/downloads/",
            "license": [
                "BSD-3-Clause"
            ],
            "authors": [
                {
                    "name": "Sebastian Bergmann",
                    "email": "sebastian@phpunit.de"
                },
                {
                    "name": "Jeff Welch",
                    "email": "whatthejeff@gmail.com"
                },
                {
                    "name": "Volker Dusch",
                    "email": "github@wallbash.com"
                },
                {
                    "name": "Bernhard Schussek",
                    "email": "bschussek@2bepublished.at"
                }
            ],
            "description": "Provides the functionality to compare PHP values for equality",
            "homepage": "https://github.com/sebastianbergmann/comparator",
            "keywords": [
                "comparator",
                "compare",
                "equality"
            ],
            "support": {
                "issues": "https://github.com/sebastianbergmann/comparator/issues",
                "source": "https://github.com/sebastianbergmann/comparator/tree/4.0.6"
            },
            "funding": [
                {
                    "url": "https://github.com/sebastianbergmann",
                    "type": "github"
                }
            ],
            "time": "2020-10-26T15:49:45+00:00"
        },
        {
            "name": "sebastian/complexity",
            "version": "2.0.2",
            "source": {
                "type": "git",
                "url": "https://github.com/sebastianbergmann/complexity.git",
                "reference": "739b35e53379900cc9ac327b2147867b8b6efd88"
            },
            "dist": {
                "type": "zip",
                "url": "https://api.github.com/repos/sebastianbergmann/complexity/zipball/739b35e53379900cc9ac327b2147867b8b6efd88",
                "reference": "739b35e53379900cc9ac327b2147867b8b6efd88",
                "shasum": ""
            },
            "require": {
                "nikic/php-parser": "^4.7",
                "php": ">=7.3"
            },
            "require-dev": {
                "phpunit/phpunit": "^9.3"
            },
            "type": "library",
            "extra": {
                "branch-alias": {
                    "dev-master": "2.0-dev"
                }
            },
            "autoload": {
                "classmap": [
                    "src/"
                ]
            },
            "notification-url": "https://packagist.org/downloads/",
            "license": [
                "BSD-3-Clause"
            ],
            "authors": [
                {
                    "name": "Sebastian Bergmann",
                    "email": "sebastian@phpunit.de",
                    "role": "lead"
                }
            ],
            "description": "Library for calculating the complexity of PHP code units",
            "homepage": "https://github.com/sebastianbergmann/complexity",
            "support": {
                "issues": "https://github.com/sebastianbergmann/complexity/issues",
                "source": "https://github.com/sebastianbergmann/complexity/tree/2.0.2"
            },
            "funding": [
                {
                    "url": "https://github.com/sebastianbergmann",
                    "type": "github"
                }
            ],
            "time": "2020-10-26T15:52:27+00:00"
        },
        {
            "name": "sebastian/diff",
            "version": "4.0.4",
            "source": {
                "type": "git",
                "url": "https://github.com/sebastianbergmann/diff.git",
                "reference": "3461e3fccc7cfdfc2720be910d3bd73c69be590d"
            },
            "dist": {
                "type": "zip",
                "url": "https://api.github.com/repos/sebastianbergmann/diff/zipball/3461e3fccc7cfdfc2720be910d3bd73c69be590d",
                "reference": "3461e3fccc7cfdfc2720be910d3bd73c69be590d",
                "shasum": ""
            },
            "require": {
                "php": ">=7.3"
            },
            "require-dev": {
                "phpunit/phpunit": "^9.3",
                "symfony/process": "^4.2 || ^5"
            },
            "type": "library",
            "extra": {
                "branch-alias": {
                    "dev-master": "4.0-dev"
                }
            },
            "autoload": {
                "classmap": [
                    "src/"
                ]
            },
            "notification-url": "https://packagist.org/downloads/",
            "license": [
                "BSD-3-Clause"
            ],
            "authors": [
                {
                    "name": "Sebastian Bergmann",
                    "email": "sebastian@phpunit.de"
                },
                {
                    "name": "Kore Nordmann",
                    "email": "mail@kore-nordmann.de"
                }
            ],
            "description": "Diff implementation",
            "homepage": "https://github.com/sebastianbergmann/diff",
            "keywords": [
                "diff",
                "udiff",
                "unidiff",
                "unified diff"
            ],
            "support": {
                "issues": "https://github.com/sebastianbergmann/diff/issues",
                "source": "https://github.com/sebastianbergmann/diff/tree/4.0.4"
            },
            "funding": [
                {
                    "url": "https://github.com/sebastianbergmann",
                    "type": "github"
                }
            ],
            "time": "2020-10-26T13:10:38+00:00"
        },
        {
            "name": "sebastian/environment",
            "version": "5.1.3",
            "source": {
                "type": "git",
                "url": "https://github.com/sebastianbergmann/environment.git",
                "reference": "388b6ced16caa751030f6a69e588299fa09200ac"
            },
            "dist": {
                "type": "zip",
                "url": "https://api.github.com/repos/sebastianbergmann/environment/zipball/388b6ced16caa751030f6a69e588299fa09200ac",
                "reference": "388b6ced16caa751030f6a69e588299fa09200ac",
                "shasum": ""
            },
            "require": {
                "php": ">=7.3"
            },
            "require-dev": {
                "phpunit/phpunit": "^9.3"
            },
            "suggest": {
                "ext-posix": "*"
            },
            "type": "library",
            "extra": {
                "branch-alias": {
                    "dev-master": "5.1-dev"
                }
            },
            "autoload": {
                "classmap": [
                    "src/"
                ]
            },
            "notification-url": "https://packagist.org/downloads/",
            "license": [
                "BSD-3-Clause"
            ],
            "authors": [
                {
                    "name": "Sebastian Bergmann",
                    "email": "sebastian@phpunit.de"
                }
            ],
            "description": "Provides functionality to handle HHVM/PHP environments",
            "homepage": "http://www.github.com/sebastianbergmann/environment",
            "keywords": [
                "Xdebug",
                "environment",
                "hhvm"
            ],
            "support": {
                "issues": "https://github.com/sebastianbergmann/environment/issues",
                "source": "https://github.com/sebastianbergmann/environment/tree/5.1.3"
            },
            "funding": [
                {
                    "url": "https://github.com/sebastianbergmann",
                    "type": "github"
                }
            ],
            "time": "2020-09-28T05:52:38+00:00"
        },
        {
            "name": "sebastian/exporter",
            "version": "4.0.3",
            "source": {
                "type": "git",
                "url": "https://github.com/sebastianbergmann/exporter.git",
                "reference": "d89cc98761b8cb5a1a235a6b703ae50d34080e65"
            },
            "dist": {
                "type": "zip",
                "url": "https://api.github.com/repos/sebastianbergmann/exporter/zipball/d89cc98761b8cb5a1a235a6b703ae50d34080e65",
                "reference": "d89cc98761b8cb5a1a235a6b703ae50d34080e65",
                "shasum": ""
            },
            "require": {
                "php": ">=7.3",
                "sebastian/recursion-context": "^4.0"
            },
            "require-dev": {
                "ext-mbstring": "*",
                "phpunit/phpunit": "^9.3"
            },
            "type": "library",
            "extra": {
                "branch-alias": {
                    "dev-master": "4.0-dev"
                }
            },
            "autoload": {
                "classmap": [
                    "src/"
                ]
            },
            "notification-url": "https://packagist.org/downloads/",
            "license": [
                "BSD-3-Clause"
            ],
            "authors": [
                {
                    "name": "Sebastian Bergmann",
                    "email": "sebastian@phpunit.de"
                },
                {
                    "name": "Jeff Welch",
                    "email": "whatthejeff@gmail.com"
                },
                {
                    "name": "Volker Dusch",
                    "email": "github@wallbash.com"
                },
                {
                    "name": "Adam Harvey",
                    "email": "aharvey@php.net"
                },
                {
                    "name": "Bernhard Schussek",
                    "email": "bschussek@gmail.com"
                }
            ],
            "description": "Provides the functionality to export PHP variables for visualization",
            "homepage": "http://www.github.com/sebastianbergmann/exporter",
            "keywords": [
                "export",
                "exporter"
            ],
            "support": {
                "issues": "https://github.com/sebastianbergmann/exporter/issues",
                "source": "https://github.com/sebastianbergmann/exporter/tree/4.0.3"
            },
            "funding": [
                {
                    "url": "https://github.com/sebastianbergmann",
                    "type": "github"
                }
            ],
            "time": "2020-09-28T05:24:23+00:00"
        },
        {
            "name": "sebastian/global-state",
            "version": "5.0.3",
            "source": {
                "type": "git",
                "url": "https://github.com/sebastianbergmann/global-state.git",
                "reference": "23bd5951f7ff26f12d4e3242864df3e08dec4e49"
            },
            "dist": {
                "type": "zip",
                "url": "https://api.github.com/repos/sebastianbergmann/global-state/zipball/23bd5951f7ff26f12d4e3242864df3e08dec4e49",
                "reference": "23bd5951f7ff26f12d4e3242864df3e08dec4e49",
                "shasum": ""
            },
            "require": {
                "php": ">=7.3",
                "sebastian/object-reflector": "^2.0",
                "sebastian/recursion-context": "^4.0"
            },
            "require-dev": {
                "ext-dom": "*",
                "phpunit/phpunit": "^9.3"
            },
            "suggest": {
                "ext-uopz": "*"
            },
            "type": "library",
            "extra": {
                "branch-alias": {
                    "dev-master": "5.0-dev"
                }
            },
            "autoload": {
                "classmap": [
                    "src/"
                ]
            },
            "notification-url": "https://packagist.org/downloads/",
            "license": [
                "BSD-3-Clause"
            ],
            "authors": [
                {
                    "name": "Sebastian Bergmann",
                    "email": "sebastian@phpunit.de"
                }
            ],
            "description": "Snapshotting of global state",
            "homepage": "http://www.github.com/sebastianbergmann/global-state",
            "keywords": [
                "global state"
            ],
            "support": {
                "issues": "https://github.com/sebastianbergmann/global-state/issues",
                "source": "https://github.com/sebastianbergmann/global-state/tree/5.0.3"
            },
            "funding": [
                {
                    "url": "https://github.com/sebastianbergmann",
                    "type": "github"
                }
            ],
            "time": "2021-06-11T13:31:12+00:00"
        },
        {
            "name": "sebastian/lines-of-code",
            "version": "1.0.3",
            "source": {
                "type": "git",
                "url": "https://github.com/sebastianbergmann/lines-of-code.git",
                "reference": "c1c2e997aa3146983ed888ad08b15470a2e22ecc"
            },
            "dist": {
                "type": "zip",
                "url": "https://api.github.com/repos/sebastianbergmann/lines-of-code/zipball/c1c2e997aa3146983ed888ad08b15470a2e22ecc",
                "reference": "c1c2e997aa3146983ed888ad08b15470a2e22ecc",
                "shasum": ""
            },
            "require": {
                "nikic/php-parser": "^4.6",
                "php": ">=7.3"
            },
            "require-dev": {
                "phpunit/phpunit": "^9.3"
            },
            "type": "library",
            "extra": {
                "branch-alias": {
                    "dev-master": "1.0-dev"
                }
            },
            "autoload": {
                "classmap": [
                    "src/"
                ]
            },
            "notification-url": "https://packagist.org/downloads/",
            "license": [
                "BSD-3-Clause"
            ],
            "authors": [
                {
                    "name": "Sebastian Bergmann",
                    "email": "sebastian@phpunit.de",
                    "role": "lead"
                }
            ],
            "description": "Library for counting the lines of code in PHP source code",
            "homepage": "https://github.com/sebastianbergmann/lines-of-code",
            "support": {
                "issues": "https://github.com/sebastianbergmann/lines-of-code/issues",
                "source": "https://github.com/sebastianbergmann/lines-of-code/tree/1.0.3"
            },
            "funding": [
                {
                    "url": "https://github.com/sebastianbergmann",
                    "type": "github"
                }
            ],
            "time": "2020-11-28T06:42:11+00:00"
        },
        {
            "name": "sebastian/object-enumerator",
            "version": "4.0.4",
            "source": {
                "type": "git",
                "url": "https://github.com/sebastianbergmann/object-enumerator.git",
                "reference": "5c9eeac41b290a3712d88851518825ad78f45c71"
            },
            "dist": {
                "type": "zip",
                "url": "https://api.github.com/repos/sebastianbergmann/object-enumerator/zipball/5c9eeac41b290a3712d88851518825ad78f45c71",
                "reference": "5c9eeac41b290a3712d88851518825ad78f45c71",
                "shasum": ""
            },
            "require": {
                "php": ">=7.3",
                "sebastian/object-reflector": "^2.0",
                "sebastian/recursion-context": "^4.0"
            },
            "require-dev": {
                "phpunit/phpunit": "^9.3"
            },
            "type": "library",
            "extra": {
                "branch-alias": {
                    "dev-master": "4.0-dev"
                }
            },
            "autoload": {
                "classmap": [
                    "src/"
                ]
            },
            "notification-url": "https://packagist.org/downloads/",
            "license": [
                "BSD-3-Clause"
            ],
            "authors": [
                {
                    "name": "Sebastian Bergmann",
                    "email": "sebastian@phpunit.de"
                }
            ],
            "description": "Traverses array structures and object graphs to enumerate all referenced objects",
            "homepage": "https://github.com/sebastianbergmann/object-enumerator/",
            "support": {
                "issues": "https://github.com/sebastianbergmann/object-enumerator/issues",
                "source": "https://github.com/sebastianbergmann/object-enumerator/tree/4.0.4"
            },
            "funding": [
                {
                    "url": "https://github.com/sebastianbergmann",
                    "type": "github"
                }
            ],
            "time": "2020-10-26T13:12:34+00:00"
        },
        {
            "name": "sebastian/object-reflector",
            "version": "2.0.4",
            "source": {
                "type": "git",
                "url": "https://github.com/sebastianbergmann/object-reflector.git",
                "reference": "b4f479ebdbf63ac605d183ece17d8d7fe49c15c7"
            },
            "dist": {
                "type": "zip",
                "url": "https://api.github.com/repos/sebastianbergmann/object-reflector/zipball/b4f479ebdbf63ac605d183ece17d8d7fe49c15c7",
                "reference": "b4f479ebdbf63ac605d183ece17d8d7fe49c15c7",
                "shasum": ""
            },
            "require": {
                "php": ">=7.3"
            },
            "require-dev": {
                "phpunit/phpunit": "^9.3"
            },
            "type": "library",
            "extra": {
                "branch-alias": {
                    "dev-master": "2.0-dev"
                }
            },
            "autoload": {
                "classmap": [
                    "src/"
                ]
            },
            "notification-url": "https://packagist.org/downloads/",
            "license": [
                "BSD-3-Clause"
            ],
            "authors": [
                {
                    "name": "Sebastian Bergmann",
                    "email": "sebastian@phpunit.de"
                }
            ],
            "description": "Allows reflection of object attributes, including inherited and non-public ones",
            "homepage": "https://github.com/sebastianbergmann/object-reflector/",
            "support": {
                "issues": "https://github.com/sebastianbergmann/object-reflector/issues",
                "source": "https://github.com/sebastianbergmann/object-reflector/tree/2.0.4"
            },
            "funding": [
                {
                    "url": "https://github.com/sebastianbergmann",
                    "type": "github"
                }
            ],
            "time": "2020-10-26T13:14:26+00:00"
        },
        {
            "name": "sebastian/recursion-context",
            "version": "4.0.4",
            "source": {
                "type": "git",
                "url": "https://github.com/sebastianbergmann/recursion-context.git",
                "reference": "cd9d8cf3c5804de4341c283ed787f099f5506172"
            },
            "dist": {
                "type": "zip",
                "url": "https://api.github.com/repos/sebastianbergmann/recursion-context/zipball/cd9d8cf3c5804de4341c283ed787f099f5506172",
                "reference": "cd9d8cf3c5804de4341c283ed787f099f5506172",
                "shasum": ""
            },
            "require": {
                "php": ">=7.3"
            },
            "require-dev": {
                "phpunit/phpunit": "^9.3"
            },
            "type": "library",
            "extra": {
                "branch-alias": {
                    "dev-master": "4.0-dev"
                }
            },
            "autoload": {
                "classmap": [
                    "src/"
                ]
            },
            "notification-url": "https://packagist.org/downloads/",
            "license": [
                "BSD-3-Clause"
            ],
            "authors": [
                {
                    "name": "Sebastian Bergmann",
                    "email": "sebastian@phpunit.de"
                },
                {
                    "name": "Jeff Welch",
                    "email": "whatthejeff@gmail.com"
                },
                {
                    "name": "Adam Harvey",
                    "email": "aharvey@php.net"
                }
            ],
            "description": "Provides functionality to recursively process PHP variables",
            "homepage": "http://www.github.com/sebastianbergmann/recursion-context",
            "support": {
                "issues": "https://github.com/sebastianbergmann/recursion-context/issues",
                "source": "https://github.com/sebastianbergmann/recursion-context/tree/4.0.4"
            },
            "funding": [
                {
                    "url": "https://github.com/sebastianbergmann",
                    "type": "github"
                }
            ],
            "time": "2020-10-26T13:17:30+00:00"
        },
        {
            "name": "sebastian/resource-operations",
            "version": "3.0.3",
            "source": {
                "type": "git",
                "url": "https://github.com/sebastianbergmann/resource-operations.git",
                "reference": "0f4443cb3a1d92ce809899753bc0d5d5a8dd19a8"
            },
            "dist": {
                "type": "zip",
                "url": "https://api.github.com/repos/sebastianbergmann/resource-operations/zipball/0f4443cb3a1d92ce809899753bc0d5d5a8dd19a8",
                "reference": "0f4443cb3a1d92ce809899753bc0d5d5a8dd19a8",
                "shasum": ""
            },
            "require": {
                "php": ">=7.3"
            },
            "require-dev": {
                "phpunit/phpunit": "^9.0"
            },
            "type": "library",
            "extra": {
                "branch-alias": {
                    "dev-master": "3.0-dev"
                }
            },
            "autoload": {
                "classmap": [
                    "src/"
                ]
            },
            "notification-url": "https://packagist.org/downloads/",
            "license": [
                "BSD-3-Clause"
            ],
            "authors": [
                {
                    "name": "Sebastian Bergmann",
                    "email": "sebastian@phpunit.de"
                }
            ],
            "description": "Provides a list of PHP built-in functions that operate on resources",
            "homepage": "https://www.github.com/sebastianbergmann/resource-operations",
            "support": {
                "issues": "https://github.com/sebastianbergmann/resource-operations/issues",
                "source": "https://github.com/sebastianbergmann/resource-operations/tree/3.0.3"
            },
            "funding": [
                {
                    "url": "https://github.com/sebastianbergmann",
                    "type": "github"
                }
            ],
            "abandoned": true,
            "time": "2020-09-28T06:45:17+00:00"
        },
        {
            "name": "sebastian/type",
            "version": "2.3.4",
            "source": {
                "type": "git",
                "url": "https://github.com/sebastianbergmann/type.git",
                "reference": "b8cd8a1c753c90bc1a0f5372170e3e489136f914"
            },
            "dist": {
                "type": "zip",
                "url": "https://api.github.com/repos/sebastianbergmann/type/zipball/b8cd8a1c753c90bc1a0f5372170e3e489136f914",
                "reference": "b8cd8a1c753c90bc1a0f5372170e3e489136f914",
                "shasum": ""
            },
            "require": {
                "php": ">=7.3"
            },
            "require-dev": {
                "phpunit/phpunit": "^9.3"
            },
            "type": "library",
            "extra": {
                "branch-alias": {
                    "dev-master": "2.3-dev"
                }
            },
            "autoload": {
                "classmap": [
                    "src/"
                ]
            },
            "notification-url": "https://packagist.org/downloads/",
            "license": [
                "BSD-3-Clause"
            ],
            "authors": [
                {
                    "name": "Sebastian Bergmann",
                    "email": "sebastian@phpunit.de",
                    "role": "lead"
                }
            ],
            "description": "Collection of value objects that represent the types of the PHP type system",
            "homepage": "https://github.com/sebastianbergmann/type",
            "support": {
                "issues": "https://github.com/sebastianbergmann/type/issues",
                "source": "https://github.com/sebastianbergmann/type/tree/2.3.4"
            },
            "funding": [
                {
                    "url": "https://github.com/sebastianbergmann",
                    "type": "github"
                }
            ],
            "time": "2021-06-15T12:49:02+00:00"
        },
        {
            "name": "sebastian/version",
            "version": "3.0.2",
            "source": {
                "type": "git",
                "url": "https://github.com/sebastianbergmann/version.git",
                "reference": "c6c1022351a901512170118436c764e473f6de8c"
            },
            "dist": {
                "type": "zip",
                "url": "https://api.github.com/repos/sebastianbergmann/version/zipball/c6c1022351a901512170118436c764e473f6de8c",
                "reference": "c6c1022351a901512170118436c764e473f6de8c",
                "shasum": ""
            },
            "require": {
                "php": ">=7.3"
            },
            "type": "library",
            "extra": {
                "branch-alias": {
                    "dev-master": "3.0-dev"
                }
            },
            "autoload": {
                "classmap": [
                    "src/"
                ]
            },
            "notification-url": "https://packagist.org/downloads/",
            "license": [
                "BSD-3-Clause"
            ],
            "authors": [
                {
                    "name": "Sebastian Bergmann",
                    "email": "sebastian@phpunit.de",
                    "role": "lead"
                }
            ],
            "description": "Library that helps with managing the version number of Git-hosted PHP projects",
            "homepage": "https://github.com/sebastianbergmann/version",
            "support": {
                "issues": "https://github.com/sebastianbergmann/version/issues",
                "source": "https://github.com/sebastianbergmann/version/tree/3.0.2"
            },
            "funding": [
                {
                    "url": "https://github.com/sebastianbergmann",
                    "type": "github"
                }
            ],
            "time": "2020-09-28T06:39:44+00:00"
        },
        {
            "name": "swoole/ide-helper",
            "version": "4.6.7",
            "source": {
                "type": "git",
                "url": "https://github.com/swoole/ide-helper.git",
                "reference": "0d1409b8274117addfe64d3ea412812a69807411"
            },
            "dist": {
                "type": "zip",
                "url": "https://api.github.com/repos/swoole/ide-helper/zipball/0d1409b8274117addfe64d3ea412812a69807411",
                "reference": "0d1409b8274117addfe64d3ea412812a69807411",
                "shasum": ""
            },
            "require-dev": {
                "guzzlehttp/guzzle": "~6.5.0",
                "laminas/laminas-code": "~3.4.0",
                "squizlabs/php_codesniffer": "~3.5.0",
                "symfony/filesystem": "~4.0"
            },
            "type": "library",
            "notification-url": "https://packagist.org/downloads/",
            "license": [
                "Apache-2.0"
            ],
            "authors": [
                {
                    "name": "Team Swoole",
                    "email": "team@swoole.com"
                }
            ],
            "description": "IDE help files for Swoole.",
            "support": {
                "issues": "https://github.com/swoole/ide-helper/issues",
                "source": "https://github.com/swoole/ide-helper/tree/4.6.7"
            },
            "funding": [
                {
                    "url": "https://gitee.com/swoole/swoole?donate=true",
                    "type": "custom"
                },
                {
                    "url": "https://github.com/swoole",
                    "type": "github"
                },
                {
                    "url": "https://opencollective.com/swoole-src",
                    "type": "open_collective"
                }
            ],
            "time": "2021-05-14T16:05:16+00:00"
        },
        {
            "name": "symfony/console",
            "version": "v5.3.6",
            "source": {
                "type": "git",
                "url": "https://github.com/symfony/console.git",
                "reference": "51b71afd6d2dc8f5063199357b9880cea8d8bfe2"
            },
            "dist": {
                "type": "zip",
                "url": "https://api.github.com/repos/symfony/console/zipball/51b71afd6d2dc8f5063199357b9880cea8d8bfe2",
                "reference": "51b71afd6d2dc8f5063199357b9880cea8d8bfe2",
                "shasum": ""
            },
            "require": {
                "php": ">=7.2.5",
                "symfony/deprecation-contracts": "^2.1",
                "symfony/polyfill-mbstring": "~1.0",
                "symfony/polyfill-php73": "^1.8",
                "symfony/polyfill-php80": "^1.16",
                "symfony/service-contracts": "^1.1|^2",
                "symfony/string": "^5.1"
            },
            "conflict": {
                "psr/log": ">=3",
                "symfony/dependency-injection": "<4.4",
                "symfony/dotenv": "<5.1",
                "symfony/event-dispatcher": "<4.4",
                "symfony/lock": "<4.4",
                "symfony/process": "<4.4"
            },
            "provide": {
                "psr/log-implementation": "1.0|2.0"
            },
            "require-dev": {
                "psr/log": "^1|^2",
                "symfony/config": "^4.4|^5.0",
                "symfony/dependency-injection": "^4.4|^5.0",
                "symfony/event-dispatcher": "^4.4|^5.0",
                "symfony/lock": "^4.4|^5.0",
                "symfony/process": "^4.4|^5.0",
                "symfony/var-dumper": "^4.4|^5.0"
            },
            "suggest": {
                "psr/log": "For using the console logger",
                "symfony/event-dispatcher": "",
                "symfony/lock": "",
                "symfony/process": ""
            },
            "type": "library",
            "autoload": {
                "psr-4": {
                    "Symfony\\Component\\Console\\": ""
                },
                "exclude-from-classmap": [
                    "/Tests/"
                ]
            },
            "notification-url": "https://packagist.org/downloads/",
            "license": [
                "MIT"
            ],
            "authors": [
                {
                    "name": "Fabien Potencier",
                    "email": "fabien@symfony.com"
                },
                {
                    "name": "Symfony Community",
                    "homepage": "https://symfony.com/contributors"
                }
            ],
            "description": "Eases the creation of beautiful and testable command line interfaces",
            "homepage": "https://symfony.com",
            "keywords": [
                "cli",
                "command line",
                "console",
                "terminal"
            ],
            "support": {
                "source": "https://github.com/symfony/console/tree/v5.3.6"
            },
            "funding": [
                {
                    "url": "https://symfony.com/sponsor",
                    "type": "custom"
                },
                {
                    "url": "https://github.com/fabpot",
                    "type": "github"
                },
                {
                    "url": "https://tidelift.com/funding/github/packagist/symfony/symfony",
                    "type": "tidelift"
                }
            ],
            "time": "2021-07-27T19:10:22+00:00"
        },
        {
            "name": "symfony/deprecation-contracts",
            "version": "v2.4.0",
            "source": {
                "type": "git",
                "url": "https://github.com/symfony/deprecation-contracts.git",
                "reference": "5f38c8804a9e97d23e0c8d63341088cd8a22d627"
            },
            "dist": {
                "type": "zip",
                "url": "https://api.github.com/repos/symfony/deprecation-contracts/zipball/5f38c8804a9e97d23e0c8d63341088cd8a22d627",
                "reference": "5f38c8804a9e97d23e0c8d63341088cd8a22d627",
                "shasum": ""
            },
            "require": {
                "php": ">=7.1"
            },
            "type": "library",
            "extra": {
                "branch-alias": {
                    "dev-main": "2.4-dev"
                },
                "thanks": {
                    "name": "symfony/contracts",
                    "url": "https://github.com/symfony/contracts"
                }
            },
            "autoload": {
                "files": [
                    "function.php"
                ]
            },
            "notification-url": "https://packagist.org/downloads/",
            "license": [
                "MIT"
            ],
            "authors": [
                {
                    "name": "Nicolas Grekas",
                    "email": "p@tchwork.com"
                },
                {
                    "name": "Symfony Community",
                    "homepage": "https://symfony.com/contributors"
                }
            ],
            "description": "A generic function and convention to trigger deprecation notices",
            "homepage": "https://symfony.com",
            "support": {
                "source": "https://github.com/symfony/deprecation-contracts/tree/v2.4.0"
            },
            "funding": [
                {
                    "url": "https://symfony.com/sponsor",
                    "type": "custom"
                },
                {
                    "url": "https://github.com/fabpot",
                    "type": "github"
                },
                {
                    "url": "https://tidelift.com/funding/github/packagist/symfony/symfony",
                    "type": "tidelift"
                }
            ],
            "time": "2021-03-23T23:28:01+00:00"
        },
        {
            "name": "symfony/polyfill-intl-grapheme",
            "version": "v1.23.1",
            "source": {
                "type": "git",
                "url": "https://github.com/symfony/polyfill-intl-grapheme.git",
                "reference": "16880ba9c5ebe3642d1995ab866db29270b36535"
            },
            "dist": {
                "type": "zip",
                "url": "https://api.github.com/repos/symfony/polyfill-intl-grapheme/zipball/16880ba9c5ebe3642d1995ab866db29270b36535",
                "reference": "16880ba9c5ebe3642d1995ab866db29270b36535",
                "shasum": ""
            },
            "require": {
                "php": ">=7.1"
            },
            "suggest": {
                "ext-intl": "For best performance"
            },
            "type": "library",
            "extra": {
                "branch-alias": {
                    "dev-main": "1.23-dev"
                },
                "thanks": {
                    "name": "symfony/polyfill",
                    "url": "https://github.com/symfony/polyfill"
                }
            },
            "autoload": {
                "psr-4": {
                    "Symfony\\Polyfill\\Intl\\Grapheme\\": ""
                },
                "files": [
                    "bootstrap.php"
                ]
            },
            "notification-url": "https://packagist.org/downloads/",
            "license": [
                "MIT"
            ],
            "authors": [
                {
                    "name": "Nicolas Grekas",
                    "email": "p@tchwork.com"
                },
                {
                    "name": "Symfony Community",
                    "homepage": "https://symfony.com/contributors"
                }
            ],
            "description": "Symfony polyfill for intl's grapheme_* functions",
            "homepage": "https://symfony.com",
            "keywords": [
                "compatibility",
                "grapheme",
                "intl",
                "polyfill",
                "portable",
                "shim"
            ],
            "support": {
                "source": "https://github.com/symfony/polyfill-intl-grapheme/tree/v1.23.1"
            },
            "funding": [
                {
                    "url": "https://symfony.com/sponsor",
                    "type": "custom"
                },
                {
                    "url": "https://github.com/fabpot",
                    "type": "github"
                },
                {
                    "url": "https://tidelift.com/funding/github/packagist/symfony/symfony",
                    "type": "tidelift"
                }
            ],
            "time": "2021-05-27T12:26:48+00:00"
        },
        {
            "name": "symfony/polyfill-intl-normalizer",
            "version": "v1.23.0",
            "source": {
                "type": "git",
                "url": "https://github.com/symfony/polyfill-intl-normalizer.git",
                "reference": "8590a5f561694770bdcd3f9b5c69dde6945028e8"
            },
            "dist": {
                "type": "zip",
                "url": "https://api.github.com/repos/symfony/polyfill-intl-normalizer/zipball/8590a5f561694770bdcd3f9b5c69dde6945028e8",
                "reference": "8590a5f561694770bdcd3f9b5c69dde6945028e8",
                "shasum": ""
            },
            "require": {
                "php": ">=7.1"
            },
            "suggest": {
                "ext-intl": "For best performance"
            },
            "type": "library",
            "extra": {
                "branch-alias": {
                    "dev-main": "1.23-dev"
                },
                "thanks": {
                    "name": "symfony/polyfill",
                    "url": "https://github.com/symfony/polyfill"
                }
            },
            "autoload": {
                "psr-4": {
                    "Symfony\\Polyfill\\Intl\\Normalizer\\": ""
                },
                "files": [
                    "bootstrap.php"
                ],
                "classmap": [
                    "Resources/stubs"
                ]
            },
            "notification-url": "https://packagist.org/downloads/",
            "license": [
                "MIT"
            ],
            "authors": [
                {
                    "name": "Nicolas Grekas",
                    "email": "p@tchwork.com"
                },
                {
                    "name": "Symfony Community",
                    "homepage": "https://symfony.com/contributors"
                }
            ],
            "description": "Symfony polyfill for intl's Normalizer class and related functions",
            "homepage": "https://symfony.com",
            "keywords": [
                "compatibility",
                "intl",
                "normalizer",
                "polyfill",
                "portable",
                "shim"
            ],
            "support": {
                "source": "https://github.com/symfony/polyfill-intl-normalizer/tree/v1.23.0"
            },
            "funding": [
                {
                    "url": "https://symfony.com/sponsor",
                    "type": "custom"
                },
                {
                    "url": "https://github.com/fabpot",
                    "type": "github"
                },
                {
                    "url": "https://tidelift.com/funding/github/packagist/symfony/symfony",
                    "type": "tidelift"
                }
            ],
            "time": "2021-02-19T12:13:01+00:00"
        },
        {
            "name": "symfony/polyfill-mbstring",
            "version": "v1.23.1",
            "source": {
                "type": "git",
                "url": "https://github.com/symfony/polyfill-mbstring.git",
                "reference": "9174a3d80210dca8daa7f31fec659150bbeabfc6"
            },
            "dist": {
                "type": "zip",
                "url": "https://api.github.com/repos/symfony/polyfill-mbstring/zipball/9174a3d80210dca8daa7f31fec659150bbeabfc6",
                "reference": "9174a3d80210dca8daa7f31fec659150bbeabfc6",
                "shasum": ""
            },
            "require": {
                "php": ">=7.1"
            },
            "suggest": {
                "ext-mbstring": "For best performance"
            },
            "type": "library",
            "extra": {
                "branch-alias": {
                    "dev-main": "1.23-dev"
                },
                "thanks": {
                    "name": "symfony/polyfill",
                    "url": "https://github.com/symfony/polyfill"
                }
            },
            "autoload": {
                "psr-4": {
                    "Symfony\\Polyfill\\Mbstring\\": ""
                },
                "files": [
                    "bootstrap.php"
                ]
            },
            "notification-url": "https://packagist.org/downloads/",
            "license": [
                "MIT"
            ],
            "authors": [
                {
                    "name": "Nicolas Grekas",
                    "email": "p@tchwork.com"
                },
                {
                    "name": "Symfony Community",
                    "homepage": "https://symfony.com/contributors"
                }
            ],
            "description": "Symfony polyfill for the Mbstring extension",
            "homepage": "https://symfony.com",
            "keywords": [
                "compatibility",
                "mbstring",
                "polyfill",
                "portable",
                "shim"
            ],
            "support": {
                "source": "https://github.com/symfony/polyfill-mbstring/tree/v1.23.1"
            },
            "funding": [
                {
                    "url": "https://symfony.com/sponsor",
                    "type": "custom"
                },
                {
                    "url": "https://github.com/fabpot",
                    "type": "github"
                },
                {
                    "url": "https://tidelift.com/funding/github/packagist/symfony/symfony",
                    "type": "tidelift"
                }
            ],
            "time": "2021-05-27T12:26:48+00:00"
        },
        {
            "name": "symfony/polyfill-php73",
            "version": "v1.23.0",
            "source": {
                "type": "git",
                "url": "https://github.com/symfony/polyfill-php73.git",
                "reference": "fba8933c384d6476ab14fb7b8526e5287ca7e010"
            },
            "dist": {
                "type": "zip",
                "url": "https://api.github.com/repos/symfony/polyfill-php73/zipball/fba8933c384d6476ab14fb7b8526e5287ca7e010",
                "reference": "fba8933c384d6476ab14fb7b8526e5287ca7e010",
                "shasum": ""
            },
            "require": {
                "php": ">=7.1"
            },
            "type": "library",
            "extra": {
                "branch-alias": {
                    "dev-main": "1.23-dev"
                },
                "thanks": {
                    "name": "symfony/polyfill",
                    "url": "https://github.com/symfony/polyfill"
                }
            },
            "autoload": {
                "psr-4": {
                    "Symfony\\Polyfill\\Php73\\": ""
                },
                "files": [
                    "bootstrap.php"
                ],
                "classmap": [
                    "Resources/stubs"
                ]
            },
            "notification-url": "https://packagist.org/downloads/",
            "license": [
                "MIT"
            ],
            "authors": [
                {
                    "name": "Nicolas Grekas",
                    "email": "p@tchwork.com"
                },
                {
                    "name": "Symfony Community",
                    "homepage": "https://symfony.com/contributors"
                }
            ],
            "description": "Symfony polyfill backporting some PHP 7.3+ features to lower PHP versions",
            "homepage": "https://symfony.com",
            "keywords": [
                "compatibility",
                "polyfill",
                "portable",
                "shim"
            ],
            "support": {
                "source": "https://github.com/symfony/polyfill-php73/tree/v1.23.0"
            },
            "funding": [
                {
                    "url": "https://symfony.com/sponsor",
                    "type": "custom"
                },
                {
                    "url": "https://github.com/fabpot",
                    "type": "github"
                },
                {
                    "url": "https://tidelift.com/funding/github/packagist/symfony/symfony",
                    "type": "tidelift"
                }
            ],
            "time": "2021-02-19T12:13:01+00:00"
        },
        {
            "name": "symfony/polyfill-php80",
            "version": "v1.23.1",
            "source": {
                "type": "git",
                "url": "https://github.com/symfony/polyfill-php80.git",
                "reference": "1100343ed1a92e3a38f9ae122fc0eb21602547be"
            },
            "dist": {
                "type": "zip",
                "url": "https://api.github.com/repos/symfony/polyfill-php80/zipball/1100343ed1a92e3a38f9ae122fc0eb21602547be",
                "reference": "1100343ed1a92e3a38f9ae122fc0eb21602547be",
                "shasum": ""
            },
            "require": {
                "php": ">=7.1"
            },
            "type": "library",
            "extra": {
                "branch-alias": {
                    "dev-main": "1.23-dev"
                },
                "thanks": {
                    "name": "symfony/polyfill",
                    "url": "https://github.com/symfony/polyfill"
                }
            },
            "autoload": {
                "psr-4": {
                    "Symfony\\Polyfill\\Php80\\": ""
                },
                "files": [
                    "bootstrap.php"
                ],
                "classmap": [
                    "Resources/stubs"
                ]
            },
            "notification-url": "https://packagist.org/downloads/",
            "license": [
                "MIT"
            ],
            "authors": [
                {
                    "name": "Ion Bazan",
                    "email": "ion.bazan@gmail.com"
                },
                {
                    "name": "Nicolas Grekas",
                    "email": "p@tchwork.com"
                },
                {
                    "name": "Symfony Community",
                    "homepage": "https://symfony.com/contributors"
                }
            ],
            "description": "Symfony polyfill backporting some PHP 8.0+ features to lower PHP versions",
            "homepage": "https://symfony.com",
            "keywords": [
                "compatibility",
                "polyfill",
                "portable",
                "shim"
            ],
            "support": {
                "source": "https://github.com/symfony/polyfill-php80/tree/v1.23.1"
            },
            "funding": [
                {
                    "url": "https://symfony.com/sponsor",
                    "type": "custom"
                },
                {
                    "url": "https://github.com/fabpot",
                    "type": "github"
                },
                {
                    "url": "https://tidelift.com/funding/github/packagist/symfony/symfony",
                    "type": "tidelift"
                }
            ],
            "time": "2021-07-28T13:41:28+00:00"
        },
        {
            "name": "symfony/service-contracts",
            "version": "v2.4.0",
            "source": {
                "type": "git",
                "url": "https://github.com/symfony/service-contracts.git",
                "reference": "f040a30e04b57fbcc9c6cbcf4dbaa96bd318b9bb"
            },
            "dist": {
                "type": "zip",
                "url": "https://api.github.com/repos/symfony/service-contracts/zipball/f040a30e04b57fbcc9c6cbcf4dbaa96bd318b9bb",
                "reference": "f040a30e04b57fbcc9c6cbcf4dbaa96bd318b9bb",
                "shasum": ""
            },
            "require": {
                "php": ">=7.2.5",
                "psr/container": "^1.1"
            },
            "suggest": {
                "symfony/service-implementation": ""
            },
            "type": "library",
            "extra": {
                "branch-alias": {
                    "dev-main": "2.4-dev"
                },
                "thanks": {
                    "name": "symfony/contracts",
                    "url": "https://github.com/symfony/contracts"
                }
            },
            "autoload": {
                "psr-4": {
                    "Symfony\\Contracts\\Service\\": ""
                }
            },
            "notification-url": "https://packagist.org/downloads/",
            "license": [
                "MIT"
            ],
            "authors": [
                {
                    "name": "Nicolas Grekas",
                    "email": "p@tchwork.com"
                },
                {
                    "name": "Symfony Community",
                    "homepage": "https://symfony.com/contributors"
                }
            ],
            "description": "Generic abstractions related to writing services",
            "homepage": "https://symfony.com",
            "keywords": [
                "abstractions",
                "contracts",
                "decoupling",
                "interfaces",
                "interoperability",
                "standards"
            ],
            "support": {
                "source": "https://github.com/symfony/service-contracts/tree/v2.4.0"
            },
            "funding": [
                {
                    "url": "https://symfony.com/sponsor",
                    "type": "custom"
                },
                {
                    "url": "https://github.com/fabpot",
                    "type": "github"
                },
                {
                    "url": "https://tidelift.com/funding/github/packagist/symfony/symfony",
                    "type": "tidelift"
                }
            ],
            "time": "2021-04-01T10:43:52+00:00"
        },
        {
            "name": "symfony/string",
            "version": "v5.3.3",
            "source": {
                "type": "git",
                "url": "https://github.com/symfony/string.git",
                "reference": "bd53358e3eccec6a670b5f33ab680d8dbe1d4ae1"
            },
            "dist": {
                "type": "zip",
                "url": "https://api.github.com/repos/symfony/string/zipball/bd53358e3eccec6a670b5f33ab680d8dbe1d4ae1",
                "reference": "bd53358e3eccec6a670b5f33ab680d8dbe1d4ae1",
                "shasum": ""
            },
            "require": {
                "php": ">=7.2.5",
                "symfony/polyfill-ctype": "~1.8",
                "symfony/polyfill-intl-grapheme": "~1.0",
                "symfony/polyfill-intl-normalizer": "~1.0",
                "symfony/polyfill-mbstring": "~1.0",
                "symfony/polyfill-php80": "~1.15"
            },
            "require-dev": {
                "symfony/error-handler": "^4.4|^5.0",
                "symfony/http-client": "^4.4|^5.0",
                "symfony/translation-contracts": "^1.1|^2",
                "symfony/var-exporter": "^4.4|^5.0"
            },
            "type": "library",
            "autoload": {
                "psr-4": {
                    "Symfony\\Component\\String\\": ""
                },
                "files": [
                    "Resources/functions.php"
                ],
                "exclude-from-classmap": [
                    "/Tests/"
                ]
            },
            "notification-url": "https://packagist.org/downloads/",
            "license": [
                "MIT"
            ],
            "authors": [
                {
                    "name": "Nicolas Grekas",
                    "email": "p@tchwork.com"
                },
                {
                    "name": "Symfony Community",
                    "homepage": "https://symfony.com/contributors"
                }
            ],
            "description": "Provides an object-oriented API to strings and deals with bytes, UTF-8 code points and grapheme clusters in a unified way",
            "homepage": "https://symfony.com",
            "keywords": [
                "grapheme",
                "i18n",
                "string",
                "unicode",
                "utf-8",
                "utf8"
            ],
            "support": {
                "source": "https://github.com/symfony/string/tree/v5.3.3"
            },
            "funding": [
                {
                    "url": "https://symfony.com/sponsor",
                    "type": "custom"
                },
                {
                    "url": "https://github.com/fabpot",
                    "type": "github"
                },
                {
                    "url": "https://tidelift.com/funding/github/packagist/symfony/symfony",
                    "type": "tidelift"
                }
            ],
            "time": "2021-06-27T11:44:38+00:00"
        },
        {
            "name": "theseer/tokenizer",
            "version": "1.2.1",
            "source": {
                "type": "git",
                "url": "https://github.com/theseer/tokenizer.git",
                "reference": "34a41e998c2183e22995f158c581e7b5e755ab9e"
            },
            "dist": {
                "type": "zip",
                "url": "https://api.github.com/repos/theseer/tokenizer/zipball/34a41e998c2183e22995f158c581e7b5e755ab9e",
                "reference": "34a41e998c2183e22995f158c581e7b5e755ab9e",
                "shasum": ""
            },
            "require": {
                "ext-dom": "*",
                "ext-tokenizer": "*",
                "ext-xmlwriter": "*",
                "php": "^7.2 || ^8.0"
            },
            "type": "library",
            "autoload": {
                "classmap": [
                    "src/"
                ]
            },
            "notification-url": "https://packagist.org/downloads/",
            "license": [
                "BSD-3-Clause"
            ],
            "authors": [
                {
                    "name": "Arne Blankerts",
                    "email": "arne@blankerts.de",
                    "role": "Developer"
                }
            ],
            "description": "A small library for converting tokenized PHP source code into XML and potentially other formats",
            "support": {
                "issues": "https://github.com/theseer/tokenizer/issues",
                "source": "https://github.com/theseer/tokenizer/tree/1.2.1"
            },
            "funding": [
                {
                    "url": "https://github.com/theseer",
                    "type": "github"
                }
            ],
            "time": "2021-07-28T10:34:58+00:00"
        },
        {
            "name": "twig/twig",
            "version": "v2.14.6",
            "source": {
                "type": "git",
                "url": "https://github.com/twigphp/Twig.git",
                "reference": "27e5cf2b05e3744accf39d4c68a3235d9966d260"
            },
            "dist": {
                "type": "zip",
                "url": "https://api.github.com/repos/twigphp/Twig/zipball/27e5cf2b05e3744accf39d4c68a3235d9966d260",
                "reference": "27e5cf2b05e3744accf39d4c68a3235d9966d260",
                "shasum": ""
            },
            "require": {
                "php": ">=7.2.5",
                "symfony/polyfill-ctype": "^1.8",
                "symfony/polyfill-mbstring": "^1.3"
            },
            "require-dev": {
                "psr/container": "^1.0",
                "symfony/phpunit-bridge": "^4.4.9|^5.0.9"
            },
            "type": "library",
            "extra": {
                "branch-alias": {
                    "dev-master": "2.14-dev"
                }
            },
            "autoload": {
                "psr-0": {
                    "Twig_": "lib/"
                },
                "psr-4": {
                    "Twig\\": "src/"
                }
            },
            "notification-url": "https://packagist.org/downloads/",
            "license": [
                "BSD-3-Clause"
            ],
            "authors": [
                {
                    "name": "Fabien Potencier",
                    "email": "fabien@symfony.com",
                    "homepage": "http://fabien.potencier.org",
                    "role": "Lead Developer"
                },
                {
                    "name": "Twig Team",
                    "role": "Contributors"
                },
                {
                    "name": "Armin Ronacher",
                    "email": "armin.ronacher@active-4.com",
                    "role": "Project Founder"
                }
            ],
            "description": "Twig, the flexible, fast, and secure template language for PHP",
            "homepage": "https://twig.symfony.com",
            "keywords": [
                "templating"
            ],
            "support": {
                "issues": "https://github.com/twigphp/Twig/issues",
                "source": "https://github.com/twigphp/Twig/tree/v2.14.6"
            },
            "funding": [
                {
                    "url": "https://github.com/fabpot",
                    "type": "github"
                },
                {
                    "url": "https://tidelift.com/funding/github/packagist/twig/twig",
                    "type": "tidelift"
                }
            ],
            "time": "2021-05-16T12:12:47+00:00"
        },
        {
            "name": "vimeo/psalm",
            "version": "4.7.2",
            "source": {
                "type": "git",
                "url": "https://github.com/vimeo/psalm.git",
                "reference": "83a0325c0a95c0ab531d6b90c877068b464377b5"
            },
            "dist": {
                "type": "zip",
                "url": "https://api.github.com/repos/vimeo/psalm/zipball/83a0325c0a95c0ab531d6b90c877068b464377b5",
                "reference": "83a0325c0a95c0ab531d6b90c877068b464377b5",
                "shasum": ""
            },
            "require": {
                "amphp/amp": "^2.4.2",
                "amphp/byte-stream": "^1.5",
                "composer/package-versions-deprecated": "^1.8.0",
                "composer/semver": "^1.4 || ^2.0 || ^3.0",
                "composer/xdebug-handler": "^1.1 || ^2.0",
                "dnoegel/php-xdg-base-dir": "^0.1.1",
                "ext-dom": "*",
                "ext-json": "*",
                "ext-libxml": "*",
                "ext-mbstring": "*",
                "ext-simplexml": "*",
                "ext-tokenizer": "*",
                "felixfbecker/advanced-json-rpc": "^3.0.3",
                "felixfbecker/language-server-protocol": "^1.5",
                "netresearch/jsonmapper": "^1.0 || ^2.0 || ^3.0 || ^4.0",
                "nikic/php-parser": "^4.10.1",
                "openlss/lib-array2xml": "^1.0",
                "php": "^7.1|^8",
                "sebastian/diff": "^3.0 || ^4.0",
                "symfony/console": "^3.4.17 || ^4.1.6 || ^5.0",
                "webmozart/path-util": "^2.3"
            },
            "provide": {
                "psalm/psalm": "self.version"
            },
            "require-dev": {
                "bamarni/composer-bin-plugin": "^1.2",
                "brianium/paratest": "^4.0||^6.0",
                "ext-curl": "*",
                "php-parallel-lint/php-parallel-lint": "^1.2",
                "phpdocumentor/reflection-docblock": "^5",
                "phpmyadmin/sql-parser": "5.1.0||dev-master",
                "phpspec/prophecy": ">=1.9.0",
                "phpunit/phpunit": "^9.0",
                "psalm/plugin-phpunit": "^0.13",
                "slevomat/coding-standard": "^6.3.11",
                "squizlabs/php_codesniffer": "^3.5",
                "symfony/process": "^4.3",
                "weirdan/phpunit-appveyor-reporter": "^1.0.0",
                "weirdan/prophecy-shim": "^1.0 || ^2.0"
            },
            "suggest": {
                "ext-igbinary": "^2.0.5"
            },
            "bin": [
                "psalm",
                "psalm-language-server",
                "psalm-plugin",
                "psalm-refactor",
                "psalter"
            ],
            "type": "library",
            "extra": {
                "branch-alias": {
                    "dev-master": "4.x-dev",
                    "dev-3.x": "3.x-dev",
                    "dev-2.x": "2.x-dev",
                    "dev-1.x": "1.x-dev"
                }
            },
            "autoload": {
                "psr-4": {
                    "Psalm\\": "src/Psalm/"
                },
                "files": [
                    "src/functions.php",
                    "src/spl_object_id.php"
                ]
            },
            "notification-url": "https://packagist.org/downloads/",
            "license": [
                "MIT"
            ],
            "authors": [
                {
                    "name": "Matthew Brown"
                }
            ],
            "description": "A static analysis tool for finding errors in PHP applications",
            "keywords": [
                "code",
                "inspection",
                "php"
            ],
            "support": {
                "issues": "https://github.com/vimeo/psalm/issues",
                "source": "https://github.com/vimeo/psalm/tree/4.7.2"
            },
            "time": "2021-05-01T20:56:25+00:00"
        },
        {
            "name": "webmozart/path-util",
            "version": "2.3.0",
            "source": {
                "type": "git",
                "url": "https://github.com/webmozart/path-util.git",
                "reference": "d939f7edc24c9a1bb9c0dee5cb05d8e859490725"
            },
            "dist": {
                "type": "zip",
                "url": "https://api.github.com/repos/webmozart/path-util/zipball/d939f7edc24c9a1bb9c0dee5cb05d8e859490725",
                "reference": "d939f7edc24c9a1bb9c0dee5cb05d8e859490725",
                "shasum": ""
            },
            "require": {
                "php": ">=5.3.3",
                "webmozart/assert": "~1.0"
            },
            "require-dev": {
                "phpunit/phpunit": "^4.6",
                "sebastian/version": "^1.0.1"
            },
            "type": "library",
            "extra": {
                "branch-alias": {
                    "dev-master": "2.3-dev"
                }
            },
            "autoload": {
                "psr-4": {
                    "Webmozart\\PathUtil\\": "src/"
                }
            },
            "notification-url": "https://packagist.org/downloads/",
            "license": [
                "MIT"
            ],
            "authors": [
                {
                    "name": "Bernhard Schussek",
                    "email": "bschussek@gmail.com"
                }
            ],
            "description": "A robust cross-platform utility for normalizing, comparing and modifying file paths.",
            "support": {
                "issues": "https://github.com/webmozart/path-util/issues",
                "source": "https://github.com/webmozart/path-util/tree/2.3.0"
            },
            "time": "2015-12-17T08:42:14+00:00"
        }
    ],
    "aliases": [],
    "minimum-stability": "stable",
    "stability-flags": {
        "utopia-php/orchestration": 20
    },
    "prefer-stable": false,
    "prefer-lowest": false,
    "platform": {
        "php": ">=8.0.0",
        "ext-curl": "*",
        "ext-imagick": "*",
        "ext-mbstring": "*",
        "ext-json": "*",
        "ext-yaml": "*",
        "ext-dom": "*",
        "ext-redis": "*",
        "ext-swoole": "*",
        "ext-pdo": "*",
        "ext-openssl": "*",
        "ext-zlib": "*",
        "ext-sockets": "*"
    },
    "platform-dev": [],
    "platform-overrides": {
        "php": "8.0"
    },
    "plugin-api-version": "2.1.0"
}<|MERGE_RESOLUTION|>--- conflicted
+++ resolved
@@ -4,11 +4,7 @@
         "Read more about it at https://getcomposer.org/doc/01-basic-usage.md#installing-dependencies",
         "This file is @generated automatically"
     ],
-<<<<<<< HEAD
-    "content-hash": "e30c92bf02f5aa68c1fd67aa985a7949",
-=======
     "content-hash": "63a89a825697892a52aa27d6819b5972",
->>>>>>> 51e650a1
     "packages": [
         {
             "name": "adhocore/jwt",
@@ -1910,64 +1906,6 @@
                 "source": "https://github.com/utopia-php/locale/tree/0.4.0"
             },
             "time": "2021-07-24T11:35:55+00:00"
-        },
-        {
-            "name": "utopia-php/orchestration",
-            "version": "dev-dev",
-            "source": {
-                "type": "git",
-                "url": "https://github.com/PineappleIOnic/orchestration.git",
-                "reference": "ded89e7babf75ff1c3aefd4be1f4b235bd926835"
-            },
-            "dist": {
-                "type": "zip",
-                "url": "https://api.github.com/repos/PineappleIOnic/orchestration/zipball/ded89e7babf75ff1c3aefd4be1f4b235bd926835",
-                "reference": "ded89e7babf75ff1c3aefd4be1f4b235bd926835",
-                "shasum": ""
-            },
-            "require": {
-                "php": ">=8.0",
-                "utopia-php/cli": "0.11.*"
-            },
-            "require-dev": {
-                "phpunit/phpunit": "^9.3",
-                "vimeo/psalm": "4.0.1"
-            },
-            "type": "library",
-            "autoload": {
-                "psr-4": {
-                    "Utopia\\Orchestration\\": "src/Orchestration"
-                }
-            },
-            "autoload-dev": {
-                "psr-4": {
-                    "Utopia\\Tests\\": "tests/Orchestration"
-                }
-            },
-            "license": [
-                "MIT"
-            ],
-            "authors": [
-                {
-                    "name": "Eldad Fux",
-                    "email": "eldad@appwrite.io"
-                }
-            ],
-            "description": "Lite & fast micro PHP abstraction library for container orchestration",
-            "keywords": [
-                "docker",
-                "framework",
-                "kubernetes",
-                "orchestration",
-                "php",
-                "swarm",
-                "upf",
-                "utopia"
-            ],
-            "support": {
-                "source": "https://github.com/PineappleIOnic/orchestration/tree/dev"
-            },
-            "time": "2021-08-03T09:56:45+00:00"
         },
         {
             "name": "utopia-php/preloader",
@@ -6130,9 +6068,7 @@
     ],
     "aliases": [],
     "minimum-stability": "stable",
-    "stability-flags": {
-        "utopia-php/orchestration": 20
-    },
+    "stability-flags": [],
     "prefer-stable": false,
     "prefer-lowest": false,
     "platform": {
