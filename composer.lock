--- conflicted
+++ resolved
@@ -1268,7 +1268,6 @@
         },
         {
             "name": "utopia-php/cli",
-<<<<<<< HEAD
             "version": "0.8",
             "source": {
                 "type": "git",
@@ -1279,18 +1278,6 @@
                 "type": "zip",
                 "url": "https://api.github.com/repos/utopia-php/cli/zipball/090c7ae22b53a175d962e8f9601d36350496153c",
                 "reference": "090c7ae22b53a175d962e8f9601d36350496153c",
-=======
-            "version": "0.7.3",
-            "source": {
-                "type": "git",
-                "url": "https://github.com/utopia-php/cli.git",
-                "reference": "0337918242278e0cf98f8dcab2e75b5a3153b856"
-            },
-            "dist": {
-                "type": "zip",
-                "url": "https://api.github.com/repos/utopia-php/cli/zipball/0337918242278e0cf98f8dcab2e75b5a3153b856",
-                "reference": "0337918242278e0cf98f8dcab2e75b5a3153b856",
->>>>>>> ceb8f702
                 "shasum": ""
             },
             "require": {
