--- conflicted
+++ resolved
@@ -4,11 +4,7 @@
         "Read more about it at https://getcomposer.org/doc/01-basic-usage.md#installing-dependencies",
         "This file is @generated automatically"
     ],
-<<<<<<< HEAD
-    "content-hash": "e0473ee4a24cd6e305347d69675c2332",
-=======
-    "content-hash": "dfb65fe5b349a7e032c0f1a778b1d234",
->>>>>>> f606b149
+    "content-hash": "5eb826a115f7b63868ed48bd89238ffe",
     "packages": [
         {
             "name": "adhocore/jwt",
@@ -6094,5 +6090,5 @@
     "platform-overrides": {
         "php": "8.0"
     },
-    "plugin-api-version": "2.1.0"
+    "plugin-api-version": "2.0.0"
 }