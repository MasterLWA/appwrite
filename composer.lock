{
    "_readme": [
        "This file locks the dependencies of your project to a known state",
        "Read more about it at https://getcomposer.org/doc/01-basic-usage.md#installing-dependencies",
        "This file is @generated automatically"
    ],
    "content-hash": "f9e35e81b051baad38f0cb0e8fa611fe",
    "packages": [
        {
            "name": "adhocore/jwt",
            "version": "1.1.2",
            "source": {
                "type": "git",
                "url": "https://github.com/adhocore/php-jwt.git",
                "reference": "6c434af7170090bb7a8880d2bc220a2254ba7899"
            },
            "dist": {
                "type": "zip",
                "url": "https://api.github.com/repos/adhocore/php-jwt/zipball/6c434af7170090bb7a8880d2bc220a2254ba7899",
                "reference": "6c434af7170090bb7a8880d2bc220a2254ba7899",
                "shasum": ""
            },
            "require": {
                "php": "^7.0 || ^8.0"
            },
            "require-dev": {
                "phpunit/phpunit": "^6.5 || ^7.5"
            },
            "type": "library",
            "autoload": {
                "psr-4": {
                    "Ahc\\Jwt\\": "src/"
                }
            },
            "notification-url": "https://packagist.org/downloads/",
            "license": [
                "MIT"
            ],
            "authors": [
                {
                    "name": "Jitendra Adhikari",
                    "email": "jiten.adhikary@gmail.com"
                }
            ],
            "description": "Ultra lightweight JSON web token (JWT) library for PHP5.5+.",
            "keywords": [
                "auth",
                "json-web-token",
                "jwt",
                "jwt-auth",
                "jwt-php",
                "token"
            ],
            "support": {
                "issues": "https://github.com/adhocore/php-jwt/issues",
                "source": "https://github.com/adhocore/php-jwt/tree/1.1.2"
            },
            "funding": [
                {
                    "url": "https://paypal.me/ji10",
                    "type": "custom"
                }
            ],
            "time": "2021-02-20T09:56:44+00:00"
        },
        {
            "name": "appwrite/php-clamav",
            "version": "2.0.0",
            "source": {
                "type": "git",
                "url": "https://github.com/appwrite/php-clamav.git",
                "reference": "f3897169f5c1f365312238a516ae9465f804634f"
            },
            "dist": {
                "type": "zip",
                "url": "https://api.github.com/repos/appwrite/php-clamav/zipball/f3897169f5c1f365312238a516ae9465f804634f",
                "reference": "f3897169f5c1f365312238a516ae9465f804634f",
                "shasum": ""
            },
            "require": {
                "ext-sockets": "*",
                "php": ">=8.0"
            },
            "require-dev": {
                "phpunit/phpunit": "^9"
            },
            "type": "library",
            "autoload": {
                "psr-4": {
                    "Appwrite\\ClamAV\\": "src/ClamAV"
                }
            },
            "notification-url": "https://packagist.org/downloads/",
            "license": [
                "MIT"
            ],
            "authors": [
                {
                    "name": "Eldad Fux",
                    "email": "eldad@appwrite.io"
                }
            ],
            "description": "ClamAV network and pipe client for PHP",
            "keywords": [
                "anti virus",
                "appwrite",
                "clamav",
                "php"
            ],
            "support": {
                "issues": "https://github.com/appwrite/php-clamav/issues",
                "source": "https://github.com/appwrite/php-clamav/tree/2.0.0"
            },
            "time": "2023-02-24T09:50:42+00:00"
        },
        {
            "name": "appwrite/php-runtimes",
            "version": "0.11.1",
            "source": {
                "type": "git",
                "url": "https://github.com/appwrite/runtimes.git",
                "reference": "9d74a477ba3333cbcfac565c46fcf19606b7b603"
            },
            "require": {
                "php": ">=8.0",
                "utopia-php/system": "0.6.*"
            },
            "require-dev": {
                "phpunit/phpunit": "^9.3",
                "vimeo/psalm": "4.0.1"
            },
            "type": "library",
            "autoload": {
                "psr-4": {
                    "Appwrite\\Runtimes\\": "src/Runtimes"
                }
            },
            "license": [
                "BSD-3-Clause"
            ],
            "authors": [
                {
                    "name": "Eldad Fux",
                    "email": "eldad@appwrite.io"
                },
                {
                    "name": "Torsten Dittmann",
                    "email": "torsten@appwrite.io"
                }
            ],
            "description": "Appwrite repository for Cloud Function runtimes that contains the configurations and tests for all of the Appwrite runtime environments.",
            "keywords": [
                "appwrite",
                "php",
                "runtimes"
            ],
            "time": "2022-11-07T16:45:52+00:00"
        },
        {
            "name": "chillerlan/php-qrcode",
            "version": "4.3.4",
            "source": {
                "type": "git",
                "url": "https://github.com/chillerlan/php-qrcode.git",
                "reference": "2ca4bf5ae048af1981d1023ee42a0a2a9d51e51d"
            },
            "dist": {
                "type": "zip",
                "url": "https://api.github.com/repos/chillerlan/php-qrcode/zipball/2ca4bf5ae048af1981d1023ee42a0a2a9d51e51d",
                "reference": "2ca4bf5ae048af1981d1023ee42a0a2a9d51e51d",
                "shasum": ""
            },
            "require": {
                "chillerlan/php-settings-container": "^2.1.4",
                "ext-mbstring": "*",
                "php": "^7.4 || ^8.0"
            },
            "require-dev": {
                "phan/phan": "^5.3",
                "phpunit/phpunit": "^9.5",
                "setasign/fpdf": "^1.8.2"
            },
            "suggest": {
                "chillerlan/php-authenticator": "Yet another Google authenticator! Also creates URIs for mobile apps.",
                "setasign/fpdf": "Required to use the QR FPDF output."
            },
            "type": "library",
            "autoload": {
                "psr-4": {
                    "chillerlan\\QRCode\\": "src/"
                }
            },
            "notification-url": "https://packagist.org/downloads/",
            "license": [
                "MIT"
            ],
            "authors": [
                {
                    "name": "Kazuhiko Arase",
                    "homepage": "https://github.com/kazuhikoarase"
                },
                {
                    "name": "Smiley",
                    "email": "smiley@chillerlan.net",
                    "homepage": "https://github.com/codemasher"
                },
                {
                    "name": "Contributors",
                    "homepage": "https://github.com/chillerlan/php-qrcode/graphs/contributors"
                }
            ],
            "description": "A QR code generator. PHP 7.4+",
            "homepage": "https://github.com/chillerlan/php-qrcode",
            "keywords": [
                "phpqrcode",
                "qr",
                "qr code",
                "qrcode",
                "qrcode-generator"
            ],
            "support": {
                "issues": "https://github.com/chillerlan/php-qrcode/issues",
                "source": "https://github.com/chillerlan/php-qrcode/tree/4.3.4"
            },
            "funding": [
                {
                    "url": "https://www.paypal.com/donate?hosted_button_id=WLYUNAT9ZTJZ4",
                    "type": "custom"
                },
                {
                    "url": "https://ko-fi.com/codemasher",
                    "type": "ko_fi"
                }
            ],
            "time": "2022-07-25T09:12:45+00:00"
        },
        {
            "name": "chillerlan/php-settings-container",
            "version": "2.1.4",
            "source": {
                "type": "git",
                "url": "https://github.com/chillerlan/php-settings-container.git",
                "reference": "1beb7df3c14346d4344b0b2e12f6f9a74feabd4a"
            },
            "dist": {
                "type": "zip",
                "url": "https://api.github.com/repos/chillerlan/php-settings-container/zipball/1beb7df3c14346d4344b0b2e12f6f9a74feabd4a",
                "reference": "1beb7df3c14346d4344b0b2e12f6f9a74feabd4a",
                "shasum": ""
            },
            "require": {
                "ext-json": "*",
                "php": "^7.4 || ^8.0"
            },
            "require-dev": {
                "phan/phan": "^5.3",
                "phpunit/phpunit": "^9.5"
            },
            "type": "library",
            "autoload": {
                "psr-4": {
                    "chillerlan\\Settings\\": "src/"
                }
            },
            "notification-url": "https://packagist.org/downloads/",
            "license": [
                "MIT"
            ],
            "authors": [
                {
                    "name": "Smiley",
                    "email": "smiley@chillerlan.net",
                    "homepage": "https://github.com/codemasher"
                }
            ],
            "description": "A container class for immutable settings objects. Not a DI container. PHP 7.4+",
            "homepage": "https://github.com/chillerlan/php-settings-container",
            "keywords": [
                "PHP7",
                "Settings",
                "configuration",
                "container",
                "helper"
            ],
            "support": {
                "issues": "https://github.com/chillerlan/php-settings-container/issues",
                "source": "https://github.com/chillerlan/php-settings-container"
            },
            "funding": [
                {
                    "url": "https://www.paypal.com/donate?hosted_button_id=WLYUNAT9ZTJZ4",
                    "type": "custom"
                },
                {
                    "url": "https://ko-fi.com/codemasher",
                    "type": "ko_fi"
                }
            ],
            "time": "2022-07-05T22:32:14+00:00"
        },
        {
            "name": "colinmollenhour/credis",
            "version": "v1.15.0",
            "source": {
                "type": "git",
                "url": "https://github.com/colinmollenhour/credis.git",
                "reference": "28810439de1d9597b7ba11794ed9479fb6f3de7c"
            },
            "dist": {
                "type": "zip",
                "url": "https://api.github.com/repos/colinmollenhour/credis/zipball/28810439de1d9597b7ba11794ed9479fb6f3de7c",
                "reference": "28810439de1d9597b7ba11794ed9479fb6f3de7c",
                "shasum": ""
            },
            "require": {
                "php": ">=5.6.0"
            },
            "suggest": {
                "ext-redis": "Improved performance for communicating with redis"
            },
            "type": "library",
            "autoload": {
                "classmap": [
                    "Client.php",
                    "Cluster.php",
                    "Sentinel.php",
                    "Module.php"
                ]
            },
            "notification-url": "https://packagist.org/downloads/",
            "license": [
                "MIT"
            ],
            "authors": [
                {
                    "name": "Colin Mollenhour",
                    "email": "colin@mollenhour.com"
                }
            ],
            "description": "Credis is a lightweight interface to the Redis key-value store which wraps the phpredis library when available for better performance.",
            "homepage": "https://github.com/colinmollenhour/credis",
            "support": {
                "issues": "https://github.com/colinmollenhour/credis/issues",
                "source": "https://github.com/colinmollenhour/credis/tree/v1.15.0"
            },
            "time": "2023-04-18T15:34:23+00:00"
        },
        {
            "name": "composer/package-versions-deprecated",
            "version": "1.11.99.5",
            "source": {
                "type": "git",
                "url": "https://github.com/composer/package-versions-deprecated.git",
                "reference": "b4f54f74ef3453349c24a845d22392cd31e65f1d"
            },
            "dist": {
                "type": "zip",
                "url": "https://api.github.com/repos/composer/package-versions-deprecated/zipball/b4f54f74ef3453349c24a845d22392cd31e65f1d",
                "reference": "b4f54f74ef3453349c24a845d22392cd31e65f1d",
                "shasum": ""
            },
            "require": {
                "composer-plugin-api": "^1.1.0 || ^2.0",
                "php": "^7 || ^8"
            },
            "replace": {
                "ocramius/package-versions": "1.11.99"
            },
            "require-dev": {
                "composer/composer": "^1.9.3 || ^2.0@dev",
                "ext-zip": "^1.13",
                "phpunit/phpunit": "^6.5 || ^7"
            },
            "type": "composer-plugin",
            "extra": {
                "class": "PackageVersions\\Installer",
                "branch-alias": {
                    "dev-master": "1.x-dev"
                }
            },
            "autoload": {
                "psr-4": {
                    "PackageVersions\\": "src/PackageVersions"
                }
            },
            "notification-url": "https://packagist.org/downloads/",
            "license": [
                "MIT"
            ],
            "authors": [
                {
                    "name": "Marco Pivetta",
                    "email": "ocramius@gmail.com"
                },
                {
                    "name": "Jordi Boggiano",
                    "email": "j.boggiano@seld.be"
                }
            ],
            "description": "Composer plugin that provides efficient querying for installed package versions (no runtime IO)",
            "support": {
                "issues": "https://github.com/composer/package-versions-deprecated/issues",
                "source": "https://github.com/composer/package-versions-deprecated/tree/1.11.99.5"
            },
            "funding": [
                {
                    "url": "https://packagist.com",
                    "type": "custom"
                },
                {
                    "url": "https://github.com/composer",
                    "type": "github"
                },
                {
                    "url": "https://tidelift.com/funding/github/packagist/composer/composer",
                    "type": "tidelift"
                }
            ],
            "time": "2022-01-17T14:14:24+00:00"
        },
        {
            "name": "dragonmantank/cron-expression",
            "version": "v3.3.2",
            "source": {
                "type": "git",
                "url": "https://github.com/dragonmantank/cron-expression.git",
                "reference": "782ca5968ab8b954773518e9e49a6f892a34b2a8"
            },
            "dist": {
                "type": "zip",
                "url": "https://api.github.com/repos/dragonmantank/cron-expression/zipball/782ca5968ab8b954773518e9e49a6f892a34b2a8",
                "reference": "782ca5968ab8b954773518e9e49a6f892a34b2a8",
                "shasum": ""
            },
            "require": {
                "php": "^7.2|^8.0",
                "webmozart/assert": "^1.0"
            },
            "replace": {
                "mtdowling/cron-expression": "^1.0"
            },
            "require-dev": {
                "phpstan/extension-installer": "^1.0",
                "phpstan/phpstan": "^1.0",
                "phpstan/phpstan-webmozart-assert": "^1.0",
                "phpunit/phpunit": "^7.0|^8.0|^9.0"
            },
            "type": "library",
            "autoload": {
                "psr-4": {
                    "Cron\\": "src/Cron/"
                }
            },
            "notification-url": "https://packagist.org/downloads/",
            "license": [
                "MIT"
            ],
            "authors": [
                {
                    "name": "Chris Tankersley",
                    "email": "chris@ctankersley.com",
                    "homepage": "https://github.com/dragonmantank"
                }
            ],
            "description": "CRON for PHP: Calculate the next or previous run date and determine if a CRON expression is due",
            "keywords": [
                "cron",
                "schedule"
            ],
            "support": {
                "issues": "https://github.com/dragonmantank/cron-expression/issues",
                "source": "https://github.com/dragonmantank/cron-expression/tree/v3.3.2"
            },
            "funding": [
                {
                    "url": "https://github.com/dragonmantank",
                    "type": "github"
                }
            ],
<<<<<<< HEAD
            "time": "2022-01-18T15:43:28+00:00"
        },
        {
            "name": "guzzlehttp/guzzle",
            "version": "7.7.0",
            "source": {
                "type": "git",
                "url": "https://github.com/guzzle/guzzle.git",
                "reference": "fb7566caccf22d74d1ab270de3551f72a58399f5"
            },
            "dist": {
                "type": "zip",
                "url": "https://api.github.com/repos/guzzle/guzzle/zipball/fb7566caccf22d74d1ab270de3551f72a58399f5",
                "reference": "fb7566caccf22d74d1ab270de3551f72a58399f5",
                "shasum": ""
            },
            "require": {
                "ext-json": "*",
                "guzzlehttp/promises": "^1.5.3 || ^2.0",
                "guzzlehttp/psr7": "^1.9.1 || ^2.4.5",
                "php": "^7.2.5 || ^8.0",
                "psr/http-client": "^1.0",
                "symfony/deprecation-contracts": "^2.2 || ^3.0"
            },
            "provide": {
                "psr/http-client-implementation": "1.0"
            },
            "require-dev": {
                "bamarni/composer-bin-plugin": "^1.8.1",
                "ext-curl": "*",
                "php-http/client-integration-tests": "dev-master#2c025848417c1135031fdf9c728ee53d0a7ceaee as 3.0.999",
                "php-http/message-factory": "^1.1",
                "phpunit/phpunit": "^8.5.29 || ^9.5.23",
                "psr/log": "^1.1 || ^2.0 || ^3.0"
            },
            "suggest": {
                "ext-curl": "Required for CURL handler support",
                "ext-intl": "Required for Internationalized Domain Name (IDN) support",
                "psr/log": "Required for using the Log middleware"
            },
            "type": "library",
            "extra": {
                "bamarni-bin": {
                    "bin-links": true,
                    "forward-command": false
                }
            },
            "autoload": {
                "files": [
                    "src/functions_include.php"
                ],
                "psr-4": {
                    "GuzzleHttp\\": "src/"
                }
            },
            "notification-url": "https://packagist.org/downloads/",
            "license": [
                "MIT"
            ],
            "authors": [
                {
                    "name": "Graham Campbell",
                    "email": "hello@gjcampbell.co.uk",
                    "homepage": "https://github.com/GrahamCampbell"
                },
                {
                    "name": "Michael Dowling",
                    "email": "mtdowling@gmail.com",
                    "homepage": "https://github.com/mtdowling"
                },
                {
                    "name": "Jeremy Lindblom",
                    "email": "jeremeamia@gmail.com",
                    "homepage": "https://github.com/jeremeamia"
                },
                {
                    "name": "George Mponos",
                    "email": "gmponos@gmail.com",
                    "homepage": "https://github.com/gmponos"
                },
                {
                    "name": "Tobias Nyholm",
                    "email": "tobias.nyholm@gmail.com",
                    "homepage": "https://github.com/Nyholm"
                },
                {
                    "name": "Márk Sági-Kazár",
                    "email": "mark.sagikazar@gmail.com",
                    "homepage": "https://github.com/sagikazarmark"
                },
                {
                    "name": "Tobias Schultze",
                    "email": "webmaster@tubo-world.de",
                    "homepage": "https://github.com/Tobion"
                }
            ],
            "description": "Guzzle is a PHP HTTP client library",
            "keywords": [
                "client",
                "curl",
                "framework",
                "http",
                "http client",
                "psr-18",
                "psr-7",
                "rest",
                "web service"
            ],
            "support": {
                "issues": "https://github.com/guzzle/guzzle/issues",
                "source": "https://github.com/guzzle/guzzle/tree/7.7.0"
            },
            "funding": [
                {
                    "url": "https://github.com/GrahamCampbell",
                    "type": "github"
                },
                {
                    "url": "https://github.com/Nyholm",
                    "type": "github"
                },
                {
                    "url": "https://tidelift.com/funding/github/packagist/guzzlehttp/guzzle",
                    "type": "tidelift"
                }
            ],
            "time": "2023-05-21T14:04:53+00:00"
        },
        {
            "name": "guzzlehttp/promises",
            "version": "2.0.1",
            "source": {
                "type": "git",
                "url": "https://github.com/guzzle/promises.git",
                "reference": "111166291a0f8130081195ac4556a5587d7f1b5d"
            },
            "dist": {
                "type": "zip",
                "url": "https://api.github.com/repos/guzzle/promises/zipball/111166291a0f8130081195ac4556a5587d7f1b5d",
                "reference": "111166291a0f8130081195ac4556a5587d7f1b5d",
                "shasum": ""
            },
            "require": {
                "php": "^7.2.5 || ^8.0"
            },
            "require-dev": {
                "bamarni/composer-bin-plugin": "^1.8.1",
                "phpunit/phpunit": "^8.5.29 || ^9.5.23"
            },
            "type": "library",
            "extra": {
                "bamarni-bin": {
                    "bin-links": true,
                    "forward-command": false
                }
            },
            "autoload": {
                "psr-4": {
                    "GuzzleHttp\\Promise\\": "src/"
                }
            },
            "notification-url": "https://packagist.org/downloads/",
            "license": [
                "MIT"
            ],
            "authors": [
                {
                    "name": "Graham Campbell",
                    "email": "hello@gjcampbell.co.uk",
                    "homepage": "https://github.com/GrahamCampbell"
                },
                {
                    "name": "Michael Dowling",
                    "email": "mtdowling@gmail.com",
                    "homepage": "https://github.com/mtdowling"
                },
                {
                    "name": "Tobias Nyholm",
                    "email": "tobias.nyholm@gmail.com",
                    "homepage": "https://github.com/Nyholm"
                },
                {
                    "name": "Tobias Schultze",
                    "email": "webmaster@tubo-world.de",
                    "homepage": "https://github.com/Tobion"
                }
            ],
            "description": "Guzzle promises library",
            "keywords": [
                "promise"
            ],
            "support": {
                "issues": "https://github.com/guzzle/promises/issues",
                "source": "https://github.com/guzzle/promises/tree/2.0.1"
            },
            "funding": [
                {
                    "url": "https://github.com/GrahamCampbell",
                    "type": "github"
                },
                {
                    "url": "https://github.com/Nyholm",
                    "type": "github"
                },
                {
                    "url": "https://tidelift.com/funding/github/packagist/guzzlehttp/promises",
                    "type": "tidelift"
                }
            ],
            "time": "2023-08-03T15:11:55+00:00"
        },
        {
            "name": "guzzlehttp/psr7",
            "version": "2.6.0",
            "source": {
                "type": "git",
                "url": "https://github.com/guzzle/psr7.git",
                "reference": "8bd7c33a0734ae1c5d074360512beb716bef3f77"
            },
            "dist": {
                "type": "zip",
                "url": "https://api.github.com/repos/guzzle/psr7/zipball/8bd7c33a0734ae1c5d074360512beb716bef3f77",
                "reference": "8bd7c33a0734ae1c5d074360512beb716bef3f77",
                "shasum": ""
            },
            "require": {
                "php": "^7.2.5 || ^8.0",
                "psr/http-factory": "^1.0",
                "psr/http-message": "^1.1 || ^2.0",
                "ralouphie/getallheaders": "^3.0"
            },
            "provide": {
                "psr/http-factory-implementation": "1.0",
                "psr/http-message-implementation": "1.0"
            },
            "require-dev": {
                "bamarni/composer-bin-plugin": "^1.8.1",
                "http-interop/http-factory-tests": "^0.9",
                "phpunit/phpunit": "^8.5.29 || ^9.5.23"
            },
            "suggest": {
                "laminas/laminas-httphandlerrunner": "Emit PSR-7 responses"
            },
            "type": "library",
            "extra": {
                "bamarni-bin": {
                    "bin-links": true,
                    "forward-command": false
                }
            },
            "autoload": {
                "psr-4": {
                    "GuzzleHttp\\Psr7\\": "src/"
                }
            },
            "notification-url": "https://packagist.org/downloads/",
            "license": [
                "MIT"
            ],
            "authors": [
                {
                    "name": "Graham Campbell",
                    "email": "hello@gjcampbell.co.uk",
                    "homepage": "https://github.com/GrahamCampbell"
                },
                {
                    "name": "Michael Dowling",
                    "email": "mtdowling@gmail.com",
                    "homepage": "https://github.com/mtdowling"
                },
                {
                    "name": "George Mponos",
                    "email": "gmponos@gmail.com",
                    "homepage": "https://github.com/gmponos"
                },
                {
                    "name": "Tobias Nyholm",
                    "email": "tobias.nyholm@gmail.com",
                    "homepage": "https://github.com/Nyholm"
                },
                {
                    "name": "Márk Sági-Kazár",
                    "email": "mark.sagikazar@gmail.com",
                    "homepage": "https://github.com/sagikazarmark"
                },
                {
                    "name": "Tobias Schultze",
                    "email": "webmaster@tubo-world.de",
                    "homepage": "https://github.com/Tobion"
                },
                {
                    "name": "Márk Sági-Kazár",
                    "email": "mark.sagikazar@gmail.com",
                    "homepage": "https://sagikazarmark.hu"
                }
            ],
            "description": "PSR-7 message implementation that also provides common utility methods",
            "keywords": [
                "http",
                "message",
                "psr-7",
                "request",
                "response",
                "stream",
                "uri",
                "url"
            ],
            "support": {
                "issues": "https://github.com/guzzle/psr7/issues",
                "source": "https://github.com/guzzle/psr7/tree/2.6.0"
            },
            "funding": [
                {
                    "url": "https://github.com/GrahamCampbell",
                    "type": "github"
                },
                {
                    "url": "https://github.com/Nyholm",
                    "type": "github"
                },
                {
                    "url": "https://tidelift.com/funding/github/packagist/guzzlehttp/psr7",
                    "type": "tidelift"
                }
            ],
            "time": "2023-08-03T15:06:02+00:00"
        },
        {
            "name": "influxdb/influxdb-php",
            "version": "1.15.2",
            "source": {
                "type": "git",
                "url": "https://github.com/influxdata/influxdb-php.git",
                "reference": "d6e59f4f04ab9107574fda69c2cbe36671253d03"
            },
            "dist": {
                "type": "zip",
                "url": "https://api.github.com/repos/influxdata/influxdb-php/zipball/d6e59f4f04ab9107574fda69c2cbe36671253d03",
                "reference": "d6e59f4f04ab9107574fda69c2cbe36671253d03",
                "shasum": ""
            },
            "require": {
                "guzzlehttp/guzzle": "^6.0|^7.0",
                "php": "^5.5 || ^7.0 || ^8.0"
            },
            "require-dev": {
                "dms/phpunit-arraysubset-asserts": "^0.2.1",
                "phpunit/phpunit": "^9.5"
            },
            "suggest": {
                "ext-curl": "Curl extension, needed for Curl driver",
                "stefanotorresi/influxdb-php-async": "An asyncronous client for InfluxDB, implemented via ReactPHP."
            },
            "type": "library",
            "autoload": {
                "psr-4": {
                    "InfluxDB\\": "src/InfluxDB"
                }
            },
            "notification-url": "https://packagist.org/downloads/",
            "license": [
                "MIT"
            ],
            "authors": [
                {
                    "name": "Stephen Hoogendijk",
                    "email": "stephen@tca0.nl"
                },
                {
                    "name": "Daniel Martinez",
                    "email": "danimartcas@hotmail.com"
                },
                {
                    "name": "Gianluca Arbezzano",
                    "email": "gianarb92@gmail.com"
                }
            ],
            "description": "InfluxDB client library for PHP",
            "keywords": [
                "client",
                "influxdata",
                "influxdb",
                "influxdb class",
                "influxdb client",
                "influxdb library",
                "time series"
            ],
            "support": {
                "issues": "https://github.com/influxdata/influxdb-php/issues",
                "source": "https://github.com/influxdata/influxdb-php/tree/1.15.2"
            },
            "abandoned": true,
            "time": "2020-12-26T17:45:17+00:00"
=======
            "time": "2022-09-10T18:51:20+00:00"
>>>>>>> d960f85d
        },
        {
            "name": "jean85/pretty-package-versions",
            "version": "1.6.0",
            "source": {
                "type": "git",
                "url": "https://github.com/Jean85/pretty-package-versions.git",
                "reference": "1e0104b46f045868f11942aea058cd7186d6c303"
            },
            "dist": {
                "type": "zip",
                "url": "https://api.github.com/repos/Jean85/pretty-package-versions/zipball/1e0104b46f045868f11942aea058cd7186d6c303",
                "reference": "1e0104b46f045868f11942aea058cd7186d6c303",
                "shasum": ""
            },
            "require": {
                "composer/package-versions-deprecated": "^1.8.0",
                "php": "^7.0|^8.0"
            },
            "require-dev": {
                "phpunit/phpunit": "^6.0|^8.5|^9.2"
            },
            "type": "library",
            "extra": {
                "branch-alias": {
                    "dev-master": "1.x-dev"
                }
            },
            "autoload": {
                "psr-4": {
                    "Jean85\\": "src/"
                }
            },
            "notification-url": "https://packagist.org/downloads/",
            "license": [
                "MIT"
            ],
            "authors": [
                {
                    "name": "Alessandro Lai",
                    "email": "alessandro.lai85@gmail.com"
                }
            ],
            "description": "A wrapper for ocramius/package-versions to get pretty versions strings",
            "keywords": [
                "composer",
                "package",
                "release",
                "versions"
            ],
            "support": {
                "issues": "https://github.com/Jean85/pretty-package-versions/issues",
                "source": "https://github.com/Jean85/pretty-package-versions/tree/1.6.0"
            },
            "time": "2021-02-04T16:20:16+00:00"
        },
        {
            "name": "laravel/pint",
            "version": "v1.2.1",
            "source": {
                "type": "git",
                "url": "https://github.com/laravel/pint.git",
                "reference": "e60e2112ee779ce60f253695b273d1646a17d6f1"
            },
            "dist": {
                "type": "zip",
                "url": "https://api.github.com/repos/laravel/pint/zipball/e60e2112ee779ce60f253695b273d1646a17d6f1",
                "reference": "e60e2112ee779ce60f253695b273d1646a17d6f1",
                "shasum": ""
            },
            "require": {
                "ext-json": "*",
                "ext-mbstring": "*",
                "ext-tokenizer": "*",
                "ext-xml": "*",
                "php": "^8.0"
            },
            "require-dev": {
                "friendsofphp/php-cs-fixer": "^3.11.0",
                "illuminate/view": "^9.32.0",
                "laravel-zero/framework": "^9.2.0",
                "mockery/mockery": "^1.5.1",
                "nunomaduro/larastan": "^2.2.0",
                "nunomaduro/termwind": "^1.14.0",
                "pestphp/pest": "^1.22.1"
            },
            "bin": [
                "builds/pint"
            ],
            "type": "project",
            "autoload": {
                "psr-4": {
                    "App\\": "app/",
                    "Database\\Seeders\\": "database/seeders/",
                    "Database\\Factories\\": "database/factories/"
                }
            },
            "notification-url": "https://packagist.org/downloads/",
            "license": [
                "MIT"
            ],
            "authors": [
                {
                    "name": "Nuno Maduro",
                    "email": "enunomaduro@gmail.com"
                }
            ],
            "description": "An opinionated code formatter for PHP.",
            "homepage": "https://laravel.com",
            "keywords": [
                "format",
                "formatter",
                "lint",
                "linter",
                "php"
            ],
            "support": {
                "issues": "https://github.com/laravel/pint/issues",
                "source": "https://github.com/laravel/pint"
            },
            "time": "2022-11-29T16:25:20+00:00"
        },
        {
            "name": "league/csv",
            "version": "9.7.1",
            "source": {
                "type": "git",
                "url": "https://github.com/thephpleague/csv.git",
                "reference": "0ec57e8264ec92565974ead0d1724cf1026e10c1"
            },
            "dist": {
                "type": "zip",
                "url": "https://api.github.com/repos/thephpleague/csv/zipball/0ec57e8264ec92565974ead0d1724cf1026e10c1",
                "reference": "0ec57e8264ec92565974ead0d1724cf1026e10c1",
                "shasum": ""
            },
            "require": {
                "ext-json": "*",
                "ext-mbstring": "*",
                "php": "^7.3 || ^8.0"
            },
            "require-dev": {
                "ext-curl": "*",
                "ext-dom": "*",
                "friendsofphp/php-cs-fixer": "^2.16",
                "phpstan/phpstan": "^0.12.0",
                "phpstan/phpstan-phpunit": "^0.12.0",
                "phpstan/phpstan-strict-rules": "^0.12.0",
                "phpunit/phpunit": "^9.5"
            },
            "suggest": {
                "ext-dom": "Required to use the XMLConverter and or the HTMLConverter classes",
                "ext-iconv": "Needed to ease transcoding CSV using iconv stream filters"
            },
            "type": "library",
            "extra": {
                "branch-alias": {
                    "dev-master": "9.x-dev"
                }
            },
            "autoload": {
                "files": [
                    "src/functions_include.php"
                ],
                "psr-4": {
                    "League\\Csv\\": "src"
                }
            },
            "notification-url": "https://packagist.org/downloads/",
            "license": [
                "MIT"
            ],
            "authors": [
                {
                    "name": "Ignace Nyamagana Butera",
                    "email": "nyamsprod@gmail.com",
                    "homepage": "https://github.com/nyamsprod/",
                    "role": "Developer"
                }
            ],
            "description": "CSV data manipulation made easy in PHP",
            "homepage": "http://csv.thephpleague.com",
            "keywords": [
                "convert",
                "csv",
                "export",
                "filter",
                "import",
                "read",
                "transform",
                "write"
            ],
            "support": {
                "docs": "https://csv.thephpleague.com",
                "issues": "https://github.com/thephpleague/csv/issues",
                "rss": "https://github.com/thephpleague/csv/releases.atom",
                "source": "https://github.com/thephpleague/csv"
            },
            "funding": [
                {
                    "url": "https://github.com/sponsors/nyamsprod",
                    "type": "github"
                }
            ],
            "time": "2021-04-17T16:32:08+00:00"
        },
        {
            "name": "matomo/device-detector",
            "version": "6.1.4",
            "source": {
                "type": "git",
                "url": "https://github.com/matomo-org/device-detector.git",
                "reference": "74f6c4f6732b3ad6cdf25560746841d522969112"
            },
            "dist": {
                "type": "zip",
                "url": "https://api.github.com/repos/matomo-org/device-detector/zipball/74f6c4f6732b3ad6cdf25560746841d522969112",
                "reference": "74f6c4f6732b3ad6cdf25560746841d522969112",
                "shasum": ""
            },
            "require": {
                "mustangostang/spyc": "*",
                "php": "^7.2|^8.0"
            },
            "replace": {
                "piwik/device-detector": "self.version"
            },
            "require-dev": {
                "matthiasmullie/scrapbook": "^1.4.7",
                "mayflower/mo4-coding-standard": "^v8.0.0",
                "phpstan/phpstan": "^0.12.52",
                "phpunit/phpunit": "^8.5.8",
                "psr/cache": "^1.0.1",
                "psr/simple-cache": "^1.0.1",
                "symfony/yaml": "^5.1.7"
            },
            "suggest": {
                "doctrine/cache": "Can directly be used for caching purpose",
                "ext-yaml": "Necessary for using the Pecl YAML parser"
            },
            "type": "library",
            "autoload": {
                "psr-4": {
                    "DeviceDetector\\": ""
                },
                "exclude-from-classmap": [
                    "Tests/"
                ]
            },
            "notification-url": "https://packagist.org/downloads/",
            "license": [
                "LGPL-3.0-or-later"
            ],
            "authors": [
                {
                    "name": "The Matomo Team",
                    "email": "hello@matomo.org",
                    "homepage": "https://matomo.org/team/"
                }
            ],
            "description": "The Universal Device Detection library, that parses User Agents and detects devices (desktop, tablet, mobile, tv, cars, console, etc.), clients (browsers, media players, mobile apps, feed readers, libraries, etc), operating systems, devices, brands and models.",
            "homepage": "https://matomo.org",
            "keywords": [
                "devicedetection",
                "parser",
                "useragent"
            ],
            "support": {
                "forum": "https://forum.matomo.org/",
                "issues": "https://github.com/matomo-org/device-detector/issues",
                "source": "https://github.com/matomo-org/matomo",
                "wiki": "https://dev.matomo.org/"
            },
            "time": "2023-08-02T08:48:53+00:00"
        },
        {
            "name": "mongodb/mongodb",
            "version": "1.8.0",
            "source": {
                "type": "git",
                "url": "https://github.com/mongodb/mongo-php-library.git",
                "reference": "953dbc19443aa9314c44b7217a16873347e6840d"
            },
            "dist": {
                "type": "zip",
                "url": "https://api.github.com/repos/mongodb/mongo-php-library/zipball/953dbc19443aa9314c44b7217a16873347e6840d",
                "reference": "953dbc19443aa9314c44b7217a16873347e6840d",
                "shasum": ""
            },
            "require": {
                "ext-hash": "*",
                "ext-json": "*",
                "ext-mongodb": "^1.8.1",
                "jean85/pretty-package-versions": "^1.2",
                "php": "^7.0 || ^8.0",
                "symfony/polyfill-php80": "^1.19"
            },
            "require-dev": {
                "squizlabs/php_codesniffer": "^3.5, <3.5.5",
                "symfony/phpunit-bridge": "5.x-dev"
            },
            "type": "library",
            "extra": {
                "branch-alias": {
                    "dev-master": "1.8.x-dev"
                }
            },
            "autoload": {
                "files": [
                    "src/functions.php"
                ],
                "psr-4": {
                    "MongoDB\\": "src/"
                }
            },
            "notification-url": "https://packagist.org/downloads/",
            "license": [
                "Apache-2.0"
            ],
            "authors": [
                {
                    "name": "Andreas Braun",
                    "email": "andreas.braun@mongodb.com"
                },
                {
                    "name": "Jeremy Mikola",
                    "email": "jmikola@gmail.com"
                }
            ],
            "description": "MongoDB driver library",
            "homepage": "https://jira.mongodb.org/browse/PHPLIB",
            "keywords": [
                "database",
                "driver",
                "mongodb",
                "persistence"
            ],
            "support": {
                "issues": "https://github.com/mongodb/mongo-php-library/issues",
                "source": "https://github.com/mongodb/mongo-php-library/tree/1.8.0"
            },
            "time": "2020-11-25T12:26:02+00:00"
        },
        {
            "name": "mustangostang/spyc",
            "version": "0.6.3",
            "source": {
                "type": "git",
                "url": "git@github.com:mustangostang/spyc.git",
                "reference": "4627c838b16550b666d15aeae1e5289dd5b77da0"
            },
            "dist": {
                "type": "zip",
                "url": "https://api.github.com/repos/mustangostang/spyc/zipball/4627c838b16550b666d15aeae1e5289dd5b77da0",
                "reference": "4627c838b16550b666d15aeae1e5289dd5b77da0",
                "shasum": ""
            },
            "require": {
                "php": ">=5.3.1"
            },
            "require-dev": {
                "phpunit/phpunit": "4.3.*@dev"
            },
            "type": "library",
            "extra": {
                "branch-alias": {
                    "dev-master": "0.5.x-dev"
                }
            },
            "autoload": {
                "files": [
                    "Spyc.php"
                ]
            },
            "notification-url": "https://packagist.org/downloads/",
            "license": [
                "MIT"
            ],
            "authors": [
                {
                    "name": "mustangostang",
                    "email": "vlad.andersen@gmail.com"
                }
            ],
            "description": "A simple YAML loader/dumper class for PHP",
            "homepage": "https://github.com/mustangostang/spyc/",
            "keywords": [
                "spyc",
                "yaml",
                "yml"
            ],
            "time": "2019-09-10T13:16:29+00:00"
        },
        {
            "name": "phpmailer/phpmailer",
            "version": "v6.8.0",
            "source": {
                "type": "git",
                "url": "https://github.com/PHPMailer/PHPMailer.git",
                "reference": "df16b615e371d81fb79e506277faea67a1be18f1"
            },
            "dist": {
                "type": "zip",
                "url": "https://api.github.com/repos/PHPMailer/PHPMailer/zipball/df16b615e371d81fb79e506277faea67a1be18f1",
                "reference": "df16b615e371d81fb79e506277faea67a1be18f1",
                "shasum": ""
            },
            "require": {
                "ext-ctype": "*",
                "ext-filter": "*",
                "ext-hash": "*",
                "php": ">=5.5.0"
            },
            "require-dev": {
                "dealerdirect/phpcodesniffer-composer-installer": "^0.7.2",
                "doctrine/annotations": "^1.2.6 || ^1.13.3",
                "php-parallel-lint/php-console-highlighter": "^1.0.0",
                "php-parallel-lint/php-parallel-lint": "^1.3.2",
                "phpcompatibility/php-compatibility": "^9.3.5",
                "roave/security-advisories": "dev-latest",
                "squizlabs/php_codesniffer": "^3.7.1",
                "yoast/phpunit-polyfills": "^1.0.4"
            },
            "suggest": {
                "ext-mbstring": "Needed to send email in multibyte encoding charset or decode encoded addresses",
                "ext-openssl": "Needed for secure SMTP sending and DKIM signing",
                "greew/oauth2-azure-provider": "Needed for Microsoft Azure XOAUTH2 authentication",
                "hayageek/oauth2-yahoo": "Needed for Yahoo XOAUTH2 authentication",
                "league/oauth2-google": "Needed for Google XOAUTH2 authentication",
                "psr/log": "For optional PSR-3 debug logging",
                "symfony/polyfill-mbstring": "To support UTF-8 if the Mbstring PHP extension is not enabled (^1.2)",
                "thenetworg/oauth2-azure": "Needed for Microsoft XOAUTH2 authentication"
            },
            "type": "library",
            "autoload": {
                "psr-4": {
                    "PHPMailer\\PHPMailer\\": "src/"
                }
            },
            "notification-url": "https://packagist.org/downloads/",
            "license": [
                "LGPL-2.1-only"
            ],
            "authors": [
                {
                    "name": "Marcus Bointon",
                    "email": "phpmailer@synchromedia.co.uk"
                },
                {
                    "name": "Jim Jagielski",
                    "email": "jimjag@gmail.com"
                },
                {
                    "name": "Andy Prevost",
                    "email": "codeworxtech@users.sourceforge.net"
                },
                {
                    "name": "Brent R. Matzelle"
                }
            ],
            "description": "PHPMailer is a full-featured email creation and transfer class for PHP",
            "support": {
                "issues": "https://github.com/PHPMailer/PHPMailer/issues",
                "source": "https://github.com/PHPMailer/PHPMailer/tree/v6.8.0"
            },
            "funding": [
                {
                    "url": "https://github.com/Synchro",
                    "type": "github"
                }
            ],
            "time": "2023-03-06T14:43:22+00:00"
        },
        {
            "name": "psr/log",
            "version": "1.1.4",
            "source": {
                "type": "git",
                "url": "https://github.com/php-fig/log.git",
                "reference": "d49695b909c3b7628b6289db5479a1c204601f11"
            },
            "dist": {
                "type": "zip",
                "url": "https://api.github.com/repos/php-fig/log/zipball/d49695b909c3b7628b6289db5479a1c204601f11",
                "reference": "d49695b909c3b7628b6289db5479a1c204601f11",
                "shasum": ""
            },
            "require": {
                "php": ">=5.3.0"
            },
            "type": "library",
            "extra": {
                "branch-alias": {
                    "dev-master": "1.1.x-dev"
                }
            },
            "autoload": {
                "psr-4": {
                    "Psr\\Log\\": "Psr/Log/"
                }
            },
            "notification-url": "https://packagist.org/downloads/",
            "license": [
                "MIT"
            ],
            "authors": [
                {
                    "name": "PHP-FIG",
                    "homepage": "https://www.php-fig.org/"
                }
            ],
            "description": "Common interface for logging libraries",
            "homepage": "https://github.com/php-fig/log",
            "keywords": [
                "log",
                "psr",
                "psr-3"
            ],
            "support": {
                "source": "https://github.com/php-fig/log/tree/1.1.4"
            },
            "time": "2021-05-03T11:20:27+00:00"
        },
        {
            "name": "resque/php-resque",
            "version": "v1.3.6",
            "source": {
                "type": "git",
                "url": "https://github.com/resque/php-resque.git",
                "reference": "fe41c04763699b1318d97ed14cc78583e9380161"
            },
            "dist": {
                "type": "zip",
                "url": "https://api.github.com/repos/resque/php-resque/zipball/fe41c04763699b1318d97ed14cc78583e9380161",
                "reference": "fe41c04763699b1318d97ed14cc78583e9380161",
                "shasum": ""
            },
            "require": {
                "colinmollenhour/credis": "~1.7",
                "php": ">=5.6.0",
                "psr/log": "~1.0"
            },
            "require-dev": {
                "phpunit/phpunit": "^5.7"
            },
            "suggest": {
                "ext-pcntl": "REQUIRED for forking processes on platforms that support it (so anything but Windows).",
                "ext-proctitle": "Allows php-resque to rename the title of UNIX processes to show the status of a worker.",
                "ext-redis": "Native PHP extension for Redis connectivity. Credis will automatically utilize when available."
            },
            "bin": [
                "bin/resque",
                "bin/resque-scheduler"
            ],
            "type": "library",
            "extra": {
                "branch-alias": {
                    "dev-master": "1.0-dev"
                }
            },
            "autoload": {
                "psr-0": {
                    "Resque": "lib",
                    "ResqueScheduler": "lib"
                }
            },
            "notification-url": "https://packagist.org/downloads/",
            "license": [
                "MIT"
            ],
            "authors": [
                {
                    "name": "Dan Hunsaker",
                    "email": "danhunsaker+resque@gmail.com",
                    "role": "Maintainer"
                },
                {
                    "name": "Rajib Ahmed",
                    "homepage": "https://github.com/rajibahmed",
                    "role": "Maintainer"
                },
                {
                    "name": "Steve Klabnik",
                    "email": "steve@steveklabnik.com",
                    "role": "Maintainer"
                },
                {
                    "name": "Chris Boulton",
                    "email": "chris@bigcommerce.com",
                    "role": "Creator"
                }
            ],
            "description": "Redis backed library for creating background jobs and processing them later. Based on resque for Ruby.",
            "homepage": "http://www.github.com/resque/php-resque/",
            "keywords": [
                "background",
                "job",
                "redis",
                "resque"
            ],
            "support": {
                "issues": "https://github.com/resque/php-resque/issues",
                "source": "https://github.com/resque/php-resque/tree/v1.3.6"
            },
            "time": "2020-04-16T16:39:50+00:00"
        },
        {
            "name": "slickdeals/statsd",
            "version": "3.1.0",
            "source": {
                "type": "git",
                "url": "https://github.com/Slickdeals/statsd-php.git",
                "reference": "225588a0a079e145359049f6e5e23eedb1b4c17f"
            },
            "dist": {
                "type": "zip",
                "url": "https://api.github.com/repos/Slickdeals/statsd-php/zipball/225588a0a079e145359049f6e5e23eedb1b4c17f",
                "reference": "225588a0a079e145359049f6e5e23eedb1b4c17f",
                "shasum": ""
            },
            "require": {
                "php": ">= 7.3 || ^8"
            },
            "replace": {
                "domnikl/statsd": "self.version"
            },
            "require-dev": {
                "friendsofphp/php-cs-fixer": "^3.0",
                "phpunit/phpunit": "^9",
                "vimeo/psalm": "^4.6"
            },
            "type": "library",
            "autoload": {
                "psr-4": {
                    "Domnikl\\Statsd\\": "src/"
                }
            },
            "notification-url": "https://packagist.org/downloads/",
            "license": [
                "MIT"
            ],
            "authors": [
                {
                    "name": "Dominik Liebler",
                    "email": "liebler.dominik@gmail.com"
                }
            ],
            "description": "a PHP client for statsd",
            "homepage": "https://github.com/Slickdeals/statsd-php",
            "keywords": [
                "Metrics",
                "monitoring",
                "statistics",
                "statsd",
                "udp"
            ],
            "support": {
                "issues": "https://github.com/Slickdeals/statsd-php/issues",
                "source": "https://github.com/Slickdeals/statsd-php/tree/3.1.0"
            },
            "time": "2021-06-04T20:33:46+00:00"
        },
        {
            "name": "symfony/polyfill-php80",
            "version": "v1.27.0",
            "source": {
                "type": "git",
                "url": "https://github.com/symfony/polyfill-php80.git",
                "reference": "7a6ff3f1959bb01aefccb463a0f2cd3d3d2fd936"
            },
            "dist": {
                "type": "zip",
                "url": "https://api.github.com/repos/symfony/polyfill-php80/zipball/7a6ff3f1959bb01aefccb463a0f2cd3d3d2fd936",
                "reference": "7a6ff3f1959bb01aefccb463a0f2cd3d3d2fd936",
                "shasum": ""
            },
            "require": {
                "php": ">=7.1"
            },
            "type": "library",
            "extra": {
                "branch-alias": {
                    "dev-main": "1.27-dev"
                },
                "thanks": {
                    "name": "symfony/polyfill",
                    "url": "https://github.com/symfony/polyfill"
                }
            },
            "autoload": {
                "files": [
                    "bootstrap.php"
                ],
                "psr-4": {
                    "Symfony\\Polyfill\\Php80\\": ""
                },
                "classmap": [
                    "Resources/stubs"
                ]
            },
            "notification-url": "https://packagist.org/downloads/",
            "license": [
                "MIT"
            ],
            "authors": [
                {
                    "name": "Ion Bazan",
                    "email": "ion.bazan@gmail.com"
                },
                {
                    "name": "Nicolas Grekas",
                    "email": "p@tchwork.com"
                },
                {
                    "name": "Symfony Community",
                    "homepage": "https://symfony.com/contributors"
                }
            ],
            "description": "Symfony polyfill backporting some PHP 8.0+ features to lower PHP versions",
            "homepage": "https://symfony.com",
            "keywords": [
                "compatibility",
                "polyfill",
                "portable",
                "shim"
            ],
            "support": {
                "source": "https://github.com/symfony/polyfill-php80/tree/v1.27.0"
            },
            "funding": [
                {
                    "url": "https://symfony.com/sponsor",
                    "type": "custom"
                },
                {
                    "url": "https://github.com/fabpot",
                    "type": "github"
                },
                {
                    "url": "https://tidelift.com/funding/github/packagist/symfony/symfony",
                    "type": "tidelift"
                }
            ],
            "time": "2022-11-03T14:55:06+00:00"
        },
        {
            "name": "utopia-php/abuse",
            "version": "0.27.0",
            "source": {
                "type": "git",
                "url": "https://github.com/utopia-php/abuse.git",
                "reference": "d1115f5843e903ffaba9c23e450b33c0fe265ae0"
            },
            "dist": {
                "type": "zip",
                "url": "https://api.github.com/repos/utopia-php/abuse/zipball/d1115f5843e903ffaba9c23e450b33c0fe265ae0",
                "reference": "d1115f5843e903ffaba9c23e450b33c0fe265ae0",
                "shasum": ""
            },
            "require": {
                "ext-curl": "*",
                "ext-pdo": "*",
                "php": ">=8.0",
                "utopia-php/database": "0.38.*"
            },
            "require-dev": {
                "laravel/pint": "1.5.*",
                "phpstan/phpstan": "^1.9",
                "phpunit/phpunit": "^9.4"
            },
            "type": "library",
            "autoload": {
                "psr-4": {
                    "Utopia\\Abuse\\": "src/Abuse"
                }
            },
            "notification-url": "https://packagist.org/downloads/",
            "license": [
                "MIT"
            ],
            "description": "A simple abuse library to manage application usage limits",
            "keywords": [
                "Abuse",
                "framework",
                "php",
                "upf",
                "utopia"
            ],
            "support": {
                "issues": "https://github.com/utopia-php/abuse/issues",
                "source": "https://github.com/utopia-php/abuse/tree/0.27.0"
            },
            "time": "2023-07-15T00:53:50+00:00"
        },
        {
            "name": "utopia-php/analytics",
            "version": "0.10.2",
            "source": {
                "type": "git",
                "url": "https://github.com/utopia-php/analytics.git",
                "reference": "14c805114736f44c26d6d24b176a2f8b93d86a1f"
            },
            "dist": {
                "type": "zip",
                "url": "https://api.github.com/repos/utopia-php/analytics/zipball/14c805114736f44c26d6d24b176a2f8b93d86a1f",
                "reference": "14c805114736f44c26d6d24b176a2f8b93d86a1f",
                "shasum": ""
            },
            "require": {
                "php": ">=8.0",
                "utopia-php/cli": "^0.15.0"
            },
            "require-dev": {
                "laravel/pint": "dev-main",
                "phpunit/phpunit": "^9.3"
            },
            "type": "library",
            "autoload": {
                "psr-4": {
                    "Utopia\\Analytics\\": "src/Analytics"
                }
            },
            "notification-url": "https://packagist.org/downloads/",
            "license": [
                "MIT"
            ],
            "description": "A simple library to track events & users.",
            "keywords": [
                "analytics",
                "framework",
                "php",
                "upf",
                "utopia"
            ],
            "support": {
                "issues": "https://github.com/utopia-php/analytics/issues",
                "source": "https://github.com/utopia-php/analytics/tree/0.10.2"
            },
            "time": "2023-03-22T12:01:09+00:00"
        },
        {
            "name": "utopia-php/audit",
            "version": "0.29.0",
            "source": {
                "type": "git",
                "url": "https://github.com/utopia-php/audit.git",
                "reference": "5318538f457bf73623629345c98ea06371ca5dd4"
            },
            "dist": {
                "type": "zip",
                "url": "https://api.github.com/repos/utopia-php/audit/zipball/5318538f457bf73623629345c98ea06371ca5dd4",
                "reference": "5318538f457bf73623629345c98ea06371ca5dd4",
                "shasum": ""
            },
            "require": {
                "php": ">=8.0",
                "utopia-php/database": "0.38.*"
            },
            "require-dev": {
                "laravel/pint": "1.5.*",
                "phpstan/phpstan": "^1.8",
                "phpunit/phpunit": "^9.3"
            },
            "type": "library",
            "autoload": {
                "psr-4": {
                    "Utopia\\Audit\\": "src/Audit"
                }
            },
            "notification-url": "https://packagist.org/downloads/",
            "license": [
                "MIT"
            ],
            "description": "A simple audit library to manage application users logs",
            "keywords": [
                "Audit",
                "framework",
                "php",
                "upf",
                "utopia"
            ],
            "support": {
                "issues": "https://github.com/utopia-php/audit/issues",
                "source": "https://github.com/utopia-php/audit/tree/0.29.0"
            },
            "time": "2023-07-15T00:51:10+00:00"
        },
        {
            "name": "utopia-php/cache",
            "version": "0.8.0",
            "source": {
                "type": "git",
                "url": "https://github.com/utopia-php/cache.git",
                "reference": "212e66100a1f32e674fca5d9bc317cc998303089"
            },
            "dist": {
                "type": "zip",
                "url": "https://api.github.com/repos/utopia-php/cache/zipball/212e66100a1f32e674fca5d9bc317cc998303089",
                "reference": "212e66100a1f32e674fca5d9bc317cc998303089",
                "shasum": ""
            },
            "require": {
                "ext-json": "*",
                "ext-memcached": "*",
                "ext-redis": "*",
                "php": ">=8.0"
            },
            "require-dev": {
                "laravel/pint": "1.2.*",
                "phpunit/phpunit": "^9.3",
                "vimeo/psalm": "4.13.1"
            },
            "type": "library",
            "autoload": {
                "psr-4": {
                    "Utopia\\Cache\\": "src/Cache"
                }
            },
            "notification-url": "https://packagist.org/downloads/",
            "license": [
                "MIT"
            ],
            "description": "A simple cache library to manage application cache storing, loading and purging",
            "keywords": [
                "cache",
                "framework",
                "php",
                "upf",
                "utopia"
            ],
            "support": {
                "issues": "https://github.com/utopia-php/cache/issues",
                "source": "https://github.com/utopia-php/cache/tree/0.8.0"
            },
            "time": "2022-10-16T16:48:09+00:00"
        },
        {
            "name": "utopia-php/cli",
            "version": "0.15.0",
            "source": {
                "type": "git",
                "url": "https://github.com/utopia-php/cli.git",
                "reference": "ccb7c8125ffe0254fef8f25744bfa376eb7bd0ea"
            },
            "dist": {
                "type": "zip",
                "url": "https://api.github.com/repos/utopia-php/cli/zipball/ccb7c8125ffe0254fef8f25744bfa376eb7bd0ea",
                "reference": "ccb7c8125ffe0254fef8f25744bfa376eb7bd0ea",
                "shasum": ""
            },
            "require": {
                "php": ">=7.4",
                "utopia-php/framework": "0.*.*"
            },
            "require-dev": {
                "laravel/pint": "1.2.*",
                "phpunit/phpunit": "^9.3",
                "squizlabs/php_codesniffer": "^3.6",
                "vimeo/psalm": "4.0.1"
            },
            "type": "library",
            "autoload": {
                "psr-4": {
                    "Utopia\\CLI\\": "src/CLI"
                }
            },
            "notification-url": "https://packagist.org/downloads/",
            "license": [
                "MIT"
            ],
            "description": "A simple CLI library to manage command line applications",
            "keywords": [
                "cli",
                "command line",
                "framework",
                "php",
                "upf",
                "utopia"
            ],
            "support": {
                "issues": "https://github.com/utopia-php/cli/issues",
                "source": "https://github.com/utopia-php/cli/tree/0.15.0"
            },
            "time": "2023-03-01T05:55:14+00:00"
        },
        {
            "name": "utopia-php/config",
            "version": "0.2.2",
            "source": {
                "type": "git",
                "url": "https://github.com/utopia-php/config.git",
                "reference": "a3d7bc0312d7150d5e04b1362dc34b2b136908cc"
            },
            "dist": {
                "type": "zip",
                "url": "https://api.github.com/repos/utopia-php/config/zipball/a3d7bc0312d7150d5e04b1362dc34b2b136908cc",
                "reference": "a3d7bc0312d7150d5e04b1362dc34b2b136908cc",
                "shasum": ""
            },
            "require": {
                "php": ">=7.3"
            },
            "require-dev": {
                "phpunit/phpunit": "^9.3",
                "vimeo/psalm": "4.0.1"
            },
            "type": "library",
            "autoload": {
                "psr-4": {
                    "Utopia\\Config\\": "src/Config"
                }
            },
            "notification-url": "https://packagist.org/downloads/",
            "license": [
                "MIT"
            ],
            "authors": [
                {
                    "name": "Eldad Fux",
                    "email": "eldad@appwrite.io"
                }
            ],
            "description": "A simple Config library to managing application config variables",
            "keywords": [
                "config",
                "framework",
                "php",
                "upf",
                "utopia"
            ],
            "support": {
                "issues": "https://github.com/utopia-php/config/issues",
                "source": "https://github.com/utopia-php/config/tree/0.2.2"
            },
            "time": "2020-10-24T09:49:09+00:00"
        },
        {
            "name": "utopia-php/database",
            "version": "0.38.0",
            "source": {
                "type": "git",
                "url": "https://github.com/utopia-php/database.git",
                "reference": "59e4684cf87e03c12dab9240158c1dfc6888e534"
            },
            "dist": {
                "type": "zip",
                "url": "https://api.github.com/repos/utopia-php/database/zipball/59e4684cf87e03c12dab9240158c1dfc6888e534",
                "reference": "59e4684cf87e03c12dab9240158c1dfc6888e534",
                "shasum": ""
            },
            "require": {
                "ext-pdo": "*",
                "php": ">=8.0",
                "utopia-php/cache": "0.8.*",
                "utopia-php/framework": "0.*.*",
                "utopia-php/mongo": "0.2.*"
            },
            "require-dev": {
                "fakerphp/faker": "^1.14",
                "laravel/pint": "1.4.*",
                "mongodb/mongodb": "1.8.0",
                "pcov/clobber": "^2.0",
                "phpstan/phpstan": "1.10.*",
                "phpunit/phpunit": "^9.4",
                "rregeer/phpunit-coverage-check": "^0.3.1",
                "swoole/ide-helper": "4.8.0",
                "utopia-php/cli": "^0.14.0"
            },
            "type": "library",
            "autoload": {
                "psr-4": {
                    "Utopia\\Database\\": "src/Database"
                }
            },
            "notification-url": "https://packagist.org/downloads/",
            "license": [
                "MIT"
            ],
            "description": "A simple library to manage application persistence using multiple database adapters",
            "keywords": [
                "database",
                "framework",
                "php",
                "upf",
                "utopia"
            ],
            "support": {
                "issues": "https://github.com/utopia-php/database/issues",
                "source": "https://github.com/utopia-php/database/tree/0.38.0"
            },
            "time": "2023-07-14T07:49:38+00:00"
        },
        {
            "name": "utopia-php/domains",
            "version": "v1.1.0",
            "source": {
                "type": "git",
                "url": "https://github.com/utopia-php/domains.git",
                "reference": "1665e1d9932afa3be63b5c1e0dcfe01fe77d8e73"
            },
            "dist": {
                "type": "zip",
                "url": "https://api.github.com/repos/utopia-php/domains/zipball/1665e1d9932afa3be63b5c1e0dcfe01fe77d8e73",
                "reference": "1665e1d9932afa3be63b5c1e0dcfe01fe77d8e73",
                "shasum": ""
            },
            "require": {
                "php": ">=7.1"
            },
            "require-dev": {
                "phpunit/phpunit": "^7.0"
            },
            "type": "library",
            "autoload": {
                "psr-4": {
                    "Utopia\\Domains\\": "src/Domains"
                }
            },
            "notification-url": "https://packagist.org/downloads/",
            "license": [
                "MIT"
            ],
            "authors": [
                {
                    "name": "Eldad Fux",
                    "email": "eldad@appwrite.io"
                }
            ],
            "description": "Utopia Domains library is simple and lite library for parsing web domains. This library is aiming to be as simple and easy to learn and use.",
            "keywords": [
                "domains",
                "framework",
                "icann",
                "php",
                "public suffix",
                "tld",
                "tld extract",
                "upf",
                "utopia"
            ],
            "support": {
                "issues": "https://github.com/utopia-php/domains/issues",
                "source": "https://github.com/utopia-php/domains/tree/master"
            },
            "time": "2020-02-23T07:40:02+00:00"
        },
        {
            "name": "utopia-php/dsn",
            "version": "0.1.0",
            "source": {
                "type": "git",
                "url": "https://github.com/utopia-php/dsn.git",
                "reference": "17a5935eab1b89fb4b95600db50a1b6d5faa6cea"
            },
            "dist": {
                "type": "zip",
                "url": "https://api.github.com/repos/utopia-php/dsn/zipball/17a5935eab1b89fb4b95600db50a1b6d5faa6cea",
                "reference": "17a5935eab1b89fb4b95600db50a1b6d5faa6cea",
                "shasum": ""
            },
            "require": {
                "php": ">=8.0"
            },
            "require-dev": {
                "laravel/pint": "1.2.*",
                "phpunit/phpunit": "^9.3",
                "squizlabs/php_codesniffer": "^3.6",
                "vimeo/psalm": "4.0.1"
            },
            "type": "library",
            "autoload": {
                "psr-4": {
                    "Utopia\\DSN\\": "src/DSN"
                }
            },
            "notification-url": "https://packagist.org/downloads/",
            "license": [
                "MIT"
            ],
            "description": "A simple library for parsing and managing Data Source Names ( DSNs )",
            "keywords": [
                "dsn",
                "framework",
                "php",
                "upf",
                "utopia"
            ],
            "support": {
                "issues": "https://github.com/utopia-php/dsn/issues",
                "source": "https://github.com/utopia-php/dsn/tree/0.1.0"
            },
            "time": "2022-10-26T10:06:20+00:00"
        },
        {
            "name": "utopia-php/framework",
            "version": "0.28.4",
            "source": {
                "type": "git",
                "url": "https://github.com/utopia-php/framework.git",
                "reference": "98c5469efe195aeecc63745dbf8e2f357f8cedac"
            },
            "dist": {
                "type": "zip",
                "url": "https://api.github.com/repos/utopia-php/framework/zipball/98c5469efe195aeecc63745dbf8e2f357f8cedac",
                "reference": "98c5469efe195aeecc63745dbf8e2f357f8cedac",
                "shasum": ""
            },
            "require": {
                "php": ">=8.0"
            },
            "require-dev": {
                "laravel/pint": "^1.2",
                "phpstan/phpstan": "1.9.x-dev",
                "phpunit/phpunit": "^9.5.25",
                "vimeo/psalm": "4.27.0"
            },
            "type": "library",
            "autoload": {
                "psr-4": {
                    "Utopia\\": "src/"
                }
            },
            "notification-url": "https://packagist.org/downloads/",
            "license": [
                "MIT"
            ],
            "description": "A simple, light and advanced PHP framework",
            "keywords": [
                "framework",
                "php",
                "upf"
            ],
            "support": {
                "issues": "https://github.com/utopia-php/framework/issues",
                "source": "https://github.com/utopia-php/framework/tree/0.28.4"
            },
            "time": "2023-06-03T14:09:22+00:00"
        },
        {
            "name": "utopia-php/image",
            "version": "0.5.4",
            "source": {
                "type": "git",
                "url": "https://github.com/utopia-php/image.git",
                "reference": "ca5f436f9aa22dedaa6648f24f3687733808e336"
            },
            "dist": {
                "type": "zip",
                "url": "https://api.github.com/repos/utopia-php/image/zipball/ca5f436f9aa22dedaa6648f24f3687733808e336",
                "reference": "ca5f436f9aa22dedaa6648f24f3687733808e336",
                "shasum": ""
            },
            "require": {
                "ext-imagick": "*",
                "php": ">=8.0"
            },
            "require-dev": {
                "phpunit/phpunit": "^9.3",
                "vimeo/psalm": "4.13.1"
            },
            "type": "library",
            "autoload": {
                "psr-4": {
                    "Utopia\\Image\\": "src/Image"
                }
            },
            "notification-url": "https://packagist.org/downloads/",
            "license": [
                "MIT"
            ],
            "authors": [
                {
                    "name": "Eldad Fux",
                    "email": "eldad@appwrite.io"
                }
            ],
            "description": "A simple Image manipulation library",
            "keywords": [
                "framework",
                "image",
                "php",
                "upf",
                "utopia"
            ],
            "support": {
                "issues": "https://github.com/utopia-php/image/issues",
                "source": "https://github.com/utopia-php/image/tree/0.5.4"
            },
            "time": "2022-05-11T12:30:41+00:00"
        },
        {
            "name": "utopia-php/locale",
            "version": "0.4.0",
            "source": {
                "type": "git",
                "url": "https://github.com/utopia-php/locale.git",
                "reference": "c2d9358d0fe2f6b6ed5448369f9d1e430c615447"
            },
            "dist": {
                "type": "zip",
                "url": "https://api.github.com/repos/utopia-php/locale/zipball/c2d9358d0fe2f6b6ed5448369f9d1e430c615447",
                "reference": "c2d9358d0fe2f6b6ed5448369f9d1e430c615447",
                "shasum": ""
            },
            "require": {
                "php": ">=7.4"
            },
            "require-dev": {
                "phpunit/phpunit": "^9.3",
                "vimeo/psalm": "4.0.1"
            },
            "type": "library",
            "autoload": {
                "psr-4": {
                    "Utopia\\Locale\\": "src/Locale"
                }
            },
            "notification-url": "https://packagist.org/downloads/",
            "license": [
                "MIT"
            ],
            "authors": [
                {
                    "name": "Eldad Fux",
                    "email": "eldad@appwrite.io"
                }
            ],
            "description": "A simple locale library to manage application translations",
            "keywords": [
                "framework",
                "locale",
                "php",
                "upf",
                "utopia"
            ],
            "support": {
                "issues": "https://github.com/utopia-php/locale/issues",
                "source": "https://github.com/utopia-php/locale/tree/0.4.0"
            },
            "time": "2021-07-24T11:35:55+00:00"
        },
        {
            "name": "utopia-php/logger",
            "version": "0.3.1",
            "source": {
                "type": "git",
                "url": "https://github.com/utopia-php/logger.git",
                "reference": "de623f1ec1c672c795d113dd25c5bf212f7ef4fc"
            },
            "dist": {
                "type": "zip",
                "url": "https://api.github.com/repos/utopia-php/logger/zipball/de623f1ec1c672c795d113dd25c5bf212f7ef4fc",
                "reference": "de623f1ec1c672c795d113dd25c5bf212f7ef4fc",
                "shasum": ""
            },
            "require": {
                "php": ">=8.0"
            },
            "require-dev": {
                "phpstan/phpstan": "1.9.x-dev",
                "phpunit/phpunit": "^9.3",
                "vimeo/psalm": "4.0.1"
            },
            "type": "library",
            "autoload": {
                "psr-4": {
                    "Utopia\\Logger\\": "src/Logger"
                }
            },
            "notification-url": "https://packagist.org/downloads/",
            "license": [
                "MIT"
            ],
            "description": "Utopia Logger library is simple and lite library for logging information, such as errors or warnings. This library is aiming to be as simple and easy to learn and use.",
            "keywords": [
                "appsignal",
                "errors",
                "framework",
                "logger",
                "logging",
                "logs",
                "php",
                "raygun",
                "sentry",
                "upf",
                "utopia",
                "warnings"
            ],
            "support": {
                "issues": "https://github.com/utopia-php/logger/issues",
                "source": "https://github.com/utopia-php/logger/tree/0.3.1"
            },
            "time": "2023-02-10T15:52:50+00:00"
        },
        {
            "name": "utopia-php/messaging",
            "version": "0.1.1",
            "source": {
                "type": "git",
                "url": "https://github.com/utopia-php/messaging.git",
                "reference": "a75d66ddd59b834ab500a4878a2c084e6572604a"
            },
            "dist": {
                "type": "zip",
                "url": "https://api.github.com/repos/utopia-php/messaging/zipball/a75d66ddd59b834ab500a4878a2c084e6572604a",
                "reference": "a75d66ddd59b834ab500a4878a2c084e6572604a",
                "shasum": ""
            },
            "require": {
                "ext-curl": "*",
                "php": ">=8.0.0"
            },
            "require-dev": {
                "laravel/pint": "^1.2",
                "phpmailer/phpmailer": "6.6.*",
                "phpunit/phpunit": "9.5.*"
            },
            "type": "library",
            "autoload": {
                "psr-4": {
                    "Utopia\\Messaging\\": "src/Utopia/Messaging"
                }
            },
            "notification-url": "https://packagist.org/downloads/",
            "license": [
                "MIT"
            ],
            "description": "A simple, light and advanced PHP messaging library",
            "keywords": [
                "library",
                "messaging",
                "php",
                "upf",
                "utopia",
                "utopia-php"
            ],
            "support": {
                "issues": "https://github.com/utopia-php/messaging/issues",
                "source": "https://github.com/utopia-php/messaging/tree/0.1.1"
            },
            "time": "2023-02-07T05:42:46+00:00"
        },
        {
            "name": "utopia-php/mongo",
            "version": "0.2.0",
            "source": {
                "type": "git",
                "url": "https://github.com/utopia-php/mongo.git",
                "reference": "b6dfb31b93c07c59b8bbd62a3b52e3b97a407c09"
            },
            "dist": {
                "type": "zip",
                "url": "https://api.github.com/repos/utopia-php/mongo/zipball/b6dfb31b93c07c59b8bbd62a3b52e3b97a407c09",
                "reference": "b6dfb31b93c07c59b8bbd62a3b52e3b97a407c09",
                "shasum": ""
            },
            "require": {
                "ext-mongodb": "*",
                "mongodb/mongodb": "1.8.0",
                "php": ">=8.0"
            },
            "require-dev": {
                "fakerphp/faker": "^1.14",
                "laravel/pint": "1.2.*",
                "phpstan/phpstan": "1.8.*",
                "phpunit/phpunit": "^9.4",
                "swoole/ide-helper": "4.8.0"
            },
            "type": "library",
            "autoload": {
                "psr-4": {
                    "Utopia\\Mongo\\": "src"
                }
            },
            "notification-url": "https://packagist.org/downloads/",
            "license": [
                "MIT"
            ],
            "authors": [
                {
                    "name": "Eldad Fux",
                    "email": "eldad@appwrite.io"
                },
                {
                    "name": "Wess",
                    "email": "wess@appwrite.io"
                }
            ],
            "description": "A simple library to manage Mongo database",
            "keywords": [
                "database",
                "mongo",
                "php",
                "upf",
                "utopia"
            ],
            "support": {
                "issues": "https://github.com/utopia-php/mongo/issues",
                "source": "https://github.com/utopia-php/mongo/tree/0.2.0"
            },
            "time": "2023-03-22T10:44:29+00:00"
        },
        {
            "name": "utopia-php/orchestration",
            "version": "0.9.1",
            "source": {
                "type": "git",
                "url": "https://github.com/utopia-php/orchestration.git",
                "reference": "55f43513b3f940a3f4f9c2cde7682d0c2581beb0"
            },
            "dist": {
                "type": "zip",
                "url": "https://api.github.com/repos/utopia-php/orchestration/zipball/55f43513b3f940a3f4f9c2cde7682d0c2581beb0",
                "reference": "55f43513b3f940a3f4f9c2cde7682d0c2581beb0",
                "shasum": ""
            },
            "require": {
                "php": ">=8.0",
                "utopia-php/cli": "0.15.*"
            },
            "require-dev": {
                "laravel/pint": "^1.2",
                "phpunit/phpunit": "^9.3",
                "vimeo/psalm": "4.0.1"
            },
            "type": "library",
            "autoload": {
                "psr-4": {
                    "Utopia\\Orchestration\\": "src/Orchestration"
                }
            },
            "notification-url": "https://packagist.org/downloads/",
            "license": [
                "MIT"
            ],
            "description": "Lite & fast micro PHP abstraction library for container orchestration",
            "keywords": [
                "docker",
                "framework",
                "kubernetes",
                "orchestration",
                "php",
                "swarm",
                "upf",
                "utopia"
            ],
            "support": {
                "issues": "https://github.com/utopia-php/orchestration/issues",
                "source": "https://github.com/utopia-php/orchestration/tree/0.9.1"
            },
            "time": "2023-03-17T15:05:06+00:00"
        },
        {
            "name": "utopia-php/platform",
            "version": "0.4.0",
            "source": {
                "type": "git",
                "url": "https://github.com/utopia-php/platform.git",
                "reference": "a2a91940314dc7e23ae0b487be456ca508920e7f"
            },
            "dist": {
                "type": "zip",
                "url": "https://api.github.com/repos/utopia-php/platform/zipball/a2a91940314dc7e23ae0b487be456ca508920e7f",
                "reference": "a2a91940314dc7e23ae0b487be456ca508920e7f",
                "shasum": ""
            },
            "require": {
                "ext-json": "*",
                "ext-redis": "*",
                "php": ">=8.0",
                "utopia-php/cli": "0.15.*",
                "utopia-php/framework": "0.28.*"
            },
            "require-dev": {
                "laravel/pint": "1.2.*",
                "phpunit/phpunit": "^9.3"
            },
            "type": "library",
            "autoload": {
                "psr-4": {
                    "Utopia\\Platform\\": "src/Platform"
                }
            },
            "notification-url": "https://packagist.org/downloads/",
            "license": [
                "MIT"
            ],
            "description": "Light and Fast Platform Library",
            "keywords": [
                "framework",
                "php",
                "platform",
                "upf",
                "utopia"
            ],
            "support": {
                "issues": "https://github.com/utopia-php/platform/issues",
                "source": "https://github.com/utopia-php/platform/tree/0.4.0"
            },
            "time": "2023-05-30T07:18:41+00:00"
        },
        {
            "name": "utopia-php/pools",
            "version": "0.4.2",
            "source": {
                "type": "git",
                "url": "https://github.com/utopia-php/pools.git",
                "reference": "d2870ab74b31b7f4027799f082e85122154f8bed"
            },
            "dist": {
                "type": "zip",
                "url": "https://api.github.com/repos/utopia-php/pools/zipball/d2870ab74b31b7f4027799f082e85122154f8bed",
                "reference": "d2870ab74b31b7f4027799f082e85122154f8bed",
                "shasum": ""
            },
            "require": {
                "php": ">=8.0"
            },
            "require-dev": {
                "laravel/pint": "1.2.*",
                "phpstan/phpstan": "1.8.*",
                "phpunit/phpunit": "^9.3"
            },
            "type": "library",
            "autoload": {
                "psr-4": {
                    "Utopia\\Pools\\": "src/Pools"
                }
            },
            "notification-url": "https://packagist.org/downloads/",
            "license": [
                "MIT"
            ],
            "authors": [
                {
                    "name": "Team Appwrite",
                    "email": "team@appwrite.io"
                }
            ],
            "description": "A simple library to manage connection pools",
            "keywords": [
                "framework",
                "php",
                "pools",
                "utopia"
            ],
            "support": {
                "issues": "https://github.com/utopia-php/pools/issues",
                "source": "https://github.com/utopia-php/pools/tree/0.4.2"
            },
            "time": "2022-11-22T07:55:45+00:00"
        },
        {
            "name": "utopia-php/preloader",
            "version": "0.2.4",
            "source": {
                "type": "git",
                "url": "https://github.com/utopia-php/preloader.git",
                "reference": "65ef48392e72172f584b0baa2e224f9a1cebcce0"
            },
            "dist": {
                "type": "zip",
                "url": "https://api.github.com/repos/utopia-php/preloader/zipball/65ef48392e72172f584b0baa2e224f9a1cebcce0",
                "reference": "65ef48392e72172f584b0baa2e224f9a1cebcce0",
                "shasum": ""
            },
            "require": {
                "php": ">=7.1"
            },
            "require-dev": {
                "phpunit/phpunit": "^9.3",
                "vimeo/psalm": "4.0.1"
            },
            "type": "library",
            "autoload": {
                "psr-4": {
                    "Utopia\\Preloader\\": "src/Preloader"
                }
            },
            "notification-url": "https://packagist.org/downloads/",
            "license": [
                "MIT"
            ],
            "authors": [
                {
                    "name": "Eldad Fux",
                    "email": "team@appwrite.io"
                }
            ],
            "description": "Utopia Preloader library is simple and lite library for managing PHP preloading configuration",
            "keywords": [
                "framework",
                "php",
                "preload",
                "preloader",
                "preloading",
                "upf",
                "utopia"
            ],
            "support": {
                "issues": "https://github.com/utopia-php/preloader/issues",
                "source": "https://github.com/utopia-php/preloader/tree/0.2.4"
            },
            "time": "2020-10-24T07:04:59+00:00"
        },
        {
            "name": "utopia-php/queue",
            "version": "0.5.3",
            "source": {
                "type": "git",
                "url": "https://github.com/utopia-php/queue.git",
                "reference": "8e8b6cb27172713fe5d8b7b092ce68516caf129a"
            },
            "dist": {
                "type": "zip",
                "url": "https://api.github.com/repos/utopia-php/queue/zipball/8e8b6cb27172713fe5d8b7b092ce68516caf129a",
                "reference": "8e8b6cb27172713fe5d8b7b092ce68516caf129a",
                "shasum": ""
            },
            "require": {
                "php": ">=8.0",
                "utopia-php/cli": "0.15.*",
                "utopia-php/framework": "0.*.*"
            },
            "require-dev": {
                "laravel/pint": "^0.2.3",
                "phpstan/phpstan": "^1.8",
                "phpunit/phpunit": "^9.5.5",
                "swoole/ide-helper": "4.8.8",
                "workerman/workerman": "^4.0"
            },
            "suggest": {
                "ext-swoole": "Needed to support Swoole.",
                "workerman/workerman": "Needed to support Workerman."
            },
            "type": "library",
            "autoload": {
                "psr-4": {
                    "Utopia\\Queue\\": "src/Queue"
                }
            },
            "notification-url": "https://packagist.org/downloads/",
            "license": [
                "MIT"
            ],
            "authors": [
                {
                    "name": "Torsten Dittmann",
                    "email": "torsten@appwrite.io"
                }
            ],
            "description": "A powerful task queue.",
            "keywords": [
                "Tasks",
                "framework",
                "php",
                "queue",
                "upf",
                "utopia"
            ],
            "support": {
                "issues": "https://github.com/utopia-php/queue/issues",
                "source": "https://github.com/utopia-php/queue/tree/0.5.3"
            },
            "time": "2023-05-24T19:06:04+00:00"
        },
        {
            "name": "utopia-php/registry",
            "version": "0.5.0",
            "source": {
                "type": "git",
                "url": "https://github.com/utopia-php/registry.git",
                "reference": "bedc4ed54527b2803e6dfdccc39449f98522b70d"
            },
            "dist": {
                "type": "zip",
                "url": "https://api.github.com/repos/utopia-php/registry/zipball/bedc4ed54527b2803e6dfdccc39449f98522b70d",
                "reference": "bedc4ed54527b2803e6dfdccc39449f98522b70d",
                "shasum": ""
            },
            "require": {
                "php": ">=7.4"
            },
            "require-dev": {
                "phpunit/phpunit": "^9.3",
                "vimeo/psalm": "4.0.1"
            },
            "type": "library",
            "autoload": {
                "psr-4": {
                    "Utopia\\Registry\\": "src/Registry"
                }
            },
            "notification-url": "https://packagist.org/downloads/",
            "license": [
                "MIT"
            ],
            "authors": [
                {
                    "name": "Eldad Fux",
                    "email": "eldad@appwrite.io"
                }
            ],
            "description": "A simple dependency management library for PHP",
            "keywords": [
                "dependency management",
                "di",
                "framework",
                "php",
                "upf",
                "utopia"
            ],
            "support": {
                "issues": "https://github.com/utopia-php/registry/issues",
                "source": "https://github.com/utopia-php/registry/tree/0.5.0"
            },
            "time": "2021-03-10T10:45:22+00:00"
        },
        {
            "name": "utopia-php/storage",
            "version": "0.14.0",
            "source": {
                "type": "git",
                "url": "https://github.com/utopia-php/storage.git",
                "reference": "eda6651ac16884dc2a79ecb984ea591ba1ed498c"
            },
            "dist": {
                "type": "zip",
                "url": "https://api.github.com/repos/utopia-php/storage/zipball/eda6651ac16884dc2a79ecb984ea591ba1ed498c",
                "reference": "eda6651ac16884dc2a79ecb984ea591ba1ed498c",
                "shasum": ""
            },
            "require": {
                "ext-brotli": "*",
                "ext-fileinfo": "*",
                "ext-lz4": "*",
                "ext-snappy": "*",
                "ext-zlib": "*",
                "ext-zstd": "*",
                "php": ">=8.0",
                "utopia-php/framework": "0.*.*"
            },
            "require-dev": {
                "laravel/pint": "1.2.*",
                "phpunit/phpunit": "^9.3",
                "vimeo/psalm": "4.0.1"
            },
            "type": "library",
            "autoload": {
                "psr-4": {
                    "Utopia\\Storage\\": "src/Storage"
                }
            },
            "notification-url": "https://packagist.org/downloads/",
            "license": [
                "MIT"
            ],
            "description": "A simple Storage library to manage application storage",
            "keywords": [
                "framework",
                "php",
                "storage",
                "upf",
                "utopia"
            ],
            "support": {
                "issues": "https://github.com/utopia-php/storage/issues",
                "source": "https://github.com/utopia-php/storage/tree/0.14.0"
            },
            "time": "2023-03-15T00:16:34+00:00"
        },
        {
            "name": "utopia-php/swoole",
            "version": "0.5.0",
            "source": {
                "type": "git",
                "url": "https://github.com/utopia-php/swoole.git",
                "reference": "c2a3a4f944a2f22945af3cbcb95b13f0769628b1"
            },
            "dist": {
                "type": "zip",
                "url": "https://api.github.com/repos/utopia-php/swoole/zipball/c2a3a4f944a2f22945af3cbcb95b13f0769628b1",
                "reference": "c2a3a4f944a2f22945af3cbcb95b13f0769628b1",
                "shasum": ""
            },
            "require": {
                "ext-swoole": "*",
                "php": ">=8.0",
                "utopia-php/framework": "0.*.*"
            },
            "require-dev": {
                "laravel/pint": "1.2.*",
                "phpunit/phpunit": "^9.3",
                "swoole/ide-helper": "4.8.3",
                "vimeo/psalm": "4.15.0"
            },
            "type": "library",
            "autoload": {
                "psr-4": {
                    "Utopia\\Swoole\\": "src/Swoole"
                }
            },
            "notification-url": "https://packagist.org/downloads/",
            "license": [
                "MIT"
            ],
            "description": "An extension for Utopia Framework to work with PHP Swoole as a PHP FPM alternative",
            "keywords": [
                "framework",
                "http",
                "php",
                "server",
                "swoole",
                "upf",
                "utopia"
            ],
            "support": {
                "issues": "https://github.com/utopia-php/swoole/issues",
                "source": "https://github.com/utopia-php/swoole/tree/0.5.0"
            },
            "time": "2022-10-19T22:19:07+00:00"
        },
        {
            "name": "utopia-php/system",
            "version": "0.6.0",
            "source": {
                "type": "git",
                "url": "https://github.com/utopia-php/system.git",
                "reference": "289c4327713deadc9c748b5317d248133a02f245"
            },
            "dist": {
                "type": "zip",
                "url": "https://api.github.com/repos/utopia-php/system/zipball/289c4327713deadc9c748b5317d248133a02f245",
                "reference": "289c4327713deadc9c748b5317d248133a02f245",
                "shasum": ""
            },
            "require": {
                "laravel/pint": "1.2.*",
                "php": ">=7.4"
            },
            "require-dev": {
                "phpunit/phpunit": "^9.3",
                "squizlabs/php_codesniffer": "^3.6",
                "vimeo/psalm": "4.0.1"
            },
            "type": "library",
            "autoload": {
                "psr-4": {
                    "Utopia\\System\\": "src/System"
                }
            },
            "notification-url": "https://packagist.org/downloads/",
            "license": [
                "MIT"
            ],
            "authors": [
                {
                    "name": "Eldad Fux",
                    "email": "eldad@appwrite.io"
                },
                {
                    "name": "Torsten Dittmann",
                    "email": "torsten@appwrite.io"
                }
            ],
            "description": "A simple library for obtaining information about the host's system.",
            "keywords": [
                "framework",
                "php",
                "system",
                "upf",
                "utopia"
            ],
            "support": {
                "issues": "https://github.com/utopia-php/system/issues",
                "source": "https://github.com/utopia-php/system/tree/0.6.0"
            },
            "time": "2022-11-07T13:51:59+00:00"
        },
        {
            "name": "utopia-php/websocket",
            "version": "0.1.0",
            "source": {
                "type": "git",
                "url": "https://github.com/utopia-php/websocket.git",
                "reference": "51fcb86171400d8aa40d76c54593481fd273dab5"
            },
            "dist": {
                "type": "zip",
                "url": "https://api.github.com/repos/utopia-php/websocket/zipball/51fcb86171400d8aa40d76c54593481fd273dab5",
                "reference": "51fcb86171400d8aa40d76c54593481fd273dab5",
                "shasum": ""
            },
            "require": {
                "php": ">=8.0"
            },
            "require-dev": {
                "phpunit/phpunit": "^9.5.5",
                "swoole/ide-helper": "4.6.6",
                "textalk/websocket": "1.5.2",
                "vimeo/psalm": "^4.8.1",
                "workerman/workerman": "^4.0"
            },
            "type": "library",
            "autoload": {
                "psr-4": {
                    "Utopia\\WebSocket\\": "src/WebSocket"
                }
            },
            "notification-url": "https://packagist.org/downloads/",
            "license": [
                "MIT"
            ],
            "authors": [
                {
                    "name": "Eldad Fux",
                    "email": "eldad@appwrite.io"
                },
                {
                    "name": "Torsten Dittmann",
                    "email": "torsten@appwrite.io"
                }
            ],
            "description": "A simple abstraction for WebSocket servers.",
            "keywords": [
                "framework",
                "php",
                "upf",
                "utopia",
                "websocket"
            ],
            "support": {
                "issues": "https://github.com/utopia-php/websocket/issues",
                "source": "https://github.com/utopia-php/websocket/tree/0.1.0"
            },
            "time": "2021-12-20T10:50:09+00:00"
        },
        {
            "name": "webmozart/assert",
            "version": "1.11.0",
            "source": {
                "type": "git",
                "url": "https://github.com/webmozarts/assert.git",
                "reference": "11cb2199493b2f8a3b53e7f19068fc6aac760991"
            },
            "dist": {
                "type": "zip",
                "url": "https://api.github.com/repos/webmozarts/assert/zipball/11cb2199493b2f8a3b53e7f19068fc6aac760991",
                "reference": "11cb2199493b2f8a3b53e7f19068fc6aac760991",
                "shasum": ""
            },
            "require": {
                "ext-ctype": "*",
                "php": "^7.2 || ^8.0"
            },
            "conflict": {
                "phpstan/phpstan": "<0.12.20",
                "vimeo/psalm": "<4.6.1 || 4.6.2"
            },
            "require-dev": {
                "phpunit/phpunit": "^8.5.13"
            },
            "type": "library",
            "extra": {
                "branch-alias": {
                    "dev-master": "1.10-dev"
                }
            },
            "autoload": {
                "psr-4": {
                    "Webmozart\\Assert\\": "src/"
                }
            },
            "notification-url": "https://packagist.org/downloads/",
            "license": [
                "MIT"
            ],
            "authors": [
                {
                    "name": "Bernhard Schussek",
                    "email": "bschussek@gmail.com"
                }
            ],
            "description": "Assertions to validate method input/output with nice error messages.",
            "keywords": [
                "assert",
                "check",
                "validate"
            ],
            "support": {
                "issues": "https://github.com/webmozarts/assert/issues",
                "source": "https://github.com/webmozarts/assert/tree/1.11.0"
            },
            "time": "2022-06-03T18:03:27+00:00"
        },
        {
            "name": "webonyx/graphql-php",
            "version": "v14.11.10",
            "source": {
                "type": "git",
                "url": "https://github.com/webonyx/graphql-php.git",
                "reference": "d9c2fdebc6aa01d831bc2969da00e8588cffef19"
            },
            "dist": {
                "type": "zip",
                "url": "https://api.github.com/repos/webonyx/graphql-php/zipball/d9c2fdebc6aa01d831bc2969da00e8588cffef19",
                "reference": "d9c2fdebc6aa01d831bc2969da00e8588cffef19",
                "shasum": ""
            },
            "require": {
                "ext-json": "*",
                "ext-mbstring": "*",
                "php": "^7.1 || ^8"
            },
            "require-dev": {
                "amphp/amp": "^2.3",
                "doctrine/coding-standard": "^6.0",
                "nyholm/psr7": "^1.2",
                "phpbench/phpbench": "^1.2",
                "phpstan/extension-installer": "^1.0",
                "phpstan/phpstan": "0.12.82",
                "phpstan/phpstan-phpunit": "0.12.18",
                "phpstan/phpstan-strict-rules": "0.12.9",
                "phpunit/phpunit": "^7.2 || ^8.5",
                "psr/http-message": "^1.0",
                "react/promise": "2.*",
                "simpod/php-coveralls-mirror": "^3.0"
            },
            "suggest": {
                "psr/http-message": "To use standard GraphQL server",
                "react/promise": "To leverage async resolving on React PHP platform"
            },
            "type": "library",
            "autoload": {
                "psr-4": {
                    "GraphQL\\": "src/"
                }
            },
            "notification-url": "https://packagist.org/downloads/",
            "license": [
                "MIT"
            ],
            "description": "A PHP port of GraphQL reference implementation",
            "homepage": "https://github.com/webonyx/graphql-php",
            "keywords": [
                "api",
                "graphql"
            ],
            "support": {
                "issues": "https://github.com/webonyx/graphql-php/issues",
                "source": "https://github.com/webonyx/graphql-php/tree/v14.11.10"
            },
            "funding": [
                {
                    "url": "https://opencollective.com/webonyx-graphql-php",
                    "type": "open_collective"
                }
            ],
            "time": "2023-07-05T14:23:37+00:00"
        }
    ],
    "packages-dev": [
        {
            "name": "appwrite/sdk-generator",
            "version": "0.33.7",
            "source": {
                "type": "git",
                "url": "https://github.com/appwrite/sdk-generator.git",
                "reference": "9f5db4a637b23879ceacea9ed2d33b0486771ffc"
            },
            "dist": {
                "type": "zip",
                "url": "https://api.github.com/repos/appwrite/sdk-generator/zipball/9f5db4a637b23879ceacea9ed2d33b0486771ffc",
                "reference": "9f5db4a637b23879ceacea9ed2d33b0486771ffc",
                "shasum": ""
            },
            "require": {
                "ext-curl": "*",
                "ext-json": "*",
                "ext-mbstring": "*",
                "matthiasmullie/minify": "^1.3.68",
                "php": ">=8.0",
                "twig/twig": "^3.4.1"
            },
            "require-dev": {
                "brianium/paratest": "^6.4",
                "phpunit/phpunit": "^9.5.21",
                "squizlabs/php_codesniffer": "^3.6"
            },
            "type": "library",
            "autoload": {
                "psr-4": {
                    "Appwrite\\SDK\\": "src/SDK",
                    "Appwrite\\Spec\\": "src/Spec"
                }
            },
            "notification-url": "https://packagist.org/downloads/",
            "license": [
                "MIT"
            ],
            "authors": [
                {
                    "name": "Eldad Fux",
                    "email": "eldad@appwrite.io"
                }
            ],
            "description": "Appwrite PHP library for generating API SDKs for multiple programming languages and platforms",
            "support": {
                "issues": "https://github.com/appwrite/sdk-generator/issues",
                "source": "https://github.com/appwrite/sdk-generator/tree/0.33.7"
            },
            "time": "2023-07-12T12:15:43+00:00"
        },
        {
            "name": "doctrine/deprecations",
            "version": "v1.1.1",
            "source": {
                "type": "git",
                "url": "https://github.com/doctrine/deprecations.git",
                "reference": "612a3ee5ab0d5dd97b7cf3874a6efe24325efac3"
            },
            "dist": {
                "type": "zip",
                "url": "https://api.github.com/repos/doctrine/deprecations/zipball/612a3ee5ab0d5dd97b7cf3874a6efe24325efac3",
                "reference": "612a3ee5ab0d5dd97b7cf3874a6efe24325efac3",
                "shasum": ""
            },
            "require": {
                "php": "^7.1 || ^8.0"
            },
            "require-dev": {
                "doctrine/coding-standard": "^9",
                "phpstan/phpstan": "1.4.10 || 1.10.15",
                "phpstan/phpstan-phpunit": "^1.0",
                "phpunit/phpunit": "^7.5 || ^8.5 || ^9.5",
                "psalm/plugin-phpunit": "0.18.4",
                "psr/log": "^1 || ^2 || ^3",
                "vimeo/psalm": "4.30.0 || 5.12.0"
            },
            "suggest": {
                "psr/log": "Allows logging deprecations via PSR-3 logger implementation"
            },
            "type": "library",
            "autoload": {
                "psr-4": {
                    "Doctrine\\Deprecations\\": "lib/Doctrine/Deprecations"
                }
            },
            "notification-url": "https://packagist.org/downloads/",
            "license": [
                "MIT"
            ],
            "description": "A small layer on top of trigger_error(E_USER_DEPRECATED) or PSR-3 logging with options to disable all deprecations or selectively for packages.",
            "homepage": "https://www.doctrine-project.org/",
            "support": {
                "issues": "https://github.com/doctrine/deprecations/issues",
                "source": "https://github.com/doctrine/deprecations/tree/v1.1.1"
            },
            "time": "2023-06-03T09:27:29+00:00"
        },
        {
            "name": "doctrine/instantiator",
            "version": "1.5.0",
            "source": {
                "type": "git",
                "url": "https://github.com/doctrine/instantiator.git",
                "reference": "0a0fa9780f5d4e507415a065172d26a98d02047b"
            },
            "dist": {
                "type": "zip",
                "url": "https://api.github.com/repos/doctrine/instantiator/zipball/0a0fa9780f5d4e507415a065172d26a98d02047b",
                "reference": "0a0fa9780f5d4e507415a065172d26a98d02047b",
                "shasum": ""
            },
            "require": {
                "php": "^7.1 || ^8.0"
            },
            "require-dev": {
                "doctrine/coding-standard": "^9 || ^11",
                "ext-pdo": "*",
                "ext-phar": "*",
                "phpbench/phpbench": "^0.16 || ^1",
                "phpstan/phpstan": "^1.4",
                "phpstan/phpstan-phpunit": "^1",
                "phpunit/phpunit": "^7.5 || ^8.5 || ^9.5",
                "vimeo/psalm": "^4.30 || ^5.4"
            },
            "type": "library",
            "autoload": {
                "psr-4": {
                    "Doctrine\\Instantiator\\": "src/Doctrine/Instantiator/"
                }
            },
            "notification-url": "https://packagist.org/downloads/",
            "license": [
                "MIT"
            ],
            "authors": [
                {
                    "name": "Marco Pivetta",
                    "email": "ocramius@gmail.com",
                    "homepage": "https://ocramius.github.io/"
                }
            ],
            "description": "A small, lightweight utility to instantiate objects in PHP without invoking their constructors",
            "homepage": "https://www.doctrine-project.org/projects/instantiator.html",
            "keywords": [
                "constructor",
                "instantiate"
            ],
            "support": {
                "issues": "https://github.com/doctrine/instantiator/issues",
                "source": "https://github.com/doctrine/instantiator/tree/1.5.0"
            },
            "funding": [
                {
                    "url": "https://www.doctrine-project.org/sponsorship.html",
                    "type": "custom"
                },
                {
                    "url": "https://www.patreon.com/phpdoctrine",
                    "type": "patreon"
                },
                {
                    "url": "https://tidelift.com/funding/github/packagist/doctrine%2Finstantiator",
                    "type": "tidelift"
                }
            ],
            "time": "2022-12-30T00:15:36+00:00"
        },
        {
            "name": "matthiasmullie/minify",
            "version": "1.3.71",
            "source": {
                "type": "git",
                "url": "https://github.com/matthiasmullie/minify.git",
                "reference": "ae42a47d7fecc1fbb7277b2f2d84c37a33edc3b1"
            },
            "dist": {
                "type": "zip",
                "url": "https://api.github.com/repos/matthiasmullie/minify/zipball/ae42a47d7fecc1fbb7277b2f2d84c37a33edc3b1",
                "reference": "ae42a47d7fecc1fbb7277b2f2d84c37a33edc3b1",
                "shasum": ""
            },
            "require": {
                "ext-pcre": "*",
                "matthiasmullie/path-converter": "~1.1",
                "php": ">=5.3.0"
            },
            "require-dev": {
                "friendsofphp/php-cs-fixer": ">=2.0",
                "matthiasmullie/scrapbook": ">=1.3",
                "phpunit/phpunit": ">=4.8",
                "squizlabs/php_codesniffer": ">=3.0"
            },
            "suggest": {
                "psr/cache-implementation": "Cache implementation to use with Minify::cache"
            },
            "bin": [
                "bin/minifycss",
                "bin/minifyjs"
            ],
            "type": "library",
            "autoload": {
                "psr-4": {
                    "MatthiasMullie\\Minify\\": "src/"
                }
            },
            "notification-url": "https://packagist.org/downloads/",
            "license": [
                "MIT"
            ],
            "authors": [
                {
                    "name": "Matthias Mullie",
                    "email": "minify@mullie.eu",
                    "homepage": "https://www.mullie.eu",
                    "role": "Developer"
                }
            ],
            "description": "CSS & JavaScript minifier, in PHP. Removes whitespace, strips comments, combines files (incl. @import statements and small assets in CSS files), and optimizes/shortens a few common programming patterns.",
            "homepage": "https://github.com/matthiasmullie/minify",
            "keywords": [
                "JS",
                "css",
                "javascript",
                "minifier",
                "minify"
            ],
            "support": {
                "issues": "https://github.com/matthiasmullie/minify/issues",
                "source": "https://github.com/matthiasmullie/minify/tree/1.3.71"
            },
            "funding": [
                {
                    "url": "https://github.com/matthiasmullie",
                    "type": "github"
                }
            ],
            "time": "2023-04-25T20:33:03+00:00"
        },
        {
            "name": "matthiasmullie/path-converter",
            "version": "1.1.3",
            "source": {
                "type": "git",
                "url": "https://github.com/matthiasmullie/path-converter.git",
                "reference": "e7d13b2c7e2f2268e1424aaed02085518afa02d9"
            },
            "dist": {
                "type": "zip",
                "url": "https://api.github.com/repos/matthiasmullie/path-converter/zipball/e7d13b2c7e2f2268e1424aaed02085518afa02d9",
                "reference": "e7d13b2c7e2f2268e1424aaed02085518afa02d9",
                "shasum": ""
            },
            "require": {
                "ext-pcre": "*",
                "php": ">=5.3.0"
            },
            "require-dev": {
                "phpunit/phpunit": "~4.8"
            },
            "type": "library",
            "autoload": {
                "psr-4": {
                    "MatthiasMullie\\PathConverter\\": "src/"
                }
            },
            "notification-url": "https://packagist.org/downloads/",
            "license": [
                "MIT"
            ],
            "authors": [
                {
                    "name": "Matthias Mullie",
                    "email": "pathconverter@mullie.eu",
                    "homepage": "http://www.mullie.eu",
                    "role": "Developer"
                }
            ],
            "description": "Relative path converter",
            "homepage": "http://github.com/matthiasmullie/path-converter",
            "keywords": [
                "converter",
                "path",
                "paths",
                "relative"
            ],
            "support": {
                "issues": "https://github.com/matthiasmullie/path-converter/issues",
                "source": "https://github.com/matthiasmullie/path-converter/tree/1.1.3"
            },
            "time": "2019-02-05T23:41:09+00:00"
        },
        {
            "name": "myclabs/deep-copy",
            "version": "1.11.1",
            "source": {
                "type": "git",
                "url": "https://github.com/myclabs/DeepCopy.git",
                "reference": "7284c22080590fb39f2ffa3e9057f10a4ddd0e0c"
            },
            "dist": {
                "type": "zip",
                "url": "https://api.github.com/repos/myclabs/DeepCopy/zipball/7284c22080590fb39f2ffa3e9057f10a4ddd0e0c",
                "reference": "7284c22080590fb39f2ffa3e9057f10a4ddd0e0c",
                "shasum": ""
            },
            "require": {
                "php": "^7.1 || ^8.0"
            },
            "conflict": {
                "doctrine/collections": "<1.6.8",
                "doctrine/common": "<2.13.3 || >=3,<3.2.2"
            },
            "require-dev": {
                "doctrine/collections": "^1.6.8",
                "doctrine/common": "^2.13.3 || ^3.2.2",
                "phpunit/phpunit": "^7.5.20 || ^8.5.23 || ^9.5.13"
            },
            "type": "library",
            "autoload": {
                "files": [
                    "src/DeepCopy/deep_copy.php"
                ],
                "psr-4": {
                    "DeepCopy\\": "src/DeepCopy/"
                }
            },
            "notification-url": "https://packagist.org/downloads/",
            "license": [
                "MIT"
            ],
            "description": "Create deep copies (clones) of your objects",
            "keywords": [
                "clone",
                "copy",
                "duplicate",
                "object",
                "object graph"
            ],
            "support": {
                "issues": "https://github.com/myclabs/DeepCopy/issues",
                "source": "https://github.com/myclabs/DeepCopy/tree/1.11.1"
            },
            "funding": [
                {
                    "url": "https://tidelift.com/funding/github/packagist/myclabs/deep-copy",
                    "type": "tidelift"
                }
            ],
            "time": "2023-03-08T13:26:56+00:00"
        },
        {
            "name": "nikic/php-parser",
            "version": "v4.16.0",
            "source": {
                "type": "git",
                "url": "https://github.com/nikic/PHP-Parser.git",
                "reference": "19526a33fb561ef417e822e85f08a00db4059c17"
            },
            "dist": {
                "type": "zip",
                "url": "https://api.github.com/repos/nikic/PHP-Parser/zipball/19526a33fb561ef417e822e85f08a00db4059c17",
                "reference": "19526a33fb561ef417e822e85f08a00db4059c17",
                "shasum": ""
            },
            "require": {
                "ext-tokenizer": "*",
                "php": ">=7.0"
            },
            "require-dev": {
                "ircmaxell/php-yacc": "^0.0.7",
                "phpunit/phpunit": "^6.5 || ^7.0 || ^8.0 || ^9.0"
            },
            "bin": [
                "bin/php-parse"
            ],
            "type": "library",
            "extra": {
                "branch-alias": {
                    "dev-master": "4.9-dev"
                }
            },
            "autoload": {
                "psr-4": {
                    "PhpParser\\": "lib/PhpParser"
                }
            },
            "notification-url": "https://packagist.org/downloads/",
            "license": [
                "BSD-3-Clause"
            ],
            "authors": [
                {
                    "name": "Nikita Popov"
                }
            ],
            "description": "A PHP parser written in PHP",
            "keywords": [
                "parser",
                "php"
            ],
            "support": {
                "issues": "https://github.com/nikic/PHP-Parser/issues",
                "source": "https://github.com/nikic/PHP-Parser/tree/v4.16.0"
            },
            "time": "2023-06-25T14:52:30+00:00"
        },
        {
            "name": "phar-io/manifest",
            "version": "2.0.3",
            "source": {
                "type": "git",
                "url": "https://github.com/phar-io/manifest.git",
                "reference": "97803eca37d319dfa7826cc2437fc020857acb53"
            },
            "dist": {
                "type": "zip",
                "url": "https://api.github.com/repos/phar-io/manifest/zipball/97803eca37d319dfa7826cc2437fc020857acb53",
                "reference": "97803eca37d319dfa7826cc2437fc020857acb53",
                "shasum": ""
            },
            "require": {
                "ext-dom": "*",
                "ext-phar": "*",
                "ext-xmlwriter": "*",
                "phar-io/version": "^3.0.1",
                "php": "^7.2 || ^8.0"
            },
            "type": "library",
            "extra": {
                "branch-alias": {
                    "dev-master": "2.0.x-dev"
                }
            },
            "autoload": {
                "classmap": [
                    "src/"
                ]
            },
            "notification-url": "https://packagist.org/downloads/",
            "license": [
                "BSD-3-Clause"
            ],
            "authors": [
                {
                    "name": "Arne Blankerts",
                    "email": "arne@blankerts.de",
                    "role": "Developer"
                },
                {
                    "name": "Sebastian Heuer",
                    "email": "sebastian@phpeople.de",
                    "role": "Developer"
                },
                {
                    "name": "Sebastian Bergmann",
                    "email": "sebastian@phpunit.de",
                    "role": "Developer"
                }
            ],
            "description": "Component for reading phar.io manifest information from a PHP Archive (PHAR)",
            "support": {
                "issues": "https://github.com/phar-io/manifest/issues",
                "source": "https://github.com/phar-io/manifest/tree/2.0.3"
            },
            "time": "2021-07-20T11:28:43+00:00"
        },
        {
            "name": "phar-io/version",
            "version": "3.2.1",
            "source": {
                "type": "git",
                "url": "https://github.com/phar-io/version.git",
                "reference": "4f7fd7836c6f332bb2933569e566a0d6c4cbed74"
            },
            "dist": {
                "type": "zip",
                "url": "https://api.github.com/repos/phar-io/version/zipball/4f7fd7836c6f332bb2933569e566a0d6c4cbed74",
                "reference": "4f7fd7836c6f332bb2933569e566a0d6c4cbed74",
                "shasum": ""
            },
            "require": {
                "php": "^7.2 || ^8.0"
            },
            "type": "library",
            "autoload": {
                "classmap": [
                    "src/"
                ]
            },
            "notification-url": "https://packagist.org/downloads/",
            "license": [
                "BSD-3-Clause"
            ],
            "authors": [
                {
                    "name": "Arne Blankerts",
                    "email": "arne@blankerts.de",
                    "role": "Developer"
                },
                {
                    "name": "Sebastian Heuer",
                    "email": "sebastian@phpeople.de",
                    "role": "Developer"
                },
                {
                    "name": "Sebastian Bergmann",
                    "email": "sebastian@phpunit.de",
                    "role": "Developer"
                }
            ],
            "description": "Library for handling version information and constraints",
            "support": {
                "issues": "https://github.com/phar-io/version/issues",
                "source": "https://github.com/phar-io/version/tree/3.2.1"
            },
            "time": "2022-02-21T01:04:05+00:00"
        },
        {
            "name": "phpdocumentor/reflection-common",
            "version": "2.2.0",
            "source": {
                "type": "git",
                "url": "https://github.com/phpDocumentor/ReflectionCommon.git",
                "reference": "1d01c49d4ed62f25aa84a747ad35d5a16924662b"
            },
            "dist": {
                "type": "zip",
                "url": "https://api.github.com/repos/phpDocumentor/ReflectionCommon/zipball/1d01c49d4ed62f25aa84a747ad35d5a16924662b",
                "reference": "1d01c49d4ed62f25aa84a747ad35d5a16924662b",
                "shasum": ""
            },
            "require": {
                "php": "^7.2 || ^8.0"
            },
            "type": "library",
            "extra": {
                "branch-alias": {
                    "dev-2.x": "2.x-dev"
                }
            },
            "autoload": {
                "psr-4": {
                    "phpDocumentor\\Reflection\\": "src/"
                }
            },
            "notification-url": "https://packagist.org/downloads/",
            "license": [
                "MIT"
            ],
            "authors": [
                {
                    "name": "Jaap van Otterdijk",
                    "email": "opensource@ijaap.nl"
                }
            ],
            "description": "Common reflection classes used by phpdocumentor to reflect the code structure",
            "homepage": "http://www.phpdoc.org",
            "keywords": [
                "FQSEN",
                "phpDocumentor",
                "phpdoc",
                "reflection",
                "static analysis"
            ],
            "support": {
                "issues": "https://github.com/phpDocumentor/ReflectionCommon/issues",
                "source": "https://github.com/phpDocumentor/ReflectionCommon/tree/2.x"
            },
            "time": "2020-06-27T09:03:43+00:00"
        },
        {
            "name": "phpdocumentor/reflection-docblock",
            "version": "5.3.0",
            "source": {
                "type": "git",
                "url": "https://github.com/phpDocumentor/ReflectionDocBlock.git",
                "reference": "622548b623e81ca6d78b721c5e029f4ce664f170"
            },
            "dist": {
                "type": "zip",
                "url": "https://api.github.com/repos/phpDocumentor/ReflectionDocBlock/zipball/622548b623e81ca6d78b721c5e029f4ce664f170",
                "reference": "622548b623e81ca6d78b721c5e029f4ce664f170",
                "shasum": ""
            },
            "require": {
                "ext-filter": "*",
                "php": "^7.2 || ^8.0",
                "phpdocumentor/reflection-common": "^2.2",
                "phpdocumentor/type-resolver": "^1.3",
                "webmozart/assert": "^1.9.1"
            },
            "require-dev": {
                "mockery/mockery": "~1.3.2",
                "psalm/phar": "^4.8"
            },
            "type": "library",
            "extra": {
                "branch-alias": {
                    "dev-master": "5.x-dev"
                }
            },
            "autoload": {
                "psr-4": {
                    "phpDocumentor\\Reflection\\": "src"
                }
            },
            "notification-url": "https://packagist.org/downloads/",
            "license": [
                "MIT"
            ],
            "authors": [
                {
                    "name": "Mike van Riel",
                    "email": "me@mikevanriel.com"
                },
                {
                    "name": "Jaap van Otterdijk",
                    "email": "account@ijaap.nl"
                }
            ],
            "description": "With this component, a library can provide support for annotations via DocBlocks or otherwise retrieve information that is embedded in a DocBlock.",
            "support": {
                "issues": "https://github.com/phpDocumentor/ReflectionDocBlock/issues",
                "source": "https://github.com/phpDocumentor/ReflectionDocBlock/tree/5.3.0"
            },
            "time": "2021-10-19T17:43:47+00:00"
        },
        {
            "name": "phpdocumentor/type-resolver",
            "version": "1.7.2",
            "source": {
                "type": "git",
                "url": "https://github.com/phpDocumentor/TypeResolver.git",
                "reference": "b2fe4d22a5426f38e014855322200b97b5362c0d"
            },
            "dist": {
                "type": "zip",
                "url": "https://api.github.com/repos/phpDocumentor/TypeResolver/zipball/b2fe4d22a5426f38e014855322200b97b5362c0d",
                "reference": "b2fe4d22a5426f38e014855322200b97b5362c0d",
                "shasum": ""
            },
            "require": {
                "doctrine/deprecations": "^1.0",
                "php": "^7.4 || ^8.0",
                "phpdocumentor/reflection-common": "^2.0",
                "phpstan/phpdoc-parser": "^1.13"
            },
            "require-dev": {
                "ext-tokenizer": "*",
                "phpbench/phpbench": "^1.2",
                "phpstan/extension-installer": "^1.1",
                "phpstan/phpstan": "^1.8",
                "phpstan/phpstan-phpunit": "^1.1",
                "phpunit/phpunit": "^9.5",
                "rector/rector": "^0.13.9",
                "vimeo/psalm": "^4.25"
            },
            "type": "library",
            "extra": {
                "branch-alias": {
                    "dev-1.x": "1.x-dev"
                }
            },
            "autoload": {
                "psr-4": {
                    "phpDocumentor\\Reflection\\": "src"
                }
            },
            "notification-url": "https://packagist.org/downloads/",
            "license": [
                "MIT"
            ],
            "authors": [
                {
                    "name": "Mike van Riel",
                    "email": "me@mikevanriel.com"
                }
            ],
            "description": "A PSR-5 based resolver of Class names, Types and Structural Element Names",
            "support": {
                "issues": "https://github.com/phpDocumentor/TypeResolver/issues",
                "source": "https://github.com/phpDocumentor/TypeResolver/tree/1.7.2"
            },
            "time": "2023-05-30T18:13:47+00:00"
        },
        {
            "name": "phpspec/prophecy",
            "version": "v1.17.0",
            "source": {
                "type": "git",
                "url": "https://github.com/phpspec/prophecy.git",
                "reference": "15873c65b207b07765dbc3c95d20fdf4a320cbe2"
            },
            "dist": {
                "type": "zip",
                "url": "https://api.github.com/repos/phpspec/prophecy/zipball/15873c65b207b07765dbc3c95d20fdf4a320cbe2",
                "reference": "15873c65b207b07765dbc3c95d20fdf4a320cbe2",
                "shasum": ""
            },
            "require": {
                "doctrine/instantiator": "^1.2 || ^2.0",
                "php": "^7.2 || 8.0.* || 8.1.* || 8.2.*",
                "phpdocumentor/reflection-docblock": "^5.2",
                "sebastian/comparator": "^3.0 || ^4.0",
                "sebastian/recursion-context": "^3.0 || ^4.0"
            },
            "require-dev": {
                "phpspec/phpspec": "^6.0 || ^7.0",
                "phpstan/phpstan": "^1.9",
                "phpunit/phpunit": "^8.0 || ^9.0"
            },
            "type": "library",
            "extra": {
                "branch-alias": {
                    "dev-master": "1.x-dev"
                }
            },
            "autoload": {
                "psr-4": {
                    "Prophecy\\": "src/Prophecy"
                }
            },
            "notification-url": "https://packagist.org/downloads/",
            "license": [
                "MIT"
            ],
            "authors": [
                {
                    "name": "Konstantin Kudryashov",
                    "email": "ever.zet@gmail.com",
                    "homepage": "http://everzet.com"
                },
                {
                    "name": "Marcello Duarte",
                    "email": "marcello.duarte@gmail.com"
                }
            ],
            "description": "Highly opinionated mocking framework for PHP 5.3+",
            "homepage": "https://github.com/phpspec/prophecy",
            "keywords": [
                "Double",
                "Dummy",
                "fake",
                "mock",
                "spy",
                "stub"
            ],
            "support": {
                "issues": "https://github.com/phpspec/prophecy/issues",
                "source": "https://github.com/phpspec/prophecy/tree/v1.17.0"
            },
            "time": "2023-02-02T15:41:36+00:00"
        },
        {
            "name": "phpstan/phpdoc-parser",
            "version": "1.23.1",
            "source": {
                "type": "git",
                "url": "https://github.com/phpstan/phpdoc-parser.git",
                "reference": "846ae76eef31c6d7790fac9bc399ecee45160b26"
            },
            "dist": {
                "type": "zip",
                "url": "https://api.github.com/repos/phpstan/phpdoc-parser/zipball/846ae76eef31c6d7790fac9bc399ecee45160b26",
                "reference": "846ae76eef31c6d7790fac9bc399ecee45160b26",
                "shasum": ""
            },
            "require": {
                "php": "^7.2 || ^8.0"
            },
            "require-dev": {
                "doctrine/annotations": "^2.0",
                "nikic/php-parser": "^4.15",
                "php-parallel-lint/php-parallel-lint": "^1.2",
                "phpstan/extension-installer": "^1.0",
                "phpstan/phpstan": "^1.5",
                "phpstan/phpstan-phpunit": "^1.1",
                "phpstan/phpstan-strict-rules": "^1.0",
                "phpunit/phpunit": "^9.5",
                "symfony/process": "^5.2"
            },
            "type": "library",
            "autoload": {
                "psr-4": {
                    "PHPStan\\PhpDocParser\\": [
                        "src/"
                    ]
                }
            },
            "notification-url": "https://packagist.org/downloads/",
            "license": [
                "MIT"
            ],
            "description": "PHPDoc parser with support for nullable, intersection and generic types",
            "support": {
                "issues": "https://github.com/phpstan/phpdoc-parser/issues",
                "source": "https://github.com/phpstan/phpdoc-parser/tree/1.23.1"
            },
            "time": "2023-08-03T16:32:59+00:00"
        },
        {
            "name": "phpunit/php-code-coverage",
            "version": "9.2.27",
            "source": {
                "type": "git",
                "url": "https://github.com/sebastianbergmann/php-code-coverage.git",
                "reference": "b0a88255cb70d52653d80c890bd7f38740ea50d1"
            },
            "dist": {
                "type": "zip",
                "url": "https://api.github.com/repos/sebastianbergmann/php-code-coverage/zipball/b0a88255cb70d52653d80c890bd7f38740ea50d1",
                "reference": "b0a88255cb70d52653d80c890bd7f38740ea50d1",
                "shasum": ""
            },
            "require": {
                "ext-dom": "*",
                "ext-libxml": "*",
                "ext-xmlwriter": "*",
                "nikic/php-parser": "^4.15",
                "php": ">=7.3",
                "phpunit/php-file-iterator": "^3.0.3",
                "phpunit/php-text-template": "^2.0.2",
                "sebastian/code-unit-reverse-lookup": "^2.0.2",
                "sebastian/complexity": "^2.0",
                "sebastian/environment": "^5.1.2",
                "sebastian/lines-of-code": "^1.0.3",
                "sebastian/version": "^3.0.1",
                "theseer/tokenizer": "^1.2.0"
            },
            "require-dev": {
                "phpunit/phpunit": "^9.3"
            },
            "suggest": {
                "ext-pcov": "PHP extension that provides line coverage",
                "ext-xdebug": "PHP extension that provides line coverage as well as branch and path coverage"
            },
            "type": "library",
            "extra": {
                "branch-alias": {
                    "dev-master": "9.2-dev"
                }
            },
            "autoload": {
                "classmap": [
                    "src/"
                ]
            },
            "notification-url": "https://packagist.org/downloads/",
            "license": [
                "BSD-3-Clause"
            ],
            "authors": [
                {
                    "name": "Sebastian Bergmann",
                    "email": "sebastian@phpunit.de",
                    "role": "lead"
                }
            ],
            "description": "Library that provides collection, processing, and rendering functionality for PHP code coverage information.",
            "homepage": "https://github.com/sebastianbergmann/php-code-coverage",
            "keywords": [
                "coverage",
                "testing",
                "xunit"
            ],
            "support": {
                "issues": "https://github.com/sebastianbergmann/php-code-coverage/issues",
                "security": "https://github.com/sebastianbergmann/php-code-coverage/security/policy",
                "source": "https://github.com/sebastianbergmann/php-code-coverage/tree/9.2.27"
            },
            "funding": [
                {
                    "url": "https://github.com/sebastianbergmann",
                    "type": "github"
                }
            ],
            "time": "2023-07-26T13:44:30+00:00"
        },
        {
            "name": "phpunit/php-file-iterator",
            "version": "3.0.6",
            "source": {
                "type": "git",
                "url": "https://github.com/sebastianbergmann/php-file-iterator.git",
                "reference": "cf1c2e7c203ac650e352f4cc675a7021e7d1b3cf"
            },
            "dist": {
                "type": "zip",
                "url": "https://api.github.com/repos/sebastianbergmann/php-file-iterator/zipball/cf1c2e7c203ac650e352f4cc675a7021e7d1b3cf",
                "reference": "cf1c2e7c203ac650e352f4cc675a7021e7d1b3cf",
                "shasum": ""
            },
            "require": {
                "php": ">=7.3"
            },
            "require-dev": {
                "phpunit/phpunit": "^9.3"
            },
            "type": "library",
            "extra": {
                "branch-alias": {
                    "dev-master": "3.0-dev"
                }
            },
            "autoload": {
                "classmap": [
                    "src/"
                ]
            },
            "notification-url": "https://packagist.org/downloads/",
            "license": [
                "BSD-3-Clause"
            ],
            "authors": [
                {
                    "name": "Sebastian Bergmann",
                    "email": "sebastian@phpunit.de",
                    "role": "lead"
                }
            ],
            "description": "FilterIterator implementation that filters files based on a list of suffixes.",
            "homepage": "https://github.com/sebastianbergmann/php-file-iterator/",
            "keywords": [
                "filesystem",
                "iterator"
            ],
            "support": {
                "issues": "https://github.com/sebastianbergmann/php-file-iterator/issues",
                "source": "https://github.com/sebastianbergmann/php-file-iterator/tree/3.0.6"
            },
            "funding": [
                {
                    "url": "https://github.com/sebastianbergmann",
                    "type": "github"
                }
            ],
            "time": "2021-12-02T12:48:52+00:00"
        },
        {
            "name": "phpunit/php-invoker",
            "version": "3.1.1",
            "source": {
                "type": "git",
                "url": "https://github.com/sebastianbergmann/php-invoker.git",
                "reference": "5a10147d0aaf65b58940a0b72f71c9ac0423cc67"
            },
            "dist": {
                "type": "zip",
                "url": "https://api.github.com/repos/sebastianbergmann/php-invoker/zipball/5a10147d0aaf65b58940a0b72f71c9ac0423cc67",
                "reference": "5a10147d0aaf65b58940a0b72f71c9ac0423cc67",
                "shasum": ""
            },
            "require": {
                "php": ">=7.3"
            },
            "require-dev": {
                "ext-pcntl": "*",
                "phpunit/phpunit": "^9.3"
            },
            "suggest": {
                "ext-pcntl": "*"
            },
            "type": "library",
            "extra": {
                "branch-alias": {
                    "dev-master": "3.1-dev"
                }
            },
            "autoload": {
                "classmap": [
                    "src/"
                ]
            },
            "notification-url": "https://packagist.org/downloads/",
            "license": [
                "BSD-3-Clause"
            ],
            "authors": [
                {
                    "name": "Sebastian Bergmann",
                    "email": "sebastian@phpunit.de",
                    "role": "lead"
                }
            ],
            "description": "Invoke callables with a timeout",
            "homepage": "https://github.com/sebastianbergmann/php-invoker/",
            "keywords": [
                "process"
            ],
            "support": {
                "issues": "https://github.com/sebastianbergmann/php-invoker/issues",
                "source": "https://github.com/sebastianbergmann/php-invoker/tree/3.1.1"
            },
            "funding": [
                {
                    "url": "https://github.com/sebastianbergmann",
                    "type": "github"
                }
            ],
            "time": "2020-09-28T05:58:55+00:00"
        },
        {
            "name": "phpunit/php-text-template",
            "version": "2.0.4",
            "source": {
                "type": "git",
                "url": "https://github.com/sebastianbergmann/php-text-template.git",
                "reference": "5da5f67fc95621df9ff4c4e5a84d6a8a2acf7c28"
            },
            "dist": {
                "type": "zip",
                "url": "https://api.github.com/repos/sebastianbergmann/php-text-template/zipball/5da5f67fc95621df9ff4c4e5a84d6a8a2acf7c28",
                "reference": "5da5f67fc95621df9ff4c4e5a84d6a8a2acf7c28",
                "shasum": ""
            },
            "require": {
                "php": ">=7.3"
            },
            "require-dev": {
                "phpunit/phpunit": "^9.3"
            },
            "type": "library",
            "extra": {
                "branch-alias": {
                    "dev-master": "2.0-dev"
                }
            },
            "autoload": {
                "classmap": [
                    "src/"
                ]
            },
            "notification-url": "https://packagist.org/downloads/",
            "license": [
                "BSD-3-Clause"
            ],
            "authors": [
                {
                    "name": "Sebastian Bergmann",
                    "email": "sebastian@phpunit.de",
                    "role": "lead"
                }
            ],
            "description": "Simple template engine.",
            "homepage": "https://github.com/sebastianbergmann/php-text-template/",
            "keywords": [
                "template"
            ],
            "support": {
                "issues": "https://github.com/sebastianbergmann/php-text-template/issues",
                "source": "https://github.com/sebastianbergmann/php-text-template/tree/2.0.4"
            },
            "funding": [
                {
                    "url": "https://github.com/sebastianbergmann",
                    "type": "github"
                }
            ],
            "time": "2020-10-26T05:33:50+00:00"
        },
        {
            "name": "phpunit/php-timer",
            "version": "5.0.3",
            "source": {
                "type": "git",
                "url": "https://github.com/sebastianbergmann/php-timer.git",
                "reference": "5a63ce20ed1b5bf577850e2c4e87f4aa902afbd2"
            },
            "dist": {
                "type": "zip",
                "url": "https://api.github.com/repos/sebastianbergmann/php-timer/zipball/5a63ce20ed1b5bf577850e2c4e87f4aa902afbd2",
                "reference": "5a63ce20ed1b5bf577850e2c4e87f4aa902afbd2",
                "shasum": ""
            },
            "require": {
                "php": ">=7.3"
            },
            "require-dev": {
                "phpunit/phpunit": "^9.3"
            },
            "type": "library",
            "extra": {
                "branch-alias": {
                    "dev-master": "5.0-dev"
                }
            },
            "autoload": {
                "classmap": [
                    "src/"
                ]
            },
            "notification-url": "https://packagist.org/downloads/",
            "license": [
                "BSD-3-Clause"
            ],
            "authors": [
                {
                    "name": "Sebastian Bergmann",
                    "email": "sebastian@phpunit.de",
                    "role": "lead"
                }
            ],
            "description": "Utility class for timing",
            "homepage": "https://github.com/sebastianbergmann/php-timer/",
            "keywords": [
                "timer"
            ],
            "support": {
                "issues": "https://github.com/sebastianbergmann/php-timer/issues",
                "source": "https://github.com/sebastianbergmann/php-timer/tree/5.0.3"
            },
            "funding": [
                {
                    "url": "https://github.com/sebastianbergmann",
                    "type": "github"
                }
            ],
            "time": "2020-10-26T13:16:10+00:00"
        },
        {
            "name": "phpunit/phpunit",
            "version": "9.5.20",
            "source": {
                "type": "git",
                "url": "https://github.com/sebastianbergmann/phpunit.git",
                "reference": "12bc8879fb65aef2138b26fc633cb1e3620cffba"
            },
            "dist": {
                "type": "zip",
                "url": "https://api.github.com/repos/sebastianbergmann/phpunit/zipball/12bc8879fb65aef2138b26fc633cb1e3620cffba",
                "reference": "12bc8879fb65aef2138b26fc633cb1e3620cffba",
                "shasum": ""
            },
            "require": {
                "doctrine/instantiator": "^1.3.1",
                "ext-dom": "*",
                "ext-json": "*",
                "ext-libxml": "*",
                "ext-mbstring": "*",
                "ext-xml": "*",
                "ext-xmlwriter": "*",
                "myclabs/deep-copy": "^1.10.1",
                "phar-io/manifest": "^2.0.3",
                "phar-io/version": "^3.0.2",
                "php": ">=7.3",
                "phpspec/prophecy": "^1.12.1",
                "phpunit/php-code-coverage": "^9.2.13",
                "phpunit/php-file-iterator": "^3.0.5",
                "phpunit/php-invoker": "^3.1.1",
                "phpunit/php-text-template": "^2.0.3",
                "phpunit/php-timer": "^5.0.2",
                "sebastian/cli-parser": "^1.0.1",
                "sebastian/code-unit": "^1.0.6",
                "sebastian/comparator": "^4.0.5",
                "sebastian/diff": "^4.0.3",
                "sebastian/environment": "^5.1.3",
                "sebastian/exporter": "^4.0.3",
                "sebastian/global-state": "^5.0.1",
                "sebastian/object-enumerator": "^4.0.3",
                "sebastian/resource-operations": "^3.0.3",
                "sebastian/type": "^3.0",
                "sebastian/version": "^3.0.2"
            },
            "require-dev": {
                "ext-pdo": "*",
                "phpspec/prophecy-phpunit": "^2.0.1"
            },
            "suggest": {
                "ext-soap": "*",
                "ext-xdebug": "*"
            },
            "bin": [
                "phpunit"
            ],
            "type": "library",
            "extra": {
                "branch-alias": {
                    "dev-master": "9.5-dev"
                }
            },
            "autoload": {
                "files": [
                    "src/Framework/Assert/Functions.php"
                ],
                "classmap": [
                    "src/"
                ]
            },
            "notification-url": "https://packagist.org/downloads/",
            "license": [
                "BSD-3-Clause"
            ],
            "authors": [
                {
                    "name": "Sebastian Bergmann",
                    "email": "sebastian@phpunit.de",
                    "role": "lead"
                }
            ],
            "description": "The PHP Unit Testing framework.",
            "homepage": "https://phpunit.de/",
            "keywords": [
                "phpunit",
                "testing",
                "xunit"
            ],
            "support": {
                "issues": "https://github.com/sebastianbergmann/phpunit/issues",
                "source": "https://github.com/sebastianbergmann/phpunit/tree/9.5.20"
            },
            "funding": [
                {
                    "url": "https://phpunit.de/sponsors.html",
                    "type": "custom"
                },
                {
                    "url": "https://github.com/sebastianbergmann",
                    "type": "github"
                }
            ],
            "time": "2022-04-01T12:37:26+00:00"
        },
        {
            "name": "sebastian/cli-parser",
            "version": "1.0.1",
            "source": {
                "type": "git",
                "url": "https://github.com/sebastianbergmann/cli-parser.git",
                "reference": "442e7c7e687e42adc03470c7b668bc4b2402c0b2"
            },
            "dist": {
                "type": "zip",
                "url": "https://api.github.com/repos/sebastianbergmann/cli-parser/zipball/442e7c7e687e42adc03470c7b668bc4b2402c0b2",
                "reference": "442e7c7e687e42adc03470c7b668bc4b2402c0b2",
                "shasum": ""
            },
            "require": {
                "php": ">=7.3"
            },
            "require-dev": {
                "phpunit/phpunit": "^9.3"
            },
            "type": "library",
            "extra": {
                "branch-alias": {
                    "dev-master": "1.0-dev"
                }
            },
            "autoload": {
                "classmap": [
                    "src/"
                ]
            },
            "notification-url": "https://packagist.org/downloads/",
            "license": [
                "BSD-3-Clause"
            ],
            "authors": [
                {
                    "name": "Sebastian Bergmann",
                    "email": "sebastian@phpunit.de",
                    "role": "lead"
                }
            ],
            "description": "Library for parsing CLI options",
            "homepage": "https://github.com/sebastianbergmann/cli-parser",
            "support": {
                "issues": "https://github.com/sebastianbergmann/cli-parser/issues",
                "source": "https://github.com/sebastianbergmann/cli-parser/tree/1.0.1"
            },
            "funding": [
                {
                    "url": "https://github.com/sebastianbergmann",
                    "type": "github"
                }
            ],
            "time": "2020-09-28T06:08:49+00:00"
        },
        {
            "name": "sebastian/code-unit",
            "version": "1.0.8",
            "source": {
                "type": "git",
                "url": "https://github.com/sebastianbergmann/code-unit.git",
                "reference": "1fc9f64c0927627ef78ba436c9b17d967e68e120"
            },
            "dist": {
                "type": "zip",
                "url": "https://api.github.com/repos/sebastianbergmann/code-unit/zipball/1fc9f64c0927627ef78ba436c9b17d967e68e120",
                "reference": "1fc9f64c0927627ef78ba436c9b17d967e68e120",
                "shasum": ""
            },
            "require": {
                "php": ">=7.3"
            },
            "require-dev": {
                "phpunit/phpunit": "^9.3"
            },
            "type": "library",
            "extra": {
                "branch-alias": {
                    "dev-master": "1.0-dev"
                }
            },
            "autoload": {
                "classmap": [
                    "src/"
                ]
            },
            "notification-url": "https://packagist.org/downloads/",
            "license": [
                "BSD-3-Clause"
            ],
            "authors": [
                {
                    "name": "Sebastian Bergmann",
                    "email": "sebastian@phpunit.de",
                    "role": "lead"
                }
            ],
            "description": "Collection of value objects that represent the PHP code units",
            "homepage": "https://github.com/sebastianbergmann/code-unit",
            "support": {
                "issues": "https://github.com/sebastianbergmann/code-unit/issues",
                "source": "https://github.com/sebastianbergmann/code-unit/tree/1.0.8"
            },
            "funding": [
                {
                    "url": "https://github.com/sebastianbergmann",
                    "type": "github"
                }
            ],
            "time": "2020-10-26T13:08:54+00:00"
        },
        {
            "name": "sebastian/code-unit-reverse-lookup",
            "version": "2.0.3",
            "source": {
                "type": "git",
                "url": "https://github.com/sebastianbergmann/code-unit-reverse-lookup.git",
                "reference": "ac91f01ccec49fb77bdc6fd1e548bc70f7faa3e5"
            },
            "dist": {
                "type": "zip",
                "url": "https://api.github.com/repos/sebastianbergmann/code-unit-reverse-lookup/zipball/ac91f01ccec49fb77bdc6fd1e548bc70f7faa3e5",
                "reference": "ac91f01ccec49fb77bdc6fd1e548bc70f7faa3e5",
                "shasum": ""
            },
            "require": {
                "php": ">=7.3"
            },
            "require-dev": {
                "phpunit/phpunit": "^9.3"
            },
            "type": "library",
            "extra": {
                "branch-alias": {
                    "dev-master": "2.0-dev"
                }
            },
            "autoload": {
                "classmap": [
                    "src/"
                ]
            },
            "notification-url": "https://packagist.org/downloads/",
            "license": [
                "BSD-3-Clause"
            ],
            "authors": [
                {
                    "name": "Sebastian Bergmann",
                    "email": "sebastian@phpunit.de"
                }
            ],
            "description": "Looks up which function or method a line of code belongs to",
            "homepage": "https://github.com/sebastianbergmann/code-unit-reverse-lookup/",
            "support": {
                "issues": "https://github.com/sebastianbergmann/code-unit-reverse-lookup/issues",
                "source": "https://github.com/sebastianbergmann/code-unit-reverse-lookup/tree/2.0.3"
            },
            "funding": [
                {
                    "url": "https://github.com/sebastianbergmann",
                    "type": "github"
                }
            ],
            "time": "2020-09-28T05:30:19+00:00"
        },
        {
            "name": "sebastian/comparator",
            "version": "4.0.8",
            "source": {
                "type": "git",
                "url": "https://github.com/sebastianbergmann/comparator.git",
                "reference": "fa0f136dd2334583309d32b62544682ee972b51a"
            },
            "dist": {
                "type": "zip",
                "url": "https://api.github.com/repos/sebastianbergmann/comparator/zipball/fa0f136dd2334583309d32b62544682ee972b51a",
                "reference": "fa0f136dd2334583309d32b62544682ee972b51a",
                "shasum": ""
            },
            "require": {
                "php": ">=7.3",
                "sebastian/diff": "^4.0",
                "sebastian/exporter": "^4.0"
            },
            "require-dev": {
                "phpunit/phpunit": "^9.3"
            },
            "type": "library",
            "extra": {
                "branch-alias": {
                    "dev-master": "4.0-dev"
                }
            },
            "autoload": {
                "classmap": [
                    "src/"
                ]
            },
            "notification-url": "https://packagist.org/downloads/",
            "license": [
                "BSD-3-Clause"
            ],
            "authors": [
                {
                    "name": "Sebastian Bergmann",
                    "email": "sebastian@phpunit.de"
                },
                {
                    "name": "Jeff Welch",
                    "email": "whatthejeff@gmail.com"
                },
                {
                    "name": "Volker Dusch",
                    "email": "github@wallbash.com"
                },
                {
                    "name": "Bernhard Schussek",
                    "email": "bschussek@2bepublished.at"
                }
            ],
            "description": "Provides the functionality to compare PHP values for equality",
            "homepage": "https://github.com/sebastianbergmann/comparator",
            "keywords": [
                "comparator",
                "compare",
                "equality"
            ],
            "support": {
                "issues": "https://github.com/sebastianbergmann/comparator/issues",
                "source": "https://github.com/sebastianbergmann/comparator/tree/4.0.8"
            },
            "funding": [
                {
                    "url": "https://github.com/sebastianbergmann",
                    "type": "github"
                }
            ],
            "time": "2022-09-14T12:41:17+00:00"
        },
        {
            "name": "sebastian/complexity",
            "version": "2.0.2",
            "source": {
                "type": "git",
                "url": "https://github.com/sebastianbergmann/complexity.git",
                "reference": "739b35e53379900cc9ac327b2147867b8b6efd88"
            },
            "dist": {
                "type": "zip",
                "url": "https://api.github.com/repos/sebastianbergmann/complexity/zipball/739b35e53379900cc9ac327b2147867b8b6efd88",
                "reference": "739b35e53379900cc9ac327b2147867b8b6efd88",
                "shasum": ""
            },
            "require": {
                "nikic/php-parser": "^4.7",
                "php": ">=7.3"
            },
            "require-dev": {
                "phpunit/phpunit": "^9.3"
            },
            "type": "library",
            "extra": {
                "branch-alias": {
                    "dev-master": "2.0-dev"
                }
            },
            "autoload": {
                "classmap": [
                    "src/"
                ]
            },
            "notification-url": "https://packagist.org/downloads/",
            "license": [
                "BSD-3-Clause"
            ],
            "authors": [
                {
                    "name": "Sebastian Bergmann",
                    "email": "sebastian@phpunit.de",
                    "role": "lead"
                }
            ],
            "description": "Library for calculating the complexity of PHP code units",
            "homepage": "https://github.com/sebastianbergmann/complexity",
            "support": {
                "issues": "https://github.com/sebastianbergmann/complexity/issues",
                "source": "https://github.com/sebastianbergmann/complexity/tree/2.0.2"
            },
            "funding": [
                {
                    "url": "https://github.com/sebastianbergmann",
                    "type": "github"
                }
            ],
            "time": "2020-10-26T15:52:27+00:00"
        },
        {
            "name": "sebastian/diff",
            "version": "4.0.5",
            "source": {
                "type": "git",
                "url": "https://github.com/sebastianbergmann/diff.git",
                "reference": "74be17022044ebaaecfdf0c5cd504fc9cd5a7131"
            },
            "dist": {
                "type": "zip",
                "url": "https://api.github.com/repos/sebastianbergmann/diff/zipball/74be17022044ebaaecfdf0c5cd504fc9cd5a7131",
                "reference": "74be17022044ebaaecfdf0c5cd504fc9cd5a7131",
                "shasum": ""
            },
            "require": {
                "php": ">=7.3"
            },
            "require-dev": {
                "phpunit/phpunit": "^9.3",
                "symfony/process": "^4.2 || ^5"
            },
            "type": "library",
            "extra": {
                "branch-alias": {
                    "dev-master": "4.0-dev"
                }
            },
            "autoload": {
                "classmap": [
                    "src/"
                ]
            },
            "notification-url": "https://packagist.org/downloads/",
            "license": [
                "BSD-3-Clause"
            ],
            "authors": [
                {
                    "name": "Sebastian Bergmann",
                    "email": "sebastian@phpunit.de"
                },
                {
                    "name": "Kore Nordmann",
                    "email": "mail@kore-nordmann.de"
                }
            ],
            "description": "Diff implementation",
            "homepage": "https://github.com/sebastianbergmann/diff",
            "keywords": [
                "diff",
                "udiff",
                "unidiff",
                "unified diff"
            ],
            "support": {
                "issues": "https://github.com/sebastianbergmann/diff/issues",
                "source": "https://github.com/sebastianbergmann/diff/tree/4.0.5"
            },
            "funding": [
                {
                    "url": "https://github.com/sebastianbergmann",
                    "type": "github"
                }
            ],
            "time": "2023-05-07T05:35:17+00:00"
        },
        {
            "name": "sebastian/environment",
            "version": "5.1.5",
            "source": {
                "type": "git",
                "url": "https://github.com/sebastianbergmann/environment.git",
                "reference": "830c43a844f1f8d5b7a1f6d6076b784454d8b7ed"
            },
            "dist": {
                "type": "zip",
                "url": "https://api.github.com/repos/sebastianbergmann/environment/zipball/830c43a844f1f8d5b7a1f6d6076b784454d8b7ed",
                "reference": "830c43a844f1f8d5b7a1f6d6076b784454d8b7ed",
                "shasum": ""
            },
            "require": {
                "php": ">=7.3"
            },
            "require-dev": {
                "phpunit/phpunit": "^9.3"
            },
            "suggest": {
                "ext-posix": "*"
            },
            "type": "library",
            "extra": {
                "branch-alias": {
                    "dev-master": "5.1-dev"
                }
            },
            "autoload": {
                "classmap": [
                    "src/"
                ]
            },
            "notification-url": "https://packagist.org/downloads/",
            "license": [
                "BSD-3-Clause"
            ],
            "authors": [
                {
                    "name": "Sebastian Bergmann",
                    "email": "sebastian@phpunit.de"
                }
            ],
            "description": "Provides functionality to handle HHVM/PHP environments",
            "homepage": "http://www.github.com/sebastianbergmann/environment",
            "keywords": [
                "Xdebug",
                "environment",
                "hhvm"
            ],
            "support": {
                "issues": "https://github.com/sebastianbergmann/environment/issues",
                "source": "https://github.com/sebastianbergmann/environment/tree/5.1.5"
            },
            "funding": [
                {
                    "url": "https://github.com/sebastianbergmann",
                    "type": "github"
                }
            ],
            "time": "2023-02-03T06:03:51+00:00"
        },
        {
            "name": "sebastian/exporter",
            "version": "4.0.5",
            "source": {
                "type": "git",
                "url": "https://github.com/sebastianbergmann/exporter.git",
                "reference": "ac230ed27f0f98f597c8a2b6eb7ac563af5e5b9d"
            },
            "dist": {
                "type": "zip",
                "url": "https://api.github.com/repos/sebastianbergmann/exporter/zipball/ac230ed27f0f98f597c8a2b6eb7ac563af5e5b9d",
                "reference": "ac230ed27f0f98f597c8a2b6eb7ac563af5e5b9d",
                "shasum": ""
            },
            "require": {
                "php": ">=7.3",
                "sebastian/recursion-context": "^4.0"
            },
            "require-dev": {
                "ext-mbstring": "*",
                "phpunit/phpunit": "^9.3"
            },
            "type": "library",
            "extra": {
                "branch-alias": {
                    "dev-master": "4.0-dev"
                }
            },
            "autoload": {
                "classmap": [
                    "src/"
                ]
            },
            "notification-url": "https://packagist.org/downloads/",
            "license": [
                "BSD-3-Clause"
            ],
            "authors": [
                {
                    "name": "Sebastian Bergmann",
                    "email": "sebastian@phpunit.de"
                },
                {
                    "name": "Jeff Welch",
                    "email": "whatthejeff@gmail.com"
                },
                {
                    "name": "Volker Dusch",
                    "email": "github@wallbash.com"
                },
                {
                    "name": "Adam Harvey",
                    "email": "aharvey@php.net"
                },
                {
                    "name": "Bernhard Schussek",
                    "email": "bschussek@gmail.com"
                }
            ],
            "description": "Provides the functionality to export PHP variables for visualization",
            "homepage": "https://www.github.com/sebastianbergmann/exporter",
            "keywords": [
                "export",
                "exporter"
            ],
            "support": {
                "issues": "https://github.com/sebastianbergmann/exporter/issues",
                "source": "https://github.com/sebastianbergmann/exporter/tree/4.0.5"
            },
            "funding": [
                {
                    "url": "https://github.com/sebastianbergmann",
                    "type": "github"
                }
            ],
            "time": "2022-09-14T06:03:37+00:00"
        },
        {
            "name": "sebastian/global-state",
            "version": "5.0.6",
            "source": {
                "type": "git",
                "url": "https://github.com/sebastianbergmann/global-state.git",
                "reference": "bde739e7565280bda77be70044ac1047bc007e34"
            },
            "dist": {
                "type": "zip",
                "url": "https://api.github.com/repos/sebastianbergmann/global-state/zipball/bde739e7565280bda77be70044ac1047bc007e34",
                "reference": "bde739e7565280bda77be70044ac1047bc007e34",
                "shasum": ""
            },
            "require": {
                "php": ">=7.3",
                "sebastian/object-reflector": "^2.0",
                "sebastian/recursion-context": "^4.0"
            },
            "require-dev": {
                "ext-dom": "*",
                "phpunit/phpunit": "^9.3"
            },
            "suggest": {
                "ext-uopz": "*"
            },
            "type": "library",
            "extra": {
                "branch-alias": {
                    "dev-master": "5.0-dev"
                }
            },
            "autoload": {
                "classmap": [
                    "src/"
                ]
            },
            "notification-url": "https://packagist.org/downloads/",
            "license": [
                "BSD-3-Clause"
            ],
            "authors": [
                {
                    "name": "Sebastian Bergmann",
                    "email": "sebastian@phpunit.de"
                }
            ],
            "description": "Snapshotting of global state",
            "homepage": "http://www.github.com/sebastianbergmann/global-state",
            "keywords": [
                "global state"
            ],
            "support": {
                "issues": "https://github.com/sebastianbergmann/global-state/issues",
                "source": "https://github.com/sebastianbergmann/global-state/tree/5.0.6"
            },
            "funding": [
                {
                    "url": "https://github.com/sebastianbergmann",
                    "type": "github"
                }
            ],
            "time": "2023-08-02T09:26:13+00:00"
        },
        {
            "name": "sebastian/lines-of-code",
            "version": "1.0.3",
            "source": {
                "type": "git",
                "url": "https://github.com/sebastianbergmann/lines-of-code.git",
                "reference": "c1c2e997aa3146983ed888ad08b15470a2e22ecc"
            },
            "dist": {
                "type": "zip",
                "url": "https://api.github.com/repos/sebastianbergmann/lines-of-code/zipball/c1c2e997aa3146983ed888ad08b15470a2e22ecc",
                "reference": "c1c2e997aa3146983ed888ad08b15470a2e22ecc",
                "shasum": ""
            },
            "require": {
                "nikic/php-parser": "^4.6",
                "php": ">=7.3"
            },
            "require-dev": {
                "phpunit/phpunit": "^9.3"
            },
            "type": "library",
            "extra": {
                "branch-alias": {
                    "dev-master": "1.0-dev"
                }
            },
            "autoload": {
                "classmap": [
                    "src/"
                ]
            },
            "notification-url": "https://packagist.org/downloads/",
            "license": [
                "BSD-3-Clause"
            ],
            "authors": [
                {
                    "name": "Sebastian Bergmann",
                    "email": "sebastian@phpunit.de",
                    "role": "lead"
                }
            ],
            "description": "Library for counting the lines of code in PHP source code",
            "homepage": "https://github.com/sebastianbergmann/lines-of-code",
            "support": {
                "issues": "https://github.com/sebastianbergmann/lines-of-code/issues",
                "source": "https://github.com/sebastianbergmann/lines-of-code/tree/1.0.3"
            },
            "funding": [
                {
                    "url": "https://github.com/sebastianbergmann",
                    "type": "github"
                }
            ],
            "time": "2020-11-28T06:42:11+00:00"
        },
        {
            "name": "sebastian/object-enumerator",
            "version": "4.0.4",
            "source": {
                "type": "git",
                "url": "https://github.com/sebastianbergmann/object-enumerator.git",
                "reference": "5c9eeac41b290a3712d88851518825ad78f45c71"
            },
            "dist": {
                "type": "zip",
                "url": "https://api.github.com/repos/sebastianbergmann/object-enumerator/zipball/5c9eeac41b290a3712d88851518825ad78f45c71",
                "reference": "5c9eeac41b290a3712d88851518825ad78f45c71",
                "shasum": ""
            },
            "require": {
                "php": ">=7.3",
                "sebastian/object-reflector": "^2.0",
                "sebastian/recursion-context": "^4.0"
            },
            "require-dev": {
                "phpunit/phpunit": "^9.3"
            },
            "type": "library",
            "extra": {
                "branch-alias": {
                    "dev-master": "4.0-dev"
                }
            },
            "autoload": {
                "classmap": [
                    "src/"
                ]
            },
            "notification-url": "https://packagist.org/downloads/",
            "license": [
                "BSD-3-Clause"
            ],
            "authors": [
                {
                    "name": "Sebastian Bergmann",
                    "email": "sebastian@phpunit.de"
                }
            ],
            "description": "Traverses array structures and object graphs to enumerate all referenced objects",
            "homepage": "https://github.com/sebastianbergmann/object-enumerator/",
            "support": {
                "issues": "https://github.com/sebastianbergmann/object-enumerator/issues",
                "source": "https://github.com/sebastianbergmann/object-enumerator/tree/4.0.4"
            },
            "funding": [
                {
                    "url": "https://github.com/sebastianbergmann",
                    "type": "github"
                }
            ],
            "time": "2020-10-26T13:12:34+00:00"
        },
        {
            "name": "sebastian/object-reflector",
            "version": "2.0.4",
            "source": {
                "type": "git",
                "url": "https://github.com/sebastianbergmann/object-reflector.git",
                "reference": "b4f479ebdbf63ac605d183ece17d8d7fe49c15c7"
            },
            "dist": {
                "type": "zip",
                "url": "https://api.github.com/repos/sebastianbergmann/object-reflector/zipball/b4f479ebdbf63ac605d183ece17d8d7fe49c15c7",
                "reference": "b4f479ebdbf63ac605d183ece17d8d7fe49c15c7",
                "shasum": ""
            },
            "require": {
                "php": ">=7.3"
            },
            "require-dev": {
                "phpunit/phpunit": "^9.3"
            },
            "type": "library",
            "extra": {
                "branch-alias": {
                    "dev-master": "2.0-dev"
                }
            },
            "autoload": {
                "classmap": [
                    "src/"
                ]
            },
            "notification-url": "https://packagist.org/downloads/",
            "license": [
                "BSD-3-Clause"
            ],
            "authors": [
                {
                    "name": "Sebastian Bergmann",
                    "email": "sebastian@phpunit.de"
                }
            ],
            "description": "Allows reflection of object attributes, including inherited and non-public ones",
            "homepage": "https://github.com/sebastianbergmann/object-reflector/",
            "support": {
                "issues": "https://github.com/sebastianbergmann/object-reflector/issues",
                "source": "https://github.com/sebastianbergmann/object-reflector/tree/2.0.4"
            },
            "funding": [
                {
                    "url": "https://github.com/sebastianbergmann",
                    "type": "github"
                }
            ],
            "time": "2020-10-26T13:14:26+00:00"
        },
        {
            "name": "sebastian/recursion-context",
            "version": "4.0.5",
            "source": {
                "type": "git",
                "url": "https://github.com/sebastianbergmann/recursion-context.git",
                "reference": "e75bd0f07204fec2a0af9b0f3cfe97d05f92efc1"
            },
            "dist": {
                "type": "zip",
                "url": "https://api.github.com/repos/sebastianbergmann/recursion-context/zipball/e75bd0f07204fec2a0af9b0f3cfe97d05f92efc1",
                "reference": "e75bd0f07204fec2a0af9b0f3cfe97d05f92efc1",
                "shasum": ""
            },
            "require": {
                "php": ">=7.3"
            },
            "require-dev": {
                "phpunit/phpunit": "^9.3"
            },
            "type": "library",
            "extra": {
                "branch-alias": {
                    "dev-master": "4.0-dev"
                }
            },
            "autoload": {
                "classmap": [
                    "src/"
                ]
            },
            "notification-url": "https://packagist.org/downloads/",
            "license": [
                "BSD-3-Clause"
            ],
            "authors": [
                {
                    "name": "Sebastian Bergmann",
                    "email": "sebastian@phpunit.de"
                },
                {
                    "name": "Jeff Welch",
                    "email": "whatthejeff@gmail.com"
                },
                {
                    "name": "Adam Harvey",
                    "email": "aharvey@php.net"
                }
            ],
            "description": "Provides functionality to recursively process PHP variables",
            "homepage": "https://github.com/sebastianbergmann/recursion-context",
            "support": {
                "issues": "https://github.com/sebastianbergmann/recursion-context/issues",
                "source": "https://github.com/sebastianbergmann/recursion-context/tree/4.0.5"
            },
            "funding": [
                {
                    "url": "https://github.com/sebastianbergmann",
                    "type": "github"
                }
            ],
            "time": "2023-02-03T06:07:39+00:00"
        },
        {
            "name": "sebastian/resource-operations",
            "version": "3.0.3",
            "source": {
                "type": "git",
                "url": "https://github.com/sebastianbergmann/resource-operations.git",
                "reference": "0f4443cb3a1d92ce809899753bc0d5d5a8dd19a8"
            },
            "dist": {
                "type": "zip",
                "url": "https://api.github.com/repos/sebastianbergmann/resource-operations/zipball/0f4443cb3a1d92ce809899753bc0d5d5a8dd19a8",
                "reference": "0f4443cb3a1d92ce809899753bc0d5d5a8dd19a8",
                "shasum": ""
            },
            "require": {
                "php": ">=7.3"
            },
            "require-dev": {
                "phpunit/phpunit": "^9.0"
            },
            "type": "library",
            "extra": {
                "branch-alias": {
                    "dev-master": "3.0-dev"
                }
            },
            "autoload": {
                "classmap": [
                    "src/"
                ]
            },
            "notification-url": "https://packagist.org/downloads/",
            "license": [
                "BSD-3-Clause"
            ],
            "authors": [
                {
                    "name": "Sebastian Bergmann",
                    "email": "sebastian@phpunit.de"
                }
            ],
            "description": "Provides a list of PHP built-in functions that operate on resources",
            "homepage": "https://www.github.com/sebastianbergmann/resource-operations",
            "support": {
                "issues": "https://github.com/sebastianbergmann/resource-operations/issues",
                "source": "https://github.com/sebastianbergmann/resource-operations/tree/3.0.3"
            },
            "funding": [
                {
                    "url": "https://github.com/sebastianbergmann",
                    "type": "github"
                }
            ],
            "time": "2020-09-28T06:45:17+00:00"
        },
        {
            "name": "sebastian/type",
            "version": "3.2.1",
            "source": {
                "type": "git",
                "url": "https://github.com/sebastianbergmann/type.git",
                "reference": "75e2c2a32f5e0b3aef905b9ed0b179b953b3d7c7"
            },
            "dist": {
                "type": "zip",
                "url": "https://api.github.com/repos/sebastianbergmann/type/zipball/75e2c2a32f5e0b3aef905b9ed0b179b953b3d7c7",
                "reference": "75e2c2a32f5e0b3aef905b9ed0b179b953b3d7c7",
                "shasum": ""
            },
            "require": {
                "php": ">=7.3"
            },
            "require-dev": {
                "phpunit/phpunit": "^9.5"
            },
            "type": "library",
            "extra": {
                "branch-alias": {
                    "dev-master": "3.2-dev"
                }
            },
            "autoload": {
                "classmap": [
                    "src/"
                ]
            },
            "notification-url": "https://packagist.org/downloads/",
            "license": [
                "BSD-3-Clause"
            ],
            "authors": [
                {
                    "name": "Sebastian Bergmann",
                    "email": "sebastian@phpunit.de",
                    "role": "lead"
                }
            ],
            "description": "Collection of value objects that represent the types of the PHP type system",
            "homepage": "https://github.com/sebastianbergmann/type",
            "support": {
                "issues": "https://github.com/sebastianbergmann/type/issues",
                "source": "https://github.com/sebastianbergmann/type/tree/3.2.1"
            },
            "funding": [
                {
                    "url": "https://github.com/sebastianbergmann",
                    "type": "github"
                }
            ],
            "time": "2023-02-03T06:13:03+00:00"
        },
        {
            "name": "sebastian/version",
            "version": "3.0.2",
            "source": {
                "type": "git",
                "url": "https://github.com/sebastianbergmann/version.git",
                "reference": "c6c1022351a901512170118436c764e473f6de8c"
            },
            "dist": {
                "type": "zip",
                "url": "https://api.github.com/repos/sebastianbergmann/version/zipball/c6c1022351a901512170118436c764e473f6de8c",
                "reference": "c6c1022351a901512170118436c764e473f6de8c",
                "shasum": ""
            },
            "require": {
                "php": ">=7.3"
            },
            "type": "library",
            "extra": {
                "branch-alias": {
                    "dev-master": "3.0-dev"
                }
            },
            "autoload": {
                "classmap": [
                    "src/"
                ]
            },
            "notification-url": "https://packagist.org/downloads/",
            "license": [
                "BSD-3-Clause"
            ],
            "authors": [
                {
                    "name": "Sebastian Bergmann",
                    "email": "sebastian@phpunit.de",
                    "role": "lead"
                }
            ],
            "description": "Library that helps with managing the version number of Git-hosted PHP projects",
            "homepage": "https://github.com/sebastianbergmann/version",
            "support": {
                "issues": "https://github.com/sebastianbergmann/version/issues",
                "source": "https://github.com/sebastianbergmann/version/tree/3.0.2"
            },
            "funding": [
                {
                    "url": "https://github.com/sebastianbergmann",
                    "type": "github"
                }
            ],
            "time": "2020-09-28T06:39:44+00:00"
        },
        {
            "name": "squizlabs/php_codesniffer",
            "version": "3.7.2",
            "source": {
                "type": "git",
                "url": "https://github.com/squizlabs/PHP_CodeSniffer.git",
                "reference": "ed8e00df0a83aa96acf703f8c2979ff33341f879"
            },
            "dist": {
                "type": "zip",
                "url": "https://api.github.com/repos/squizlabs/PHP_CodeSniffer/zipball/ed8e00df0a83aa96acf703f8c2979ff33341f879",
                "reference": "ed8e00df0a83aa96acf703f8c2979ff33341f879",
                "shasum": ""
            },
            "require": {
                "ext-simplexml": "*",
                "ext-tokenizer": "*",
                "ext-xmlwriter": "*",
                "php": ">=5.4.0"
            },
            "require-dev": {
                "phpunit/phpunit": "^4.0 || ^5.0 || ^6.0 || ^7.0"
            },
            "bin": [
                "bin/phpcs",
                "bin/phpcbf"
            ],
            "type": "library",
            "extra": {
                "branch-alias": {
                    "dev-master": "3.x-dev"
                }
            },
            "notification-url": "https://packagist.org/downloads/",
            "license": [
                "BSD-3-Clause"
            ],
            "authors": [
                {
                    "name": "Greg Sherwood",
                    "role": "lead"
                }
            ],
            "description": "PHP_CodeSniffer tokenizes PHP, JavaScript and CSS files and detects violations of a defined set of coding standards.",
            "homepage": "https://github.com/squizlabs/PHP_CodeSniffer",
            "keywords": [
                "phpcs",
                "standards",
                "static analysis"
            ],
            "support": {
                "issues": "https://github.com/squizlabs/PHP_CodeSniffer/issues",
                "source": "https://github.com/squizlabs/PHP_CodeSniffer",
                "wiki": "https://github.com/squizlabs/PHP_CodeSniffer/wiki"
            },
            "time": "2023-02-22T23:07:41+00:00"
        },
        {
            "name": "swoole/ide-helper",
            "version": "4.8.9",
            "source": {
                "type": "git",
                "url": "https://github.com/swoole/ide-helper.git",
                "reference": "8f82ba3b6af04a5bccb97c1654af992d1ee8b0fe"
            },
            "dist": {
                "type": "zip",
                "url": "https://api.github.com/repos/swoole/ide-helper/zipball/8f82ba3b6af04a5bccb97c1654af992d1ee8b0fe",
                "reference": "8f82ba3b6af04a5bccb97c1654af992d1ee8b0fe",
                "shasum": ""
            },
            "type": "library",
            "notification-url": "https://packagist.org/downloads/",
            "license": [
                "Apache-2.0"
            ],
            "authors": [
                {
                    "name": "Team Swoole",
                    "email": "team@swoole.com"
                }
            ],
            "description": "IDE help files for Swoole.",
            "support": {
                "issues": "https://github.com/swoole/ide-helper/issues",
                "source": "https://github.com/swoole/ide-helper/tree/4.8.9"
            },
            "funding": [
                {
                    "url": "https://gitee.com/swoole/swoole?donate=true",
                    "type": "custom"
                },
                {
                    "url": "https://github.com/swoole",
                    "type": "github"
                }
            ],
            "time": "2022-04-18T20:38:04+00:00"
        },
        {
            "name": "symfony/polyfill-ctype",
            "version": "v1.27.0",
            "source": {
                "type": "git",
                "url": "https://github.com/symfony/polyfill-ctype.git",
                "reference": "5bbc823adecdae860bb64756d639ecfec17b050a"
            },
            "dist": {
                "type": "zip",
                "url": "https://api.github.com/repos/symfony/polyfill-ctype/zipball/5bbc823adecdae860bb64756d639ecfec17b050a",
                "reference": "5bbc823adecdae860bb64756d639ecfec17b050a",
                "shasum": ""
            },
            "require": {
                "php": ">=7.1"
            },
            "provide": {
                "ext-ctype": "*"
            },
            "suggest": {
                "ext-ctype": "For best performance"
            },
            "type": "library",
            "extra": {
                "branch-alias": {
                    "dev-main": "1.27-dev"
                },
                "thanks": {
                    "name": "symfony/polyfill",
                    "url": "https://github.com/symfony/polyfill"
                }
            },
            "autoload": {
                "files": [
                    "bootstrap.php"
                ],
                "psr-4": {
                    "Symfony\\Polyfill\\Ctype\\": ""
                }
            },
            "notification-url": "https://packagist.org/downloads/",
            "license": [
                "MIT"
            ],
            "authors": [
                {
                    "name": "Gert de Pagter",
                    "email": "BackEndTea@gmail.com"
                },
                {
                    "name": "Symfony Community",
                    "homepage": "https://symfony.com/contributors"
                }
            ],
            "description": "Symfony polyfill for ctype functions",
            "homepage": "https://symfony.com",
            "keywords": [
                "compatibility",
                "ctype",
                "polyfill",
                "portable"
            ],
            "support": {
                "source": "https://github.com/symfony/polyfill-ctype/tree/v1.27.0"
            },
            "funding": [
                {
                    "url": "https://symfony.com/sponsor",
                    "type": "custom"
                },
                {
                    "url": "https://github.com/fabpot",
                    "type": "github"
                },
                {
                    "url": "https://tidelift.com/funding/github/packagist/symfony/symfony",
                    "type": "tidelift"
                }
            ],
            "time": "2022-11-03T14:55:06+00:00"
        },
        {
            "name": "symfony/polyfill-mbstring",
            "version": "v1.27.0",
            "source": {
                "type": "git",
                "url": "https://github.com/symfony/polyfill-mbstring.git",
                "reference": "8ad114f6b39e2c98a8b0e3bd907732c207c2b534"
            },
            "dist": {
                "type": "zip",
                "url": "https://api.github.com/repos/symfony/polyfill-mbstring/zipball/8ad114f6b39e2c98a8b0e3bd907732c207c2b534",
                "reference": "8ad114f6b39e2c98a8b0e3bd907732c207c2b534",
                "shasum": ""
            },
            "require": {
                "php": ">=7.1"
            },
            "provide": {
                "ext-mbstring": "*"
            },
            "suggest": {
                "ext-mbstring": "For best performance"
            },
            "type": "library",
            "extra": {
                "branch-alias": {
                    "dev-main": "1.27-dev"
                },
                "thanks": {
                    "name": "symfony/polyfill",
                    "url": "https://github.com/symfony/polyfill"
                }
            },
            "autoload": {
                "files": [
                    "bootstrap.php"
                ],
                "psr-4": {
                    "Symfony\\Polyfill\\Mbstring\\": ""
                }
            },
            "notification-url": "https://packagist.org/downloads/",
            "license": [
                "MIT"
            ],
            "authors": [
                {
                    "name": "Nicolas Grekas",
                    "email": "p@tchwork.com"
                },
                {
                    "name": "Symfony Community",
                    "homepage": "https://symfony.com/contributors"
                }
            ],
            "description": "Symfony polyfill for the Mbstring extension",
            "homepage": "https://symfony.com",
            "keywords": [
                "compatibility",
                "mbstring",
                "polyfill",
                "portable",
                "shim"
            ],
            "support": {
                "source": "https://github.com/symfony/polyfill-mbstring/tree/v1.27.0"
            },
            "funding": [
                {
                    "url": "https://symfony.com/sponsor",
                    "type": "custom"
                },
                {
                    "url": "https://github.com/fabpot",
                    "type": "github"
                },
                {
                    "url": "https://tidelift.com/funding/github/packagist/symfony/symfony",
                    "type": "tidelift"
                }
            ],
            "time": "2022-11-03T14:55:06+00:00"
        },
        {
            "name": "textalk/websocket",
            "version": "1.5.7",
            "source": {
                "type": "git",
                "url": "https://github.com/Textalk/websocket-php.git",
                "reference": "1712325e99b6bf869ccbf9bf41ab749e7328ea46"
            },
            "dist": {
                "type": "zip",
                "url": "https://api.github.com/repos/Textalk/websocket-php/zipball/1712325e99b6bf869ccbf9bf41ab749e7328ea46",
                "reference": "1712325e99b6bf869ccbf9bf41ab749e7328ea46",
                "shasum": ""
            },
            "require": {
                "php": "^7.2 | ^8.0",
                "psr/log": "^1 | ^2 | ^3"
            },
            "require-dev": {
                "php-coveralls/php-coveralls": "^2.0",
                "phpunit/phpunit": "^8.0|^9.0",
                "squizlabs/php_codesniffer": "^3.5"
            },
            "type": "library",
            "autoload": {
                "psr-4": {
                    "WebSocket\\": "lib"
                }
            },
            "notification-url": "https://packagist.org/downloads/",
            "license": [
                "ISC"
            ],
            "authors": [
                {
                    "name": "Fredrik Liljegren"
                },
                {
                    "name": "Sören Jensen",
                    "email": "soren@abicart.se"
                }
            ],
            "description": "WebSocket client and server",
            "support": {
                "issues": "https://github.com/Textalk/websocket-php/issues",
                "source": "https://github.com/Textalk/websocket-php/tree/1.5.7"
            },
            "time": "2022-03-29T09:46:59+00:00"
        },
        {
            "name": "theseer/tokenizer",
            "version": "1.2.1",
            "source": {
                "type": "git",
                "url": "https://github.com/theseer/tokenizer.git",
                "reference": "34a41e998c2183e22995f158c581e7b5e755ab9e"
            },
            "dist": {
                "type": "zip",
                "url": "https://api.github.com/repos/theseer/tokenizer/zipball/34a41e998c2183e22995f158c581e7b5e755ab9e",
                "reference": "34a41e998c2183e22995f158c581e7b5e755ab9e",
                "shasum": ""
            },
            "require": {
                "ext-dom": "*",
                "ext-tokenizer": "*",
                "ext-xmlwriter": "*",
                "php": "^7.2 || ^8.0"
            },
            "type": "library",
            "autoload": {
                "classmap": [
                    "src/"
                ]
            },
            "notification-url": "https://packagist.org/downloads/",
            "license": [
                "BSD-3-Clause"
            ],
            "authors": [
                {
                    "name": "Arne Blankerts",
                    "email": "arne@blankerts.de",
                    "role": "Developer"
                }
            ],
            "description": "A small library for converting tokenized PHP source code into XML and potentially other formats",
            "support": {
                "issues": "https://github.com/theseer/tokenizer/issues",
                "source": "https://github.com/theseer/tokenizer/tree/1.2.1"
            },
            "funding": [
                {
                    "url": "https://github.com/theseer",
                    "type": "github"
                }
            ],
            "time": "2021-07-28T10:34:58+00:00"
        },
        {
            "name": "twig/twig",
            "version": "v3.7.0",
            "source": {
                "type": "git",
                "url": "https://github.com/twigphp/Twig.git",
                "reference": "5cf942bbab3df42afa918caeba947f1b690af64b"
            },
            "dist": {
                "type": "zip",
                "url": "https://api.github.com/repos/twigphp/Twig/zipball/5cf942bbab3df42afa918caeba947f1b690af64b",
                "reference": "5cf942bbab3df42afa918caeba947f1b690af64b",
                "shasum": ""
            },
            "require": {
                "php": ">=7.2.5",
                "symfony/polyfill-ctype": "^1.8",
                "symfony/polyfill-mbstring": "^1.3"
            },
            "require-dev": {
                "psr/container": "^1.0|^2.0",
                "symfony/phpunit-bridge": "^4.4.9|^5.0.9|^6.0"
            },
            "type": "library",
            "autoload": {
                "psr-4": {
                    "Twig\\": "src/"
                }
            },
            "notification-url": "https://packagist.org/downloads/",
            "license": [
                "BSD-3-Clause"
            ],
            "authors": [
                {
                    "name": "Fabien Potencier",
                    "email": "fabien@symfony.com",
                    "homepage": "http://fabien.potencier.org",
                    "role": "Lead Developer"
                },
                {
                    "name": "Twig Team",
                    "role": "Contributors"
                },
                {
                    "name": "Armin Ronacher",
                    "email": "armin.ronacher@active-4.com",
                    "role": "Project Founder"
                }
            ],
            "description": "Twig, the flexible, fast, and secure template language for PHP",
            "homepage": "https://twig.symfony.com",
            "keywords": [
                "templating"
            ],
            "support": {
                "issues": "https://github.com/twigphp/Twig/issues",
                "source": "https://github.com/twigphp/Twig/tree/v3.7.0"
            },
            "funding": [
                {
                    "url": "https://github.com/fabpot",
                    "type": "github"
                },
                {
                    "url": "https://tidelift.com/funding/github/packagist/twig/twig",
                    "type": "tidelift"
                }
            ],
            "time": "2023-07-26T07:16:09+00:00"
        }
    ],
    "aliases": [],
    "minimum-stability": "stable",
    "stability-flags": [],
    "prefer-stable": false,
    "prefer-lowest": false,
    "platform": {
        "php": ">=8.0.0",
        "ext-curl": "*",
        "ext-imagick": "*",
        "ext-mbstring": "*",
        "ext-json": "*",
        "ext-yaml": "*",
        "ext-dom": "*",
        "ext-redis": "*",
        "ext-swoole": "*",
        "ext-pdo": "*",
        "ext-openssl": "*",
        "ext-zlib": "*",
        "ext-sockets": "*"
    },
    "platform-dev": {
        "ext-fileinfo": "*"
    },
    "platform-overrides": {
        "php": "8.0"
    },
    "plugin-api-version": "2.3.0"
}<|MERGE_RESOLUTION|>--- conflicted
+++ resolved
@@ -477,403 +477,7 @@
                     "type": "github"
                 }
             ],
-<<<<<<< HEAD
-            "time": "2022-01-18T15:43:28+00:00"
-        },
-        {
-            "name": "guzzlehttp/guzzle",
-            "version": "7.7.0",
-            "source": {
-                "type": "git",
-                "url": "https://github.com/guzzle/guzzle.git",
-                "reference": "fb7566caccf22d74d1ab270de3551f72a58399f5"
-            },
-            "dist": {
-                "type": "zip",
-                "url": "https://api.github.com/repos/guzzle/guzzle/zipball/fb7566caccf22d74d1ab270de3551f72a58399f5",
-                "reference": "fb7566caccf22d74d1ab270de3551f72a58399f5",
-                "shasum": ""
-            },
-            "require": {
-                "ext-json": "*",
-                "guzzlehttp/promises": "^1.5.3 || ^2.0",
-                "guzzlehttp/psr7": "^1.9.1 || ^2.4.5",
-                "php": "^7.2.5 || ^8.0",
-                "psr/http-client": "^1.0",
-                "symfony/deprecation-contracts": "^2.2 || ^3.0"
-            },
-            "provide": {
-                "psr/http-client-implementation": "1.0"
-            },
-            "require-dev": {
-                "bamarni/composer-bin-plugin": "^1.8.1",
-                "ext-curl": "*",
-                "php-http/client-integration-tests": "dev-master#2c025848417c1135031fdf9c728ee53d0a7ceaee as 3.0.999",
-                "php-http/message-factory": "^1.1",
-                "phpunit/phpunit": "^8.5.29 || ^9.5.23",
-                "psr/log": "^1.1 || ^2.0 || ^3.0"
-            },
-            "suggest": {
-                "ext-curl": "Required for CURL handler support",
-                "ext-intl": "Required for Internationalized Domain Name (IDN) support",
-                "psr/log": "Required for using the Log middleware"
-            },
-            "type": "library",
-            "extra": {
-                "bamarni-bin": {
-                    "bin-links": true,
-                    "forward-command": false
-                }
-            },
-            "autoload": {
-                "files": [
-                    "src/functions_include.php"
-                ],
-                "psr-4": {
-                    "GuzzleHttp\\": "src/"
-                }
-            },
-            "notification-url": "https://packagist.org/downloads/",
-            "license": [
-                "MIT"
-            ],
-            "authors": [
-                {
-                    "name": "Graham Campbell",
-                    "email": "hello@gjcampbell.co.uk",
-                    "homepage": "https://github.com/GrahamCampbell"
-                },
-                {
-                    "name": "Michael Dowling",
-                    "email": "mtdowling@gmail.com",
-                    "homepage": "https://github.com/mtdowling"
-                },
-                {
-                    "name": "Jeremy Lindblom",
-                    "email": "jeremeamia@gmail.com",
-                    "homepage": "https://github.com/jeremeamia"
-                },
-                {
-                    "name": "George Mponos",
-                    "email": "gmponos@gmail.com",
-                    "homepage": "https://github.com/gmponos"
-                },
-                {
-                    "name": "Tobias Nyholm",
-                    "email": "tobias.nyholm@gmail.com",
-                    "homepage": "https://github.com/Nyholm"
-                },
-                {
-                    "name": "Márk Sági-Kazár",
-                    "email": "mark.sagikazar@gmail.com",
-                    "homepage": "https://github.com/sagikazarmark"
-                },
-                {
-                    "name": "Tobias Schultze",
-                    "email": "webmaster@tubo-world.de",
-                    "homepage": "https://github.com/Tobion"
-                }
-            ],
-            "description": "Guzzle is a PHP HTTP client library",
-            "keywords": [
-                "client",
-                "curl",
-                "framework",
-                "http",
-                "http client",
-                "psr-18",
-                "psr-7",
-                "rest",
-                "web service"
-            ],
-            "support": {
-                "issues": "https://github.com/guzzle/guzzle/issues",
-                "source": "https://github.com/guzzle/guzzle/tree/7.7.0"
-            },
-            "funding": [
-                {
-                    "url": "https://github.com/GrahamCampbell",
-                    "type": "github"
-                },
-                {
-                    "url": "https://github.com/Nyholm",
-                    "type": "github"
-                },
-                {
-                    "url": "https://tidelift.com/funding/github/packagist/guzzlehttp/guzzle",
-                    "type": "tidelift"
-                }
-            ],
-            "time": "2023-05-21T14:04:53+00:00"
-        },
-        {
-            "name": "guzzlehttp/promises",
-            "version": "2.0.1",
-            "source": {
-                "type": "git",
-                "url": "https://github.com/guzzle/promises.git",
-                "reference": "111166291a0f8130081195ac4556a5587d7f1b5d"
-            },
-            "dist": {
-                "type": "zip",
-                "url": "https://api.github.com/repos/guzzle/promises/zipball/111166291a0f8130081195ac4556a5587d7f1b5d",
-                "reference": "111166291a0f8130081195ac4556a5587d7f1b5d",
-                "shasum": ""
-            },
-            "require": {
-                "php": "^7.2.5 || ^8.0"
-            },
-            "require-dev": {
-                "bamarni/composer-bin-plugin": "^1.8.1",
-                "phpunit/phpunit": "^8.5.29 || ^9.5.23"
-            },
-            "type": "library",
-            "extra": {
-                "bamarni-bin": {
-                    "bin-links": true,
-                    "forward-command": false
-                }
-            },
-            "autoload": {
-                "psr-4": {
-                    "GuzzleHttp\\Promise\\": "src/"
-                }
-            },
-            "notification-url": "https://packagist.org/downloads/",
-            "license": [
-                "MIT"
-            ],
-            "authors": [
-                {
-                    "name": "Graham Campbell",
-                    "email": "hello@gjcampbell.co.uk",
-                    "homepage": "https://github.com/GrahamCampbell"
-                },
-                {
-                    "name": "Michael Dowling",
-                    "email": "mtdowling@gmail.com",
-                    "homepage": "https://github.com/mtdowling"
-                },
-                {
-                    "name": "Tobias Nyholm",
-                    "email": "tobias.nyholm@gmail.com",
-                    "homepage": "https://github.com/Nyholm"
-                },
-                {
-                    "name": "Tobias Schultze",
-                    "email": "webmaster@tubo-world.de",
-                    "homepage": "https://github.com/Tobion"
-                }
-            ],
-            "description": "Guzzle promises library",
-            "keywords": [
-                "promise"
-            ],
-            "support": {
-                "issues": "https://github.com/guzzle/promises/issues",
-                "source": "https://github.com/guzzle/promises/tree/2.0.1"
-            },
-            "funding": [
-                {
-                    "url": "https://github.com/GrahamCampbell",
-                    "type": "github"
-                },
-                {
-                    "url": "https://github.com/Nyholm",
-                    "type": "github"
-                },
-                {
-                    "url": "https://tidelift.com/funding/github/packagist/guzzlehttp/promises",
-                    "type": "tidelift"
-                }
-            ],
-            "time": "2023-08-03T15:11:55+00:00"
-        },
-        {
-            "name": "guzzlehttp/psr7",
-            "version": "2.6.0",
-            "source": {
-                "type": "git",
-                "url": "https://github.com/guzzle/psr7.git",
-                "reference": "8bd7c33a0734ae1c5d074360512beb716bef3f77"
-            },
-            "dist": {
-                "type": "zip",
-                "url": "https://api.github.com/repos/guzzle/psr7/zipball/8bd7c33a0734ae1c5d074360512beb716bef3f77",
-                "reference": "8bd7c33a0734ae1c5d074360512beb716bef3f77",
-                "shasum": ""
-            },
-            "require": {
-                "php": "^7.2.5 || ^8.0",
-                "psr/http-factory": "^1.0",
-                "psr/http-message": "^1.1 || ^2.0",
-                "ralouphie/getallheaders": "^3.0"
-            },
-            "provide": {
-                "psr/http-factory-implementation": "1.0",
-                "psr/http-message-implementation": "1.0"
-            },
-            "require-dev": {
-                "bamarni/composer-bin-plugin": "^1.8.1",
-                "http-interop/http-factory-tests": "^0.9",
-                "phpunit/phpunit": "^8.5.29 || ^9.5.23"
-            },
-            "suggest": {
-                "laminas/laminas-httphandlerrunner": "Emit PSR-7 responses"
-            },
-            "type": "library",
-            "extra": {
-                "bamarni-bin": {
-                    "bin-links": true,
-                    "forward-command": false
-                }
-            },
-            "autoload": {
-                "psr-4": {
-                    "GuzzleHttp\\Psr7\\": "src/"
-                }
-            },
-            "notification-url": "https://packagist.org/downloads/",
-            "license": [
-                "MIT"
-            ],
-            "authors": [
-                {
-                    "name": "Graham Campbell",
-                    "email": "hello@gjcampbell.co.uk",
-                    "homepage": "https://github.com/GrahamCampbell"
-                },
-                {
-                    "name": "Michael Dowling",
-                    "email": "mtdowling@gmail.com",
-                    "homepage": "https://github.com/mtdowling"
-                },
-                {
-                    "name": "George Mponos",
-                    "email": "gmponos@gmail.com",
-                    "homepage": "https://github.com/gmponos"
-                },
-                {
-                    "name": "Tobias Nyholm",
-                    "email": "tobias.nyholm@gmail.com",
-                    "homepage": "https://github.com/Nyholm"
-                },
-                {
-                    "name": "Márk Sági-Kazár",
-                    "email": "mark.sagikazar@gmail.com",
-                    "homepage": "https://github.com/sagikazarmark"
-                },
-                {
-                    "name": "Tobias Schultze",
-                    "email": "webmaster@tubo-world.de",
-                    "homepage": "https://github.com/Tobion"
-                },
-                {
-                    "name": "Márk Sági-Kazár",
-                    "email": "mark.sagikazar@gmail.com",
-                    "homepage": "https://sagikazarmark.hu"
-                }
-            ],
-            "description": "PSR-7 message implementation that also provides common utility methods",
-            "keywords": [
-                "http",
-                "message",
-                "psr-7",
-                "request",
-                "response",
-                "stream",
-                "uri",
-                "url"
-            ],
-            "support": {
-                "issues": "https://github.com/guzzle/psr7/issues",
-                "source": "https://github.com/guzzle/psr7/tree/2.6.0"
-            },
-            "funding": [
-                {
-                    "url": "https://github.com/GrahamCampbell",
-                    "type": "github"
-                },
-                {
-                    "url": "https://github.com/Nyholm",
-                    "type": "github"
-                },
-                {
-                    "url": "https://tidelift.com/funding/github/packagist/guzzlehttp/psr7",
-                    "type": "tidelift"
-                }
-            ],
-            "time": "2023-08-03T15:06:02+00:00"
-        },
-        {
-            "name": "influxdb/influxdb-php",
-            "version": "1.15.2",
-            "source": {
-                "type": "git",
-                "url": "https://github.com/influxdata/influxdb-php.git",
-                "reference": "d6e59f4f04ab9107574fda69c2cbe36671253d03"
-            },
-            "dist": {
-                "type": "zip",
-                "url": "https://api.github.com/repos/influxdata/influxdb-php/zipball/d6e59f4f04ab9107574fda69c2cbe36671253d03",
-                "reference": "d6e59f4f04ab9107574fda69c2cbe36671253d03",
-                "shasum": ""
-            },
-            "require": {
-                "guzzlehttp/guzzle": "^6.0|^7.0",
-                "php": "^5.5 || ^7.0 || ^8.0"
-            },
-            "require-dev": {
-                "dms/phpunit-arraysubset-asserts": "^0.2.1",
-                "phpunit/phpunit": "^9.5"
-            },
-            "suggest": {
-                "ext-curl": "Curl extension, needed for Curl driver",
-                "stefanotorresi/influxdb-php-async": "An asyncronous client for InfluxDB, implemented via ReactPHP."
-            },
-            "type": "library",
-            "autoload": {
-                "psr-4": {
-                    "InfluxDB\\": "src/InfluxDB"
-                }
-            },
-            "notification-url": "https://packagist.org/downloads/",
-            "license": [
-                "MIT"
-            ],
-            "authors": [
-                {
-                    "name": "Stephen Hoogendijk",
-                    "email": "stephen@tca0.nl"
-                },
-                {
-                    "name": "Daniel Martinez",
-                    "email": "danimartcas@hotmail.com"
-                },
-                {
-                    "name": "Gianluca Arbezzano",
-                    "email": "gianarb92@gmail.com"
-                }
-            ],
-            "description": "InfluxDB client library for PHP",
-            "keywords": [
-                "client",
-                "influxdata",
-                "influxdb",
-                "influxdb class",
-                "influxdb client",
-                "influxdb library",
-                "time series"
-            ],
-            "support": {
-                "issues": "https://github.com/influxdata/influxdb-php/issues",
-                "source": "https://github.com/influxdata/influxdb-php/tree/1.15.2"
-            },
-            "abandoned": true,
-            "time": "2020-12-26T17:45:17+00:00"
-=======
             "time": "2022-09-10T18:51:20+00:00"
->>>>>>> d960f85d
         },
         {
             "name": "jean85/pretty-package-versions",
