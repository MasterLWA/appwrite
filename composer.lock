--- conflicted
+++ resolved
@@ -4,11 +4,7 @@
         "Read more about it at https://getcomposer.org/doc/01-basic-usage.md#installing-dependencies",
         "This file is @generated automatically"
     ],
-<<<<<<< HEAD
-    "content-hash": "8e777148ca3643e8186eec24ad045eb1",
-=======
     "content-hash": "51f81d435f4b5b7a9a6ea8f81b470353",
->>>>>>> 44ca7d94
     "packages": [
         {
             "name": "adhocore/jwt",
@@ -624,18 +620,6 @@
         },
         {
             "name": "guzzlehttp/psr7",
-<<<<<<< HEAD
-            "version": "2.4.2",
-            "source": {
-                "type": "git",
-                "url": "https://github.com/guzzle/psr7.git",
-                "reference": "3148458748274be1546f8f2809a6c09fe66f44aa"
-            },
-            "dist": {
-                "type": "zip",
-                "url": "https://api.github.com/repos/guzzle/psr7/zipball/3148458748274be1546f8f2809a6c09fe66f44aa",
-                "reference": "3148458748274be1546f8f2809a6c09fe66f44aa",
-=======
             "version": "2.4.3",
             "source": {
                 "type": "git",
@@ -646,7 +630,6 @@
                 "type": "zip",
                 "url": "https://api.github.com/repos/guzzle/psr7/zipball/67c26b443f348a51926030c83481b85718457d3d",
                 "reference": "67c26b443f348a51926030c83481b85718457d3d",
->>>>>>> 44ca7d94
                 "shasum": ""
             },
             "require": {
@@ -736,11 +719,7 @@
             ],
             "support": {
                 "issues": "https://github.com/guzzle/psr7/issues",
-<<<<<<< HEAD
-                "source": "https://github.com/guzzle/psr7/tree/2.4.2"
-=======
                 "source": "https://github.com/guzzle/psr7/tree/2.4.3"
->>>>>>> 44ca7d94
             },
             "funding": [
                 {
@@ -756,11 +735,7 @@
                     "type": "tidelift"
                 }
             ],
-<<<<<<< HEAD
-            "time": "2022-10-25T13:49:28+00:00"
-=======
             "time": "2022-10-26T14:07:24+00:00"
->>>>>>> 44ca7d94
         },
         {
             "name": "influxdb/influxdb-php",
@@ -1796,18 +1771,6 @@
         },
         {
             "name": "utopia-php/database",
-<<<<<<< HEAD
-            "version": "dev-feat-update-create",
-            "source": {
-                "type": "git",
-                "url": "https://github.com/utopia-php/database.git",
-                "reference": "cdc81747329f562c05d4843ad736811e20a81d34"
-            },
-            "dist": {
-                "type": "zip",
-                "url": "https://api.github.com/repos/utopia-php/database/zipball/cdc81747329f562c05d4843ad736811e20a81d34",
-                "reference": "cdc81747329f562c05d4843ad736811e20a81d34",
-=======
             "version": "0.28.0",
             "source": {
                 "type": "git",
@@ -1818,7 +1781,6 @@
                 "type": "zip",
                 "url": "https://api.github.com/repos/utopia-php/database/zipball/ef6506af1c09c22f5dc1e7859159d323f7fafa94",
                 "reference": "ef6506af1c09c22f5dc1e7859159d323f7fafa94",
->>>>>>> 44ca7d94
                 "shasum": ""
             },
             "require": {
@@ -1857,15 +1819,9 @@
             ],
             "support": {
                 "issues": "https://github.com/utopia-php/database/issues",
-<<<<<<< HEAD
-                "source": "https://github.com/utopia-php/database/tree/feat-update-create"
-            },
-            "time": "2022-10-26T09:10:13+00:00"
-=======
                 "source": "https://github.com/utopia-php/database/tree/0.28.0"
             },
             "time": "2022-10-31T09:58:46+00:00"
->>>>>>> 44ca7d94
         },
         {
             "name": "utopia-php/domains",
@@ -5164,15 +5120,9 @@
     "aliases": [
         {
             "package": "utopia-php/database",
-<<<<<<< HEAD
-            "version": "dev-feat-update-create",
-            "alias": "0.26.1",
-            "alias_normalized": "0.26.1.0"
-=======
             "version": "0.28.0.0",
             "alias": "0.26.99",
             "alias_normalized": "0.26.99.0"
->>>>>>> 44ca7d94
         }
     ],
     "minimum-stability": "stable",
