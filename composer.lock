{
    "_readme": [
        "This file locks the dependencies of your project to a known state",
        "Read more about it at https://getcomposer.org/doc/01-basic-usage.md#installing-dependencies",
        "This file is @generated automatically"
    ],
    "content-hash": "c23ee95a9a573b123ec587734023132e",
    "packages": [
        {
            "name": "adhocore/jwt",
            "version": "1.1.2",
            "source": {
                "type": "git",
                "url": "https://github.com/adhocore/php-jwt.git",
                "reference": "6c434af7170090bb7a8880d2bc220a2254ba7899"
            },
            "dist": {
                "type": "zip",
                "url": "https://api.github.com/repos/adhocore/php-jwt/zipball/6c434af7170090bb7a8880d2bc220a2254ba7899",
                "reference": "6c434af7170090bb7a8880d2bc220a2254ba7899",
                "shasum": ""
            },
            "require": {
                "php": "^7.0 || ^8.0"
            },
            "require-dev": {
                "phpunit/phpunit": "^6.5 || ^7.5"
            },
            "type": "library",
            "autoload": {
                "psr-4": {
                    "Ahc\\Jwt\\": "src/"
                }
            },
            "notification-url": "https://packagist.org/downloads/",
            "license": [
                "MIT"
            ],
            "authors": [
                {
                    "name": "Jitendra Adhikari",
                    "email": "jiten.adhikary@gmail.com"
                }
            ],
            "description": "Ultra lightweight JSON web token (JWT) library for PHP5.5+.",
            "keywords": [
                "auth",
                "json-web-token",
                "jwt",
                "jwt-auth",
                "jwt-php",
                "token"
            ],
            "support": {
                "issues": "https://github.com/adhocore/php-jwt/issues",
                "source": "https://github.com/adhocore/php-jwt/tree/1.1.2"
            },
            "funding": [
                {
                    "url": "https://paypal.me/ji10",
                    "type": "custom"
                }
            ],
            "time": "2021-02-20T09:56:44+00:00"
        },
        {
            "name": "appwrite/php-clamav",
            "version": "1.1.0",
            "source": {
                "type": "git",
                "url": "https://github.com/appwrite/php-clamav.git",
                "reference": "61d00f24f9e7766fbba233e7b8d09c5475388073"
            },
            "dist": {
                "type": "zip",
                "url": "https://api.github.com/repos/appwrite/php-clamav/zipball/61d00f24f9e7766fbba233e7b8d09c5475388073",
                "reference": "61d00f24f9e7766fbba233e7b8d09c5475388073",
                "shasum": ""
            },
            "require": {
                "ext-sockets": "*",
                "php": ">=7.1"
            },
            "require-dev": {
                "phpunit/phpunit": "^7.0"
            },
            "type": "library",
            "autoload": {
                "psr-4": {
                    "Appwrite\\ClamAV\\": "src/ClamAV"
                }
            },
            "notification-url": "https://packagist.org/downloads/",
            "license": [
                "MIT"
            ],
            "authors": [
                {
                    "name": "Eldad Fux",
                    "email": "eldad@appwrite.io"
                }
            ],
            "description": "ClamAV network and pipe client for PHP",
            "keywords": [
                "anti virus",
                "appwrite",
                "clamav",
                "php"
            ],
            "support": {
                "issues": "https://github.com/appwrite/php-clamav/issues",
                "source": "https://github.com/appwrite/php-clamav/tree/1.1.0"
            },
            "time": "2020-10-02T05:23:46+00:00"
        },
        {
            "name": "appwrite/php-runtimes",
            "version": "0.7.4",
            "source": {
                "type": "git",
                "url": "https://github.com/appwrite/runtimes.git",
                "reference": "8e0972ecce6ad96f3701edab8d2c9a8af7074093"
            },
            "require": {
                "php": ">=8.0",
                "utopia-php/system": "0.4.*"
            },
            "require-dev": {
                "phpunit/phpunit": "^9.3",
                "vimeo/psalm": "4.0.1"
            },
            "type": "library",
            "autoload": {
                "psr-4": {
                    "Appwrite\\Runtimes\\": "src/Runtimes"
                }
            },
            "license": [
                "BSD-3-Clause"
            ],
            "authors": [
                {
                    "name": "Eldad Fux",
                    "email": "eldad@appwrite.io"
                },
                {
                    "name": "Torsten Dittmann",
                    "email": "torsten@appwrite.io"
                }
            ],
            "description": "Appwrite repository for Cloud Function runtimes that contains the configurations and tests for all of the Appwrite runtime environments.",
            "keywords": [
                "appwrite",
                "php",
                "runtimes"
            ],
            "time": "2022-02-26T11:38:09+00:00"
        },
        {
            "name": "chillerlan/php-qrcode",
            "version": "4.3.3",
            "source": {
                "type": "git",
                "url": "https://github.com/chillerlan/php-qrcode.git",
                "reference": "6356b246948ac1025882b3f55e7c68ebd4515ae3"
            },
            "dist": {
                "type": "zip",
                "url": "https://api.github.com/repos/chillerlan/php-qrcode/zipball/6356b246948ac1025882b3f55e7c68ebd4515ae3",
                "reference": "6356b246948ac1025882b3f55e7c68ebd4515ae3",
                "shasum": ""
            },
            "require": {
                "chillerlan/php-settings-container": "^2.1",
                "ext-mbstring": "*",
                "php": "^7.4 || ^8.0"
            },
            "require-dev": {
                "phan/phan": "^5.3",
                "phpunit/phpunit": "^9.5",
                "setasign/fpdf": "^1.8.2"
            },
            "suggest": {
                "chillerlan/php-authenticator": "Yet another Google authenticator! Also creates URIs for mobile apps.",
                "setasign/fpdf": "Required to use the QR FPDF output."
            },
            "type": "library",
            "autoload": {
                "psr-4": {
                    "chillerlan\\QRCode\\": "src/"
                }
            },
            "notification-url": "https://packagist.org/downloads/",
            "license": [
                "MIT"
            ],
            "authors": [
                {
                    "name": "Kazuhiko Arase",
                    "homepage": "https://github.com/kazuhikoarase"
                },
                {
                    "name": "Smiley",
                    "email": "smiley@chillerlan.net",
                    "homepage": "https://github.com/codemasher"
                },
                {
                    "name": "Contributors",
                    "homepage": "https://github.com/chillerlan/php-qrcode/graphs/contributors"
                }
            ],
            "description": "A QR code generator. PHP 7.4+",
            "homepage": "https://github.com/chillerlan/php-qrcode",
            "keywords": [
                "phpqrcode",
                "qr",
                "qr code",
                "qrcode",
                "qrcode-generator"
            ],
            "support": {
                "issues": "https://github.com/chillerlan/php-qrcode/issues",
                "source": "https://github.com/chillerlan/php-qrcode/tree/4.3.3"
            },
            "funding": [
                {
                    "url": "https://www.paypal.com/donate?hosted_button_id=WLYUNAT9ZTJZ4",
                    "type": "custom"
                },
                {
                    "url": "https://ko-fi.com/codemasher",
                    "type": "ko_fi"
                }
            ],
            "time": "2021-11-25T22:38:09+00:00"
        },
        {
            "name": "chillerlan/php-settings-container",
            "version": "2.1.3",
            "source": {
                "type": "git",
                "url": "https://github.com/chillerlan/php-settings-container.git",
                "reference": "125dd573b45ffc7cabecf385986a356ba2c6f602"
            },
            "dist": {
                "type": "zip",
                "url": "https://api.github.com/repos/chillerlan/php-settings-container/zipball/125dd573b45ffc7cabecf385986a356ba2c6f602",
                "reference": "125dd573b45ffc7cabecf385986a356ba2c6f602",
                "shasum": ""
            },
            "require": {
                "ext-json": "*",
                "php": "^7.4 || ^8.0"
            },
            "require-dev": {
                "phan/phan": "^5.3",
                "phpunit/phpunit": "^9.5"
            },
            "type": "library",
            "autoload": {
                "psr-4": {
                    "chillerlan\\Settings\\": "src/"
                }
            },
            "notification-url": "https://packagist.org/downloads/",
            "license": [
                "MIT"
            ],
            "authors": [
                {
                    "name": "Smiley",
                    "email": "smiley@chillerlan.net",
                    "homepage": "https://github.com/codemasher"
                }
            ],
            "description": "A container class for immutable settings objects. Not a DI container. PHP 7.4+",
            "homepage": "https://github.com/chillerlan/php-settings-container",
            "keywords": [
                "PHP7",
                "Settings",
                "configuration",
                "container",
                "helper"
            ],
            "support": {
                "issues": "https://github.com/chillerlan/php-settings-container/issues",
                "source": "https://github.com/chillerlan/php-settings-container"
            },
            "funding": [
                {
                    "url": "https://www.paypal.com/donate?hosted_button_id=WLYUNAT9ZTJZ4",
                    "type": "custom"
                },
                {
                    "url": "https://ko-fi.com/codemasher",
                    "type": "ko_fi"
                }
            ],
            "time": "2022-03-09T13:18:58+00:00"
        },
        {
            "name": "colinmollenhour/credis",
<<<<<<< HEAD
            "version": "v1.13.0",
            "source": {
                "type": "git",
                "url": "https://github.com/colinmollenhour/credis.git",
                "reference": "afec8e58ec93d2291c127fa19709a048f28641e5"
            },
            "dist": {
                "type": "zip",
                "url": "https://api.github.com/repos/colinmollenhour/credis/zipball/afec8e58ec93d2291c127fa19709a048f28641e5",
                "reference": "afec8e58ec93d2291c127fa19709a048f28641e5",
=======
            "version": "v1.12.2",
            "source": {
                "type": "git",
                "url": "https://github.com/colinmollenhour/credis.git",
                "reference": "77e6ede2e01c4cfaade114fe1e07d2f9756949f1"
            },
            "dist": {
                "type": "zip",
                "url": "https://api.github.com/repos/colinmollenhour/credis/zipball/77e6ede2e01c4cfaade114fe1e07d2f9756949f1",
                "reference": "77e6ede2e01c4cfaade114fe1e07d2f9756949f1",
>>>>>>> c464bcad
                "shasum": ""
            },
            "require": {
                "php": ">=5.6.0"
            },
            "suggest": {
                "ext-redis": "Improved performance for communicating with redis"
            },
            "type": "library",
            "autoload": {
                "classmap": [
                    "Client.php",
                    "Cluster.php",
                    "Sentinel.php",
                    "Module.php"
                ]
            },
            "notification-url": "https://packagist.org/downloads/",
            "license": [
                "MIT"
            ],
            "authors": [
                {
                    "name": "Colin Mollenhour",
                    "email": "colin@mollenhour.com"
                }
            ],
            "description": "Credis is a lightweight interface to the Redis key-value store which wraps the phpredis library when available for better performance.",
            "homepage": "https://github.com/colinmollenhour/credis",
            "support": {
                "issues": "https://github.com/colinmollenhour/credis/issues",
<<<<<<< HEAD
                "source": "https://github.com/colinmollenhour/credis/tree/v1.13.0"
            },
            "time": "2022-04-07T14:57:22+00:00"
=======
                "source": "https://github.com/colinmollenhour/credis/tree/v1.12.2"
            },
            "time": "2022-03-08T18:12:43+00:00"
>>>>>>> c464bcad
        },
        {
            "name": "composer/package-versions-deprecated",
            "version": "1.11.99.5",
            "source": {
                "type": "git",
                "url": "https://github.com/composer/package-versions-deprecated.git",
                "reference": "b4f54f74ef3453349c24a845d22392cd31e65f1d"
            },
            "dist": {
                "type": "zip",
                "url": "https://api.github.com/repos/composer/package-versions-deprecated/zipball/b4f54f74ef3453349c24a845d22392cd31e65f1d",
                "reference": "b4f54f74ef3453349c24a845d22392cd31e65f1d",
                "shasum": ""
            },
            "require": {
                "composer-plugin-api": "^1.1.0 || ^2.0",
                "php": "^7 || ^8"
            },
            "replace": {
                "ocramius/package-versions": "1.11.99"
            },
            "require-dev": {
                "composer/composer": "^1.9.3 || ^2.0@dev",
                "ext-zip": "^1.13",
                "phpunit/phpunit": "^6.5 || ^7"
            },
            "type": "composer-plugin",
            "extra": {
                "class": "PackageVersions\\Installer",
                "branch-alias": {
                    "dev-master": "1.x-dev"
                }
            },
            "autoload": {
                "psr-4": {
                    "PackageVersions\\": "src/PackageVersions"
                }
            },
            "notification-url": "https://packagist.org/downloads/",
            "license": [
                "MIT"
            ],
            "authors": [
                {
                    "name": "Marco Pivetta",
                    "email": "ocramius@gmail.com"
                },
                {
                    "name": "Jordi Boggiano",
                    "email": "j.boggiano@seld.be"
                }
            ],
            "description": "Composer plugin that provides efficient querying for installed package versions (no runtime IO)",
            "support": {
                "issues": "https://github.com/composer/package-versions-deprecated/issues",
                "source": "https://github.com/composer/package-versions-deprecated/tree/1.11.99.5"
            },
            "funding": [
                {
                    "url": "https://packagist.com",
                    "type": "custom"
                },
                {
                    "url": "https://github.com/composer",
                    "type": "github"
                },
                {
                    "url": "https://tidelift.com/funding/github/packagist/composer/composer",
                    "type": "tidelift"
                }
            ],
            "time": "2022-01-17T14:14:24+00:00"
        },
        {
            "name": "dragonmantank/cron-expression",
            "version": "v3.3.1",
            "source": {
                "type": "git",
                "url": "https://github.com/dragonmantank/cron-expression.git",
                "reference": "be85b3f05b46c39bbc0d95f6c071ddff669510fa"
            },
            "dist": {
                "type": "zip",
                "url": "https://api.github.com/repos/dragonmantank/cron-expression/zipball/be85b3f05b46c39bbc0d95f6c071ddff669510fa",
                "reference": "be85b3f05b46c39bbc0d95f6c071ddff669510fa",
                "shasum": ""
            },
            "require": {
                "php": "^7.2|^8.0",
                "webmozart/assert": "^1.0"
            },
            "replace": {
                "mtdowling/cron-expression": "^1.0"
            },
            "require-dev": {
                "phpstan/extension-installer": "^1.0",
                "phpstan/phpstan": "^1.0",
                "phpstan/phpstan-webmozart-assert": "^1.0",
                "phpunit/phpunit": "^7.0|^8.0|^9.0"
            },
            "type": "library",
            "autoload": {
                "psr-4": {
                    "Cron\\": "src/Cron/"
                }
            },
            "notification-url": "https://packagist.org/downloads/",
            "license": [
                "MIT"
            ],
            "authors": [
                {
                    "name": "Chris Tankersley",
                    "email": "chris@ctankersley.com",
                    "homepage": "https://github.com/dragonmantank"
                }
            ],
            "description": "CRON for PHP: Calculate the next or previous run date and determine if a CRON expression is due",
            "keywords": [
                "cron",
                "schedule"
            ],
            "support": {
                "issues": "https://github.com/dragonmantank/cron-expression/issues",
                "source": "https://github.com/dragonmantank/cron-expression/tree/v3.3.1"
            },
            "funding": [
                {
                    "url": "https://github.com/dragonmantank",
                    "type": "github"
                }
            ],
            "time": "2022-01-18T15:43:28+00:00"
        },
        {
            "name": "guzzlehttp/guzzle",
            "version": "7.4.2",
            "source": {
                "type": "git",
                "url": "https://github.com/guzzle/guzzle.git",
                "reference": "ac1ec1cd9b5624694c3a40be801d94137afb12b4"
            },
            "dist": {
                "type": "zip",
                "url": "https://api.github.com/repos/guzzle/guzzle/zipball/ac1ec1cd9b5624694c3a40be801d94137afb12b4",
                "reference": "ac1ec1cd9b5624694c3a40be801d94137afb12b4",
                "shasum": ""
            },
            "require": {
                "ext-json": "*",
                "guzzlehttp/promises": "^1.5",
                "guzzlehttp/psr7": "^1.8.3 || ^2.1",
                "php": "^7.2.5 || ^8.0",
                "psr/http-client": "^1.0",
                "symfony/deprecation-contracts": "^2.2 || ^3.0"
            },
            "provide": {
                "psr/http-client-implementation": "1.0"
            },
            "require-dev": {
                "bamarni/composer-bin-plugin": "^1.4.1",
                "ext-curl": "*",
                "php-http/client-integration-tests": "^3.0",
                "phpunit/phpunit": "^8.5.5 || ^9.3.5",
                "psr/log": "^1.1 || ^2.0 || ^3.0"
            },
            "suggest": {
                "ext-curl": "Required for CURL handler support",
                "ext-intl": "Required for Internationalized Domain Name (IDN) support",
                "psr/log": "Required for using the Log middleware"
            },
            "type": "library",
            "extra": {
                "branch-alias": {
                    "dev-master": "7.4-dev"
                }
            },
            "autoload": {
                "files": [
                    "src/functions_include.php"
                ],
                "psr-4": {
                    "GuzzleHttp\\": "src/"
                }
            },
            "notification-url": "https://packagist.org/downloads/",
            "license": [
                "MIT"
            ],
            "authors": [
                {
                    "name": "Graham Campbell",
                    "email": "hello@gjcampbell.co.uk",
                    "homepage": "https://github.com/GrahamCampbell"
                },
                {
                    "name": "Michael Dowling",
                    "email": "mtdowling@gmail.com",
                    "homepage": "https://github.com/mtdowling"
                },
                {
                    "name": "Jeremy Lindblom",
                    "email": "jeremeamia@gmail.com",
                    "homepage": "https://github.com/jeremeamia"
                },
                {
                    "name": "George Mponos",
                    "email": "gmponos@gmail.com",
                    "homepage": "https://github.com/gmponos"
                },
                {
                    "name": "Tobias Nyholm",
                    "email": "tobias.nyholm@gmail.com",
                    "homepage": "https://github.com/Nyholm"
                },
                {
                    "name": "Márk Sági-Kazár",
                    "email": "mark.sagikazar@gmail.com",
                    "homepage": "https://github.com/sagikazarmark"
                },
                {
                    "name": "Tobias Schultze",
                    "email": "webmaster@tubo-world.de",
                    "homepage": "https://github.com/Tobion"
                }
            ],
            "description": "Guzzle is a PHP HTTP client library",
            "keywords": [
                "client",
                "curl",
                "framework",
                "http",
                "http client",
                "psr-18",
                "psr-7",
                "rest",
                "web service"
            ],
            "support": {
                "issues": "https://github.com/guzzle/guzzle/issues",
                "source": "https://github.com/guzzle/guzzle/tree/7.4.2"
            },
            "funding": [
                {
                    "url": "https://github.com/GrahamCampbell",
                    "type": "github"
                },
                {
                    "url": "https://github.com/Nyholm",
                    "type": "github"
                },
                {
                    "url": "https://tidelift.com/funding/github/packagist/guzzlehttp/guzzle",
                    "type": "tidelift"
                }
            ],
            "time": "2022-03-20T14:16:28+00:00"
        },
        {
            "name": "guzzlehttp/promises",
            "version": "1.5.1",
            "source": {
                "type": "git",
                "url": "https://github.com/guzzle/promises.git",
                "reference": "fe752aedc9fd8fcca3fe7ad05d419d32998a06da"
            },
            "dist": {
                "type": "zip",
                "url": "https://api.github.com/repos/guzzle/promises/zipball/fe752aedc9fd8fcca3fe7ad05d419d32998a06da",
                "reference": "fe752aedc9fd8fcca3fe7ad05d419d32998a06da",
                "shasum": ""
            },
            "require": {
                "php": ">=5.5"
            },
            "require-dev": {
                "symfony/phpunit-bridge": "^4.4 || ^5.1"
            },
            "type": "library",
            "extra": {
                "branch-alias": {
                    "dev-master": "1.5-dev"
                }
            },
            "autoload": {
                "files": [
                    "src/functions_include.php"
                ],
                "psr-4": {
                    "GuzzleHttp\\Promise\\": "src/"
                }
            },
            "notification-url": "https://packagist.org/downloads/",
            "license": [
                "MIT"
            ],
            "authors": [
                {
                    "name": "Graham Campbell",
                    "email": "hello@gjcampbell.co.uk",
                    "homepage": "https://github.com/GrahamCampbell"
                },
                {
                    "name": "Michael Dowling",
                    "email": "mtdowling@gmail.com",
                    "homepage": "https://github.com/mtdowling"
                },
                {
                    "name": "Tobias Nyholm",
                    "email": "tobias.nyholm@gmail.com",
                    "homepage": "https://github.com/Nyholm"
                },
                {
                    "name": "Tobias Schultze",
                    "email": "webmaster@tubo-world.de",
                    "homepage": "https://github.com/Tobion"
                }
            ],
            "description": "Guzzle promises library",
            "keywords": [
                "promise"
            ],
            "support": {
                "issues": "https://github.com/guzzle/promises/issues",
                "source": "https://github.com/guzzle/promises/tree/1.5.1"
            },
            "funding": [
                {
                    "url": "https://github.com/GrahamCampbell",
                    "type": "github"
                },
                {
                    "url": "https://github.com/Nyholm",
                    "type": "github"
                },
                {
                    "url": "https://tidelift.com/funding/github/packagist/guzzlehttp/promises",
                    "type": "tidelift"
                }
            ],
            "time": "2021-10-22T20:56:57+00:00"
        },
        {
            "name": "guzzlehttp/psr7",
            "version": "2.2.1",
            "source": {
                "type": "git",
                "url": "https://github.com/guzzle/psr7.git",
                "reference": "c94a94f120803a18554c1805ef2e539f8285f9a2"
            },
            "dist": {
                "type": "zip",
                "url": "https://api.github.com/repos/guzzle/psr7/zipball/c94a94f120803a18554c1805ef2e539f8285f9a2",
                "reference": "c94a94f120803a18554c1805ef2e539f8285f9a2",
                "shasum": ""
            },
            "require": {
                "php": "^7.2.5 || ^8.0",
                "psr/http-factory": "^1.0",
                "psr/http-message": "^1.0",
                "ralouphie/getallheaders": "^3.0"
            },
            "provide": {
                "psr/http-factory-implementation": "1.0",
                "psr/http-message-implementation": "1.0"
            },
            "require-dev": {
                "bamarni/composer-bin-plugin": "^1.4.1",
                "http-interop/http-factory-tests": "^0.9",
                "phpunit/phpunit": "^8.5.8 || ^9.3.10"
            },
            "suggest": {
                "laminas/laminas-httphandlerrunner": "Emit PSR-7 responses"
            },
            "type": "library",
            "extra": {
                "branch-alias": {
                    "dev-master": "2.2-dev"
                }
            },
            "autoload": {
                "psr-4": {
                    "GuzzleHttp\\Psr7\\": "src/"
                }
            },
            "notification-url": "https://packagist.org/downloads/",
            "license": [
                "MIT"
            ],
            "authors": [
                {
                    "name": "Graham Campbell",
                    "email": "hello@gjcampbell.co.uk",
                    "homepage": "https://github.com/GrahamCampbell"
                },
                {
                    "name": "Michael Dowling",
                    "email": "mtdowling@gmail.com",
                    "homepage": "https://github.com/mtdowling"
                },
                {
                    "name": "George Mponos",
                    "email": "gmponos@gmail.com",
                    "homepage": "https://github.com/gmponos"
                },
                {
                    "name": "Tobias Nyholm",
                    "email": "tobias.nyholm@gmail.com",
                    "homepage": "https://github.com/Nyholm"
                },
                {
                    "name": "Márk Sági-Kazár",
                    "email": "mark.sagikazar@gmail.com",
                    "homepage": "https://github.com/sagikazarmark"
                },
                {
                    "name": "Tobias Schultze",
                    "email": "webmaster@tubo-world.de",
                    "homepage": "https://github.com/Tobion"
                },
                {
                    "name": "Márk Sági-Kazár",
                    "email": "mark.sagikazar@gmail.com",
                    "homepage": "https://sagikazarmark.hu"
                }
            ],
            "description": "PSR-7 message implementation that also provides common utility methods",
            "keywords": [
                "http",
                "message",
                "psr-7",
                "request",
                "response",
                "stream",
                "uri",
                "url"
            ],
            "support": {
                "issues": "https://github.com/guzzle/psr7/issues",
                "source": "https://github.com/guzzle/psr7/tree/2.2.1"
            },
            "funding": [
                {
                    "url": "https://github.com/GrahamCampbell",
                    "type": "github"
                },
                {
                    "url": "https://github.com/Nyholm",
                    "type": "github"
                },
                {
                    "url": "https://tidelift.com/funding/github/packagist/guzzlehttp/psr7",
                    "type": "tidelift"
                }
            ],
            "time": "2022-03-20T21:55:58+00:00"
        },
        {
            "name": "influxdb/influxdb-php",
            "version": "1.15.2",
            "source": {
                "type": "git",
                "url": "https://github.com/influxdata/influxdb-php.git",
                "reference": "d6e59f4f04ab9107574fda69c2cbe36671253d03"
            },
            "dist": {
                "type": "zip",
                "url": "https://api.github.com/repos/influxdata/influxdb-php/zipball/d6e59f4f04ab9107574fda69c2cbe36671253d03",
                "reference": "d6e59f4f04ab9107574fda69c2cbe36671253d03",
                "shasum": ""
            },
            "require": {
                "guzzlehttp/guzzle": "^6.0|^7.0",
                "php": "^5.5 || ^7.0 || ^8.0"
            },
            "require-dev": {
                "dms/phpunit-arraysubset-asserts": "^0.2.1",
                "phpunit/phpunit": "^9.5"
            },
            "suggest": {
                "ext-curl": "Curl extension, needed for Curl driver",
                "stefanotorresi/influxdb-php-async": "An asyncronous client for InfluxDB, implemented via ReactPHP."
            },
            "type": "library",
            "autoload": {
                "psr-4": {
                    "InfluxDB\\": "src/InfluxDB"
                }
            },
            "notification-url": "https://packagist.org/downloads/",
            "license": [
                "MIT"
            ],
            "authors": [
                {
                    "name": "Stephen Hoogendijk",
                    "email": "stephen@tca0.nl"
                },
                {
                    "name": "Daniel Martinez",
                    "email": "danimartcas@hotmail.com"
                },
                {
                    "name": "Gianluca Arbezzano",
                    "email": "gianarb92@gmail.com"
                }
            ],
            "description": "InfluxDB client library for PHP",
            "keywords": [
                "client",
                "influxdata",
                "influxdb",
                "influxdb class",
                "influxdb client",
                "influxdb library",
                "time series"
            ],
            "support": {
                "issues": "https://github.com/influxdata/influxdb-php/issues",
                "source": "https://github.com/influxdata/influxdb-php/tree/1.15.2"
            },
            "time": "2020-12-26T17:45:17+00:00"
        },
        {
            "name": "jean85/pretty-package-versions",
            "version": "1.6.0",
            "source": {
                "type": "git",
                "url": "https://github.com/Jean85/pretty-package-versions.git",
                "reference": "1e0104b46f045868f11942aea058cd7186d6c303"
            },
            "dist": {
                "type": "zip",
                "url": "https://api.github.com/repos/Jean85/pretty-package-versions/zipball/1e0104b46f045868f11942aea058cd7186d6c303",
                "reference": "1e0104b46f045868f11942aea058cd7186d6c303",
                "shasum": ""
            },
            "require": {
                "composer/package-versions-deprecated": "^1.8.0",
                "php": "^7.0|^8.0"
            },
            "require-dev": {
                "phpunit/phpunit": "^6.0|^8.5|^9.2"
            },
            "type": "library",
            "extra": {
                "branch-alias": {
                    "dev-master": "1.x-dev"
                }
            },
            "autoload": {
                "psr-4": {
                    "Jean85\\": "src/"
                }
            },
            "notification-url": "https://packagist.org/downloads/",
            "license": [
                "MIT"
            ],
            "authors": [
                {
                    "name": "Alessandro Lai",
                    "email": "alessandro.lai85@gmail.com"
                }
            ],
            "description": "A wrapper for ocramius/package-versions to get pretty versions strings",
            "keywords": [
                "composer",
                "package",
                "release",
                "versions"
            ],
            "support": {
                "issues": "https://github.com/Jean85/pretty-package-versions/issues",
                "source": "https://github.com/Jean85/pretty-package-versions/tree/1.6.0"
            },
            "time": "2021-02-04T16:20:16+00:00"
        },
        {
            "name": "matomo/device-detector",
            "version": "5.0.4",
            "source": {
                "type": "git",
                "url": "https://github.com/matomo-org/device-detector.git",
                "reference": "99ea1953fc7f23f785e593ce1499a00586645530"
            },
            "dist": {
                "type": "zip",
                "url": "https://api.github.com/repos/matomo-org/device-detector/zipball/99ea1953fc7f23f785e593ce1499a00586645530",
                "reference": "99ea1953fc7f23f785e593ce1499a00586645530",
                "shasum": ""
            },
            "require": {
                "mustangostang/spyc": "*",
                "php": "^7.2|^8.0"
            },
            "replace": {
                "piwik/device-detector": "self.version"
            },
            "require-dev": {
                "matthiasmullie/scrapbook": "^1.4.7",
                "mayflower/mo4-coding-standard": "^v8.0.0",
                "phpstan/phpstan": "^0.12.52",
                "phpunit/phpunit": "^8.5.8",
                "psr/cache": "^1.0.1",
                "psr/simple-cache": "^1.0.1",
                "symfony/yaml": "^5.1.7"
            },
            "suggest": {
                "doctrine/cache": "Can directly be used for caching purpose",
                "ext-yaml": "Necessary for using the Pecl YAML parser"
            },
            "type": "library",
            "autoload": {
                "psr-4": {
                    "DeviceDetector\\": ""
                },
                "exclude-from-classmap": [
                    "Tests/"
                ]
            },
            "notification-url": "https://packagist.org/downloads/",
            "license": [
                "LGPL-3.0-or-later"
            ],
            "authors": [
                {
                    "name": "The Matomo Team",
                    "email": "hello@matomo.org",
                    "homepage": "https://matomo.org/team/"
                }
            ],
            "description": "The Universal Device Detection library, that parses User Agents and detects devices (desktop, tablet, mobile, tv, cars, console, etc.), clients (browsers, media players, mobile apps, feed readers, libraries, etc), operating systems, devices, brands and models.",
            "homepage": "https://matomo.org",
            "keywords": [
                "devicedetection",
                "parser",
                "useragent"
            ],
            "support": {
                "forum": "https://forum.matomo.org/",
                "issues": "https://github.com/matomo-org/device-detector/issues",
                "source": "https://github.com/matomo-org/matomo",
                "wiki": "https://dev.matomo.org/"
            },
            "time": "2022-02-18T19:51:56+00:00"
        },
        {
            "name": "mongodb/mongodb",
            "version": "1.8.0",
            "source": {
                "type": "git",
                "url": "https://github.com/mongodb/mongo-php-library.git",
                "reference": "953dbc19443aa9314c44b7217a16873347e6840d"
            },
            "dist": {
                "type": "zip",
                "url": "https://api.github.com/repos/mongodb/mongo-php-library/zipball/953dbc19443aa9314c44b7217a16873347e6840d",
                "reference": "953dbc19443aa9314c44b7217a16873347e6840d",
                "shasum": ""
            },
            "require": {
                "ext-hash": "*",
                "ext-json": "*",
                "ext-mongodb": "^1.8.1",
                "jean85/pretty-package-versions": "^1.2",
                "php": "^7.0 || ^8.0",
                "symfony/polyfill-php80": "^1.19"
            },
            "require-dev": {
                "squizlabs/php_codesniffer": "^3.5, <3.5.5",
                "symfony/phpunit-bridge": "5.x-dev"
            },
            "type": "library",
            "extra": {
                "branch-alias": {
                    "dev-master": "1.8.x-dev"
                }
            },
            "autoload": {
                "files": [
                    "src/functions.php"
                ],
                "psr-4": {
                    "MongoDB\\": "src/"
                }
            },
            "notification-url": "https://packagist.org/downloads/",
            "license": [
                "Apache-2.0"
            ],
            "authors": [
                {
                    "name": "Andreas Braun",
                    "email": "andreas.braun@mongodb.com"
                },
                {
                    "name": "Jeremy Mikola",
                    "email": "jmikola@gmail.com"
                }
            ],
            "description": "MongoDB driver library",
            "homepage": "https://jira.mongodb.org/browse/PHPLIB",
            "keywords": [
                "database",
                "driver",
                "mongodb",
                "persistence"
            ],
            "support": {
                "issues": "https://github.com/mongodb/mongo-php-library/issues",
                "source": "https://github.com/mongodb/mongo-php-library/tree/1.8.0"
            },
            "time": "2020-11-25T12:26:02+00:00"
        },
        {
            "name": "mustangostang/spyc",
            "version": "0.6.3",
            "source": {
                "type": "git",
                "url": "git@github.com:mustangostang/spyc.git",
                "reference": "4627c838b16550b666d15aeae1e5289dd5b77da0"
            },
            "dist": {
                "type": "zip",
                "url": "https://api.github.com/repos/mustangostang/spyc/zipball/4627c838b16550b666d15aeae1e5289dd5b77da0",
                "reference": "4627c838b16550b666d15aeae1e5289dd5b77da0",
                "shasum": ""
            },
            "require": {
                "php": ">=5.3.1"
            },
            "require-dev": {
                "phpunit/phpunit": "4.3.*@dev"
            },
            "type": "library",
            "extra": {
                "branch-alias": {
                    "dev-master": "0.5.x-dev"
                }
            },
            "autoload": {
                "files": [
                    "Spyc.php"
                ]
            },
            "notification-url": "https://packagist.org/downloads/",
            "license": [
                "MIT"
            ],
            "authors": [
                {
                    "name": "mustangostang",
                    "email": "vlad.andersen@gmail.com"
                }
            ],
            "description": "A simple YAML loader/dumper class for PHP",
            "homepage": "https://github.com/mustangostang/spyc/",
            "keywords": [
                "spyc",
                "yaml",
                "yml"
            ],
            "time": "2019-09-10T13:16:29+00:00"
        },
        {
            "name": "phpmailer/phpmailer",
            "version": "v6.6.0",
            "source": {
                "type": "git",
                "url": "https://github.com/PHPMailer/PHPMailer.git",
                "reference": "e43bac82edc26ca04b36143a48bde1c051cfd5b1"
            },
            "dist": {
                "type": "zip",
                "url": "https://api.github.com/repos/PHPMailer/PHPMailer/zipball/e43bac82edc26ca04b36143a48bde1c051cfd5b1",
                "reference": "e43bac82edc26ca04b36143a48bde1c051cfd5b1",
                "shasum": ""
            },
            "require": {
                "ext-ctype": "*",
                "ext-filter": "*",
                "ext-hash": "*",
                "php": ">=5.5.0"
            },
            "require-dev": {
                "dealerdirect/phpcodesniffer-composer-installer": "^0.7.0",
                "doctrine/annotations": "^1.2",
                "php-parallel-lint/php-console-highlighter": "^0.5.0",
                "php-parallel-lint/php-parallel-lint": "^1.3.1",
                "phpcompatibility/php-compatibility": "^9.3.5",
                "roave/security-advisories": "dev-latest",
                "squizlabs/php_codesniffer": "^3.6.2",
                "yoast/phpunit-polyfills": "^1.0.0"
            },
            "suggest": {
                "ext-mbstring": "Needed to send email in multibyte encoding charset or decode encoded addresses",
                "hayageek/oauth2-yahoo": "Needed for Yahoo XOAUTH2 authentication",
                "league/oauth2-google": "Needed for Google XOAUTH2 authentication",
                "psr/log": "For optional PSR-3 debug logging",
                "stevenmaguire/oauth2-microsoft": "Needed for Microsoft XOAUTH2 authentication",
                "symfony/polyfill-mbstring": "To support UTF-8 if the Mbstring PHP extension is not enabled (^1.2)"
            },
            "type": "library",
            "autoload": {
                "psr-4": {
                    "PHPMailer\\PHPMailer\\": "src/"
                }
            },
            "notification-url": "https://packagist.org/downloads/",
            "license": [
                "LGPL-2.1-only"
            ],
            "authors": [
                {
                    "name": "Marcus Bointon",
                    "email": "phpmailer@synchromedia.co.uk"
                },
                {
                    "name": "Jim Jagielski",
                    "email": "jimjag@gmail.com"
                },
                {
                    "name": "Andy Prevost",
                    "email": "codeworxtech@users.sourceforge.net"
                },
                {
                    "name": "Brent R. Matzelle"
                }
            ],
            "description": "PHPMailer is a full-featured email creation and transfer class for PHP",
            "support": {
                "issues": "https://github.com/PHPMailer/PHPMailer/issues",
                "source": "https://github.com/PHPMailer/PHPMailer/tree/v6.6.0"
            },
            "funding": [
                {
                    "url": "https://github.com/Synchro",
                    "type": "github"
                }
            ],
            "time": "2022-02-28T15:31:21+00:00"
        },
        {
            "name": "psr/http-client",
            "version": "1.0.1",
            "source": {
                "type": "git",
                "url": "https://github.com/php-fig/http-client.git",
                "reference": "2dfb5f6c5eff0e91e20e913f8c5452ed95b86621"
            },
            "dist": {
                "type": "zip",
                "url": "https://api.github.com/repos/php-fig/http-client/zipball/2dfb5f6c5eff0e91e20e913f8c5452ed95b86621",
                "reference": "2dfb5f6c5eff0e91e20e913f8c5452ed95b86621",
                "shasum": ""
            },
            "require": {
                "php": "^7.0 || ^8.0",
                "psr/http-message": "^1.0"
            },
            "type": "library",
            "extra": {
                "branch-alias": {
                    "dev-master": "1.0.x-dev"
                }
            },
            "autoload": {
                "psr-4": {
                    "Psr\\Http\\Client\\": "src/"
                }
            },
            "notification-url": "https://packagist.org/downloads/",
            "license": [
                "MIT"
            ],
            "authors": [
                {
                    "name": "PHP-FIG",
                    "homepage": "http://www.php-fig.org/"
                }
            ],
            "description": "Common interface for HTTP clients",
            "homepage": "https://github.com/php-fig/http-client",
            "keywords": [
                "http",
                "http-client",
                "psr",
                "psr-18"
            ],
            "support": {
                "source": "https://github.com/php-fig/http-client/tree/master"
            },
            "time": "2020-06-29T06:28:15+00:00"
        },
        {
            "name": "psr/http-factory",
            "version": "1.0.1",
            "source": {
                "type": "git",
                "url": "https://github.com/php-fig/http-factory.git",
                "reference": "12ac7fcd07e5b077433f5f2bee95b3a771bf61be"
            },
            "dist": {
                "type": "zip",
                "url": "https://api.github.com/repos/php-fig/http-factory/zipball/12ac7fcd07e5b077433f5f2bee95b3a771bf61be",
                "reference": "12ac7fcd07e5b077433f5f2bee95b3a771bf61be",
                "shasum": ""
            },
            "require": {
                "php": ">=7.0.0",
                "psr/http-message": "^1.0"
            },
            "type": "library",
            "extra": {
                "branch-alias": {
                    "dev-master": "1.0.x-dev"
                }
            },
            "autoload": {
                "psr-4": {
                    "Psr\\Http\\Message\\": "src/"
                }
            },
            "notification-url": "https://packagist.org/downloads/",
            "license": [
                "MIT"
            ],
            "authors": [
                {
                    "name": "PHP-FIG",
                    "homepage": "http://www.php-fig.org/"
                }
            ],
            "description": "Common interfaces for PSR-7 HTTP message factories",
            "keywords": [
                "factory",
                "http",
                "message",
                "psr",
                "psr-17",
                "psr-7",
                "request",
                "response"
            ],
            "support": {
                "source": "https://github.com/php-fig/http-factory/tree/master"
            },
            "time": "2019-04-30T12:38:16+00:00"
        },
        {
            "name": "psr/http-message",
            "version": "1.0.1",
            "source": {
                "type": "git",
                "url": "https://github.com/php-fig/http-message.git",
                "reference": "f6561bf28d520154e4b0ec72be95418abe6d9363"
            },
            "dist": {
                "type": "zip",
                "url": "https://api.github.com/repos/php-fig/http-message/zipball/f6561bf28d520154e4b0ec72be95418abe6d9363",
                "reference": "f6561bf28d520154e4b0ec72be95418abe6d9363",
                "shasum": ""
            },
            "require": {
                "php": ">=5.3.0"
            },
            "type": "library",
            "extra": {
                "branch-alias": {
                    "dev-master": "1.0.x-dev"
                }
            },
            "autoload": {
                "psr-4": {
                    "Psr\\Http\\Message\\": "src/"
                }
            },
            "notification-url": "https://packagist.org/downloads/",
            "license": [
                "MIT"
            ],
            "authors": [
                {
                    "name": "PHP-FIG",
                    "homepage": "http://www.php-fig.org/"
                }
            ],
            "description": "Common interface for HTTP messages",
            "homepage": "https://github.com/php-fig/http-message",
            "keywords": [
                "http",
                "http-message",
                "psr",
                "psr-7",
                "request",
                "response"
            ],
            "support": {
                "source": "https://github.com/php-fig/http-message/tree/master"
            },
            "time": "2016-08-06T14:39:51+00:00"
        },
        {
            "name": "psr/log",
            "version": "1.1.4",
            "source": {
                "type": "git",
                "url": "https://github.com/php-fig/log.git",
                "reference": "d49695b909c3b7628b6289db5479a1c204601f11"
            },
            "dist": {
                "type": "zip",
                "url": "https://api.github.com/repos/php-fig/log/zipball/d49695b909c3b7628b6289db5479a1c204601f11",
                "reference": "d49695b909c3b7628b6289db5479a1c204601f11",
                "shasum": ""
            },
            "require": {
                "php": ">=5.3.0"
            },
            "type": "library",
            "extra": {
                "branch-alias": {
                    "dev-master": "1.1.x-dev"
                }
            },
            "autoload": {
                "psr-4": {
                    "Psr\\Log\\": "Psr/Log/"
                }
            },
            "notification-url": "https://packagist.org/downloads/",
            "license": [
                "MIT"
            ],
            "authors": [
                {
                    "name": "PHP-FIG",
                    "homepage": "https://www.php-fig.org/"
                }
            ],
            "description": "Common interface for logging libraries",
            "homepage": "https://github.com/php-fig/log",
            "keywords": [
                "log",
                "psr",
                "psr-3"
            ],
            "support": {
                "source": "https://github.com/php-fig/log/tree/1.1.4"
            },
            "time": "2021-05-03T11:20:27+00:00"
        },
        {
            "name": "ralouphie/getallheaders",
            "version": "3.0.3",
            "source": {
                "type": "git",
                "url": "https://github.com/ralouphie/getallheaders.git",
                "reference": "120b605dfeb996808c31b6477290a714d356e822"
            },
            "dist": {
                "type": "zip",
                "url": "https://api.github.com/repos/ralouphie/getallheaders/zipball/120b605dfeb996808c31b6477290a714d356e822",
                "reference": "120b605dfeb996808c31b6477290a714d356e822",
                "shasum": ""
            },
            "require": {
                "php": ">=5.6"
            },
            "require-dev": {
                "php-coveralls/php-coveralls": "^2.1",
                "phpunit/phpunit": "^5 || ^6.5"
            },
            "type": "library",
            "autoload": {
                "files": [
                    "src/getallheaders.php"
                ]
            },
            "notification-url": "https://packagist.org/downloads/",
            "license": [
                "MIT"
            ],
            "authors": [
                {
                    "name": "Ralph Khattar",
                    "email": "ralph.khattar@gmail.com"
                }
            ],
            "description": "A polyfill for getallheaders.",
            "support": {
                "issues": "https://github.com/ralouphie/getallheaders/issues",
                "source": "https://github.com/ralouphie/getallheaders/tree/develop"
            },
            "time": "2019-03-08T08:55:37+00:00"
        },
        {
            "name": "resque/php-resque",
            "version": "v1.3.6",
            "source": {
                "type": "git",
                "url": "https://github.com/resque/php-resque.git",
                "reference": "fe41c04763699b1318d97ed14cc78583e9380161"
            },
            "dist": {
                "type": "zip",
                "url": "https://api.github.com/repos/resque/php-resque/zipball/fe41c04763699b1318d97ed14cc78583e9380161",
                "reference": "fe41c04763699b1318d97ed14cc78583e9380161",
                "shasum": ""
            },
            "require": {
                "colinmollenhour/credis": "~1.7",
                "php": ">=5.6.0",
                "psr/log": "~1.0"
            },
            "require-dev": {
                "phpunit/phpunit": "^5.7"
            },
            "suggest": {
                "ext-pcntl": "REQUIRED for forking processes on platforms that support it (so anything but Windows).",
                "ext-proctitle": "Allows php-resque to rename the title of UNIX processes to show the status of a worker.",
                "ext-redis": "Native PHP extension for Redis connectivity. Credis will automatically utilize when available."
            },
            "bin": [
                "bin/resque",
                "bin/resque-scheduler"
            ],
            "type": "library",
            "extra": {
                "branch-alias": {
                    "dev-master": "1.0-dev"
                }
            },
            "autoload": {
                "psr-0": {
                    "Resque": "lib",
                    "ResqueScheduler": "lib"
                }
            },
            "notification-url": "https://packagist.org/downloads/",
            "license": [
                "MIT"
            ],
            "authors": [
                {
                    "name": "Dan Hunsaker",
                    "email": "danhunsaker+resque@gmail.com",
                    "role": "Maintainer"
                },
                {
                    "name": "Rajib Ahmed",
                    "homepage": "https://github.com/rajibahmed",
                    "role": "Maintainer"
                },
                {
                    "name": "Steve Klabnik",
                    "email": "steve@steveklabnik.com",
                    "role": "Maintainer"
                },
                {
                    "name": "Chris Boulton",
                    "email": "chris@bigcommerce.com",
                    "role": "Creator"
                }
            ],
            "description": "Redis backed library for creating background jobs and processing them later. Based on resque for Ruby.",
            "homepage": "http://www.github.com/resque/php-resque/",
            "keywords": [
                "background",
                "job",
                "redis",
                "resque"
            ],
            "support": {
                "issues": "https://github.com/resque/php-resque/issues",
                "source": "https://github.com/resque/php-resque/tree/v1.3.6"
            },
            "time": "2020-04-16T16:39:50+00:00"
        },
        {
            "name": "slickdeals/statsd",
            "version": "3.1.0",
            "source": {
                "type": "git",
                "url": "https://github.com/Slickdeals/statsd-php.git",
                "reference": "225588a0a079e145359049f6e5e23eedb1b4c17f"
            },
            "dist": {
                "type": "zip",
                "url": "https://api.github.com/repos/Slickdeals/statsd-php/zipball/225588a0a079e145359049f6e5e23eedb1b4c17f",
                "reference": "225588a0a079e145359049f6e5e23eedb1b4c17f",
                "shasum": ""
            },
            "require": {
                "php": ">= 7.3 || ^8"
            },
            "replace": {
                "domnikl/statsd": "self.version"
            },
            "require-dev": {
                "friendsofphp/php-cs-fixer": "^3.0",
                "phpunit/phpunit": "^9",
                "vimeo/psalm": "^4.6"
            },
            "type": "library",
            "autoload": {
                "psr-4": {
                    "Domnikl\\Statsd\\": "src/"
                }
            },
            "notification-url": "https://packagist.org/downloads/",
            "license": [
                "MIT"
            ],
            "authors": [
                {
                    "name": "Dominik Liebler",
                    "email": "liebler.dominik@gmail.com"
                }
            ],
            "description": "a PHP client for statsd",
            "homepage": "https://github.com/Slickdeals/statsd-php",
            "keywords": [
                "Metrics",
                "monitoring",
                "statistics",
                "statsd",
                "udp"
            ],
            "support": {
                "issues": "https://github.com/Slickdeals/statsd-php/issues",
                "source": "https://github.com/Slickdeals/statsd-php/tree/3.1.0"
            },
            "time": "2021-06-04T20:33:46+00:00"
        },
        {
            "name": "symfony/deprecation-contracts",
            "version": "v3.0.1",
            "source": {
                "type": "git",
                "url": "https://github.com/symfony/deprecation-contracts.git",
                "reference": "26954b3d62a6c5fd0ea8a2a00c0353a14978d05c"
            },
            "dist": {
                "type": "zip",
                "url": "https://api.github.com/repos/symfony/deprecation-contracts/zipball/26954b3d62a6c5fd0ea8a2a00c0353a14978d05c",
                "reference": "26954b3d62a6c5fd0ea8a2a00c0353a14978d05c",
                "shasum": ""
            },
            "require": {
                "php": ">=8.0.2"
            },
            "type": "library",
            "extra": {
                "branch-alias": {
                    "dev-main": "3.0-dev"
                },
                "thanks": {
                    "name": "symfony/contracts",
                    "url": "https://github.com/symfony/contracts"
                }
            },
            "autoload": {
                "files": [
                    "function.php"
                ]
            },
            "notification-url": "https://packagist.org/downloads/",
            "license": [
                "MIT"
            ],
            "authors": [
                {
                    "name": "Nicolas Grekas",
                    "email": "p@tchwork.com"
                },
                {
                    "name": "Symfony Community",
                    "homepage": "https://symfony.com/contributors"
                }
            ],
            "description": "A generic function and convention to trigger deprecation notices",
            "homepage": "https://symfony.com",
            "support": {
                "source": "https://github.com/symfony/deprecation-contracts/tree/v3.0.1"
            },
            "funding": [
                {
                    "url": "https://symfony.com/sponsor",
                    "type": "custom"
                },
                {
                    "url": "https://github.com/fabpot",
                    "type": "github"
                },
                {
                    "url": "https://tidelift.com/funding/github/packagist/symfony/symfony",
                    "type": "tidelift"
                }
            ],
            "time": "2022-01-02T09:55:41+00:00"
        },
        {
            "name": "symfony/polyfill-ctype",
            "version": "v1.25.0",
            "source": {
                "type": "git",
                "url": "https://github.com/symfony/polyfill-ctype.git",
                "reference": "30885182c981ab175d4d034db0f6f469898070ab"
            },
            "dist": {
                "type": "zip",
                "url": "https://api.github.com/repos/symfony/polyfill-ctype/zipball/30885182c981ab175d4d034db0f6f469898070ab",
                "reference": "30885182c981ab175d4d034db0f6f469898070ab",
                "shasum": ""
            },
            "require": {
                "php": ">=7.1"
            },
            "provide": {
                "ext-ctype": "*"
            },
            "suggest": {
                "ext-ctype": "For best performance"
            },
            "type": "library",
            "extra": {
                "branch-alias": {
                    "dev-main": "1.23-dev"
                },
                "thanks": {
                    "name": "symfony/polyfill",
                    "url": "https://github.com/symfony/polyfill"
                }
            },
            "autoload": {
                "files": [
                    "bootstrap.php"
                ],
                "psr-4": {
                    "Symfony\\Polyfill\\Ctype\\": ""
                }
            },
            "notification-url": "https://packagist.org/downloads/",
            "license": [
                "MIT"
            ],
            "authors": [
                {
                    "name": "Gert de Pagter",
                    "email": "BackEndTea@gmail.com"
                },
                {
                    "name": "Symfony Community",
                    "homepage": "https://symfony.com/contributors"
                }
            ],
            "description": "Symfony polyfill for ctype functions",
            "homepage": "https://symfony.com",
            "keywords": [
                "compatibility",
                "ctype",
                "polyfill",
                "portable"
            ],
            "support": {
                "source": "https://github.com/symfony/polyfill-ctype/tree/v1.25.0"
            },
            "funding": [
                {
                    "url": "https://symfony.com/sponsor",
                    "type": "custom"
                },
                {
                    "url": "https://github.com/fabpot",
                    "type": "github"
                },
                {
                    "url": "https://tidelift.com/funding/github/packagist/symfony/symfony",
                    "type": "tidelift"
                }
            ],
            "time": "2021-10-20T20:35:02+00:00"
        },
        {
            "name": "symfony/polyfill-php80",
            "version": "v1.25.0",
            "source": {
                "type": "git",
                "url": "https://github.com/symfony/polyfill-php80.git",
                "reference": "4407588e0d3f1f52efb65fbe92babe41f37fe50c"
            },
            "dist": {
                "type": "zip",
                "url": "https://api.github.com/repos/symfony/polyfill-php80/zipball/4407588e0d3f1f52efb65fbe92babe41f37fe50c",
                "reference": "4407588e0d3f1f52efb65fbe92babe41f37fe50c",
                "shasum": ""
            },
            "require": {
                "php": ">=7.1"
            },
            "type": "library",
            "extra": {
                "branch-alias": {
                    "dev-main": "1.23-dev"
                },
                "thanks": {
                    "name": "symfony/polyfill",
                    "url": "https://github.com/symfony/polyfill"
                }
            },
            "autoload": {
                "files": [
                    "bootstrap.php"
                ],
                "psr-4": {
                    "Symfony\\Polyfill\\Php80\\": ""
                },
                "classmap": [
                    "Resources/stubs"
                ]
            },
            "notification-url": "https://packagist.org/downloads/",
            "license": [
                "MIT"
            ],
            "authors": [
                {
                    "name": "Ion Bazan",
                    "email": "ion.bazan@gmail.com"
                },
                {
                    "name": "Nicolas Grekas",
                    "email": "p@tchwork.com"
                },
                {
                    "name": "Symfony Community",
                    "homepage": "https://symfony.com/contributors"
                }
            ],
            "description": "Symfony polyfill backporting some PHP 8.0+ features to lower PHP versions",
            "homepage": "https://symfony.com",
            "keywords": [
                "compatibility",
                "polyfill",
                "portable",
                "shim"
            ],
            "support": {
                "source": "https://github.com/symfony/polyfill-php80/tree/v1.25.0"
            },
            "funding": [
                {
                    "url": "https://symfony.com/sponsor",
                    "type": "custom"
                },
                {
                    "url": "https://github.com/fabpot",
                    "type": "github"
                },
                {
                    "url": "https://tidelift.com/funding/github/packagist/symfony/symfony",
                    "type": "tidelift"
                }
            ],
            "time": "2022-03-04T08:16:47+00:00"
        },
        {
            "name": "utopia-php/abuse",
            "version": "0.7.0",
            "source": {
                "type": "git",
                "url": "https://github.com/utopia-php/abuse.git",
                "reference": "52fb20e39e2e9619948bc0a73b52e10caa71350d"
            },
            "dist": {
                "type": "zip",
                "url": "https://api.github.com/repos/utopia-php/abuse/zipball/52fb20e39e2e9619948bc0a73b52e10caa71350d",
                "reference": "52fb20e39e2e9619948bc0a73b52e10caa71350d",
                "shasum": ""
            },
            "require": {
                "ext-pdo": "*",
                "php": ">=8.0",
                "utopia-php/database": ">=0.11 <1.0"
            },
            "require-dev": {
                "phpunit/phpunit": "^9.4",
                "vimeo/psalm": "4.0.1"
            },
            "type": "library",
            "autoload": {
                "psr-4": {
                    "Utopia\\Abuse\\": "src/Abuse"
                }
            },
            "notification-url": "https://packagist.org/downloads/",
            "license": [
                "MIT"
            ],
            "authors": [
                {
                    "name": "Eldad Fux",
                    "email": "eldad@appwrite.io"
                }
            ],
            "description": "A simple abuse library to manage application usage limits",
            "keywords": [
                "Abuse",
                "framework",
                "php",
                "upf",
                "utopia"
            ],
            "support": {
                "issues": "https://github.com/utopia-php/abuse/issues",
                "source": "https://github.com/utopia-php/abuse/tree/0.7.0"
            },
            "time": "2021-12-27T13:06:45+00:00"
        },
        {
            "name": "utopia-php/analytics",
            "version": "0.2.0",
            "source": {
                "type": "git",
                "url": "https://github.com/utopia-php/analytics.git",
                "reference": "adfc2d057a7f6ab618a77c8a20ed3e35485ff416"
            },
            "dist": {
                "type": "zip",
                "url": "https://api.github.com/repos/utopia-php/analytics/zipball/adfc2d057a7f6ab618a77c8a20ed3e35485ff416",
                "reference": "adfc2d057a7f6ab618a77c8a20ed3e35485ff416",
                "shasum": ""
            },
            "require": {
                "php": ">=7.4"
            },
            "require-dev": {
                "phpunit/phpunit": "^9.3",
                "vimeo/psalm": "4.0.1"
            },
            "type": "library",
            "autoload": {
                "psr-4": {
                    "Utopia\\Analytics\\": "src/Analytics"
                }
            },
            "notification-url": "https://packagist.org/downloads/",
            "license": [
                "MIT"
            ],
            "authors": [
                {
                    "name": "Eldad Fux",
                    "email": "eldad@appwrite.io"
                },
                {
                    "name": "Torsten Dittmann",
                    "email": "torsten@appwrite.io"
                }
            ],
            "description": "A simple library to track events & users.",
            "keywords": [
                "analytics",
                "framework",
                "php",
                "upf",
                "utopia"
            ],
            "support": {
                "issues": "https://github.com/utopia-php/analytics/issues",
                "source": "https://github.com/utopia-php/analytics/tree/0.2.0"
            },
            "time": "2021-03-23T21:33:07+00:00"
        },
        {
            "name": "utopia-php/audit",
            "version": "0.8.0",
            "source": {
                "type": "git",
                "url": "https://github.com/utopia-php/audit.git",
                "reference": "b46dc42614a69437c45eb229249b6a6d000122c1"
            },
            "dist": {
                "type": "zip",
                "url": "https://api.github.com/repos/utopia-php/audit/zipball/b46dc42614a69437c45eb229249b6a6d000122c1",
                "reference": "b46dc42614a69437c45eb229249b6a6d000122c1",
                "shasum": ""
            },
            "require": {
                "ext-pdo": "*",
                "php": ">=8.0",
                "utopia-php/database": ">=0.11 <1.0"
            },
            "require-dev": {
                "phpunit/phpunit": "^9.3",
                "vimeo/psalm": "4.0.1"
            },
            "type": "library",
            "autoload": {
                "psr-4": {
                    "Utopia\\Audit\\": "src/Audit"
                }
            },
            "notification-url": "https://packagist.org/downloads/",
            "license": [
                "MIT"
            ],
            "authors": [
                {
                    "name": "Eldad Fux",
                    "email": "eldad@appwrite.io"
                }
            ],
            "description": "A simple audit library to manage application users logs",
            "keywords": [
                "Audit",
                "framework",
                "php",
                "upf",
                "utopia"
            ],
            "support": {
                "issues": "https://github.com/utopia-php/audit/issues",
                "source": "https://github.com/utopia-php/audit/tree/0.8.0"
            },
            "time": "2021-12-27T13:05:56+00:00"
        },
        {
            "name": "utopia-php/cache",
            "version": "0.6.0",
            "source": {
                "type": "git",
                "url": "https://github.com/utopia-php/cache.git",
                "reference": "8ea1353a4bbab617e23c865a7c97b60d8074aee3"
            },
            "dist": {
                "type": "zip",
                "url": "https://api.github.com/repos/utopia-php/cache/zipball/8ea1353a4bbab617e23c865a7c97b60d8074aee3",
                "reference": "8ea1353a4bbab617e23c865a7c97b60d8074aee3",
                "shasum": ""
            },
            "require": {
                "ext-json": "*",
                "ext-redis": "*",
                "php": ">=8.0"
            },
            "require-dev": {
                "phpunit/phpunit": "^9.3",
                "vimeo/psalm": "4.13.1"
            },
            "type": "library",
            "autoload": {
                "psr-4": {
                    "Utopia\\Cache\\": "src/Cache"
                }
            },
            "notification-url": "https://packagist.org/downloads/",
            "license": [
                "MIT"
            ],
            "authors": [
                {
                    "name": "Eldad Fux",
                    "email": "eldad@appwrite.io"
                }
            ],
            "description": "A simple cache library to manage application cache storing, loading and purging",
            "keywords": [
                "cache",
                "framework",
                "php",
                "upf",
                "utopia"
            ],
            "support": {
                "issues": "https://github.com/utopia-php/cache/issues",
                "source": "https://github.com/utopia-php/cache/tree/0.6.0"
            },
            "time": "2022-04-04T12:30:05+00:00"
        },
        {
            "name": "utopia-php/cli",
            "version": "0.12.0",
            "source": {
                "type": "git",
                "url": "https://github.com/utopia-php/cli.git",
                "reference": "6d164b752efeb1ca089e3a517bc274d8b383474b"
            },
            "dist": {
                "type": "zip",
                "url": "https://api.github.com/repos/utopia-php/cli/zipball/6d164b752efeb1ca089e3a517bc274d8b383474b",
                "reference": "6d164b752efeb1ca089e3a517bc274d8b383474b",
                "shasum": ""
            },
            "require": {
                "php": ">=7.4",
                "utopia-php/framework": "0.*.*"
            },
            "require-dev": {
                "phpunit/phpunit": "^9.3",
                "vimeo/psalm": "4.0.1"
            },
            "type": "library",
            "autoload": {
                "psr-4": {
                    "Utopia\\CLI\\": "src/CLI"
                }
            },
            "notification-url": "https://packagist.org/downloads/",
            "license": [
                "MIT"
            ],
            "authors": [
                {
                    "name": "Eldad Fux",
                    "email": "eldad@appwrite.io"
                }
            ],
            "description": "A simple CLI library to manage command line applications",
            "keywords": [
                "cli",
                "command line",
                "framework",
                "php",
                "upf",
                "utopia"
            ],
            "support": {
                "issues": "https://github.com/utopia-php/cli/issues",
                "source": "https://github.com/utopia-php/cli/tree/0.12.0"
            },
            "time": "2022-02-18T22:10:41+00:00"
        },
        {
            "name": "utopia-php/config",
            "version": "0.2.2",
            "source": {
                "type": "git",
                "url": "https://github.com/utopia-php/config.git",
                "reference": "a3d7bc0312d7150d5e04b1362dc34b2b136908cc"
            },
            "dist": {
                "type": "zip",
                "url": "https://api.github.com/repos/utopia-php/config/zipball/a3d7bc0312d7150d5e04b1362dc34b2b136908cc",
                "reference": "a3d7bc0312d7150d5e04b1362dc34b2b136908cc",
                "shasum": ""
            },
            "require": {
                "php": ">=7.3"
            },
            "require-dev": {
                "phpunit/phpunit": "^9.3",
                "vimeo/psalm": "4.0.1"
            },
            "type": "library",
            "autoload": {
                "psr-4": {
                    "Utopia\\Config\\": "src/Config"
                }
            },
            "notification-url": "https://packagist.org/downloads/",
            "license": [
                "MIT"
            ],
            "authors": [
                {
                    "name": "Eldad Fux",
                    "email": "eldad@appwrite.io"
                }
            ],
            "description": "A simple Config library to managing application config variables",
            "keywords": [
                "config",
                "framework",
                "php",
                "upf",
                "utopia"
            ],
            "support": {
                "issues": "https://github.com/utopia-php/config/issues",
                "source": "https://github.com/utopia-php/config/tree/0.2.2"
            },
            "time": "2020-10-24T09:49:09+00:00"
        },
        {
            "name": "utopia-php/database",
            "version": "0.15.5",
            "source": {
                "type": "git",
                "url": "https://github.com/utopia-php/database.git",
                "reference": "6507b58ef3e22703b9df68d3dbd5e822d5bb023f"
            },
            "dist": {
                "type": "zip",
                "url": "https://api.github.com/repos/utopia-php/database/zipball/6507b58ef3e22703b9df68d3dbd5e822d5bb023f",
                "reference": "6507b58ef3e22703b9df68d3dbd5e822d5bb023f",
                "shasum": ""
            },
            "require": {
                "ext-mongodb": "*",
                "ext-pdo": "*",
                "ext-redis": "*",
                "mongodb/mongodb": "1.8.0",
                "php": ">=8.0",
                "utopia-php/cache": "0.6.*",
                "utopia-php/framework": "0.*.*"
            },
            "require-dev": {
                "fakerphp/faker": "^1.14",
                "phpunit/phpunit": "^9.4",
                "utopia-php/cli": "^0.11.0",
                "vimeo/psalm": "4.0.1"
            },
            "type": "library",
            "autoload": {
                "psr-4": {
                    "Utopia\\Database\\": "src/Database"
                }
            },
            "notification-url": "https://packagist.org/downloads/",
            "license": [
                "MIT"
            ],
            "authors": [
                {
                    "name": "Eldad Fux",
                    "email": "eldad@appwrite.io"
                },
                {
                    "name": "Brandon Leckemby",
                    "email": "brandon@appwrite.io"
                }
            ],
            "description": "A simple library to manage application persistency using multiple database adapters",
            "keywords": [
                "database",
                "framework",
                "php",
                "upf",
                "utopia"
            ],
            "support": {
                "issues": "https://github.com/utopia-php/database/issues",
                "source": "https://github.com/utopia-php/database/tree/0.15.5"
            },
            "time": "2022-04-04T13:42:00+00:00"
        },
        {
            "name": "utopia-php/domains",
            "version": "v1.1.0",
            "source": {
                "type": "git",
                "url": "https://github.com/utopia-php/domains.git",
                "reference": "1665e1d9932afa3be63b5c1e0dcfe01fe77d8e73"
            },
            "dist": {
                "type": "zip",
                "url": "https://api.github.com/repos/utopia-php/domains/zipball/1665e1d9932afa3be63b5c1e0dcfe01fe77d8e73",
                "reference": "1665e1d9932afa3be63b5c1e0dcfe01fe77d8e73",
                "shasum": ""
            },
            "require": {
                "php": ">=7.1"
            },
            "require-dev": {
                "phpunit/phpunit": "^7.0"
            },
            "type": "library",
            "autoload": {
                "psr-4": {
                    "Utopia\\Domains\\": "src/Domains"
                }
            },
            "notification-url": "https://packagist.org/downloads/",
            "license": [
                "MIT"
            ],
            "authors": [
                {
                    "name": "Eldad Fux",
                    "email": "eldad@appwrite.io"
                }
            ],
            "description": "Utopia Domains library is simple and lite library for parsing web domains. This library is aiming to be as simple and easy to learn and use.",
            "keywords": [
                "domains",
                "framework",
                "icann",
                "php",
                "public suffix",
                "tld",
                "tld extract",
                "upf",
                "utopia"
            ],
            "support": {
                "issues": "https://github.com/utopia-php/domains/issues",
                "source": "https://github.com/utopia-php/domains/tree/master"
            },
            "time": "2020-02-23T07:40:02+00:00"
        },
        {
            "name": "utopia-php/framework",
            "version": "0.19.7",
            "source": {
                "type": "git",
                "url": "https://github.com/utopia-php/framework.git",
                "reference": "f17afe77a21873b9be18ebc05283813468b4283a"
            },
            "dist": {
                "type": "zip",
                "url": "https://api.github.com/repos/utopia-php/framework/zipball/f17afe77a21873b9be18ebc05283813468b4283a",
                "reference": "f17afe77a21873b9be18ebc05283813468b4283a",
                "shasum": ""
            },
            "require": {
                "php": ">=8.0.0"
            },
            "require-dev": {
                "phpunit/phpunit": "^9.5.10",
                "vimeo/psalm": "4.13.1"
            },
            "type": "library",
            "autoload": {
                "psr-4": {
                    "Utopia\\": "src/"
                }
            },
            "notification-url": "https://packagist.org/downloads/",
            "license": [
                "MIT"
            ],
            "authors": [
                {
                    "name": "Eldad Fux",
                    "email": "eldad@appwrite.io"
                }
            ],
            "description": "A simple, light and advanced PHP framework",
            "keywords": [
                "framework",
                "php",
                "upf"
            ],
            "support": {
                "issues": "https://github.com/utopia-php/framework/issues",
                "source": "https://github.com/utopia-php/framework/tree/0.19.7"
            },
            "time": "2022-02-18T00:04:49+00:00"
        },
        {
            "name": "utopia-php/image",
            "version": "0.5.3",
            "source": {
                "type": "git",
                "url": "https://github.com/utopia-php/image.git",
                "reference": "4a8429b62dcf56562b038d6712375f75166f0c02"
            },
            "dist": {
                "type": "zip",
                "url": "https://api.github.com/repos/utopia-php/image/zipball/4a8429b62dcf56562b038d6712375f75166f0c02",
                "reference": "4a8429b62dcf56562b038d6712375f75166f0c02",
                "shasum": ""
            },
            "require": {
                "ext-imagick": "*",
                "php": ">=7.4"
            },
            "require-dev": {
                "phpunit/phpunit": "^9.3",
                "vimeo/psalm": "4.0.1"
            },
            "type": "library",
            "autoload": {
                "psr-4": {
                    "Utopia\\Image\\": "src/Image"
                }
            },
            "notification-url": "https://packagist.org/downloads/",
            "license": [
                "MIT"
            ],
            "authors": [
                {
                    "name": "Eldad Fux",
                    "email": "eldad@appwrite.io"
                }
            ],
            "description": "A simple Image manipulation library",
            "keywords": [
                "framework",
                "image",
                "php",
                "upf",
                "utopia"
            ],
            "support": {
                "issues": "https://github.com/utopia-php/image/issues",
                "source": "https://github.com/utopia-php/image/tree/0.5.3"
            },
            "time": "2021-11-02T05:47:16+00:00"
        },
        {
            "name": "utopia-php/locale",
            "version": "0.4.0",
            "source": {
                "type": "git",
                "url": "https://github.com/utopia-php/locale.git",
                "reference": "c2d9358d0fe2f6b6ed5448369f9d1e430c615447"
            },
            "dist": {
                "type": "zip",
                "url": "https://api.github.com/repos/utopia-php/locale/zipball/c2d9358d0fe2f6b6ed5448369f9d1e430c615447",
                "reference": "c2d9358d0fe2f6b6ed5448369f9d1e430c615447",
                "shasum": ""
            },
            "require": {
                "php": ">=7.4"
            },
            "require-dev": {
                "phpunit/phpunit": "^9.3",
                "vimeo/psalm": "4.0.1"
            },
            "type": "library",
            "autoload": {
                "psr-4": {
                    "Utopia\\Locale\\": "src/Locale"
                }
            },
            "notification-url": "https://packagist.org/downloads/",
            "license": [
                "MIT"
            ],
            "authors": [
                {
                    "name": "Eldad Fux",
                    "email": "eldad@appwrite.io"
                }
            ],
            "description": "A simple locale library to manage application translations",
            "keywords": [
                "framework",
                "locale",
                "php",
                "upf",
                "utopia"
            ],
            "support": {
                "issues": "https://github.com/utopia-php/locale/issues",
                "source": "https://github.com/utopia-php/locale/tree/0.4.0"
            },
            "time": "2021-07-24T11:35:55+00:00"
        },
        {
            "name": "utopia-php/logger",
            "version": "0.3.0",
            "source": {
                "type": "git",
                "url": "https://github.com/utopia-php/logger.git",
                "reference": "079656cb5169ca9600861eda0b6819199e3d4a57"
            },
            "dist": {
                "type": "zip",
                "url": "https://api.github.com/repos/utopia-php/logger/zipball/079656cb5169ca9600861eda0b6819199e3d4a57",
                "reference": "079656cb5169ca9600861eda0b6819199e3d4a57",
                "shasum": ""
            },
            "require": {
                "php": ">=8.0"
            },
            "require-dev": {
                "phpunit/phpunit": "^9.3",
                "vimeo/psalm": "4.0.1"
            },
            "type": "library",
            "autoload": {
                "psr-4": {
                    "Utopia\\Logger\\": "src/Logger"
                }
            },
            "notification-url": "https://packagist.org/downloads/",
            "license": [
                "MIT"
            ],
            "authors": [
                {
                    "name": "Eldad Fux",
                    "email": "eldad@appwrite.io"
                },
                {
                    "name": "Matej Bačo",
                    "email": "matej@appwrite.io"
                },
                {
                    "name": "Christy Jacob",
                    "email": "christy@appwrite.io"
                }
            ],
            "description": "Utopia Logger library is simple and lite library for logging information, such as errors or warnings. This library is aiming to be as simple and easy to learn and use.",
            "keywords": [
                "appsignal",
                "errors",
                "framework",
                "logger",
                "logging",
                "logs",
                "php",
                "raygun",
                "sentry",
                "upf",
                "utopia",
                "warnings"
            ],
            "support": {
                "issues": "https://github.com/utopia-php/logger/issues",
                "source": "https://github.com/utopia-php/logger/tree/0.3.0"
            },
            "time": "2022-03-18T10:56:57+00:00"
        },
        {
            "name": "utopia-php/orchestration",
            "version": "0.4.1",
            "source": {
                "type": "git",
                "url": "https://github.com/utopia-php/orchestration.git",
                "reference": "67cf0ab15a096d274c093ea918aa4ace14ac7af7"
            },
            "dist": {
                "type": "zip",
                "url": "https://api.github.com/repos/utopia-php/orchestration/zipball/67cf0ab15a096d274c093ea918aa4ace14ac7af7",
                "reference": "67cf0ab15a096d274c093ea918aa4ace14ac7af7",
                "shasum": ""
            },
            "require": {
                "php": ">=8.0",
                "utopia-php/cli": "0.12.*"
            },
            "require-dev": {
                "phpunit/phpunit": "^9.3",
                "vimeo/psalm": "4.0.1"
            },
            "type": "library",
            "autoload": {
                "psr-4": {
                    "Utopia\\Orchestration\\": "src/Orchestration"
                }
            },
            "notification-url": "https://packagist.org/downloads/",
            "license": [
                "MIT"
            ],
            "authors": [
                {
                    "name": "Eldad Fux",
                    "email": "eldad@appwrite.io"
                }
            ],
            "description": "Lite & fast micro PHP abstraction library for container orchestration",
            "keywords": [
                "docker",
                "framework",
                "kubernetes",
                "orchestration",
                "php",
                "swarm",
                "upf",
                "utopia"
            ],
            "support": {
                "issues": "https://github.com/utopia-php/orchestration/issues",
                "source": "https://github.com/utopia-php/orchestration/tree/0.4.1"
            },
            "time": "2022-02-20T09:23:06+00:00"
        },
        {
            "name": "utopia-php/preloader",
            "version": "0.2.4",
            "source": {
                "type": "git",
                "url": "https://github.com/utopia-php/preloader.git",
                "reference": "65ef48392e72172f584b0baa2e224f9a1cebcce0"
            },
            "dist": {
                "type": "zip",
                "url": "https://api.github.com/repos/utopia-php/preloader/zipball/65ef48392e72172f584b0baa2e224f9a1cebcce0",
                "reference": "65ef48392e72172f584b0baa2e224f9a1cebcce0",
                "shasum": ""
            },
            "require": {
                "php": ">=7.1"
            },
            "require-dev": {
                "phpunit/phpunit": "^9.3",
                "vimeo/psalm": "4.0.1"
            },
            "type": "library",
            "autoload": {
                "psr-4": {
                    "Utopia\\Preloader\\": "src/Preloader"
                }
            },
            "notification-url": "https://packagist.org/downloads/",
            "license": [
                "MIT"
            ],
            "authors": [
                {
                    "name": "Eldad Fux",
                    "email": "team@appwrite.io"
                }
            ],
            "description": "Utopia Preloader library is simple and lite library for managing PHP preloading configuration",
            "keywords": [
                "framework",
                "php",
                "preload",
                "preloader",
                "preloading",
                "upf",
                "utopia"
            ],
            "support": {
                "issues": "https://github.com/utopia-php/preloader/issues",
                "source": "https://github.com/utopia-php/preloader/tree/0.2.4"
            },
            "time": "2020-10-24T07:04:59+00:00"
        },
        {
            "name": "utopia-php/registry",
            "version": "0.5.0",
            "source": {
                "type": "git",
                "url": "https://github.com/utopia-php/registry.git",
                "reference": "bedc4ed54527b2803e6dfdccc39449f98522b70d"
            },
            "dist": {
                "type": "zip",
                "url": "https://api.github.com/repos/utopia-php/registry/zipball/bedc4ed54527b2803e6dfdccc39449f98522b70d",
                "reference": "bedc4ed54527b2803e6dfdccc39449f98522b70d",
                "shasum": ""
            },
            "require": {
                "php": ">=7.4"
            },
            "require-dev": {
                "phpunit/phpunit": "^9.3",
                "vimeo/psalm": "4.0.1"
            },
            "type": "library",
            "autoload": {
                "psr-4": {
                    "Utopia\\Registry\\": "src/Registry"
                }
            },
            "notification-url": "https://packagist.org/downloads/",
            "license": [
                "MIT"
            ],
            "authors": [
                {
                    "name": "Eldad Fux",
                    "email": "eldad@appwrite.io"
                }
            ],
            "description": "A simple dependency management library for PHP",
            "keywords": [
                "dependency management",
                "di",
                "framework",
                "php",
                "upf",
                "utopia"
            ],
            "support": {
                "issues": "https://github.com/utopia-php/registry/issues",
                "source": "https://github.com/utopia-php/registry/tree/0.5.0"
            },
            "time": "2021-03-10T10:45:22+00:00"
        },
        {
            "name": "utopia-php/storage",
            "version": "0.7.1",
            "source": {
                "type": "git",
                "url": "https://github.com/utopia-php/storage.git",
                "reference": "1921d5da3d155c1e03b26f8f6184dba3a69cd5e4"
            },
            "dist": {
                "type": "zip",
                "url": "https://api.github.com/repos/utopia-php/storage/zipball/1921d5da3d155c1e03b26f8f6184dba3a69cd5e4",
                "reference": "1921d5da3d155c1e03b26f8f6184dba3a69cd5e4",
                "shasum": ""
            },
            "require": {
                "php": ">=8.0",
                "utopia-php/framework": "0.*.*"
            },
            "require-dev": {
                "phpunit/phpunit": "^9.3",
                "vimeo/psalm": "4.0.1"
            },
            "type": "library",
            "autoload": {
                "psr-4": {
                    "Utopia\\Storage\\": "src/Storage"
                }
            },
            "notification-url": "https://packagist.org/downloads/",
            "license": [
                "MIT"
            ],
            "authors": [
                {
                    "name": "Eldad Fux",
                    "email": "eldad@appwrite.io"
                }
            ],
            "description": "A simple Storage library to manage application storage",
            "keywords": [
                "framework",
                "php",
                "storage",
                "upf",
                "utopia"
            ],
            "support": {
                "issues": "https://github.com/utopia-php/storage/issues",
                "source": "https://github.com/utopia-php/storage/tree/0.7.1"
            },
            "time": "2022-02-20T13:27:43+00:00"
        },
        {
            "name": "utopia-php/swoole",
            "version": "0.3.3",
            "source": {
                "type": "git",
                "url": "https://github.com/utopia-php/swoole.git",
                "reference": "8312df69233b5dcd3992de88f131f238002749de"
            },
            "dist": {
                "type": "zip",
                "url": "https://api.github.com/repos/utopia-php/swoole/zipball/8312df69233b5dcd3992de88f131f238002749de",
                "reference": "8312df69233b5dcd3992de88f131f238002749de",
                "shasum": ""
            },
            "require": {
                "ext-swoole": "*",
                "php": ">=8.0",
                "utopia-php/framework": "0.*.*"
            },
            "require-dev": {
                "phpunit/phpunit": "^9.3",
                "swoole/ide-helper": "4.8.3",
                "vimeo/psalm": "4.15.0"
            },
            "type": "library",
            "autoload": {
                "psr-4": {
                    "Utopia\\Swoole\\": "src/Swoole"
                }
            },
            "notification-url": "https://packagist.org/downloads/",
            "license": [
                "MIT"
            ],
            "authors": [
                {
                    "name": "Eldad Fux",
                    "email": "team@appwrite.io"
                }
            ],
            "description": "An extension for Utopia Framework to work with PHP Swoole as a PHP FPM alternative",
            "keywords": [
                "framework",
                "http",
                "php",
                "server",
                "swoole",
                "upf",
                "utopia"
            ],
            "support": {
                "issues": "https://github.com/utopia-php/swoole/issues",
                "source": "https://github.com/utopia-php/swoole/tree/0.3.3"
            },
            "time": "2022-01-20T09:58:43+00:00"
        },
        {
            "name": "utopia-php/system",
            "version": "0.4.0",
            "source": {
                "type": "git",
                "url": "https://github.com/utopia-php/system.git",
                "reference": "67c92c66ce8f0cc925a00bca89f7a188bf9183c0"
            },
            "dist": {
                "type": "zip",
                "url": "https://api.github.com/repos/utopia-php/system/zipball/67c92c66ce8f0cc925a00bca89f7a188bf9183c0",
                "reference": "67c92c66ce8f0cc925a00bca89f7a188bf9183c0",
                "shasum": ""
            },
            "require": {
                "php": ">=7.4"
            },
            "require-dev": {
                "phpunit/phpunit": "^9.3",
                "vimeo/psalm": "4.0.1"
            },
            "type": "library",
            "autoload": {
                "psr-4": {
                    "Utopia\\System\\": "src/System"
                }
            },
            "notification-url": "https://packagist.org/downloads/",
            "license": [
                "MIT"
            ],
            "authors": [
                {
                    "name": "Eldad Fux",
                    "email": "eldad@appwrite.io"
                },
                {
                    "name": "Torsten Dittmann",
                    "email": "torsten@appwrite.io"
                }
            ],
            "description": "A simple library for obtaining information about the host's system.",
            "keywords": [
                "framework",
                "php",
                "system",
                "upf",
                "utopia"
            ],
            "support": {
                "issues": "https://github.com/utopia-php/system/issues",
                "source": "https://github.com/utopia-php/system/tree/0.4.0"
            },
            "time": "2021-02-04T14:14:49+00:00"
        },
        {
            "name": "utopia-php/websocket",
            "version": "0.1.0",
            "source": {
                "type": "git",
                "url": "https://github.com/utopia-php/websocket.git",
                "reference": "51fcb86171400d8aa40d76c54593481fd273dab5"
            },
            "dist": {
                "type": "zip",
                "url": "https://api.github.com/repos/utopia-php/websocket/zipball/51fcb86171400d8aa40d76c54593481fd273dab5",
                "reference": "51fcb86171400d8aa40d76c54593481fd273dab5",
                "shasum": ""
            },
            "require": {
                "php": ">=8.0"
            },
            "require-dev": {
                "phpunit/phpunit": "^9.5.5",
                "swoole/ide-helper": "4.6.6",
                "textalk/websocket": "1.5.2",
                "vimeo/psalm": "^4.8.1",
                "workerman/workerman": "^4.0"
            },
            "type": "library",
            "autoload": {
                "psr-4": {
                    "Utopia\\WebSocket\\": "src/WebSocket"
                }
            },
            "notification-url": "https://packagist.org/downloads/",
            "license": [
                "MIT"
            ],
            "authors": [
                {
                    "name": "Eldad Fux",
                    "email": "eldad@appwrite.io"
                },
                {
                    "name": "Torsten Dittmann",
                    "email": "torsten@appwrite.io"
                }
            ],
            "description": "A simple abstraction for WebSocket servers.",
            "keywords": [
                "framework",
                "php",
                "upf",
                "utopia",
                "websocket"
            ],
            "support": {
                "issues": "https://github.com/utopia-php/websocket/issues",
                "source": "https://github.com/utopia-php/websocket/tree/0.1.0"
            },
            "time": "2021-12-20T10:50:09+00:00"
        },
        {
            "name": "webmozart/assert",
            "version": "1.10.0",
            "source": {
                "type": "git",
                "url": "https://github.com/webmozarts/assert.git",
                "reference": "6964c76c7804814a842473e0c8fd15bab0f18e25"
            },
            "dist": {
                "type": "zip",
                "url": "https://api.github.com/repos/webmozarts/assert/zipball/6964c76c7804814a842473e0c8fd15bab0f18e25",
                "reference": "6964c76c7804814a842473e0c8fd15bab0f18e25",
                "shasum": ""
            },
            "require": {
                "php": "^7.2 || ^8.0",
                "symfony/polyfill-ctype": "^1.8"
            },
            "conflict": {
                "phpstan/phpstan": "<0.12.20",
                "vimeo/psalm": "<4.6.1 || 4.6.2"
            },
            "require-dev": {
                "phpunit/phpunit": "^8.5.13"
            },
            "type": "library",
            "extra": {
                "branch-alias": {
                    "dev-master": "1.10-dev"
                }
            },
            "autoload": {
                "psr-4": {
                    "Webmozart\\Assert\\": "src/"
                }
            },
            "notification-url": "https://packagist.org/downloads/",
            "license": [
                "MIT"
            ],
            "authors": [
                {
                    "name": "Bernhard Schussek",
                    "email": "bschussek@gmail.com"
                }
            ],
            "description": "Assertions to validate method input/output with nice error messages.",
            "keywords": [
                "assert",
                "check",
                "validate"
            ],
            "support": {
                "issues": "https://github.com/webmozarts/assert/issues",
                "source": "https://github.com/webmozarts/assert/tree/1.10.0"
            },
            "time": "2021-03-09T10:59:23+00:00"
        }
    ],
    "packages-dev": [
        {
            "name": "amphp/amp",
            "version": "v2.6.2",
            "source": {
                "type": "git",
                "url": "https://github.com/amphp/amp.git",
                "reference": "9d5100cebffa729aaffecd3ad25dc5aeea4f13bb"
            },
            "dist": {
                "type": "zip",
                "url": "https://api.github.com/repos/amphp/amp/zipball/9d5100cebffa729aaffecd3ad25dc5aeea4f13bb",
                "reference": "9d5100cebffa729aaffecd3ad25dc5aeea4f13bb",
                "shasum": ""
            },
            "require": {
                "php": ">=7.1"
            },
            "require-dev": {
                "amphp/php-cs-fixer-config": "dev-master",
                "amphp/phpunit-util": "^1",
                "ext-json": "*",
                "jetbrains/phpstorm-stubs": "^2019.3",
                "phpunit/phpunit": "^7 | ^8 | ^9",
                "psalm/phar": "^3.11@dev",
                "react/promise": "^2"
            },
            "type": "library",
            "extra": {
                "branch-alias": {
                    "dev-master": "2.x-dev"
                }
            },
            "autoload": {
                "files": [
                    "lib/functions.php",
                    "lib/Internal/functions.php"
                ],
                "psr-4": {
                    "Amp\\": "lib"
                }
            },
            "notification-url": "https://packagist.org/downloads/",
            "license": [
                "MIT"
            ],
            "authors": [
                {
                    "name": "Daniel Lowrey",
                    "email": "rdlowrey@php.net"
                },
                {
                    "name": "Aaron Piotrowski",
                    "email": "aaron@trowski.com"
                },
                {
                    "name": "Bob Weinand",
                    "email": "bobwei9@hotmail.com"
                },
                {
                    "name": "Niklas Keller",
                    "email": "me@kelunik.com"
                }
            ],
            "description": "A non-blocking concurrency framework for PHP applications.",
            "homepage": "https://amphp.org/amp",
            "keywords": [
                "async",
                "asynchronous",
                "awaitable",
                "concurrency",
                "event",
                "event-loop",
                "future",
                "non-blocking",
                "promise"
            ],
            "support": {
                "irc": "irc://irc.freenode.org/amphp",
                "issues": "https://github.com/amphp/amp/issues",
                "source": "https://github.com/amphp/amp/tree/v2.6.2"
            },
            "funding": [
                {
                    "url": "https://github.com/amphp",
                    "type": "github"
                }
            ],
            "time": "2022-02-20T17:52:18+00:00"
        },
        {
            "name": "amphp/byte-stream",
            "version": "v1.8.1",
            "source": {
                "type": "git",
                "url": "https://github.com/amphp/byte-stream.git",
                "reference": "acbd8002b3536485c997c4e019206b3f10ca15bd"
            },
            "dist": {
                "type": "zip",
                "url": "https://api.github.com/repos/amphp/byte-stream/zipball/acbd8002b3536485c997c4e019206b3f10ca15bd",
                "reference": "acbd8002b3536485c997c4e019206b3f10ca15bd",
                "shasum": ""
            },
            "require": {
                "amphp/amp": "^2",
                "php": ">=7.1"
            },
            "require-dev": {
                "amphp/php-cs-fixer-config": "dev-master",
                "amphp/phpunit-util": "^1.4",
                "friendsofphp/php-cs-fixer": "^2.3",
                "jetbrains/phpstorm-stubs": "^2019.3",
                "phpunit/phpunit": "^6 || ^7 || ^8",
                "psalm/phar": "^3.11.4"
            },
            "type": "library",
            "extra": {
                "branch-alias": {
                    "dev-master": "1.x-dev"
                }
            },
            "autoload": {
                "files": [
                    "lib/functions.php"
                ],
                "psr-4": {
                    "Amp\\ByteStream\\": "lib"
                }
            },
            "notification-url": "https://packagist.org/downloads/",
            "license": [
                "MIT"
            ],
            "authors": [
                {
                    "name": "Aaron Piotrowski",
                    "email": "aaron@trowski.com"
                },
                {
                    "name": "Niklas Keller",
                    "email": "me@kelunik.com"
                }
            ],
            "description": "A stream abstraction to make working with non-blocking I/O simple.",
            "homepage": "http://amphp.org/byte-stream",
            "keywords": [
                "amp",
                "amphp",
                "async",
                "io",
                "non-blocking",
                "stream"
            ],
            "support": {
                "irc": "irc://irc.freenode.org/amphp",
                "issues": "https://github.com/amphp/byte-stream/issues",
                "source": "https://github.com/amphp/byte-stream/tree/v1.8.1"
            },
            "funding": [
                {
                    "url": "https://github.com/amphp",
                    "type": "github"
                }
            ],
            "time": "2021-03-30T17:13:30+00:00"
        },
        {
            "name": "appwrite/sdk-generator",
            "version": "0.18.1",
            "source": {
                "type": "git",
                "url": "https://github.com/appwrite/sdk-generator.git",
                "reference": "1d5293dd65e014f2067f2bfc9c0c45e5b0de56aa"
            },
            "dist": {
                "type": "zip",
                "url": "https://api.github.com/repos/appwrite/sdk-generator/zipball/1d5293dd65e014f2067f2bfc9c0c45e5b0de56aa",
                "reference": "1d5293dd65e014f2067f2bfc9c0c45e5b0de56aa",
                "shasum": ""
            },
            "require": {
                "ext-curl": "*",
                "ext-json": "*",
                "ext-mbstring": "*",
                "matthiasmullie/minify": "^1.3",
                "php": ">=7.0.0",
                "twig/twig": "^3.3"
            },
            "require-dev": {
                "phpunit/phpunit": "^9.5.13"
            },
            "type": "library",
            "autoload": {
                "psr-4": {
                    "Appwrite\\SDK\\": "src/SDK",
                    "Appwrite\\Spec\\": "src/Spec"
                }
            },
            "notification-url": "https://packagist.org/downloads/",
            "license": [
                "MIT"
            ],
            "authors": [
                {
                    "name": "Eldad Fux",
                    "email": "eldad@appwrite.io"
                }
            ],
            "description": "Appwrite PHP library for generating API SDKs for multiple programming languages and platforms",
            "support": {
                "issues": "https://github.com/appwrite/sdk-generator/issues",
                "source": "https://github.com/appwrite/sdk-generator/tree/0.18.1"
            },
            "time": "2022-03-03T09:45:38+00:00"
        },
        {
            "name": "composer/pcre",
            "version": "1.0.1",
            "source": {
                "type": "git",
                "url": "https://github.com/composer/pcre.git",
                "reference": "67a32d7d6f9f560b726ab25a061b38ff3a80c560"
            },
            "dist": {
                "type": "zip",
                "url": "https://api.github.com/repos/composer/pcre/zipball/67a32d7d6f9f560b726ab25a061b38ff3a80c560",
                "reference": "67a32d7d6f9f560b726ab25a061b38ff3a80c560",
                "shasum": ""
            },
            "require": {
                "php": "^5.3.2 || ^7.0 || ^8.0"
            },
            "require-dev": {
                "phpstan/phpstan": "^1.3",
                "phpstan/phpstan-strict-rules": "^1.1",
                "symfony/phpunit-bridge": "^4.2 || ^5"
            },
            "type": "library",
            "extra": {
                "branch-alias": {
                    "dev-main": "1.x-dev"
                }
            },
            "autoload": {
                "psr-4": {
                    "Composer\\Pcre\\": "src"
                }
            },
            "notification-url": "https://packagist.org/downloads/",
            "license": [
                "MIT"
            ],
            "authors": [
                {
                    "name": "Jordi Boggiano",
                    "email": "j.boggiano@seld.be",
                    "homepage": "http://seld.be"
                }
            ],
            "description": "PCRE wrapping library that offers type-safe preg_* replacements.",
            "keywords": [
                "PCRE",
                "preg",
                "regex",
                "regular expression"
            ],
            "support": {
                "issues": "https://github.com/composer/pcre/issues",
                "source": "https://github.com/composer/pcre/tree/1.0.1"
            },
            "funding": [
                {
                    "url": "https://packagist.com",
                    "type": "custom"
                },
                {
                    "url": "https://github.com/composer",
                    "type": "github"
                },
                {
                    "url": "https://tidelift.com/funding/github/packagist/composer/composer",
                    "type": "tidelift"
                }
            ],
            "time": "2022-01-21T20:24:37+00:00"
        },
        {
            "name": "composer/semver",
            "version": "3.3.2",
            "source": {
                "type": "git",
                "url": "https://github.com/composer/semver.git",
                "reference": "3953f23262f2bff1919fc82183ad9acb13ff62c9"
            },
            "dist": {
                "type": "zip",
                "url": "https://api.github.com/repos/composer/semver/zipball/3953f23262f2bff1919fc82183ad9acb13ff62c9",
                "reference": "3953f23262f2bff1919fc82183ad9acb13ff62c9",
                "shasum": ""
            },
            "require": {
                "php": "^5.3.2 || ^7.0 || ^8.0"
            },
            "require-dev": {
                "phpstan/phpstan": "^1.4",
                "symfony/phpunit-bridge": "^4.2 || ^5"
            },
            "type": "library",
            "extra": {
                "branch-alias": {
                    "dev-main": "3.x-dev"
                }
            },
            "autoload": {
                "psr-4": {
                    "Composer\\Semver\\": "src"
                }
            },
            "notification-url": "https://packagist.org/downloads/",
            "license": [
                "MIT"
            ],
            "authors": [
                {
                    "name": "Nils Adermann",
                    "email": "naderman@naderman.de",
                    "homepage": "http://www.naderman.de"
                },
                {
                    "name": "Jordi Boggiano",
                    "email": "j.boggiano@seld.be",
                    "homepage": "http://seld.be"
                },
                {
                    "name": "Rob Bast",
                    "email": "rob.bast@gmail.com",
                    "homepage": "http://robbast.nl"
                }
            ],
            "description": "Semver library that offers utilities, version constraint parsing and validation.",
            "keywords": [
                "semantic",
                "semver",
                "validation",
                "versioning"
            ],
            "support": {
                "irc": "irc://irc.freenode.org/composer",
                "issues": "https://github.com/composer/semver/issues",
                "source": "https://github.com/composer/semver/tree/3.3.2"
            },
            "funding": [
                {
                    "url": "https://packagist.com",
                    "type": "custom"
                },
                {
                    "url": "https://github.com/composer",
                    "type": "github"
                },
                {
                    "url": "https://tidelift.com/funding/github/packagist/composer/composer",
                    "type": "tidelift"
                }
            ],
            "time": "2022-04-01T19:23:25+00:00"
        },
        {
            "name": "composer/xdebug-handler",
            "version": "2.0.5",
            "source": {
                "type": "git",
                "url": "https://github.com/composer/xdebug-handler.git",
                "reference": "9e36aeed4616366d2b690bdce11f71e9178c579a"
            },
            "dist": {
                "type": "zip",
                "url": "https://api.github.com/repos/composer/xdebug-handler/zipball/9e36aeed4616366d2b690bdce11f71e9178c579a",
                "reference": "9e36aeed4616366d2b690bdce11f71e9178c579a",
                "shasum": ""
            },
            "require": {
                "composer/pcre": "^1",
                "php": "^5.3.2 || ^7.0 || ^8.0",
                "psr/log": "^1 || ^2 || ^3"
            },
            "require-dev": {
                "phpstan/phpstan": "^1.0",
                "phpstan/phpstan-strict-rules": "^1.1",
                "symfony/phpunit-bridge": "^4.2 || ^5.0 || ^6.0"
            },
            "type": "library",
            "autoload": {
                "psr-4": {
                    "Composer\\XdebugHandler\\": "src"
                }
            },
            "notification-url": "https://packagist.org/downloads/",
            "license": [
                "MIT"
            ],
            "authors": [
                {
                    "name": "John Stevenson",
                    "email": "john-stevenson@blueyonder.co.uk"
                }
            ],
            "description": "Restarts a process without Xdebug.",
            "keywords": [
                "Xdebug",
                "performance"
            ],
            "support": {
                "irc": "irc://irc.freenode.org/composer",
                "issues": "https://github.com/composer/xdebug-handler/issues",
                "source": "https://github.com/composer/xdebug-handler/tree/2.0.5"
            },
            "funding": [
                {
                    "url": "https://packagist.com",
                    "type": "custom"
                },
                {
                    "url": "https://github.com/composer",
                    "type": "github"
                },
                {
                    "url": "https://tidelift.com/funding/github/packagist/composer/composer",
                    "type": "tidelift"
                }
            ],
            "time": "2022-02-24T20:20:32+00:00"
        },
        {
            "name": "dnoegel/php-xdg-base-dir",
            "version": "v0.1.1",
            "source": {
                "type": "git",
                "url": "https://github.com/dnoegel/php-xdg-base-dir.git",
                "reference": "8f8a6e48c5ecb0f991c2fdcf5f154a47d85f9ffd"
            },
            "dist": {
                "type": "zip",
                "url": "https://api.github.com/repos/dnoegel/php-xdg-base-dir/zipball/8f8a6e48c5ecb0f991c2fdcf5f154a47d85f9ffd",
                "reference": "8f8a6e48c5ecb0f991c2fdcf5f154a47d85f9ffd",
                "shasum": ""
            },
            "require": {
                "php": ">=5.3.2"
            },
            "require-dev": {
                "phpunit/phpunit": "~7.0|~6.0|~5.0|~4.8.35"
            },
            "type": "library",
            "autoload": {
                "psr-4": {
                    "XdgBaseDir\\": "src/"
                }
            },
            "notification-url": "https://packagist.org/downloads/",
            "license": [
                "MIT"
            ],
            "description": "implementation of xdg base directory specification for php",
            "support": {
                "issues": "https://github.com/dnoegel/php-xdg-base-dir/issues",
                "source": "https://github.com/dnoegel/php-xdg-base-dir/tree/v0.1.1"
            },
            "time": "2019-12-04T15:06:13+00:00"
        },
        {
            "name": "doctrine/instantiator",
            "version": "1.4.1",
            "source": {
                "type": "git",
                "url": "https://github.com/doctrine/instantiator.git",
                "reference": "10dcfce151b967d20fde1b34ae6640712c3891bc"
            },
            "dist": {
                "type": "zip",
                "url": "https://api.github.com/repos/doctrine/instantiator/zipball/10dcfce151b967d20fde1b34ae6640712c3891bc",
                "reference": "10dcfce151b967d20fde1b34ae6640712c3891bc",
                "shasum": ""
            },
            "require": {
                "php": "^7.1 || ^8.0"
            },
            "require-dev": {
                "doctrine/coding-standard": "^9",
                "ext-pdo": "*",
                "ext-phar": "*",
                "phpbench/phpbench": "^0.16 || ^1",
                "phpstan/phpstan": "^1.4",
                "phpstan/phpstan-phpunit": "^1",
                "phpunit/phpunit": "^7.5 || ^8.5 || ^9.5",
                "vimeo/psalm": "^4.22"
            },
            "type": "library",
            "autoload": {
                "psr-4": {
                    "Doctrine\\Instantiator\\": "src/Doctrine/Instantiator/"
                }
            },
            "notification-url": "https://packagist.org/downloads/",
            "license": [
                "MIT"
            ],
            "authors": [
                {
                    "name": "Marco Pivetta",
                    "email": "ocramius@gmail.com",
                    "homepage": "https://ocramius.github.io/"
                }
            ],
            "description": "A small, lightweight utility to instantiate objects in PHP without invoking their constructors",
            "homepage": "https://www.doctrine-project.org/projects/instantiator.html",
            "keywords": [
                "constructor",
                "instantiate"
            ],
            "support": {
                "issues": "https://github.com/doctrine/instantiator/issues",
                "source": "https://github.com/doctrine/instantiator/tree/1.4.1"
            },
            "funding": [
                {
                    "url": "https://www.doctrine-project.org/sponsorship.html",
                    "type": "custom"
                },
                {
                    "url": "https://www.patreon.com/phpdoctrine",
                    "type": "patreon"
                },
                {
                    "url": "https://tidelift.com/funding/github/packagist/doctrine%2Finstantiator",
                    "type": "tidelift"
                }
            ],
            "time": "2022-03-03T08:28:38+00:00"
        },
        {
            "name": "felixfbecker/advanced-json-rpc",
            "version": "v3.2.1",
            "source": {
                "type": "git",
                "url": "https://github.com/felixfbecker/php-advanced-json-rpc.git",
                "reference": "b5f37dbff9a8ad360ca341f3240dc1c168b45447"
            },
            "dist": {
                "type": "zip",
                "url": "https://api.github.com/repos/felixfbecker/php-advanced-json-rpc/zipball/b5f37dbff9a8ad360ca341f3240dc1c168b45447",
                "reference": "b5f37dbff9a8ad360ca341f3240dc1c168b45447",
                "shasum": ""
            },
            "require": {
                "netresearch/jsonmapper": "^1.0 || ^2.0 || ^3.0 || ^4.0",
                "php": "^7.1 || ^8.0",
                "phpdocumentor/reflection-docblock": "^4.3.4 || ^5.0.0"
            },
            "require-dev": {
                "phpunit/phpunit": "^7.0 || ^8.0"
            },
            "type": "library",
            "autoload": {
                "psr-4": {
                    "AdvancedJsonRpc\\": "lib/"
                }
            },
            "notification-url": "https://packagist.org/downloads/",
            "license": [
                "ISC"
            ],
            "authors": [
                {
                    "name": "Felix Becker",
                    "email": "felix.b@outlook.com"
                }
            ],
            "description": "A more advanced JSONRPC implementation",
            "support": {
                "issues": "https://github.com/felixfbecker/php-advanced-json-rpc/issues",
                "source": "https://github.com/felixfbecker/php-advanced-json-rpc/tree/v3.2.1"
            },
            "time": "2021-06-11T22:34:44+00:00"
        },
        {
            "name": "felixfbecker/language-server-protocol",
            "version": "v1.5.2",
            "source": {
                "type": "git",
                "url": "https://github.com/felixfbecker/php-language-server-protocol.git",
                "reference": "6e82196ffd7c62f7794d778ca52b69feec9f2842"
            },
            "dist": {
                "type": "zip",
                "url": "https://api.github.com/repos/felixfbecker/php-language-server-protocol/zipball/6e82196ffd7c62f7794d778ca52b69feec9f2842",
                "reference": "6e82196ffd7c62f7794d778ca52b69feec9f2842",
                "shasum": ""
            },
            "require": {
                "php": ">=7.1"
            },
            "require-dev": {
                "phpstan/phpstan": "*",
                "squizlabs/php_codesniffer": "^3.1",
                "vimeo/psalm": "^4.0"
            },
            "type": "library",
            "extra": {
                "branch-alias": {
                    "dev-master": "1.x-dev"
                }
            },
            "autoload": {
                "psr-4": {
                    "LanguageServerProtocol\\": "src/"
                }
            },
            "notification-url": "https://packagist.org/downloads/",
            "license": [
                "ISC"
            ],
            "authors": [
                {
                    "name": "Felix Becker",
                    "email": "felix.b@outlook.com"
                }
            ],
            "description": "PHP classes for the Language Server Protocol",
            "keywords": [
                "language",
                "microsoft",
                "php",
                "server"
            ],
            "support": {
                "issues": "https://github.com/felixfbecker/php-language-server-protocol/issues",
                "source": "https://github.com/felixfbecker/php-language-server-protocol/tree/v1.5.2"
            },
            "time": "2022-03-02T22:36:06+00:00"
        },
        {
            "name": "matthiasmullie/minify",
            "version": "1.3.66",
            "source": {
                "type": "git",
                "url": "https://github.com/matthiasmullie/minify.git",
                "reference": "45fd3b0f1dfa2c965857c6d4a470bea52adc31a6"
            },
            "dist": {
                "type": "zip",
                "url": "https://api.github.com/repos/matthiasmullie/minify/zipball/45fd3b0f1dfa2c965857c6d4a470bea52adc31a6",
                "reference": "45fd3b0f1dfa2c965857c6d4a470bea52adc31a6",
                "shasum": ""
            },
            "require": {
                "ext-pcre": "*",
                "matthiasmullie/path-converter": "~1.1",
                "php": ">=5.3.0"
            },
            "require-dev": {
                "friendsofphp/php-cs-fixer": "~2.0",
                "matthiasmullie/scrapbook": "dev-master",
                "phpunit/phpunit": ">=4.8"
            },
            "suggest": {
                "psr/cache-implementation": "Cache implementation to use with Minify::cache"
            },
            "bin": [
                "bin/minifycss",
                "bin/minifyjs"
            ],
            "type": "library",
            "autoload": {
                "psr-4": {
                    "MatthiasMullie\\Minify\\": "src/"
                }
            },
            "notification-url": "https://packagist.org/downloads/",
            "license": [
                "MIT"
            ],
            "authors": [
                {
                    "name": "Matthias Mullie",
                    "email": "minify@mullie.eu",
                    "homepage": "http://www.mullie.eu",
                    "role": "Developer"
                }
            ],
            "description": "CSS & JavaScript minifier, in PHP. Removes whitespace, strips comments, combines files (incl. @import statements and small assets in CSS files), and optimizes/shortens a few common programming patterns.",
            "homepage": "http://www.minifier.org",
            "keywords": [
                "JS",
                "css",
                "javascript",
                "minifier",
                "minify"
            ],
            "support": {
                "issues": "https://github.com/matthiasmullie/minify/issues",
                "source": "https://github.com/matthiasmullie/minify/tree/1.3.66"
            },
            "funding": [
                {
                    "url": "https://github.com/[user1",
                    "type": "github"
                },
                {
                    "url": "https://github.com/matthiasmullie] # Replace with up to 4 GitHub Sponsors-enabled usernames e.g.",
                    "type": "github"
                },
                {
                    "url": "https://github.com/user2",
                    "type": "github"
                }
            ],
            "time": "2021-01-06T15:18:10+00:00"
        },
        {
            "name": "matthiasmullie/path-converter",
            "version": "1.1.3",
            "source": {
                "type": "git",
                "url": "https://github.com/matthiasmullie/path-converter.git",
                "reference": "e7d13b2c7e2f2268e1424aaed02085518afa02d9"
            },
            "dist": {
                "type": "zip",
                "url": "https://api.github.com/repos/matthiasmullie/path-converter/zipball/e7d13b2c7e2f2268e1424aaed02085518afa02d9",
                "reference": "e7d13b2c7e2f2268e1424aaed02085518afa02d9",
                "shasum": ""
            },
            "require": {
                "ext-pcre": "*",
                "php": ">=5.3.0"
            },
            "require-dev": {
                "phpunit/phpunit": "~4.8"
            },
            "type": "library",
            "autoload": {
                "psr-4": {
                    "MatthiasMullie\\PathConverter\\": "src/"
                }
            },
            "notification-url": "https://packagist.org/downloads/",
            "license": [
                "MIT"
            ],
            "authors": [
                {
                    "name": "Matthias Mullie",
                    "email": "pathconverter@mullie.eu",
                    "homepage": "http://www.mullie.eu",
                    "role": "Developer"
                }
            ],
            "description": "Relative path converter",
            "homepage": "http://github.com/matthiasmullie/path-converter",
            "keywords": [
                "converter",
                "path",
                "paths",
                "relative"
            ],
            "support": {
                "issues": "https://github.com/matthiasmullie/path-converter/issues",
                "source": "https://github.com/matthiasmullie/path-converter/tree/1.1.3"
            },
            "time": "2019-02-05T23:41:09+00:00"
        },
        {
            "name": "myclabs/deep-copy",
            "version": "1.11.0",
            "source": {
                "type": "git",
                "url": "https://github.com/myclabs/DeepCopy.git",
                "reference": "14daed4296fae74d9e3201d2c4925d1acb7aa614"
            },
            "dist": {
                "type": "zip",
                "url": "https://api.github.com/repos/myclabs/DeepCopy/zipball/14daed4296fae74d9e3201d2c4925d1acb7aa614",
                "reference": "14daed4296fae74d9e3201d2c4925d1acb7aa614",
                "shasum": ""
            },
            "require": {
                "php": "^7.1 || ^8.0"
            },
            "conflict": {
                "doctrine/collections": "<1.6.8",
                "doctrine/common": "<2.13.3 || >=3,<3.2.2"
            },
            "require-dev": {
                "doctrine/collections": "^1.6.8",
                "doctrine/common": "^2.13.3 || ^3.2.2",
                "phpunit/phpunit": "^7.5.20 || ^8.5.23 || ^9.5.13"
            },
            "type": "library",
            "autoload": {
                "files": [
                    "src/DeepCopy/deep_copy.php"
                ],
                "psr-4": {
                    "DeepCopy\\": "src/DeepCopy/"
                }
            },
            "notification-url": "https://packagist.org/downloads/",
            "license": [
                "MIT"
            ],
            "description": "Create deep copies (clones) of your objects",
            "keywords": [
                "clone",
                "copy",
                "duplicate",
                "object",
                "object graph"
            ],
            "support": {
                "issues": "https://github.com/myclabs/DeepCopy/issues",
                "source": "https://github.com/myclabs/DeepCopy/tree/1.11.0"
            },
            "funding": [
                {
                    "url": "https://tidelift.com/funding/github/packagist/myclabs/deep-copy",
                    "type": "tidelift"
                }
            ],
            "time": "2022-03-03T13:19:32+00:00"
        },
        {
            "name": "netresearch/jsonmapper",
            "version": "v4.0.0",
            "source": {
                "type": "git",
                "url": "https://github.com/cweiske/jsonmapper.git",
                "reference": "8bbc021a8edb2e4a7ea2f8ad4fa9ec9dce2fcb8d"
            },
            "dist": {
                "type": "zip",
                "url": "https://api.github.com/repos/cweiske/jsonmapper/zipball/8bbc021a8edb2e4a7ea2f8ad4fa9ec9dce2fcb8d",
                "reference": "8bbc021a8edb2e4a7ea2f8ad4fa9ec9dce2fcb8d",
                "shasum": ""
            },
            "require": {
                "ext-json": "*",
                "ext-pcre": "*",
                "ext-reflection": "*",
                "ext-spl": "*",
                "php": ">=7.1"
            },
            "require-dev": {
                "phpunit/phpunit": "~7.5 || ~8.0 || ~9.0",
                "squizlabs/php_codesniffer": "~3.5"
            },
            "type": "library",
            "autoload": {
                "psr-0": {
                    "JsonMapper": "src/"
                }
            },
            "notification-url": "https://packagist.org/downloads/",
            "license": [
                "OSL-3.0"
            ],
            "authors": [
                {
                    "name": "Christian Weiske",
                    "email": "cweiske@cweiske.de",
                    "homepage": "http://github.com/cweiske/jsonmapper/",
                    "role": "Developer"
                }
            ],
            "description": "Map nested JSON structures onto PHP classes",
            "support": {
                "email": "cweiske@cweiske.de",
                "issues": "https://github.com/cweiske/jsonmapper/issues",
                "source": "https://github.com/cweiske/jsonmapper/tree/v4.0.0"
            },
            "time": "2020-12-01T19:48:11+00:00"
        },
        {
            "name": "nikic/php-parser",
            "version": "v4.13.2",
            "source": {
                "type": "git",
                "url": "https://github.com/nikic/PHP-Parser.git",
                "reference": "210577fe3cf7badcc5814d99455df46564f3c077"
            },
            "dist": {
                "type": "zip",
                "url": "https://api.github.com/repos/nikic/PHP-Parser/zipball/210577fe3cf7badcc5814d99455df46564f3c077",
                "reference": "210577fe3cf7badcc5814d99455df46564f3c077",
                "shasum": ""
            },
            "require": {
                "ext-tokenizer": "*",
                "php": ">=7.0"
            },
            "require-dev": {
                "ircmaxell/php-yacc": "^0.0.7",
                "phpunit/phpunit": "^6.5 || ^7.0 || ^8.0 || ^9.0"
            },
            "bin": [
                "bin/php-parse"
            ],
            "type": "library",
            "extra": {
                "branch-alias": {
                    "dev-master": "4.9-dev"
                }
            },
            "autoload": {
                "psr-4": {
                    "PhpParser\\": "lib/PhpParser"
                }
            },
            "notification-url": "https://packagist.org/downloads/",
            "license": [
                "BSD-3-Clause"
            ],
            "authors": [
                {
                    "name": "Nikita Popov"
                }
            ],
            "description": "A PHP parser written in PHP",
            "keywords": [
                "parser",
                "php"
            ],
            "support": {
                "issues": "https://github.com/nikic/PHP-Parser/issues",
                "source": "https://github.com/nikic/PHP-Parser/tree/v4.13.2"
            },
            "time": "2021-11-30T19:35:32+00:00"
        },
        {
            "name": "openlss/lib-array2xml",
            "version": "1.0.0",
            "source": {
                "type": "git",
                "url": "https://github.com/nullivex/lib-array2xml.git",
                "reference": "a91f18a8dfc69ffabe5f9b068bc39bb202c81d90"
            },
            "dist": {
                "type": "zip",
                "url": "https://api.github.com/repos/nullivex/lib-array2xml/zipball/a91f18a8dfc69ffabe5f9b068bc39bb202c81d90",
                "reference": "a91f18a8dfc69ffabe5f9b068bc39bb202c81d90",
                "shasum": ""
            },
            "require": {
                "php": ">=5.3.2"
            },
            "type": "library",
            "autoload": {
                "psr-0": {
                    "LSS": ""
                }
            },
            "notification-url": "https://packagist.org/downloads/",
            "license": [
                "Apache-2.0"
            ],
            "authors": [
                {
                    "name": "Bryan Tong",
                    "email": "bryan@nullivex.com",
                    "homepage": "https://www.nullivex.com"
                },
                {
                    "name": "Tony Butler",
                    "email": "spudz76@gmail.com",
                    "homepage": "https://www.nullivex.com"
                }
            ],
            "description": "Array2XML conversion library credit to lalit.org",
            "homepage": "https://www.nullivex.com",
            "keywords": [
                "array",
                "array conversion",
                "xml",
                "xml conversion"
            ],
            "support": {
                "issues": "https://github.com/nullivex/lib-array2xml/issues",
                "source": "https://github.com/nullivex/lib-array2xml/tree/master"
            },
            "time": "2019-03-29T20:06:56+00:00"
        },
        {
            "name": "phar-io/manifest",
            "version": "2.0.3",
            "source": {
                "type": "git",
                "url": "https://github.com/phar-io/manifest.git",
                "reference": "97803eca37d319dfa7826cc2437fc020857acb53"
            },
            "dist": {
                "type": "zip",
                "url": "https://api.github.com/repos/phar-io/manifest/zipball/97803eca37d319dfa7826cc2437fc020857acb53",
                "reference": "97803eca37d319dfa7826cc2437fc020857acb53",
                "shasum": ""
            },
            "require": {
                "ext-dom": "*",
                "ext-phar": "*",
                "ext-xmlwriter": "*",
                "phar-io/version": "^3.0.1",
                "php": "^7.2 || ^8.0"
            },
            "type": "library",
            "extra": {
                "branch-alias": {
                    "dev-master": "2.0.x-dev"
                }
            },
            "autoload": {
                "classmap": [
                    "src/"
                ]
            },
            "notification-url": "https://packagist.org/downloads/",
            "license": [
                "BSD-3-Clause"
            ],
            "authors": [
                {
                    "name": "Arne Blankerts",
                    "email": "arne@blankerts.de",
                    "role": "Developer"
                },
                {
                    "name": "Sebastian Heuer",
                    "email": "sebastian@phpeople.de",
                    "role": "Developer"
                },
                {
                    "name": "Sebastian Bergmann",
                    "email": "sebastian@phpunit.de",
                    "role": "Developer"
                }
            ],
            "description": "Component for reading phar.io manifest information from a PHP Archive (PHAR)",
            "support": {
                "issues": "https://github.com/phar-io/manifest/issues",
                "source": "https://github.com/phar-io/manifest/tree/2.0.3"
            },
            "time": "2021-07-20T11:28:43+00:00"
        },
        {
            "name": "phar-io/version",
            "version": "3.2.1",
            "source": {
                "type": "git",
                "url": "https://github.com/phar-io/version.git",
                "reference": "4f7fd7836c6f332bb2933569e566a0d6c4cbed74"
            },
            "dist": {
                "type": "zip",
                "url": "https://api.github.com/repos/phar-io/version/zipball/4f7fd7836c6f332bb2933569e566a0d6c4cbed74",
                "reference": "4f7fd7836c6f332bb2933569e566a0d6c4cbed74",
                "shasum": ""
            },
            "require": {
                "php": "^7.2 || ^8.0"
            },
            "type": "library",
            "autoload": {
                "classmap": [
                    "src/"
                ]
            },
            "notification-url": "https://packagist.org/downloads/",
            "license": [
                "BSD-3-Clause"
            ],
            "authors": [
                {
                    "name": "Arne Blankerts",
                    "email": "arne@blankerts.de",
                    "role": "Developer"
                },
                {
                    "name": "Sebastian Heuer",
                    "email": "sebastian@phpeople.de",
                    "role": "Developer"
                },
                {
                    "name": "Sebastian Bergmann",
                    "email": "sebastian@phpunit.de",
                    "role": "Developer"
                }
            ],
            "description": "Library for handling version information and constraints",
            "support": {
                "issues": "https://github.com/phar-io/version/issues",
                "source": "https://github.com/phar-io/version/tree/3.2.1"
            },
            "time": "2022-02-21T01:04:05+00:00"
        },
        {
            "name": "phpdocumentor/reflection-common",
            "version": "2.2.0",
            "source": {
                "type": "git",
                "url": "https://github.com/phpDocumentor/ReflectionCommon.git",
                "reference": "1d01c49d4ed62f25aa84a747ad35d5a16924662b"
            },
            "dist": {
                "type": "zip",
                "url": "https://api.github.com/repos/phpDocumentor/ReflectionCommon/zipball/1d01c49d4ed62f25aa84a747ad35d5a16924662b",
                "reference": "1d01c49d4ed62f25aa84a747ad35d5a16924662b",
                "shasum": ""
            },
            "require": {
                "php": "^7.2 || ^8.0"
            },
            "type": "library",
            "extra": {
                "branch-alias": {
                    "dev-2.x": "2.x-dev"
                }
            },
            "autoload": {
                "psr-4": {
                    "phpDocumentor\\Reflection\\": "src/"
                }
            },
            "notification-url": "https://packagist.org/downloads/",
            "license": [
                "MIT"
            ],
            "authors": [
                {
                    "name": "Jaap van Otterdijk",
                    "email": "opensource@ijaap.nl"
                }
            ],
            "description": "Common reflection classes used by phpdocumentor to reflect the code structure",
            "homepage": "http://www.phpdoc.org",
            "keywords": [
                "FQSEN",
                "phpDocumentor",
                "phpdoc",
                "reflection",
                "static analysis"
            ],
            "support": {
                "issues": "https://github.com/phpDocumentor/ReflectionCommon/issues",
                "source": "https://github.com/phpDocumentor/ReflectionCommon/tree/2.x"
            },
            "time": "2020-06-27T09:03:43+00:00"
        },
        {
            "name": "phpdocumentor/reflection-docblock",
            "version": "5.3.0",
            "source": {
                "type": "git",
                "url": "https://github.com/phpDocumentor/ReflectionDocBlock.git",
                "reference": "622548b623e81ca6d78b721c5e029f4ce664f170"
            },
            "dist": {
                "type": "zip",
                "url": "https://api.github.com/repos/phpDocumentor/ReflectionDocBlock/zipball/622548b623e81ca6d78b721c5e029f4ce664f170",
                "reference": "622548b623e81ca6d78b721c5e029f4ce664f170",
                "shasum": ""
            },
            "require": {
                "ext-filter": "*",
                "php": "^7.2 || ^8.0",
                "phpdocumentor/reflection-common": "^2.2",
                "phpdocumentor/type-resolver": "^1.3",
                "webmozart/assert": "^1.9.1"
            },
            "require-dev": {
                "mockery/mockery": "~1.3.2",
                "psalm/phar": "^4.8"
            },
            "type": "library",
            "extra": {
                "branch-alias": {
                    "dev-master": "5.x-dev"
                }
            },
            "autoload": {
                "psr-4": {
                    "phpDocumentor\\Reflection\\": "src"
                }
            },
            "notification-url": "https://packagist.org/downloads/",
            "license": [
                "MIT"
            ],
            "authors": [
                {
                    "name": "Mike van Riel",
                    "email": "me@mikevanriel.com"
                },
                {
                    "name": "Jaap van Otterdijk",
                    "email": "account@ijaap.nl"
                }
            ],
            "description": "With this component, a library can provide support for annotations via DocBlocks or otherwise retrieve information that is embedded in a DocBlock.",
            "support": {
                "issues": "https://github.com/phpDocumentor/ReflectionDocBlock/issues",
                "source": "https://github.com/phpDocumentor/ReflectionDocBlock/tree/5.3.0"
            },
            "time": "2021-10-19T17:43:47+00:00"
        },
        {
            "name": "phpdocumentor/type-resolver",
            "version": "1.6.1",
            "source": {
                "type": "git",
                "url": "https://github.com/phpDocumentor/TypeResolver.git",
                "reference": "77a32518733312af16a44300404e945338981de3"
            },
            "dist": {
                "type": "zip",
                "url": "https://api.github.com/repos/phpDocumentor/TypeResolver/zipball/77a32518733312af16a44300404e945338981de3",
                "reference": "77a32518733312af16a44300404e945338981de3",
                "shasum": ""
            },
            "require": {
                "php": "^7.2 || ^8.0",
                "phpdocumentor/reflection-common": "^2.0"
            },
            "require-dev": {
                "ext-tokenizer": "*",
                "psalm/phar": "^4.8"
            },
            "type": "library",
            "extra": {
                "branch-alias": {
                    "dev-1.x": "1.x-dev"
                }
            },
            "autoload": {
                "psr-4": {
                    "phpDocumentor\\Reflection\\": "src"
                }
            },
            "notification-url": "https://packagist.org/downloads/",
            "license": [
                "MIT"
            ],
            "authors": [
                {
                    "name": "Mike van Riel",
                    "email": "me@mikevanriel.com"
                }
            ],
            "description": "A PSR-5 based resolver of Class names, Types and Structural Element Names",
            "support": {
                "issues": "https://github.com/phpDocumentor/TypeResolver/issues",
                "source": "https://github.com/phpDocumentor/TypeResolver/tree/1.6.1"
            },
            "time": "2022-03-15T21:29:03+00:00"
        },
        {
            "name": "phpspec/prophecy",
            "version": "v1.15.0",
            "source": {
                "type": "git",
                "url": "https://github.com/phpspec/prophecy.git",
                "reference": "bbcd7380b0ebf3961ee21409db7b38bc31d69a13"
            },
            "dist": {
                "type": "zip",
                "url": "https://api.github.com/repos/phpspec/prophecy/zipball/bbcd7380b0ebf3961ee21409db7b38bc31d69a13",
                "reference": "bbcd7380b0ebf3961ee21409db7b38bc31d69a13",
                "shasum": ""
            },
            "require": {
                "doctrine/instantiator": "^1.2",
                "php": "^7.2 || ~8.0, <8.2",
                "phpdocumentor/reflection-docblock": "^5.2",
                "sebastian/comparator": "^3.0 || ^4.0",
                "sebastian/recursion-context": "^3.0 || ^4.0"
            },
            "require-dev": {
                "phpspec/phpspec": "^6.0 || ^7.0",
                "phpunit/phpunit": "^8.0 || ^9.0"
            },
            "type": "library",
            "extra": {
                "branch-alias": {
                    "dev-master": "1.x-dev"
                }
            },
            "autoload": {
                "psr-4": {
                    "Prophecy\\": "src/Prophecy"
                }
            },
            "notification-url": "https://packagist.org/downloads/",
            "license": [
                "MIT"
            ],
            "authors": [
                {
                    "name": "Konstantin Kudryashov",
                    "email": "ever.zet@gmail.com",
                    "homepage": "http://everzet.com"
                },
                {
                    "name": "Marcello Duarte",
                    "email": "marcello.duarte@gmail.com"
                }
            ],
            "description": "Highly opinionated mocking framework for PHP 5.3+",
            "homepage": "https://github.com/phpspec/prophecy",
            "keywords": [
                "Double",
                "Dummy",
                "fake",
                "mock",
                "spy",
                "stub"
            ],
            "support": {
                "issues": "https://github.com/phpspec/prophecy/issues",
                "source": "https://github.com/phpspec/prophecy/tree/v1.15.0"
            },
            "time": "2021-12-08T12:19:24+00:00"
        },
        {
            "name": "phpunit/php-code-coverage",
            "version": "9.2.15",
            "source": {
                "type": "git",
                "url": "https://github.com/sebastianbergmann/php-code-coverage.git",
                "reference": "2e9da11878c4202f97915c1cb4bb1ca318a63f5f"
            },
            "dist": {
                "type": "zip",
                "url": "https://api.github.com/repos/sebastianbergmann/php-code-coverage/zipball/2e9da11878c4202f97915c1cb4bb1ca318a63f5f",
                "reference": "2e9da11878c4202f97915c1cb4bb1ca318a63f5f",
                "shasum": ""
            },
            "require": {
                "ext-dom": "*",
                "ext-libxml": "*",
                "ext-xmlwriter": "*",
                "nikic/php-parser": "^4.13.0",
                "php": ">=7.3",
                "phpunit/php-file-iterator": "^3.0.3",
                "phpunit/php-text-template": "^2.0.2",
                "sebastian/code-unit-reverse-lookup": "^2.0.2",
                "sebastian/complexity": "^2.0",
                "sebastian/environment": "^5.1.2",
                "sebastian/lines-of-code": "^1.0.3",
                "sebastian/version": "^3.0.1",
                "theseer/tokenizer": "^1.2.0"
            },
            "require-dev": {
                "phpunit/phpunit": "^9.3"
            },
            "suggest": {
                "ext-pcov": "*",
                "ext-xdebug": "*"
            },
            "type": "library",
            "extra": {
                "branch-alias": {
                    "dev-master": "9.2-dev"
                }
            },
            "autoload": {
                "classmap": [
                    "src/"
                ]
            },
            "notification-url": "https://packagist.org/downloads/",
            "license": [
                "BSD-3-Clause"
            ],
            "authors": [
                {
                    "name": "Sebastian Bergmann",
                    "email": "sebastian@phpunit.de",
                    "role": "lead"
                }
            ],
            "description": "Library that provides collection, processing, and rendering functionality for PHP code coverage information.",
            "homepage": "https://github.com/sebastianbergmann/php-code-coverage",
            "keywords": [
                "coverage",
                "testing",
                "xunit"
            ],
            "support": {
                "issues": "https://github.com/sebastianbergmann/php-code-coverage/issues",
                "source": "https://github.com/sebastianbergmann/php-code-coverage/tree/9.2.15"
            },
            "funding": [
                {
                    "url": "https://github.com/sebastianbergmann",
                    "type": "github"
                }
            ],
            "time": "2022-03-07T09:28:20+00:00"
        },
        {
            "name": "phpunit/php-file-iterator",
            "version": "3.0.6",
            "source": {
                "type": "git",
                "url": "https://github.com/sebastianbergmann/php-file-iterator.git",
                "reference": "cf1c2e7c203ac650e352f4cc675a7021e7d1b3cf"
            },
            "dist": {
                "type": "zip",
                "url": "https://api.github.com/repos/sebastianbergmann/php-file-iterator/zipball/cf1c2e7c203ac650e352f4cc675a7021e7d1b3cf",
                "reference": "cf1c2e7c203ac650e352f4cc675a7021e7d1b3cf",
                "shasum": ""
            },
            "require": {
                "php": ">=7.3"
            },
            "require-dev": {
                "phpunit/phpunit": "^9.3"
            },
            "type": "library",
            "extra": {
                "branch-alias": {
                    "dev-master": "3.0-dev"
                }
            },
            "autoload": {
                "classmap": [
                    "src/"
                ]
            },
            "notification-url": "https://packagist.org/downloads/",
            "license": [
                "BSD-3-Clause"
            ],
            "authors": [
                {
                    "name": "Sebastian Bergmann",
                    "email": "sebastian@phpunit.de",
                    "role": "lead"
                }
            ],
            "description": "FilterIterator implementation that filters files based on a list of suffixes.",
            "homepage": "https://github.com/sebastianbergmann/php-file-iterator/",
            "keywords": [
                "filesystem",
                "iterator"
            ],
            "support": {
                "issues": "https://github.com/sebastianbergmann/php-file-iterator/issues",
                "source": "https://github.com/sebastianbergmann/php-file-iterator/tree/3.0.6"
            },
            "funding": [
                {
                    "url": "https://github.com/sebastianbergmann",
                    "type": "github"
                }
            ],
            "time": "2021-12-02T12:48:52+00:00"
        },
        {
            "name": "phpunit/php-invoker",
            "version": "3.1.1",
            "source": {
                "type": "git",
                "url": "https://github.com/sebastianbergmann/php-invoker.git",
                "reference": "5a10147d0aaf65b58940a0b72f71c9ac0423cc67"
            },
            "dist": {
                "type": "zip",
                "url": "https://api.github.com/repos/sebastianbergmann/php-invoker/zipball/5a10147d0aaf65b58940a0b72f71c9ac0423cc67",
                "reference": "5a10147d0aaf65b58940a0b72f71c9ac0423cc67",
                "shasum": ""
            },
            "require": {
                "php": ">=7.3"
            },
            "require-dev": {
                "ext-pcntl": "*",
                "phpunit/phpunit": "^9.3"
            },
            "suggest": {
                "ext-pcntl": "*"
            },
            "type": "library",
            "extra": {
                "branch-alias": {
                    "dev-master": "3.1-dev"
                }
            },
            "autoload": {
                "classmap": [
                    "src/"
                ]
            },
            "notification-url": "https://packagist.org/downloads/",
            "license": [
                "BSD-3-Clause"
            ],
            "authors": [
                {
                    "name": "Sebastian Bergmann",
                    "email": "sebastian@phpunit.de",
                    "role": "lead"
                }
            ],
            "description": "Invoke callables with a timeout",
            "homepage": "https://github.com/sebastianbergmann/php-invoker/",
            "keywords": [
                "process"
            ],
            "support": {
                "issues": "https://github.com/sebastianbergmann/php-invoker/issues",
                "source": "https://github.com/sebastianbergmann/php-invoker/tree/3.1.1"
            },
            "funding": [
                {
                    "url": "https://github.com/sebastianbergmann",
                    "type": "github"
                }
            ],
            "time": "2020-09-28T05:58:55+00:00"
        },
        {
            "name": "phpunit/php-text-template",
            "version": "2.0.4",
            "source": {
                "type": "git",
                "url": "https://github.com/sebastianbergmann/php-text-template.git",
                "reference": "5da5f67fc95621df9ff4c4e5a84d6a8a2acf7c28"
            },
            "dist": {
                "type": "zip",
                "url": "https://api.github.com/repos/sebastianbergmann/php-text-template/zipball/5da5f67fc95621df9ff4c4e5a84d6a8a2acf7c28",
                "reference": "5da5f67fc95621df9ff4c4e5a84d6a8a2acf7c28",
                "shasum": ""
            },
            "require": {
                "php": ">=7.3"
            },
            "require-dev": {
                "phpunit/phpunit": "^9.3"
            },
            "type": "library",
            "extra": {
                "branch-alias": {
                    "dev-master": "2.0-dev"
                }
            },
            "autoload": {
                "classmap": [
                    "src/"
                ]
            },
            "notification-url": "https://packagist.org/downloads/",
            "license": [
                "BSD-3-Clause"
            ],
            "authors": [
                {
                    "name": "Sebastian Bergmann",
                    "email": "sebastian@phpunit.de",
                    "role": "lead"
                }
            ],
            "description": "Simple template engine.",
            "homepage": "https://github.com/sebastianbergmann/php-text-template/",
            "keywords": [
                "template"
            ],
            "support": {
                "issues": "https://github.com/sebastianbergmann/php-text-template/issues",
                "source": "https://github.com/sebastianbergmann/php-text-template/tree/2.0.4"
            },
            "funding": [
                {
                    "url": "https://github.com/sebastianbergmann",
                    "type": "github"
                }
            ],
            "time": "2020-10-26T05:33:50+00:00"
        },
        {
            "name": "phpunit/php-timer",
            "version": "5.0.3",
            "source": {
                "type": "git",
                "url": "https://github.com/sebastianbergmann/php-timer.git",
                "reference": "5a63ce20ed1b5bf577850e2c4e87f4aa902afbd2"
            },
            "dist": {
                "type": "zip",
                "url": "https://api.github.com/repos/sebastianbergmann/php-timer/zipball/5a63ce20ed1b5bf577850e2c4e87f4aa902afbd2",
                "reference": "5a63ce20ed1b5bf577850e2c4e87f4aa902afbd2",
                "shasum": ""
            },
            "require": {
                "php": ">=7.3"
            },
            "require-dev": {
                "phpunit/phpunit": "^9.3"
            },
            "type": "library",
            "extra": {
                "branch-alias": {
                    "dev-master": "5.0-dev"
                }
            },
            "autoload": {
                "classmap": [
                    "src/"
                ]
            },
            "notification-url": "https://packagist.org/downloads/",
            "license": [
                "BSD-3-Clause"
            ],
            "authors": [
                {
                    "name": "Sebastian Bergmann",
                    "email": "sebastian@phpunit.de",
                    "role": "lead"
                }
            ],
            "description": "Utility class for timing",
            "homepage": "https://github.com/sebastianbergmann/php-timer/",
            "keywords": [
                "timer"
            ],
            "support": {
                "issues": "https://github.com/sebastianbergmann/php-timer/issues",
                "source": "https://github.com/sebastianbergmann/php-timer/tree/5.0.3"
            },
            "funding": [
                {
                    "url": "https://github.com/sebastianbergmann",
                    "type": "github"
                }
            ],
            "time": "2020-10-26T13:16:10+00:00"
        },
        {
            "name": "phpunit/phpunit",
            "version": "9.5.10",
            "source": {
                "type": "git",
                "url": "https://github.com/sebastianbergmann/phpunit.git",
                "reference": "c814a05837f2edb0d1471d6e3f4ab3501ca3899a"
            },
            "dist": {
                "type": "zip",
                "url": "https://api.github.com/repos/sebastianbergmann/phpunit/zipball/c814a05837f2edb0d1471d6e3f4ab3501ca3899a",
                "reference": "c814a05837f2edb0d1471d6e3f4ab3501ca3899a",
                "shasum": ""
            },
            "require": {
                "doctrine/instantiator": "^1.3.1",
                "ext-dom": "*",
                "ext-json": "*",
                "ext-libxml": "*",
                "ext-mbstring": "*",
                "ext-xml": "*",
                "ext-xmlwriter": "*",
                "myclabs/deep-copy": "^1.10.1",
                "phar-io/manifest": "^2.0.3",
                "phar-io/version": "^3.0.2",
                "php": ">=7.3",
                "phpspec/prophecy": "^1.12.1",
                "phpunit/php-code-coverage": "^9.2.7",
                "phpunit/php-file-iterator": "^3.0.5",
                "phpunit/php-invoker": "^3.1.1",
                "phpunit/php-text-template": "^2.0.3",
                "phpunit/php-timer": "^5.0.2",
                "sebastian/cli-parser": "^1.0.1",
                "sebastian/code-unit": "^1.0.6",
                "sebastian/comparator": "^4.0.5",
                "sebastian/diff": "^4.0.3",
                "sebastian/environment": "^5.1.3",
                "sebastian/exporter": "^4.0.3",
                "sebastian/global-state": "^5.0.1",
                "sebastian/object-enumerator": "^4.0.3",
                "sebastian/resource-operations": "^3.0.3",
                "sebastian/type": "^2.3.4",
                "sebastian/version": "^3.0.2"
            },
            "require-dev": {
                "ext-pdo": "*",
                "phpspec/prophecy-phpunit": "^2.0.1"
            },
            "suggest": {
                "ext-soap": "*",
                "ext-xdebug": "*"
            },
            "bin": [
                "phpunit"
            ],
            "type": "library",
            "extra": {
                "branch-alias": {
                    "dev-master": "9.5-dev"
                }
            },
            "autoload": {
                "files": [
                    "src/Framework/Assert/Functions.php"
                ],
                "classmap": [
                    "src/"
                ]
            },
            "notification-url": "https://packagist.org/downloads/",
            "license": [
                "BSD-3-Clause"
            ],
            "authors": [
                {
                    "name": "Sebastian Bergmann",
                    "email": "sebastian@phpunit.de",
                    "role": "lead"
                }
            ],
            "description": "The PHP Unit Testing framework.",
            "homepage": "https://phpunit.de/",
            "keywords": [
                "phpunit",
                "testing",
                "xunit"
            ],
            "support": {
                "issues": "https://github.com/sebastianbergmann/phpunit/issues",
                "source": "https://github.com/sebastianbergmann/phpunit/tree/9.5.10"
            },
            "funding": [
                {
                    "url": "https://phpunit.de/donate.html",
                    "type": "custom"
                },
                {
                    "url": "https://github.com/sebastianbergmann",
                    "type": "github"
                }
            ],
            "time": "2021-09-25T07:38:51+00:00"
        },
        {
            "name": "psr/container",
            "version": "2.0.2",
            "source": {
                "type": "git",
                "url": "https://github.com/php-fig/container.git",
                "reference": "c71ecc56dfe541dbd90c5360474fbc405f8d5963"
            },
            "dist": {
                "type": "zip",
                "url": "https://api.github.com/repos/php-fig/container/zipball/c71ecc56dfe541dbd90c5360474fbc405f8d5963",
                "reference": "c71ecc56dfe541dbd90c5360474fbc405f8d5963",
                "shasum": ""
            },
            "require": {
                "php": ">=7.4.0"
            },
            "type": "library",
            "extra": {
                "branch-alias": {
                    "dev-master": "2.0.x-dev"
                }
            },
            "autoload": {
                "psr-4": {
                    "Psr\\Container\\": "src/"
                }
            },
            "notification-url": "https://packagist.org/downloads/",
            "license": [
                "MIT"
            ],
            "authors": [
                {
                    "name": "PHP-FIG",
                    "homepage": "https://www.php-fig.org/"
                }
            ],
            "description": "Common Container Interface (PHP FIG PSR-11)",
            "homepage": "https://github.com/php-fig/container",
            "keywords": [
                "PSR-11",
                "container",
                "container-interface",
                "container-interop",
                "psr"
            ],
            "support": {
                "issues": "https://github.com/php-fig/container/issues",
                "source": "https://github.com/php-fig/container/tree/2.0.2"
            },
            "time": "2021-11-05T16:47:00+00:00"
        },
        {
            "name": "sebastian/cli-parser",
            "version": "1.0.1",
            "source": {
                "type": "git",
                "url": "https://github.com/sebastianbergmann/cli-parser.git",
                "reference": "442e7c7e687e42adc03470c7b668bc4b2402c0b2"
            },
            "dist": {
                "type": "zip",
                "url": "https://api.github.com/repos/sebastianbergmann/cli-parser/zipball/442e7c7e687e42adc03470c7b668bc4b2402c0b2",
                "reference": "442e7c7e687e42adc03470c7b668bc4b2402c0b2",
                "shasum": ""
            },
            "require": {
                "php": ">=7.3"
            },
            "require-dev": {
                "phpunit/phpunit": "^9.3"
            },
            "type": "library",
            "extra": {
                "branch-alias": {
                    "dev-master": "1.0-dev"
                }
            },
            "autoload": {
                "classmap": [
                    "src/"
                ]
            },
            "notification-url": "https://packagist.org/downloads/",
            "license": [
                "BSD-3-Clause"
            ],
            "authors": [
                {
                    "name": "Sebastian Bergmann",
                    "email": "sebastian@phpunit.de",
                    "role": "lead"
                }
            ],
            "description": "Library for parsing CLI options",
            "homepage": "https://github.com/sebastianbergmann/cli-parser",
            "support": {
                "issues": "https://github.com/sebastianbergmann/cli-parser/issues",
                "source": "https://github.com/sebastianbergmann/cli-parser/tree/1.0.1"
            },
            "funding": [
                {
                    "url": "https://github.com/sebastianbergmann",
                    "type": "github"
                }
            ],
            "time": "2020-09-28T06:08:49+00:00"
        },
        {
            "name": "sebastian/code-unit",
            "version": "1.0.8",
            "source": {
                "type": "git",
                "url": "https://github.com/sebastianbergmann/code-unit.git",
                "reference": "1fc9f64c0927627ef78ba436c9b17d967e68e120"
            },
            "dist": {
                "type": "zip",
                "url": "https://api.github.com/repos/sebastianbergmann/code-unit/zipball/1fc9f64c0927627ef78ba436c9b17d967e68e120",
                "reference": "1fc9f64c0927627ef78ba436c9b17d967e68e120",
                "shasum": ""
            },
            "require": {
                "php": ">=7.3"
            },
            "require-dev": {
                "phpunit/phpunit": "^9.3"
            },
            "type": "library",
            "extra": {
                "branch-alias": {
                    "dev-master": "1.0-dev"
                }
            },
            "autoload": {
                "classmap": [
                    "src/"
                ]
            },
            "notification-url": "https://packagist.org/downloads/",
            "license": [
                "BSD-3-Clause"
            ],
            "authors": [
                {
                    "name": "Sebastian Bergmann",
                    "email": "sebastian@phpunit.de",
                    "role": "lead"
                }
            ],
            "description": "Collection of value objects that represent the PHP code units",
            "homepage": "https://github.com/sebastianbergmann/code-unit",
            "support": {
                "issues": "https://github.com/sebastianbergmann/code-unit/issues",
                "source": "https://github.com/sebastianbergmann/code-unit/tree/1.0.8"
            },
            "funding": [
                {
                    "url": "https://github.com/sebastianbergmann",
                    "type": "github"
                }
            ],
            "time": "2020-10-26T13:08:54+00:00"
        },
        {
            "name": "sebastian/code-unit-reverse-lookup",
            "version": "2.0.3",
            "source": {
                "type": "git",
                "url": "https://github.com/sebastianbergmann/code-unit-reverse-lookup.git",
                "reference": "ac91f01ccec49fb77bdc6fd1e548bc70f7faa3e5"
            },
            "dist": {
                "type": "zip",
                "url": "https://api.github.com/repos/sebastianbergmann/code-unit-reverse-lookup/zipball/ac91f01ccec49fb77bdc6fd1e548bc70f7faa3e5",
                "reference": "ac91f01ccec49fb77bdc6fd1e548bc70f7faa3e5",
                "shasum": ""
            },
            "require": {
                "php": ">=7.3"
            },
            "require-dev": {
                "phpunit/phpunit": "^9.3"
            },
            "type": "library",
            "extra": {
                "branch-alias": {
                    "dev-master": "2.0-dev"
                }
            },
            "autoload": {
                "classmap": [
                    "src/"
                ]
            },
            "notification-url": "https://packagist.org/downloads/",
            "license": [
                "BSD-3-Clause"
            ],
            "authors": [
                {
                    "name": "Sebastian Bergmann",
                    "email": "sebastian@phpunit.de"
                }
            ],
            "description": "Looks up which function or method a line of code belongs to",
            "homepage": "https://github.com/sebastianbergmann/code-unit-reverse-lookup/",
            "support": {
                "issues": "https://github.com/sebastianbergmann/code-unit-reverse-lookup/issues",
                "source": "https://github.com/sebastianbergmann/code-unit-reverse-lookup/tree/2.0.3"
            },
            "funding": [
                {
                    "url": "https://github.com/sebastianbergmann",
                    "type": "github"
                }
            ],
            "time": "2020-09-28T05:30:19+00:00"
        },
        {
            "name": "sebastian/comparator",
            "version": "4.0.6",
            "source": {
                "type": "git",
                "url": "https://github.com/sebastianbergmann/comparator.git",
                "reference": "55f4261989e546dc112258c7a75935a81a7ce382"
            },
            "dist": {
                "type": "zip",
                "url": "https://api.github.com/repos/sebastianbergmann/comparator/zipball/55f4261989e546dc112258c7a75935a81a7ce382",
                "reference": "55f4261989e546dc112258c7a75935a81a7ce382",
                "shasum": ""
            },
            "require": {
                "php": ">=7.3",
                "sebastian/diff": "^4.0",
                "sebastian/exporter": "^4.0"
            },
            "require-dev": {
                "phpunit/phpunit": "^9.3"
            },
            "type": "library",
            "extra": {
                "branch-alias": {
                    "dev-master": "4.0-dev"
                }
            },
            "autoload": {
                "classmap": [
                    "src/"
                ]
            },
            "notification-url": "https://packagist.org/downloads/",
            "license": [
                "BSD-3-Clause"
            ],
            "authors": [
                {
                    "name": "Sebastian Bergmann",
                    "email": "sebastian@phpunit.de"
                },
                {
                    "name": "Jeff Welch",
                    "email": "whatthejeff@gmail.com"
                },
                {
                    "name": "Volker Dusch",
                    "email": "github@wallbash.com"
                },
                {
                    "name": "Bernhard Schussek",
                    "email": "bschussek@2bepublished.at"
                }
            ],
            "description": "Provides the functionality to compare PHP values for equality",
            "homepage": "https://github.com/sebastianbergmann/comparator",
            "keywords": [
                "comparator",
                "compare",
                "equality"
            ],
            "support": {
                "issues": "https://github.com/sebastianbergmann/comparator/issues",
                "source": "https://github.com/sebastianbergmann/comparator/tree/4.0.6"
            },
            "funding": [
                {
                    "url": "https://github.com/sebastianbergmann",
                    "type": "github"
                }
            ],
            "time": "2020-10-26T15:49:45+00:00"
        },
        {
            "name": "sebastian/complexity",
            "version": "2.0.2",
            "source": {
                "type": "git",
                "url": "https://github.com/sebastianbergmann/complexity.git",
                "reference": "739b35e53379900cc9ac327b2147867b8b6efd88"
            },
            "dist": {
                "type": "zip",
                "url": "https://api.github.com/repos/sebastianbergmann/complexity/zipball/739b35e53379900cc9ac327b2147867b8b6efd88",
                "reference": "739b35e53379900cc9ac327b2147867b8b6efd88",
                "shasum": ""
            },
            "require": {
                "nikic/php-parser": "^4.7",
                "php": ">=7.3"
            },
            "require-dev": {
                "phpunit/phpunit": "^9.3"
            },
            "type": "library",
            "extra": {
                "branch-alias": {
                    "dev-master": "2.0-dev"
                }
            },
            "autoload": {
                "classmap": [
                    "src/"
                ]
            },
            "notification-url": "https://packagist.org/downloads/",
            "license": [
                "BSD-3-Clause"
            ],
            "authors": [
                {
                    "name": "Sebastian Bergmann",
                    "email": "sebastian@phpunit.de",
                    "role": "lead"
                }
            ],
            "description": "Library for calculating the complexity of PHP code units",
            "homepage": "https://github.com/sebastianbergmann/complexity",
            "support": {
                "issues": "https://github.com/sebastianbergmann/complexity/issues",
                "source": "https://github.com/sebastianbergmann/complexity/tree/2.0.2"
            },
            "funding": [
                {
                    "url": "https://github.com/sebastianbergmann",
                    "type": "github"
                }
            ],
            "time": "2020-10-26T15:52:27+00:00"
        },
        {
            "name": "sebastian/diff",
            "version": "4.0.4",
            "source": {
                "type": "git",
                "url": "https://github.com/sebastianbergmann/diff.git",
                "reference": "3461e3fccc7cfdfc2720be910d3bd73c69be590d"
            },
            "dist": {
                "type": "zip",
                "url": "https://api.github.com/repos/sebastianbergmann/diff/zipball/3461e3fccc7cfdfc2720be910d3bd73c69be590d",
                "reference": "3461e3fccc7cfdfc2720be910d3bd73c69be590d",
                "shasum": ""
            },
            "require": {
                "php": ">=7.3"
            },
            "require-dev": {
                "phpunit/phpunit": "^9.3",
                "symfony/process": "^4.2 || ^5"
            },
            "type": "library",
            "extra": {
                "branch-alias": {
                    "dev-master": "4.0-dev"
                }
            },
            "autoload": {
                "classmap": [
                    "src/"
                ]
            },
            "notification-url": "https://packagist.org/downloads/",
            "license": [
                "BSD-3-Clause"
            ],
            "authors": [
                {
                    "name": "Sebastian Bergmann",
                    "email": "sebastian@phpunit.de"
                },
                {
                    "name": "Kore Nordmann",
                    "email": "mail@kore-nordmann.de"
                }
            ],
            "description": "Diff implementation",
            "homepage": "https://github.com/sebastianbergmann/diff",
            "keywords": [
                "diff",
                "udiff",
                "unidiff",
                "unified diff"
            ],
            "support": {
                "issues": "https://github.com/sebastianbergmann/diff/issues",
                "source": "https://github.com/sebastianbergmann/diff/tree/4.0.4"
            },
            "funding": [
                {
                    "url": "https://github.com/sebastianbergmann",
                    "type": "github"
                }
            ],
            "time": "2020-10-26T13:10:38+00:00"
        },
        {
            "name": "sebastian/environment",
            "version": "5.1.4",
            "source": {
                "type": "git",
                "url": "https://github.com/sebastianbergmann/environment.git",
                "reference": "1b5dff7bb151a4db11d49d90e5408e4e938270f7"
            },
            "dist": {
                "type": "zip",
                "url": "https://api.github.com/repos/sebastianbergmann/environment/zipball/1b5dff7bb151a4db11d49d90e5408e4e938270f7",
                "reference": "1b5dff7bb151a4db11d49d90e5408e4e938270f7",
                "shasum": ""
            },
            "require": {
                "php": ">=7.3"
            },
            "require-dev": {
                "phpunit/phpunit": "^9.3"
            },
            "suggest": {
                "ext-posix": "*"
            },
            "type": "library",
            "extra": {
                "branch-alias": {
                    "dev-master": "5.1-dev"
                }
            },
            "autoload": {
                "classmap": [
                    "src/"
                ]
            },
            "notification-url": "https://packagist.org/downloads/",
            "license": [
                "BSD-3-Clause"
            ],
            "authors": [
                {
                    "name": "Sebastian Bergmann",
                    "email": "sebastian@phpunit.de"
                }
            ],
            "description": "Provides functionality to handle HHVM/PHP environments",
            "homepage": "http://www.github.com/sebastianbergmann/environment",
            "keywords": [
                "Xdebug",
                "environment",
                "hhvm"
            ],
            "support": {
                "issues": "https://github.com/sebastianbergmann/environment/issues",
                "source": "https://github.com/sebastianbergmann/environment/tree/5.1.4"
            },
            "funding": [
                {
                    "url": "https://github.com/sebastianbergmann",
                    "type": "github"
                }
            ],
            "time": "2022-04-03T09:37:03+00:00"
        },
        {
            "name": "sebastian/exporter",
            "version": "4.0.4",
            "source": {
                "type": "git",
                "url": "https://github.com/sebastianbergmann/exporter.git",
                "reference": "65e8b7db476c5dd267e65eea9cab77584d3cfff9"
            },
            "dist": {
                "type": "zip",
                "url": "https://api.github.com/repos/sebastianbergmann/exporter/zipball/65e8b7db476c5dd267e65eea9cab77584d3cfff9",
                "reference": "65e8b7db476c5dd267e65eea9cab77584d3cfff9",
                "shasum": ""
            },
            "require": {
                "php": ">=7.3",
                "sebastian/recursion-context": "^4.0"
            },
            "require-dev": {
                "ext-mbstring": "*",
                "phpunit/phpunit": "^9.3"
            },
            "type": "library",
            "extra": {
                "branch-alias": {
                    "dev-master": "4.0-dev"
                }
            },
            "autoload": {
                "classmap": [
                    "src/"
                ]
            },
            "notification-url": "https://packagist.org/downloads/",
            "license": [
                "BSD-3-Clause"
            ],
            "authors": [
                {
                    "name": "Sebastian Bergmann",
                    "email": "sebastian@phpunit.de"
                },
                {
                    "name": "Jeff Welch",
                    "email": "whatthejeff@gmail.com"
                },
                {
                    "name": "Volker Dusch",
                    "email": "github@wallbash.com"
                },
                {
                    "name": "Adam Harvey",
                    "email": "aharvey@php.net"
                },
                {
                    "name": "Bernhard Schussek",
                    "email": "bschussek@gmail.com"
                }
            ],
            "description": "Provides the functionality to export PHP variables for visualization",
            "homepage": "https://www.github.com/sebastianbergmann/exporter",
            "keywords": [
                "export",
                "exporter"
            ],
            "support": {
                "issues": "https://github.com/sebastianbergmann/exporter/issues",
                "source": "https://github.com/sebastianbergmann/exporter/tree/4.0.4"
            },
            "funding": [
                {
                    "url": "https://github.com/sebastianbergmann",
                    "type": "github"
                }
            ],
            "time": "2021-11-11T14:18:36+00:00"
        },
        {
            "name": "sebastian/global-state",
            "version": "5.0.5",
            "source": {
                "type": "git",
                "url": "https://github.com/sebastianbergmann/global-state.git",
                "reference": "0ca8db5a5fc9c8646244e629625ac486fa286bf2"
            },
            "dist": {
                "type": "zip",
                "url": "https://api.github.com/repos/sebastianbergmann/global-state/zipball/0ca8db5a5fc9c8646244e629625ac486fa286bf2",
                "reference": "0ca8db5a5fc9c8646244e629625ac486fa286bf2",
                "shasum": ""
            },
            "require": {
                "php": ">=7.3",
                "sebastian/object-reflector": "^2.0",
                "sebastian/recursion-context": "^4.0"
            },
            "require-dev": {
                "ext-dom": "*",
                "phpunit/phpunit": "^9.3"
            },
            "suggest": {
                "ext-uopz": "*"
            },
            "type": "library",
            "extra": {
                "branch-alias": {
                    "dev-master": "5.0-dev"
                }
            },
            "autoload": {
                "classmap": [
                    "src/"
                ]
            },
            "notification-url": "https://packagist.org/downloads/",
            "license": [
                "BSD-3-Clause"
            ],
            "authors": [
                {
                    "name": "Sebastian Bergmann",
                    "email": "sebastian@phpunit.de"
                }
            ],
            "description": "Snapshotting of global state",
            "homepage": "http://www.github.com/sebastianbergmann/global-state",
            "keywords": [
                "global state"
            ],
            "support": {
                "issues": "https://github.com/sebastianbergmann/global-state/issues",
                "source": "https://github.com/sebastianbergmann/global-state/tree/5.0.5"
            },
            "funding": [
                {
                    "url": "https://github.com/sebastianbergmann",
                    "type": "github"
                }
            ],
            "time": "2022-02-14T08:28:10+00:00"
        },
        {
            "name": "sebastian/lines-of-code",
            "version": "1.0.3",
            "source": {
                "type": "git",
                "url": "https://github.com/sebastianbergmann/lines-of-code.git",
                "reference": "c1c2e997aa3146983ed888ad08b15470a2e22ecc"
            },
            "dist": {
                "type": "zip",
                "url": "https://api.github.com/repos/sebastianbergmann/lines-of-code/zipball/c1c2e997aa3146983ed888ad08b15470a2e22ecc",
                "reference": "c1c2e997aa3146983ed888ad08b15470a2e22ecc",
                "shasum": ""
            },
            "require": {
                "nikic/php-parser": "^4.6",
                "php": ">=7.3"
            },
            "require-dev": {
                "phpunit/phpunit": "^9.3"
            },
            "type": "library",
            "extra": {
                "branch-alias": {
                    "dev-master": "1.0-dev"
                }
            },
            "autoload": {
                "classmap": [
                    "src/"
                ]
            },
            "notification-url": "https://packagist.org/downloads/",
            "license": [
                "BSD-3-Clause"
            ],
            "authors": [
                {
                    "name": "Sebastian Bergmann",
                    "email": "sebastian@phpunit.de",
                    "role": "lead"
                }
            ],
            "description": "Library for counting the lines of code in PHP source code",
            "homepage": "https://github.com/sebastianbergmann/lines-of-code",
            "support": {
                "issues": "https://github.com/sebastianbergmann/lines-of-code/issues",
                "source": "https://github.com/sebastianbergmann/lines-of-code/tree/1.0.3"
            },
            "funding": [
                {
                    "url": "https://github.com/sebastianbergmann",
                    "type": "github"
                }
            ],
            "time": "2020-11-28T06:42:11+00:00"
        },
        {
            "name": "sebastian/object-enumerator",
            "version": "4.0.4",
            "source": {
                "type": "git",
                "url": "https://github.com/sebastianbergmann/object-enumerator.git",
                "reference": "5c9eeac41b290a3712d88851518825ad78f45c71"
            },
            "dist": {
                "type": "zip",
                "url": "https://api.github.com/repos/sebastianbergmann/object-enumerator/zipball/5c9eeac41b290a3712d88851518825ad78f45c71",
                "reference": "5c9eeac41b290a3712d88851518825ad78f45c71",
                "shasum": ""
            },
            "require": {
                "php": ">=7.3",
                "sebastian/object-reflector": "^2.0",
                "sebastian/recursion-context": "^4.0"
            },
            "require-dev": {
                "phpunit/phpunit": "^9.3"
            },
            "type": "library",
            "extra": {
                "branch-alias": {
                    "dev-master": "4.0-dev"
                }
            },
            "autoload": {
                "classmap": [
                    "src/"
                ]
            },
            "notification-url": "https://packagist.org/downloads/",
            "license": [
                "BSD-3-Clause"
            ],
            "authors": [
                {
                    "name": "Sebastian Bergmann",
                    "email": "sebastian@phpunit.de"
                }
            ],
            "description": "Traverses array structures and object graphs to enumerate all referenced objects",
            "homepage": "https://github.com/sebastianbergmann/object-enumerator/",
            "support": {
                "issues": "https://github.com/sebastianbergmann/object-enumerator/issues",
                "source": "https://github.com/sebastianbergmann/object-enumerator/tree/4.0.4"
            },
            "funding": [
                {
                    "url": "https://github.com/sebastianbergmann",
                    "type": "github"
                }
            ],
            "time": "2020-10-26T13:12:34+00:00"
        },
        {
            "name": "sebastian/object-reflector",
            "version": "2.0.4",
            "source": {
                "type": "git",
                "url": "https://github.com/sebastianbergmann/object-reflector.git",
                "reference": "b4f479ebdbf63ac605d183ece17d8d7fe49c15c7"
            },
            "dist": {
                "type": "zip",
                "url": "https://api.github.com/repos/sebastianbergmann/object-reflector/zipball/b4f479ebdbf63ac605d183ece17d8d7fe49c15c7",
                "reference": "b4f479ebdbf63ac605d183ece17d8d7fe49c15c7",
                "shasum": ""
            },
            "require": {
                "php": ">=7.3"
            },
            "require-dev": {
                "phpunit/phpunit": "^9.3"
            },
            "type": "library",
            "extra": {
                "branch-alias": {
                    "dev-master": "2.0-dev"
                }
            },
            "autoload": {
                "classmap": [
                    "src/"
                ]
            },
            "notification-url": "https://packagist.org/downloads/",
            "license": [
                "BSD-3-Clause"
            ],
            "authors": [
                {
                    "name": "Sebastian Bergmann",
                    "email": "sebastian@phpunit.de"
                }
            ],
            "description": "Allows reflection of object attributes, including inherited and non-public ones",
            "homepage": "https://github.com/sebastianbergmann/object-reflector/",
            "support": {
                "issues": "https://github.com/sebastianbergmann/object-reflector/issues",
                "source": "https://github.com/sebastianbergmann/object-reflector/tree/2.0.4"
            },
            "funding": [
                {
                    "url": "https://github.com/sebastianbergmann",
                    "type": "github"
                }
            ],
            "time": "2020-10-26T13:14:26+00:00"
        },
        {
            "name": "sebastian/recursion-context",
            "version": "4.0.4",
            "source": {
                "type": "git",
                "url": "https://github.com/sebastianbergmann/recursion-context.git",
                "reference": "cd9d8cf3c5804de4341c283ed787f099f5506172"
            },
            "dist": {
                "type": "zip",
                "url": "https://api.github.com/repos/sebastianbergmann/recursion-context/zipball/cd9d8cf3c5804de4341c283ed787f099f5506172",
                "reference": "cd9d8cf3c5804de4341c283ed787f099f5506172",
                "shasum": ""
            },
            "require": {
                "php": ">=7.3"
            },
            "require-dev": {
                "phpunit/phpunit": "^9.3"
            },
            "type": "library",
            "extra": {
                "branch-alias": {
                    "dev-master": "4.0-dev"
                }
            },
            "autoload": {
                "classmap": [
                    "src/"
                ]
            },
            "notification-url": "https://packagist.org/downloads/",
            "license": [
                "BSD-3-Clause"
            ],
            "authors": [
                {
                    "name": "Sebastian Bergmann",
                    "email": "sebastian@phpunit.de"
                },
                {
                    "name": "Jeff Welch",
                    "email": "whatthejeff@gmail.com"
                },
                {
                    "name": "Adam Harvey",
                    "email": "aharvey@php.net"
                }
            ],
            "description": "Provides functionality to recursively process PHP variables",
            "homepage": "http://www.github.com/sebastianbergmann/recursion-context",
            "support": {
                "issues": "https://github.com/sebastianbergmann/recursion-context/issues",
                "source": "https://github.com/sebastianbergmann/recursion-context/tree/4.0.4"
            },
            "funding": [
                {
                    "url": "https://github.com/sebastianbergmann",
                    "type": "github"
                }
            ],
            "time": "2020-10-26T13:17:30+00:00"
        },
        {
            "name": "sebastian/resource-operations",
            "version": "3.0.3",
            "source": {
                "type": "git",
                "url": "https://github.com/sebastianbergmann/resource-operations.git",
                "reference": "0f4443cb3a1d92ce809899753bc0d5d5a8dd19a8"
            },
            "dist": {
                "type": "zip",
                "url": "https://api.github.com/repos/sebastianbergmann/resource-operations/zipball/0f4443cb3a1d92ce809899753bc0d5d5a8dd19a8",
                "reference": "0f4443cb3a1d92ce809899753bc0d5d5a8dd19a8",
                "shasum": ""
            },
            "require": {
                "php": ">=7.3"
            },
            "require-dev": {
                "phpunit/phpunit": "^9.0"
            },
            "type": "library",
            "extra": {
                "branch-alias": {
                    "dev-master": "3.0-dev"
                }
            },
            "autoload": {
                "classmap": [
                    "src/"
                ]
            },
            "notification-url": "https://packagist.org/downloads/",
            "license": [
                "BSD-3-Clause"
            ],
            "authors": [
                {
                    "name": "Sebastian Bergmann",
                    "email": "sebastian@phpunit.de"
                }
            ],
            "description": "Provides a list of PHP built-in functions that operate on resources",
            "homepage": "https://www.github.com/sebastianbergmann/resource-operations",
            "support": {
                "issues": "https://github.com/sebastianbergmann/resource-operations/issues",
                "source": "https://github.com/sebastianbergmann/resource-operations/tree/3.0.3"
            },
            "funding": [
                {
                    "url": "https://github.com/sebastianbergmann",
                    "type": "github"
                }
            ],
            "time": "2020-09-28T06:45:17+00:00"
        },
        {
            "name": "sebastian/type",
            "version": "2.3.4",
            "source": {
                "type": "git",
                "url": "https://github.com/sebastianbergmann/type.git",
                "reference": "b8cd8a1c753c90bc1a0f5372170e3e489136f914"
            },
            "dist": {
                "type": "zip",
                "url": "https://api.github.com/repos/sebastianbergmann/type/zipball/b8cd8a1c753c90bc1a0f5372170e3e489136f914",
                "reference": "b8cd8a1c753c90bc1a0f5372170e3e489136f914",
                "shasum": ""
            },
            "require": {
                "php": ">=7.3"
            },
            "require-dev": {
                "phpunit/phpunit": "^9.3"
            },
            "type": "library",
            "extra": {
                "branch-alias": {
                    "dev-master": "2.3-dev"
                }
            },
            "autoload": {
                "classmap": [
                    "src/"
                ]
            },
            "notification-url": "https://packagist.org/downloads/",
            "license": [
                "BSD-3-Clause"
            ],
            "authors": [
                {
                    "name": "Sebastian Bergmann",
                    "email": "sebastian@phpunit.de",
                    "role": "lead"
                }
            ],
            "description": "Collection of value objects that represent the types of the PHP type system",
            "homepage": "https://github.com/sebastianbergmann/type",
            "support": {
                "issues": "https://github.com/sebastianbergmann/type/issues",
                "source": "https://github.com/sebastianbergmann/type/tree/2.3.4"
            },
            "funding": [
                {
                    "url": "https://github.com/sebastianbergmann",
                    "type": "github"
                }
            ],
            "time": "2021-06-15T12:49:02+00:00"
        },
        {
            "name": "sebastian/version",
            "version": "3.0.2",
            "source": {
                "type": "git",
                "url": "https://github.com/sebastianbergmann/version.git",
                "reference": "c6c1022351a901512170118436c764e473f6de8c"
            },
            "dist": {
                "type": "zip",
                "url": "https://api.github.com/repos/sebastianbergmann/version/zipball/c6c1022351a901512170118436c764e473f6de8c",
                "reference": "c6c1022351a901512170118436c764e473f6de8c",
                "shasum": ""
            },
            "require": {
                "php": ">=7.3"
            },
            "type": "library",
            "extra": {
                "branch-alias": {
                    "dev-master": "3.0-dev"
                }
            },
            "autoload": {
                "classmap": [
                    "src/"
                ]
            },
            "notification-url": "https://packagist.org/downloads/",
            "license": [
                "BSD-3-Clause"
            ],
            "authors": [
                {
                    "name": "Sebastian Bergmann",
                    "email": "sebastian@phpunit.de",
                    "role": "lead"
                }
            ],
            "description": "Library that helps with managing the version number of Git-hosted PHP projects",
            "homepage": "https://github.com/sebastianbergmann/version",
            "support": {
                "issues": "https://github.com/sebastianbergmann/version/issues",
                "source": "https://github.com/sebastianbergmann/version/tree/3.0.2"
            },
            "funding": [
                {
                    "url": "https://github.com/sebastianbergmann",
                    "type": "github"
                }
            ],
            "time": "2020-09-28T06:39:44+00:00"
        },
        {
            "name": "swoole/ide-helper",
            "version": "4.8.5",
            "source": {
                "type": "git",
                "url": "https://github.com/swoole/ide-helper.git",
                "reference": "d03c707d4dc803228e93b4884c72949c4d28e8b8"
            },
            "dist": {
                "type": "zip",
                "url": "https://api.github.com/repos/swoole/ide-helper/zipball/d03c707d4dc803228e93b4884c72949c4d28e8b8",
                "reference": "d03c707d4dc803228e93b4884c72949c4d28e8b8",
                "shasum": ""
            },
            "type": "library",
            "notification-url": "https://packagist.org/downloads/",
            "license": [
                "Apache-2.0"
            ],
            "authors": [
                {
                    "name": "Team Swoole",
                    "email": "team@swoole.com"
                }
            ],
            "description": "IDE help files for Swoole.",
            "support": {
                "issues": "https://github.com/swoole/ide-helper/issues",
                "source": "https://github.com/swoole/ide-helper/tree/4.8.5"
            },
            "funding": [
                {
                    "url": "https://gitee.com/swoole/swoole?donate=true",
                    "type": "custom"
                },
                {
                    "url": "https://github.com/swoole",
                    "type": "github"
                }
            ],
            "time": "2021-12-24T22:44:20+00:00"
        },
        {
            "name": "symfony/console",
            "version": "v6.0.7",
            "source": {
                "type": "git",
                "url": "https://github.com/symfony/console.git",
                "reference": "70dcf7b2ca2ea08ad6ebcc475f104a024fb5632e"
            },
            "dist": {
                "type": "zip",
                "url": "https://api.github.com/repos/symfony/console/zipball/70dcf7b2ca2ea08ad6ebcc475f104a024fb5632e",
                "reference": "70dcf7b2ca2ea08ad6ebcc475f104a024fb5632e",
                "shasum": ""
            },
            "require": {
                "php": ">=8.0.2",
                "symfony/polyfill-mbstring": "~1.0",
                "symfony/service-contracts": "^1.1|^2|^3",
                "symfony/string": "^5.4|^6.0"
            },
            "conflict": {
                "symfony/dependency-injection": "<5.4",
                "symfony/dotenv": "<5.4",
                "symfony/event-dispatcher": "<5.4",
                "symfony/lock": "<5.4",
                "symfony/process": "<5.4"
            },
            "provide": {
                "psr/log-implementation": "1.0|2.0|3.0"
            },
            "require-dev": {
                "psr/log": "^1|^2|^3",
                "symfony/config": "^5.4|^6.0",
                "symfony/dependency-injection": "^5.4|^6.0",
                "symfony/event-dispatcher": "^5.4|^6.0",
                "symfony/lock": "^5.4|^6.0",
                "symfony/process": "^5.4|^6.0",
                "symfony/var-dumper": "^5.4|^6.0"
            },
            "suggest": {
                "psr/log": "For using the console logger",
                "symfony/event-dispatcher": "",
                "symfony/lock": "",
                "symfony/process": ""
            },
            "type": "library",
            "autoload": {
                "psr-4": {
                    "Symfony\\Component\\Console\\": ""
                },
                "exclude-from-classmap": [
                    "/Tests/"
                ]
            },
            "notification-url": "https://packagist.org/downloads/",
            "license": [
                "MIT"
            ],
            "authors": [
                {
                    "name": "Fabien Potencier",
                    "email": "fabien@symfony.com"
                },
                {
                    "name": "Symfony Community",
                    "homepage": "https://symfony.com/contributors"
                }
            ],
            "description": "Eases the creation of beautiful and testable command line interfaces",
            "homepage": "https://symfony.com",
            "keywords": [
                "cli",
                "command line",
                "console",
                "terminal"
            ],
            "support": {
                "source": "https://github.com/symfony/console/tree/v6.0.7"
            },
            "funding": [
                {
                    "url": "https://symfony.com/sponsor",
                    "type": "custom"
                },
                {
                    "url": "https://github.com/fabpot",
                    "type": "github"
                },
                {
                    "url": "https://tidelift.com/funding/github/packagist/symfony/symfony",
                    "type": "tidelift"
                }
            ],
            "time": "2022-03-31T17:18:25+00:00"
        },
        {
            "name": "symfony/polyfill-intl-grapheme",
            "version": "v1.25.0",
            "source": {
                "type": "git",
                "url": "https://github.com/symfony/polyfill-intl-grapheme.git",
                "reference": "81b86b50cf841a64252b439e738e97f4a34e2783"
            },
            "dist": {
                "type": "zip",
                "url": "https://api.github.com/repos/symfony/polyfill-intl-grapheme/zipball/81b86b50cf841a64252b439e738e97f4a34e2783",
                "reference": "81b86b50cf841a64252b439e738e97f4a34e2783",
                "shasum": ""
            },
            "require": {
                "php": ">=7.1"
            },
            "suggest": {
                "ext-intl": "For best performance"
            },
            "type": "library",
            "extra": {
                "branch-alias": {
                    "dev-main": "1.23-dev"
                },
                "thanks": {
                    "name": "symfony/polyfill",
                    "url": "https://github.com/symfony/polyfill"
                }
            },
            "autoload": {
                "files": [
                    "bootstrap.php"
                ],
                "psr-4": {
                    "Symfony\\Polyfill\\Intl\\Grapheme\\": ""
                }
            },
            "notification-url": "https://packagist.org/downloads/",
            "license": [
                "MIT"
            ],
            "authors": [
                {
                    "name": "Nicolas Grekas",
                    "email": "p@tchwork.com"
                },
                {
                    "name": "Symfony Community",
                    "homepage": "https://symfony.com/contributors"
                }
            ],
            "description": "Symfony polyfill for intl's grapheme_* functions",
            "homepage": "https://symfony.com",
            "keywords": [
                "compatibility",
                "grapheme",
                "intl",
                "polyfill",
                "portable",
                "shim"
            ],
            "support": {
                "source": "https://github.com/symfony/polyfill-intl-grapheme/tree/v1.25.0"
            },
            "funding": [
                {
                    "url": "https://symfony.com/sponsor",
                    "type": "custom"
                },
                {
                    "url": "https://github.com/fabpot",
                    "type": "github"
                },
                {
                    "url": "https://tidelift.com/funding/github/packagist/symfony/symfony",
                    "type": "tidelift"
                }
            ],
            "time": "2021-11-23T21:10:46+00:00"
        },
        {
            "name": "symfony/polyfill-intl-normalizer",
            "version": "v1.25.0",
            "source": {
                "type": "git",
                "url": "https://github.com/symfony/polyfill-intl-normalizer.git",
                "reference": "8590a5f561694770bdcd3f9b5c69dde6945028e8"
            },
            "dist": {
                "type": "zip",
                "url": "https://api.github.com/repos/symfony/polyfill-intl-normalizer/zipball/8590a5f561694770bdcd3f9b5c69dde6945028e8",
                "reference": "8590a5f561694770bdcd3f9b5c69dde6945028e8",
                "shasum": ""
            },
            "require": {
                "php": ">=7.1"
            },
            "suggest": {
                "ext-intl": "For best performance"
            },
            "type": "library",
            "extra": {
                "branch-alias": {
                    "dev-main": "1.23-dev"
                },
                "thanks": {
                    "name": "symfony/polyfill",
                    "url": "https://github.com/symfony/polyfill"
                }
            },
            "autoload": {
                "files": [
                    "bootstrap.php"
                ],
                "psr-4": {
                    "Symfony\\Polyfill\\Intl\\Normalizer\\": ""
                },
                "classmap": [
                    "Resources/stubs"
                ]
            },
            "notification-url": "https://packagist.org/downloads/",
            "license": [
                "MIT"
            ],
            "authors": [
                {
                    "name": "Nicolas Grekas",
                    "email": "p@tchwork.com"
                },
                {
                    "name": "Symfony Community",
                    "homepage": "https://symfony.com/contributors"
                }
            ],
            "description": "Symfony polyfill for intl's Normalizer class and related functions",
            "homepage": "https://symfony.com",
            "keywords": [
                "compatibility",
                "intl",
                "normalizer",
                "polyfill",
                "portable",
                "shim"
            ],
            "support": {
                "source": "https://github.com/symfony/polyfill-intl-normalizer/tree/v1.25.0"
            },
            "funding": [
                {
                    "url": "https://symfony.com/sponsor",
                    "type": "custom"
                },
                {
                    "url": "https://github.com/fabpot",
                    "type": "github"
                },
                {
                    "url": "https://tidelift.com/funding/github/packagist/symfony/symfony",
                    "type": "tidelift"
                }
            ],
            "time": "2021-02-19T12:13:01+00:00"
        },
        {
            "name": "symfony/polyfill-mbstring",
            "version": "v1.25.0",
            "source": {
                "type": "git",
                "url": "https://github.com/symfony/polyfill-mbstring.git",
                "reference": "0abb51d2f102e00a4eefcf46ba7fec406d245825"
            },
            "dist": {
                "type": "zip",
                "url": "https://api.github.com/repos/symfony/polyfill-mbstring/zipball/0abb51d2f102e00a4eefcf46ba7fec406d245825",
                "reference": "0abb51d2f102e00a4eefcf46ba7fec406d245825",
                "shasum": ""
            },
            "require": {
                "php": ">=7.1"
            },
            "provide": {
                "ext-mbstring": "*"
            },
            "suggest": {
                "ext-mbstring": "For best performance"
            },
            "type": "library",
            "extra": {
                "branch-alias": {
                    "dev-main": "1.23-dev"
                },
                "thanks": {
                    "name": "symfony/polyfill",
                    "url": "https://github.com/symfony/polyfill"
                }
            },
            "autoload": {
                "files": [
                    "bootstrap.php"
                ],
                "psr-4": {
                    "Symfony\\Polyfill\\Mbstring\\": ""
                }
            },
            "notification-url": "https://packagist.org/downloads/",
            "license": [
                "MIT"
            ],
            "authors": [
                {
                    "name": "Nicolas Grekas",
                    "email": "p@tchwork.com"
                },
                {
                    "name": "Symfony Community",
                    "homepage": "https://symfony.com/contributors"
                }
            ],
            "description": "Symfony polyfill for the Mbstring extension",
            "homepage": "https://symfony.com",
            "keywords": [
                "compatibility",
                "mbstring",
                "polyfill",
                "portable",
                "shim"
            ],
            "support": {
                "source": "https://github.com/symfony/polyfill-mbstring/tree/v1.25.0"
            },
            "funding": [
                {
                    "url": "https://symfony.com/sponsor",
                    "type": "custom"
                },
                {
                    "url": "https://github.com/fabpot",
                    "type": "github"
                },
                {
                    "url": "https://tidelift.com/funding/github/packagist/symfony/symfony",
                    "type": "tidelift"
                }
            ],
            "time": "2021-11-30T18:21:41+00:00"
        },
        {
            "name": "symfony/service-contracts",
            "version": "v3.0.1",
            "source": {
                "type": "git",
                "url": "https://github.com/symfony/service-contracts.git",
                "reference": "e517458f278c2131ca9f262f8fbaf01410f2c65c"
            },
            "dist": {
                "type": "zip",
                "url": "https://api.github.com/repos/symfony/service-contracts/zipball/e517458f278c2131ca9f262f8fbaf01410f2c65c",
                "reference": "e517458f278c2131ca9f262f8fbaf01410f2c65c",
                "shasum": ""
            },
            "require": {
                "php": ">=8.0.2",
                "psr/container": "^2.0"
            },
            "conflict": {
                "ext-psr": "<1.1|>=2"
            },
            "suggest": {
                "symfony/service-implementation": ""
            },
            "type": "library",
            "extra": {
                "branch-alias": {
                    "dev-main": "3.0-dev"
                },
                "thanks": {
                    "name": "symfony/contracts",
                    "url": "https://github.com/symfony/contracts"
                }
            },
            "autoload": {
                "psr-4": {
                    "Symfony\\Contracts\\Service\\": ""
                }
            },
            "notification-url": "https://packagist.org/downloads/",
            "license": [
                "MIT"
            ],
            "authors": [
                {
                    "name": "Nicolas Grekas",
                    "email": "p@tchwork.com"
                },
                {
                    "name": "Symfony Community",
                    "homepage": "https://symfony.com/contributors"
                }
            ],
            "description": "Generic abstractions related to writing services",
            "homepage": "https://symfony.com",
            "keywords": [
                "abstractions",
                "contracts",
                "decoupling",
                "interfaces",
                "interoperability",
                "standards"
            ],
            "support": {
                "source": "https://github.com/symfony/service-contracts/tree/v3.0.1"
            },
            "funding": [
                {
                    "url": "https://symfony.com/sponsor",
                    "type": "custom"
                },
                {
                    "url": "https://github.com/fabpot",
                    "type": "github"
                },
                {
                    "url": "https://tidelift.com/funding/github/packagist/symfony/symfony",
                    "type": "tidelift"
                }
            ],
            "time": "2022-03-13T20:10:05+00:00"
        },
        {
            "name": "symfony/string",
            "version": "v6.0.3",
            "source": {
                "type": "git",
                "url": "https://github.com/symfony/string.git",
                "reference": "522144f0c4c004c80d56fa47e40e17028e2eefc2"
            },
            "dist": {
                "type": "zip",
                "url": "https://api.github.com/repos/symfony/string/zipball/522144f0c4c004c80d56fa47e40e17028e2eefc2",
                "reference": "522144f0c4c004c80d56fa47e40e17028e2eefc2",
                "shasum": ""
            },
            "require": {
                "php": ">=8.0.2",
                "symfony/polyfill-ctype": "~1.8",
                "symfony/polyfill-intl-grapheme": "~1.0",
                "symfony/polyfill-intl-normalizer": "~1.0",
                "symfony/polyfill-mbstring": "~1.0"
            },
            "conflict": {
                "symfony/translation-contracts": "<2.0"
            },
            "require-dev": {
                "symfony/error-handler": "^5.4|^6.0",
                "symfony/http-client": "^5.4|^6.0",
                "symfony/translation-contracts": "^2.0|^3.0",
                "symfony/var-exporter": "^5.4|^6.0"
            },
            "type": "library",
            "autoload": {
                "files": [
                    "Resources/functions.php"
                ],
                "psr-4": {
                    "Symfony\\Component\\String\\": ""
                },
                "exclude-from-classmap": [
                    "/Tests/"
                ]
            },
            "notification-url": "https://packagist.org/downloads/",
            "license": [
                "MIT"
            ],
            "authors": [
                {
                    "name": "Nicolas Grekas",
                    "email": "p@tchwork.com"
                },
                {
                    "name": "Symfony Community",
                    "homepage": "https://symfony.com/contributors"
                }
            ],
            "description": "Provides an object-oriented API to strings and deals with bytes, UTF-8 code points and grapheme clusters in a unified way",
            "homepage": "https://symfony.com",
            "keywords": [
                "grapheme",
                "i18n",
                "string",
                "unicode",
                "utf-8",
                "utf8"
            ],
            "support": {
                "source": "https://github.com/symfony/string/tree/v6.0.3"
            },
            "funding": [
                {
                    "url": "https://symfony.com/sponsor",
                    "type": "custom"
                },
                {
                    "url": "https://github.com/fabpot",
                    "type": "github"
                },
                {
                    "url": "https://tidelift.com/funding/github/packagist/symfony/symfony",
                    "type": "tidelift"
                }
            ],
            "time": "2022-01-02T09:55:41+00:00"
        },
        {
            "name": "textalk/websocket",
            "version": "1.5.5",
            "source": {
                "type": "git",
                "url": "https://github.com/Textalk/websocket-php.git",
                "reference": "846542f82658132cd36acb7a7e8ce0f03960c295"
            },
            "dist": {
                "type": "zip",
                "url": "https://api.github.com/repos/Textalk/websocket-php/zipball/846542f82658132cd36acb7a7e8ce0f03960c295",
                "reference": "846542f82658132cd36acb7a7e8ce0f03960c295",
                "shasum": ""
            },
            "require": {
                "php": "^7.2 | ^8.0",
                "psr/log": "^1 | ^2 | ^3"
            },
            "require-dev": {
                "php-coveralls/php-coveralls": "^2.0",
                "phpunit/phpunit": "^8.0|^9.0",
                "squizlabs/php_codesniffer": "^3.5"
            },
            "type": "library",
            "autoload": {
                "psr-4": {
                    "WebSocket\\": "lib"
                }
            },
            "notification-url": "https://packagist.org/downloads/",
            "license": [
                "ISC"
            ],
            "authors": [
                {
                    "name": "Fredrik Liljegren"
                },
                {
                    "name": "Sören Jensen",
                    "email": "soren@abicart.se"
                }
            ],
            "description": "WebSocket client and server",
            "support": {
                "issues": "https://github.com/Textalk/websocket-php/issues",
                "source": "https://github.com/Textalk/websocket-php/tree/1.5.5"
            },
            "time": "2021-08-07T10:21:40+00:00"
        },
        {
            "name": "theseer/tokenizer",
            "version": "1.2.1",
            "source": {
                "type": "git",
                "url": "https://github.com/theseer/tokenizer.git",
                "reference": "34a41e998c2183e22995f158c581e7b5e755ab9e"
            },
            "dist": {
                "type": "zip",
                "url": "https://api.github.com/repos/theseer/tokenizer/zipball/34a41e998c2183e22995f158c581e7b5e755ab9e",
                "reference": "34a41e998c2183e22995f158c581e7b5e755ab9e",
                "shasum": ""
            },
            "require": {
                "ext-dom": "*",
                "ext-tokenizer": "*",
                "ext-xmlwriter": "*",
                "php": "^7.2 || ^8.0"
            },
            "type": "library",
            "autoload": {
                "classmap": [
                    "src/"
                ]
            },
            "notification-url": "https://packagist.org/downloads/",
            "license": [
                "BSD-3-Clause"
            ],
            "authors": [
                {
                    "name": "Arne Blankerts",
                    "email": "arne@blankerts.de",
                    "role": "Developer"
                }
            ],
            "description": "A small library for converting tokenized PHP source code into XML and potentially other formats",
            "support": {
                "issues": "https://github.com/theseer/tokenizer/issues",
                "source": "https://github.com/theseer/tokenizer/tree/1.2.1"
            },
            "funding": [
                {
                    "url": "https://github.com/theseer",
                    "type": "github"
                }
            ],
            "time": "2021-07-28T10:34:58+00:00"
        },
        {
            "name": "twig/twig",
<<<<<<< HEAD
            "version": "v3.3.10",
            "source": {
                "type": "git",
                "url": "https://github.com/twigphp/Twig.git",
                "reference": "8442df056c51b706793adf80a9fd363406dd3674"
            },
            "dist": {
                "type": "zip",
                "url": "https://api.github.com/repos/twigphp/Twig/zipball/8442df056c51b706793adf80a9fd363406dd3674",
                "reference": "8442df056c51b706793adf80a9fd363406dd3674",
=======
            "version": "v3.3.9",
            "source": {
                "type": "git",
                "url": "https://github.com/twigphp/Twig.git",
                "reference": "6ff9b0e440fa66f97f207e181c41340ddfa5683d"
            },
            "dist": {
                "type": "zip",
                "url": "https://api.github.com/repos/twigphp/Twig/zipball/6ff9b0e440fa66f97f207e181c41340ddfa5683d",
                "reference": "6ff9b0e440fa66f97f207e181c41340ddfa5683d",
>>>>>>> c464bcad
                "shasum": ""
            },
            "require": {
                "php": ">=7.2.5",
                "symfony/polyfill-ctype": "^1.8",
                "symfony/polyfill-mbstring": "^1.3"
            },
            "require-dev": {
                "psr/container": "^1.0",
                "symfony/phpunit-bridge": "^4.4.9|^5.0.9|^6.0"
            },
            "type": "library",
            "extra": {
                "branch-alias": {
                    "dev-master": "3.3-dev"
                }
            },
            "autoload": {
                "psr-4": {
                    "Twig\\": "src/"
                }
            },
            "notification-url": "https://packagist.org/downloads/",
            "license": [
                "BSD-3-Clause"
            ],
            "authors": [
                {
                    "name": "Fabien Potencier",
                    "email": "fabien@symfony.com",
                    "homepage": "http://fabien.potencier.org",
                    "role": "Lead Developer"
                },
                {
                    "name": "Twig Team",
                    "role": "Contributors"
                },
                {
                    "name": "Armin Ronacher",
                    "email": "armin.ronacher@active-4.com",
                    "role": "Project Founder"
                }
            ],
            "description": "Twig, the flexible, fast, and secure template language for PHP",
            "homepage": "https://twig.symfony.com",
            "keywords": [
                "templating"
            ],
            "support": {
                "issues": "https://github.com/twigphp/Twig/issues",
<<<<<<< HEAD
                "source": "https://github.com/twigphp/Twig/tree/v3.3.10"
=======
                "source": "https://github.com/twigphp/Twig/tree/v3.3.9"
>>>>>>> c464bcad
            },
            "funding": [
                {
                    "url": "https://github.com/fabpot",
                    "type": "github"
                },
                {
                    "url": "https://tidelift.com/funding/github/packagist/twig/twig",
                    "type": "tidelift"
                }
            ],
<<<<<<< HEAD
            "time": "2022-04-06T06:47:41+00:00"
=======
            "time": "2022-03-25T09:37:52+00:00"
>>>>>>> c464bcad
        },
        {
            "name": "vimeo/psalm",
            "version": "4.13.1",
            "source": {
                "type": "git",
                "url": "https://github.com/vimeo/psalm.git",
                "reference": "5cf660f63b548ccd4a56f62d916ee4d6028e01a3"
            },
            "dist": {
                "type": "zip",
                "url": "https://api.github.com/repos/vimeo/psalm/zipball/5cf660f63b548ccd4a56f62d916ee4d6028e01a3",
                "reference": "5cf660f63b548ccd4a56f62d916ee4d6028e01a3",
                "shasum": ""
            },
            "require": {
                "amphp/amp": "^2.4.2",
                "amphp/byte-stream": "^1.5",
                "composer/package-versions-deprecated": "^1.8.0",
                "composer/semver": "^1.4 || ^2.0 || ^3.0",
                "composer/xdebug-handler": "^1.1 || ^2.0",
                "dnoegel/php-xdg-base-dir": "^0.1.1",
                "ext-ctype": "*",
                "ext-dom": "*",
                "ext-json": "*",
                "ext-libxml": "*",
                "ext-mbstring": "*",
                "ext-simplexml": "*",
                "ext-tokenizer": "*",
                "felixfbecker/advanced-json-rpc": "^3.0.3",
                "felixfbecker/language-server-protocol": "^1.5",
                "netresearch/jsonmapper": "^1.0 || ^2.0 || ^3.0 || ^4.0",
                "nikic/php-parser": "^4.13",
                "openlss/lib-array2xml": "^1.0",
                "php": "^7.1|^8",
                "sebastian/diff": "^3.0 || ^4.0",
                "symfony/console": "^3.4.17 || ^4.1.6 || ^5.0 || ^6.0",
                "webmozart/path-util": "^2.3"
            },
            "provide": {
                "psalm/psalm": "self.version"
            },
            "require-dev": {
                "bamarni/composer-bin-plugin": "^1.2",
                "brianium/paratest": "^4.0||^6.0",
                "ext-curl": "*",
                "php-parallel-lint/php-parallel-lint": "^1.2",
                "phpdocumentor/reflection-docblock": "^5",
                "phpmyadmin/sql-parser": "5.1.0||dev-master",
                "phpspec/prophecy": ">=1.9.0",
                "phpunit/phpunit": "^9.0",
                "psalm/plugin-phpunit": "^0.16",
                "slevomat/coding-standard": "^7.0",
                "squizlabs/php_codesniffer": "^3.5",
                "symfony/process": "^4.3 || ^5.0 || ^6.0",
                "weirdan/prophecy-shim": "^1.0 || ^2.0"
            },
            "suggest": {
                "ext-curl": "In order to send data to shepherd",
                "ext-igbinary": "^2.0.5 is required, used to serialize caching data"
            },
            "bin": [
                "psalm",
                "psalm-language-server",
                "psalm-plugin",
                "psalm-refactor",
                "psalter"
            ],
            "type": "library",
            "extra": {
                "branch-alias": {
                    "dev-master": "4.x-dev",
                    "dev-3.x": "3.x-dev",
                    "dev-2.x": "2.x-dev",
                    "dev-1.x": "1.x-dev"
                }
            },
            "autoload": {
                "files": [
                    "src/functions.php",
                    "src/spl_object_id.php"
                ],
                "psr-4": {
                    "Psalm\\": "src/Psalm/"
                }
            },
            "notification-url": "https://packagist.org/downloads/",
            "license": [
                "MIT"
            ],
            "authors": [
                {
                    "name": "Matthew Brown"
                }
            ],
            "description": "A static analysis tool for finding errors in PHP applications",
            "keywords": [
                "code",
                "inspection",
                "php"
            ],
            "support": {
                "issues": "https://github.com/vimeo/psalm/issues",
                "source": "https://github.com/vimeo/psalm/tree/4.13.1"
            },
            "time": "2021-11-23T23:52:49+00:00"
        },
        {
            "name": "webmozart/path-util",
            "version": "2.3.0",
            "source": {
                "type": "git",
                "url": "https://github.com/webmozart/path-util.git",
                "reference": "d939f7edc24c9a1bb9c0dee5cb05d8e859490725"
            },
            "dist": {
                "type": "zip",
                "url": "https://api.github.com/repos/webmozart/path-util/zipball/d939f7edc24c9a1bb9c0dee5cb05d8e859490725",
                "reference": "d939f7edc24c9a1bb9c0dee5cb05d8e859490725",
                "shasum": ""
            },
            "require": {
                "php": ">=5.3.3",
                "webmozart/assert": "~1.0"
            },
            "require-dev": {
                "phpunit/phpunit": "^4.6",
                "sebastian/version": "^1.0.1"
            },
            "type": "library",
            "extra": {
                "branch-alias": {
                    "dev-master": "2.3-dev"
                }
            },
            "autoload": {
                "psr-4": {
                    "Webmozart\\PathUtil\\": "src/"
                }
            },
            "notification-url": "https://packagist.org/downloads/",
            "license": [
                "MIT"
            ],
            "authors": [
                {
                    "name": "Bernhard Schussek",
                    "email": "bschussek@gmail.com"
                }
            ],
            "description": "A robust cross-platform utility for normalizing, comparing and modifying file paths.",
            "support": {
                "issues": "https://github.com/webmozart/path-util/issues",
                "source": "https://github.com/webmozart/path-util/tree/2.3.0"
            },
            "abandoned": "symfony/filesystem",
            "time": "2015-12-17T08:42:14+00:00"
        }
    ],
    "aliases": [],
    "minimum-stability": "stable",
    "stability-flags": [],
    "prefer-stable": false,
    "prefer-lowest": false,
    "platform": {
        "php": ">=8.0.0",
        "ext-curl": "*",
        "ext-imagick": "*",
        "ext-mbstring": "*",
        "ext-json": "*",
        "ext-yaml": "*",
        "ext-dom": "*",
        "ext-redis": "*",
        "ext-swoole": "*",
        "ext-pdo": "*",
        "ext-openssl": "*",
        "ext-zlib": "*",
        "ext-sockets": "*"
    },
    "platform-dev": [],
    "platform-overrides": {
        "php": "8.0"
    },
    "plugin-api-version": "2.3.0"
}<|MERGE_RESOLUTION|>--- conflicted
+++ resolved
@@ -300,18 +300,6 @@
         },
         {
             "name": "colinmollenhour/credis",
-<<<<<<< HEAD
-            "version": "v1.13.0",
-            "source": {
-                "type": "git",
-                "url": "https://github.com/colinmollenhour/credis.git",
-                "reference": "afec8e58ec93d2291c127fa19709a048f28641e5"
-            },
-            "dist": {
-                "type": "zip",
-                "url": "https://api.github.com/repos/colinmollenhour/credis/zipball/afec8e58ec93d2291c127fa19709a048f28641e5",
-                "reference": "afec8e58ec93d2291c127fa19709a048f28641e5",
-=======
             "version": "v1.12.2",
             "source": {
                 "type": "git",
@@ -322,7 +310,6 @@
                 "type": "zip",
                 "url": "https://api.github.com/repos/colinmollenhour/credis/zipball/77e6ede2e01c4cfaade114fe1e07d2f9756949f1",
                 "reference": "77e6ede2e01c4cfaade114fe1e07d2f9756949f1",
->>>>>>> c464bcad
                 "shasum": ""
             },
             "require": {
@@ -354,15 +341,9 @@
             "homepage": "https://github.com/colinmollenhour/credis",
             "support": {
                 "issues": "https://github.com/colinmollenhour/credis/issues",
-<<<<<<< HEAD
-                "source": "https://github.com/colinmollenhour/credis/tree/v1.13.0"
-            },
-            "time": "2022-04-07T14:57:22+00:00"
-=======
                 "source": "https://github.com/colinmollenhour/credis/tree/v1.12.2"
             },
             "time": "2022-03-08T18:12:43+00:00"
->>>>>>> c464bcad
         },
         {
             "name": "composer/package-versions-deprecated",
@@ -6346,18 +6327,6 @@
         },
         {
             "name": "twig/twig",
-<<<<<<< HEAD
-            "version": "v3.3.10",
-            "source": {
-                "type": "git",
-                "url": "https://github.com/twigphp/Twig.git",
-                "reference": "8442df056c51b706793adf80a9fd363406dd3674"
-            },
-            "dist": {
-                "type": "zip",
-                "url": "https://api.github.com/repos/twigphp/Twig/zipball/8442df056c51b706793adf80a9fd363406dd3674",
-                "reference": "8442df056c51b706793adf80a9fd363406dd3674",
-=======
             "version": "v3.3.9",
             "source": {
                 "type": "git",
@@ -6368,7 +6337,6 @@
                 "type": "zip",
                 "url": "https://api.github.com/repos/twigphp/Twig/zipball/6ff9b0e440fa66f97f207e181c41340ddfa5683d",
                 "reference": "6ff9b0e440fa66f97f207e181c41340ddfa5683d",
->>>>>>> c464bcad
                 "shasum": ""
             },
             "require": {
@@ -6419,11 +6387,7 @@
             ],
             "support": {
                 "issues": "https://github.com/twigphp/Twig/issues",
-<<<<<<< HEAD
-                "source": "https://github.com/twigphp/Twig/tree/v3.3.10"
-=======
                 "source": "https://github.com/twigphp/Twig/tree/v3.3.9"
->>>>>>> c464bcad
             },
             "funding": [
                 {
@@ -6435,11 +6399,7 @@
                     "type": "tidelift"
                 }
             ],
-<<<<<<< HEAD
-            "time": "2022-04-06T06:47:41+00:00"
-=======
             "time": "2022-03-25T09:37:52+00:00"
->>>>>>> c464bcad
         },
         {
             "name": "vimeo/psalm",
