{
    "_readme": [
        "This file locks the dependencies of your project to a known state",
        "Read more about it at https://getcomposer.org/doc/01-basic-usage.md#installing-dependencies",
        "This file is @generated automatically"
    ],
    "content-hash": "d49875c416f7ee3ef27bbc3d5de26fe9",
    "packages": [
        {
            "name": "adhocore/jwt",
            "version": "1.1.2",
            "source": {
                "type": "git",
                "url": "https://github.com/adhocore/php-jwt.git",
                "reference": "6c434af7170090bb7a8880d2bc220a2254ba7899"
            },
            "dist": {
                "type": "zip",
                "url": "https://api.github.com/repos/adhocore/php-jwt/zipball/6c434af7170090bb7a8880d2bc220a2254ba7899",
                "reference": "6c434af7170090bb7a8880d2bc220a2254ba7899",
                "shasum": ""
            },
            "require": {
                "php": "^7.0 || ^8.0"
            },
            "require-dev": {
                "phpunit/phpunit": "^6.5 || ^7.5"
            },
            "type": "library",
            "autoload": {
                "psr-4": {
                    "Ahc\\Jwt\\": "src/"
                }
            },
            "notification-url": "https://packagist.org/downloads/",
            "license": [
                "MIT"
            ],
            "authors": [
                {
                    "name": "Jitendra Adhikari",
                    "email": "jiten.adhikary@gmail.com"
                }
            ],
            "description": "Ultra lightweight JSON web token (JWT) library for PHP5.5+.",
            "keywords": [
                "auth",
                "json-web-token",
                "jwt",
                "jwt-auth",
                "jwt-php",
                "token"
            ],
            "support": {
                "issues": "https://github.com/adhocore/php-jwt/issues",
                "source": "https://github.com/adhocore/php-jwt/tree/1.1.2"
            },
            "funding": [
                {
                    "url": "https://paypal.me/ji10",
                    "type": "custom"
                }
            ],
            "time": "2021-02-20T09:56:44+00:00"
        },
        {
            "name": "appwrite/php-clamav",
            "version": "1.1.0",
            "source": {
                "type": "git",
                "url": "https://github.com/appwrite/php-clamav.git",
                "reference": "61d00f24f9e7766fbba233e7b8d09c5475388073"
            },
            "dist": {
                "type": "zip",
                "url": "https://api.github.com/repos/appwrite/php-clamav/zipball/61d00f24f9e7766fbba233e7b8d09c5475388073",
                "reference": "61d00f24f9e7766fbba233e7b8d09c5475388073",
                "shasum": ""
            },
            "require": {
                "ext-sockets": "*",
                "php": ">=7.1"
            },
            "require-dev": {
                "phpunit/phpunit": "^7.0"
            },
            "type": "library",
            "autoload": {
                "psr-4": {
                    "Appwrite\\ClamAV\\": "src/ClamAV"
                }
            },
            "notification-url": "https://packagist.org/downloads/",
            "license": [
                "MIT"
            ],
            "authors": [
                {
                    "name": "Eldad Fux",
                    "email": "eldad@appwrite.io"
                }
            ],
            "description": "ClamAV network and pipe client for PHP",
            "keywords": [
                "anti virus",
                "appwrite",
                "clamav",
                "php"
            ],
            "support": {
                "issues": "https://github.com/appwrite/php-clamav/issues",
                "source": "https://github.com/appwrite/php-clamav/tree/1.1.0"
            },
            "time": "2020-10-02T05:23:46+00:00"
        },
        {
            "name": "appwrite/php-runtimes",
            "version": "0.6.1",
            "source": {
                "type": "git",
                "url": "https://github.com/appwrite/php-runtimes.git",
                "reference": "a42434de2fbd60818244c1a9b2ac0429ad0ef9ee"
            },
            "dist": {
                "type": "zip",
                "url": "https://api.github.com/repos/appwrite/php-runtimes/zipball/a42434de2fbd60818244c1a9b2ac0429ad0ef9ee",
                "reference": "a42434de2fbd60818244c1a9b2ac0429ad0ef9ee",
                "shasum": ""
            },
            "require": {
                "php": ">=8.0",
                "utopia-php/system": "0.4.*"
            },
            "require-dev": {
                "phpunit/phpunit": "^9.3",
                "utopia-php/cli": "0.11.*",
                "vimeo/psalm": "4.0.1"
            },
            "type": "library",
            "autoload": {
                "psr-4": {
                    "Appwrite\\Runtimes\\": "src/Runtimes"
                }
            },
            "notification-url": "https://packagist.org/downloads/",
            "license": [
                "BSD-3-Clause"
            ],
            "authors": [
                {
                    "name": "Eldad Fux",
                    "email": "eldad@appwrite.io"
                },
                {
                    "name": "Torsten Dittmann",
                    "email": "torsten@appwrite.io"
                }
            ],
            "description": "Appwrite repository for Cloud Function runtimes that contains the configurations and tests for all of the Appwrite runtime environments.",
            "keywords": [
                "appwrite",
                "php",
                "runtimes"
            ],
            "support": {
                "issues": "https://github.com/appwrite/php-runtimes/issues",
                "source": "https://github.com/appwrite/php-runtimes/tree/0.6.1"
            },
            "time": "2021-10-21T11:32:25+00:00"
        },
        {
            "name": "chillerlan/php-qrcode",
            "version": "4.3.1",
            "source": {
                "type": "git",
                "url": "https://github.com/chillerlan/php-qrcode.git",
                "reference": "be3beb936c21fe53a4e7e8f7f3582e9f02443666"
            },
            "dist": {
                "type": "zip",
                "url": "https://api.github.com/repos/chillerlan/php-qrcode/zipball/be3beb936c21fe53a4e7e8f7f3582e9f02443666",
                "reference": "be3beb936c21fe53a4e7e8f7f3582e9f02443666",
                "shasum": ""
            },
            "require": {
                "chillerlan/php-settings-container": "^2.1",
                "ext-mbstring": "*",
                "php": "^7.4 || ^8.0"
            },
            "require-dev": {
                "phan/phan": "^3.2.2",
                "phpunit/phpunit": "^9.5",
                "setasign/fpdf": "^1.8.2"
            },
            "suggest": {
                "chillerlan/php-authenticator": "Yet another Google authenticator! Also creates URIs for mobile apps.",
                "setasign/fpdf": "Required to use the QR FPDF output."
            },
            "type": "library",
            "autoload": {
                "psr-4": {
                    "chillerlan\\QRCode\\": "src/"
                }
            },
            "notification-url": "https://packagist.org/downloads/",
            "license": [
                "MIT"
            ],
            "authors": [
                {
                    "name": "Kazuhiko Arase",
                    "homepage": "https://github.com/kazuhikoarase"
                },
                {
                    "name": "Smiley",
                    "email": "smiley@chillerlan.net",
                    "homepage": "https://github.com/codemasher"
                },
                {
                    "name": "Contributors",
                    "homepage": "https://github.com/chillerlan/php-qrcode/graphs/contributors"
                }
            ],
            "description": "A QR code generator. PHP 7.4+",
            "homepage": "https://github.com/chillerlan/php-qrcode",
            "keywords": [
                "phpqrcode",
                "qr",
                "qr code",
                "qrcode",
                "qrcode-generator"
            ],
            "support": {
                "issues": "https://github.com/chillerlan/php-qrcode/issues",
                "source": "https://github.com/chillerlan/php-qrcode/tree/4.3.1"
            },
            "funding": [
                {
                    "url": "https://www.paypal.com/donate?hosted_button_id=WLYUNAT9ZTJZ4",
                    "type": "custom"
                },
                {
                    "url": "https://ko-fi.com/codemasher",
                    "type": "ko_fi"
                }
            ],
            "time": "2021-01-05T21:21:28+00:00"
        },
        {
            "name": "chillerlan/php-settings-container",
            "version": "2.1.2",
            "source": {
                "type": "git",
                "url": "https://github.com/chillerlan/php-settings-container.git",
                "reference": "ec834493a88682dd69652a1eeaf462789ed0c5f5"
            },
            "dist": {
                "type": "zip",
                "url": "https://api.github.com/repos/chillerlan/php-settings-container/zipball/ec834493a88682dd69652a1eeaf462789ed0c5f5",
                "reference": "ec834493a88682dd69652a1eeaf462789ed0c5f5",
                "shasum": ""
            },
            "require": {
                "ext-json": "*",
                "php": "^7.4 || ^8.0"
            },
            "require-dev": {
                "phan/phan": "^4.0",
                "phpunit/phpunit": "^9.5"
            },
            "type": "library",
            "autoload": {
                "psr-4": {
                    "chillerlan\\Settings\\": "src/"
                }
            },
            "notification-url": "https://packagist.org/downloads/",
            "license": [
                "MIT"
            ],
            "authors": [
                {
                    "name": "Smiley",
                    "email": "smiley@chillerlan.net",
                    "homepage": "https://github.com/codemasher"
                }
            ],
            "description": "A container class for immutable settings objects. Not a DI container. PHP 7.4+",
            "homepage": "https://github.com/chillerlan/php-settings-container",
            "keywords": [
                "PHP7",
                "Settings",
                "container",
                "helper"
            ],
            "support": {
                "issues": "https://github.com/chillerlan/php-settings-container/issues",
                "source": "https://github.com/chillerlan/php-settings-container"
            },
            "funding": [
                {
                    "url": "https://www.paypal.com/donate?hosted_button_id=WLYUNAT9ZTJZ4",
                    "type": "custom"
                },
                {
                    "url": "https://ko-fi.com/codemasher",
                    "type": "ko_fi"
                }
            ],
            "time": "2021-09-06T15:17:01+00:00"
        },
        {
            "name": "colinmollenhour/credis",
            "version": "v1.12.1",
            "source": {
                "type": "git",
                "url": "https://github.com/colinmollenhour/credis.git",
                "reference": "c27faa11724229986335c23f4b6d0f1d8d6547fb"
            },
            "dist": {
                "type": "zip",
                "url": "https://api.github.com/repos/colinmollenhour/credis/zipball/c27faa11724229986335c23f4b6d0f1d8d6547fb",
                "reference": "c27faa11724229986335c23f4b6d0f1d8d6547fb",
                "shasum": ""
            },
            "require": {
                "php": ">=5.4.0"
            },
            "type": "library",
            "autoload": {
                "classmap": [
                    "Client.php",
                    "Cluster.php",
                    "Sentinel.php",
                    "Module.php"
                ]
            },
            "notification-url": "https://packagist.org/downloads/",
            "license": [
                "MIT"
            ],
            "authors": [
                {
                    "name": "Colin Mollenhour",
                    "email": "colin@mollenhour.com"
                }
            ],
            "description": "Credis is a lightweight interface to the Redis key-value store which wraps the phpredis library when available for better performance.",
            "homepage": "https://github.com/colinmollenhour/credis",
            "support": {
                "issues": "https://github.com/colinmollenhour/credis/issues",
                "source": "https://github.com/colinmollenhour/credis/tree/v1.12.1"
            },
            "time": "2020-11-06T16:09:14+00:00"
        },
        {
            "name": "composer/package-versions-deprecated",
            "version": "1.11.99.4",
            "source": {
                "type": "git",
                "url": "https://github.com/composer/package-versions-deprecated.git",
                "reference": "b174585d1fe49ceed21928a945138948cb394600"
            },
            "dist": {
                "type": "zip",
                "url": "https://api.github.com/repos/composer/package-versions-deprecated/zipball/b174585d1fe49ceed21928a945138948cb394600",
                "reference": "b174585d1fe49ceed21928a945138948cb394600",
                "shasum": ""
            },
            "require": {
                "composer-plugin-api": "^1.1.0 || ^2.0",
                "php": "^7 || ^8"
            },
            "replace": {
                "ocramius/package-versions": "1.11.99"
            },
            "require-dev": {
                "composer/composer": "^1.9.3 || ^2.0@dev",
                "ext-zip": "^1.13",
                "phpunit/phpunit": "^6.5 || ^7"
            },
            "type": "composer-plugin",
            "extra": {
                "class": "PackageVersions\\Installer",
                "branch-alias": {
                    "dev-master": "1.x-dev"
                }
            },
            "autoload": {
                "psr-4": {
                    "PackageVersions\\": "src/PackageVersions"
                }
            },
            "notification-url": "https://packagist.org/downloads/",
            "license": [
                "MIT"
            ],
            "authors": [
                {
                    "name": "Marco Pivetta",
                    "email": "ocramius@gmail.com"
                },
                {
                    "name": "Jordi Boggiano",
                    "email": "j.boggiano@seld.be"
                }
            ],
            "description": "Composer plugin that provides efficient querying for installed package versions (no runtime IO)",
            "support": {
                "issues": "https://github.com/composer/package-versions-deprecated/issues",
                "source": "https://github.com/composer/package-versions-deprecated/tree/1.11.99.4"
            },
            "funding": [
                {
                    "url": "https://packagist.com",
                    "type": "custom"
                },
                {
                    "url": "https://github.com/composer",
                    "type": "github"
                },
                {
                    "url": "https://tidelift.com/funding/github/packagist/composer/composer",
                    "type": "tidelift"
                }
            ],
            "time": "2021-09-13T08:41:34+00:00"
        },
        {
            "name": "dragonmantank/cron-expression",
            "version": "v3.1.0",
            "source": {
                "type": "git",
                "url": "https://github.com/dragonmantank/cron-expression.git",
                "reference": "7a8c6e56ab3ffcc538d05e8155bb42269abf1a0c"
            },
            "dist": {
                "type": "zip",
                "url": "https://api.github.com/repos/dragonmantank/cron-expression/zipball/7a8c6e56ab3ffcc538d05e8155bb42269abf1a0c",
                "reference": "7a8c6e56ab3ffcc538d05e8155bb42269abf1a0c",
                "shasum": ""
            },
            "require": {
                "php": "^7.2|^8.0",
                "webmozart/assert": "^1.7.0"
            },
            "replace": {
                "mtdowling/cron-expression": "^1.0"
            },
            "require-dev": {
                "phpstan/extension-installer": "^1.0",
                "phpstan/phpstan": "^0.12",
                "phpstan/phpstan-webmozart-assert": "^0.12.7",
                "phpunit/phpunit": "^7.0|^8.0|^9.0"
            },
            "type": "library",
            "autoload": {
                "psr-4": {
                    "Cron\\": "src/Cron/"
                }
            },
            "notification-url": "https://packagist.org/downloads/",
            "license": [
                "MIT"
            ],
            "authors": [
                {
                    "name": "Chris Tankersley",
                    "email": "chris@ctankersley.com",
                    "homepage": "https://github.com/dragonmantank"
                }
            ],
            "description": "CRON for PHP: Calculate the next or previous run date and determine if a CRON expression is due",
            "keywords": [
                "cron",
                "schedule"
            ],
            "support": {
                "issues": "https://github.com/dragonmantank/cron-expression/issues",
                "source": "https://github.com/dragonmantank/cron-expression/tree/v3.1.0"
            },
            "funding": [
                {
                    "url": "https://github.com/dragonmantank",
                    "type": "github"
                }
            ],
            "time": "2020-11-24T19:55:57+00:00"
        },
        {
            "name": "guzzlehttp/guzzle",
            "version": "7.4.0",
            "source": {
                "type": "git",
                "url": "https://github.com/guzzle/guzzle.git",
                "reference": "868b3571a039f0ebc11ac8f344f4080babe2cb94"
            },
            "dist": {
                "type": "zip",
                "url": "https://api.github.com/repos/guzzle/guzzle/zipball/868b3571a039f0ebc11ac8f344f4080babe2cb94",
                "reference": "868b3571a039f0ebc11ac8f344f4080babe2cb94",
                "shasum": ""
            },
            "require": {
                "ext-json": "*",
                "guzzlehttp/promises": "^1.5",
                "guzzlehttp/psr7": "^1.8.3 || ^2.1",
                "php": "^7.2.5 || ^8.0",
                "psr/http-client": "^1.0",
                "symfony/deprecation-contracts": "^2.2"
            },
            "provide": {
                "psr/http-client-implementation": "1.0"
            },
            "require-dev": {
                "bamarni/composer-bin-plugin": "^1.4.1",
                "ext-curl": "*",
                "php-http/client-integration-tests": "^3.0",
                "phpunit/phpunit": "^8.5.5 || ^9.3.5",
                "psr/log": "^1.1 || ^2.0 || ^3.0"
            },
            "suggest": {
                "ext-curl": "Required for CURL handler support",
                "ext-intl": "Required for Internationalized Domain Name (IDN) support",
                "psr/log": "Required for using the Log middleware"
            },
            "type": "library",
            "extra": {
                "branch-alias": {
                    "dev-master": "7.4-dev"
                }
            },
            "autoload": {
                "psr-4": {
                    "GuzzleHttp\\": "src/"
                },
                "files": [
                    "src/functions_include.php"
                ]
            },
            "notification-url": "https://packagist.org/downloads/",
            "license": [
                "MIT"
            ],
            "authors": [
                {
                    "name": "Graham Campbell",
                    "email": "hello@gjcampbell.co.uk",
                    "homepage": "https://github.com/GrahamCampbell"
                },
                {
                    "name": "Michael Dowling",
                    "email": "mtdowling@gmail.com",
                    "homepage": "https://github.com/mtdowling"
                },
                {
                    "name": "Jeremy Lindblom",
                    "email": "jeremeamia@gmail.com",
                    "homepage": "https://github.com/jeremeamia"
                },
                {
                    "name": "George Mponos",
                    "email": "gmponos@gmail.com",
                    "homepage": "https://github.com/gmponos"
                },
                {
                    "name": "Tobias Nyholm",
                    "email": "tobias.nyholm@gmail.com",
                    "homepage": "https://github.com/Nyholm"
                },
                {
                    "name": "Márk Sági-Kazár",
                    "email": "mark.sagikazar@gmail.com",
                    "homepage": "https://github.com/sagikazarmark"
                },
                {
                    "name": "Tobias Schultze",
                    "email": "webmaster@tubo-world.de",
                    "homepage": "https://github.com/Tobion"
                }
            ],
            "description": "Guzzle is a PHP HTTP client library",
            "keywords": [
                "client",
                "curl",
                "framework",
                "http",
                "http client",
                "psr-18",
                "psr-7",
                "rest",
                "web service"
            ],
            "support": {
                "issues": "https://github.com/guzzle/guzzle/issues",
                "source": "https://github.com/guzzle/guzzle/tree/7.4.0"
            },
            "funding": [
                {
                    "url": "https://github.com/GrahamCampbell",
                    "type": "github"
                },
                {
                    "url": "https://github.com/Nyholm",
                    "type": "github"
                },
                {
                    "url": "https://tidelift.com/funding/github/packagist/guzzlehttp/guzzle",
                    "type": "tidelift"
                }
            ],
            "time": "2021-10-18T09:52:00+00:00"
        },
        {
            "name": "guzzlehttp/promises",
            "version": "1.5.1",
            "source": {
                "type": "git",
                "url": "https://github.com/guzzle/promises.git",
                "reference": "fe752aedc9fd8fcca3fe7ad05d419d32998a06da"
            },
            "dist": {
                "type": "zip",
                "url": "https://api.github.com/repos/guzzle/promises/zipball/fe752aedc9fd8fcca3fe7ad05d419d32998a06da",
                "reference": "fe752aedc9fd8fcca3fe7ad05d419d32998a06da",
                "shasum": ""
            },
            "require": {
                "php": ">=5.5"
            },
            "require-dev": {
                "symfony/phpunit-bridge": "^4.4 || ^5.1"
            },
            "type": "library",
            "extra": {
                "branch-alias": {
                    "dev-master": "1.5-dev"
                }
            },
            "autoload": {
                "psr-4": {
                    "GuzzleHttp\\Promise\\": "src/"
                },
                "files": [
                    "src/functions_include.php"
                ]
            },
            "notification-url": "https://packagist.org/downloads/",
            "license": [
                "MIT"
            ],
            "authors": [
                {
                    "name": "Graham Campbell",
                    "email": "hello@gjcampbell.co.uk",
                    "homepage": "https://github.com/GrahamCampbell"
                },
                {
                    "name": "Michael Dowling",
                    "email": "mtdowling@gmail.com",
                    "homepage": "https://github.com/mtdowling"
                },
                {
                    "name": "Tobias Nyholm",
                    "email": "tobias.nyholm@gmail.com",
                    "homepage": "https://github.com/Nyholm"
                },
                {
                    "name": "Tobias Schultze",
                    "email": "webmaster@tubo-world.de",
                    "homepage": "https://github.com/Tobion"
                }
            ],
            "description": "Guzzle promises library",
            "keywords": [
                "promise"
            ],
            "support": {
                "issues": "https://github.com/guzzle/promises/issues",
                "source": "https://github.com/guzzle/promises/tree/1.5.1"
            },
            "funding": [
                {
                    "url": "https://github.com/GrahamCampbell",
                    "type": "github"
                },
                {
                    "url": "https://github.com/Nyholm",
                    "type": "github"
                },
                {
                    "url": "https://tidelift.com/funding/github/packagist/guzzlehttp/promises",
                    "type": "tidelift"
                }
            ],
            "time": "2021-10-22T20:56:57+00:00"
        },
        {
            "name": "guzzlehttp/psr7",
            "version": "2.1.0",
            "source": {
                "type": "git",
                "url": "https://github.com/guzzle/psr7.git",
                "reference": "089edd38f5b8abba6cb01567c2a8aaa47cec4c72"
            },
            "dist": {
                "type": "zip",
                "url": "https://api.github.com/repos/guzzle/psr7/zipball/089edd38f5b8abba6cb01567c2a8aaa47cec4c72",
                "reference": "089edd38f5b8abba6cb01567c2a8aaa47cec4c72",
                "shasum": ""
            },
            "require": {
                "php": "^7.2.5 || ^8.0",
                "psr/http-factory": "^1.0",
                "psr/http-message": "^1.0",
                "ralouphie/getallheaders": "^3.0"
            },
            "provide": {
                "psr/http-factory-implementation": "1.0",
                "psr/http-message-implementation": "1.0"
            },
            "require-dev": {
                "bamarni/composer-bin-plugin": "^1.4.1",
                "http-interop/http-factory-tests": "^0.9",
                "phpunit/phpunit": "^8.5.8 || ^9.3.10"
            },
            "suggest": {
                "laminas/laminas-httphandlerrunner": "Emit PSR-7 responses"
            },
            "type": "library",
            "extra": {
                "branch-alias": {
                    "dev-master": "2.1-dev"
                }
            },
            "autoload": {
                "psr-4": {
                    "GuzzleHttp\\Psr7\\": "src/"
                }
            },
            "notification-url": "https://packagist.org/downloads/",
            "license": [
                "MIT"
            ],
            "authors": [
                {
                    "name": "Graham Campbell",
                    "email": "hello@gjcampbell.co.uk",
                    "homepage": "https://github.com/GrahamCampbell"
                },
                {
                    "name": "Michael Dowling",
                    "email": "mtdowling@gmail.com",
                    "homepage": "https://github.com/mtdowling"
                },
                {
                    "name": "George Mponos",
                    "email": "gmponos@gmail.com",
                    "homepage": "https://github.com/gmponos"
                },
                {
                    "name": "Tobias Nyholm",
                    "email": "tobias.nyholm@gmail.com",
                    "homepage": "https://github.com/Nyholm"
                },
                {
                    "name": "Márk Sági-Kazár",
                    "email": "mark.sagikazar@gmail.com",
                    "homepage": "https://github.com/sagikazarmark"
                },
                {
                    "name": "Tobias Schultze",
                    "email": "webmaster@tubo-world.de",
                    "homepage": "https://github.com/Tobion"
                },
                {
                    "name": "Márk Sági-Kazár",
                    "email": "mark.sagikazar@gmail.com",
                    "homepage": "https://sagikazarmark.hu"
                }
            ],
            "description": "PSR-7 message implementation that also provides common utility methods",
            "keywords": [
                "http",
                "message",
                "psr-7",
                "request",
                "response",
                "stream",
                "uri",
                "url"
            ],
            "support": {
                "issues": "https://github.com/guzzle/psr7/issues",
                "source": "https://github.com/guzzle/psr7/tree/2.1.0"
            },
            "funding": [
                {
                    "url": "https://github.com/GrahamCampbell",
                    "type": "github"
                },
                {
                    "url": "https://github.com/Nyholm",
                    "type": "github"
                },
                {
                    "url": "https://tidelift.com/funding/github/packagist/guzzlehttp/psr7",
                    "type": "tidelift"
                }
            ],
            "time": "2021-10-06T17:43:30+00:00"
        },
        {
            "name": "influxdb/influxdb-php",
            "version": "1.15.2",
            "source": {
                "type": "git",
                "url": "https://github.com/influxdata/influxdb-php.git",
                "reference": "d6e59f4f04ab9107574fda69c2cbe36671253d03"
            },
            "dist": {
                "type": "zip",
                "url": "https://api.github.com/repos/influxdata/influxdb-php/zipball/d6e59f4f04ab9107574fda69c2cbe36671253d03",
                "reference": "d6e59f4f04ab9107574fda69c2cbe36671253d03",
                "shasum": ""
            },
            "require": {
                "guzzlehttp/guzzle": "^6.0|^7.0",
                "php": "^5.5 || ^7.0 || ^8.0"
            },
            "require-dev": {
                "dms/phpunit-arraysubset-asserts": "^0.2.1",
                "phpunit/phpunit": "^9.5"
            },
            "suggest": {
                "ext-curl": "Curl extension, needed for Curl driver",
                "stefanotorresi/influxdb-php-async": "An asyncronous client for InfluxDB, implemented via ReactPHP."
            },
            "type": "library",
            "autoload": {
                "psr-4": {
                    "InfluxDB\\": "src/InfluxDB"
                }
            },
            "notification-url": "https://packagist.org/downloads/",
            "license": [
                "MIT"
            ],
            "authors": [
                {
                    "name": "Stephen Hoogendijk",
                    "email": "stephen@tca0.nl"
                },
                {
                    "name": "Daniel Martinez",
                    "email": "danimartcas@hotmail.com"
                },
                {
                    "name": "Gianluca Arbezzano",
                    "email": "gianarb92@gmail.com"
                }
            ],
            "description": "InfluxDB client library for PHP",
            "keywords": [
                "client",
                "influxdata",
                "influxdb",
                "influxdb class",
                "influxdb client",
                "influxdb library",
                "time series"
            ],
            "support": {
                "issues": "https://github.com/influxdata/influxdb-php/issues",
                "source": "https://github.com/influxdata/influxdb-php/tree/1.15.2"
            },
            "time": "2020-12-26T17:45:17+00:00"
        },
        {
            "name": "jean85/pretty-package-versions",
            "version": "1.6.0",
            "source": {
                "type": "git",
                "url": "https://github.com/Jean85/pretty-package-versions.git",
                "reference": "1e0104b46f045868f11942aea058cd7186d6c303"
            },
            "dist": {
                "type": "zip",
                "url": "https://api.github.com/repos/Jean85/pretty-package-versions/zipball/1e0104b46f045868f11942aea058cd7186d6c303",
                "reference": "1e0104b46f045868f11942aea058cd7186d6c303",
                "shasum": ""
            },
            "require": {
                "composer/package-versions-deprecated": "^1.8.0",
                "php": "^7.0|^8.0"
            },
            "require-dev": {
                "phpunit/phpunit": "^6.0|^8.5|^9.2"
            },
            "type": "library",
            "extra": {
                "branch-alias": {
                    "dev-master": "1.x-dev"
                }
            },
            "autoload": {
                "psr-4": {
                    "Jean85\\": "src/"
                }
            },
            "notification-url": "https://packagist.org/downloads/",
            "license": [
                "MIT"
            ],
            "authors": [
                {
                    "name": "Alessandro Lai",
                    "email": "alessandro.lai85@gmail.com"
                }
            ],
            "description": "A wrapper for ocramius/package-versions to get pretty versions strings",
            "keywords": [
                "composer",
                "package",
                "release",
                "versions"
            ],
            "support": {
                "issues": "https://github.com/Jean85/pretty-package-versions/issues",
                "source": "https://github.com/Jean85/pretty-package-versions/tree/1.6.0"
            },
            "time": "2021-02-04T16:20:16+00:00"
        },
        {
            "name": "matomo/device-detector",
            "version": "4.3.1",
            "source": {
                "type": "git",
                "url": "https://github.com/matomo-org/device-detector.git",
                "reference": "88e5419ee1448ccb9537e287dd09836ff9d2de3b"
            },
            "dist": {
                "type": "zip",
                "url": "https://api.github.com/repos/matomo-org/device-detector/zipball/88e5419ee1448ccb9537e287dd09836ff9d2de3b",
                "reference": "88e5419ee1448ccb9537e287dd09836ff9d2de3b",
                "shasum": ""
            },
            "require": {
                "mustangostang/spyc": "*",
                "php": ">=7.2"
            },
            "replace": {
                "piwik/device-detector": "self.version"
            },
            "require-dev": {
                "matthiasmullie/scrapbook": "^1.4.7",
                "mayflower/mo4-coding-standard": "dev-master#275cb9d",
                "phpstan/phpstan": "^0.12.52",
                "phpunit/phpunit": "^8.5.8",
                "psr/cache": "^1.0.1",
                "psr/simple-cache": "^1.0.1",
                "symfony/yaml": "^5.1.7"
            },
            "suggest": {
                "doctrine/cache": "Can directly be used for caching purpose",
                "ext-yaml": "Necessary for using the Pecl YAML parser"
            },
            "type": "library",
            "autoload": {
                "psr-4": {
                    "DeviceDetector\\": ""
                },
                "exclude-from-classmap": [
                    "Tests/"
                ]
            },
            "notification-url": "https://packagist.org/downloads/",
            "license": [
                "LGPL-3.0-or-later"
            ],
            "authors": [
                {
                    "name": "The Matomo Team",
                    "email": "hello@matomo.org",
                    "homepage": "https://matomo.org/team/"
                }
            ],
            "description": "The Universal Device Detection library, that parses User Agents and detects devices (desktop, tablet, mobile, tv, cars, console, etc.), clients (browsers, media players, mobile apps, feed readers, libraries, etc), operating systems, devices, brands and models.",
            "homepage": "https://matomo.org",
            "keywords": [
                "devicedetection",
                "parser",
                "useragent"
            ],
            "support": {
                "forum": "https://forum.matomo.org/",
                "issues": "https://github.com/matomo-org/device-detector/issues",
                "source": "https://github.com/matomo-org/matomo",
                "wiki": "https://dev.matomo.org/"
            },
            "time": "2021-09-20T12:34:12+00:00"
        },
        {
            "name": "mongodb/mongodb",
            "version": "1.8.0",
            "source": {
                "type": "git",
                "url": "https://github.com/mongodb/mongo-php-library.git",
                "reference": "953dbc19443aa9314c44b7217a16873347e6840d"
            },
            "dist": {
                "type": "zip",
                "url": "https://api.github.com/repos/mongodb/mongo-php-library/zipball/953dbc19443aa9314c44b7217a16873347e6840d",
                "reference": "953dbc19443aa9314c44b7217a16873347e6840d",
                "shasum": ""
            },
            "require": {
                "ext-hash": "*",
                "ext-json": "*",
                "ext-mongodb": "^1.8.1",
                "jean85/pretty-package-versions": "^1.2",
                "php": "^7.0 || ^8.0",
                "symfony/polyfill-php80": "^1.19"
            },
            "require-dev": {
                "squizlabs/php_codesniffer": "^3.5, <3.5.5",
                "symfony/phpunit-bridge": "5.x-dev"
            },
            "type": "library",
            "extra": {
                "branch-alias": {
                    "dev-master": "1.8.x-dev"
                }
            },
            "autoload": {
                "psr-4": {
                    "MongoDB\\": "src/"
                },
                "files": [
                    "src/functions.php"
                ]
            },
            "notification-url": "https://packagist.org/downloads/",
            "license": [
                "Apache-2.0"
            ],
            "authors": [
                {
                    "name": "Andreas Braun",
                    "email": "andreas.braun@mongodb.com"
                },
                {
                    "name": "Jeremy Mikola",
                    "email": "jmikola@gmail.com"
                }
            ],
            "description": "MongoDB driver library",
            "homepage": "https://jira.mongodb.org/browse/PHPLIB",
            "keywords": [
                "database",
                "driver",
                "mongodb",
                "persistence"
            ],
            "support": {
                "issues": "https://github.com/mongodb/mongo-php-library/issues",
                "source": "https://github.com/mongodb/mongo-php-library/tree/1.8.0"
            },
            "time": "2020-11-25T12:26:02+00:00"
        },
        {
            "name": "mustangostang/spyc",
            "version": "0.6.3",
            "source": {
                "type": "git",
                "url": "git@github.com:mustangostang/spyc.git",
                "reference": "4627c838b16550b666d15aeae1e5289dd5b77da0"
            },
            "dist": {
                "type": "zip",
                "url": "https://api.github.com/repos/mustangostang/spyc/zipball/4627c838b16550b666d15aeae1e5289dd5b77da0",
                "reference": "4627c838b16550b666d15aeae1e5289dd5b77da0",
                "shasum": ""
            },
            "require": {
                "php": ">=5.3.1"
            },
            "require-dev": {
                "phpunit/phpunit": "4.3.*@dev"
            },
            "type": "library",
            "extra": {
                "branch-alias": {
                    "dev-master": "0.5.x-dev"
                }
            },
            "autoload": {
                "files": [
                    "Spyc.php"
                ]
            },
            "notification-url": "https://packagist.org/downloads/",
            "license": [
                "MIT"
            ],
            "authors": [
                {
                    "name": "mustangostang",
                    "email": "vlad.andersen@gmail.com"
                }
            ],
            "description": "A simple YAML loader/dumper class for PHP",
            "homepage": "https://github.com/mustangostang/spyc/",
            "keywords": [
                "spyc",
                "yaml",
                "yml"
            ],
            "time": "2019-09-10T13:16:29+00:00"
        },
        {
            "name": "phpmailer/phpmailer",
            "version": "v6.5.1",
            "source": {
                "type": "git",
                "url": "https://github.com/PHPMailer/PHPMailer.git",
                "reference": "dd803df5ad7492e1b40637f7ebd258fee5ca7355"
            },
            "dist": {
                "type": "zip",
                "url": "https://api.github.com/repos/PHPMailer/PHPMailer/zipball/dd803df5ad7492e1b40637f7ebd258fee5ca7355",
                "reference": "dd803df5ad7492e1b40637f7ebd258fee5ca7355",
                "shasum": ""
            },
            "require": {
                "ext-ctype": "*",
                "ext-filter": "*",
                "ext-hash": "*",
                "php": ">=5.5.0"
            },
            "require-dev": {
                "dealerdirect/phpcodesniffer-composer-installer": "^0.7.0",
                "doctrine/annotations": "^1.2",
                "php-parallel-lint/php-console-highlighter": "^0.5.0",
                "php-parallel-lint/php-parallel-lint": "^1.3",
                "phpcompatibility/php-compatibility": "^9.3.5",
                "roave/security-advisories": "dev-latest",
                "squizlabs/php_codesniffer": "^3.6.0",
                "yoast/phpunit-polyfills": "^1.0.0"
            },
            "suggest": {
                "ext-mbstring": "Needed to send email in multibyte encoding charset or decode encoded addresses",
                "hayageek/oauth2-yahoo": "Needed for Yahoo XOAUTH2 authentication",
                "league/oauth2-google": "Needed for Google XOAUTH2 authentication",
                "psr/log": "For optional PSR-3 debug logging",
                "stevenmaguire/oauth2-microsoft": "Needed for Microsoft XOAUTH2 authentication",
                "symfony/polyfill-mbstring": "To support UTF-8 if the Mbstring PHP extension is not enabled (^1.2)"
            },
            "type": "library",
            "autoload": {
                "psr-4": {
                    "PHPMailer\\PHPMailer\\": "src/"
                }
            },
            "notification-url": "https://packagist.org/downloads/",
            "license": [
                "LGPL-2.1-only"
            ],
            "authors": [
                {
                    "name": "Marcus Bointon",
                    "email": "phpmailer@synchromedia.co.uk"
                },
                {
                    "name": "Jim Jagielski",
                    "email": "jimjag@gmail.com"
                },
                {
                    "name": "Andy Prevost",
                    "email": "codeworxtech@users.sourceforge.net"
                },
                {
                    "name": "Brent R. Matzelle"
                }
            ],
            "description": "PHPMailer is a full-featured email creation and transfer class for PHP",
            "support": {
                "issues": "https://github.com/PHPMailer/PHPMailer/issues",
                "source": "https://github.com/PHPMailer/PHPMailer/tree/v6.5.1"
            },
            "funding": [
                {
                    "url": "https://github.com/Synchro",
                    "type": "github"
                }
            ],
            "time": "2021-08-18T09:14:16+00:00"
        },
        {
            "name": "psr/http-client",
            "version": "1.0.1",
            "source": {
                "type": "git",
                "url": "https://github.com/php-fig/http-client.git",
                "reference": "2dfb5f6c5eff0e91e20e913f8c5452ed95b86621"
            },
            "dist": {
                "type": "zip",
                "url": "https://api.github.com/repos/php-fig/http-client/zipball/2dfb5f6c5eff0e91e20e913f8c5452ed95b86621",
                "reference": "2dfb5f6c5eff0e91e20e913f8c5452ed95b86621",
                "shasum": ""
            },
            "require": {
                "php": "^7.0 || ^8.0",
                "psr/http-message": "^1.0"
            },
            "type": "library",
            "extra": {
                "branch-alias": {
                    "dev-master": "1.0.x-dev"
                }
            },
            "autoload": {
                "psr-4": {
                    "Psr\\Http\\Client\\": "src/"
                }
            },
            "notification-url": "https://packagist.org/downloads/",
            "license": [
                "MIT"
            ],
            "authors": [
                {
                    "name": "PHP-FIG",
                    "homepage": "http://www.php-fig.org/"
                }
            ],
            "description": "Common interface for HTTP clients",
            "homepage": "https://github.com/php-fig/http-client",
            "keywords": [
                "http",
                "http-client",
                "psr",
                "psr-18"
            ],
            "support": {
                "source": "https://github.com/php-fig/http-client/tree/master"
            },
            "time": "2020-06-29T06:28:15+00:00"
        },
        {
            "name": "psr/http-factory",
            "version": "1.0.1",
            "source": {
                "type": "git",
                "url": "https://github.com/php-fig/http-factory.git",
                "reference": "12ac7fcd07e5b077433f5f2bee95b3a771bf61be"
            },
            "dist": {
                "type": "zip",
                "url": "https://api.github.com/repos/php-fig/http-factory/zipball/12ac7fcd07e5b077433f5f2bee95b3a771bf61be",
                "reference": "12ac7fcd07e5b077433f5f2bee95b3a771bf61be",
                "shasum": ""
            },
            "require": {
                "php": ">=7.0.0",
                "psr/http-message": "^1.0"
            },
            "type": "library",
            "extra": {
                "branch-alias": {
                    "dev-master": "1.0.x-dev"
                }
            },
            "autoload": {
                "psr-4": {
                    "Psr\\Http\\Message\\": "src/"
                }
            },
            "notification-url": "https://packagist.org/downloads/",
            "license": [
                "MIT"
            ],
            "authors": [
                {
                    "name": "PHP-FIG",
                    "homepage": "http://www.php-fig.org/"
                }
            ],
            "description": "Common interfaces for PSR-7 HTTP message factories",
            "keywords": [
                "factory",
                "http",
                "message",
                "psr",
                "psr-17",
                "psr-7",
                "request",
                "response"
            ],
            "support": {
                "source": "https://github.com/php-fig/http-factory/tree/master"
            },
            "time": "2019-04-30T12:38:16+00:00"
        },
        {
            "name": "psr/http-message",
            "version": "1.0.1",
            "source": {
                "type": "git",
                "url": "https://github.com/php-fig/http-message.git",
                "reference": "f6561bf28d520154e4b0ec72be95418abe6d9363"
            },
            "dist": {
                "type": "zip",
                "url": "https://api.github.com/repos/php-fig/http-message/zipball/f6561bf28d520154e4b0ec72be95418abe6d9363",
                "reference": "f6561bf28d520154e4b0ec72be95418abe6d9363",
                "shasum": ""
            },
            "require": {
                "php": ">=5.3.0"
            },
            "type": "library",
            "extra": {
                "branch-alias": {
                    "dev-master": "1.0.x-dev"
                }
            },
            "autoload": {
                "psr-4": {
                    "Psr\\Http\\Message\\": "src/"
                }
            },
            "notification-url": "https://packagist.org/downloads/",
            "license": [
                "MIT"
            ],
            "authors": [
                {
                    "name": "PHP-FIG",
                    "homepage": "http://www.php-fig.org/"
                }
            ],
            "description": "Common interface for HTTP messages",
            "homepage": "https://github.com/php-fig/http-message",
            "keywords": [
                "http",
                "http-message",
                "psr",
                "psr-7",
                "request",
                "response"
            ],
            "support": {
                "source": "https://github.com/php-fig/http-message/tree/master"
            },
            "time": "2016-08-06T14:39:51+00:00"
        },
        {
            "name": "psr/log",
            "version": "1.1.4",
            "source": {
                "type": "git",
                "url": "https://github.com/php-fig/log.git",
                "reference": "d49695b909c3b7628b6289db5479a1c204601f11"
            },
            "dist": {
                "type": "zip",
                "url": "https://api.github.com/repos/php-fig/log/zipball/d49695b909c3b7628b6289db5479a1c204601f11",
                "reference": "d49695b909c3b7628b6289db5479a1c204601f11",
                "shasum": ""
            },
            "require": {
                "php": ">=5.3.0"
            },
            "type": "library",
            "extra": {
                "branch-alias": {
                    "dev-master": "1.1.x-dev"
                }
            },
            "autoload": {
                "psr-4": {
                    "Psr\\Log\\": "Psr/Log/"
                }
            },
            "notification-url": "https://packagist.org/downloads/",
            "license": [
                "MIT"
            ],
            "authors": [
                {
                    "name": "PHP-FIG",
                    "homepage": "https://www.php-fig.org/"
                }
            ],
            "description": "Common interface for logging libraries",
            "homepage": "https://github.com/php-fig/log",
            "keywords": [
                "log",
                "psr",
                "psr-3"
            ],
            "support": {
                "source": "https://github.com/php-fig/log/tree/1.1.4"
            },
            "time": "2021-05-03T11:20:27+00:00"
        },
        {
            "name": "ralouphie/getallheaders",
            "version": "3.0.3",
            "source": {
                "type": "git",
                "url": "https://github.com/ralouphie/getallheaders.git",
                "reference": "120b605dfeb996808c31b6477290a714d356e822"
            },
            "dist": {
                "type": "zip",
                "url": "https://api.github.com/repos/ralouphie/getallheaders/zipball/120b605dfeb996808c31b6477290a714d356e822",
                "reference": "120b605dfeb996808c31b6477290a714d356e822",
                "shasum": ""
            },
            "require": {
                "php": ">=5.6"
            },
            "require-dev": {
                "php-coveralls/php-coveralls": "^2.1",
                "phpunit/phpunit": "^5 || ^6.5"
            },
            "type": "library",
            "autoload": {
                "files": [
                    "src/getallheaders.php"
                ]
            },
            "notification-url": "https://packagist.org/downloads/",
            "license": [
                "MIT"
            ],
            "authors": [
                {
                    "name": "Ralph Khattar",
                    "email": "ralph.khattar@gmail.com"
                }
            ],
            "description": "A polyfill for getallheaders.",
            "support": {
                "issues": "https://github.com/ralouphie/getallheaders/issues",
                "source": "https://github.com/ralouphie/getallheaders/tree/develop"
            },
            "time": "2019-03-08T08:55:37+00:00"
        },
        {
            "name": "resque/php-resque",
            "version": "v1.3.6",
            "source": {
                "type": "git",
                "url": "https://github.com/resque/php-resque.git",
                "reference": "fe41c04763699b1318d97ed14cc78583e9380161"
            },
            "dist": {
                "type": "zip",
                "url": "https://api.github.com/repos/resque/php-resque/zipball/fe41c04763699b1318d97ed14cc78583e9380161",
                "reference": "fe41c04763699b1318d97ed14cc78583e9380161",
                "shasum": ""
            },
            "require": {
                "colinmollenhour/credis": "~1.7",
                "php": ">=5.6.0",
                "psr/log": "~1.0"
            },
            "require-dev": {
                "phpunit/phpunit": "^5.7"
            },
            "suggest": {
                "ext-pcntl": "REQUIRED for forking processes on platforms that support it (so anything but Windows).",
                "ext-proctitle": "Allows php-resque to rename the title of UNIX processes to show the status of a worker.",
                "ext-redis": "Native PHP extension for Redis connectivity. Credis will automatically utilize when available."
            },
            "bin": [
                "bin/resque",
                "bin/resque-scheduler"
            ],
            "type": "library",
            "extra": {
                "branch-alias": {
                    "dev-master": "1.0-dev"
                }
            },
            "autoload": {
                "psr-0": {
                    "Resque": "lib",
                    "ResqueScheduler": "lib"
                }
            },
            "notification-url": "https://packagist.org/downloads/",
            "license": [
                "MIT"
            ],
            "authors": [
                {
                    "name": "Dan Hunsaker",
                    "email": "danhunsaker+resque@gmail.com",
                    "role": "Maintainer"
                },
                {
                    "name": "Rajib Ahmed",
                    "homepage": "https://github.com/rajibahmed",
                    "role": "Maintainer"
                },
                {
                    "name": "Steve Klabnik",
                    "email": "steve@steveklabnik.com",
                    "role": "Maintainer"
                },
                {
                    "name": "Chris Boulton",
                    "email": "chris@bigcommerce.com",
                    "role": "Creator"
                }
            ],
            "description": "Redis backed library for creating background jobs and processing them later. Based on resque for Ruby.",
            "homepage": "http://www.github.com/resque/php-resque/",
            "keywords": [
                "background",
                "job",
                "redis",
                "resque"
            ],
            "support": {
                "issues": "https://github.com/resque/php-resque/issues",
                "source": "https://github.com/resque/php-resque/tree/v1.3.6"
            },
            "time": "2020-04-16T16:39:50+00:00"
        },
        {
            "name": "slickdeals/statsd",
            "version": "3.1.0",
            "source": {
                "type": "git",
                "url": "https://github.com/Slickdeals/statsd-php.git",
                "reference": "225588a0a079e145359049f6e5e23eedb1b4c17f"
            },
            "dist": {
                "type": "zip",
                "url": "https://api.github.com/repos/Slickdeals/statsd-php/zipball/225588a0a079e145359049f6e5e23eedb1b4c17f",
                "reference": "225588a0a079e145359049f6e5e23eedb1b4c17f",
                "shasum": ""
            },
            "require": {
                "php": ">= 7.3 || ^8"
            },
            "replace": {
                "domnikl/statsd": "self.version"
            },
            "require-dev": {
                "friendsofphp/php-cs-fixer": "^3.0",
                "phpunit/phpunit": "^9",
                "vimeo/psalm": "^4.6"
            },
            "type": "library",
            "autoload": {
                "psr-4": {
                    "Domnikl\\Statsd\\": "src/"
                }
            },
            "notification-url": "https://packagist.org/downloads/",
            "license": [
                "MIT"
            ],
            "authors": [
                {
                    "name": "Dominik Liebler",
                    "email": "liebler.dominik@gmail.com"
                }
            ],
            "description": "a PHP client for statsd",
            "homepage": "https://github.com/Slickdeals/statsd-php",
            "keywords": [
                "Metrics",
                "monitoring",
                "statistics",
                "statsd",
                "udp"
            ],
            "support": {
                "issues": "https://github.com/Slickdeals/statsd-php/issues",
                "source": "https://github.com/Slickdeals/statsd-php/tree/3.1.0"
            },
            "time": "2021-06-04T20:33:46+00:00"
        },
        {
            "name": "symfony/deprecation-contracts",
            "version": "v2.5.0",
            "source": {
                "type": "git",
                "url": "https://github.com/symfony/deprecation-contracts.git",
                "reference": "6f981ee24cf69ee7ce9736146d1c57c2780598a8"
            },
            "dist": {
                "type": "zip",
                "url": "https://api.github.com/repos/symfony/deprecation-contracts/zipball/6f981ee24cf69ee7ce9736146d1c57c2780598a8",
                "reference": "6f981ee24cf69ee7ce9736146d1c57c2780598a8",
                "shasum": ""
            },
            "require": {
                "php": ">=7.1"
            },
            "type": "library",
            "extra": {
                "branch-alias": {
                    "dev-main": "2.5-dev"
                },
                "thanks": {
                    "name": "symfony/contracts",
                    "url": "https://github.com/symfony/contracts"
                }
            },
            "autoload": {
                "files": [
                    "function.php"
                ]
            },
            "notification-url": "https://packagist.org/downloads/",
            "license": [
                "MIT"
            ],
            "authors": [
                {
                    "name": "Nicolas Grekas",
                    "email": "p@tchwork.com"
                },
                {
                    "name": "Symfony Community",
                    "homepage": "https://symfony.com/contributors"
                }
            ],
            "description": "A generic function and convention to trigger deprecation notices",
            "homepage": "https://symfony.com",
            "support": {
                "source": "https://github.com/symfony/deprecation-contracts/tree/v2.5.0"
            },
            "funding": [
                {
                    "url": "https://symfony.com/sponsor",
                    "type": "custom"
                },
                {
                    "url": "https://github.com/fabpot",
                    "type": "github"
                },
                {
                    "url": "https://tidelift.com/funding/github/packagist/symfony/symfony",
                    "type": "tidelift"
                }
            ],
            "time": "2021-07-12T14:48:14+00:00"
        },
        {
            "name": "symfony/polyfill-ctype",
            "version": "v1.23.0",
            "source": {
                "type": "git",
                "url": "https://github.com/symfony/polyfill-ctype.git",
                "reference": "46cd95797e9df938fdd2b03693b5fca5e64b01ce"
            },
            "dist": {
                "type": "zip",
                "url": "https://api.github.com/repos/symfony/polyfill-ctype/zipball/46cd95797e9df938fdd2b03693b5fca5e64b01ce",
                "reference": "46cd95797e9df938fdd2b03693b5fca5e64b01ce",
                "shasum": ""
            },
            "require": {
                "php": ">=7.1"
            },
            "suggest": {
                "ext-ctype": "For best performance"
            },
            "type": "library",
            "extra": {
                "branch-alias": {
                    "dev-main": "1.23-dev"
                },
                "thanks": {
                    "name": "symfony/polyfill",
                    "url": "https://github.com/symfony/polyfill"
                }
            },
            "autoload": {
                "psr-4": {
                    "Symfony\\Polyfill\\Ctype\\": ""
                },
                "files": [
                    "bootstrap.php"
                ]
            },
            "notification-url": "https://packagist.org/downloads/",
            "license": [
                "MIT"
            ],
            "authors": [
                {
                    "name": "Gert de Pagter",
                    "email": "BackEndTea@gmail.com"
                },
                {
                    "name": "Symfony Community",
                    "homepage": "https://symfony.com/contributors"
                }
            ],
            "description": "Symfony polyfill for ctype functions",
            "homepage": "https://symfony.com",
            "keywords": [
                "compatibility",
                "ctype",
                "polyfill",
                "portable"
            ],
            "support": {
                "source": "https://github.com/symfony/polyfill-ctype/tree/v1.23.0"
            },
            "funding": [
                {
                    "url": "https://symfony.com/sponsor",
                    "type": "custom"
                },
                {
                    "url": "https://github.com/fabpot",
                    "type": "github"
                },
                {
                    "url": "https://tidelift.com/funding/github/packagist/symfony/symfony",
                    "type": "tidelift"
                }
            ],
            "time": "2021-02-19T12:13:01+00:00"
        },
        {
            "name": "symfony/polyfill-php80",
            "version": "v1.23.1",
            "source": {
                "type": "git",
                "url": "https://github.com/symfony/polyfill-php80.git",
                "reference": "1100343ed1a92e3a38f9ae122fc0eb21602547be"
            },
            "dist": {
                "type": "zip",
                "url": "https://api.github.com/repos/symfony/polyfill-php80/zipball/1100343ed1a92e3a38f9ae122fc0eb21602547be",
                "reference": "1100343ed1a92e3a38f9ae122fc0eb21602547be",
                "shasum": ""
            },
            "require": {
                "php": ">=7.1"
            },
            "type": "library",
            "extra": {
                "branch-alias": {
                    "dev-main": "1.23-dev"
                },
                "thanks": {
                    "name": "symfony/polyfill",
                    "url": "https://github.com/symfony/polyfill"
                }
            },
            "autoload": {
                "psr-4": {
                    "Symfony\\Polyfill\\Php80\\": ""
                },
                "files": [
                    "bootstrap.php"
                ],
                "classmap": [
                    "Resources/stubs"
                ]
            },
            "notification-url": "https://packagist.org/downloads/",
            "license": [
                "MIT"
            ],
            "authors": [
                {
                    "name": "Ion Bazan",
                    "email": "ion.bazan@gmail.com"
                },
                {
                    "name": "Nicolas Grekas",
                    "email": "p@tchwork.com"
                },
                {
                    "name": "Symfony Community",
                    "homepage": "https://symfony.com/contributors"
                }
            ],
            "description": "Symfony polyfill backporting some PHP 8.0+ features to lower PHP versions",
            "homepage": "https://symfony.com",
            "keywords": [
                "compatibility",
                "polyfill",
                "portable",
                "shim"
            ],
            "support": {
                "source": "https://github.com/symfony/polyfill-php80/tree/v1.23.1"
            },
            "funding": [
                {
                    "url": "https://symfony.com/sponsor",
                    "type": "custom"
                },
                {
                    "url": "https://github.com/fabpot",
                    "type": "github"
                },
                {
                    "url": "https://tidelift.com/funding/github/packagist/symfony/symfony",
                    "type": "tidelift"
                }
            ],
            "time": "2021-07-28T13:41:28+00:00"
        },
        {
            "name": "utopia-php/abuse",
            "version": "0.6.3",
            "source": {
                "type": "git",
                "url": "https://github.com/utopia-php/abuse.git",
                "reference": "d63e928c2c50b367495a499a85ba9806ee274c5e"
            },
            "dist": {
                "type": "zip",
                "url": "https://api.github.com/repos/utopia-php/abuse/zipball/d63e928c2c50b367495a499a85ba9806ee274c5e",
                "reference": "d63e928c2c50b367495a499a85ba9806ee274c5e",
                "shasum": ""
            },
            "require": {
                "ext-pdo": "*",
                "php": ">=7.4",
                "utopia-php/database": ">=0.6 <1.0"
            },
            "require-dev": {
                "phpunit/phpunit": "^9.4",
                "vimeo/psalm": "4.0.1"
            },
            "type": "library",
            "autoload": {
                "psr-4": {
                    "Utopia\\Abuse\\": "src/Abuse"
                }
            },
            "notification-url": "https://packagist.org/downloads/",
            "license": [
                "MIT"
            ],
            "authors": [
                {
                    "name": "Eldad Fux",
                    "email": "eldad@appwrite.io"
                }
            ],
            "description": "A simple abuse library to manage application usage limits",
            "keywords": [
                "Abuse",
                "framework",
                "php",
                "upf",
                "utopia"
            ],
            "support": {
                "issues": "https://github.com/utopia-php/abuse/issues",
                "source": "https://github.com/utopia-php/abuse/tree/0.6.3"
            },
            "time": "2021-08-16T18:38:31+00:00"
        },
        {
            "name": "utopia-php/analytics",
            "version": "0.2.0",
            "source": {
                "type": "git",
                "url": "https://github.com/utopia-php/analytics.git",
                "reference": "adfc2d057a7f6ab618a77c8a20ed3e35485ff416"
            },
            "dist": {
                "type": "zip",
                "url": "https://api.github.com/repos/utopia-php/analytics/zipball/adfc2d057a7f6ab618a77c8a20ed3e35485ff416",
                "reference": "adfc2d057a7f6ab618a77c8a20ed3e35485ff416",
                "shasum": ""
            },
            "require": {
                "php": ">=7.4"
            },
            "require-dev": {
                "phpunit/phpunit": "^9.3",
                "vimeo/psalm": "4.0.1"
            },
            "type": "library",
            "autoload": {
                "psr-4": {
                    "Utopia\\Analytics\\": "src/Analytics"
                }
            },
            "notification-url": "https://packagist.org/downloads/",
            "license": [
                "MIT"
            ],
            "authors": [
                {
                    "name": "Eldad Fux",
                    "email": "eldad@appwrite.io"
                },
                {
                    "name": "Torsten Dittmann",
                    "email": "torsten@appwrite.io"
                }
            ],
            "description": "A simple library to track events & users.",
            "keywords": [
                "analytics",
                "framework",
                "php",
                "upf",
                "utopia"
            ],
            "support": {
                "issues": "https://github.com/utopia-php/analytics/issues",
                "source": "https://github.com/utopia-php/analytics/tree/0.2.0"
            },
            "time": "2021-03-23T21:33:07+00:00"
        },
        {
            "name": "utopia-php/audit",
            "version": "0.7.0",
            "source": {
                "type": "git",
                "url": "https://github.com/utopia-php/audit.git",
                "reference": "485cdd2354db7eb8f7aa74bbe39c39b583e99c04"
            },
            "dist": {
                "type": "zip",
                "url": "https://api.github.com/repos/utopia-php/audit/zipball/485cdd2354db7eb8f7aa74bbe39c39b583e99c04",
                "reference": "485cdd2354db7eb8f7aa74bbe39c39b583e99c04",
                "shasum": ""
            },
            "require": {
                "ext-pdo": "*",
                "php": ">=7.4",
                "utopia-php/database": ">=0.11 <1.0"
            },
            "require-dev": {
                "phpunit/phpunit": "^9.3",
                "vimeo/psalm": "4.0.1"
            },
            "type": "library",
            "autoload": {
                "psr-4": {
                    "Utopia\\Audit\\": "src/Audit"
                }
            },
            "notification-url": "https://packagist.org/downloads/",
            "license": [
                "MIT"
            ],
            "authors": [
                {
                    "name": "Eldad Fux",
                    "email": "eldad@appwrite.io"
                }
            ],
            "description": "A simple audit library to manage application users logs",
            "keywords": [
                "Audit",
                "framework",
                "php",
                "upf",
                "utopia"
            ],
            "support": {
                "issues": "https://github.com/utopia-php/audit/issues",
                "source": "https://github.com/utopia-php/audit/tree/0.7.0"
            },
            "time": "2021-11-17T17:23:42+00:00"
        },
        {
            "name": "utopia-php/cache",
            "version": "0.4.2",
            "source": {
                "type": "git",
                "url": "https://github.com/utopia-php/cache.git",
                "reference": "7334c5b182c6ccf66b21ca61808d7c6c899e2bcb"
            },
            "dist": {
                "type": "zip",
                "url": "https://api.github.com/repos/utopia-php/cache/zipball/7334c5b182c6ccf66b21ca61808d7c6c899e2bcb",
                "reference": "7334c5b182c6ccf66b21ca61808d7c6c899e2bcb",
                "shasum": ""
            },
            "require": {
                "ext-json": "*",
                "ext-redis": "*",
                "php": ">=7.4"
            },
            "require-dev": {
                "phpunit/phpunit": "^9.3",
                "vimeo/psalm": "4.13.1"
            },
            "type": "library",
            "autoload": {
                "psr-4": {
                    "Utopia\\Cache\\": "src/Cache"
                }
            },
            "notification-url": "https://packagist.org/downloads/",
            "license": [
                "MIT"
            ],
            "authors": [
                {
                    "name": "Eldad Fux",
                    "email": "eldad@appwrite.io"
                }
            ],
            "description": "A simple cache library to manage application cache storing, loading and purging",
            "keywords": [
                "cache",
                "framework",
                "php",
                "upf",
                "utopia"
            ],
            "support": {
                "issues": "https://github.com/utopia-php/cache/issues",
                "source": "https://github.com/utopia-php/cache/tree/0.4.2"
            },
            "time": "2021-11-25T16:41:35+00:00"
        },
        {
            "name": "utopia-php/cli",
            "version": "0.11.0",
            "source": {
                "type": "git",
                "url": "https://github.com/utopia-php/cli.git",
                "reference": "c7a6908a8dbe9234b8b2c954e5487d34cb079af6"
            },
            "dist": {
                "type": "zip",
                "url": "https://api.github.com/repos/utopia-php/cli/zipball/c7a6908a8dbe9234b8b2c954e5487d34cb079af6",
                "reference": "c7a6908a8dbe9234b8b2c954e5487d34cb079af6",
                "shasum": ""
            },
            "require": {
                "php": ">=7.4",
                "utopia-php/framework": "0.*.*"
            },
            "require-dev": {
                "phpunit/phpunit": "^9.3",
                "vimeo/psalm": "4.0.1"
            },
            "type": "library",
            "autoload": {
                "psr-4": {
                    "Utopia\\CLI\\": "src/CLI"
                }
            },
            "notification-url": "https://packagist.org/downloads/",
            "license": [
                "MIT"
            ],
            "authors": [
                {
                    "name": "Eldad Fux",
                    "email": "eldad@appwrite.io"
                }
            ],
            "description": "A simple CLI library to manage command line applications",
            "keywords": [
                "cli",
                "command line",
                "framework",
                "php",
                "upf",
                "utopia"
            ],
            "support": {
                "issues": "https://github.com/utopia-php/cli/issues",
                "source": "https://github.com/utopia-php/cli/tree/0.11.0"
            },
            "time": "2021-04-16T15:16:08+00:00"
        },
        {
            "name": "utopia-php/config",
            "version": "0.2.2",
            "source": {
                "type": "git",
                "url": "https://github.com/utopia-php/config.git",
                "reference": "a3d7bc0312d7150d5e04b1362dc34b2b136908cc"
            },
            "dist": {
                "type": "zip",
                "url": "https://api.github.com/repos/utopia-php/config/zipball/a3d7bc0312d7150d5e04b1362dc34b2b136908cc",
                "reference": "a3d7bc0312d7150d5e04b1362dc34b2b136908cc",
                "shasum": ""
            },
            "require": {
                "php": ">=7.3"
            },
            "require-dev": {
                "phpunit/phpunit": "^9.3",
                "vimeo/psalm": "4.0.1"
            },
            "type": "library",
            "autoload": {
                "psr-4": {
                    "Utopia\\Config\\": "src/Config"
                }
            },
            "notification-url": "https://packagist.org/downloads/",
            "license": [
                "MIT"
            ],
            "authors": [
                {
                    "name": "Eldad Fux",
                    "email": "eldad@appwrite.io"
                }
            ],
            "description": "A simple Config library to managing application config variables",
            "keywords": [
                "config",
                "framework",
                "php",
                "upf",
                "utopia"
            ],
            "support": {
                "issues": "https://github.com/utopia-php/config/issues",
                "source": "https://github.com/utopia-php/config/tree/0.2.2"
            },
            "time": "2020-10-24T09:49:09+00:00"
        },
        {
            "name": "utopia-php/database",
            "version": "0.12.0",
            "source": {
                "type": "git",
                "url": "https://github.com/utopia-php/database",
                "reference": "102ee1d21fd55fc92dc7a07b60672a98ae49be26"
            },
            "require": {
                "ext-mongodb": "*",
                "ext-pdo": "*",
                "ext-redis": "*",
                "mongodb/mongodb": "1.8.0",
                "php": ">=7.1",
                "utopia-php/cache": "0.4.*",
                "utopia-php/framework": "0.*.*"
            },
            "require-dev": {
                "fakerphp/faker": "^1.14",
                "phpunit/phpunit": "^9.4",
                "utopia-php/cli": "^0.11.0",
                "vimeo/psalm": "4.0.1"
            },
            "type": "library",
            "autoload": {
                "psr-4": {
                    "Utopia\\Database\\": "src/Database"
                }
            },
            "autoload-dev": {
                "psr-4": {
                    "Utopia\\Tests\\": "tests/Database"
                }
            },
            "license": [
                "MIT"
            ],
            "authors": [
                {
                    "name": "Eldad Fux",
                    "email": "eldad@appwrite.io"
                },
                {
                    "name": "Brandon Leckemby",
                    "email": "brandon@appwrite.io"
                }
            ],
            "description": "A simple library to manage application persistency using multiple database adapters",
            "keywords": [
                "database",
                "framework",
                "php",
                "upf",
                "utopia"
            ],
            "time": "2021-11-24T14:53:22+00:00"
        },
        {
            "name": "utopia-php/domains",
            "version": "v1.1.0",
            "source": {
                "type": "git",
                "url": "https://github.com/utopia-php/domains.git",
                "reference": "1665e1d9932afa3be63b5c1e0dcfe01fe77d8e73"
            },
            "dist": {
                "type": "zip",
                "url": "https://api.github.com/repos/utopia-php/domains/zipball/1665e1d9932afa3be63b5c1e0dcfe01fe77d8e73",
                "reference": "1665e1d9932afa3be63b5c1e0dcfe01fe77d8e73",
                "shasum": ""
            },
            "require": {
                "php": ">=7.1"
            },
            "require-dev": {
                "phpunit/phpunit": "^7.0"
            },
            "type": "library",
            "autoload": {
                "psr-4": {
                    "Utopia\\Domains\\": "src/Domains"
                }
            },
            "notification-url": "https://packagist.org/downloads/",
            "license": [
                "MIT"
            ],
            "authors": [
                {
                    "name": "Eldad Fux",
                    "email": "eldad@appwrite.io"
                }
            ],
            "description": "Utopia Domains library is simple and lite library for parsing web domains. This library is aiming to be as simple and easy to learn and use.",
            "keywords": [
                "domains",
                "framework",
                "icann",
                "php",
                "public suffix",
                "tld",
                "tld extract",
                "upf",
                "utopia"
            ],
            "support": {
                "issues": "https://github.com/utopia-php/domains/issues",
                "source": "https://github.com/utopia-php/domains/tree/master"
            },
            "time": "2020-02-23T07:40:02+00:00"
        },
        {
            "name": "utopia-php/framework",
            "version": "0.19.1",
            "source": {
                "type": "git",
                "url": "https://github.com/utopia-php/framework",
                "reference": "cc7629b5f7a8f45912ec2e069b7f14e361e41c34"
            },
            "require": {
                "php": ">=7.3.0"
            },
            "require-dev": {
                "phpunit/phpunit": "^9.4",
                "vimeo/psalm": "4.0.1"
            },
            "type": "library",
            "autoload": {
                "psr-4": {
                    "Utopia\\": "src/"
                }
            },
            "license": [
                "MIT"
            ],
            "authors": [
                {
                    "name": "Eldad Fux",
                    "email": "eldad@appwrite.io"
                }
            ],
            "description": "A simple, light and advanced PHP framework",
            "keywords": [
                "framework",
                "php",
                "upf"
            ],
            "time": "2021-11-25T16:11:40+00:00"
        },
        {
            "name": "utopia-php/image",
            "version": "0.5.3",
            "source": {
                "type": "git",
                "url": "https://github.com/utopia-php/image.git",
                "reference": "4a8429b62dcf56562b038d6712375f75166f0c02"
            },
            "dist": {
                "type": "zip",
                "url": "https://api.github.com/repos/utopia-php/image/zipball/4a8429b62dcf56562b038d6712375f75166f0c02",
                "reference": "4a8429b62dcf56562b038d6712375f75166f0c02",
                "shasum": ""
            },
            "require": {
                "ext-imagick": "*",
                "php": ">=7.4"
            },
            "require-dev": {
                "phpunit/phpunit": "^9.3",
                "vimeo/psalm": "4.0.1"
            },
            "type": "library",
            "autoload": {
                "psr-4": {
                    "Utopia\\Image\\": "src/Image"
                }
            },
            "notification-url": "https://packagist.org/downloads/",
            "license": [
                "MIT"
            ],
            "authors": [
                {
                    "name": "Eldad Fux",
                    "email": "eldad@appwrite.io"
                }
            ],
            "description": "A simple Image manipulation library",
            "keywords": [
                "framework",
                "image",
                "php",
                "upf",
                "utopia"
            ],
            "support": {
                "issues": "https://github.com/utopia-php/image/issues",
                "source": "https://github.com/utopia-php/image/tree/0.5.3"
            },
            "time": "2021-11-02T05:47:16+00:00"
        },
        {
            "name": "utopia-php/locale",
            "version": "0.4.0",
            "source": {
                "type": "git",
                "url": "https://github.com/utopia-php/locale.git",
                "reference": "c2d9358d0fe2f6b6ed5448369f9d1e430c615447"
            },
            "dist": {
                "type": "zip",
                "url": "https://api.github.com/repos/utopia-php/locale/zipball/c2d9358d0fe2f6b6ed5448369f9d1e430c615447",
                "reference": "c2d9358d0fe2f6b6ed5448369f9d1e430c615447",
                "shasum": ""
            },
            "require": {
                "php": ">=7.4"
            },
            "require-dev": {
                "phpunit/phpunit": "^9.3",
                "vimeo/psalm": "4.0.1"
            },
            "type": "library",
            "autoload": {
                "psr-4": {
                    "Utopia\\Locale\\": "src/Locale"
                }
            },
            "notification-url": "https://packagist.org/downloads/",
            "license": [
                "MIT"
            ],
            "authors": [
                {
                    "name": "Eldad Fux",
                    "email": "eldad@appwrite.io"
                }
            ],
            "description": "A simple locale library to manage application translations",
            "keywords": [
                "framework",
                "locale",
                "php",
                "upf",
                "utopia"
            ],
            "support": {
                "issues": "https://github.com/utopia-php/locale/issues",
                "source": "https://github.com/utopia-php/locale/tree/0.4.0"
            },
            "time": "2021-07-24T11:35:55+00:00"
        },
        {
            "name": "utopia-php/orchestration",
            "version": "0.2.1",
            "source": {
                "type": "git",
                "url": "https://github.com/utopia-php/orchestration.git",
                "reference": "55da7a331a45d5887de8122268dfccd15fee94d1"
            },
            "dist": {
                "type": "zip",
                "url": "https://api.github.com/repos/utopia-php/orchestration/zipball/55da7a331a45d5887de8122268dfccd15fee94d1",
                "reference": "55da7a331a45d5887de8122268dfccd15fee94d1",
                "shasum": ""
            },
            "require": {
                "php": ">=8.0",
                "utopia-php/cli": "0.11.*"
            },
            "require-dev": {
                "phpunit/phpunit": "^9.3",
                "vimeo/psalm": "4.0.1"
            },
            "type": "library",
            "autoload": {
                "psr-4": {
                    "Utopia\\Orchestration\\": "src/Orchestration"
                }
            },
            "notification-url": "https://packagist.org/downloads/",
            "license": [
                "MIT"
            ],
            "authors": [
                {
                    "name": "Eldad Fux",
                    "email": "eldad@appwrite.io"
                }
            ],
            "description": "Lite & fast micro PHP abstraction library for container orchestration",
            "keywords": [
                "docker",
                "framework",
                "kubernetes",
                "orchestration",
                "php",
                "swarm",
                "upf",
                "utopia"
            ],
            "support": {
                "issues": "https://github.com/utopia-php/orchestration/issues",
                "source": "https://github.com/utopia-php/orchestration/tree/0.2.1"
            },
            "time": "2021-09-03T11:29:20+00:00"
        },
        {
            "name": "utopia-php/preloader",
            "version": "0.2.4",
            "source": {
                "type": "git",
                "url": "https://github.com/utopia-php/preloader.git",
                "reference": "65ef48392e72172f584b0baa2e224f9a1cebcce0"
            },
            "dist": {
                "type": "zip",
                "url": "https://api.github.com/repos/utopia-php/preloader/zipball/65ef48392e72172f584b0baa2e224f9a1cebcce0",
                "reference": "65ef48392e72172f584b0baa2e224f9a1cebcce0",
                "shasum": ""
            },
            "require": {
                "php": ">=7.1"
            },
            "require-dev": {
                "phpunit/phpunit": "^9.3",
                "vimeo/psalm": "4.0.1"
            },
            "type": "library",
            "autoload": {
                "psr-4": {
                    "Utopia\\Preloader\\": "src/Preloader"
                }
            },
            "notification-url": "https://packagist.org/downloads/",
            "license": [
                "MIT"
            ],
            "authors": [
                {
                    "name": "Eldad Fux",
                    "email": "team@appwrite.io"
                }
            ],
            "description": "Utopia Preloader library is simple and lite library for managing PHP preloading configuration",
            "keywords": [
                "framework",
                "php",
                "preload",
                "preloader",
                "preloading",
                "upf",
                "utopia"
            ],
            "support": {
                "issues": "https://github.com/utopia-php/preloader/issues",
                "source": "https://github.com/utopia-php/preloader/tree/0.2.4"
            },
            "time": "2020-10-24T07:04:59+00:00"
        },
        {
            "name": "utopia-php/registry",
            "version": "0.5.0",
            "source": {
                "type": "git",
                "url": "https://github.com/utopia-php/registry.git",
                "reference": "bedc4ed54527b2803e6dfdccc39449f98522b70d"
            },
            "dist": {
                "type": "zip",
                "url": "https://api.github.com/repos/utopia-php/registry/zipball/bedc4ed54527b2803e6dfdccc39449f98522b70d",
                "reference": "bedc4ed54527b2803e6dfdccc39449f98522b70d",
                "shasum": ""
            },
            "require": {
                "php": ">=7.4"
            },
            "require-dev": {
                "phpunit/phpunit": "^9.3",
                "vimeo/psalm": "4.0.1"
            },
            "type": "library",
            "autoload": {
                "psr-4": {
                    "Utopia\\Registry\\": "src/Registry"
                }
            },
            "notification-url": "https://packagist.org/downloads/",
            "license": [
                "MIT"
            ],
            "authors": [
                {
                    "name": "Eldad Fux",
                    "email": "eldad@appwrite.io"
                }
            ],
            "description": "A simple dependency management library for PHP",
            "keywords": [
                "dependency management",
                "di",
                "framework",
                "php",
                "upf",
                "utopia"
            ],
            "support": {
                "issues": "https://github.com/utopia-php/registry/issues",
                "source": "https://github.com/utopia-php/registry/tree/0.5.0"
            },
            "time": "2021-03-10T10:45:22+00:00"
        },
        {
            "name": "utopia-php/storage",
            "version": "dev-feat-large-file-support",
            "source": {
                "type": "git",
                "url": "https://github.com/utopia-php/storage",
<<<<<<< HEAD
                "reference": "6ce037c5b5ef5efb85b4da3e3141940182f50f7d"
=======
                "reference": "88ed83274542ba3c9d34c5dabd17e0cfb480519d"
>>>>>>> 66450584
            },
            "require": {
                "php": ">=8.0",
                "utopia-php/framework": "0.*.*"
            },
            "require-dev": {
                "phpunit/phpunit": "^9.3",
                "vimeo/psalm": "4.0.1"
            },
            "type": "library",
            "autoload": {
                "psr-4": {
                    "Utopia\\Storage\\": "src/Storage"
                }
            },
            "license": [
                "MIT"
            ],
            "authors": [
                {
                    "name": "Eldad Fux",
                    "email": "eldad@appwrite.io"
                }
            ],
            "description": "A simple Storage library to manage application storage",
            "keywords": [
                "framework",
                "php",
                "storage",
                "upf",
                "utopia"
            ],
<<<<<<< HEAD
            "time": "2021-11-26T07:58:02+00:00"
=======
            "time": "2021-12-03T04:31:08+00:00"
>>>>>>> 66450584
        },
        {
            "name": "utopia-php/swoole",
            "version": "0.3.1",
            "source": {
                "type": "git",
                "url": "https://github.com/utopia-php/swoole.git",
                "reference": "b564dacb13472845f06df158ae5382e8098dfd7a"
            },
            "dist": {
                "type": "zip",
                "url": "https://api.github.com/repos/utopia-php/swoole/zipball/b564dacb13472845f06df158ae5382e8098dfd7a",
                "reference": "b564dacb13472845f06df158ae5382e8098dfd7a",
                "shasum": ""
            },
            "require": {
                "ext-swoole": "*",
                "php": ">=7.4",
                "utopia-php/framework": "0.*.*"
            },
            "require-dev": {
                "phpunit/phpunit": "^9.3",
                "swoole/ide-helper": "4.5.5",
                "vimeo/psalm": "4.0.1"
            },
            "type": "library",
            "autoload": {
                "psr-4": {
                    "Utopia\\Swoole\\": "src/Swoole"
                }
            },
            "notification-url": "https://packagist.org/downloads/",
            "license": [
                "MIT"
            ],
            "authors": [
                {
                    "name": "Eldad Fux",
                    "email": "team@appwrite.io"
                }
            ],
            "description": "An extension for Utopia Framework to work with PHP Swoole as a PHP FPM alternative",
            "keywords": [
                "framework",
                "http",
                "php",
                "server",
                "swoole",
                "upf",
                "utopia"
            ],
            "support": {
                "issues": "https://github.com/utopia-php/swoole/issues",
                "source": "https://github.com/utopia-php/swoole/tree/0.3.1"
            },
            "time": "2021-07-27T09:28:10+00:00"
        },
        {
            "name": "utopia-php/system",
            "version": "0.4.0",
            "source": {
                "type": "git",
                "url": "https://github.com/utopia-php/system.git",
                "reference": "67c92c66ce8f0cc925a00bca89f7a188bf9183c0"
            },
            "dist": {
                "type": "zip",
                "url": "https://api.github.com/repos/utopia-php/system/zipball/67c92c66ce8f0cc925a00bca89f7a188bf9183c0",
                "reference": "67c92c66ce8f0cc925a00bca89f7a188bf9183c0",
                "shasum": ""
            },
            "require": {
                "php": ">=7.4"
            },
            "require-dev": {
                "phpunit/phpunit": "^9.3",
                "vimeo/psalm": "4.0.1"
            },
            "type": "library",
            "autoload": {
                "psr-4": {
                    "Utopia\\System\\": "src/System"
                }
            },
            "notification-url": "https://packagist.org/downloads/",
            "license": [
                "MIT"
            ],
            "authors": [
                {
                    "name": "Eldad Fux",
                    "email": "eldad@appwrite.io"
                },
                {
                    "name": "Torsten Dittmann",
                    "email": "torsten@appwrite.io"
                }
            ],
            "description": "A simple library for obtaining information about the host's system.",
            "keywords": [
                "framework",
                "php",
                "system",
                "upf",
                "utopia"
            ],
            "support": {
                "issues": "https://github.com/utopia-php/system/issues",
                "source": "https://github.com/utopia-php/system/tree/0.4.0"
            },
            "time": "2021-02-04T14:14:49+00:00"
        },
        {
            "name": "utopia-php/websocket",
            "version": "0.0.1",
            "source": {
                "type": "git",
                "url": "https://github.com/utopia-php/websocket.git",
                "reference": "808317ef4ea0683c2c82dee5d543b1c8378e2e1b"
            },
            "dist": {
                "type": "zip",
                "url": "https://api.github.com/repos/utopia-php/websocket/zipball/808317ef4ea0683c2c82dee5d543b1c8378e2e1b",
                "reference": "808317ef4ea0683c2c82dee5d543b1c8378e2e1b",
                "shasum": ""
            },
            "require": {
                "php": ">=8.0"
            },
            "require-dev": {
                "phpunit/phpunit": "^9.5.5",
                "swoole/ide-helper": "4.6.6",
                "textalk/websocket": "1.5.2",
                "vimeo/psalm": "^4.8.1",
                "workerman/workerman": "^4.0"
            },
            "type": "library",
            "autoload": {
                "psr-4": {
                    "Utopia\\WebSocket\\": "src/WebSocket"
                }
            },
            "notification-url": "https://packagist.org/downloads/",
            "license": [
                "MIT"
            ],
            "authors": [
                {
                    "name": "Eldad Fux",
                    "email": "eldad@appwrite.io"
                },
                {
                    "name": "Torsten Dittmann",
                    "email": "torsten@appwrite.io"
                }
            ],
            "description": "A simple abstraction for WebSocket servers.",
            "keywords": [
                "framework",
                "php",
                "upf",
                "utopia",
                "websocket"
            ],
            "support": {
                "issues": "https://github.com/utopia-php/websocket/issues",
                "source": "https://github.com/utopia-php/websocket/tree/0.0.1"
            },
            "time": "2021-07-11T13:09:44+00:00"
        },
        {
            "name": "webmozart/assert",
            "version": "1.10.0",
            "source": {
                "type": "git",
                "url": "https://github.com/webmozarts/assert.git",
                "reference": "6964c76c7804814a842473e0c8fd15bab0f18e25"
            },
            "dist": {
                "type": "zip",
                "url": "https://api.github.com/repos/webmozarts/assert/zipball/6964c76c7804814a842473e0c8fd15bab0f18e25",
                "reference": "6964c76c7804814a842473e0c8fd15bab0f18e25",
                "shasum": ""
            },
            "require": {
                "php": "^7.2 || ^8.0",
                "symfony/polyfill-ctype": "^1.8"
            },
            "conflict": {
                "phpstan/phpstan": "<0.12.20",
                "vimeo/psalm": "<4.6.1 || 4.6.2"
            },
            "require-dev": {
                "phpunit/phpunit": "^8.5.13"
            },
            "type": "library",
            "extra": {
                "branch-alias": {
                    "dev-master": "1.10-dev"
                }
            },
            "autoload": {
                "psr-4": {
                    "Webmozart\\Assert\\": "src/"
                }
            },
            "notification-url": "https://packagist.org/downloads/",
            "license": [
                "MIT"
            ],
            "authors": [
                {
                    "name": "Bernhard Schussek",
                    "email": "bschussek@gmail.com"
                }
            ],
            "description": "Assertions to validate method input/output with nice error messages.",
            "keywords": [
                "assert",
                "check",
                "validate"
            ],
            "support": {
                "issues": "https://github.com/webmozarts/assert/issues",
                "source": "https://github.com/webmozarts/assert/tree/1.10.0"
            },
            "time": "2021-03-09T10:59:23+00:00"
        }
    ],
    "packages-dev": [
        {
            "name": "amphp/amp",
            "version": "v2.6.1",
            "source": {
                "type": "git",
                "url": "https://github.com/amphp/amp.git",
                "reference": "c5fc66a78ee38d7ac9195a37bacaf940eb3f65ae"
            },
            "dist": {
                "type": "zip",
                "url": "https://api.github.com/repos/amphp/amp/zipball/c5fc66a78ee38d7ac9195a37bacaf940eb3f65ae",
                "reference": "c5fc66a78ee38d7ac9195a37bacaf940eb3f65ae",
                "shasum": ""
            },
            "require": {
                "php": ">=7.1"
            },
            "require-dev": {
                "amphp/php-cs-fixer-config": "dev-master",
                "amphp/phpunit-util": "^1",
                "ext-json": "*",
                "jetbrains/phpstorm-stubs": "^2019.3",
                "phpunit/phpunit": "^7 | ^8 | ^9",
                "psalm/phar": "^3.11@dev",
                "react/promise": "^2"
            },
            "type": "library",
            "extra": {
                "branch-alias": {
                    "dev-master": "2.x-dev"
                }
            },
            "autoload": {
                "psr-4": {
                    "Amp\\": "lib"
                },
                "files": [
                    "lib/functions.php",
                    "lib/Internal/functions.php"
                ]
            },
            "notification-url": "https://packagist.org/downloads/",
            "license": [
                "MIT"
            ],
            "authors": [
                {
                    "name": "Daniel Lowrey",
                    "email": "rdlowrey@php.net"
                },
                {
                    "name": "Aaron Piotrowski",
                    "email": "aaron@trowski.com"
                },
                {
                    "name": "Bob Weinand",
                    "email": "bobwei9@hotmail.com"
                },
                {
                    "name": "Niklas Keller",
                    "email": "me@kelunik.com"
                }
            ],
            "description": "A non-blocking concurrency framework for PHP applications.",
            "homepage": "http://amphp.org/amp",
            "keywords": [
                "async",
                "asynchronous",
                "awaitable",
                "concurrency",
                "event",
                "event-loop",
                "future",
                "non-blocking",
                "promise"
            ],
            "support": {
                "irc": "irc://irc.freenode.org/amphp",
                "issues": "https://github.com/amphp/amp/issues",
                "source": "https://github.com/amphp/amp/tree/v2.6.1"
            },
            "funding": [
                {
                    "url": "https://github.com/amphp",
                    "type": "github"
                }
            ],
            "time": "2021-09-23T18:43:08+00:00"
        },
        {
            "name": "amphp/byte-stream",
            "version": "v1.8.1",
            "source": {
                "type": "git",
                "url": "https://github.com/amphp/byte-stream.git",
                "reference": "acbd8002b3536485c997c4e019206b3f10ca15bd"
            },
            "dist": {
                "type": "zip",
                "url": "https://api.github.com/repos/amphp/byte-stream/zipball/acbd8002b3536485c997c4e019206b3f10ca15bd",
                "reference": "acbd8002b3536485c997c4e019206b3f10ca15bd",
                "shasum": ""
            },
            "require": {
                "amphp/amp": "^2",
                "php": ">=7.1"
            },
            "require-dev": {
                "amphp/php-cs-fixer-config": "dev-master",
                "amphp/phpunit-util": "^1.4",
                "friendsofphp/php-cs-fixer": "^2.3",
                "jetbrains/phpstorm-stubs": "^2019.3",
                "phpunit/phpunit": "^6 || ^7 || ^8",
                "psalm/phar": "^3.11.4"
            },
            "type": "library",
            "extra": {
                "branch-alias": {
                    "dev-master": "1.x-dev"
                }
            },
            "autoload": {
                "psr-4": {
                    "Amp\\ByteStream\\": "lib"
                },
                "files": [
                    "lib/functions.php"
                ]
            },
            "notification-url": "https://packagist.org/downloads/",
            "license": [
                "MIT"
            ],
            "authors": [
                {
                    "name": "Aaron Piotrowski",
                    "email": "aaron@trowski.com"
                },
                {
                    "name": "Niklas Keller",
                    "email": "me@kelunik.com"
                }
            ],
            "description": "A stream abstraction to make working with non-blocking I/O simple.",
            "homepage": "http://amphp.org/byte-stream",
            "keywords": [
                "amp",
                "amphp",
                "async",
                "io",
                "non-blocking",
                "stream"
            ],
            "support": {
                "irc": "irc://irc.freenode.org/amphp",
                "issues": "https://github.com/amphp/byte-stream/issues",
                "source": "https://github.com/amphp/byte-stream/tree/v1.8.1"
            },
            "funding": [
                {
                    "url": "https://github.com/amphp",
                    "type": "github"
                }
            ],
            "time": "2021-03-30T17:13:30+00:00"
        },
        {
            "name": "appwrite/sdk-generator",
            "version": "0.16.2",
            "source": {
                "type": "git",
                "url": "https://github.com/appwrite/sdk-generator.git",
                "reference": "e3a20c96a745a9c4aa048fd344650fcfbf41cf6f"
            },
            "dist": {
                "type": "zip",
                "url": "https://api.github.com/repos/appwrite/sdk-generator/zipball/e3a20c96a745a9c4aa048fd344650fcfbf41cf6f",
                "reference": "e3a20c96a745a9c4aa048fd344650fcfbf41cf6f",
                "shasum": ""
            },
            "require": {
                "ext-curl": "*",
                "ext-json": "*",
                "ext-mbstring": "*",
                "matthiasmullie/minify": "^1.3",
                "php": ">=7.0.0",
                "twig/twig": "^2.14"
            },
            "require-dev": {
                "phpunit/phpunit": "^7.0"
            },
            "type": "library",
            "autoload": {
                "psr-4": {
                    "Appwrite\\SDK\\": "src/SDK",
                    "Appwrite\\Spec\\": "src/Spec"
                }
            },
            "notification-url": "https://packagist.org/downloads/",
            "license": [
                "MIT"
            ],
            "authors": [
                {
                    "name": "Eldad Fux",
                    "email": "eldad@appwrite.io"
                }
            ],
            "description": "Appwrite PHP library for generating API SDKs for multiple programming languages and platforms",
            "support": {
                "issues": "https://github.com/appwrite/sdk-generator/issues",
                "source": "https://github.com/appwrite/sdk-generator/tree/0.16.2"
            },
            "time": "2021-11-12T11:09:38+00:00"
        },
        {
            "name": "composer/semver",
            "version": "3.2.6",
            "source": {
                "type": "git",
                "url": "https://github.com/composer/semver.git",
                "reference": "83e511e247de329283478496f7a1e114c9517506"
            },
            "dist": {
                "type": "zip",
                "url": "https://api.github.com/repos/composer/semver/zipball/83e511e247de329283478496f7a1e114c9517506",
                "reference": "83e511e247de329283478496f7a1e114c9517506",
                "shasum": ""
            },
            "require": {
                "php": "^5.3.2 || ^7.0 || ^8.0"
            },
            "require-dev": {
                "phpstan/phpstan": "^0.12.54",
                "symfony/phpunit-bridge": "^4.2 || ^5"
            },
            "type": "library",
            "extra": {
                "branch-alias": {
                    "dev-main": "3.x-dev"
                }
            },
            "autoload": {
                "psr-4": {
                    "Composer\\Semver\\": "src"
                }
            },
            "notification-url": "https://packagist.org/downloads/",
            "license": [
                "MIT"
            ],
            "authors": [
                {
                    "name": "Nils Adermann",
                    "email": "naderman@naderman.de",
                    "homepage": "http://www.naderman.de"
                },
                {
                    "name": "Jordi Boggiano",
                    "email": "j.boggiano@seld.be",
                    "homepage": "http://seld.be"
                },
                {
                    "name": "Rob Bast",
                    "email": "rob.bast@gmail.com",
                    "homepage": "http://robbast.nl"
                }
            ],
            "description": "Semver library that offers utilities, version constraint parsing and validation.",
            "keywords": [
                "semantic",
                "semver",
                "validation",
                "versioning"
            ],
            "support": {
                "irc": "irc://irc.freenode.org/composer",
                "issues": "https://github.com/composer/semver/issues",
                "source": "https://github.com/composer/semver/tree/3.2.6"
            },
            "funding": [
                {
                    "url": "https://packagist.com",
                    "type": "custom"
                },
                {
                    "url": "https://github.com/composer",
                    "type": "github"
                },
                {
                    "url": "https://tidelift.com/funding/github/packagist/composer/composer",
                    "type": "tidelift"
                }
            ],
            "time": "2021-10-25T11:34:17+00:00"
        },
        {
            "name": "composer/xdebug-handler",
            "version": "2.0.2",
            "source": {
                "type": "git",
                "url": "https://github.com/composer/xdebug-handler.git",
                "reference": "84674dd3a7575ba617f5a76d7e9e29a7d3891339"
            },
            "dist": {
                "type": "zip",
                "url": "https://api.github.com/repos/composer/xdebug-handler/zipball/84674dd3a7575ba617f5a76d7e9e29a7d3891339",
                "reference": "84674dd3a7575ba617f5a76d7e9e29a7d3891339",
                "shasum": ""
            },
            "require": {
                "php": "^5.3.2 || ^7.0 || ^8.0",
                "psr/log": "^1 || ^2 || ^3"
            },
            "require-dev": {
                "phpstan/phpstan": "^0.12.55",
                "symfony/phpunit-bridge": "^4.2 || ^5"
            },
            "type": "library",
            "autoload": {
                "psr-4": {
                    "Composer\\XdebugHandler\\": "src"
                }
            },
            "notification-url": "https://packagist.org/downloads/",
            "license": [
                "MIT"
            ],
            "authors": [
                {
                    "name": "John Stevenson",
                    "email": "john-stevenson@blueyonder.co.uk"
                }
            ],
            "description": "Restarts a process without Xdebug.",
            "keywords": [
                "Xdebug",
                "performance"
            ],
            "support": {
                "irc": "irc://irc.freenode.org/composer",
                "issues": "https://github.com/composer/xdebug-handler/issues",
                "source": "https://github.com/composer/xdebug-handler/tree/2.0.2"
            },
            "funding": [
                {
                    "url": "https://packagist.com",
                    "type": "custom"
                },
                {
                    "url": "https://github.com/composer",
                    "type": "github"
                },
                {
                    "url": "https://tidelift.com/funding/github/packagist/composer/composer",
                    "type": "tidelift"
                }
            ],
            "time": "2021-07-31T17:03:58+00:00"
        },
        {
            "name": "dnoegel/php-xdg-base-dir",
            "version": "v0.1.1",
            "source": {
                "type": "git",
                "url": "https://github.com/dnoegel/php-xdg-base-dir.git",
                "reference": "8f8a6e48c5ecb0f991c2fdcf5f154a47d85f9ffd"
            },
            "dist": {
                "type": "zip",
                "url": "https://api.github.com/repos/dnoegel/php-xdg-base-dir/zipball/8f8a6e48c5ecb0f991c2fdcf5f154a47d85f9ffd",
                "reference": "8f8a6e48c5ecb0f991c2fdcf5f154a47d85f9ffd",
                "shasum": ""
            },
            "require": {
                "php": ">=5.3.2"
            },
            "require-dev": {
                "phpunit/phpunit": "~7.0|~6.0|~5.0|~4.8.35"
            },
            "type": "library",
            "autoload": {
                "psr-4": {
                    "XdgBaseDir\\": "src/"
                }
            },
            "notification-url": "https://packagist.org/downloads/",
            "license": [
                "MIT"
            ],
            "description": "implementation of xdg base directory specification for php",
            "support": {
                "issues": "https://github.com/dnoegel/php-xdg-base-dir/issues",
                "source": "https://github.com/dnoegel/php-xdg-base-dir/tree/v0.1.1"
            },
            "time": "2019-12-04T15:06:13+00:00"
        },
        {
            "name": "doctrine/instantiator",
            "version": "1.4.0",
            "source": {
                "type": "git",
                "url": "https://github.com/doctrine/instantiator.git",
                "reference": "d56bf6102915de5702778fe20f2de3b2fe570b5b"
            },
            "dist": {
                "type": "zip",
                "url": "https://api.github.com/repos/doctrine/instantiator/zipball/d56bf6102915de5702778fe20f2de3b2fe570b5b",
                "reference": "d56bf6102915de5702778fe20f2de3b2fe570b5b",
                "shasum": ""
            },
            "require": {
                "php": "^7.1 || ^8.0"
            },
            "require-dev": {
                "doctrine/coding-standard": "^8.0",
                "ext-pdo": "*",
                "ext-phar": "*",
                "phpbench/phpbench": "^0.13 || 1.0.0-alpha2",
                "phpstan/phpstan": "^0.12",
                "phpstan/phpstan-phpunit": "^0.12",
                "phpunit/phpunit": "^7.0 || ^8.0 || ^9.0"
            },
            "type": "library",
            "autoload": {
                "psr-4": {
                    "Doctrine\\Instantiator\\": "src/Doctrine/Instantiator/"
                }
            },
            "notification-url": "https://packagist.org/downloads/",
            "license": [
                "MIT"
            ],
            "authors": [
                {
                    "name": "Marco Pivetta",
                    "email": "ocramius@gmail.com",
                    "homepage": "https://ocramius.github.io/"
                }
            ],
            "description": "A small, lightweight utility to instantiate objects in PHP without invoking their constructors",
            "homepage": "https://www.doctrine-project.org/projects/instantiator.html",
            "keywords": [
                "constructor",
                "instantiate"
            ],
            "support": {
                "issues": "https://github.com/doctrine/instantiator/issues",
                "source": "https://github.com/doctrine/instantiator/tree/1.4.0"
            },
            "funding": [
                {
                    "url": "https://www.doctrine-project.org/sponsorship.html",
                    "type": "custom"
                },
                {
                    "url": "https://www.patreon.com/phpdoctrine",
                    "type": "patreon"
                },
                {
                    "url": "https://tidelift.com/funding/github/packagist/doctrine%2Finstantiator",
                    "type": "tidelift"
                }
            ],
            "time": "2020-11-10T18:47:58+00:00"
        },
        {
            "name": "felixfbecker/advanced-json-rpc",
            "version": "v3.2.1",
            "source": {
                "type": "git",
                "url": "https://github.com/felixfbecker/php-advanced-json-rpc.git",
                "reference": "b5f37dbff9a8ad360ca341f3240dc1c168b45447"
            },
            "dist": {
                "type": "zip",
                "url": "https://api.github.com/repos/felixfbecker/php-advanced-json-rpc/zipball/b5f37dbff9a8ad360ca341f3240dc1c168b45447",
                "reference": "b5f37dbff9a8ad360ca341f3240dc1c168b45447",
                "shasum": ""
            },
            "require": {
                "netresearch/jsonmapper": "^1.0 || ^2.0 || ^3.0 || ^4.0",
                "php": "^7.1 || ^8.0",
                "phpdocumentor/reflection-docblock": "^4.3.4 || ^5.0.0"
            },
            "require-dev": {
                "phpunit/phpunit": "^7.0 || ^8.0"
            },
            "type": "library",
            "autoload": {
                "psr-4": {
                    "AdvancedJsonRpc\\": "lib/"
                }
            },
            "notification-url": "https://packagist.org/downloads/",
            "license": [
                "ISC"
            ],
            "authors": [
                {
                    "name": "Felix Becker",
                    "email": "felix.b@outlook.com"
                }
            ],
            "description": "A more advanced JSONRPC implementation",
            "support": {
                "issues": "https://github.com/felixfbecker/php-advanced-json-rpc/issues",
                "source": "https://github.com/felixfbecker/php-advanced-json-rpc/tree/v3.2.1"
            },
            "time": "2021-06-11T22:34:44+00:00"
        },
        {
            "name": "felixfbecker/language-server-protocol",
            "version": "1.5.1",
            "source": {
                "type": "git",
                "url": "https://github.com/felixfbecker/php-language-server-protocol.git",
                "reference": "9d846d1f5cf101deee7a61c8ba7caa0a975cd730"
            },
            "dist": {
                "type": "zip",
                "url": "https://api.github.com/repos/felixfbecker/php-language-server-protocol/zipball/9d846d1f5cf101deee7a61c8ba7caa0a975cd730",
                "reference": "9d846d1f5cf101deee7a61c8ba7caa0a975cd730",
                "shasum": ""
            },
            "require": {
                "php": ">=7.1"
            },
            "require-dev": {
                "phpstan/phpstan": "*",
                "squizlabs/php_codesniffer": "^3.1",
                "vimeo/psalm": "^4.0"
            },
            "type": "library",
            "extra": {
                "branch-alias": {
                    "dev-master": "1.x-dev"
                }
            },
            "autoload": {
                "psr-4": {
                    "LanguageServerProtocol\\": "src/"
                }
            },
            "notification-url": "https://packagist.org/downloads/",
            "license": [
                "ISC"
            ],
            "authors": [
                {
                    "name": "Felix Becker",
                    "email": "felix.b@outlook.com"
                }
            ],
            "description": "PHP classes for the Language Server Protocol",
            "keywords": [
                "language",
                "microsoft",
                "php",
                "server"
            ],
            "support": {
                "issues": "https://github.com/felixfbecker/php-language-server-protocol/issues",
                "source": "https://github.com/felixfbecker/php-language-server-protocol/tree/1.5.1"
            },
            "time": "2021-02-22T14:02:09+00:00"
        },
        {
            "name": "matthiasmullie/minify",
            "version": "1.3.66",
            "source": {
                "type": "git",
                "url": "https://github.com/matthiasmullie/minify.git",
                "reference": "45fd3b0f1dfa2c965857c6d4a470bea52adc31a6"
            },
            "dist": {
                "type": "zip",
                "url": "https://api.github.com/repos/matthiasmullie/minify/zipball/45fd3b0f1dfa2c965857c6d4a470bea52adc31a6",
                "reference": "45fd3b0f1dfa2c965857c6d4a470bea52adc31a6",
                "shasum": ""
            },
            "require": {
                "ext-pcre": "*",
                "matthiasmullie/path-converter": "~1.1",
                "php": ">=5.3.0"
            },
            "require-dev": {
                "friendsofphp/php-cs-fixer": "~2.0",
                "matthiasmullie/scrapbook": "dev-master",
                "phpunit/phpunit": ">=4.8"
            },
            "suggest": {
                "psr/cache-implementation": "Cache implementation to use with Minify::cache"
            },
            "bin": [
                "bin/minifycss",
                "bin/minifyjs"
            ],
            "type": "library",
            "autoload": {
                "psr-4": {
                    "MatthiasMullie\\Minify\\": "src/"
                }
            },
            "notification-url": "https://packagist.org/downloads/",
            "license": [
                "MIT"
            ],
            "authors": [
                {
                    "name": "Matthias Mullie",
                    "email": "minify@mullie.eu",
                    "homepage": "http://www.mullie.eu",
                    "role": "Developer"
                }
            ],
            "description": "CSS & JavaScript minifier, in PHP. Removes whitespace, strips comments, combines files (incl. @import statements and small assets in CSS files), and optimizes/shortens a few common programming patterns.",
            "homepage": "http://www.minifier.org",
            "keywords": [
                "JS",
                "css",
                "javascript",
                "minifier",
                "minify"
            ],
            "support": {
                "issues": "https://github.com/matthiasmullie/minify/issues",
                "source": "https://github.com/matthiasmullie/minify/tree/1.3.66"
            },
            "funding": [
                {
                    "url": "https://github.com/[user1",
                    "type": "github"
                },
                {
                    "url": "https://github.com/matthiasmullie] # Replace with up to 4 GitHub Sponsors-enabled usernames e.g.",
                    "type": "github"
                },
                {
                    "url": "https://github.com/user2",
                    "type": "github"
                }
            ],
            "time": "2021-01-06T15:18:10+00:00"
        },
        {
            "name": "matthiasmullie/path-converter",
            "version": "1.1.3",
            "source": {
                "type": "git",
                "url": "https://github.com/matthiasmullie/path-converter.git",
                "reference": "e7d13b2c7e2f2268e1424aaed02085518afa02d9"
            },
            "dist": {
                "type": "zip",
                "url": "https://api.github.com/repos/matthiasmullie/path-converter/zipball/e7d13b2c7e2f2268e1424aaed02085518afa02d9",
                "reference": "e7d13b2c7e2f2268e1424aaed02085518afa02d9",
                "shasum": ""
            },
            "require": {
                "ext-pcre": "*",
                "php": ">=5.3.0"
            },
            "require-dev": {
                "phpunit/phpunit": "~4.8"
            },
            "type": "library",
            "autoload": {
                "psr-4": {
                    "MatthiasMullie\\PathConverter\\": "src/"
                }
            },
            "notification-url": "https://packagist.org/downloads/",
            "license": [
                "MIT"
            ],
            "authors": [
                {
                    "name": "Matthias Mullie",
                    "email": "pathconverter@mullie.eu",
                    "homepage": "http://www.mullie.eu",
                    "role": "Developer"
                }
            ],
            "description": "Relative path converter",
            "homepage": "http://github.com/matthiasmullie/path-converter",
            "keywords": [
                "converter",
                "path",
                "paths",
                "relative"
            ],
            "support": {
                "issues": "https://github.com/matthiasmullie/path-converter/issues",
                "source": "https://github.com/matthiasmullie/path-converter/tree/1.1.3"
            },
            "time": "2019-02-05T23:41:09+00:00"
        },
        {
            "name": "myclabs/deep-copy",
            "version": "1.10.2",
            "source": {
                "type": "git",
                "url": "https://github.com/myclabs/DeepCopy.git",
                "reference": "776f831124e9c62e1a2c601ecc52e776d8bb7220"
            },
            "dist": {
                "type": "zip",
                "url": "https://api.github.com/repos/myclabs/DeepCopy/zipball/776f831124e9c62e1a2c601ecc52e776d8bb7220",
                "reference": "776f831124e9c62e1a2c601ecc52e776d8bb7220",
                "shasum": ""
            },
            "require": {
                "php": "^7.1 || ^8.0"
            },
            "replace": {
                "myclabs/deep-copy": "self.version"
            },
            "require-dev": {
                "doctrine/collections": "^1.0",
                "doctrine/common": "^2.6",
                "phpunit/phpunit": "^7.1"
            },
            "type": "library",
            "autoload": {
                "psr-4": {
                    "DeepCopy\\": "src/DeepCopy/"
                },
                "files": [
                    "src/DeepCopy/deep_copy.php"
                ]
            },
            "notification-url": "https://packagist.org/downloads/",
            "license": [
                "MIT"
            ],
            "description": "Create deep copies (clones) of your objects",
            "keywords": [
                "clone",
                "copy",
                "duplicate",
                "object",
                "object graph"
            ],
            "support": {
                "issues": "https://github.com/myclabs/DeepCopy/issues",
                "source": "https://github.com/myclabs/DeepCopy/tree/1.10.2"
            },
            "funding": [
                {
                    "url": "https://tidelift.com/funding/github/packagist/myclabs/deep-copy",
                    "type": "tidelift"
                }
            ],
            "time": "2020-11-13T09:40:50+00:00"
        },
        {
            "name": "netresearch/jsonmapper",
            "version": "v4.0.0",
            "source": {
                "type": "git",
                "url": "https://github.com/cweiske/jsonmapper.git",
                "reference": "8bbc021a8edb2e4a7ea2f8ad4fa9ec9dce2fcb8d"
            },
            "dist": {
                "type": "zip",
                "url": "https://api.github.com/repos/cweiske/jsonmapper/zipball/8bbc021a8edb2e4a7ea2f8ad4fa9ec9dce2fcb8d",
                "reference": "8bbc021a8edb2e4a7ea2f8ad4fa9ec9dce2fcb8d",
                "shasum": ""
            },
            "require": {
                "ext-json": "*",
                "ext-pcre": "*",
                "ext-reflection": "*",
                "ext-spl": "*",
                "php": ">=7.1"
            },
            "require-dev": {
                "phpunit/phpunit": "~7.5 || ~8.0 || ~9.0",
                "squizlabs/php_codesniffer": "~3.5"
            },
            "type": "library",
            "autoload": {
                "psr-0": {
                    "JsonMapper": "src/"
                }
            },
            "notification-url": "https://packagist.org/downloads/",
            "license": [
                "OSL-3.0"
            ],
            "authors": [
                {
                    "name": "Christian Weiske",
                    "email": "cweiske@cweiske.de",
                    "homepage": "http://github.com/cweiske/jsonmapper/",
                    "role": "Developer"
                }
            ],
            "description": "Map nested JSON structures onto PHP classes",
            "support": {
                "email": "cweiske@cweiske.de",
                "issues": "https://github.com/cweiske/jsonmapper/issues",
                "source": "https://github.com/cweiske/jsonmapper/tree/v4.0.0"
            },
            "time": "2020-12-01T19:48:11+00:00"
        },
        {
            "name": "nikic/php-parser",
            "version": "v4.13.2",
            "source": {
                "type": "git",
                "url": "https://github.com/nikic/PHP-Parser.git",
                "reference": "210577fe3cf7badcc5814d99455df46564f3c077"
            },
            "dist": {
                "type": "zip",
                "url": "https://api.github.com/repos/nikic/PHP-Parser/zipball/210577fe3cf7badcc5814d99455df46564f3c077",
                "reference": "210577fe3cf7badcc5814d99455df46564f3c077",
                "shasum": ""
            },
            "require": {
                "ext-tokenizer": "*",
                "php": ">=7.0"
            },
            "require-dev": {
                "ircmaxell/php-yacc": "^0.0.7",
                "phpunit/phpunit": "^6.5 || ^7.0 || ^8.0 || ^9.0"
            },
            "bin": [
                "bin/php-parse"
            ],
            "type": "library",
            "extra": {
                "branch-alias": {
                    "dev-master": "4.9-dev"
                }
            },
            "autoload": {
                "psr-4": {
                    "PhpParser\\": "lib/PhpParser"
                }
            },
            "notification-url": "https://packagist.org/downloads/",
            "license": [
                "BSD-3-Clause"
            ],
            "authors": [
                {
                    "name": "Nikita Popov"
                }
            ],
            "description": "A PHP parser written in PHP",
            "keywords": [
                "parser",
                "php"
            ],
            "support": {
                "issues": "https://github.com/nikic/PHP-Parser/issues",
                "source": "https://github.com/nikic/PHP-Parser/tree/v4.13.2"
            },
            "time": "2021-11-30T19:35:32+00:00"
        },
        {
            "name": "openlss/lib-array2xml",
            "version": "1.0.0",
            "source": {
                "type": "git",
                "url": "https://github.com/nullivex/lib-array2xml.git",
                "reference": "a91f18a8dfc69ffabe5f9b068bc39bb202c81d90"
            },
            "dist": {
                "type": "zip",
                "url": "https://api.github.com/repos/nullivex/lib-array2xml/zipball/a91f18a8dfc69ffabe5f9b068bc39bb202c81d90",
                "reference": "a91f18a8dfc69ffabe5f9b068bc39bb202c81d90",
                "shasum": ""
            },
            "require": {
                "php": ">=5.3.2"
            },
            "type": "library",
            "autoload": {
                "psr-0": {
                    "LSS": ""
                }
            },
            "notification-url": "https://packagist.org/downloads/",
            "license": [
                "Apache-2.0"
            ],
            "authors": [
                {
                    "name": "Bryan Tong",
                    "email": "bryan@nullivex.com",
                    "homepage": "https://www.nullivex.com"
                },
                {
                    "name": "Tony Butler",
                    "email": "spudz76@gmail.com",
                    "homepage": "https://www.nullivex.com"
                }
            ],
            "description": "Array2XML conversion library credit to lalit.org",
            "homepage": "https://www.nullivex.com",
            "keywords": [
                "array",
                "array conversion",
                "xml",
                "xml conversion"
            ],
            "support": {
                "issues": "https://github.com/nullivex/lib-array2xml/issues",
                "source": "https://github.com/nullivex/lib-array2xml/tree/master"
            },
            "time": "2019-03-29T20:06:56+00:00"
        },
        {
            "name": "phar-io/manifest",
            "version": "2.0.3",
            "source": {
                "type": "git",
                "url": "https://github.com/phar-io/manifest.git",
                "reference": "97803eca37d319dfa7826cc2437fc020857acb53"
            },
            "dist": {
                "type": "zip",
                "url": "https://api.github.com/repos/phar-io/manifest/zipball/97803eca37d319dfa7826cc2437fc020857acb53",
                "reference": "97803eca37d319dfa7826cc2437fc020857acb53",
                "shasum": ""
            },
            "require": {
                "ext-dom": "*",
                "ext-phar": "*",
                "ext-xmlwriter": "*",
                "phar-io/version": "^3.0.1",
                "php": "^7.2 || ^8.0"
            },
            "type": "library",
            "extra": {
                "branch-alias": {
                    "dev-master": "2.0.x-dev"
                }
            },
            "autoload": {
                "classmap": [
                    "src/"
                ]
            },
            "notification-url": "https://packagist.org/downloads/",
            "license": [
                "BSD-3-Clause"
            ],
            "authors": [
                {
                    "name": "Arne Blankerts",
                    "email": "arne@blankerts.de",
                    "role": "Developer"
                },
                {
                    "name": "Sebastian Heuer",
                    "email": "sebastian@phpeople.de",
                    "role": "Developer"
                },
                {
                    "name": "Sebastian Bergmann",
                    "email": "sebastian@phpunit.de",
                    "role": "Developer"
                }
            ],
            "description": "Component for reading phar.io manifest information from a PHP Archive (PHAR)",
            "support": {
                "issues": "https://github.com/phar-io/manifest/issues",
                "source": "https://github.com/phar-io/manifest/tree/2.0.3"
            },
            "time": "2021-07-20T11:28:43+00:00"
        },
        {
            "name": "phar-io/version",
            "version": "3.1.0",
            "source": {
                "type": "git",
                "url": "https://github.com/phar-io/version.git",
                "reference": "bae7c545bef187884426f042434e561ab1ddb182"
            },
            "dist": {
                "type": "zip",
                "url": "https://api.github.com/repos/phar-io/version/zipball/bae7c545bef187884426f042434e561ab1ddb182",
                "reference": "bae7c545bef187884426f042434e561ab1ddb182",
                "shasum": ""
            },
            "require": {
                "php": "^7.2 || ^8.0"
            },
            "type": "library",
            "autoload": {
                "classmap": [
                    "src/"
                ]
            },
            "notification-url": "https://packagist.org/downloads/",
            "license": [
                "BSD-3-Clause"
            ],
            "authors": [
                {
                    "name": "Arne Blankerts",
                    "email": "arne@blankerts.de",
                    "role": "Developer"
                },
                {
                    "name": "Sebastian Heuer",
                    "email": "sebastian@phpeople.de",
                    "role": "Developer"
                },
                {
                    "name": "Sebastian Bergmann",
                    "email": "sebastian@phpunit.de",
                    "role": "Developer"
                }
            ],
            "description": "Library for handling version information and constraints",
            "support": {
                "issues": "https://github.com/phar-io/version/issues",
                "source": "https://github.com/phar-io/version/tree/3.1.0"
            },
            "time": "2021-02-23T14:00:09+00:00"
        },
        {
            "name": "phpdocumentor/reflection-common",
            "version": "2.2.0",
            "source": {
                "type": "git",
                "url": "https://github.com/phpDocumentor/ReflectionCommon.git",
                "reference": "1d01c49d4ed62f25aa84a747ad35d5a16924662b"
            },
            "dist": {
                "type": "zip",
                "url": "https://api.github.com/repos/phpDocumentor/ReflectionCommon/zipball/1d01c49d4ed62f25aa84a747ad35d5a16924662b",
                "reference": "1d01c49d4ed62f25aa84a747ad35d5a16924662b",
                "shasum": ""
            },
            "require": {
                "php": "^7.2 || ^8.0"
            },
            "type": "library",
            "extra": {
                "branch-alias": {
                    "dev-2.x": "2.x-dev"
                }
            },
            "autoload": {
                "psr-4": {
                    "phpDocumentor\\Reflection\\": "src/"
                }
            },
            "notification-url": "https://packagist.org/downloads/",
            "license": [
                "MIT"
            ],
            "authors": [
                {
                    "name": "Jaap van Otterdijk",
                    "email": "opensource@ijaap.nl"
                }
            ],
            "description": "Common reflection classes used by phpdocumentor to reflect the code structure",
            "homepage": "http://www.phpdoc.org",
            "keywords": [
                "FQSEN",
                "phpDocumentor",
                "phpdoc",
                "reflection",
                "static analysis"
            ],
            "support": {
                "issues": "https://github.com/phpDocumentor/ReflectionCommon/issues",
                "source": "https://github.com/phpDocumentor/ReflectionCommon/tree/2.x"
            },
            "time": "2020-06-27T09:03:43+00:00"
        },
        {
            "name": "phpdocumentor/reflection-docblock",
            "version": "5.3.0",
            "source": {
                "type": "git",
                "url": "https://github.com/phpDocumentor/ReflectionDocBlock.git",
                "reference": "622548b623e81ca6d78b721c5e029f4ce664f170"
            },
            "dist": {
                "type": "zip",
                "url": "https://api.github.com/repos/phpDocumentor/ReflectionDocBlock/zipball/622548b623e81ca6d78b721c5e029f4ce664f170",
                "reference": "622548b623e81ca6d78b721c5e029f4ce664f170",
                "shasum": ""
            },
            "require": {
                "ext-filter": "*",
                "php": "^7.2 || ^8.0",
                "phpdocumentor/reflection-common": "^2.2",
                "phpdocumentor/type-resolver": "^1.3",
                "webmozart/assert": "^1.9.1"
            },
            "require-dev": {
                "mockery/mockery": "~1.3.2",
                "psalm/phar": "^4.8"
            },
            "type": "library",
            "extra": {
                "branch-alias": {
                    "dev-master": "5.x-dev"
                }
            },
            "autoload": {
                "psr-4": {
                    "phpDocumentor\\Reflection\\": "src"
                }
            },
            "notification-url": "https://packagist.org/downloads/",
            "license": [
                "MIT"
            ],
            "authors": [
                {
                    "name": "Mike van Riel",
                    "email": "me@mikevanriel.com"
                },
                {
                    "name": "Jaap van Otterdijk",
                    "email": "account@ijaap.nl"
                }
            ],
            "description": "With this component, a library can provide support for annotations via DocBlocks or otherwise retrieve information that is embedded in a DocBlock.",
            "support": {
                "issues": "https://github.com/phpDocumentor/ReflectionDocBlock/issues",
                "source": "https://github.com/phpDocumentor/ReflectionDocBlock/tree/5.3.0"
            },
            "time": "2021-10-19T17:43:47+00:00"
        },
        {
            "name": "phpdocumentor/type-resolver",
            "version": "1.5.1",
            "source": {
                "type": "git",
                "url": "https://github.com/phpDocumentor/TypeResolver.git",
                "reference": "a12f7e301eb7258bb68acd89d4aefa05c2906cae"
            },
            "dist": {
                "type": "zip",
                "url": "https://api.github.com/repos/phpDocumentor/TypeResolver/zipball/a12f7e301eb7258bb68acd89d4aefa05c2906cae",
                "reference": "a12f7e301eb7258bb68acd89d4aefa05c2906cae",
                "shasum": ""
            },
            "require": {
                "php": "^7.2 || ^8.0",
                "phpdocumentor/reflection-common": "^2.0"
            },
            "require-dev": {
                "ext-tokenizer": "*",
                "psalm/phar": "^4.8"
            },
            "type": "library",
            "extra": {
                "branch-alias": {
                    "dev-1.x": "1.x-dev"
                }
            },
            "autoload": {
                "psr-4": {
                    "phpDocumentor\\Reflection\\": "src"
                }
            },
            "notification-url": "https://packagist.org/downloads/",
            "license": [
                "MIT"
            ],
            "authors": [
                {
                    "name": "Mike van Riel",
                    "email": "me@mikevanriel.com"
                }
            ],
            "description": "A PSR-5 based resolver of Class names, Types and Structural Element Names",
            "support": {
                "issues": "https://github.com/phpDocumentor/TypeResolver/issues",
                "source": "https://github.com/phpDocumentor/TypeResolver/tree/1.5.1"
            },
            "time": "2021-10-02T14:08:47+00:00"
        },
        {
            "name": "phpspec/prophecy",
            "version": "1.14.0",
            "source": {
                "type": "git",
                "url": "https://github.com/phpspec/prophecy.git",
                "reference": "d86dfc2e2a3cd366cee475e52c6bb3bbc371aa0e"
            },
            "dist": {
                "type": "zip",
                "url": "https://api.github.com/repos/phpspec/prophecy/zipball/d86dfc2e2a3cd366cee475e52c6bb3bbc371aa0e",
                "reference": "d86dfc2e2a3cd366cee475e52c6bb3bbc371aa0e",
                "shasum": ""
            },
            "require": {
                "doctrine/instantiator": "^1.2",
                "php": "^7.2 || ~8.0, <8.2",
                "phpdocumentor/reflection-docblock": "^5.2",
                "sebastian/comparator": "^3.0 || ^4.0",
                "sebastian/recursion-context": "^3.0 || ^4.0"
            },
            "require-dev": {
                "phpspec/phpspec": "^6.0 || ^7.0",
                "phpunit/phpunit": "^8.0 || ^9.0"
            },
            "type": "library",
            "extra": {
                "branch-alias": {
                    "dev-master": "1.x-dev"
                }
            },
            "autoload": {
                "psr-4": {
                    "Prophecy\\": "src/Prophecy"
                }
            },
            "notification-url": "https://packagist.org/downloads/",
            "license": [
                "MIT"
            ],
            "authors": [
                {
                    "name": "Konstantin Kudryashov",
                    "email": "ever.zet@gmail.com",
                    "homepage": "http://everzet.com"
                },
                {
                    "name": "Marcello Duarte",
                    "email": "marcello.duarte@gmail.com"
                }
            ],
            "description": "Highly opinionated mocking framework for PHP 5.3+",
            "homepage": "https://github.com/phpspec/prophecy",
            "keywords": [
                "Double",
                "Dummy",
                "fake",
                "mock",
                "spy",
                "stub"
            ],
            "support": {
                "issues": "https://github.com/phpspec/prophecy/issues",
                "source": "https://github.com/phpspec/prophecy/tree/1.14.0"
            },
            "time": "2021-09-10T09:02:12+00:00"
        },
        {
            "name": "phpunit/php-code-coverage",
            "version": "9.2.9",
            "source": {
                "type": "git",
                "url": "https://github.com/sebastianbergmann/php-code-coverage.git",
                "reference": "f301eb1453c9e7a1bc912ee8b0ea9db22c60223b"
            },
            "dist": {
                "type": "zip",
                "url": "https://api.github.com/repos/sebastianbergmann/php-code-coverage/zipball/f301eb1453c9e7a1bc912ee8b0ea9db22c60223b",
                "reference": "f301eb1453c9e7a1bc912ee8b0ea9db22c60223b",
                "shasum": ""
            },
            "require": {
                "ext-dom": "*",
                "ext-libxml": "*",
                "ext-xmlwriter": "*",
                "nikic/php-parser": "^4.13.0",
                "php": ">=7.3",
                "phpunit/php-file-iterator": "^3.0.3",
                "phpunit/php-text-template": "^2.0.2",
                "sebastian/code-unit-reverse-lookup": "^2.0.2",
                "sebastian/complexity": "^2.0",
                "sebastian/environment": "^5.1.2",
                "sebastian/lines-of-code": "^1.0.3",
                "sebastian/version": "^3.0.1",
                "theseer/tokenizer": "^1.2.0"
            },
            "require-dev": {
                "phpunit/phpunit": "^9.3"
            },
            "suggest": {
                "ext-pcov": "*",
                "ext-xdebug": "*"
            },
            "type": "library",
            "extra": {
                "branch-alias": {
                    "dev-master": "9.2-dev"
                }
            },
            "autoload": {
                "classmap": [
                    "src/"
                ]
            },
            "notification-url": "https://packagist.org/downloads/",
            "license": [
                "BSD-3-Clause"
            ],
            "authors": [
                {
                    "name": "Sebastian Bergmann",
                    "email": "sebastian@phpunit.de",
                    "role": "lead"
                }
            ],
            "description": "Library that provides collection, processing, and rendering functionality for PHP code coverage information.",
            "homepage": "https://github.com/sebastianbergmann/php-code-coverage",
            "keywords": [
                "coverage",
                "testing",
                "xunit"
            ],
            "support": {
                "issues": "https://github.com/sebastianbergmann/php-code-coverage/issues",
                "source": "https://github.com/sebastianbergmann/php-code-coverage/tree/9.2.9"
            },
            "funding": [
                {
                    "url": "https://github.com/sebastianbergmann",
                    "type": "github"
                }
            ],
            "time": "2021-11-19T15:21:02+00:00"
        },
        {
            "name": "phpunit/php-file-iterator",
            "version": "3.0.6",
            "source": {
                "type": "git",
                "url": "https://github.com/sebastianbergmann/php-file-iterator.git",
                "reference": "cf1c2e7c203ac650e352f4cc675a7021e7d1b3cf"
            },
            "dist": {
                "type": "zip",
                "url": "https://api.github.com/repos/sebastianbergmann/php-file-iterator/zipball/cf1c2e7c203ac650e352f4cc675a7021e7d1b3cf",
                "reference": "cf1c2e7c203ac650e352f4cc675a7021e7d1b3cf",
                "shasum": ""
            },
            "require": {
                "php": ">=7.3"
            },
            "require-dev": {
                "phpunit/phpunit": "^9.3"
            },
            "type": "library",
            "extra": {
                "branch-alias": {
                    "dev-master": "3.0-dev"
                }
            },
            "autoload": {
                "classmap": [
                    "src/"
                ]
            },
            "notification-url": "https://packagist.org/downloads/",
            "license": [
                "BSD-3-Clause"
            ],
            "authors": [
                {
                    "name": "Sebastian Bergmann",
                    "email": "sebastian@phpunit.de",
                    "role": "lead"
                }
            ],
            "description": "FilterIterator implementation that filters files based on a list of suffixes.",
            "homepage": "https://github.com/sebastianbergmann/php-file-iterator/",
            "keywords": [
                "filesystem",
                "iterator"
            ],
            "support": {
                "issues": "https://github.com/sebastianbergmann/php-file-iterator/issues",
                "source": "https://github.com/sebastianbergmann/php-file-iterator/tree/3.0.6"
            },
            "funding": [
                {
                    "url": "https://github.com/sebastianbergmann",
                    "type": "github"
                }
            ],
            "time": "2021-12-02T12:48:52+00:00"
        },
        {
            "name": "phpunit/php-invoker",
            "version": "3.1.1",
            "source": {
                "type": "git",
                "url": "https://github.com/sebastianbergmann/php-invoker.git",
                "reference": "5a10147d0aaf65b58940a0b72f71c9ac0423cc67"
            },
            "dist": {
                "type": "zip",
                "url": "https://api.github.com/repos/sebastianbergmann/php-invoker/zipball/5a10147d0aaf65b58940a0b72f71c9ac0423cc67",
                "reference": "5a10147d0aaf65b58940a0b72f71c9ac0423cc67",
                "shasum": ""
            },
            "require": {
                "php": ">=7.3"
            },
            "require-dev": {
                "ext-pcntl": "*",
                "phpunit/phpunit": "^9.3"
            },
            "suggest": {
                "ext-pcntl": "*"
            },
            "type": "library",
            "extra": {
                "branch-alias": {
                    "dev-master": "3.1-dev"
                }
            },
            "autoload": {
                "classmap": [
                    "src/"
                ]
            },
            "notification-url": "https://packagist.org/downloads/",
            "license": [
                "BSD-3-Clause"
            ],
            "authors": [
                {
                    "name": "Sebastian Bergmann",
                    "email": "sebastian@phpunit.de",
                    "role": "lead"
                }
            ],
            "description": "Invoke callables with a timeout",
            "homepage": "https://github.com/sebastianbergmann/php-invoker/",
            "keywords": [
                "process"
            ],
            "support": {
                "issues": "https://github.com/sebastianbergmann/php-invoker/issues",
                "source": "https://github.com/sebastianbergmann/php-invoker/tree/3.1.1"
            },
            "funding": [
                {
                    "url": "https://github.com/sebastianbergmann",
                    "type": "github"
                }
            ],
            "time": "2020-09-28T05:58:55+00:00"
        },
        {
            "name": "phpunit/php-text-template",
            "version": "2.0.4",
            "source": {
                "type": "git",
                "url": "https://github.com/sebastianbergmann/php-text-template.git",
                "reference": "5da5f67fc95621df9ff4c4e5a84d6a8a2acf7c28"
            },
            "dist": {
                "type": "zip",
                "url": "https://api.github.com/repos/sebastianbergmann/php-text-template/zipball/5da5f67fc95621df9ff4c4e5a84d6a8a2acf7c28",
                "reference": "5da5f67fc95621df9ff4c4e5a84d6a8a2acf7c28",
                "shasum": ""
            },
            "require": {
                "php": ">=7.3"
            },
            "require-dev": {
                "phpunit/phpunit": "^9.3"
            },
            "type": "library",
            "extra": {
                "branch-alias": {
                    "dev-master": "2.0-dev"
                }
            },
            "autoload": {
                "classmap": [
                    "src/"
                ]
            },
            "notification-url": "https://packagist.org/downloads/",
            "license": [
                "BSD-3-Clause"
            ],
            "authors": [
                {
                    "name": "Sebastian Bergmann",
                    "email": "sebastian@phpunit.de",
                    "role": "lead"
                }
            ],
            "description": "Simple template engine.",
            "homepage": "https://github.com/sebastianbergmann/php-text-template/",
            "keywords": [
                "template"
            ],
            "support": {
                "issues": "https://github.com/sebastianbergmann/php-text-template/issues",
                "source": "https://github.com/sebastianbergmann/php-text-template/tree/2.0.4"
            },
            "funding": [
                {
                    "url": "https://github.com/sebastianbergmann",
                    "type": "github"
                }
            ],
            "time": "2020-10-26T05:33:50+00:00"
        },
        {
            "name": "phpunit/php-timer",
            "version": "5.0.3",
            "source": {
                "type": "git",
                "url": "https://github.com/sebastianbergmann/php-timer.git",
                "reference": "5a63ce20ed1b5bf577850e2c4e87f4aa902afbd2"
            },
            "dist": {
                "type": "zip",
                "url": "https://api.github.com/repos/sebastianbergmann/php-timer/zipball/5a63ce20ed1b5bf577850e2c4e87f4aa902afbd2",
                "reference": "5a63ce20ed1b5bf577850e2c4e87f4aa902afbd2",
                "shasum": ""
            },
            "require": {
                "php": ">=7.3"
            },
            "require-dev": {
                "phpunit/phpunit": "^9.3"
            },
            "type": "library",
            "extra": {
                "branch-alias": {
                    "dev-master": "5.0-dev"
                }
            },
            "autoload": {
                "classmap": [
                    "src/"
                ]
            },
            "notification-url": "https://packagist.org/downloads/",
            "license": [
                "BSD-3-Clause"
            ],
            "authors": [
                {
                    "name": "Sebastian Bergmann",
                    "email": "sebastian@phpunit.de",
                    "role": "lead"
                }
            ],
            "description": "Utility class for timing",
            "homepage": "https://github.com/sebastianbergmann/php-timer/",
            "keywords": [
                "timer"
            ],
            "support": {
                "issues": "https://github.com/sebastianbergmann/php-timer/issues",
                "source": "https://github.com/sebastianbergmann/php-timer/tree/5.0.3"
            },
            "funding": [
                {
                    "url": "https://github.com/sebastianbergmann",
                    "type": "github"
                }
            ],
            "time": "2020-10-26T13:16:10+00:00"
        },
        {
            "name": "phpunit/phpunit",
            "version": "9.5.6",
            "source": {
                "type": "git",
                "url": "https://github.com/sebastianbergmann/phpunit.git",
                "reference": "fb9b8333f14e3dce976a60ef6a7e05c7c7ed8bfb"
            },
            "dist": {
                "type": "zip",
                "url": "https://api.github.com/repos/sebastianbergmann/phpunit/zipball/fb9b8333f14e3dce976a60ef6a7e05c7c7ed8bfb",
                "reference": "fb9b8333f14e3dce976a60ef6a7e05c7c7ed8bfb",
                "shasum": ""
            },
            "require": {
                "doctrine/instantiator": "^1.3.1",
                "ext-dom": "*",
                "ext-json": "*",
                "ext-libxml": "*",
                "ext-mbstring": "*",
                "ext-xml": "*",
                "ext-xmlwriter": "*",
                "myclabs/deep-copy": "^1.10.1",
                "phar-io/manifest": "^2.0.1",
                "phar-io/version": "^3.0.2",
                "php": ">=7.3",
                "phpspec/prophecy": "^1.12.1",
                "phpunit/php-code-coverage": "^9.2.3",
                "phpunit/php-file-iterator": "^3.0.5",
                "phpunit/php-invoker": "^3.1.1",
                "phpunit/php-text-template": "^2.0.3",
                "phpunit/php-timer": "^5.0.2",
                "sebastian/cli-parser": "^1.0.1",
                "sebastian/code-unit": "^1.0.6",
                "sebastian/comparator": "^4.0.5",
                "sebastian/diff": "^4.0.3",
                "sebastian/environment": "^5.1.3",
                "sebastian/exporter": "^4.0.3",
                "sebastian/global-state": "^5.0.1",
                "sebastian/object-enumerator": "^4.0.3",
                "sebastian/resource-operations": "^3.0.3",
                "sebastian/type": "^2.3.4",
                "sebastian/version": "^3.0.2"
            },
            "require-dev": {
                "ext-pdo": "*",
                "phpspec/prophecy-phpunit": "^2.0.1"
            },
            "suggest": {
                "ext-soap": "*",
                "ext-xdebug": "*"
            },
            "bin": [
                "phpunit"
            ],
            "type": "library",
            "extra": {
                "branch-alias": {
                    "dev-master": "9.5-dev"
                }
            },
            "autoload": {
                "classmap": [
                    "src/"
                ],
                "files": [
                    "src/Framework/Assert/Functions.php"
                ]
            },
            "notification-url": "https://packagist.org/downloads/",
            "license": [
                "BSD-3-Clause"
            ],
            "authors": [
                {
                    "name": "Sebastian Bergmann",
                    "email": "sebastian@phpunit.de",
                    "role": "lead"
                }
            ],
            "description": "The PHP Unit Testing framework.",
            "homepage": "https://phpunit.de/",
            "keywords": [
                "phpunit",
                "testing",
                "xunit"
            ],
            "support": {
                "issues": "https://github.com/sebastianbergmann/phpunit/issues",
                "source": "https://github.com/sebastianbergmann/phpunit/tree/9.5.6"
            },
            "funding": [
                {
                    "url": "https://phpunit.de/donate.html",
                    "type": "custom"
                },
                {
                    "url": "https://github.com/sebastianbergmann",
                    "type": "github"
                }
            ],
            "time": "2021-06-23T05:14:38+00:00"
        },
        {
            "name": "psr/container",
            "version": "2.0.2",
            "source": {
                "type": "git",
                "url": "https://github.com/php-fig/container.git",
                "reference": "c71ecc56dfe541dbd90c5360474fbc405f8d5963"
            },
            "dist": {
                "type": "zip",
                "url": "https://api.github.com/repos/php-fig/container/zipball/c71ecc56dfe541dbd90c5360474fbc405f8d5963",
                "reference": "c71ecc56dfe541dbd90c5360474fbc405f8d5963",
                "shasum": ""
            },
            "require": {
                "php": ">=7.4.0"
            },
            "type": "library",
            "extra": {
                "branch-alias": {
                    "dev-master": "2.0.x-dev"
                }
            },
            "autoload": {
                "psr-4": {
                    "Psr\\Container\\": "src/"
                }
            },
            "notification-url": "https://packagist.org/downloads/",
            "license": [
                "MIT"
            ],
            "authors": [
                {
                    "name": "PHP-FIG",
                    "homepage": "https://www.php-fig.org/"
                }
            ],
            "description": "Common Container Interface (PHP FIG PSR-11)",
            "homepage": "https://github.com/php-fig/container",
            "keywords": [
                "PSR-11",
                "container",
                "container-interface",
                "container-interop",
                "psr"
            ],
            "support": {
                "issues": "https://github.com/php-fig/container/issues",
                "source": "https://github.com/php-fig/container/tree/2.0.2"
            },
            "time": "2021-11-05T16:47:00+00:00"
        },
        {
            "name": "sebastian/cli-parser",
            "version": "1.0.1",
            "source": {
                "type": "git",
                "url": "https://github.com/sebastianbergmann/cli-parser.git",
                "reference": "442e7c7e687e42adc03470c7b668bc4b2402c0b2"
            },
            "dist": {
                "type": "zip",
                "url": "https://api.github.com/repos/sebastianbergmann/cli-parser/zipball/442e7c7e687e42adc03470c7b668bc4b2402c0b2",
                "reference": "442e7c7e687e42adc03470c7b668bc4b2402c0b2",
                "shasum": ""
            },
            "require": {
                "php": ">=7.3"
            },
            "require-dev": {
                "phpunit/phpunit": "^9.3"
            },
            "type": "library",
            "extra": {
                "branch-alias": {
                    "dev-master": "1.0-dev"
                }
            },
            "autoload": {
                "classmap": [
                    "src/"
                ]
            },
            "notification-url": "https://packagist.org/downloads/",
            "license": [
                "BSD-3-Clause"
            ],
            "authors": [
                {
                    "name": "Sebastian Bergmann",
                    "email": "sebastian@phpunit.de",
                    "role": "lead"
                }
            ],
            "description": "Library for parsing CLI options",
            "homepage": "https://github.com/sebastianbergmann/cli-parser",
            "support": {
                "issues": "https://github.com/sebastianbergmann/cli-parser/issues",
                "source": "https://github.com/sebastianbergmann/cli-parser/tree/1.0.1"
            },
            "funding": [
                {
                    "url": "https://github.com/sebastianbergmann",
                    "type": "github"
                }
            ],
            "time": "2020-09-28T06:08:49+00:00"
        },
        {
            "name": "sebastian/code-unit",
            "version": "1.0.8",
            "source": {
                "type": "git",
                "url": "https://github.com/sebastianbergmann/code-unit.git",
                "reference": "1fc9f64c0927627ef78ba436c9b17d967e68e120"
            },
            "dist": {
                "type": "zip",
                "url": "https://api.github.com/repos/sebastianbergmann/code-unit/zipball/1fc9f64c0927627ef78ba436c9b17d967e68e120",
                "reference": "1fc9f64c0927627ef78ba436c9b17d967e68e120",
                "shasum": ""
            },
            "require": {
                "php": ">=7.3"
            },
            "require-dev": {
                "phpunit/phpunit": "^9.3"
            },
            "type": "library",
            "extra": {
                "branch-alias": {
                    "dev-master": "1.0-dev"
                }
            },
            "autoload": {
                "classmap": [
                    "src/"
                ]
            },
            "notification-url": "https://packagist.org/downloads/",
            "license": [
                "BSD-3-Clause"
            ],
            "authors": [
                {
                    "name": "Sebastian Bergmann",
                    "email": "sebastian@phpunit.de",
                    "role": "lead"
                }
            ],
            "description": "Collection of value objects that represent the PHP code units",
            "homepage": "https://github.com/sebastianbergmann/code-unit",
            "support": {
                "issues": "https://github.com/sebastianbergmann/code-unit/issues",
                "source": "https://github.com/sebastianbergmann/code-unit/tree/1.0.8"
            },
            "funding": [
                {
                    "url": "https://github.com/sebastianbergmann",
                    "type": "github"
                }
            ],
            "time": "2020-10-26T13:08:54+00:00"
        },
        {
            "name": "sebastian/code-unit-reverse-lookup",
            "version": "2.0.3",
            "source": {
                "type": "git",
                "url": "https://github.com/sebastianbergmann/code-unit-reverse-lookup.git",
                "reference": "ac91f01ccec49fb77bdc6fd1e548bc70f7faa3e5"
            },
            "dist": {
                "type": "zip",
                "url": "https://api.github.com/repos/sebastianbergmann/code-unit-reverse-lookup/zipball/ac91f01ccec49fb77bdc6fd1e548bc70f7faa3e5",
                "reference": "ac91f01ccec49fb77bdc6fd1e548bc70f7faa3e5",
                "shasum": ""
            },
            "require": {
                "php": ">=7.3"
            },
            "require-dev": {
                "phpunit/phpunit": "^9.3"
            },
            "type": "library",
            "extra": {
                "branch-alias": {
                    "dev-master": "2.0-dev"
                }
            },
            "autoload": {
                "classmap": [
                    "src/"
                ]
            },
            "notification-url": "https://packagist.org/downloads/",
            "license": [
                "BSD-3-Clause"
            ],
            "authors": [
                {
                    "name": "Sebastian Bergmann",
                    "email": "sebastian@phpunit.de"
                }
            ],
            "description": "Looks up which function or method a line of code belongs to",
            "homepage": "https://github.com/sebastianbergmann/code-unit-reverse-lookup/",
            "support": {
                "issues": "https://github.com/sebastianbergmann/code-unit-reverse-lookup/issues",
                "source": "https://github.com/sebastianbergmann/code-unit-reverse-lookup/tree/2.0.3"
            },
            "funding": [
                {
                    "url": "https://github.com/sebastianbergmann",
                    "type": "github"
                }
            ],
            "time": "2020-09-28T05:30:19+00:00"
        },
        {
            "name": "sebastian/comparator",
            "version": "4.0.6",
            "source": {
                "type": "git",
                "url": "https://github.com/sebastianbergmann/comparator.git",
                "reference": "55f4261989e546dc112258c7a75935a81a7ce382"
            },
            "dist": {
                "type": "zip",
                "url": "https://api.github.com/repos/sebastianbergmann/comparator/zipball/55f4261989e546dc112258c7a75935a81a7ce382",
                "reference": "55f4261989e546dc112258c7a75935a81a7ce382",
                "shasum": ""
            },
            "require": {
                "php": ">=7.3",
                "sebastian/diff": "^4.0",
                "sebastian/exporter": "^4.0"
            },
            "require-dev": {
                "phpunit/phpunit": "^9.3"
            },
            "type": "library",
            "extra": {
                "branch-alias": {
                    "dev-master": "4.0-dev"
                }
            },
            "autoload": {
                "classmap": [
                    "src/"
                ]
            },
            "notification-url": "https://packagist.org/downloads/",
            "license": [
                "BSD-3-Clause"
            ],
            "authors": [
                {
                    "name": "Sebastian Bergmann",
                    "email": "sebastian@phpunit.de"
                },
                {
                    "name": "Jeff Welch",
                    "email": "whatthejeff@gmail.com"
                },
                {
                    "name": "Volker Dusch",
                    "email": "github@wallbash.com"
                },
                {
                    "name": "Bernhard Schussek",
                    "email": "bschussek@2bepublished.at"
                }
            ],
            "description": "Provides the functionality to compare PHP values for equality",
            "homepage": "https://github.com/sebastianbergmann/comparator",
            "keywords": [
                "comparator",
                "compare",
                "equality"
            ],
            "support": {
                "issues": "https://github.com/sebastianbergmann/comparator/issues",
                "source": "https://github.com/sebastianbergmann/comparator/tree/4.0.6"
            },
            "funding": [
                {
                    "url": "https://github.com/sebastianbergmann",
                    "type": "github"
                }
            ],
            "time": "2020-10-26T15:49:45+00:00"
        },
        {
            "name": "sebastian/complexity",
            "version": "2.0.2",
            "source": {
                "type": "git",
                "url": "https://github.com/sebastianbergmann/complexity.git",
                "reference": "739b35e53379900cc9ac327b2147867b8b6efd88"
            },
            "dist": {
                "type": "zip",
                "url": "https://api.github.com/repos/sebastianbergmann/complexity/zipball/739b35e53379900cc9ac327b2147867b8b6efd88",
                "reference": "739b35e53379900cc9ac327b2147867b8b6efd88",
                "shasum": ""
            },
            "require": {
                "nikic/php-parser": "^4.7",
                "php": ">=7.3"
            },
            "require-dev": {
                "phpunit/phpunit": "^9.3"
            },
            "type": "library",
            "extra": {
                "branch-alias": {
                    "dev-master": "2.0-dev"
                }
            },
            "autoload": {
                "classmap": [
                    "src/"
                ]
            },
            "notification-url": "https://packagist.org/downloads/",
            "license": [
                "BSD-3-Clause"
            ],
            "authors": [
                {
                    "name": "Sebastian Bergmann",
                    "email": "sebastian@phpunit.de",
                    "role": "lead"
                }
            ],
            "description": "Library for calculating the complexity of PHP code units",
            "homepage": "https://github.com/sebastianbergmann/complexity",
            "support": {
                "issues": "https://github.com/sebastianbergmann/complexity/issues",
                "source": "https://github.com/sebastianbergmann/complexity/tree/2.0.2"
            },
            "funding": [
                {
                    "url": "https://github.com/sebastianbergmann",
                    "type": "github"
                }
            ],
            "time": "2020-10-26T15:52:27+00:00"
        },
        {
            "name": "sebastian/diff",
            "version": "4.0.4",
            "source": {
                "type": "git",
                "url": "https://github.com/sebastianbergmann/diff.git",
                "reference": "3461e3fccc7cfdfc2720be910d3bd73c69be590d"
            },
            "dist": {
                "type": "zip",
                "url": "https://api.github.com/repos/sebastianbergmann/diff/zipball/3461e3fccc7cfdfc2720be910d3bd73c69be590d",
                "reference": "3461e3fccc7cfdfc2720be910d3bd73c69be590d",
                "shasum": ""
            },
            "require": {
                "php": ">=7.3"
            },
            "require-dev": {
                "phpunit/phpunit": "^9.3",
                "symfony/process": "^4.2 || ^5"
            },
            "type": "library",
            "extra": {
                "branch-alias": {
                    "dev-master": "4.0-dev"
                }
            },
            "autoload": {
                "classmap": [
                    "src/"
                ]
            },
            "notification-url": "https://packagist.org/downloads/",
            "license": [
                "BSD-3-Clause"
            ],
            "authors": [
                {
                    "name": "Sebastian Bergmann",
                    "email": "sebastian@phpunit.de"
                },
                {
                    "name": "Kore Nordmann",
                    "email": "mail@kore-nordmann.de"
                }
            ],
            "description": "Diff implementation",
            "homepage": "https://github.com/sebastianbergmann/diff",
            "keywords": [
                "diff",
                "udiff",
                "unidiff",
                "unified diff"
            ],
            "support": {
                "issues": "https://github.com/sebastianbergmann/diff/issues",
                "source": "https://github.com/sebastianbergmann/diff/tree/4.0.4"
            },
            "funding": [
                {
                    "url": "https://github.com/sebastianbergmann",
                    "type": "github"
                }
            ],
            "time": "2020-10-26T13:10:38+00:00"
        },
        {
            "name": "sebastian/environment",
            "version": "5.1.3",
            "source": {
                "type": "git",
                "url": "https://github.com/sebastianbergmann/environment.git",
                "reference": "388b6ced16caa751030f6a69e588299fa09200ac"
            },
            "dist": {
                "type": "zip",
                "url": "https://api.github.com/repos/sebastianbergmann/environment/zipball/388b6ced16caa751030f6a69e588299fa09200ac",
                "reference": "388b6ced16caa751030f6a69e588299fa09200ac",
                "shasum": ""
            },
            "require": {
                "php": ">=7.3"
            },
            "require-dev": {
                "phpunit/phpunit": "^9.3"
            },
            "suggest": {
                "ext-posix": "*"
            },
            "type": "library",
            "extra": {
                "branch-alias": {
                    "dev-master": "5.1-dev"
                }
            },
            "autoload": {
                "classmap": [
                    "src/"
                ]
            },
            "notification-url": "https://packagist.org/downloads/",
            "license": [
                "BSD-3-Clause"
            ],
            "authors": [
                {
                    "name": "Sebastian Bergmann",
                    "email": "sebastian@phpunit.de"
                }
            ],
            "description": "Provides functionality to handle HHVM/PHP environments",
            "homepage": "http://www.github.com/sebastianbergmann/environment",
            "keywords": [
                "Xdebug",
                "environment",
                "hhvm"
            ],
            "support": {
                "issues": "https://github.com/sebastianbergmann/environment/issues",
                "source": "https://github.com/sebastianbergmann/environment/tree/5.1.3"
            },
            "funding": [
                {
                    "url": "https://github.com/sebastianbergmann",
                    "type": "github"
                }
            ],
            "time": "2020-09-28T05:52:38+00:00"
        },
        {
            "name": "sebastian/exporter",
            "version": "4.0.4",
            "source": {
                "type": "git",
                "url": "https://github.com/sebastianbergmann/exporter.git",
                "reference": "65e8b7db476c5dd267e65eea9cab77584d3cfff9"
            },
            "dist": {
                "type": "zip",
                "url": "https://api.github.com/repos/sebastianbergmann/exporter/zipball/65e8b7db476c5dd267e65eea9cab77584d3cfff9",
                "reference": "65e8b7db476c5dd267e65eea9cab77584d3cfff9",
                "shasum": ""
            },
            "require": {
                "php": ">=7.3",
                "sebastian/recursion-context": "^4.0"
            },
            "require-dev": {
                "ext-mbstring": "*",
                "phpunit/phpunit": "^9.3"
            },
            "type": "library",
            "extra": {
                "branch-alias": {
                    "dev-master": "4.0-dev"
                }
            },
            "autoload": {
                "classmap": [
                    "src/"
                ]
            },
            "notification-url": "https://packagist.org/downloads/",
            "license": [
                "BSD-3-Clause"
            ],
            "authors": [
                {
                    "name": "Sebastian Bergmann",
                    "email": "sebastian@phpunit.de"
                },
                {
                    "name": "Jeff Welch",
                    "email": "whatthejeff@gmail.com"
                },
                {
                    "name": "Volker Dusch",
                    "email": "github@wallbash.com"
                },
                {
                    "name": "Adam Harvey",
                    "email": "aharvey@php.net"
                },
                {
                    "name": "Bernhard Schussek",
                    "email": "bschussek@gmail.com"
                }
            ],
            "description": "Provides the functionality to export PHP variables for visualization",
            "homepage": "https://www.github.com/sebastianbergmann/exporter",
            "keywords": [
                "export",
                "exporter"
            ],
            "support": {
                "issues": "https://github.com/sebastianbergmann/exporter/issues",
                "source": "https://github.com/sebastianbergmann/exporter/tree/4.0.4"
            },
            "funding": [
                {
                    "url": "https://github.com/sebastianbergmann",
                    "type": "github"
                }
            ],
            "time": "2021-11-11T14:18:36+00:00"
        },
        {
            "name": "sebastian/global-state",
            "version": "5.0.3",
            "source": {
                "type": "git",
                "url": "https://github.com/sebastianbergmann/global-state.git",
                "reference": "23bd5951f7ff26f12d4e3242864df3e08dec4e49"
            },
            "dist": {
                "type": "zip",
                "url": "https://api.github.com/repos/sebastianbergmann/global-state/zipball/23bd5951f7ff26f12d4e3242864df3e08dec4e49",
                "reference": "23bd5951f7ff26f12d4e3242864df3e08dec4e49",
                "shasum": ""
            },
            "require": {
                "php": ">=7.3",
                "sebastian/object-reflector": "^2.0",
                "sebastian/recursion-context": "^4.0"
            },
            "require-dev": {
                "ext-dom": "*",
                "phpunit/phpunit": "^9.3"
            },
            "suggest": {
                "ext-uopz": "*"
            },
            "type": "library",
            "extra": {
                "branch-alias": {
                    "dev-master": "5.0-dev"
                }
            },
            "autoload": {
                "classmap": [
                    "src/"
                ]
            },
            "notification-url": "https://packagist.org/downloads/",
            "license": [
                "BSD-3-Clause"
            ],
            "authors": [
                {
                    "name": "Sebastian Bergmann",
                    "email": "sebastian@phpunit.de"
                }
            ],
            "description": "Snapshotting of global state",
            "homepage": "http://www.github.com/sebastianbergmann/global-state",
            "keywords": [
                "global state"
            ],
            "support": {
                "issues": "https://github.com/sebastianbergmann/global-state/issues",
                "source": "https://github.com/sebastianbergmann/global-state/tree/5.0.3"
            },
            "funding": [
                {
                    "url": "https://github.com/sebastianbergmann",
                    "type": "github"
                }
            ],
            "time": "2021-06-11T13:31:12+00:00"
        },
        {
            "name": "sebastian/lines-of-code",
            "version": "1.0.3",
            "source": {
                "type": "git",
                "url": "https://github.com/sebastianbergmann/lines-of-code.git",
                "reference": "c1c2e997aa3146983ed888ad08b15470a2e22ecc"
            },
            "dist": {
                "type": "zip",
                "url": "https://api.github.com/repos/sebastianbergmann/lines-of-code/zipball/c1c2e997aa3146983ed888ad08b15470a2e22ecc",
                "reference": "c1c2e997aa3146983ed888ad08b15470a2e22ecc",
                "shasum": ""
            },
            "require": {
                "nikic/php-parser": "^4.6",
                "php": ">=7.3"
            },
            "require-dev": {
                "phpunit/phpunit": "^9.3"
            },
            "type": "library",
            "extra": {
                "branch-alias": {
                    "dev-master": "1.0-dev"
                }
            },
            "autoload": {
                "classmap": [
                    "src/"
                ]
            },
            "notification-url": "https://packagist.org/downloads/",
            "license": [
                "BSD-3-Clause"
            ],
            "authors": [
                {
                    "name": "Sebastian Bergmann",
                    "email": "sebastian@phpunit.de",
                    "role": "lead"
                }
            ],
            "description": "Library for counting the lines of code in PHP source code",
            "homepage": "https://github.com/sebastianbergmann/lines-of-code",
            "support": {
                "issues": "https://github.com/sebastianbergmann/lines-of-code/issues",
                "source": "https://github.com/sebastianbergmann/lines-of-code/tree/1.0.3"
            },
            "funding": [
                {
                    "url": "https://github.com/sebastianbergmann",
                    "type": "github"
                }
            ],
            "time": "2020-11-28T06:42:11+00:00"
        },
        {
            "name": "sebastian/object-enumerator",
            "version": "4.0.4",
            "source": {
                "type": "git",
                "url": "https://github.com/sebastianbergmann/object-enumerator.git",
                "reference": "5c9eeac41b290a3712d88851518825ad78f45c71"
            },
            "dist": {
                "type": "zip",
                "url": "https://api.github.com/repos/sebastianbergmann/object-enumerator/zipball/5c9eeac41b290a3712d88851518825ad78f45c71",
                "reference": "5c9eeac41b290a3712d88851518825ad78f45c71",
                "shasum": ""
            },
            "require": {
                "php": ">=7.3",
                "sebastian/object-reflector": "^2.0",
                "sebastian/recursion-context": "^4.0"
            },
            "require-dev": {
                "phpunit/phpunit": "^9.3"
            },
            "type": "library",
            "extra": {
                "branch-alias": {
                    "dev-master": "4.0-dev"
                }
            },
            "autoload": {
                "classmap": [
                    "src/"
                ]
            },
            "notification-url": "https://packagist.org/downloads/",
            "license": [
                "BSD-3-Clause"
            ],
            "authors": [
                {
                    "name": "Sebastian Bergmann",
                    "email": "sebastian@phpunit.de"
                }
            ],
            "description": "Traverses array structures and object graphs to enumerate all referenced objects",
            "homepage": "https://github.com/sebastianbergmann/object-enumerator/",
            "support": {
                "issues": "https://github.com/sebastianbergmann/object-enumerator/issues",
                "source": "https://github.com/sebastianbergmann/object-enumerator/tree/4.0.4"
            },
            "funding": [
                {
                    "url": "https://github.com/sebastianbergmann",
                    "type": "github"
                }
            ],
            "time": "2020-10-26T13:12:34+00:00"
        },
        {
            "name": "sebastian/object-reflector",
            "version": "2.0.4",
            "source": {
                "type": "git",
                "url": "https://github.com/sebastianbergmann/object-reflector.git",
                "reference": "b4f479ebdbf63ac605d183ece17d8d7fe49c15c7"
            },
            "dist": {
                "type": "zip",
                "url": "https://api.github.com/repos/sebastianbergmann/object-reflector/zipball/b4f479ebdbf63ac605d183ece17d8d7fe49c15c7",
                "reference": "b4f479ebdbf63ac605d183ece17d8d7fe49c15c7",
                "shasum": ""
            },
            "require": {
                "php": ">=7.3"
            },
            "require-dev": {
                "phpunit/phpunit": "^9.3"
            },
            "type": "library",
            "extra": {
                "branch-alias": {
                    "dev-master": "2.0-dev"
                }
            },
            "autoload": {
                "classmap": [
                    "src/"
                ]
            },
            "notification-url": "https://packagist.org/downloads/",
            "license": [
                "BSD-3-Clause"
            ],
            "authors": [
                {
                    "name": "Sebastian Bergmann",
                    "email": "sebastian@phpunit.de"
                }
            ],
            "description": "Allows reflection of object attributes, including inherited and non-public ones",
            "homepage": "https://github.com/sebastianbergmann/object-reflector/",
            "support": {
                "issues": "https://github.com/sebastianbergmann/object-reflector/issues",
                "source": "https://github.com/sebastianbergmann/object-reflector/tree/2.0.4"
            },
            "funding": [
                {
                    "url": "https://github.com/sebastianbergmann",
                    "type": "github"
                }
            ],
            "time": "2020-10-26T13:14:26+00:00"
        },
        {
            "name": "sebastian/recursion-context",
            "version": "4.0.4",
            "source": {
                "type": "git",
                "url": "https://github.com/sebastianbergmann/recursion-context.git",
                "reference": "cd9d8cf3c5804de4341c283ed787f099f5506172"
            },
            "dist": {
                "type": "zip",
                "url": "https://api.github.com/repos/sebastianbergmann/recursion-context/zipball/cd9d8cf3c5804de4341c283ed787f099f5506172",
                "reference": "cd9d8cf3c5804de4341c283ed787f099f5506172",
                "shasum": ""
            },
            "require": {
                "php": ">=7.3"
            },
            "require-dev": {
                "phpunit/phpunit": "^9.3"
            },
            "type": "library",
            "extra": {
                "branch-alias": {
                    "dev-master": "4.0-dev"
                }
            },
            "autoload": {
                "classmap": [
                    "src/"
                ]
            },
            "notification-url": "https://packagist.org/downloads/",
            "license": [
                "BSD-3-Clause"
            ],
            "authors": [
                {
                    "name": "Sebastian Bergmann",
                    "email": "sebastian@phpunit.de"
                },
                {
                    "name": "Jeff Welch",
                    "email": "whatthejeff@gmail.com"
                },
                {
                    "name": "Adam Harvey",
                    "email": "aharvey@php.net"
                }
            ],
            "description": "Provides functionality to recursively process PHP variables",
            "homepage": "http://www.github.com/sebastianbergmann/recursion-context",
            "support": {
                "issues": "https://github.com/sebastianbergmann/recursion-context/issues",
                "source": "https://github.com/sebastianbergmann/recursion-context/tree/4.0.4"
            },
            "funding": [
                {
                    "url": "https://github.com/sebastianbergmann",
                    "type": "github"
                }
            ],
            "time": "2020-10-26T13:17:30+00:00"
        },
        {
            "name": "sebastian/resource-operations",
            "version": "3.0.3",
            "source": {
                "type": "git",
                "url": "https://github.com/sebastianbergmann/resource-operations.git",
                "reference": "0f4443cb3a1d92ce809899753bc0d5d5a8dd19a8"
            },
            "dist": {
                "type": "zip",
                "url": "https://api.github.com/repos/sebastianbergmann/resource-operations/zipball/0f4443cb3a1d92ce809899753bc0d5d5a8dd19a8",
                "reference": "0f4443cb3a1d92ce809899753bc0d5d5a8dd19a8",
                "shasum": ""
            },
            "require": {
                "php": ">=7.3"
            },
            "require-dev": {
                "phpunit/phpunit": "^9.0"
            },
            "type": "library",
            "extra": {
                "branch-alias": {
                    "dev-master": "3.0-dev"
                }
            },
            "autoload": {
                "classmap": [
                    "src/"
                ]
            },
            "notification-url": "https://packagist.org/downloads/",
            "license": [
                "BSD-3-Clause"
            ],
            "authors": [
                {
                    "name": "Sebastian Bergmann",
                    "email": "sebastian@phpunit.de"
                }
            ],
            "description": "Provides a list of PHP built-in functions that operate on resources",
            "homepage": "https://www.github.com/sebastianbergmann/resource-operations",
            "support": {
                "issues": "https://github.com/sebastianbergmann/resource-operations/issues",
                "source": "https://github.com/sebastianbergmann/resource-operations/tree/3.0.3"
            },
            "funding": [
                {
                    "url": "https://github.com/sebastianbergmann",
                    "type": "github"
                }
            ],
            "time": "2020-09-28T06:45:17+00:00"
        },
        {
            "name": "sebastian/type",
            "version": "2.3.4",
            "source": {
                "type": "git",
                "url": "https://github.com/sebastianbergmann/type.git",
                "reference": "b8cd8a1c753c90bc1a0f5372170e3e489136f914"
            },
            "dist": {
                "type": "zip",
                "url": "https://api.github.com/repos/sebastianbergmann/type/zipball/b8cd8a1c753c90bc1a0f5372170e3e489136f914",
                "reference": "b8cd8a1c753c90bc1a0f5372170e3e489136f914",
                "shasum": ""
            },
            "require": {
                "php": ">=7.3"
            },
            "require-dev": {
                "phpunit/phpunit": "^9.3"
            },
            "type": "library",
            "extra": {
                "branch-alias": {
                    "dev-master": "2.3-dev"
                }
            },
            "autoload": {
                "classmap": [
                    "src/"
                ]
            },
            "notification-url": "https://packagist.org/downloads/",
            "license": [
                "BSD-3-Clause"
            ],
            "authors": [
                {
                    "name": "Sebastian Bergmann",
                    "email": "sebastian@phpunit.de",
                    "role": "lead"
                }
            ],
            "description": "Collection of value objects that represent the types of the PHP type system",
            "homepage": "https://github.com/sebastianbergmann/type",
            "support": {
                "issues": "https://github.com/sebastianbergmann/type/issues",
                "source": "https://github.com/sebastianbergmann/type/tree/2.3.4"
            },
            "funding": [
                {
                    "url": "https://github.com/sebastianbergmann",
                    "type": "github"
                }
            ],
            "time": "2021-06-15T12:49:02+00:00"
        },
        {
            "name": "sebastian/version",
            "version": "3.0.2",
            "source": {
                "type": "git",
                "url": "https://github.com/sebastianbergmann/version.git",
                "reference": "c6c1022351a901512170118436c764e473f6de8c"
            },
            "dist": {
                "type": "zip",
                "url": "https://api.github.com/repos/sebastianbergmann/version/zipball/c6c1022351a901512170118436c764e473f6de8c",
                "reference": "c6c1022351a901512170118436c764e473f6de8c",
                "shasum": ""
            },
            "require": {
                "php": ">=7.3"
            },
            "type": "library",
            "extra": {
                "branch-alias": {
                    "dev-master": "3.0-dev"
                }
            },
            "autoload": {
                "classmap": [
                    "src/"
                ]
            },
            "notification-url": "https://packagist.org/downloads/",
            "license": [
                "BSD-3-Clause"
            ],
            "authors": [
                {
                    "name": "Sebastian Bergmann",
                    "email": "sebastian@phpunit.de",
                    "role": "lead"
                }
            ],
            "description": "Library that helps with managing the version number of Git-hosted PHP projects",
            "homepage": "https://github.com/sebastianbergmann/version",
            "support": {
                "issues": "https://github.com/sebastianbergmann/version/issues",
                "source": "https://github.com/sebastianbergmann/version/tree/3.0.2"
            },
            "funding": [
                {
                    "url": "https://github.com/sebastianbergmann",
                    "type": "github"
                }
            ],
            "time": "2020-09-28T06:39:44+00:00"
        },
        {
            "name": "swoole/ide-helper",
            "version": "4.6.7",
            "source": {
                "type": "git",
                "url": "https://github.com/swoole/ide-helper.git",
                "reference": "0d1409b8274117addfe64d3ea412812a69807411"
            },
            "dist": {
                "type": "zip",
                "url": "https://api.github.com/repos/swoole/ide-helper/zipball/0d1409b8274117addfe64d3ea412812a69807411",
                "reference": "0d1409b8274117addfe64d3ea412812a69807411",
                "shasum": ""
            },
            "require-dev": {
                "guzzlehttp/guzzle": "~6.5.0",
                "laminas/laminas-code": "~3.4.0",
                "squizlabs/php_codesniffer": "~3.5.0",
                "symfony/filesystem": "~4.0"
            },
            "type": "library",
            "notification-url": "https://packagist.org/downloads/",
            "license": [
                "Apache-2.0"
            ],
            "authors": [
                {
                    "name": "Team Swoole",
                    "email": "team@swoole.com"
                }
            ],
            "description": "IDE help files for Swoole.",
            "support": {
                "issues": "https://github.com/swoole/ide-helper/issues",
                "source": "https://github.com/swoole/ide-helper/tree/4.6.7"
            },
            "funding": [
                {
                    "url": "https://gitee.com/swoole/swoole?donate=true",
                    "type": "custom"
                },
                {
                    "url": "https://github.com/swoole",
                    "type": "github"
                },
                {
                    "url": "https://opencollective.com/swoole-src",
                    "type": "open_collective"
                }
            ],
            "time": "2021-05-14T16:05:16+00:00"
        },
        {
            "name": "symfony/console",
            "version": "v5.4.0",
            "source": {
                "type": "git",
                "url": "https://github.com/symfony/console.git",
                "reference": "ec3661faca1d110d6c307e124b44f99ac54179e3"
            },
            "dist": {
                "type": "zip",
                "url": "https://api.github.com/repos/symfony/console/zipball/ec3661faca1d110d6c307e124b44f99ac54179e3",
                "reference": "ec3661faca1d110d6c307e124b44f99ac54179e3",
                "shasum": ""
            },
            "require": {
                "php": ">=7.2.5",
                "symfony/deprecation-contracts": "^2.1|^3",
                "symfony/polyfill-mbstring": "~1.0",
                "symfony/polyfill-php73": "^1.8",
                "symfony/polyfill-php80": "^1.16",
                "symfony/service-contracts": "^1.1|^2|^3",
                "symfony/string": "^5.1|^6.0"
            },
            "conflict": {
                "psr/log": ">=3",
                "symfony/dependency-injection": "<4.4",
                "symfony/dotenv": "<5.1",
                "symfony/event-dispatcher": "<4.4",
                "symfony/lock": "<4.4",
                "symfony/process": "<4.4"
            },
            "provide": {
                "psr/log-implementation": "1.0|2.0"
            },
            "require-dev": {
                "psr/log": "^1|^2",
                "symfony/config": "^4.4|^5.0|^6.0",
                "symfony/dependency-injection": "^4.4|^5.0|^6.0",
                "symfony/event-dispatcher": "^4.4|^5.0|^6.0",
                "symfony/lock": "^4.4|^5.0|^6.0",
                "symfony/process": "^4.4|^5.0|^6.0",
                "symfony/var-dumper": "^4.4|^5.0|^6.0"
            },
            "suggest": {
                "psr/log": "For using the console logger",
                "symfony/event-dispatcher": "",
                "symfony/lock": "",
                "symfony/process": ""
            },
            "type": "library",
            "autoload": {
                "psr-4": {
                    "Symfony\\Component\\Console\\": ""
                },
                "exclude-from-classmap": [
                    "/Tests/"
                ]
            },
            "notification-url": "https://packagist.org/downloads/",
            "license": [
                "MIT"
            ],
            "authors": [
                {
                    "name": "Fabien Potencier",
                    "email": "fabien@symfony.com"
                },
                {
                    "name": "Symfony Community",
                    "homepage": "https://symfony.com/contributors"
                }
            ],
            "description": "Eases the creation of beautiful and testable command line interfaces",
            "homepage": "https://symfony.com",
            "keywords": [
                "cli",
                "command line",
                "console",
                "terminal"
            ],
            "support": {
                "source": "https://github.com/symfony/console/tree/v5.4.0"
            },
            "funding": [
                {
                    "url": "https://symfony.com/sponsor",
                    "type": "custom"
                },
                {
                    "url": "https://github.com/fabpot",
                    "type": "github"
                },
                {
                    "url": "https://tidelift.com/funding/github/packagist/symfony/symfony",
                    "type": "tidelift"
                }
            ],
            "time": "2021-11-29T15:30:56+00:00"
        },
        {
            "name": "symfony/polyfill-intl-grapheme",
            "version": "v1.23.1",
            "source": {
                "type": "git",
                "url": "https://github.com/symfony/polyfill-intl-grapheme.git",
                "reference": "16880ba9c5ebe3642d1995ab866db29270b36535"
            },
            "dist": {
                "type": "zip",
                "url": "https://api.github.com/repos/symfony/polyfill-intl-grapheme/zipball/16880ba9c5ebe3642d1995ab866db29270b36535",
                "reference": "16880ba9c5ebe3642d1995ab866db29270b36535",
                "shasum": ""
            },
            "require": {
                "php": ">=7.1"
            },
            "suggest": {
                "ext-intl": "For best performance"
            },
            "type": "library",
            "extra": {
                "branch-alias": {
                    "dev-main": "1.23-dev"
                },
                "thanks": {
                    "name": "symfony/polyfill",
                    "url": "https://github.com/symfony/polyfill"
                }
            },
            "autoload": {
                "psr-4": {
                    "Symfony\\Polyfill\\Intl\\Grapheme\\": ""
                },
                "files": [
                    "bootstrap.php"
                ]
            },
            "notification-url": "https://packagist.org/downloads/",
            "license": [
                "MIT"
            ],
            "authors": [
                {
                    "name": "Nicolas Grekas",
                    "email": "p@tchwork.com"
                },
                {
                    "name": "Symfony Community",
                    "homepage": "https://symfony.com/contributors"
                }
            ],
            "description": "Symfony polyfill for intl's grapheme_* functions",
            "homepage": "https://symfony.com",
            "keywords": [
                "compatibility",
                "grapheme",
                "intl",
                "polyfill",
                "portable",
                "shim"
            ],
            "support": {
                "source": "https://github.com/symfony/polyfill-intl-grapheme/tree/v1.23.1"
            },
            "funding": [
                {
                    "url": "https://symfony.com/sponsor",
                    "type": "custom"
                },
                {
                    "url": "https://github.com/fabpot",
                    "type": "github"
                },
                {
                    "url": "https://tidelift.com/funding/github/packagist/symfony/symfony",
                    "type": "tidelift"
                }
            ],
            "time": "2021-05-27T12:26:48+00:00"
        },
        {
            "name": "symfony/polyfill-intl-normalizer",
            "version": "v1.23.0",
            "source": {
                "type": "git",
                "url": "https://github.com/symfony/polyfill-intl-normalizer.git",
                "reference": "8590a5f561694770bdcd3f9b5c69dde6945028e8"
            },
            "dist": {
                "type": "zip",
                "url": "https://api.github.com/repos/symfony/polyfill-intl-normalizer/zipball/8590a5f561694770bdcd3f9b5c69dde6945028e8",
                "reference": "8590a5f561694770bdcd3f9b5c69dde6945028e8",
                "shasum": ""
            },
            "require": {
                "php": ">=7.1"
            },
            "suggest": {
                "ext-intl": "For best performance"
            },
            "type": "library",
            "extra": {
                "branch-alias": {
                    "dev-main": "1.23-dev"
                },
                "thanks": {
                    "name": "symfony/polyfill",
                    "url": "https://github.com/symfony/polyfill"
                }
            },
            "autoload": {
                "psr-4": {
                    "Symfony\\Polyfill\\Intl\\Normalizer\\": ""
                },
                "files": [
                    "bootstrap.php"
                ],
                "classmap": [
                    "Resources/stubs"
                ]
            },
            "notification-url": "https://packagist.org/downloads/",
            "license": [
                "MIT"
            ],
            "authors": [
                {
                    "name": "Nicolas Grekas",
                    "email": "p@tchwork.com"
                },
                {
                    "name": "Symfony Community",
                    "homepage": "https://symfony.com/contributors"
                }
            ],
            "description": "Symfony polyfill for intl's Normalizer class and related functions",
            "homepage": "https://symfony.com",
            "keywords": [
                "compatibility",
                "intl",
                "normalizer",
                "polyfill",
                "portable",
                "shim"
            ],
            "support": {
                "source": "https://github.com/symfony/polyfill-intl-normalizer/tree/v1.23.0"
            },
            "funding": [
                {
                    "url": "https://symfony.com/sponsor",
                    "type": "custom"
                },
                {
                    "url": "https://github.com/fabpot",
                    "type": "github"
                },
                {
                    "url": "https://tidelift.com/funding/github/packagist/symfony/symfony",
                    "type": "tidelift"
                }
            ],
            "time": "2021-02-19T12:13:01+00:00"
        },
        {
            "name": "symfony/polyfill-mbstring",
            "version": "v1.23.1",
            "source": {
                "type": "git",
                "url": "https://github.com/symfony/polyfill-mbstring.git",
                "reference": "9174a3d80210dca8daa7f31fec659150bbeabfc6"
            },
            "dist": {
                "type": "zip",
                "url": "https://api.github.com/repos/symfony/polyfill-mbstring/zipball/9174a3d80210dca8daa7f31fec659150bbeabfc6",
                "reference": "9174a3d80210dca8daa7f31fec659150bbeabfc6",
                "shasum": ""
            },
            "require": {
                "php": ">=7.1"
            },
            "suggest": {
                "ext-mbstring": "For best performance"
            },
            "type": "library",
            "extra": {
                "branch-alias": {
                    "dev-main": "1.23-dev"
                },
                "thanks": {
                    "name": "symfony/polyfill",
                    "url": "https://github.com/symfony/polyfill"
                }
            },
            "autoload": {
                "psr-4": {
                    "Symfony\\Polyfill\\Mbstring\\": ""
                },
                "files": [
                    "bootstrap.php"
                ]
            },
            "notification-url": "https://packagist.org/downloads/",
            "license": [
                "MIT"
            ],
            "authors": [
                {
                    "name": "Nicolas Grekas",
                    "email": "p@tchwork.com"
                },
                {
                    "name": "Symfony Community",
                    "homepage": "https://symfony.com/contributors"
                }
            ],
            "description": "Symfony polyfill for the Mbstring extension",
            "homepage": "https://symfony.com",
            "keywords": [
                "compatibility",
                "mbstring",
                "polyfill",
                "portable",
                "shim"
            ],
            "support": {
                "source": "https://github.com/symfony/polyfill-mbstring/tree/v1.23.1"
            },
            "funding": [
                {
                    "url": "https://symfony.com/sponsor",
                    "type": "custom"
                },
                {
                    "url": "https://github.com/fabpot",
                    "type": "github"
                },
                {
                    "url": "https://tidelift.com/funding/github/packagist/symfony/symfony",
                    "type": "tidelift"
                }
            ],
            "time": "2021-05-27T12:26:48+00:00"
        },
        {
            "name": "symfony/polyfill-php73",
            "version": "v1.23.0",
            "source": {
                "type": "git",
                "url": "https://github.com/symfony/polyfill-php73.git",
                "reference": "fba8933c384d6476ab14fb7b8526e5287ca7e010"
            },
            "dist": {
                "type": "zip",
                "url": "https://api.github.com/repos/symfony/polyfill-php73/zipball/fba8933c384d6476ab14fb7b8526e5287ca7e010",
                "reference": "fba8933c384d6476ab14fb7b8526e5287ca7e010",
                "shasum": ""
            },
            "require": {
                "php": ">=7.1"
            },
            "type": "library",
            "extra": {
                "branch-alias": {
                    "dev-main": "1.23-dev"
                },
                "thanks": {
                    "name": "symfony/polyfill",
                    "url": "https://github.com/symfony/polyfill"
                }
            },
            "autoload": {
                "psr-4": {
                    "Symfony\\Polyfill\\Php73\\": ""
                },
                "files": [
                    "bootstrap.php"
                ],
                "classmap": [
                    "Resources/stubs"
                ]
            },
            "notification-url": "https://packagist.org/downloads/",
            "license": [
                "MIT"
            ],
            "authors": [
                {
                    "name": "Nicolas Grekas",
                    "email": "p@tchwork.com"
                },
                {
                    "name": "Symfony Community",
                    "homepage": "https://symfony.com/contributors"
                }
            ],
            "description": "Symfony polyfill backporting some PHP 7.3+ features to lower PHP versions",
            "homepage": "https://symfony.com",
            "keywords": [
                "compatibility",
                "polyfill",
                "portable",
                "shim"
            ],
            "support": {
                "source": "https://github.com/symfony/polyfill-php73/tree/v1.23.0"
            },
            "funding": [
                {
                    "url": "https://symfony.com/sponsor",
                    "type": "custom"
                },
                {
                    "url": "https://github.com/fabpot",
                    "type": "github"
                },
                {
                    "url": "https://tidelift.com/funding/github/packagist/symfony/symfony",
                    "type": "tidelift"
                }
            ],
            "time": "2021-02-19T12:13:01+00:00"
        },
        {
            "name": "symfony/service-contracts",
            "version": "v3.0.0",
            "source": {
                "type": "git",
                "url": "https://github.com/symfony/service-contracts.git",
                "reference": "36715ebf9fb9db73db0cb24263c79077c6fe8603"
            },
            "dist": {
                "type": "zip",
                "url": "https://api.github.com/repos/symfony/service-contracts/zipball/36715ebf9fb9db73db0cb24263c79077c6fe8603",
                "reference": "36715ebf9fb9db73db0cb24263c79077c6fe8603",
                "shasum": ""
            },
            "require": {
                "php": ">=8.0.2",
                "psr/container": "^2.0"
            },
            "conflict": {
                "ext-psr": "<1.1|>=2"
            },
            "suggest": {
                "symfony/service-implementation": ""
            },
            "type": "library",
            "extra": {
                "branch-alias": {
                    "dev-main": "3.0-dev"
                },
                "thanks": {
                    "name": "symfony/contracts",
                    "url": "https://github.com/symfony/contracts"
                }
            },
            "autoload": {
                "psr-4": {
                    "Symfony\\Contracts\\Service\\": ""
                }
            },
            "notification-url": "https://packagist.org/downloads/",
            "license": [
                "MIT"
            ],
            "authors": [
                {
                    "name": "Nicolas Grekas",
                    "email": "p@tchwork.com"
                },
                {
                    "name": "Symfony Community",
                    "homepage": "https://symfony.com/contributors"
                }
            ],
            "description": "Generic abstractions related to writing services",
            "homepage": "https://symfony.com",
            "keywords": [
                "abstractions",
                "contracts",
                "decoupling",
                "interfaces",
                "interoperability",
                "standards"
            ],
            "support": {
                "source": "https://github.com/symfony/service-contracts/tree/v3.0.0"
            },
            "funding": [
                {
                    "url": "https://symfony.com/sponsor",
                    "type": "custom"
                },
                {
                    "url": "https://github.com/fabpot",
                    "type": "github"
                },
                {
                    "url": "https://tidelift.com/funding/github/packagist/symfony/symfony",
                    "type": "tidelift"
                }
            ],
            "time": "2021-11-04T17:53:12+00:00"
        },
        {
            "name": "symfony/string",
            "version": "v6.0.0",
            "source": {
                "type": "git",
                "url": "https://github.com/symfony/string.git",
                "reference": "ba727797426af0f587f4800566300bdc0cda0777"
            },
            "dist": {
                "type": "zip",
                "url": "https://api.github.com/repos/symfony/string/zipball/ba727797426af0f587f4800566300bdc0cda0777",
                "reference": "ba727797426af0f587f4800566300bdc0cda0777",
                "shasum": ""
            },
            "require": {
                "php": ">=8.0.2",
                "symfony/polyfill-ctype": "~1.8",
                "symfony/polyfill-intl-grapheme": "~1.0",
                "symfony/polyfill-intl-normalizer": "~1.0",
                "symfony/polyfill-mbstring": "~1.0"
            },
            "conflict": {
                "symfony/translation-contracts": "<2.0"
            },
            "require-dev": {
                "symfony/error-handler": "^5.4|^6.0",
                "symfony/http-client": "^5.4|^6.0",
                "symfony/translation-contracts": "^2.0|^3.0",
                "symfony/var-exporter": "^5.4|^6.0"
            },
            "type": "library",
            "autoload": {
                "psr-4": {
                    "Symfony\\Component\\String\\": ""
                },
                "files": [
                    "Resources/functions.php"
                ],
                "exclude-from-classmap": [
                    "/Tests/"
                ]
            },
            "notification-url": "https://packagist.org/downloads/",
            "license": [
                "MIT"
            ],
            "authors": [
                {
                    "name": "Nicolas Grekas",
                    "email": "p@tchwork.com"
                },
                {
                    "name": "Symfony Community",
                    "homepage": "https://symfony.com/contributors"
                }
            ],
            "description": "Provides an object-oriented API to strings and deals with bytes, UTF-8 code points and grapheme clusters in a unified way",
            "homepage": "https://symfony.com",
            "keywords": [
                "grapheme",
                "i18n",
                "string",
                "unicode",
                "utf-8",
                "utf8"
            ],
            "support": {
                "source": "https://github.com/symfony/string/tree/v6.0.0"
            },
            "funding": [
                {
                    "url": "https://symfony.com/sponsor",
                    "type": "custom"
                },
                {
                    "url": "https://github.com/fabpot",
                    "type": "github"
                },
                {
                    "url": "https://tidelift.com/funding/github/packagist/symfony/symfony",
                    "type": "tidelift"
                }
            ],
            "time": "2021-10-29T07:35:21+00:00"
        },
        {
            "name": "textalk/websocket",
            "version": "1.5.2",
            "source": {
                "type": "git",
                "url": "https://github.com/Textalk/websocket-php.git",
                "reference": "b93249453806a2dd46495de46d76fcbcb0d8dee8"
            },
            "dist": {
                "type": "zip",
                "url": "https://api.github.com/repos/Textalk/websocket-php/zipball/b93249453806a2dd46495de46d76fcbcb0d8dee8",
                "reference": "b93249453806a2dd46495de46d76fcbcb0d8dee8",
                "shasum": ""
            },
            "require": {
                "php": "^7.2 | ^8.0",
                "psr/log": "^1.0"
            },
            "require-dev": {
                "php-coveralls/php-coveralls": "^2.0",
                "phpunit/phpunit": "^8.0|^9.0",
                "squizlabs/php_codesniffer": "^3.5"
            },
            "type": "library",
            "autoload": {
                "psr-4": {
                    "WebSocket\\": "lib"
                }
            },
            "notification-url": "https://packagist.org/downloads/",
            "license": [
                "ISC"
            ],
            "authors": [
                {
                    "name": "Fredrik Liljegren"
                },
                {
                    "name": "Sören Jensen",
                    "email": "soren@abicart.se"
                }
            ],
            "description": "WebSocket client and server",
            "support": {
                "issues": "https://github.com/Textalk/websocket-php/issues",
                "source": "https://github.com/Textalk/websocket-php/tree/1.5.2"
            },
            "time": "2021-02-12T15:39:23+00:00"
        },
        {
            "name": "theseer/tokenizer",
            "version": "1.2.1",
            "source": {
                "type": "git",
                "url": "https://github.com/theseer/tokenizer.git",
                "reference": "34a41e998c2183e22995f158c581e7b5e755ab9e"
            },
            "dist": {
                "type": "zip",
                "url": "https://api.github.com/repos/theseer/tokenizer/zipball/34a41e998c2183e22995f158c581e7b5e755ab9e",
                "reference": "34a41e998c2183e22995f158c581e7b5e755ab9e",
                "shasum": ""
            },
            "require": {
                "ext-dom": "*",
                "ext-tokenizer": "*",
                "ext-xmlwriter": "*",
                "php": "^7.2 || ^8.0"
            },
            "type": "library",
            "autoload": {
                "classmap": [
                    "src/"
                ]
            },
            "notification-url": "https://packagist.org/downloads/",
            "license": [
                "BSD-3-Clause"
            ],
            "authors": [
                {
                    "name": "Arne Blankerts",
                    "email": "arne@blankerts.de",
                    "role": "Developer"
                }
            ],
            "description": "A small library for converting tokenized PHP source code into XML and potentially other formats",
            "support": {
                "issues": "https://github.com/theseer/tokenizer/issues",
                "source": "https://github.com/theseer/tokenizer/tree/1.2.1"
            },
            "funding": [
                {
                    "url": "https://github.com/theseer",
                    "type": "github"
                }
            ],
            "time": "2021-07-28T10:34:58+00:00"
        },
        {
            "name": "twig/twig",
            "version": "v2.14.8",
            "source": {
                "type": "git",
                "url": "https://github.com/twigphp/Twig.git",
                "reference": "06b450a2326aa879faa2061ff72fe1588b3ab043"
            },
            "dist": {
                "type": "zip",
                "url": "https://api.github.com/repos/twigphp/Twig/zipball/06b450a2326aa879faa2061ff72fe1588b3ab043",
                "reference": "06b450a2326aa879faa2061ff72fe1588b3ab043",
                "shasum": ""
            },
            "require": {
                "php": ">=7.2.5",
                "symfony/polyfill-ctype": "^1.8",
                "symfony/polyfill-mbstring": "^1.3"
            },
            "require-dev": {
                "psr/container": "^1.0",
                "symfony/phpunit-bridge": "^4.4.9|^5.0.9|^6.0"
            },
            "type": "library",
            "extra": {
                "branch-alias": {
                    "dev-master": "2.14-dev"
                }
            },
            "autoload": {
                "psr-0": {
                    "Twig_": "lib/"
                },
                "psr-4": {
                    "Twig\\": "src/"
                }
            },
            "notification-url": "https://packagist.org/downloads/",
            "license": [
                "BSD-3-Clause"
            ],
            "authors": [
                {
                    "name": "Fabien Potencier",
                    "email": "fabien@symfony.com",
                    "homepage": "http://fabien.potencier.org",
                    "role": "Lead Developer"
                },
                {
                    "name": "Twig Team",
                    "role": "Contributors"
                },
                {
                    "name": "Armin Ronacher",
                    "email": "armin.ronacher@active-4.com",
                    "role": "Project Founder"
                }
            ],
            "description": "Twig, the flexible, fast, and secure template language for PHP",
            "homepage": "https://twig.symfony.com",
            "keywords": [
                "templating"
            ],
            "support": {
                "issues": "https://github.com/twigphp/Twig/issues",
                "source": "https://github.com/twigphp/Twig/tree/v2.14.8"
            },
            "funding": [
                {
                    "url": "https://github.com/fabpot",
                    "type": "github"
                },
                {
                    "url": "https://tidelift.com/funding/github/packagist/twig/twig",
                    "type": "tidelift"
                }
            ],
            "time": "2021-11-25T13:38:06+00:00"
        },
        {
            "name": "vimeo/psalm",
            "version": "4.7.2",
            "source": {
                "type": "git",
                "url": "https://github.com/vimeo/psalm.git",
                "reference": "83a0325c0a95c0ab531d6b90c877068b464377b5"
            },
            "dist": {
                "type": "zip",
                "url": "https://api.github.com/repos/vimeo/psalm/zipball/83a0325c0a95c0ab531d6b90c877068b464377b5",
                "reference": "83a0325c0a95c0ab531d6b90c877068b464377b5",
                "shasum": ""
            },
            "require": {
                "amphp/amp": "^2.4.2",
                "amphp/byte-stream": "^1.5",
                "composer/package-versions-deprecated": "^1.8.0",
                "composer/semver": "^1.4 || ^2.0 || ^3.0",
                "composer/xdebug-handler": "^1.1 || ^2.0",
                "dnoegel/php-xdg-base-dir": "^0.1.1",
                "ext-dom": "*",
                "ext-json": "*",
                "ext-libxml": "*",
                "ext-mbstring": "*",
                "ext-simplexml": "*",
                "ext-tokenizer": "*",
                "felixfbecker/advanced-json-rpc": "^3.0.3",
                "felixfbecker/language-server-protocol": "^1.5",
                "netresearch/jsonmapper": "^1.0 || ^2.0 || ^3.0 || ^4.0",
                "nikic/php-parser": "^4.10.1",
                "openlss/lib-array2xml": "^1.0",
                "php": "^7.1|^8",
                "sebastian/diff": "^3.0 || ^4.0",
                "symfony/console": "^3.4.17 || ^4.1.6 || ^5.0",
                "webmozart/path-util": "^2.3"
            },
            "provide": {
                "psalm/psalm": "self.version"
            },
            "require-dev": {
                "bamarni/composer-bin-plugin": "^1.2",
                "brianium/paratest": "^4.0||^6.0",
                "ext-curl": "*",
                "php-parallel-lint/php-parallel-lint": "^1.2",
                "phpdocumentor/reflection-docblock": "^5",
                "phpmyadmin/sql-parser": "5.1.0||dev-master",
                "phpspec/prophecy": ">=1.9.0",
                "phpunit/phpunit": "^9.0",
                "psalm/plugin-phpunit": "^0.13",
                "slevomat/coding-standard": "^6.3.11",
                "squizlabs/php_codesniffer": "^3.5",
                "symfony/process": "^4.3",
                "weirdan/phpunit-appveyor-reporter": "^1.0.0",
                "weirdan/prophecy-shim": "^1.0 || ^2.0"
            },
            "suggest": {
                "ext-igbinary": "^2.0.5"
            },
            "bin": [
                "psalm",
                "psalm-language-server",
                "psalm-plugin",
                "psalm-refactor",
                "psalter"
            ],
            "type": "library",
            "extra": {
                "branch-alias": {
                    "dev-master": "4.x-dev",
                    "dev-3.x": "3.x-dev",
                    "dev-2.x": "2.x-dev",
                    "dev-1.x": "1.x-dev"
                }
            },
            "autoload": {
                "psr-4": {
                    "Psalm\\": "src/Psalm/"
                },
                "files": [
                    "src/functions.php",
                    "src/spl_object_id.php"
                ]
            },
            "notification-url": "https://packagist.org/downloads/",
            "license": [
                "MIT"
            ],
            "authors": [
                {
                    "name": "Matthew Brown"
                }
            ],
            "description": "A static analysis tool for finding errors in PHP applications",
            "keywords": [
                "code",
                "inspection",
                "php"
            ],
            "support": {
                "issues": "https://github.com/vimeo/psalm/issues",
                "source": "https://github.com/vimeo/psalm/tree/4.7.2"
            },
            "time": "2021-05-01T20:56:25+00:00"
        },
        {
            "name": "webmozart/path-util",
            "version": "2.3.0",
            "source": {
                "type": "git",
                "url": "https://github.com/webmozart/path-util.git",
                "reference": "d939f7edc24c9a1bb9c0dee5cb05d8e859490725"
            },
            "dist": {
                "type": "zip",
                "url": "https://api.github.com/repos/webmozart/path-util/zipball/d939f7edc24c9a1bb9c0dee5cb05d8e859490725",
                "reference": "d939f7edc24c9a1bb9c0dee5cb05d8e859490725",
                "shasum": ""
            },
            "require": {
                "php": ">=5.3.3",
                "webmozart/assert": "~1.0"
            },
            "require-dev": {
                "phpunit/phpunit": "^4.6",
                "sebastian/version": "^1.0.1"
            },
            "type": "library",
            "extra": {
                "branch-alias": {
                    "dev-master": "2.3-dev"
                }
            },
            "autoload": {
                "psr-4": {
                    "Webmozart\\PathUtil\\": "src/"
                }
            },
            "notification-url": "https://packagist.org/downloads/",
            "license": [
                "MIT"
            ],
            "authors": [
                {
                    "name": "Bernhard Schussek",
                    "email": "bschussek@gmail.com"
                }
            ],
            "description": "A robust cross-platform utility for normalizing, comparing and modifying file paths.",
            "support": {
                "issues": "https://github.com/webmozart/path-util/issues",
                "source": "https://github.com/webmozart/path-util/tree/2.3.0"
            },
            "abandoned": "symfony/filesystem",
            "time": "2015-12-17T08:42:14+00:00"
        }
    ],
    "aliases": [],
    "minimum-stability": "stable",
    "stability-flags": {
        "utopia-php/storage": 20
    },
    "prefer-stable": false,
    "prefer-lowest": false,
    "platform": {
        "php": ">=8.0.0",
        "ext-curl": "*",
        "ext-imagick": "*",
        "ext-mbstring": "*",
        "ext-json": "*",
        "ext-yaml": "*",
        "ext-dom": "*",
        "ext-redis": "*",
        "ext-swoole": "*",
        "ext-pdo": "*",
        "ext-openssl": "*",
        "ext-zlib": "*",
        "ext-sockets": "*"
    },
    "platform-dev": [],
    "platform-overrides": {
        "php": "8.0"
    },
    "plugin-api-version": "2.1.0"
}<|MERGE_RESOLUTION|>--- conflicted
+++ resolved
@@ -2554,11 +2554,7 @@
             "source": {
                 "type": "git",
                 "url": "https://github.com/utopia-php/storage",
-<<<<<<< HEAD
-                "reference": "6ce037c5b5ef5efb85b4da3e3141940182f50f7d"
-=======
                 "reference": "88ed83274542ba3c9d34c5dabd17e0cfb480519d"
->>>>>>> 66450584
             },
             "require": {
                 "php": ">=8.0",
@@ -2591,11 +2587,7 @@
                 "upf",
                 "utopia"
             ],
-<<<<<<< HEAD
-            "time": "2021-11-26T07:58:02+00:00"
-=======
             "time": "2021-12-03T04:31:08+00:00"
->>>>>>> 66450584
         },
         {
             "name": "utopia-php/swoole",
