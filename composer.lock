{
    "_readme": [
        "This file locks the dependencies of your project to a known state",
        "Read more about it at https://getcomposer.org/doc/01-basic-usage.md#installing-dependencies",
        "This file is @generated automatically"
    ],
<<<<<<< HEAD
    "content-hash": "b87e28f6f096af1fd3b1ddee62fe2f13",
=======
    "content-hash": "98cd1f694dc31ab2091b55110664a311",
>>>>>>> c1b7b6cd
    "packages": [
        {
            "name": "adhocore/jwt",
            "version": "1.1.2",
            "source": {
                "type": "git",
                "url": "https://github.com/adhocore/php-jwt.git",
                "reference": "6c434af7170090bb7a8880d2bc220a2254ba7899"
            },
            "dist": {
                "type": "zip",
                "url": "https://api.github.com/repos/adhocore/php-jwt/zipball/6c434af7170090bb7a8880d2bc220a2254ba7899",
                "reference": "6c434af7170090bb7a8880d2bc220a2254ba7899",
                "shasum": ""
            },
            "require": {
                "php": "^7.0 || ^8.0"
            },
            "require-dev": {
                "phpunit/phpunit": "^6.5 || ^7.5"
            },
            "type": "library",
            "autoload": {
                "psr-4": {
                    "Ahc\\Jwt\\": "src/"
                }
            },
            "notification-url": "https://packagist.org/downloads/",
            "license": [
                "MIT"
            ],
            "authors": [
                {
                    "name": "Jitendra Adhikari",
                    "email": "jiten.adhikary@gmail.com"
                }
            ],
            "description": "Ultra lightweight JSON web token (JWT) library for PHP5.5+.",
            "keywords": [
                "auth",
                "json-web-token",
                "jwt",
                "jwt-auth",
                "jwt-php",
                "token"
            ],
            "support": {
                "issues": "https://github.com/adhocore/php-jwt/issues",
                "source": "https://github.com/adhocore/php-jwt/tree/1.1.2"
            },
            "funding": [
                {
                    "url": "https://paypal.me/ji10",
                    "type": "custom"
                }
            ],
            "time": "2021-02-20T09:56:44+00:00"
        },
        {
            "name": "appwrite/appwrite",
            "version": "8.0.0",
            "source": {
                "type": "git",
                "url": "https://github.com/appwrite/sdk-for-php.git",
                "reference": "2b9e966edf35c4061179ed98ea364698ab30de8b"
            },
            "dist": {
                "type": "zip",
                "url": "https://api.github.com/repos/appwrite/sdk-for-php/zipball/2b9e966edf35c4061179ed98ea364698ab30de8b",
                "reference": "2b9e966edf35c4061179ed98ea364698ab30de8b",
                "shasum": ""
            },
            "require": {
                "ext-curl": "*",
                "ext-json": "*",
                "php": ">=7.1.0"
            },
            "require-dev": {
                "phpunit/phpunit": "3.7.35"
            },
            "type": "library",
            "autoload": {
                "psr-4": {
                    "Appwrite\\": "src/Appwrite"
                }
            },
            "notification-url": "https://packagist.org/downloads/",
            "license": [
                "BSD-3-Clause"
            ],
            "description": "Appwrite is an open-source self-hosted backend server that abstract and simplify complex and repetitive development tasks behind a very simple REST API",
            "support": {
                "email": "team@appwrite.io",
                "issues": "https://github.com/appwrite/sdk-for-php/issues",
                "source": "https://github.com/appwrite/sdk-for-php/tree/8.0.0",
                "url": "https://appwrite.io/support"
            },
            "time": "2023-04-12T10:16:28+00:00"
        },
        {
            "name": "appwrite/php-clamav",
            "version": "2.0.0",
            "source": {
                "type": "git",
                "url": "https://github.com/appwrite/php-clamav.git",
                "reference": "f3897169f5c1f365312238a516ae9465f804634f"
            },
            "dist": {
                "type": "zip",
                "url": "https://api.github.com/repos/appwrite/php-clamav/zipball/f3897169f5c1f365312238a516ae9465f804634f",
                "reference": "f3897169f5c1f365312238a516ae9465f804634f",
                "shasum": ""
            },
            "require": {
                "ext-sockets": "*",
                "php": ">=8.0"
            },
            "require-dev": {
                "phpunit/phpunit": "^9"
            },
            "type": "library",
            "autoload": {
                "psr-4": {
                    "Appwrite\\ClamAV\\": "src/ClamAV"
                }
            },
            "notification-url": "https://packagist.org/downloads/",
            "license": [
                "MIT"
            ],
            "authors": [
                {
                    "name": "Eldad Fux",
                    "email": "eldad@appwrite.io"
                }
            ],
            "description": "ClamAV network and pipe client for PHP",
            "keywords": [
                "anti virus",
                "appwrite",
                "clamav",
                "php"
            ],
            "support": {
                "issues": "https://github.com/appwrite/php-clamav/issues",
                "source": "https://github.com/appwrite/php-clamav/tree/2.0.0"
            },
            "time": "2023-02-24T09:50:42+00:00"
        },
        {
            "name": "appwrite/php-runtimes",
            "version": "0.12.0",
            "source": {
                "type": "git",
                "url": "https://github.com/appwrite/runtimes.git",
                "reference": "5aa672ae744be0d7a3d4bf4c93455c65e9a23b4f"
            },
            "require": {
                "php": ">=8.0",
                "utopia-php/system": "0.7.*"
            },
            "require-dev": {
                "phpunit/phpunit": "^9.3",
                "vimeo/psalm": "4.0.1"
            },
            "type": "library",
            "autoload": {
                "psr-4": {
                    "Appwrite\\Runtimes\\": "src/Runtimes"
                }
            },
            "license": [
                "BSD-3-Clause"
            ],
            "authors": [
                {
                    "name": "Eldad Fux",
                    "email": "eldad@appwrite.io"
                },
                {
                    "name": "Torsten Dittmann",
                    "email": "torsten@appwrite.io"
                }
            ],
            "description": "Appwrite repository for Cloud Function runtimes that contains the configurations and tests for all of the Appwrite runtime environments.",
            "keywords": [
                "appwrite",
                "php",
                "runtimes"
            ],
            "time": "2023-08-07T09:56:11+00:00"
        },
        {
            "name": "chillerlan/php-qrcode",
            "version": "4.3.4",
            "source": {
                "type": "git",
                "url": "https://github.com/chillerlan/php-qrcode.git",
                "reference": "2ca4bf5ae048af1981d1023ee42a0a2a9d51e51d"
            },
            "dist": {
                "type": "zip",
                "url": "https://api.github.com/repos/chillerlan/php-qrcode/zipball/2ca4bf5ae048af1981d1023ee42a0a2a9d51e51d",
                "reference": "2ca4bf5ae048af1981d1023ee42a0a2a9d51e51d",
                "shasum": ""
            },
            "require": {
                "chillerlan/php-settings-container": "^2.1.4",
                "ext-mbstring": "*",
                "php": "^7.4 || ^8.0"
            },
            "require-dev": {
                "phan/phan": "^5.3",
                "phpunit/phpunit": "^9.5",
                "setasign/fpdf": "^1.8.2"
            },
            "suggest": {
                "chillerlan/php-authenticator": "Yet another Google authenticator! Also creates URIs for mobile apps.",
                "setasign/fpdf": "Required to use the QR FPDF output."
            },
            "type": "library",
            "autoload": {
                "psr-4": {
                    "chillerlan\\QRCode\\": "src/"
                }
            },
            "notification-url": "https://packagist.org/downloads/",
            "license": [
                "MIT"
            ],
            "authors": [
                {
                    "name": "Kazuhiko Arase",
                    "homepage": "https://github.com/kazuhikoarase"
                },
                {
                    "name": "Smiley",
                    "email": "smiley@chillerlan.net",
                    "homepage": "https://github.com/codemasher"
                },
                {
                    "name": "Contributors",
                    "homepage": "https://github.com/chillerlan/php-qrcode/graphs/contributors"
                }
            ],
            "description": "A QR code generator. PHP 7.4+",
            "homepage": "https://github.com/chillerlan/php-qrcode",
            "keywords": [
                "phpqrcode",
                "qr",
                "qr code",
                "qrcode",
                "qrcode-generator"
            ],
            "support": {
                "issues": "https://github.com/chillerlan/php-qrcode/issues",
                "source": "https://github.com/chillerlan/php-qrcode/tree/4.3.4"
            },
            "funding": [
                {
                    "url": "https://www.paypal.com/donate?hosted_button_id=WLYUNAT9ZTJZ4",
                    "type": "custom"
                },
                {
                    "url": "https://ko-fi.com/codemasher",
                    "type": "ko_fi"
                }
            ],
            "time": "2022-07-25T09:12:45+00:00"
        },
        {
            "name": "chillerlan/php-settings-container",
            "version": "2.1.4",
            "source": {
                "type": "git",
                "url": "https://github.com/chillerlan/php-settings-container.git",
                "reference": "1beb7df3c14346d4344b0b2e12f6f9a74feabd4a"
            },
            "dist": {
                "type": "zip",
                "url": "https://api.github.com/repos/chillerlan/php-settings-container/zipball/1beb7df3c14346d4344b0b2e12f6f9a74feabd4a",
                "reference": "1beb7df3c14346d4344b0b2e12f6f9a74feabd4a",
                "shasum": ""
            },
            "require": {
                "ext-json": "*",
                "php": "^7.4 || ^8.0"
            },
            "require-dev": {
                "phan/phan": "^5.3",
                "phpunit/phpunit": "^9.5"
            },
            "type": "library",
            "autoload": {
                "psr-4": {
                    "chillerlan\\Settings\\": "src/"
                }
            },
            "notification-url": "https://packagist.org/downloads/",
            "license": [
                "MIT"
            ],
            "authors": [
                {
                    "name": "Smiley",
                    "email": "smiley@chillerlan.net",
                    "homepage": "https://github.com/codemasher"
                }
            ],
            "description": "A container class for immutable settings objects. Not a DI container. PHP 7.4+",
            "homepage": "https://github.com/chillerlan/php-settings-container",
            "keywords": [
                "PHP7",
                "Settings",
                "configuration",
                "container",
                "helper"
            ],
            "support": {
                "issues": "https://github.com/chillerlan/php-settings-container/issues",
                "source": "https://github.com/chillerlan/php-settings-container"
            },
            "funding": [
                {
                    "url": "https://www.paypal.com/donate?hosted_button_id=WLYUNAT9ZTJZ4",
                    "type": "custom"
                },
                {
                    "url": "https://ko-fi.com/codemasher",
                    "type": "ko_fi"
                }
            ],
            "time": "2022-07-05T22:32:14+00:00"
        },
        {
            "name": "colinmollenhour/credis",
            "version": "v1.15.0",
            "source": {
                "type": "git",
                "url": "https://github.com/colinmollenhour/credis.git",
                "reference": "28810439de1d9597b7ba11794ed9479fb6f3de7c"
            },
            "dist": {
                "type": "zip",
                "url": "https://api.github.com/repos/colinmollenhour/credis/zipball/28810439de1d9597b7ba11794ed9479fb6f3de7c",
                "reference": "28810439de1d9597b7ba11794ed9479fb6f3de7c",
                "shasum": ""
            },
            "require": {
                "php": ">=5.6.0"
            },
            "suggest": {
                "ext-redis": "Improved performance for communicating with redis"
            },
            "type": "library",
            "autoload": {
                "classmap": [
                    "Client.php",
                    "Cluster.php",
                    "Sentinel.php",
                    "Module.php"
                ]
            },
            "notification-url": "https://packagist.org/downloads/",
            "license": [
                "MIT"
            ],
            "authors": [
                {
                    "name": "Colin Mollenhour",
                    "email": "colin@mollenhour.com"
                }
            ],
            "description": "Credis is a lightweight interface to the Redis key-value store which wraps the phpredis library when available for better performance.",
            "homepage": "https://github.com/colinmollenhour/credis",
            "support": {
                "issues": "https://github.com/colinmollenhour/credis/issues",
                "source": "https://github.com/colinmollenhour/credis/tree/v1.15.0"
            },
            "time": "2023-04-18T15:34:23+00:00"
        },
        {
            "name": "composer/package-versions-deprecated",
            "version": "1.11.99.5",
            "source": {
                "type": "git",
                "url": "https://github.com/composer/package-versions-deprecated.git",
                "reference": "b4f54f74ef3453349c24a845d22392cd31e65f1d"
            },
            "dist": {
                "type": "zip",
                "url": "https://api.github.com/repos/composer/package-versions-deprecated/zipball/b4f54f74ef3453349c24a845d22392cd31e65f1d",
                "reference": "b4f54f74ef3453349c24a845d22392cd31e65f1d",
                "shasum": ""
            },
            "require": {
                "composer-plugin-api": "^1.1.0 || ^2.0",
                "php": "^7 || ^8"
            },
            "replace": {
                "ocramius/package-versions": "1.11.99"
            },
            "require-dev": {
                "composer/composer": "^1.9.3 || ^2.0@dev",
                "ext-zip": "^1.13",
                "phpunit/phpunit": "^6.5 || ^7"
            },
            "type": "composer-plugin",
            "extra": {
                "class": "PackageVersions\\Installer",
                "branch-alias": {
                    "dev-master": "1.x-dev"
                }
            },
            "autoload": {
                "psr-4": {
                    "PackageVersions\\": "src/PackageVersions"
                }
            },
            "notification-url": "https://packagist.org/downloads/",
            "license": [
                "MIT"
            ],
            "authors": [
                {
                    "name": "Marco Pivetta",
                    "email": "ocramius@gmail.com"
                },
                {
                    "name": "Jordi Boggiano",
                    "email": "j.boggiano@seld.be"
                }
            ],
            "description": "Composer plugin that provides efficient querying for installed package versions (no runtime IO)",
            "support": {
                "issues": "https://github.com/composer/package-versions-deprecated/issues",
                "source": "https://github.com/composer/package-versions-deprecated/tree/1.11.99.5"
            },
            "funding": [
                {
                    "url": "https://packagist.com",
                    "type": "custom"
                },
                {
                    "url": "https://github.com/composer",
                    "type": "github"
                },
                {
                    "url": "https://tidelift.com/funding/github/packagist/composer/composer",
                    "type": "tidelift"
                }
            ],
            "time": "2022-01-17T14:14:24+00:00"
        },
        {
            "name": "dragonmantank/cron-expression",
            "version": "v3.3.2",
            "source": {
                "type": "git",
                "url": "https://github.com/dragonmantank/cron-expression.git",
                "reference": "782ca5968ab8b954773518e9e49a6f892a34b2a8"
            },
            "dist": {
                "type": "zip",
                "url": "https://api.github.com/repos/dragonmantank/cron-expression/zipball/782ca5968ab8b954773518e9e49a6f892a34b2a8",
                "reference": "782ca5968ab8b954773518e9e49a6f892a34b2a8",
                "shasum": ""
            },
            "require": {
                "php": "^7.2|^8.0",
                "webmozart/assert": "^1.0"
            },
            "replace": {
                "mtdowling/cron-expression": "^1.0"
            },
            "require-dev": {
                "phpstan/extension-installer": "^1.0",
                "phpstan/phpstan": "^1.0",
                "phpstan/phpstan-webmozart-assert": "^1.0",
                "phpunit/phpunit": "^7.0|^8.0|^9.0"
            },
            "type": "library",
            "autoload": {
                "psr-4": {
                    "Cron\\": "src/Cron/"
                }
            },
            "notification-url": "https://packagist.org/downloads/",
            "license": [
                "MIT"
            ],
            "authors": [
                {
                    "name": "Chris Tankersley",
                    "email": "chris@ctankersley.com",
                    "homepage": "https://github.com/dragonmantank"
                }
            ],
            "description": "CRON for PHP: Calculate the next or previous run date and determine if a CRON expression is due",
            "keywords": [
                "cron",
                "schedule"
            ],
            "support": {
                "issues": "https://github.com/dragonmantank/cron-expression/issues",
                "source": "https://github.com/dragonmantank/cron-expression/tree/v3.3.2"
            },
            "funding": [
                {
                    "url": "https://github.com/dragonmantank",
                    "type": "github"
                }
            ],
            "time": "2022-09-10T18:51:20+00:00"
        },
        {
            "name": "jean85/pretty-package-versions",
            "version": "1.6.0",
            "source": {
                "type": "git",
                "url": "https://github.com/Jean85/pretty-package-versions.git",
                "reference": "1e0104b46f045868f11942aea058cd7186d6c303"
            },
            "dist": {
                "type": "zip",
                "url": "https://api.github.com/repos/Jean85/pretty-package-versions/zipball/1e0104b46f045868f11942aea058cd7186d6c303",
                "reference": "1e0104b46f045868f11942aea058cd7186d6c303",
                "shasum": ""
            },
            "require": {
                "composer/package-versions-deprecated": "^1.8.0",
                "php": "^7.0|^8.0"
            },
            "require-dev": {
                "phpunit/phpunit": "^6.0|^8.5|^9.2"
            },
            "type": "library",
            "extra": {
                "branch-alias": {
                    "dev-master": "1.x-dev"
                }
            },
            "autoload": {
                "psr-4": {
                    "Jean85\\": "src/"
                }
            },
            "notification-url": "https://packagist.org/downloads/",
            "license": [
                "MIT"
            ],
            "authors": [
                {
                    "name": "Alessandro Lai",
                    "email": "alessandro.lai85@gmail.com"
                }
            ],
            "description": "A wrapper for ocramius/package-versions to get pretty versions strings",
            "keywords": [
                "composer",
                "package",
                "release",
                "versions"
            ],
            "support": {
                "issues": "https://github.com/Jean85/pretty-package-versions/issues",
                "source": "https://github.com/Jean85/pretty-package-versions/tree/1.6.0"
            },
            "time": "2021-02-04T16:20:16+00:00"
        },
        {
            "name": "laravel/pint",
            "version": "v1.2.1",
            "source": {
                "type": "git",
                "url": "https://github.com/laravel/pint.git",
                "reference": "e60e2112ee779ce60f253695b273d1646a17d6f1"
            },
            "dist": {
                "type": "zip",
                "url": "https://api.github.com/repos/laravel/pint/zipball/e60e2112ee779ce60f253695b273d1646a17d6f1",
                "reference": "e60e2112ee779ce60f253695b273d1646a17d6f1",
                "shasum": ""
            },
            "require": {
                "ext-json": "*",
                "ext-mbstring": "*",
                "ext-tokenizer": "*",
                "ext-xml": "*",
                "php": "^8.0"
            },
            "require-dev": {
                "friendsofphp/php-cs-fixer": "^3.11.0",
                "illuminate/view": "^9.32.0",
                "laravel-zero/framework": "^9.2.0",
                "mockery/mockery": "^1.5.1",
                "nunomaduro/larastan": "^2.2.0",
                "nunomaduro/termwind": "^1.14.0",
                "pestphp/pest": "^1.22.1"
            },
            "bin": [
                "builds/pint"
            ],
            "type": "project",
            "autoload": {
                "psr-4": {
                    "App\\": "app/",
                    "Database\\Seeders\\": "database/seeders/",
                    "Database\\Factories\\": "database/factories/"
                }
            },
            "notification-url": "https://packagist.org/downloads/",
            "license": [
                "MIT"
            ],
            "authors": [
                {
                    "name": "Nuno Maduro",
                    "email": "enunomaduro@gmail.com"
                }
            ],
            "description": "An opinionated code formatter for PHP.",
            "homepage": "https://laravel.com",
            "keywords": [
                "format",
                "formatter",
                "lint",
                "linter",
                "php"
            ],
            "support": {
                "issues": "https://github.com/laravel/pint/issues",
                "source": "https://github.com/laravel/pint"
            },
            "time": "2022-11-29T16:25:20+00:00"
        },
        {
            "name": "league/csv",
            "version": "9.7.1",
            "source": {
                "type": "git",
                "url": "https://github.com/thephpleague/csv.git",
                "reference": "0ec57e8264ec92565974ead0d1724cf1026e10c1"
            },
            "dist": {
                "type": "zip",
                "url": "https://api.github.com/repos/thephpleague/csv/zipball/0ec57e8264ec92565974ead0d1724cf1026e10c1",
                "reference": "0ec57e8264ec92565974ead0d1724cf1026e10c1",
                "shasum": ""
            },
            "require": {
                "ext-json": "*",
                "ext-mbstring": "*",
                "php": "^7.3 || ^8.0"
            },
            "require-dev": {
                "ext-curl": "*",
                "ext-dom": "*",
                "friendsofphp/php-cs-fixer": "^2.16",
                "phpstan/phpstan": "^0.12.0",
                "phpstan/phpstan-phpunit": "^0.12.0",
                "phpstan/phpstan-strict-rules": "^0.12.0",
                "phpunit/phpunit": "^9.5"
            },
            "suggest": {
                "ext-dom": "Required to use the XMLConverter and or the HTMLConverter classes",
                "ext-iconv": "Needed to ease transcoding CSV using iconv stream filters"
            },
            "type": "library",
            "extra": {
                "branch-alias": {
                    "dev-master": "9.x-dev"
                }
            },
            "autoload": {
                "files": [
                    "src/functions_include.php"
                ],
                "psr-4": {
                    "League\\Csv\\": "src"
                }
            },
            "notification-url": "https://packagist.org/downloads/",
            "license": [
                "MIT"
            ],
            "authors": [
                {
                    "name": "Ignace Nyamagana Butera",
                    "email": "nyamsprod@gmail.com",
                    "homepage": "https://github.com/nyamsprod/",
                    "role": "Developer"
                }
            ],
            "description": "CSV data manipulation made easy in PHP",
            "homepage": "http://csv.thephpleague.com",
            "keywords": [
                "convert",
                "csv",
                "export",
                "filter",
                "import",
                "read",
                "transform",
                "write"
            ],
            "support": {
                "docs": "https://csv.thephpleague.com",
                "issues": "https://github.com/thephpleague/csv/issues",
                "rss": "https://github.com/thephpleague/csv/releases.atom",
                "source": "https://github.com/thephpleague/csv"
            },
            "funding": [
                {
                    "url": "https://github.com/sponsors/nyamsprod",
                    "type": "github"
                }
            ],
            "time": "2021-04-17T16:32:08+00:00"
        },
        {
            "name": "matomo/device-detector",
            "version": "6.1.5",
            "source": {
                "type": "git",
                "url": "https://github.com/matomo-org/device-detector.git",
                "reference": "40ca2990dba2c1719e5c62168e822e0b86c167d4"
            },
            "dist": {
                "type": "zip",
                "url": "https://api.github.com/repos/matomo-org/device-detector/zipball/40ca2990dba2c1719e5c62168e822e0b86c167d4",
                "reference": "40ca2990dba2c1719e5c62168e822e0b86c167d4",
                "shasum": ""
            },
            "require": {
                "mustangostang/spyc": "*",
                "php": "^7.2|^8.0"
            },
            "replace": {
                "piwik/device-detector": "self.version"
            },
            "require-dev": {
                "matthiasmullie/scrapbook": "^1.4.7",
                "mayflower/mo4-coding-standard": "^v8.0.0",
                "phpstan/phpstan": "^0.12.52",
                "phpunit/phpunit": "^8.5.8",
                "psr/cache": "^1.0.1",
                "psr/simple-cache": "^1.0.1",
                "symfony/yaml": "^5.1.7"
            },
            "suggest": {
                "doctrine/cache": "Can directly be used for caching purpose",
                "ext-yaml": "Necessary for using the Pecl YAML parser"
            },
            "type": "library",
            "autoload": {
                "psr-4": {
                    "DeviceDetector\\": ""
                },
                "exclude-from-classmap": [
                    "Tests/"
                ]
            },
            "notification-url": "https://packagist.org/downloads/",
            "license": [
                "LGPL-3.0-or-later"
            ],
            "authors": [
                {
                    "name": "The Matomo Team",
                    "email": "hello@matomo.org",
                    "homepage": "https://matomo.org/team/"
                }
            ],
            "description": "The Universal Device Detection library, that parses User Agents and detects devices (desktop, tablet, mobile, tv, cars, console, etc.), clients (browsers, media players, mobile apps, feed readers, libraries, etc), operating systems, devices, brands and models.",
            "homepage": "https://matomo.org",
            "keywords": [
                "devicedetection",
                "parser",
                "useragent"
            ],
            "support": {
                "forum": "https://forum.matomo.org/",
                "issues": "https://github.com/matomo-org/device-detector/issues",
                "source": "https://github.com/matomo-org/matomo",
                "wiki": "https://dev.matomo.org/"
            },
            "time": "2023-08-17T16:17:41+00:00"
        },
        {
            "name": "mongodb/mongodb",
            "version": "1.8.0",
            "source": {
                "type": "git",
                "url": "https://github.com/mongodb/mongo-php-library.git",
                "reference": "953dbc19443aa9314c44b7217a16873347e6840d"
            },
            "dist": {
                "type": "zip",
                "url": "https://api.github.com/repos/mongodb/mongo-php-library/zipball/953dbc19443aa9314c44b7217a16873347e6840d",
                "reference": "953dbc19443aa9314c44b7217a16873347e6840d",
                "shasum": ""
            },
            "require": {
                "ext-hash": "*",
                "ext-json": "*",
                "ext-mongodb": "^1.8.1",
                "jean85/pretty-package-versions": "^1.2",
                "php": "^7.0 || ^8.0",
                "symfony/polyfill-php80": "^1.19"
            },
            "require-dev": {
                "squizlabs/php_codesniffer": "^3.5, <3.5.5",
                "symfony/phpunit-bridge": "5.x-dev"
            },
            "type": "library",
            "extra": {
                "branch-alias": {
                    "dev-master": "1.8.x-dev"
                }
            },
            "autoload": {
                "files": [
                    "src/functions.php"
                ],
                "psr-4": {
                    "MongoDB\\": "src/"
                }
            },
            "notification-url": "https://packagist.org/downloads/",
            "license": [
                "Apache-2.0"
            ],
            "authors": [
                {
                    "name": "Andreas Braun",
                    "email": "andreas.braun@mongodb.com"
                },
                {
                    "name": "Jeremy Mikola",
                    "email": "jmikola@gmail.com"
                }
            ],
            "description": "MongoDB driver library",
            "homepage": "https://jira.mongodb.org/browse/PHPLIB",
            "keywords": [
                "database",
                "driver",
                "mongodb",
                "persistence"
            ],
            "support": {
                "issues": "https://github.com/mongodb/mongo-php-library/issues",
                "source": "https://github.com/mongodb/mongo-php-library/tree/1.8.0"
            },
            "time": "2020-11-25T12:26:02+00:00"
        },
        {
            "name": "mustangostang/spyc",
            "version": "0.6.3",
            "source": {
                "type": "git",
                "url": "git@github.com:mustangostang/spyc.git",
                "reference": "4627c838b16550b666d15aeae1e5289dd5b77da0"
            },
            "dist": {
                "type": "zip",
                "url": "https://api.github.com/repos/mustangostang/spyc/zipball/4627c838b16550b666d15aeae1e5289dd5b77da0",
                "reference": "4627c838b16550b666d15aeae1e5289dd5b77da0",
                "shasum": ""
            },
            "require": {
                "php": ">=5.3.1"
            },
            "require-dev": {
                "phpunit/phpunit": "4.3.*@dev"
            },
            "type": "library",
            "extra": {
                "branch-alias": {
                    "dev-master": "0.5.x-dev"
                }
            },
            "autoload": {
                "files": [
                    "Spyc.php"
                ]
            },
            "notification-url": "https://packagist.org/downloads/",
            "license": [
                "MIT"
            ],
            "authors": [
                {
                    "name": "mustangostang",
                    "email": "vlad.andersen@gmail.com"
                }
            ],
            "description": "A simple YAML loader/dumper class for PHP",
            "homepage": "https://github.com/mustangostang/spyc/",
            "keywords": [
                "spyc",
                "yaml",
                "yml"
            ],
            "time": "2019-09-10T13:16:29+00:00"
        },
        {
            "name": "phpmailer/phpmailer",
            "version": "v6.8.0",
            "source": {
                "type": "git",
                "url": "https://github.com/PHPMailer/PHPMailer.git",
                "reference": "df16b615e371d81fb79e506277faea67a1be18f1"
            },
            "dist": {
                "type": "zip",
                "url": "https://api.github.com/repos/PHPMailer/PHPMailer/zipball/df16b615e371d81fb79e506277faea67a1be18f1",
                "reference": "df16b615e371d81fb79e506277faea67a1be18f1",
                "shasum": ""
            },
            "require": {
                "ext-ctype": "*",
                "ext-filter": "*",
                "ext-hash": "*",
                "php": ">=5.5.0"
            },
            "require-dev": {
                "dealerdirect/phpcodesniffer-composer-installer": "^0.7.2",
                "doctrine/annotations": "^1.2.6 || ^1.13.3",
                "php-parallel-lint/php-console-highlighter": "^1.0.0",
                "php-parallel-lint/php-parallel-lint": "^1.3.2",
                "phpcompatibility/php-compatibility": "^9.3.5",
                "roave/security-advisories": "dev-latest",
                "squizlabs/php_codesniffer": "^3.7.1",
                "yoast/phpunit-polyfills": "^1.0.4"
            },
            "suggest": {
                "ext-mbstring": "Needed to send email in multibyte encoding charset or decode encoded addresses",
                "ext-openssl": "Needed for secure SMTP sending and DKIM signing",
                "greew/oauth2-azure-provider": "Needed for Microsoft Azure XOAUTH2 authentication",
                "hayageek/oauth2-yahoo": "Needed for Yahoo XOAUTH2 authentication",
                "league/oauth2-google": "Needed for Google XOAUTH2 authentication",
                "psr/log": "For optional PSR-3 debug logging",
                "symfony/polyfill-mbstring": "To support UTF-8 if the Mbstring PHP extension is not enabled (^1.2)",
                "thenetworg/oauth2-azure": "Needed for Microsoft XOAUTH2 authentication"
            },
            "type": "library",
            "autoload": {
                "psr-4": {
                    "PHPMailer\\PHPMailer\\": "src/"
                }
            },
            "notification-url": "https://packagist.org/downloads/",
            "license": [
                "LGPL-2.1-only"
            ],
            "authors": [
                {
                    "name": "Marcus Bointon",
                    "email": "phpmailer@synchromedia.co.uk"
                },
                {
                    "name": "Jim Jagielski",
                    "email": "jimjag@gmail.com"
                },
                {
                    "name": "Andy Prevost",
                    "email": "codeworxtech@users.sourceforge.net"
                },
                {
                    "name": "Brent R. Matzelle"
                }
            ],
            "description": "PHPMailer is a full-featured email creation and transfer class for PHP",
            "support": {
                "issues": "https://github.com/PHPMailer/PHPMailer/issues",
                "source": "https://github.com/PHPMailer/PHPMailer/tree/v6.8.0"
            },
            "funding": [
                {
                    "url": "https://github.com/Synchro",
                    "type": "github"
                }
            ],
            "time": "2023-03-06T14:43:22+00:00"
        },
        {
            "name": "psr/log",
            "version": "1.1.4",
            "source": {
                "type": "git",
                "url": "https://github.com/php-fig/log.git",
                "reference": "d49695b909c3b7628b6289db5479a1c204601f11"
            },
            "dist": {
                "type": "zip",
                "url": "https://api.github.com/repos/php-fig/log/zipball/d49695b909c3b7628b6289db5479a1c204601f11",
                "reference": "d49695b909c3b7628b6289db5479a1c204601f11",
                "shasum": ""
            },
            "require": {
                "php": ">=5.3.0"
            },
            "type": "library",
            "extra": {
                "branch-alias": {
                    "dev-master": "1.1.x-dev"
                }
            },
            "autoload": {
                "psr-4": {
                    "Psr\\Log\\": "Psr/Log/"
                }
            },
            "notification-url": "https://packagist.org/downloads/",
            "license": [
                "MIT"
            ],
            "authors": [
                {
                    "name": "PHP-FIG",
                    "homepage": "https://www.php-fig.org/"
                }
            ],
            "description": "Common interface for logging libraries",
            "homepage": "https://github.com/php-fig/log",
            "keywords": [
                "log",
                "psr",
                "psr-3"
            ],
            "support": {
                "source": "https://github.com/php-fig/log/tree/1.1.4"
            },
            "time": "2021-05-03T11:20:27+00:00"
        },
        {
            "name": "resque/php-resque",
            "version": "v1.3.6",
            "source": {
                "type": "git",
                "url": "https://github.com/resque/php-resque.git",
                "reference": "fe41c04763699b1318d97ed14cc78583e9380161"
            },
            "dist": {
                "type": "zip",
                "url": "https://api.github.com/repos/resque/php-resque/zipball/fe41c04763699b1318d97ed14cc78583e9380161",
                "reference": "fe41c04763699b1318d97ed14cc78583e9380161",
                "shasum": ""
            },
            "require": {
                "colinmollenhour/credis": "~1.7",
                "php": ">=5.6.0",
                "psr/log": "~1.0"
            },
            "require-dev": {
                "phpunit/phpunit": "^5.7"
            },
            "suggest": {
                "ext-pcntl": "REQUIRED for forking processes on platforms that support it (so anything but Windows).",
                "ext-proctitle": "Allows php-resque to rename the title of UNIX processes to show the status of a worker.",
                "ext-redis": "Native PHP extension for Redis connectivity. Credis will automatically utilize when available."
            },
            "bin": [
                "bin/resque",
                "bin/resque-scheduler"
            ],
            "type": "library",
            "extra": {
                "branch-alias": {
                    "dev-master": "1.0-dev"
                }
            },
            "autoload": {
                "psr-0": {
                    "Resque": "lib",
                    "ResqueScheduler": "lib"
                }
            },
            "notification-url": "https://packagist.org/downloads/",
            "license": [
                "MIT"
            ],
            "authors": [
                {
                    "name": "Dan Hunsaker",
                    "email": "danhunsaker+resque@gmail.com",
                    "role": "Maintainer"
                },
                {
                    "name": "Rajib Ahmed",
                    "homepage": "https://github.com/rajibahmed",
                    "role": "Maintainer"
                },
                {
                    "name": "Steve Klabnik",
                    "email": "steve@steveklabnik.com",
                    "role": "Maintainer"
                },
                {
                    "name": "Chris Boulton",
                    "email": "chris@bigcommerce.com",
                    "role": "Creator"
                }
            ],
            "description": "Redis backed library for creating background jobs and processing them later. Based on resque for Ruby.",
            "homepage": "http://www.github.com/resque/php-resque/",
            "keywords": [
                "background",
                "job",
                "redis",
                "resque"
            ],
            "support": {
                "issues": "https://github.com/resque/php-resque/issues",
                "source": "https://github.com/resque/php-resque/tree/v1.3.6"
            },
            "time": "2020-04-16T16:39:50+00:00"
        },
        {
            "name": "slickdeals/statsd",
            "version": "3.1.0",
            "source": {
                "type": "git",
                "url": "https://github.com/Slickdeals/statsd-php.git",
                "reference": "225588a0a079e145359049f6e5e23eedb1b4c17f"
            },
            "dist": {
                "type": "zip",
                "url": "https://api.github.com/repos/Slickdeals/statsd-php/zipball/225588a0a079e145359049f6e5e23eedb1b4c17f",
                "reference": "225588a0a079e145359049f6e5e23eedb1b4c17f",
                "shasum": ""
            },
            "require": {
                "php": ">= 7.3 || ^8"
            },
            "replace": {
                "domnikl/statsd": "self.version"
            },
            "require-dev": {
                "friendsofphp/php-cs-fixer": "^3.0",
                "phpunit/phpunit": "^9",
                "vimeo/psalm": "^4.6"
            },
            "type": "library",
            "autoload": {
                "psr-4": {
                    "Domnikl\\Statsd\\": "src/"
                }
            },
            "notification-url": "https://packagist.org/downloads/",
            "license": [
                "MIT"
            ],
            "authors": [
                {
                    "name": "Dominik Liebler",
                    "email": "liebler.dominik@gmail.com"
                }
            ],
            "description": "a PHP client for statsd",
            "homepage": "https://github.com/Slickdeals/statsd-php",
            "keywords": [
                "Metrics",
                "monitoring",
                "statistics",
                "statsd",
                "udp"
            ],
            "support": {
                "issues": "https://github.com/Slickdeals/statsd-php/issues",
                "source": "https://github.com/Slickdeals/statsd-php/tree/3.1.0"
            },
            "time": "2021-06-04T20:33:46+00:00"
        },
        {
            "name": "symfony/polyfill-php80",
            "version": "v1.27.0",
            "source": {
                "type": "git",
                "url": "https://github.com/symfony/polyfill-php80.git",
                "reference": "7a6ff3f1959bb01aefccb463a0f2cd3d3d2fd936"
            },
            "dist": {
                "type": "zip",
                "url": "https://api.github.com/repos/symfony/polyfill-php80/zipball/7a6ff3f1959bb01aefccb463a0f2cd3d3d2fd936",
                "reference": "7a6ff3f1959bb01aefccb463a0f2cd3d3d2fd936",
                "shasum": ""
            },
            "require": {
                "php": ">=7.1"
            },
            "type": "library",
            "extra": {
                "branch-alias": {
                    "dev-main": "1.27-dev"
                },
                "thanks": {
                    "name": "symfony/polyfill",
                    "url": "https://github.com/symfony/polyfill"
                }
            },
            "autoload": {
                "files": [
                    "bootstrap.php"
                ],
                "psr-4": {
                    "Symfony\\Polyfill\\Php80\\": ""
                },
                "classmap": [
                    "Resources/stubs"
                ]
            },
            "notification-url": "https://packagist.org/downloads/",
            "license": [
                "MIT"
            ],
            "authors": [
                {
                    "name": "Ion Bazan",
                    "email": "ion.bazan@gmail.com"
                },
                {
                    "name": "Nicolas Grekas",
                    "email": "p@tchwork.com"
                },
                {
                    "name": "Symfony Community",
                    "homepage": "https://symfony.com/contributors"
                }
            ],
            "description": "Symfony polyfill backporting some PHP 8.0+ features to lower PHP versions",
            "homepage": "https://symfony.com",
            "keywords": [
                "compatibility",
                "polyfill",
                "portable",
                "shim"
            ],
            "support": {
                "source": "https://github.com/symfony/polyfill-php80/tree/v1.27.0"
            },
            "funding": [
                {
                    "url": "https://symfony.com/sponsor",
                    "type": "custom"
                },
                {
                    "url": "https://github.com/fabpot",
                    "type": "github"
                },
                {
                    "url": "https://tidelift.com/funding/github/packagist/symfony/symfony",
                    "type": "tidelift"
                }
            ],
            "time": "2022-11-03T14:55:06+00:00"
        },
        {
            "name": "utopia-php/abuse",
            "version": "0.27.0",
            "source": {
                "type": "git",
                "url": "https://github.com/utopia-php/abuse.git",
                "reference": "d1115f5843e903ffaba9c23e450b33c0fe265ae0"
            },
            "dist": {
                "type": "zip",
                "url": "https://api.github.com/repos/utopia-php/abuse/zipball/d1115f5843e903ffaba9c23e450b33c0fe265ae0",
                "reference": "d1115f5843e903ffaba9c23e450b33c0fe265ae0",
                "shasum": ""
            },
            "require": {
                "ext-curl": "*",
                "ext-pdo": "*",
                "php": ">=8.0",
                "utopia-php/database": "0.38.*"
            },
            "require-dev": {
                "laravel/pint": "1.5.*",
                "phpstan/phpstan": "^1.9",
                "phpunit/phpunit": "^9.4"
            },
            "type": "library",
            "autoload": {
                "psr-4": {
                    "Utopia\\Abuse\\": "src/Abuse"
                }
            },
            "notification-url": "https://packagist.org/downloads/",
            "license": [
                "MIT"
            ],
            "description": "A simple abuse library to manage application usage limits",
            "keywords": [
                "Abuse",
                "framework",
                "php",
                "upf",
                "utopia"
            ],
            "support": {
                "issues": "https://github.com/utopia-php/abuse/issues",
                "source": "https://github.com/utopia-php/abuse/tree/0.27.0"
            },
            "time": "2023-07-15T00:53:50+00:00"
        },
        {
            "name": "utopia-php/analytics",
            "version": "0.10.2",
            "source": {
                "type": "git",
                "url": "https://github.com/utopia-php/analytics.git",
                "reference": "14c805114736f44c26d6d24b176a2f8b93d86a1f"
            },
            "dist": {
                "type": "zip",
                "url": "https://api.github.com/repos/utopia-php/analytics/zipball/14c805114736f44c26d6d24b176a2f8b93d86a1f",
                "reference": "14c805114736f44c26d6d24b176a2f8b93d86a1f",
                "shasum": ""
            },
            "require": {
                "php": ">=8.0",
                "utopia-php/cli": "^0.15.0"
            },
            "require-dev": {
                "laravel/pint": "dev-main",
                "phpunit/phpunit": "^9.3"
            },
            "type": "library",
            "autoload": {
                "psr-4": {
                    "Utopia\\Analytics\\": "src/Analytics"
                }
            },
            "notification-url": "https://packagist.org/downloads/",
            "license": [
                "MIT"
            ],
            "description": "A simple library to track events & users.",
            "keywords": [
                "analytics",
                "framework",
                "php",
                "upf",
                "utopia"
            ],
            "support": {
                "issues": "https://github.com/utopia-php/analytics/issues",
                "source": "https://github.com/utopia-php/analytics/tree/0.10.2"
            },
            "time": "2023-03-22T12:01:09+00:00"
        },
        {
            "name": "utopia-php/audit",
            "version": "0.29.0",
            "source": {
                "type": "git",
                "url": "https://github.com/utopia-php/audit.git",
                "reference": "5318538f457bf73623629345c98ea06371ca5dd4"
            },
            "dist": {
                "type": "zip",
                "url": "https://api.github.com/repos/utopia-php/audit/zipball/5318538f457bf73623629345c98ea06371ca5dd4",
                "reference": "5318538f457bf73623629345c98ea06371ca5dd4",
                "shasum": ""
            },
            "require": {
                "php": ">=8.0",
                "utopia-php/database": "0.38.*"
            },
            "require-dev": {
                "laravel/pint": "1.5.*",
                "phpstan/phpstan": "^1.8",
                "phpunit/phpunit": "^9.3"
            },
            "type": "library",
            "autoload": {
                "psr-4": {
                    "Utopia\\Audit\\": "src/Audit"
                }
            },
            "notification-url": "https://packagist.org/downloads/",
            "license": [
                "MIT"
            ],
            "description": "A simple audit library to manage application users logs",
            "keywords": [
                "Audit",
                "framework",
                "php",
                "upf",
                "utopia"
            ],
            "support": {
                "issues": "https://github.com/utopia-php/audit/issues",
                "source": "https://github.com/utopia-php/audit/tree/0.29.0"
            },
            "time": "2023-07-15T00:51:10+00:00"
        },
        {
            "name": "utopia-php/cache",
            "version": "0.8.0",
            "source": {
                "type": "git",
                "url": "https://github.com/utopia-php/cache.git",
                "reference": "212e66100a1f32e674fca5d9bc317cc998303089"
            },
            "dist": {
                "type": "zip",
                "url": "https://api.github.com/repos/utopia-php/cache/zipball/212e66100a1f32e674fca5d9bc317cc998303089",
                "reference": "212e66100a1f32e674fca5d9bc317cc998303089",
                "shasum": ""
            },
            "require": {
                "ext-json": "*",
                "ext-memcached": "*",
                "ext-redis": "*",
                "php": ">=8.0"
            },
            "require-dev": {
                "laravel/pint": "1.2.*",
                "phpunit/phpunit": "^9.3",
                "vimeo/psalm": "4.13.1"
            },
            "type": "library",
            "autoload": {
                "psr-4": {
                    "Utopia\\Cache\\": "src/Cache"
                }
            },
            "notification-url": "https://packagist.org/downloads/",
            "license": [
                "MIT"
            ],
            "description": "A simple cache library to manage application cache storing, loading and purging",
            "keywords": [
                "cache",
                "framework",
                "php",
                "upf",
                "utopia"
            ],
            "support": {
                "issues": "https://github.com/utopia-php/cache/issues",
                "source": "https://github.com/utopia-php/cache/tree/0.8.0"
            },
            "time": "2022-10-16T16:48:09+00:00"
        },
        {
            "name": "utopia-php/cli",
            "version": "0.15.0",
            "source": {
                "type": "git",
                "url": "https://github.com/utopia-php/cli.git",
                "reference": "ccb7c8125ffe0254fef8f25744bfa376eb7bd0ea"
            },
            "dist": {
                "type": "zip",
                "url": "https://api.github.com/repos/utopia-php/cli/zipball/ccb7c8125ffe0254fef8f25744bfa376eb7bd0ea",
                "reference": "ccb7c8125ffe0254fef8f25744bfa376eb7bd0ea",
                "shasum": ""
            },
            "require": {
                "php": ">=7.4",
                "utopia-php/framework": "0.*.*"
            },
            "require-dev": {
                "laravel/pint": "1.2.*",
                "phpunit/phpunit": "^9.3",
                "squizlabs/php_codesniffer": "^3.6",
                "vimeo/psalm": "4.0.1"
            },
            "type": "library",
            "autoload": {
                "psr-4": {
                    "Utopia\\CLI\\": "src/CLI"
                }
            },
            "notification-url": "https://packagist.org/downloads/",
            "license": [
                "MIT"
            ],
            "description": "A simple CLI library to manage command line applications",
            "keywords": [
                "cli",
                "command line",
                "framework",
                "php",
                "upf",
                "utopia"
            ],
            "support": {
                "issues": "https://github.com/utopia-php/cli/issues",
                "source": "https://github.com/utopia-php/cli/tree/0.15.0"
            },
            "time": "2023-03-01T05:55:14+00:00"
        },
        {
            "name": "utopia-php/config",
            "version": "0.2.2",
            "source": {
                "type": "git",
                "url": "https://github.com/utopia-php/config.git",
                "reference": "a3d7bc0312d7150d5e04b1362dc34b2b136908cc"
            },
            "dist": {
                "type": "zip",
                "url": "https://api.github.com/repos/utopia-php/config/zipball/a3d7bc0312d7150d5e04b1362dc34b2b136908cc",
                "reference": "a3d7bc0312d7150d5e04b1362dc34b2b136908cc",
                "shasum": ""
            },
            "require": {
                "php": ">=7.3"
            },
            "require-dev": {
                "phpunit/phpunit": "^9.3",
                "vimeo/psalm": "4.0.1"
            },
            "type": "library",
            "autoload": {
                "psr-4": {
                    "Utopia\\Config\\": "src/Config"
                }
            },
            "notification-url": "https://packagist.org/downloads/",
            "license": [
                "MIT"
            ],
            "authors": [
                {
                    "name": "Eldad Fux",
                    "email": "eldad@appwrite.io"
                }
            ],
            "description": "A simple Config library to managing application config variables",
            "keywords": [
                "config",
                "framework",
                "php",
                "upf",
                "utopia"
            ],
            "support": {
                "issues": "https://github.com/utopia-php/config/issues",
                "source": "https://github.com/utopia-php/config/tree/0.2.2"
            },
            "time": "2020-10-24T09:49:09+00:00"
        },
        {
            "name": "utopia-php/database",
            "version": "0.38.0",
            "source": {
                "type": "git",
                "url": "https://github.com/utopia-php/database.git",
                "reference": "59e4684cf87e03c12dab9240158c1dfc6888e534"
            },
            "dist": {
                "type": "zip",
                "url": "https://api.github.com/repos/utopia-php/database/zipball/59e4684cf87e03c12dab9240158c1dfc6888e534",
                "reference": "59e4684cf87e03c12dab9240158c1dfc6888e534",
                "shasum": ""
            },
            "require": {
                "ext-pdo": "*",
                "php": ">=8.0",
                "utopia-php/cache": "0.8.*",
                "utopia-php/framework": "0.*.*",
                "utopia-php/mongo": "0.2.*"
            },
            "require-dev": {
                "fakerphp/faker": "^1.14",
                "laravel/pint": "1.4.*",
                "mongodb/mongodb": "1.8.0",
                "pcov/clobber": "^2.0",
                "phpstan/phpstan": "1.10.*",
                "phpunit/phpunit": "^9.4",
                "rregeer/phpunit-coverage-check": "^0.3.1",
                "swoole/ide-helper": "4.8.0",
                "utopia-php/cli": "^0.14.0"
            },
            "type": "library",
            "autoload": {
                "psr-4": {
                    "Utopia\\Database\\": "src/Database"
                }
            },
            "notification-url": "https://packagist.org/downloads/",
            "license": [
                "MIT"
            ],
            "description": "A simple library to manage application persistence using multiple database adapters",
            "keywords": [
                "database",
                "framework",
                "php",
                "upf",
                "utopia"
            ],
            "support": {
                "issues": "https://github.com/utopia-php/database/issues",
                "source": "https://github.com/utopia-php/database/tree/0.38.0"
            },
            "time": "2023-07-14T07:49:38+00:00"
        },
        {
            "name": "utopia-php/domains",
            "version": "v1.1.0",
            "source": {
                "type": "git",
                "url": "https://github.com/utopia-php/domains.git",
                "reference": "1665e1d9932afa3be63b5c1e0dcfe01fe77d8e73"
            },
            "dist": {
                "type": "zip",
                "url": "https://api.github.com/repos/utopia-php/domains/zipball/1665e1d9932afa3be63b5c1e0dcfe01fe77d8e73",
                "reference": "1665e1d9932afa3be63b5c1e0dcfe01fe77d8e73",
                "shasum": ""
            },
            "require": {
                "php": ">=7.1"
            },
            "require-dev": {
                "phpunit/phpunit": "^7.0"
            },
            "type": "library",
            "autoload": {
                "psr-4": {
                    "Utopia\\Domains\\": "src/Domains"
                }
            },
            "notification-url": "https://packagist.org/downloads/",
            "license": [
                "MIT"
            ],
            "authors": [
                {
                    "name": "Eldad Fux",
                    "email": "eldad@appwrite.io"
                }
            ],
            "description": "Utopia Domains library is simple and lite library for parsing web domains. This library is aiming to be as simple and easy to learn and use.",
            "keywords": [
                "domains",
                "framework",
                "icann",
                "php",
                "public suffix",
                "tld",
                "tld extract",
                "upf",
                "utopia"
            ],
            "support": {
                "issues": "https://github.com/utopia-php/domains/issues",
                "source": "https://github.com/utopia-php/domains/tree/master"
            },
            "time": "2020-02-23T07:40:02+00:00"
        },
        {
            "name": "utopia-php/dsn",
            "version": "0.1.0",
            "source": {
                "type": "git",
                "url": "https://github.com/utopia-php/dsn.git",
                "reference": "17a5935eab1b89fb4b95600db50a1b6d5faa6cea"
            },
            "dist": {
                "type": "zip",
                "url": "https://api.github.com/repos/utopia-php/dsn/zipball/17a5935eab1b89fb4b95600db50a1b6d5faa6cea",
                "reference": "17a5935eab1b89fb4b95600db50a1b6d5faa6cea",
                "shasum": ""
            },
            "require": {
                "php": ">=8.0"
            },
            "require-dev": {
                "laravel/pint": "1.2.*",
                "phpunit/phpunit": "^9.3",
                "squizlabs/php_codesniffer": "^3.6",
                "vimeo/psalm": "4.0.1"
            },
            "type": "library",
            "autoload": {
                "psr-4": {
                    "Utopia\\DSN\\": "src/DSN"
                }
            },
            "notification-url": "https://packagist.org/downloads/",
            "license": [
                "MIT"
            ],
            "description": "A simple library for parsing and managing Data Source Names ( DSNs )",
            "keywords": [
                "dsn",
                "framework",
                "php",
                "upf",
                "utopia"
            ],
            "support": {
                "issues": "https://github.com/utopia-php/dsn/issues",
                "source": "https://github.com/utopia-php/dsn/tree/0.1.0"
            },
            "time": "2022-10-26T10:06:20+00:00"
        },
        {
            "name": "utopia-php/framework",
            "version": "0.30.0",
            "source": {
                "type": "git",
                "url": "https://github.com/utopia-php/framework.git",
                "reference": "0969d429997996ceade53e477fce31221b415651"
            },
            "dist": {
                "type": "zip",
                "url": "https://api.github.com/repos/utopia-php/framework/zipball/0969d429997996ceade53e477fce31221b415651",
                "reference": "0969d429997996ceade53e477fce31221b415651",
                "shasum": ""
            },
            "require": {
                "php": ">=8.0"
            },
            "require-dev": {
                "laravel/pint": "^1.2",
                "phpbench/phpbench": "^1.2",
                "phpstan/phpstan": "^1.10",
                "phpunit/phpunit": "^9.5.25"
            },
            "type": "library",
            "autoload": {
                "psr-4": {
                    "Utopia\\": "src/"
                }
            },
            "notification-url": "https://packagist.org/downloads/",
            "license": [
                "MIT"
            ],
            "description": "A simple, light and advanced PHP framework",
            "keywords": [
                "framework",
                "php",
                "upf"
            ],
            "support": {
                "issues": "https://github.com/utopia-php/framework/issues",
                "source": "https://github.com/utopia-php/framework/tree/0.30.0"
            },
            "time": "2023-08-07T07:55:48+00:00"
        },
        {
            "name": "utopia-php/image",
            "version": "0.5.4",
            "source": {
                "type": "git",
                "url": "https://github.com/utopia-php/image.git",
                "reference": "ca5f436f9aa22dedaa6648f24f3687733808e336"
            },
            "dist": {
                "type": "zip",
                "url": "https://api.github.com/repos/utopia-php/image/zipball/ca5f436f9aa22dedaa6648f24f3687733808e336",
                "reference": "ca5f436f9aa22dedaa6648f24f3687733808e336",
                "shasum": ""
            },
            "require": {
                "ext-imagick": "*",
                "php": ">=8.0"
            },
            "require-dev": {
                "phpunit/phpunit": "^9.3",
                "vimeo/psalm": "4.13.1"
            },
            "type": "library",
            "autoload": {
                "psr-4": {
                    "Utopia\\Image\\": "src/Image"
                }
            },
            "notification-url": "https://packagist.org/downloads/",
            "license": [
                "MIT"
            ],
            "authors": [
                {
                    "name": "Eldad Fux",
                    "email": "eldad@appwrite.io"
                }
            ],
            "description": "A simple Image manipulation library",
            "keywords": [
                "framework",
                "image",
                "php",
                "upf",
                "utopia"
            ],
            "support": {
                "issues": "https://github.com/utopia-php/image/issues",
                "source": "https://github.com/utopia-php/image/tree/0.5.4"
            },
            "time": "2022-05-11T12:30:41+00:00"
        },
        {
            "name": "utopia-php/locale",
            "version": "0.4.0",
            "source": {
                "type": "git",
                "url": "https://github.com/utopia-php/locale.git",
                "reference": "c2d9358d0fe2f6b6ed5448369f9d1e430c615447"
            },
            "dist": {
                "type": "zip",
                "url": "https://api.github.com/repos/utopia-php/locale/zipball/c2d9358d0fe2f6b6ed5448369f9d1e430c615447",
                "reference": "c2d9358d0fe2f6b6ed5448369f9d1e430c615447",
                "shasum": ""
            },
            "require": {
                "php": ">=7.4"
            },
            "require-dev": {
                "phpunit/phpunit": "^9.3",
                "vimeo/psalm": "4.0.1"
            },
            "type": "library",
            "autoload": {
                "psr-4": {
                    "Utopia\\Locale\\": "src/Locale"
                }
            },
            "notification-url": "https://packagist.org/downloads/",
            "license": [
                "MIT"
            ],
            "authors": [
                {
                    "name": "Eldad Fux",
                    "email": "eldad@appwrite.io"
                }
            ],
            "description": "A simple locale library to manage application translations",
            "keywords": [
                "framework",
                "locale",
                "php",
                "upf",
                "utopia"
            ],
            "support": {
                "issues": "https://github.com/utopia-php/locale/issues",
                "source": "https://github.com/utopia-php/locale/tree/0.4.0"
            },
            "time": "2021-07-24T11:35:55+00:00"
        },
        {
            "name": "utopia-php/logger",
            "version": "0.3.1",
            "source": {
                "type": "git",
                "url": "https://github.com/utopia-php/logger.git",
                "reference": "de623f1ec1c672c795d113dd25c5bf212f7ef4fc"
            },
            "dist": {
                "type": "zip",
                "url": "https://api.github.com/repos/utopia-php/logger/zipball/de623f1ec1c672c795d113dd25c5bf212f7ef4fc",
                "reference": "de623f1ec1c672c795d113dd25c5bf212f7ef4fc",
                "shasum": ""
            },
            "require": {
                "php": ">=8.0"
            },
            "require-dev": {
                "phpstan/phpstan": "1.9.x-dev",
                "phpunit/phpunit": "^9.3",
                "vimeo/psalm": "4.0.1"
            },
            "type": "library",
            "autoload": {
                "psr-4": {
                    "Utopia\\Logger\\": "src/Logger"
                }
            },
            "notification-url": "https://packagist.org/downloads/",
            "license": [
                "MIT"
            ],
            "description": "Utopia Logger library is simple and lite library for logging information, such as errors or warnings. This library is aiming to be as simple and easy to learn and use.",
            "keywords": [
                "appsignal",
                "errors",
                "framework",
                "logger",
                "logging",
                "logs",
                "php",
                "raygun",
                "sentry",
                "upf",
                "utopia",
                "warnings"
            ],
            "support": {
                "issues": "https://github.com/utopia-php/logger/issues",
                "source": "https://github.com/utopia-php/logger/tree/0.3.1"
            },
            "time": "2023-02-10T15:52:50+00:00"
        },
        {
            "name": "utopia-php/messaging",
            "version": "0.1.1",
            "source": {
                "type": "git",
                "url": "https://github.com/utopia-php/messaging.git",
                "reference": "a75d66ddd59b834ab500a4878a2c084e6572604a"
            },
            "dist": {
                "type": "zip",
                "url": "https://api.github.com/repos/utopia-php/messaging/zipball/a75d66ddd59b834ab500a4878a2c084e6572604a",
                "reference": "a75d66ddd59b834ab500a4878a2c084e6572604a",
                "shasum": ""
            },
            "require": {
                "ext-curl": "*",
                "php": ">=8.0.0"
            },
            "require-dev": {
                "laravel/pint": "^1.2",
                "phpmailer/phpmailer": "6.6.*",
                "phpunit/phpunit": "9.5.*"
            },
            "type": "library",
            "autoload": {
                "psr-4": {
                    "Utopia\\Messaging\\": "src/Utopia/Messaging"
                }
            },
            "notification-url": "https://packagist.org/downloads/",
            "license": [
                "MIT"
            ],
            "description": "A simple, light and advanced PHP messaging library",
            "keywords": [
                "library",
                "messaging",
                "php",
                "upf",
                "utopia",
                "utopia-php"
            ],
            "support": {
                "issues": "https://github.com/utopia-php/messaging/issues",
                "source": "https://github.com/utopia-php/messaging/tree/0.1.1"
            },
            "time": "2023-02-07T05:42:46+00:00"
        },
        {
            "name": "utopia-php/migration",
            "version": "0.3.0",
            "source": {
                "type": "git",
                "url": "https://github.com/utopia-php/migration.git",
                "reference": "8a1d4de19002e4c8eabf368edff6b653b6722880"
            },
            "dist": {
                "type": "zip",
                "url": "https://api.github.com/repos/utopia-php/migration/zipball/8a1d4de19002e4c8eabf368edff6b653b6722880",
                "reference": "8a1d4de19002e4c8eabf368edff6b653b6722880",
                "shasum": ""
            },
            "require": {
                "appwrite/appwrite": "^8.0",
                "php": ">=8.0",
                "utopia-php/cli": "^0.15.0"
            },
            "require-dev": {
                "laravel/pint": "^1.10",
                "phpunit/phpunit": "^9.3",
                "vlucas/phpdotenv": "^5.5"
            },
            "type": "library",
            "autoload": {
                "psr-4": {
                    "Utopia\\Migration\\": "src/Migration"
                }
            },
            "notification-url": "https://packagist.org/downloads/",
            "license": [
                "MIT"
            ],
            "authors": [
                {
                    "name": "Eldad Fux",
                    "email": "eldad@appwrite.io"
                },
                {
                    "name": "Bradley Schofield",
                    "email": "bradley@appwrite.io"
                }
            ],
            "description": "A simple library to migrate resources between services.",
            "keywords": [
                "framework",
                "migration",
                "php",
                "upf",
                "utopia"
            ],
            "support": {
                "issues": "https://github.com/utopia-php/migration/issues",
                "source": "https://github.com/utopia-php/migration/tree/0.3.0"
            },
            "time": "2023-08-16T11:57:13+00:00"
        },
        {
            "name": "utopia-php/mongo",
            "version": "0.2.0",
            "source": {
                "type": "git",
                "url": "https://github.com/utopia-php/mongo.git",
                "reference": "b6dfb31b93c07c59b8bbd62a3b52e3b97a407c09"
            },
            "dist": {
                "type": "zip",
                "url": "https://api.github.com/repos/utopia-php/mongo/zipball/b6dfb31b93c07c59b8bbd62a3b52e3b97a407c09",
                "reference": "b6dfb31b93c07c59b8bbd62a3b52e3b97a407c09",
                "shasum": ""
            },
            "require": {
                "ext-mongodb": "*",
                "mongodb/mongodb": "1.8.0",
                "php": ">=8.0"
            },
            "require-dev": {
                "fakerphp/faker": "^1.14",
                "laravel/pint": "1.2.*",
                "phpstan/phpstan": "1.8.*",
                "phpunit/phpunit": "^9.4",
                "swoole/ide-helper": "4.8.0"
            },
            "type": "library",
            "autoload": {
                "psr-4": {
                    "Utopia\\Mongo\\": "src"
                }
            },
            "notification-url": "https://packagist.org/downloads/",
            "license": [
                "MIT"
            ],
            "authors": [
                {
                    "name": "Eldad Fux",
                    "email": "eldad@appwrite.io"
                },
                {
                    "name": "Wess",
                    "email": "wess@appwrite.io"
                }
            ],
            "description": "A simple library to manage Mongo database",
            "keywords": [
                "database",
                "mongo",
                "php",
                "upf",
                "utopia"
            ],
            "support": {
                "issues": "https://github.com/utopia-php/mongo/issues",
                "source": "https://github.com/utopia-php/mongo/tree/0.2.0"
            },
            "time": "2023-03-22T10:44:29+00:00"
        },
        {
            "name": "utopia-php/orchestration",
            "version": "0.9.1",
            "source": {
                "type": "git",
                "url": "https://github.com/utopia-php/orchestration.git",
                "reference": "55f43513b3f940a3f4f9c2cde7682d0c2581beb0"
            },
            "dist": {
                "type": "zip",
                "url": "https://api.github.com/repos/utopia-php/orchestration/zipball/55f43513b3f940a3f4f9c2cde7682d0c2581beb0",
                "reference": "55f43513b3f940a3f4f9c2cde7682d0c2581beb0",
                "shasum": ""
            },
            "require": {
                "php": ">=8.0",
                "utopia-php/cli": "0.15.*"
            },
            "require-dev": {
                "laravel/pint": "^1.2",
                "phpunit/phpunit": "^9.3",
                "vimeo/psalm": "4.0.1"
            },
            "type": "library",
            "autoload": {
                "psr-4": {
                    "Utopia\\Orchestration\\": "src/Orchestration"
                }
            },
            "notification-url": "https://packagist.org/downloads/",
            "license": [
                "MIT"
            ],
            "description": "Lite & fast micro PHP abstraction library for container orchestration",
            "keywords": [
                "docker",
                "framework",
                "kubernetes",
                "orchestration",
                "php",
                "swarm",
                "upf",
                "utopia"
            ],
            "support": {
                "issues": "https://github.com/utopia-php/orchestration/issues",
                "source": "https://github.com/utopia-php/orchestration/tree/0.9.1"
            },
            "time": "2023-03-17T15:05:06+00:00"
        },
        {
            "name": "utopia-php/platform",
            "version": "0.4.1",
            "source": {
                "type": "git",
                "url": "https://github.com/utopia-php/platform.git",
                "reference": "f87dbd14265addbb7dee5c6471dad088696ecaca"
            },
            "dist": {
                "type": "zip",
                "url": "https://api.github.com/repos/utopia-php/platform/zipball/f87dbd14265addbb7dee5c6471dad088696ecaca",
                "reference": "f87dbd14265addbb7dee5c6471dad088696ecaca",
                "shasum": ""
            },
            "require": {
                "ext-json": "*",
                "ext-redis": "*",
                "php": ">=8.0",
                "utopia-php/cli": "0.15.*",
                "utopia-php/framework": "0.30.*"
            },
            "require-dev": {
                "laravel/pint": "1.2.*",
                "phpunit/phpunit": "^9.3"
            },
            "type": "library",
            "autoload": {
                "psr-4": {
                    "Utopia\\Platform\\": "src/Platform"
                }
            },
            "notification-url": "https://packagist.org/downloads/",
            "license": [
                "MIT"
            ],
            "description": "Light and Fast Platform Library",
            "keywords": [
                "framework",
                "php",
                "platform",
                "upf",
                "utopia"
            ],
            "support": {
                "issues": "https://github.com/utopia-php/platform/issues",
                "source": "https://github.com/utopia-php/platform/tree/0.4.1"
            },
            "time": "2023-08-07T09:49:30+00:00"
        },
        {
            "name": "utopia-php/pools",
            "version": "0.4.2",
            "source": {
                "type": "git",
                "url": "https://github.com/utopia-php/pools.git",
                "reference": "d2870ab74b31b7f4027799f082e85122154f8bed"
            },
            "dist": {
                "type": "zip",
                "url": "https://api.github.com/repos/utopia-php/pools/zipball/d2870ab74b31b7f4027799f082e85122154f8bed",
                "reference": "d2870ab74b31b7f4027799f082e85122154f8bed",
                "shasum": ""
            },
            "require": {
                "php": ">=8.0"
            },
            "require-dev": {
                "laravel/pint": "1.2.*",
                "phpstan/phpstan": "1.8.*",
                "phpunit/phpunit": "^9.3"
            },
            "type": "library",
            "autoload": {
                "psr-4": {
                    "Utopia\\Pools\\": "src/Pools"
                }
            },
            "notification-url": "https://packagist.org/downloads/",
            "license": [
                "MIT"
            ],
            "authors": [
                {
                    "name": "Team Appwrite",
                    "email": "team@appwrite.io"
                }
            ],
            "description": "A simple library to manage connection pools",
            "keywords": [
                "framework",
                "php",
                "pools",
                "utopia"
            ],
            "support": {
                "issues": "https://github.com/utopia-php/pools/issues",
                "source": "https://github.com/utopia-php/pools/tree/0.4.2"
            },
            "time": "2022-11-22T07:55:45+00:00"
        },
        {
            "name": "utopia-php/preloader",
            "version": "0.2.4",
            "source": {
                "type": "git",
                "url": "https://github.com/utopia-php/preloader.git",
                "reference": "65ef48392e72172f584b0baa2e224f9a1cebcce0"
            },
            "dist": {
                "type": "zip",
                "url": "https://api.github.com/repos/utopia-php/preloader/zipball/65ef48392e72172f584b0baa2e224f9a1cebcce0",
                "reference": "65ef48392e72172f584b0baa2e224f9a1cebcce0",
                "shasum": ""
            },
            "require": {
                "php": ">=7.1"
            },
            "require-dev": {
                "phpunit/phpunit": "^9.3",
                "vimeo/psalm": "4.0.1"
            },
            "type": "library",
            "autoload": {
                "psr-4": {
                    "Utopia\\Preloader\\": "src/Preloader"
                }
            },
            "notification-url": "https://packagist.org/downloads/",
            "license": [
                "MIT"
            ],
            "authors": [
                {
                    "name": "Eldad Fux",
                    "email": "team@appwrite.io"
                }
            ],
            "description": "Utopia Preloader library is simple and lite library for managing PHP preloading configuration",
            "keywords": [
                "framework",
                "php",
                "preload",
                "preloader",
                "preloading",
                "upf",
                "utopia"
            ],
            "support": {
                "issues": "https://github.com/utopia-php/preloader/issues",
                "source": "https://github.com/utopia-php/preloader/tree/0.2.4"
            },
            "time": "2020-10-24T07:04:59+00:00"
        },
        {
            "name": "utopia-php/queue",
            "version": "0.5.3",
            "source": {
                "type": "git",
                "url": "https://github.com/utopia-php/queue.git",
                "reference": "8e8b6cb27172713fe5d8b7b092ce68516caf129a"
            },
            "dist": {
                "type": "zip",
                "url": "https://api.github.com/repos/utopia-php/queue/zipball/8e8b6cb27172713fe5d8b7b092ce68516caf129a",
                "reference": "8e8b6cb27172713fe5d8b7b092ce68516caf129a",
                "shasum": ""
            },
            "require": {
                "php": ">=8.0",
                "utopia-php/cli": "0.15.*",
                "utopia-php/framework": "0.*.*"
            },
            "require-dev": {
                "laravel/pint": "^0.2.3",
                "phpstan/phpstan": "^1.8",
                "phpunit/phpunit": "^9.5.5",
                "swoole/ide-helper": "4.8.8",
                "workerman/workerman": "^4.0"
            },
            "suggest": {
                "ext-swoole": "Needed to support Swoole.",
                "workerman/workerman": "Needed to support Workerman."
            },
            "type": "library",
            "autoload": {
                "psr-4": {
                    "Utopia\\Queue\\": "src/Queue"
                }
            },
            "notification-url": "https://packagist.org/downloads/",
            "license": [
                "MIT"
            ],
            "authors": [
                {
                    "name": "Torsten Dittmann",
                    "email": "torsten@appwrite.io"
                }
            ],
            "description": "A powerful task queue.",
            "keywords": [
                "Tasks",
                "framework",
                "php",
                "queue",
                "upf",
                "utopia"
            ],
            "support": {
                "issues": "https://github.com/utopia-php/queue/issues",
                "source": "https://github.com/utopia-php/queue/tree/0.5.3"
            },
            "time": "2023-05-24T19:06:04+00:00"
        },
        {
            "name": "utopia-php/registry",
            "version": "0.5.0",
            "source": {
                "type": "git",
                "url": "https://github.com/utopia-php/registry.git",
                "reference": "bedc4ed54527b2803e6dfdccc39449f98522b70d"
            },
            "dist": {
                "type": "zip",
                "url": "https://api.github.com/repos/utopia-php/registry/zipball/bedc4ed54527b2803e6dfdccc39449f98522b70d",
                "reference": "bedc4ed54527b2803e6dfdccc39449f98522b70d",
                "shasum": ""
            },
            "require": {
                "php": ">=7.4"
            },
            "require-dev": {
                "phpunit/phpunit": "^9.3",
                "vimeo/psalm": "4.0.1"
            },
            "type": "library",
            "autoload": {
                "psr-4": {
                    "Utopia\\Registry\\": "src/Registry"
                }
            },
            "notification-url": "https://packagist.org/downloads/",
            "license": [
                "MIT"
            ],
            "authors": [
                {
                    "name": "Eldad Fux",
                    "email": "eldad@appwrite.io"
                }
            ],
            "description": "A simple dependency management library for PHP",
            "keywords": [
                "dependency management",
                "di",
                "framework",
                "php",
                "upf",
                "utopia"
            ],
            "support": {
                "issues": "https://github.com/utopia-php/registry/issues",
                "source": "https://github.com/utopia-php/registry/tree/0.5.0"
            },
            "time": "2021-03-10T10:45:22+00:00"
        },
        {
            "name": "utopia-php/storage",
            "version": "0.14.0",
            "source": {
                "type": "git",
                "url": "https://github.com/utopia-php/storage.git",
                "reference": "eda6651ac16884dc2a79ecb984ea591ba1ed498c"
            },
            "dist": {
                "type": "zip",
                "url": "https://api.github.com/repos/utopia-php/storage/zipball/eda6651ac16884dc2a79ecb984ea591ba1ed498c",
                "reference": "eda6651ac16884dc2a79ecb984ea591ba1ed498c",
                "shasum": ""
            },
            "require": {
                "ext-brotli": "*",
                "ext-fileinfo": "*",
                "ext-lz4": "*",
                "ext-snappy": "*",
                "ext-zlib": "*",
                "ext-zstd": "*",
                "php": ">=8.0",
                "utopia-php/framework": "0.*.*"
            },
            "require-dev": {
                "laravel/pint": "1.2.*",
                "phpunit/phpunit": "^9.3",
                "vimeo/psalm": "4.0.1"
            },
            "type": "library",
            "autoload": {
                "psr-4": {
                    "Utopia\\Storage\\": "src/Storage"
                }
            },
            "notification-url": "https://packagist.org/downloads/",
            "license": [
                "MIT"
            ],
            "description": "A simple Storage library to manage application storage",
            "keywords": [
                "framework",
                "php",
                "storage",
                "upf",
                "utopia"
            ],
            "support": {
                "issues": "https://github.com/utopia-php/storage/issues",
                "source": "https://github.com/utopia-php/storage/tree/0.14.0"
            },
            "time": "2023-03-15T00:16:34+00:00"
        },
        {
            "name": "utopia-php/swoole",
            "version": "0.5.0",
            "source": {
                "type": "git",
                "url": "https://github.com/utopia-php/swoole.git",
                "reference": "c2a3a4f944a2f22945af3cbcb95b13f0769628b1"
            },
            "dist": {
                "type": "zip",
                "url": "https://api.github.com/repos/utopia-php/swoole/zipball/c2a3a4f944a2f22945af3cbcb95b13f0769628b1",
                "reference": "c2a3a4f944a2f22945af3cbcb95b13f0769628b1",
                "shasum": ""
            },
            "require": {
                "ext-swoole": "*",
                "php": ">=8.0",
                "utopia-php/framework": "0.*.*"
            },
            "require-dev": {
                "laravel/pint": "1.2.*",
                "phpunit/phpunit": "^9.3",
                "swoole/ide-helper": "4.8.3",
                "vimeo/psalm": "4.15.0"
            },
            "type": "library",
            "autoload": {
                "psr-4": {
                    "Utopia\\Swoole\\": "src/Swoole"
                }
            },
            "notification-url": "https://packagist.org/downloads/",
            "license": [
                "MIT"
            ],
            "description": "An extension for Utopia Framework to work with PHP Swoole as a PHP FPM alternative",
            "keywords": [
                "framework",
                "http",
                "php",
                "server",
                "swoole",
                "upf",
                "utopia"
            ],
            "support": {
                "issues": "https://github.com/utopia-php/swoole/issues",
                "source": "https://github.com/utopia-php/swoole/tree/0.5.0"
            },
            "time": "2022-10-19T22:19:07+00:00"
        },
        {
            "name": "utopia-php/system",
            "version": "0.7.0",
            "source": {
                "type": "git",
                "url": "https://github.com/utopia-php/system.git",
                "reference": "d385e9521ca3f68aa007ec1cadd11c4dbd871b90"
            },
            "dist": {
                "type": "zip",
                "url": "https://api.github.com/repos/utopia-php/system/zipball/d385e9521ca3f68aa007ec1cadd11c4dbd871b90",
                "reference": "d385e9521ca3f68aa007ec1cadd11c4dbd871b90",
                "shasum": ""
            },
            "require": {
                "laravel/pint": "1.2.*",
                "php": ">=8.0.0"
            },
            "require-dev": {
                "phpunit/phpunit": "^9.3",
                "squizlabs/php_codesniffer": "^3.6",
                "vimeo/psalm": "4.0.1"
            },
            "type": "library",
            "autoload": {
                "psr-4": {
                    "Utopia\\System\\": "src/System"
                }
            },
            "notification-url": "https://packagist.org/downloads/",
            "license": [
                "MIT"
            ],
            "authors": [
                {
                    "name": "Eldad Fux",
                    "email": "eldad@appwrite.io"
                },
                {
                    "name": "Torsten Dittmann",
                    "email": "torsten@appwrite.io"
                }
            ],
            "description": "A simple library for obtaining information about the host's system.",
            "keywords": [
                "framework",
                "php",
                "system",
                "upf",
                "utopia"
            ],
            "support": {
                "issues": "https://github.com/utopia-php/system/issues",
                "source": "https://github.com/utopia-php/system/tree/0.7.0"
            },
            "time": "2023-08-07T09:34:26+00:00"
        },
        {
            "name": "utopia-php/vcs",
            "version": "0.1.0",
            "source": {
                "type": "git",
                "url": "https://github.com/utopia-php/vcs.git",
                "reference": "fc9c38a3f84a4391470cc7184199dec6f953b144"
            },
            "dist": {
                "type": "zip",
                "url": "https://api.github.com/repos/utopia-php/vcs/zipball/fc9c38a3f84a4391470cc7184199dec6f953b144",
                "reference": "fc9c38a3f84a4391470cc7184199dec6f953b144",
                "shasum": ""
            },
            "require": {
                "adhocore/jwt": "^1.1",
                "php": ">=8.0",
                "utopia-php/cache": "^0.8.0",
                "utopia-php/framework": "0.30.*"
            },
            "require-dev": {
                "laravel/pint": "1.2.*",
                "phpstan/phpstan": "1.8.*",
                "phpunit/phpunit": "^9.4"
            },
            "type": "library",
            "autoload": {
                "psr-4": {
                    "Utopia\\VCS\\": "src/VCS",
                    "Utopia\\Detector\\": "src/Detector"
                }
            },
            "notification-url": "https://packagist.org/downloads/",
            "license": [
                "MIT"
            ],
            "description": "A simple library to integrate version control systems like GitHub, GitLab etc. to receive webhook events",
            "keywords": [
                "framework",
                "php",
                "utopia",
                "vcs"
            ],
            "support": {
                "issues": "https://github.com/utopia-php/vcs/issues",
                "source": "https://github.com/utopia-php/vcs/tree/0.1.0"
            },
            "time": "2023-08-09T20:48:51+00:00"
        },
        {
            "name": "utopia-php/websocket",
            "version": "0.1.0",
            "source": {
                "type": "git",
                "url": "https://github.com/utopia-php/websocket.git",
                "reference": "51fcb86171400d8aa40d76c54593481fd273dab5"
            },
            "dist": {
                "type": "zip",
                "url": "https://api.github.com/repos/utopia-php/websocket/zipball/51fcb86171400d8aa40d76c54593481fd273dab5",
                "reference": "51fcb86171400d8aa40d76c54593481fd273dab5",
                "shasum": ""
            },
            "require": {
                "php": ">=8.0"
            },
            "require-dev": {
                "phpunit/phpunit": "^9.5.5",
                "swoole/ide-helper": "4.6.6",
                "textalk/websocket": "1.5.2",
                "vimeo/psalm": "^4.8.1",
                "workerman/workerman": "^4.0"
            },
            "type": "library",
            "autoload": {
                "psr-4": {
                    "Utopia\\WebSocket\\": "src/WebSocket"
                }
            },
            "notification-url": "https://packagist.org/downloads/",
            "license": [
                "MIT"
            ],
            "authors": [
                {
                    "name": "Eldad Fux",
                    "email": "eldad@appwrite.io"
                },
                {
                    "name": "Torsten Dittmann",
                    "email": "torsten@appwrite.io"
                }
            ],
            "description": "A simple abstraction for WebSocket servers.",
            "keywords": [
                "framework",
                "php",
                "upf",
                "utopia",
                "websocket"
            ],
            "support": {
                "issues": "https://github.com/utopia-php/websocket/issues",
                "source": "https://github.com/utopia-php/websocket/tree/0.1.0"
            },
            "time": "2021-12-20T10:50:09+00:00"
        },
        {
            "name": "webmozart/assert",
            "version": "1.11.0",
            "source": {
                "type": "git",
                "url": "https://github.com/webmozarts/assert.git",
                "reference": "11cb2199493b2f8a3b53e7f19068fc6aac760991"
            },
            "dist": {
                "type": "zip",
                "url": "https://api.github.com/repos/webmozarts/assert/zipball/11cb2199493b2f8a3b53e7f19068fc6aac760991",
                "reference": "11cb2199493b2f8a3b53e7f19068fc6aac760991",
                "shasum": ""
            },
            "require": {
                "ext-ctype": "*",
                "php": "^7.2 || ^8.0"
            },
            "conflict": {
                "phpstan/phpstan": "<0.12.20",
                "vimeo/psalm": "<4.6.1 || 4.6.2"
            },
            "require-dev": {
                "phpunit/phpunit": "^8.5.13"
            },
            "type": "library",
            "extra": {
                "branch-alias": {
                    "dev-master": "1.10-dev"
                }
            },
            "autoload": {
                "psr-4": {
                    "Webmozart\\Assert\\": "src/"
                }
            },
            "notification-url": "https://packagist.org/downloads/",
            "license": [
                "MIT"
            ],
            "authors": [
                {
                    "name": "Bernhard Schussek",
                    "email": "bschussek@gmail.com"
                }
            ],
            "description": "Assertions to validate method input/output with nice error messages.",
            "keywords": [
                "assert",
                "check",
                "validate"
            ],
            "support": {
                "issues": "https://github.com/webmozarts/assert/issues",
                "source": "https://github.com/webmozarts/assert/tree/1.11.0"
            },
            "time": "2022-06-03T18:03:27+00:00"
        },
        {
            "name": "webonyx/graphql-php",
            "version": "v14.11.10",
            "source": {
                "type": "git",
                "url": "https://github.com/webonyx/graphql-php.git",
                "reference": "d9c2fdebc6aa01d831bc2969da00e8588cffef19"
            },
            "dist": {
                "type": "zip",
                "url": "https://api.github.com/repos/webonyx/graphql-php/zipball/d9c2fdebc6aa01d831bc2969da00e8588cffef19",
                "reference": "d9c2fdebc6aa01d831bc2969da00e8588cffef19",
                "shasum": ""
            },
            "require": {
                "ext-json": "*",
                "ext-mbstring": "*",
                "php": "^7.1 || ^8"
            },
            "require-dev": {
                "amphp/amp": "^2.3",
                "doctrine/coding-standard": "^6.0",
                "nyholm/psr7": "^1.2",
                "phpbench/phpbench": "^1.2",
                "phpstan/extension-installer": "^1.0",
                "phpstan/phpstan": "0.12.82",
                "phpstan/phpstan-phpunit": "0.12.18",
                "phpstan/phpstan-strict-rules": "0.12.9",
                "phpunit/phpunit": "^7.2 || ^8.5",
                "psr/http-message": "^1.0",
                "react/promise": "2.*",
                "simpod/php-coveralls-mirror": "^3.0"
            },
            "suggest": {
                "psr/http-message": "To use standard GraphQL server",
                "react/promise": "To leverage async resolving on React PHP platform"
            },
            "type": "library",
            "autoload": {
                "psr-4": {
                    "GraphQL\\": "src/"
                }
            },
            "notification-url": "https://packagist.org/downloads/",
            "license": [
                "MIT"
            ],
            "description": "A PHP port of GraphQL reference implementation",
            "homepage": "https://github.com/webonyx/graphql-php",
            "keywords": [
                "api",
                "graphql"
            ],
            "support": {
                "issues": "https://github.com/webonyx/graphql-php/issues",
                "source": "https://github.com/webonyx/graphql-php/tree/v14.11.10"
            },
            "funding": [
                {
                    "url": "https://opencollective.com/webonyx-graphql-php",
                    "type": "open_collective"
                }
            ],
            "time": "2023-07-05T14:23:37+00:00"
        }
    ],
    "packages-dev": [
        {
            "name": "appwrite/sdk-generator",
            "version": "0.34.0",
            "source": {
                "type": "git",
                "url": "https://github.com/appwrite/sdk-generator.git",
                "reference": "ee12cb1e250a6ceab291ad80b2acb4bcd2c4cf77"
            },
            "dist": {
                "type": "zip",
                "url": "https://api.github.com/repos/appwrite/sdk-generator/zipball/ee12cb1e250a6ceab291ad80b2acb4bcd2c4cf77",
                "reference": "ee12cb1e250a6ceab291ad80b2acb4bcd2c4cf77",
                "shasum": ""
            },
            "require": {
                "ext-curl": "*",
                "ext-json": "*",
                "ext-mbstring": "*",
                "matthiasmullie/minify": "^1.3.68",
                "php": ">=8.0",
                "twig/twig": "^3.4.1"
            },
            "require-dev": {
                "brianium/paratest": "^6.4",
                "phpunit/phpunit": "^9.5.21",
                "squizlabs/php_codesniffer": "^3.6"
            },
            "type": "library",
            "autoload": {
                "psr-4": {
                    "Appwrite\\SDK\\": "src/SDK",
                    "Appwrite\\Spec\\": "src/Spec"
                }
            },
            "notification-url": "https://packagist.org/downloads/",
            "license": [
                "MIT"
            ],
            "authors": [
                {
                    "name": "Eldad Fux",
                    "email": "eldad@appwrite.io"
                }
            ],
            "description": "Appwrite PHP library for generating API SDKs for multiple programming languages and platforms",
            "support": {
                "issues": "https://github.com/appwrite/sdk-generator/issues",
                "source": "https://github.com/appwrite/sdk-generator/tree/0.34.0"
            },
            "time": "2023-07-25T01:15:31+00:00"
        },
        {
            "name": "doctrine/deprecations",
            "version": "v1.1.1",
            "source": {
                "type": "git",
                "url": "https://github.com/doctrine/deprecations.git",
                "reference": "612a3ee5ab0d5dd97b7cf3874a6efe24325efac3"
            },
            "dist": {
                "type": "zip",
                "url": "https://api.github.com/repos/doctrine/deprecations/zipball/612a3ee5ab0d5dd97b7cf3874a6efe24325efac3",
                "reference": "612a3ee5ab0d5dd97b7cf3874a6efe24325efac3",
                "shasum": ""
            },
            "require": {
                "php": "^7.1 || ^8.0"
            },
            "require-dev": {
                "doctrine/coding-standard": "^9",
                "phpstan/phpstan": "1.4.10 || 1.10.15",
                "phpstan/phpstan-phpunit": "^1.0",
                "phpunit/phpunit": "^7.5 || ^8.5 || ^9.5",
                "psalm/plugin-phpunit": "0.18.4",
                "psr/log": "^1 || ^2 || ^3",
                "vimeo/psalm": "4.30.0 || 5.12.0"
            },
            "suggest": {
                "psr/log": "Allows logging deprecations via PSR-3 logger implementation"
            },
            "type": "library",
            "autoload": {
                "psr-4": {
                    "Doctrine\\Deprecations\\": "lib/Doctrine/Deprecations"
                }
            },
            "notification-url": "https://packagist.org/downloads/",
            "license": [
                "MIT"
            ],
            "description": "A small layer on top of trigger_error(E_USER_DEPRECATED) or PSR-3 logging with options to disable all deprecations or selectively for packages.",
            "homepage": "https://www.doctrine-project.org/",
            "support": {
                "issues": "https://github.com/doctrine/deprecations/issues",
                "source": "https://github.com/doctrine/deprecations/tree/v1.1.1"
            },
            "time": "2023-06-03T09:27:29+00:00"
        },
        {
            "name": "doctrine/instantiator",
            "version": "1.5.0",
            "source": {
                "type": "git",
                "url": "https://github.com/doctrine/instantiator.git",
                "reference": "0a0fa9780f5d4e507415a065172d26a98d02047b"
            },
            "dist": {
                "type": "zip",
                "url": "https://api.github.com/repos/doctrine/instantiator/zipball/0a0fa9780f5d4e507415a065172d26a98d02047b",
                "reference": "0a0fa9780f5d4e507415a065172d26a98d02047b",
                "shasum": ""
            },
            "require": {
                "php": "^7.1 || ^8.0"
            },
            "require-dev": {
                "doctrine/coding-standard": "^9 || ^11",
                "ext-pdo": "*",
                "ext-phar": "*",
                "phpbench/phpbench": "^0.16 || ^1",
                "phpstan/phpstan": "^1.4",
                "phpstan/phpstan-phpunit": "^1",
                "phpunit/phpunit": "^7.5 || ^8.5 || ^9.5",
                "vimeo/psalm": "^4.30 || ^5.4"
            },
            "type": "library",
            "autoload": {
                "psr-4": {
                    "Doctrine\\Instantiator\\": "src/Doctrine/Instantiator/"
                }
            },
            "notification-url": "https://packagist.org/downloads/",
            "license": [
                "MIT"
            ],
            "authors": [
                {
                    "name": "Marco Pivetta",
                    "email": "ocramius@gmail.com",
                    "homepage": "https://ocramius.github.io/"
                }
            ],
            "description": "A small, lightweight utility to instantiate objects in PHP without invoking their constructors",
            "homepage": "https://www.doctrine-project.org/projects/instantiator.html",
            "keywords": [
                "constructor",
                "instantiate"
            ],
            "support": {
                "issues": "https://github.com/doctrine/instantiator/issues",
                "source": "https://github.com/doctrine/instantiator/tree/1.5.0"
            },
            "funding": [
                {
                    "url": "https://www.doctrine-project.org/sponsorship.html",
                    "type": "custom"
                },
                {
                    "url": "https://www.patreon.com/phpdoctrine",
                    "type": "patreon"
                },
                {
                    "url": "https://tidelift.com/funding/github/packagist/doctrine%2Finstantiator",
                    "type": "tidelift"
                }
            ],
            "time": "2022-12-30T00:15:36+00:00"
        },
        {
            "name": "matthiasmullie/minify",
            "version": "1.3.71",
            "source": {
                "type": "git",
                "url": "https://github.com/matthiasmullie/minify.git",
                "reference": "ae42a47d7fecc1fbb7277b2f2d84c37a33edc3b1"
            },
            "dist": {
                "type": "zip",
                "url": "https://api.github.com/repos/matthiasmullie/minify/zipball/ae42a47d7fecc1fbb7277b2f2d84c37a33edc3b1",
                "reference": "ae42a47d7fecc1fbb7277b2f2d84c37a33edc3b1",
                "shasum": ""
            },
            "require": {
                "ext-pcre": "*",
                "matthiasmullie/path-converter": "~1.1",
                "php": ">=5.3.0"
            },
            "require-dev": {
                "friendsofphp/php-cs-fixer": ">=2.0",
                "matthiasmullie/scrapbook": ">=1.3",
                "phpunit/phpunit": ">=4.8",
                "squizlabs/php_codesniffer": ">=3.0"
            },
            "suggest": {
                "psr/cache-implementation": "Cache implementation to use with Minify::cache"
            },
            "bin": [
                "bin/minifycss",
                "bin/minifyjs"
            ],
            "type": "library",
            "autoload": {
                "psr-4": {
                    "MatthiasMullie\\Minify\\": "src/"
                }
            },
            "notification-url": "https://packagist.org/downloads/",
            "license": [
                "MIT"
            ],
            "authors": [
                {
                    "name": "Matthias Mullie",
                    "email": "minify@mullie.eu",
                    "homepage": "https://www.mullie.eu",
                    "role": "Developer"
                }
            ],
            "description": "CSS & JavaScript minifier, in PHP. Removes whitespace, strips comments, combines files (incl. @import statements and small assets in CSS files), and optimizes/shortens a few common programming patterns.",
            "homepage": "https://github.com/matthiasmullie/minify",
            "keywords": [
                "JS",
                "css",
                "javascript",
                "minifier",
                "minify"
            ],
            "support": {
                "issues": "https://github.com/matthiasmullie/minify/issues",
                "source": "https://github.com/matthiasmullie/minify/tree/1.3.71"
            },
            "funding": [
                {
                    "url": "https://github.com/matthiasmullie",
                    "type": "github"
                }
            ],
            "time": "2023-04-25T20:33:03+00:00"
        },
        {
            "name": "matthiasmullie/path-converter",
            "version": "1.1.3",
            "source": {
                "type": "git",
                "url": "https://github.com/matthiasmullie/path-converter.git",
                "reference": "e7d13b2c7e2f2268e1424aaed02085518afa02d9"
            },
            "dist": {
                "type": "zip",
                "url": "https://api.github.com/repos/matthiasmullie/path-converter/zipball/e7d13b2c7e2f2268e1424aaed02085518afa02d9",
                "reference": "e7d13b2c7e2f2268e1424aaed02085518afa02d9",
                "shasum": ""
            },
            "require": {
                "ext-pcre": "*",
                "php": ">=5.3.0"
            },
            "require-dev": {
                "phpunit/phpunit": "~4.8"
            },
            "type": "library",
            "autoload": {
                "psr-4": {
                    "MatthiasMullie\\PathConverter\\": "src/"
                }
            },
            "notification-url": "https://packagist.org/downloads/",
            "license": [
                "MIT"
            ],
            "authors": [
                {
                    "name": "Matthias Mullie",
                    "email": "pathconverter@mullie.eu",
                    "homepage": "http://www.mullie.eu",
                    "role": "Developer"
                }
            ],
            "description": "Relative path converter",
            "homepage": "http://github.com/matthiasmullie/path-converter",
            "keywords": [
                "converter",
                "path",
                "paths",
                "relative"
            ],
            "support": {
                "issues": "https://github.com/matthiasmullie/path-converter/issues",
                "source": "https://github.com/matthiasmullie/path-converter/tree/1.1.3"
            },
            "time": "2019-02-05T23:41:09+00:00"
        },
        {
            "name": "myclabs/deep-copy",
            "version": "1.11.1",
            "source": {
                "type": "git",
                "url": "https://github.com/myclabs/DeepCopy.git",
                "reference": "7284c22080590fb39f2ffa3e9057f10a4ddd0e0c"
            },
            "dist": {
                "type": "zip",
                "url": "https://api.github.com/repos/myclabs/DeepCopy/zipball/7284c22080590fb39f2ffa3e9057f10a4ddd0e0c",
                "reference": "7284c22080590fb39f2ffa3e9057f10a4ddd0e0c",
                "shasum": ""
            },
            "require": {
                "php": "^7.1 || ^8.0"
            },
            "conflict": {
                "doctrine/collections": "<1.6.8",
                "doctrine/common": "<2.13.3 || >=3,<3.2.2"
            },
            "require-dev": {
                "doctrine/collections": "^1.6.8",
                "doctrine/common": "^2.13.3 || ^3.2.2",
                "phpunit/phpunit": "^7.5.20 || ^8.5.23 || ^9.5.13"
            },
            "type": "library",
            "autoload": {
                "files": [
                    "src/DeepCopy/deep_copy.php"
                ],
                "psr-4": {
                    "DeepCopy\\": "src/DeepCopy/"
                }
            },
            "notification-url": "https://packagist.org/downloads/",
            "license": [
                "MIT"
            ],
            "description": "Create deep copies (clones) of your objects",
            "keywords": [
                "clone",
                "copy",
                "duplicate",
                "object",
                "object graph"
            ],
            "support": {
                "issues": "https://github.com/myclabs/DeepCopy/issues",
                "source": "https://github.com/myclabs/DeepCopy/tree/1.11.1"
            },
            "funding": [
                {
                    "url": "https://tidelift.com/funding/github/packagist/myclabs/deep-copy",
                    "type": "tidelift"
                }
            ],
            "time": "2023-03-08T13:26:56+00:00"
        },
        {
            "name": "nikic/php-parser",
            "version": "v4.17.1",
            "source": {
                "type": "git",
                "url": "https://github.com/nikic/PHP-Parser.git",
                "reference": "a6303e50c90c355c7eeee2c4a8b27fe8dc8fef1d"
            },
            "dist": {
                "type": "zip",
                "url": "https://api.github.com/repos/nikic/PHP-Parser/zipball/a6303e50c90c355c7eeee2c4a8b27fe8dc8fef1d",
                "reference": "a6303e50c90c355c7eeee2c4a8b27fe8dc8fef1d",
                "shasum": ""
            },
            "require": {
                "ext-tokenizer": "*",
                "php": ">=7.0"
            },
            "require-dev": {
                "ircmaxell/php-yacc": "^0.0.7",
                "phpunit/phpunit": "^6.5 || ^7.0 || ^8.0 || ^9.0"
            },
            "bin": [
                "bin/php-parse"
            ],
            "type": "library",
            "extra": {
                "branch-alias": {
                    "dev-master": "4.9-dev"
                }
            },
            "autoload": {
                "psr-4": {
                    "PhpParser\\": "lib/PhpParser"
                }
            },
            "notification-url": "https://packagist.org/downloads/",
            "license": [
                "BSD-3-Clause"
            ],
            "authors": [
                {
                    "name": "Nikita Popov"
                }
            ],
            "description": "A PHP parser written in PHP",
            "keywords": [
                "parser",
                "php"
            ],
            "support": {
                "issues": "https://github.com/nikic/PHP-Parser/issues",
                "source": "https://github.com/nikic/PHP-Parser/tree/v4.17.1"
            },
            "time": "2023-08-13T19:53:39+00:00"
        },
        {
            "name": "phar-io/manifest",
            "version": "2.0.3",
            "source": {
                "type": "git",
                "url": "https://github.com/phar-io/manifest.git",
                "reference": "97803eca37d319dfa7826cc2437fc020857acb53"
            },
            "dist": {
                "type": "zip",
                "url": "https://api.github.com/repos/phar-io/manifest/zipball/97803eca37d319dfa7826cc2437fc020857acb53",
                "reference": "97803eca37d319dfa7826cc2437fc020857acb53",
                "shasum": ""
            },
            "require": {
                "ext-dom": "*",
                "ext-phar": "*",
                "ext-xmlwriter": "*",
                "phar-io/version": "^3.0.1",
                "php": "^7.2 || ^8.0"
            },
            "type": "library",
            "extra": {
                "branch-alias": {
                    "dev-master": "2.0.x-dev"
                }
            },
            "autoload": {
                "classmap": [
                    "src/"
                ]
            },
            "notification-url": "https://packagist.org/downloads/",
            "license": [
                "BSD-3-Clause"
            ],
            "authors": [
                {
                    "name": "Arne Blankerts",
                    "email": "arne@blankerts.de",
                    "role": "Developer"
                },
                {
                    "name": "Sebastian Heuer",
                    "email": "sebastian@phpeople.de",
                    "role": "Developer"
                },
                {
                    "name": "Sebastian Bergmann",
                    "email": "sebastian@phpunit.de",
                    "role": "Developer"
                }
            ],
            "description": "Component for reading phar.io manifest information from a PHP Archive (PHAR)",
            "support": {
                "issues": "https://github.com/phar-io/manifest/issues",
                "source": "https://github.com/phar-io/manifest/tree/2.0.3"
            },
            "time": "2021-07-20T11:28:43+00:00"
        },
        {
            "name": "phar-io/version",
            "version": "3.2.1",
            "source": {
                "type": "git",
                "url": "https://github.com/phar-io/version.git",
                "reference": "4f7fd7836c6f332bb2933569e566a0d6c4cbed74"
            },
            "dist": {
                "type": "zip",
                "url": "https://api.github.com/repos/phar-io/version/zipball/4f7fd7836c6f332bb2933569e566a0d6c4cbed74",
                "reference": "4f7fd7836c6f332bb2933569e566a0d6c4cbed74",
                "shasum": ""
            },
            "require": {
                "php": "^7.2 || ^8.0"
            },
            "type": "library",
            "autoload": {
                "classmap": [
                    "src/"
                ]
            },
            "notification-url": "https://packagist.org/downloads/",
            "license": [
                "BSD-3-Clause"
            ],
            "authors": [
                {
                    "name": "Arne Blankerts",
                    "email": "arne@blankerts.de",
                    "role": "Developer"
                },
                {
                    "name": "Sebastian Heuer",
                    "email": "sebastian@phpeople.de",
                    "role": "Developer"
                },
                {
                    "name": "Sebastian Bergmann",
                    "email": "sebastian@phpunit.de",
                    "role": "Developer"
                }
            ],
            "description": "Library for handling version information and constraints",
            "support": {
                "issues": "https://github.com/phar-io/version/issues",
                "source": "https://github.com/phar-io/version/tree/3.2.1"
            },
            "time": "2022-02-21T01:04:05+00:00"
        },
        {
            "name": "phpdocumentor/reflection-common",
            "version": "2.2.0",
            "source": {
                "type": "git",
                "url": "https://github.com/phpDocumentor/ReflectionCommon.git",
                "reference": "1d01c49d4ed62f25aa84a747ad35d5a16924662b"
            },
            "dist": {
                "type": "zip",
                "url": "https://api.github.com/repos/phpDocumentor/ReflectionCommon/zipball/1d01c49d4ed62f25aa84a747ad35d5a16924662b",
                "reference": "1d01c49d4ed62f25aa84a747ad35d5a16924662b",
                "shasum": ""
            },
            "require": {
                "php": "^7.2 || ^8.0"
            },
            "type": "library",
            "extra": {
                "branch-alias": {
                    "dev-2.x": "2.x-dev"
                }
            },
            "autoload": {
                "psr-4": {
                    "phpDocumentor\\Reflection\\": "src/"
                }
            },
            "notification-url": "https://packagist.org/downloads/",
            "license": [
                "MIT"
            ],
            "authors": [
                {
                    "name": "Jaap van Otterdijk",
                    "email": "opensource@ijaap.nl"
                }
            ],
            "description": "Common reflection classes used by phpdocumentor to reflect the code structure",
            "homepage": "http://www.phpdoc.org",
            "keywords": [
                "FQSEN",
                "phpDocumentor",
                "phpdoc",
                "reflection",
                "static analysis"
            ],
            "support": {
                "issues": "https://github.com/phpDocumentor/ReflectionCommon/issues",
                "source": "https://github.com/phpDocumentor/ReflectionCommon/tree/2.x"
            },
            "time": "2020-06-27T09:03:43+00:00"
        },
        {
            "name": "phpdocumentor/reflection-docblock",
            "version": "5.3.0",
            "source": {
                "type": "git",
                "url": "https://github.com/phpDocumentor/ReflectionDocBlock.git",
                "reference": "622548b623e81ca6d78b721c5e029f4ce664f170"
            },
            "dist": {
                "type": "zip",
                "url": "https://api.github.com/repos/phpDocumentor/ReflectionDocBlock/zipball/622548b623e81ca6d78b721c5e029f4ce664f170",
                "reference": "622548b623e81ca6d78b721c5e029f4ce664f170",
                "shasum": ""
            },
            "require": {
                "ext-filter": "*",
                "php": "^7.2 || ^8.0",
                "phpdocumentor/reflection-common": "^2.2",
                "phpdocumentor/type-resolver": "^1.3",
                "webmozart/assert": "^1.9.1"
            },
            "require-dev": {
                "mockery/mockery": "~1.3.2",
                "psalm/phar": "^4.8"
            },
            "type": "library",
            "extra": {
                "branch-alias": {
                    "dev-master": "5.x-dev"
                }
            },
            "autoload": {
                "psr-4": {
                    "phpDocumentor\\Reflection\\": "src"
                }
            },
            "notification-url": "https://packagist.org/downloads/",
            "license": [
                "MIT"
            ],
            "authors": [
                {
                    "name": "Mike van Riel",
                    "email": "me@mikevanriel.com"
                },
                {
                    "name": "Jaap van Otterdijk",
                    "email": "account@ijaap.nl"
                }
            ],
            "description": "With this component, a library can provide support for annotations via DocBlocks or otherwise retrieve information that is embedded in a DocBlock.",
            "support": {
                "issues": "https://github.com/phpDocumentor/ReflectionDocBlock/issues",
                "source": "https://github.com/phpDocumentor/ReflectionDocBlock/tree/5.3.0"
            },
            "time": "2021-10-19T17:43:47+00:00"
        },
        {
            "name": "phpdocumentor/type-resolver",
            "version": "1.7.3",
            "source": {
                "type": "git",
                "url": "https://github.com/phpDocumentor/TypeResolver.git",
                "reference": "3219c6ee25c9ea71e3d9bbaf39c67c9ebd499419"
            },
            "dist": {
                "type": "zip",
                "url": "https://api.github.com/repos/phpDocumentor/TypeResolver/zipball/3219c6ee25c9ea71e3d9bbaf39c67c9ebd499419",
                "reference": "3219c6ee25c9ea71e3d9bbaf39c67c9ebd499419",
                "shasum": ""
            },
            "require": {
                "doctrine/deprecations": "^1.0",
                "php": "^7.4 || ^8.0",
                "phpdocumentor/reflection-common": "^2.0",
                "phpstan/phpdoc-parser": "^1.13"
            },
            "require-dev": {
                "ext-tokenizer": "*",
                "phpbench/phpbench": "^1.2",
                "phpstan/extension-installer": "^1.1",
                "phpstan/phpstan": "^1.8",
                "phpstan/phpstan-phpunit": "^1.1",
                "phpunit/phpunit": "^9.5",
                "rector/rector": "^0.13.9",
                "vimeo/psalm": "^4.25"
            },
            "type": "library",
            "extra": {
                "branch-alias": {
                    "dev-1.x": "1.x-dev"
                }
            },
            "autoload": {
                "psr-4": {
                    "phpDocumentor\\Reflection\\": "src"
                }
            },
            "notification-url": "https://packagist.org/downloads/",
            "license": [
                "MIT"
            ],
            "authors": [
                {
                    "name": "Mike van Riel",
                    "email": "me@mikevanriel.com"
                }
            ],
            "description": "A PSR-5 based resolver of Class names, Types and Structural Element Names",
            "support": {
                "issues": "https://github.com/phpDocumentor/TypeResolver/issues",
                "source": "https://github.com/phpDocumentor/TypeResolver/tree/1.7.3"
            },
            "time": "2023-08-12T11:01:26+00:00"
        },
        {
            "name": "phpspec/prophecy",
            "version": "v1.17.0",
            "source": {
                "type": "git",
                "url": "https://github.com/phpspec/prophecy.git",
                "reference": "15873c65b207b07765dbc3c95d20fdf4a320cbe2"
            },
            "dist": {
                "type": "zip",
                "url": "https://api.github.com/repos/phpspec/prophecy/zipball/15873c65b207b07765dbc3c95d20fdf4a320cbe2",
                "reference": "15873c65b207b07765dbc3c95d20fdf4a320cbe2",
                "shasum": ""
            },
            "require": {
                "doctrine/instantiator": "^1.2 || ^2.0",
                "php": "^7.2 || 8.0.* || 8.1.* || 8.2.*",
                "phpdocumentor/reflection-docblock": "^5.2",
                "sebastian/comparator": "^3.0 || ^4.0",
                "sebastian/recursion-context": "^3.0 || ^4.0"
            },
            "require-dev": {
                "phpspec/phpspec": "^6.0 || ^7.0",
                "phpstan/phpstan": "^1.9",
                "phpunit/phpunit": "^8.0 || ^9.0"
            },
            "type": "library",
            "extra": {
                "branch-alias": {
                    "dev-master": "1.x-dev"
                }
            },
            "autoload": {
                "psr-4": {
                    "Prophecy\\": "src/Prophecy"
                }
            },
            "notification-url": "https://packagist.org/downloads/",
            "license": [
                "MIT"
            ],
            "authors": [
                {
                    "name": "Konstantin Kudryashov",
                    "email": "ever.zet@gmail.com",
                    "homepage": "http://everzet.com"
                },
                {
                    "name": "Marcello Duarte",
                    "email": "marcello.duarte@gmail.com"
                }
            ],
            "description": "Highly opinionated mocking framework for PHP 5.3+",
            "homepage": "https://github.com/phpspec/prophecy",
            "keywords": [
                "Double",
                "Dummy",
                "fake",
                "mock",
                "spy",
                "stub"
            ],
            "support": {
                "issues": "https://github.com/phpspec/prophecy/issues",
                "source": "https://github.com/phpspec/prophecy/tree/v1.17.0"
            },
            "time": "2023-02-02T15:41:36+00:00"
        },
        {
            "name": "phpstan/phpdoc-parser",
            "version": "1.23.1",
            "source": {
                "type": "git",
                "url": "https://github.com/phpstan/phpdoc-parser.git",
                "reference": "846ae76eef31c6d7790fac9bc399ecee45160b26"
            },
            "dist": {
                "type": "zip",
                "url": "https://api.github.com/repos/phpstan/phpdoc-parser/zipball/846ae76eef31c6d7790fac9bc399ecee45160b26",
                "reference": "846ae76eef31c6d7790fac9bc399ecee45160b26",
                "shasum": ""
            },
            "require": {
                "php": "^7.2 || ^8.0"
            },
            "require-dev": {
                "doctrine/annotations": "^2.0",
                "nikic/php-parser": "^4.15",
                "php-parallel-lint/php-parallel-lint": "^1.2",
                "phpstan/extension-installer": "^1.0",
                "phpstan/phpstan": "^1.5",
                "phpstan/phpstan-phpunit": "^1.1",
                "phpstan/phpstan-strict-rules": "^1.0",
                "phpunit/phpunit": "^9.5",
                "symfony/process": "^5.2"
            },
            "type": "library",
            "autoload": {
                "psr-4": {
                    "PHPStan\\PhpDocParser\\": [
                        "src/"
                    ]
                }
            },
            "notification-url": "https://packagist.org/downloads/",
            "license": [
                "MIT"
            ],
            "description": "PHPDoc parser with support for nullable, intersection and generic types",
            "support": {
                "issues": "https://github.com/phpstan/phpdoc-parser/issues",
                "source": "https://github.com/phpstan/phpdoc-parser/tree/1.23.1"
            },
            "time": "2023-08-03T16:32:59+00:00"
        },
        {
            "name": "phpunit/php-code-coverage",
            "version": "9.2.27",
            "source": {
                "type": "git",
                "url": "https://github.com/sebastianbergmann/php-code-coverage.git",
                "reference": "b0a88255cb70d52653d80c890bd7f38740ea50d1"
            },
            "dist": {
                "type": "zip",
                "url": "https://api.github.com/repos/sebastianbergmann/php-code-coverage/zipball/b0a88255cb70d52653d80c890bd7f38740ea50d1",
                "reference": "b0a88255cb70d52653d80c890bd7f38740ea50d1",
                "shasum": ""
            },
            "require": {
                "ext-dom": "*",
                "ext-libxml": "*",
                "ext-xmlwriter": "*",
                "nikic/php-parser": "^4.15",
                "php": ">=7.3",
                "phpunit/php-file-iterator": "^3.0.3",
                "phpunit/php-text-template": "^2.0.2",
                "sebastian/code-unit-reverse-lookup": "^2.0.2",
                "sebastian/complexity": "^2.0",
                "sebastian/environment": "^5.1.2",
                "sebastian/lines-of-code": "^1.0.3",
                "sebastian/version": "^3.0.1",
                "theseer/tokenizer": "^1.2.0"
            },
            "require-dev": {
                "phpunit/phpunit": "^9.3"
            },
            "suggest": {
                "ext-pcov": "PHP extension that provides line coverage",
                "ext-xdebug": "PHP extension that provides line coverage as well as branch and path coverage"
            },
            "type": "library",
            "extra": {
                "branch-alias": {
                    "dev-master": "9.2-dev"
                }
            },
            "autoload": {
                "classmap": [
                    "src/"
                ]
            },
            "notification-url": "https://packagist.org/downloads/",
            "license": [
                "BSD-3-Clause"
            ],
            "authors": [
                {
                    "name": "Sebastian Bergmann",
                    "email": "sebastian@phpunit.de",
                    "role": "lead"
                }
            ],
            "description": "Library that provides collection, processing, and rendering functionality for PHP code coverage information.",
            "homepage": "https://github.com/sebastianbergmann/php-code-coverage",
            "keywords": [
                "coverage",
                "testing",
                "xunit"
            ],
            "support": {
                "issues": "https://github.com/sebastianbergmann/php-code-coverage/issues",
                "security": "https://github.com/sebastianbergmann/php-code-coverage/security/policy",
                "source": "https://github.com/sebastianbergmann/php-code-coverage/tree/9.2.27"
            },
            "funding": [
                {
                    "url": "https://github.com/sebastianbergmann",
                    "type": "github"
                }
            ],
            "time": "2023-07-26T13:44:30+00:00"
        },
        {
            "name": "phpunit/php-file-iterator",
            "version": "3.0.6",
            "source": {
                "type": "git",
                "url": "https://github.com/sebastianbergmann/php-file-iterator.git",
                "reference": "cf1c2e7c203ac650e352f4cc675a7021e7d1b3cf"
            },
            "dist": {
                "type": "zip",
                "url": "https://api.github.com/repos/sebastianbergmann/php-file-iterator/zipball/cf1c2e7c203ac650e352f4cc675a7021e7d1b3cf",
                "reference": "cf1c2e7c203ac650e352f4cc675a7021e7d1b3cf",
                "shasum": ""
            },
            "require": {
                "php": ">=7.3"
            },
            "require-dev": {
                "phpunit/phpunit": "^9.3"
            },
            "type": "library",
            "extra": {
                "branch-alias": {
                    "dev-master": "3.0-dev"
                }
            },
            "autoload": {
                "classmap": [
                    "src/"
                ]
            },
            "notification-url": "https://packagist.org/downloads/",
            "license": [
                "BSD-3-Clause"
            ],
            "authors": [
                {
                    "name": "Sebastian Bergmann",
                    "email": "sebastian@phpunit.de",
                    "role": "lead"
                }
            ],
            "description": "FilterIterator implementation that filters files based on a list of suffixes.",
            "homepage": "https://github.com/sebastianbergmann/php-file-iterator/",
            "keywords": [
                "filesystem",
                "iterator"
            ],
            "support": {
                "issues": "https://github.com/sebastianbergmann/php-file-iterator/issues",
                "source": "https://github.com/sebastianbergmann/php-file-iterator/tree/3.0.6"
            },
            "funding": [
                {
                    "url": "https://github.com/sebastianbergmann",
                    "type": "github"
                }
            ],
            "time": "2021-12-02T12:48:52+00:00"
        },
        {
            "name": "phpunit/php-invoker",
            "version": "3.1.1",
            "source": {
                "type": "git",
                "url": "https://github.com/sebastianbergmann/php-invoker.git",
                "reference": "5a10147d0aaf65b58940a0b72f71c9ac0423cc67"
            },
            "dist": {
                "type": "zip",
                "url": "https://api.github.com/repos/sebastianbergmann/php-invoker/zipball/5a10147d0aaf65b58940a0b72f71c9ac0423cc67",
                "reference": "5a10147d0aaf65b58940a0b72f71c9ac0423cc67",
                "shasum": ""
            },
            "require": {
                "php": ">=7.3"
            },
            "require-dev": {
                "ext-pcntl": "*",
                "phpunit/phpunit": "^9.3"
            },
            "suggest": {
                "ext-pcntl": "*"
            },
            "type": "library",
            "extra": {
                "branch-alias": {
                    "dev-master": "3.1-dev"
                }
            },
            "autoload": {
                "classmap": [
                    "src/"
                ]
            },
            "notification-url": "https://packagist.org/downloads/",
            "license": [
                "BSD-3-Clause"
            ],
            "authors": [
                {
                    "name": "Sebastian Bergmann",
                    "email": "sebastian@phpunit.de",
                    "role": "lead"
                }
            ],
            "description": "Invoke callables with a timeout",
            "homepage": "https://github.com/sebastianbergmann/php-invoker/",
            "keywords": [
                "process"
            ],
            "support": {
                "issues": "https://github.com/sebastianbergmann/php-invoker/issues",
                "source": "https://github.com/sebastianbergmann/php-invoker/tree/3.1.1"
            },
            "funding": [
                {
                    "url": "https://github.com/sebastianbergmann",
                    "type": "github"
                }
            ],
            "time": "2020-09-28T05:58:55+00:00"
        },
        {
            "name": "phpunit/php-text-template",
            "version": "2.0.4",
            "source": {
                "type": "git",
                "url": "https://github.com/sebastianbergmann/php-text-template.git",
                "reference": "5da5f67fc95621df9ff4c4e5a84d6a8a2acf7c28"
            },
            "dist": {
                "type": "zip",
                "url": "https://api.github.com/repos/sebastianbergmann/php-text-template/zipball/5da5f67fc95621df9ff4c4e5a84d6a8a2acf7c28",
                "reference": "5da5f67fc95621df9ff4c4e5a84d6a8a2acf7c28",
                "shasum": ""
            },
            "require": {
                "php": ">=7.3"
            },
            "require-dev": {
                "phpunit/phpunit": "^9.3"
            },
            "type": "library",
            "extra": {
                "branch-alias": {
                    "dev-master": "2.0-dev"
                }
            },
            "autoload": {
                "classmap": [
                    "src/"
                ]
            },
            "notification-url": "https://packagist.org/downloads/",
            "license": [
                "BSD-3-Clause"
            ],
            "authors": [
                {
                    "name": "Sebastian Bergmann",
                    "email": "sebastian@phpunit.de",
                    "role": "lead"
                }
            ],
            "description": "Simple template engine.",
            "homepage": "https://github.com/sebastianbergmann/php-text-template/",
            "keywords": [
                "template"
            ],
            "support": {
                "issues": "https://github.com/sebastianbergmann/php-text-template/issues",
                "source": "https://github.com/sebastianbergmann/php-text-template/tree/2.0.4"
            },
            "funding": [
                {
                    "url": "https://github.com/sebastianbergmann",
                    "type": "github"
                }
            ],
            "time": "2020-10-26T05:33:50+00:00"
        },
        {
            "name": "phpunit/php-timer",
            "version": "5.0.3",
            "source": {
                "type": "git",
                "url": "https://github.com/sebastianbergmann/php-timer.git",
                "reference": "5a63ce20ed1b5bf577850e2c4e87f4aa902afbd2"
            },
            "dist": {
                "type": "zip",
                "url": "https://api.github.com/repos/sebastianbergmann/php-timer/zipball/5a63ce20ed1b5bf577850e2c4e87f4aa902afbd2",
                "reference": "5a63ce20ed1b5bf577850e2c4e87f4aa902afbd2",
                "shasum": ""
            },
            "require": {
                "php": ">=7.3"
            },
            "require-dev": {
                "phpunit/phpunit": "^9.3"
            },
            "type": "library",
            "extra": {
                "branch-alias": {
                    "dev-master": "5.0-dev"
                }
            },
            "autoload": {
                "classmap": [
                    "src/"
                ]
            },
            "notification-url": "https://packagist.org/downloads/",
            "license": [
                "BSD-3-Clause"
            ],
            "authors": [
                {
                    "name": "Sebastian Bergmann",
                    "email": "sebastian@phpunit.de",
                    "role": "lead"
                }
            ],
            "description": "Utility class for timing",
            "homepage": "https://github.com/sebastianbergmann/php-timer/",
            "keywords": [
                "timer"
            ],
            "support": {
                "issues": "https://github.com/sebastianbergmann/php-timer/issues",
                "source": "https://github.com/sebastianbergmann/php-timer/tree/5.0.3"
            },
            "funding": [
                {
                    "url": "https://github.com/sebastianbergmann",
                    "type": "github"
                }
            ],
            "time": "2020-10-26T13:16:10+00:00"
        },
        {
            "name": "phpunit/phpunit",
            "version": "9.5.20",
            "source": {
                "type": "git",
                "url": "https://github.com/sebastianbergmann/phpunit.git",
                "reference": "12bc8879fb65aef2138b26fc633cb1e3620cffba"
            },
            "dist": {
                "type": "zip",
                "url": "https://api.github.com/repos/sebastianbergmann/phpunit/zipball/12bc8879fb65aef2138b26fc633cb1e3620cffba",
                "reference": "12bc8879fb65aef2138b26fc633cb1e3620cffba",
                "shasum": ""
            },
            "require": {
                "doctrine/instantiator": "^1.3.1",
                "ext-dom": "*",
                "ext-json": "*",
                "ext-libxml": "*",
                "ext-mbstring": "*",
                "ext-xml": "*",
                "ext-xmlwriter": "*",
                "myclabs/deep-copy": "^1.10.1",
                "phar-io/manifest": "^2.0.3",
                "phar-io/version": "^3.0.2",
                "php": ">=7.3",
                "phpspec/prophecy": "^1.12.1",
                "phpunit/php-code-coverage": "^9.2.13",
                "phpunit/php-file-iterator": "^3.0.5",
                "phpunit/php-invoker": "^3.1.1",
                "phpunit/php-text-template": "^2.0.3",
                "phpunit/php-timer": "^5.0.2",
                "sebastian/cli-parser": "^1.0.1",
                "sebastian/code-unit": "^1.0.6",
                "sebastian/comparator": "^4.0.5",
                "sebastian/diff": "^4.0.3",
                "sebastian/environment": "^5.1.3",
                "sebastian/exporter": "^4.0.3",
                "sebastian/global-state": "^5.0.1",
                "sebastian/object-enumerator": "^4.0.3",
                "sebastian/resource-operations": "^3.0.3",
                "sebastian/type": "^3.0",
                "sebastian/version": "^3.0.2"
            },
            "require-dev": {
                "ext-pdo": "*",
                "phpspec/prophecy-phpunit": "^2.0.1"
            },
            "suggest": {
                "ext-soap": "*",
                "ext-xdebug": "*"
            },
            "bin": [
                "phpunit"
            ],
            "type": "library",
            "extra": {
                "branch-alias": {
                    "dev-master": "9.5-dev"
                }
            },
            "autoload": {
                "files": [
                    "src/Framework/Assert/Functions.php"
                ],
                "classmap": [
                    "src/"
                ]
            },
            "notification-url": "https://packagist.org/downloads/",
            "license": [
                "BSD-3-Clause"
            ],
            "authors": [
                {
                    "name": "Sebastian Bergmann",
                    "email": "sebastian@phpunit.de",
                    "role": "lead"
                }
            ],
            "description": "The PHP Unit Testing framework.",
            "homepage": "https://phpunit.de/",
            "keywords": [
                "phpunit",
                "testing",
                "xunit"
            ],
            "support": {
                "issues": "https://github.com/sebastianbergmann/phpunit/issues",
                "source": "https://github.com/sebastianbergmann/phpunit/tree/9.5.20"
            },
            "funding": [
                {
                    "url": "https://phpunit.de/sponsors.html",
                    "type": "custom"
                },
                {
                    "url": "https://github.com/sebastianbergmann",
                    "type": "github"
                }
            ],
            "time": "2022-04-01T12:37:26+00:00"
        },
        {
            "name": "sebastian/cli-parser",
            "version": "1.0.1",
            "source": {
                "type": "git",
                "url": "https://github.com/sebastianbergmann/cli-parser.git",
                "reference": "442e7c7e687e42adc03470c7b668bc4b2402c0b2"
            },
            "dist": {
                "type": "zip",
                "url": "https://api.github.com/repos/sebastianbergmann/cli-parser/zipball/442e7c7e687e42adc03470c7b668bc4b2402c0b2",
                "reference": "442e7c7e687e42adc03470c7b668bc4b2402c0b2",
                "shasum": ""
            },
            "require": {
                "php": ">=7.3"
            },
            "require-dev": {
                "phpunit/phpunit": "^9.3"
            },
            "type": "library",
            "extra": {
                "branch-alias": {
                    "dev-master": "1.0-dev"
                }
            },
            "autoload": {
                "classmap": [
                    "src/"
                ]
            },
            "notification-url": "https://packagist.org/downloads/",
            "license": [
                "BSD-3-Clause"
            ],
            "authors": [
                {
                    "name": "Sebastian Bergmann",
                    "email": "sebastian@phpunit.de",
                    "role": "lead"
                }
            ],
            "description": "Library for parsing CLI options",
            "homepage": "https://github.com/sebastianbergmann/cli-parser",
            "support": {
                "issues": "https://github.com/sebastianbergmann/cli-parser/issues",
                "source": "https://github.com/sebastianbergmann/cli-parser/tree/1.0.1"
            },
            "funding": [
                {
                    "url": "https://github.com/sebastianbergmann",
                    "type": "github"
                }
            ],
            "time": "2020-09-28T06:08:49+00:00"
        },
        {
            "name": "sebastian/code-unit",
            "version": "1.0.8",
            "source": {
                "type": "git",
                "url": "https://github.com/sebastianbergmann/code-unit.git",
                "reference": "1fc9f64c0927627ef78ba436c9b17d967e68e120"
            },
            "dist": {
                "type": "zip",
                "url": "https://api.github.com/repos/sebastianbergmann/code-unit/zipball/1fc9f64c0927627ef78ba436c9b17d967e68e120",
                "reference": "1fc9f64c0927627ef78ba436c9b17d967e68e120",
                "shasum": ""
            },
            "require": {
                "php": ">=7.3"
            },
            "require-dev": {
                "phpunit/phpunit": "^9.3"
            },
            "type": "library",
            "extra": {
                "branch-alias": {
                    "dev-master": "1.0-dev"
                }
            },
            "autoload": {
                "classmap": [
                    "src/"
                ]
            },
            "notification-url": "https://packagist.org/downloads/",
            "license": [
                "BSD-3-Clause"
            ],
            "authors": [
                {
                    "name": "Sebastian Bergmann",
                    "email": "sebastian@phpunit.de",
                    "role": "lead"
                }
            ],
            "description": "Collection of value objects that represent the PHP code units",
            "homepage": "https://github.com/sebastianbergmann/code-unit",
            "support": {
                "issues": "https://github.com/sebastianbergmann/code-unit/issues",
                "source": "https://github.com/sebastianbergmann/code-unit/tree/1.0.8"
            },
            "funding": [
                {
                    "url": "https://github.com/sebastianbergmann",
                    "type": "github"
                }
            ],
            "time": "2020-10-26T13:08:54+00:00"
        },
        {
            "name": "sebastian/code-unit-reverse-lookup",
            "version": "2.0.3",
            "source": {
                "type": "git",
                "url": "https://github.com/sebastianbergmann/code-unit-reverse-lookup.git",
                "reference": "ac91f01ccec49fb77bdc6fd1e548bc70f7faa3e5"
            },
            "dist": {
                "type": "zip",
                "url": "https://api.github.com/repos/sebastianbergmann/code-unit-reverse-lookup/zipball/ac91f01ccec49fb77bdc6fd1e548bc70f7faa3e5",
                "reference": "ac91f01ccec49fb77bdc6fd1e548bc70f7faa3e5",
                "shasum": ""
            },
            "require": {
                "php": ">=7.3"
            },
            "require-dev": {
                "phpunit/phpunit": "^9.3"
            },
            "type": "library",
            "extra": {
                "branch-alias": {
                    "dev-master": "2.0-dev"
                }
            },
            "autoload": {
                "classmap": [
                    "src/"
                ]
            },
            "notification-url": "https://packagist.org/downloads/",
            "license": [
                "BSD-3-Clause"
            ],
            "authors": [
                {
                    "name": "Sebastian Bergmann",
                    "email": "sebastian@phpunit.de"
                }
            ],
            "description": "Looks up which function or method a line of code belongs to",
            "homepage": "https://github.com/sebastianbergmann/code-unit-reverse-lookup/",
            "support": {
                "issues": "https://github.com/sebastianbergmann/code-unit-reverse-lookup/issues",
                "source": "https://github.com/sebastianbergmann/code-unit-reverse-lookup/tree/2.0.3"
            },
            "funding": [
                {
                    "url": "https://github.com/sebastianbergmann",
                    "type": "github"
                }
            ],
            "time": "2020-09-28T05:30:19+00:00"
        },
        {
            "name": "sebastian/comparator",
            "version": "4.0.8",
            "source": {
                "type": "git",
                "url": "https://github.com/sebastianbergmann/comparator.git",
                "reference": "fa0f136dd2334583309d32b62544682ee972b51a"
            },
            "dist": {
                "type": "zip",
                "url": "https://api.github.com/repos/sebastianbergmann/comparator/zipball/fa0f136dd2334583309d32b62544682ee972b51a",
                "reference": "fa0f136dd2334583309d32b62544682ee972b51a",
                "shasum": ""
            },
            "require": {
                "php": ">=7.3",
                "sebastian/diff": "^4.0",
                "sebastian/exporter": "^4.0"
            },
            "require-dev": {
                "phpunit/phpunit": "^9.3"
            },
            "type": "library",
            "extra": {
                "branch-alias": {
                    "dev-master": "4.0-dev"
                }
            },
            "autoload": {
                "classmap": [
                    "src/"
                ]
            },
            "notification-url": "https://packagist.org/downloads/",
            "license": [
                "BSD-3-Clause"
            ],
            "authors": [
                {
                    "name": "Sebastian Bergmann",
                    "email": "sebastian@phpunit.de"
                },
                {
                    "name": "Jeff Welch",
                    "email": "whatthejeff@gmail.com"
                },
                {
                    "name": "Volker Dusch",
                    "email": "github@wallbash.com"
                },
                {
                    "name": "Bernhard Schussek",
                    "email": "bschussek@2bepublished.at"
                }
            ],
            "description": "Provides the functionality to compare PHP values for equality",
            "homepage": "https://github.com/sebastianbergmann/comparator",
            "keywords": [
                "comparator",
                "compare",
                "equality"
            ],
            "support": {
                "issues": "https://github.com/sebastianbergmann/comparator/issues",
                "source": "https://github.com/sebastianbergmann/comparator/tree/4.0.8"
            },
            "funding": [
                {
                    "url": "https://github.com/sebastianbergmann",
                    "type": "github"
                }
            ],
            "time": "2022-09-14T12:41:17+00:00"
        },
        {
            "name": "sebastian/complexity",
            "version": "2.0.2",
            "source": {
                "type": "git",
                "url": "https://github.com/sebastianbergmann/complexity.git",
                "reference": "739b35e53379900cc9ac327b2147867b8b6efd88"
            },
            "dist": {
                "type": "zip",
                "url": "https://api.github.com/repos/sebastianbergmann/complexity/zipball/739b35e53379900cc9ac327b2147867b8b6efd88",
                "reference": "739b35e53379900cc9ac327b2147867b8b6efd88",
                "shasum": ""
            },
            "require": {
                "nikic/php-parser": "^4.7",
                "php": ">=7.3"
            },
            "require-dev": {
                "phpunit/phpunit": "^9.3"
            },
            "type": "library",
            "extra": {
                "branch-alias": {
                    "dev-master": "2.0-dev"
                }
            },
            "autoload": {
                "classmap": [
                    "src/"
                ]
            },
            "notification-url": "https://packagist.org/downloads/",
            "license": [
                "BSD-3-Clause"
            ],
            "authors": [
                {
                    "name": "Sebastian Bergmann",
                    "email": "sebastian@phpunit.de",
                    "role": "lead"
                }
            ],
            "description": "Library for calculating the complexity of PHP code units",
            "homepage": "https://github.com/sebastianbergmann/complexity",
            "support": {
                "issues": "https://github.com/sebastianbergmann/complexity/issues",
                "source": "https://github.com/sebastianbergmann/complexity/tree/2.0.2"
            },
            "funding": [
                {
                    "url": "https://github.com/sebastianbergmann",
                    "type": "github"
                }
            ],
            "time": "2020-10-26T15:52:27+00:00"
        },
        {
            "name": "sebastian/diff",
            "version": "4.0.5",
            "source": {
                "type": "git",
                "url": "https://github.com/sebastianbergmann/diff.git",
                "reference": "74be17022044ebaaecfdf0c5cd504fc9cd5a7131"
            },
            "dist": {
                "type": "zip",
                "url": "https://api.github.com/repos/sebastianbergmann/diff/zipball/74be17022044ebaaecfdf0c5cd504fc9cd5a7131",
                "reference": "74be17022044ebaaecfdf0c5cd504fc9cd5a7131",
                "shasum": ""
            },
            "require": {
                "php": ">=7.3"
            },
            "require-dev": {
                "phpunit/phpunit": "^9.3",
                "symfony/process": "^4.2 || ^5"
            },
            "type": "library",
            "extra": {
                "branch-alias": {
                    "dev-master": "4.0-dev"
                }
            },
            "autoload": {
                "classmap": [
                    "src/"
                ]
            },
            "notification-url": "https://packagist.org/downloads/",
            "license": [
                "BSD-3-Clause"
            ],
            "authors": [
                {
                    "name": "Sebastian Bergmann",
                    "email": "sebastian@phpunit.de"
                },
                {
                    "name": "Kore Nordmann",
                    "email": "mail@kore-nordmann.de"
                }
            ],
            "description": "Diff implementation",
            "homepage": "https://github.com/sebastianbergmann/diff",
            "keywords": [
                "diff",
                "udiff",
                "unidiff",
                "unified diff"
            ],
            "support": {
                "issues": "https://github.com/sebastianbergmann/diff/issues",
                "source": "https://github.com/sebastianbergmann/diff/tree/4.0.5"
            },
            "funding": [
                {
                    "url": "https://github.com/sebastianbergmann",
                    "type": "github"
                }
            ],
            "time": "2023-05-07T05:35:17+00:00"
        },
        {
            "name": "sebastian/environment",
            "version": "5.1.5",
            "source": {
                "type": "git",
                "url": "https://github.com/sebastianbergmann/environment.git",
                "reference": "830c43a844f1f8d5b7a1f6d6076b784454d8b7ed"
            },
            "dist": {
                "type": "zip",
                "url": "https://api.github.com/repos/sebastianbergmann/environment/zipball/830c43a844f1f8d5b7a1f6d6076b784454d8b7ed",
                "reference": "830c43a844f1f8d5b7a1f6d6076b784454d8b7ed",
                "shasum": ""
            },
            "require": {
                "php": ">=7.3"
            },
            "require-dev": {
                "phpunit/phpunit": "^9.3"
            },
            "suggest": {
                "ext-posix": "*"
            },
            "type": "library",
            "extra": {
                "branch-alias": {
                    "dev-master": "5.1-dev"
                }
            },
            "autoload": {
                "classmap": [
                    "src/"
                ]
            },
            "notification-url": "https://packagist.org/downloads/",
            "license": [
                "BSD-3-Clause"
            ],
            "authors": [
                {
                    "name": "Sebastian Bergmann",
                    "email": "sebastian@phpunit.de"
                }
            ],
            "description": "Provides functionality to handle HHVM/PHP environments",
            "homepage": "http://www.github.com/sebastianbergmann/environment",
            "keywords": [
                "Xdebug",
                "environment",
                "hhvm"
            ],
            "support": {
                "issues": "https://github.com/sebastianbergmann/environment/issues",
                "source": "https://github.com/sebastianbergmann/environment/tree/5.1.5"
            },
            "funding": [
                {
                    "url": "https://github.com/sebastianbergmann",
                    "type": "github"
                }
            ],
            "time": "2023-02-03T06:03:51+00:00"
        },
        {
            "name": "sebastian/exporter",
            "version": "4.0.5",
            "source": {
                "type": "git",
                "url": "https://github.com/sebastianbergmann/exporter.git",
                "reference": "ac230ed27f0f98f597c8a2b6eb7ac563af5e5b9d"
            },
            "dist": {
                "type": "zip",
                "url": "https://api.github.com/repos/sebastianbergmann/exporter/zipball/ac230ed27f0f98f597c8a2b6eb7ac563af5e5b9d",
                "reference": "ac230ed27f0f98f597c8a2b6eb7ac563af5e5b9d",
                "shasum": ""
            },
            "require": {
                "php": ">=7.3",
                "sebastian/recursion-context": "^4.0"
            },
            "require-dev": {
                "ext-mbstring": "*",
                "phpunit/phpunit": "^9.3"
            },
            "type": "library",
            "extra": {
                "branch-alias": {
                    "dev-master": "4.0-dev"
                }
            },
            "autoload": {
                "classmap": [
                    "src/"
                ]
            },
            "notification-url": "https://packagist.org/downloads/",
            "license": [
                "BSD-3-Clause"
            ],
            "authors": [
                {
                    "name": "Sebastian Bergmann",
                    "email": "sebastian@phpunit.de"
                },
                {
                    "name": "Jeff Welch",
                    "email": "whatthejeff@gmail.com"
                },
                {
                    "name": "Volker Dusch",
                    "email": "github@wallbash.com"
                },
                {
                    "name": "Adam Harvey",
                    "email": "aharvey@php.net"
                },
                {
                    "name": "Bernhard Schussek",
                    "email": "bschussek@gmail.com"
                }
            ],
            "description": "Provides the functionality to export PHP variables for visualization",
            "homepage": "https://www.github.com/sebastianbergmann/exporter",
            "keywords": [
                "export",
                "exporter"
            ],
            "support": {
                "issues": "https://github.com/sebastianbergmann/exporter/issues",
                "source": "https://github.com/sebastianbergmann/exporter/tree/4.0.5"
            },
            "funding": [
                {
                    "url": "https://github.com/sebastianbergmann",
                    "type": "github"
                }
            ],
            "time": "2022-09-14T06:03:37+00:00"
        },
        {
            "name": "sebastian/global-state",
            "version": "5.0.6",
            "source": {
                "type": "git",
                "url": "https://github.com/sebastianbergmann/global-state.git",
                "reference": "bde739e7565280bda77be70044ac1047bc007e34"
            },
            "dist": {
                "type": "zip",
                "url": "https://api.github.com/repos/sebastianbergmann/global-state/zipball/bde739e7565280bda77be70044ac1047bc007e34",
                "reference": "bde739e7565280bda77be70044ac1047bc007e34",
                "shasum": ""
            },
            "require": {
                "php": ">=7.3",
                "sebastian/object-reflector": "^2.0",
                "sebastian/recursion-context": "^4.0"
            },
            "require-dev": {
                "ext-dom": "*",
                "phpunit/phpunit": "^9.3"
            },
            "suggest": {
                "ext-uopz": "*"
            },
            "type": "library",
            "extra": {
                "branch-alias": {
                    "dev-master": "5.0-dev"
                }
            },
            "autoload": {
                "classmap": [
                    "src/"
                ]
            },
            "notification-url": "https://packagist.org/downloads/",
            "license": [
                "BSD-3-Clause"
            ],
            "authors": [
                {
                    "name": "Sebastian Bergmann",
                    "email": "sebastian@phpunit.de"
                }
            ],
            "description": "Snapshotting of global state",
            "homepage": "http://www.github.com/sebastianbergmann/global-state",
            "keywords": [
                "global state"
            ],
            "support": {
                "issues": "https://github.com/sebastianbergmann/global-state/issues",
                "source": "https://github.com/sebastianbergmann/global-state/tree/5.0.6"
            },
            "funding": [
                {
                    "url": "https://github.com/sebastianbergmann",
                    "type": "github"
                }
            ],
            "time": "2023-08-02T09:26:13+00:00"
        },
        {
            "name": "sebastian/lines-of-code",
            "version": "1.0.3",
            "source": {
                "type": "git",
                "url": "https://github.com/sebastianbergmann/lines-of-code.git",
                "reference": "c1c2e997aa3146983ed888ad08b15470a2e22ecc"
            },
            "dist": {
                "type": "zip",
                "url": "https://api.github.com/repos/sebastianbergmann/lines-of-code/zipball/c1c2e997aa3146983ed888ad08b15470a2e22ecc",
                "reference": "c1c2e997aa3146983ed888ad08b15470a2e22ecc",
                "shasum": ""
            },
            "require": {
                "nikic/php-parser": "^4.6",
                "php": ">=7.3"
            },
            "require-dev": {
                "phpunit/phpunit": "^9.3"
            },
            "type": "library",
            "extra": {
                "branch-alias": {
                    "dev-master": "1.0-dev"
                }
            },
            "autoload": {
                "classmap": [
                    "src/"
                ]
            },
            "notification-url": "https://packagist.org/downloads/",
            "license": [
                "BSD-3-Clause"
            ],
            "authors": [
                {
                    "name": "Sebastian Bergmann",
                    "email": "sebastian@phpunit.de",
                    "role": "lead"
                }
            ],
            "description": "Library for counting the lines of code in PHP source code",
            "homepage": "https://github.com/sebastianbergmann/lines-of-code",
            "support": {
                "issues": "https://github.com/sebastianbergmann/lines-of-code/issues",
                "source": "https://github.com/sebastianbergmann/lines-of-code/tree/1.0.3"
            },
            "funding": [
                {
                    "url": "https://github.com/sebastianbergmann",
                    "type": "github"
                }
            ],
            "time": "2020-11-28T06:42:11+00:00"
        },
        {
            "name": "sebastian/object-enumerator",
            "version": "4.0.4",
            "source": {
                "type": "git",
                "url": "https://github.com/sebastianbergmann/object-enumerator.git",
                "reference": "5c9eeac41b290a3712d88851518825ad78f45c71"
            },
            "dist": {
                "type": "zip",
                "url": "https://api.github.com/repos/sebastianbergmann/object-enumerator/zipball/5c9eeac41b290a3712d88851518825ad78f45c71",
                "reference": "5c9eeac41b290a3712d88851518825ad78f45c71",
                "shasum": ""
            },
            "require": {
                "php": ">=7.3",
                "sebastian/object-reflector": "^2.0",
                "sebastian/recursion-context": "^4.0"
            },
            "require-dev": {
                "phpunit/phpunit": "^9.3"
            },
            "type": "library",
            "extra": {
                "branch-alias": {
                    "dev-master": "4.0-dev"
                }
            },
            "autoload": {
                "classmap": [
                    "src/"
                ]
            },
            "notification-url": "https://packagist.org/downloads/",
            "license": [
                "BSD-3-Clause"
            ],
            "authors": [
                {
                    "name": "Sebastian Bergmann",
                    "email": "sebastian@phpunit.de"
                }
            ],
            "description": "Traverses array structures and object graphs to enumerate all referenced objects",
            "homepage": "https://github.com/sebastianbergmann/object-enumerator/",
            "support": {
                "issues": "https://github.com/sebastianbergmann/object-enumerator/issues",
                "source": "https://github.com/sebastianbergmann/object-enumerator/tree/4.0.4"
            },
            "funding": [
                {
                    "url": "https://github.com/sebastianbergmann",
                    "type": "github"
                }
            ],
            "time": "2020-10-26T13:12:34+00:00"
        },
        {
            "name": "sebastian/object-reflector",
            "version": "2.0.4",
            "source": {
                "type": "git",
                "url": "https://github.com/sebastianbergmann/object-reflector.git",
                "reference": "b4f479ebdbf63ac605d183ece17d8d7fe49c15c7"
            },
            "dist": {
                "type": "zip",
                "url": "https://api.github.com/repos/sebastianbergmann/object-reflector/zipball/b4f479ebdbf63ac605d183ece17d8d7fe49c15c7",
                "reference": "b4f479ebdbf63ac605d183ece17d8d7fe49c15c7",
                "shasum": ""
            },
            "require": {
                "php": ">=7.3"
            },
            "require-dev": {
                "phpunit/phpunit": "^9.3"
            },
            "type": "library",
            "extra": {
                "branch-alias": {
                    "dev-master": "2.0-dev"
                }
            },
            "autoload": {
                "classmap": [
                    "src/"
                ]
            },
            "notification-url": "https://packagist.org/downloads/",
            "license": [
                "BSD-3-Clause"
            ],
            "authors": [
                {
                    "name": "Sebastian Bergmann",
                    "email": "sebastian@phpunit.de"
                }
            ],
            "description": "Allows reflection of object attributes, including inherited and non-public ones",
            "homepage": "https://github.com/sebastianbergmann/object-reflector/",
            "support": {
                "issues": "https://github.com/sebastianbergmann/object-reflector/issues",
                "source": "https://github.com/sebastianbergmann/object-reflector/tree/2.0.4"
            },
            "funding": [
                {
                    "url": "https://github.com/sebastianbergmann",
                    "type": "github"
                }
            ],
            "time": "2020-10-26T13:14:26+00:00"
        },
        {
            "name": "sebastian/recursion-context",
            "version": "4.0.5",
            "source": {
                "type": "git",
                "url": "https://github.com/sebastianbergmann/recursion-context.git",
                "reference": "e75bd0f07204fec2a0af9b0f3cfe97d05f92efc1"
            },
            "dist": {
                "type": "zip",
                "url": "https://api.github.com/repos/sebastianbergmann/recursion-context/zipball/e75bd0f07204fec2a0af9b0f3cfe97d05f92efc1",
                "reference": "e75bd0f07204fec2a0af9b0f3cfe97d05f92efc1",
                "shasum": ""
            },
            "require": {
                "php": ">=7.3"
            },
            "require-dev": {
                "phpunit/phpunit": "^9.3"
            },
            "type": "library",
            "extra": {
                "branch-alias": {
                    "dev-master": "4.0-dev"
                }
            },
            "autoload": {
                "classmap": [
                    "src/"
                ]
            },
            "notification-url": "https://packagist.org/downloads/",
            "license": [
                "BSD-3-Clause"
            ],
            "authors": [
                {
                    "name": "Sebastian Bergmann",
                    "email": "sebastian@phpunit.de"
                },
                {
                    "name": "Jeff Welch",
                    "email": "whatthejeff@gmail.com"
                },
                {
                    "name": "Adam Harvey",
                    "email": "aharvey@php.net"
                }
            ],
            "description": "Provides functionality to recursively process PHP variables",
            "homepage": "https://github.com/sebastianbergmann/recursion-context",
            "support": {
                "issues": "https://github.com/sebastianbergmann/recursion-context/issues",
                "source": "https://github.com/sebastianbergmann/recursion-context/tree/4.0.5"
            },
            "funding": [
                {
                    "url": "https://github.com/sebastianbergmann",
                    "type": "github"
                }
            ],
            "time": "2023-02-03T06:07:39+00:00"
        },
        {
            "name": "sebastian/resource-operations",
            "version": "3.0.3",
            "source": {
                "type": "git",
                "url": "https://github.com/sebastianbergmann/resource-operations.git",
                "reference": "0f4443cb3a1d92ce809899753bc0d5d5a8dd19a8"
            },
            "dist": {
                "type": "zip",
                "url": "https://api.github.com/repos/sebastianbergmann/resource-operations/zipball/0f4443cb3a1d92ce809899753bc0d5d5a8dd19a8",
                "reference": "0f4443cb3a1d92ce809899753bc0d5d5a8dd19a8",
                "shasum": ""
            },
            "require": {
                "php": ">=7.3"
            },
            "require-dev": {
                "phpunit/phpunit": "^9.0"
            },
            "type": "library",
            "extra": {
                "branch-alias": {
                    "dev-master": "3.0-dev"
                }
            },
            "autoload": {
                "classmap": [
                    "src/"
                ]
            },
            "notification-url": "https://packagist.org/downloads/",
            "license": [
                "BSD-3-Clause"
            ],
            "authors": [
                {
                    "name": "Sebastian Bergmann",
                    "email": "sebastian@phpunit.de"
                }
            ],
            "description": "Provides a list of PHP built-in functions that operate on resources",
            "homepage": "https://www.github.com/sebastianbergmann/resource-operations",
            "support": {
                "issues": "https://github.com/sebastianbergmann/resource-operations/issues",
                "source": "https://github.com/sebastianbergmann/resource-operations/tree/3.0.3"
            },
            "funding": [
                {
                    "url": "https://github.com/sebastianbergmann",
                    "type": "github"
                }
            ],
            "time": "2020-09-28T06:45:17+00:00"
        },
        {
            "name": "sebastian/type",
            "version": "3.2.1",
            "source": {
                "type": "git",
                "url": "https://github.com/sebastianbergmann/type.git",
                "reference": "75e2c2a32f5e0b3aef905b9ed0b179b953b3d7c7"
            },
            "dist": {
                "type": "zip",
                "url": "https://api.github.com/repos/sebastianbergmann/type/zipball/75e2c2a32f5e0b3aef905b9ed0b179b953b3d7c7",
                "reference": "75e2c2a32f5e0b3aef905b9ed0b179b953b3d7c7",
                "shasum": ""
            },
            "require": {
                "php": ">=7.3"
            },
            "require-dev": {
                "phpunit/phpunit": "^9.5"
            },
            "type": "library",
            "extra": {
                "branch-alias": {
                    "dev-master": "3.2-dev"
                }
            },
            "autoload": {
                "classmap": [
                    "src/"
                ]
            },
            "notification-url": "https://packagist.org/downloads/",
            "license": [
                "BSD-3-Clause"
            ],
            "authors": [
                {
                    "name": "Sebastian Bergmann",
                    "email": "sebastian@phpunit.de",
                    "role": "lead"
                }
            ],
            "description": "Collection of value objects that represent the types of the PHP type system",
            "homepage": "https://github.com/sebastianbergmann/type",
            "support": {
                "issues": "https://github.com/sebastianbergmann/type/issues",
                "source": "https://github.com/sebastianbergmann/type/tree/3.2.1"
            },
            "funding": [
                {
                    "url": "https://github.com/sebastianbergmann",
                    "type": "github"
                }
            ],
            "time": "2023-02-03T06:13:03+00:00"
        },
        {
            "name": "sebastian/version",
            "version": "3.0.2",
            "source": {
                "type": "git",
                "url": "https://github.com/sebastianbergmann/version.git",
                "reference": "c6c1022351a901512170118436c764e473f6de8c"
            },
            "dist": {
                "type": "zip",
                "url": "https://api.github.com/repos/sebastianbergmann/version/zipball/c6c1022351a901512170118436c764e473f6de8c",
                "reference": "c6c1022351a901512170118436c764e473f6de8c",
                "shasum": ""
            },
            "require": {
                "php": ">=7.3"
            },
            "type": "library",
            "extra": {
                "branch-alias": {
                    "dev-master": "3.0-dev"
                }
            },
            "autoload": {
                "classmap": [
                    "src/"
                ]
            },
            "notification-url": "https://packagist.org/downloads/",
            "license": [
                "BSD-3-Clause"
            ],
            "authors": [
                {
                    "name": "Sebastian Bergmann",
                    "email": "sebastian@phpunit.de",
                    "role": "lead"
                }
            ],
            "description": "Library that helps with managing the version number of Git-hosted PHP projects",
            "homepage": "https://github.com/sebastianbergmann/version",
            "support": {
                "issues": "https://github.com/sebastianbergmann/version/issues",
                "source": "https://github.com/sebastianbergmann/version/tree/3.0.2"
            },
            "funding": [
                {
                    "url": "https://github.com/sebastianbergmann",
                    "type": "github"
                }
            ],
            "time": "2020-09-28T06:39:44+00:00"
        },
        {
            "name": "squizlabs/php_codesniffer",
            "version": "3.7.2",
            "source": {
                "type": "git",
                "url": "https://github.com/squizlabs/PHP_CodeSniffer.git",
                "reference": "ed8e00df0a83aa96acf703f8c2979ff33341f879"
            },
            "dist": {
                "type": "zip",
                "url": "https://api.github.com/repos/squizlabs/PHP_CodeSniffer/zipball/ed8e00df0a83aa96acf703f8c2979ff33341f879",
                "reference": "ed8e00df0a83aa96acf703f8c2979ff33341f879",
                "shasum": ""
            },
            "require": {
                "ext-simplexml": "*",
                "ext-tokenizer": "*",
                "ext-xmlwriter": "*",
                "php": ">=5.4.0"
            },
            "require-dev": {
                "phpunit/phpunit": "^4.0 || ^5.0 || ^6.0 || ^7.0"
            },
            "bin": [
                "bin/phpcs",
                "bin/phpcbf"
            ],
            "type": "library",
            "extra": {
                "branch-alias": {
                    "dev-master": "3.x-dev"
                }
            },
            "notification-url": "https://packagist.org/downloads/",
            "license": [
                "BSD-3-Clause"
            ],
            "authors": [
                {
                    "name": "Greg Sherwood",
                    "role": "lead"
                }
            ],
            "description": "PHP_CodeSniffer tokenizes PHP, JavaScript and CSS files and detects violations of a defined set of coding standards.",
            "homepage": "https://github.com/squizlabs/PHP_CodeSniffer",
            "keywords": [
                "phpcs",
                "standards",
                "static analysis"
            ],
            "support": {
                "issues": "https://github.com/squizlabs/PHP_CodeSniffer/issues",
                "source": "https://github.com/squizlabs/PHP_CodeSniffer",
                "wiki": "https://github.com/squizlabs/PHP_CodeSniffer/wiki"
            },
            "time": "2023-02-22T23:07:41+00:00"
        },
        {
            "name": "swoole/ide-helper",
            "version": "5.0.2",
            "source": {
                "type": "git",
                "url": "https://github.com/swoole/ide-helper.git",
                "reference": "16cfee44a6ec92254228c39bcab2fb8ae74cc2ea"
            },
            "dist": {
                "type": "zip",
                "url": "https://api.github.com/repos/swoole/ide-helper/zipball/16cfee44a6ec92254228c39bcab2fb8ae74cc2ea",
                "reference": "16cfee44a6ec92254228c39bcab2fb8ae74cc2ea",
                "shasum": ""
            },
            "type": "library",
            "notification-url": "https://packagist.org/downloads/",
            "license": [
                "Apache-2.0"
            ],
            "authors": [
                {
                    "name": "Team Swoole",
                    "email": "team@swoole.com"
                }
            ],
            "description": "IDE help files for Swoole.",
            "support": {
                "issues": "https://github.com/swoole/ide-helper/issues",
                "source": "https://github.com/swoole/ide-helper/tree/5.0.2"
            },
            "time": "2023-03-20T06:05:55+00:00"
        },
        {
            "name": "symfony/polyfill-ctype",
            "version": "v1.27.0",
            "source": {
                "type": "git",
                "url": "https://github.com/symfony/polyfill-ctype.git",
                "reference": "5bbc823adecdae860bb64756d639ecfec17b050a"
            },
            "dist": {
                "type": "zip",
                "url": "https://api.github.com/repos/symfony/polyfill-ctype/zipball/5bbc823adecdae860bb64756d639ecfec17b050a",
                "reference": "5bbc823adecdae860bb64756d639ecfec17b050a",
                "shasum": ""
            },
            "require": {
                "php": ">=7.1"
            },
            "provide": {
                "ext-ctype": "*"
            },
            "suggest": {
                "ext-ctype": "For best performance"
            },
            "type": "library",
            "extra": {
                "branch-alias": {
                    "dev-main": "1.27-dev"
                },
                "thanks": {
                    "name": "symfony/polyfill",
                    "url": "https://github.com/symfony/polyfill"
                }
            },
            "autoload": {
                "files": [
                    "bootstrap.php"
                ],
                "psr-4": {
                    "Symfony\\Polyfill\\Ctype\\": ""
                }
            },
            "notification-url": "https://packagist.org/downloads/",
            "license": [
                "MIT"
            ],
            "authors": [
                {
                    "name": "Gert de Pagter",
                    "email": "BackEndTea@gmail.com"
                },
                {
                    "name": "Symfony Community",
                    "homepage": "https://symfony.com/contributors"
                }
            ],
            "description": "Symfony polyfill for ctype functions",
            "homepage": "https://symfony.com",
            "keywords": [
                "compatibility",
                "ctype",
                "polyfill",
                "portable"
            ],
            "support": {
                "source": "https://github.com/symfony/polyfill-ctype/tree/v1.27.0"
            },
            "funding": [
                {
                    "url": "https://symfony.com/sponsor",
                    "type": "custom"
                },
                {
                    "url": "https://github.com/fabpot",
                    "type": "github"
                },
                {
                    "url": "https://tidelift.com/funding/github/packagist/symfony/symfony",
                    "type": "tidelift"
                }
            ],
            "time": "2022-11-03T14:55:06+00:00"
        },
        {
            "name": "symfony/polyfill-mbstring",
            "version": "v1.27.0",
            "source": {
                "type": "git",
                "url": "https://github.com/symfony/polyfill-mbstring.git",
                "reference": "8ad114f6b39e2c98a8b0e3bd907732c207c2b534"
            },
            "dist": {
                "type": "zip",
                "url": "https://api.github.com/repos/symfony/polyfill-mbstring/zipball/8ad114f6b39e2c98a8b0e3bd907732c207c2b534",
                "reference": "8ad114f6b39e2c98a8b0e3bd907732c207c2b534",
                "shasum": ""
            },
            "require": {
                "php": ">=7.1"
            },
            "provide": {
                "ext-mbstring": "*"
            },
            "suggest": {
                "ext-mbstring": "For best performance"
            },
            "type": "library",
            "extra": {
                "branch-alias": {
                    "dev-main": "1.27-dev"
                },
                "thanks": {
                    "name": "symfony/polyfill",
                    "url": "https://github.com/symfony/polyfill"
                }
            },
            "autoload": {
                "files": [
                    "bootstrap.php"
                ],
                "psr-4": {
                    "Symfony\\Polyfill\\Mbstring\\": ""
                }
            },
            "notification-url": "https://packagist.org/downloads/",
            "license": [
                "MIT"
            ],
            "authors": [
                {
                    "name": "Nicolas Grekas",
                    "email": "p@tchwork.com"
                },
                {
                    "name": "Symfony Community",
                    "homepage": "https://symfony.com/contributors"
                }
            ],
            "description": "Symfony polyfill for the Mbstring extension",
            "homepage": "https://symfony.com",
            "keywords": [
                "compatibility",
                "mbstring",
                "polyfill",
                "portable",
                "shim"
            ],
            "support": {
                "source": "https://github.com/symfony/polyfill-mbstring/tree/v1.27.0"
            },
            "funding": [
                {
                    "url": "https://symfony.com/sponsor",
                    "type": "custom"
                },
                {
                    "url": "https://github.com/fabpot",
                    "type": "github"
                },
                {
                    "url": "https://tidelift.com/funding/github/packagist/symfony/symfony",
                    "type": "tidelift"
                }
            ],
            "time": "2022-11-03T14:55:06+00:00"
        },
        {
            "name": "textalk/websocket",
            "version": "1.5.7",
            "source": {
                "type": "git",
                "url": "https://github.com/Textalk/websocket-php.git",
                "reference": "1712325e99b6bf869ccbf9bf41ab749e7328ea46"
            },
            "dist": {
                "type": "zip",
                "url": "https://api.github.com/repos/Textalk/websocket-php/zipball/1712325e99b6bf869ccbf9bf41ab749e7328ea46",
                "reference": "1712325e99b6bf869ccbf9bf41ab749e7328ea46",
                "shasum": ""
            },
            "require": {
                "php": "^7.2 | ^8.0",
                "psr/log": "^1 | ^2 | ^3"
            },
            "require-dev": {
                "php-coveralls/php-coveralls": "^2.0",
                "phpunit/phpunit": "^8.0|^9.0",
                "squizlabs/php_codesniffer": "^3.5"
            },
            "type": "library",
            "autoload": {
                "psr-4": {
                    "WebSocket\\": "lib"
                }
            },
            "notification-url": "https://packagist.org/downloads/",
            "license": [
                "ISC"
            ],
            "authors": [
                {
                    "name": "Fredrik Liljegren"
                },
                {
                    "name": "Sören Jensen",
                    "email": "soren@abicart.se"
                }
            ],
            "description": "WebSocket client and server",
            "support": {
                "issues": "https://github.com/Textalk/websocket-php/issues",
                "source": "https://github.com/Textalk/websocket-php/tree/1.5.7"
            },
            "time": "2022-03-29T09:46:59+00:00"
        },
        {
            "name": "theseer/tokenizer",
            "version": "1.2.1",
            "source": {
                "type": "git",
                "url": "https://github.com/theseer/tokenizer.git",
                "reference": "34a41e998c2183e22995f158c581e7b5e755ab9e"
            },
            "dist": {
                "type": "zip",
                "url": "https://api.github.com/repos/theseer/tokenizer/zipball/34a41e998c2183e22995f158c581e7b5e755ab9e",
                "reference": "34a41e998c2183e22995f158c581e7b5e755ab9e",
                "shasum": ""
            },
            "require": {
                "ext-dom": "*",
                "ext-tokenizer": "*",
                "ext-xmlwriter": "*",
                "php": "^7.2 || ^8.0"
            },
            "type": "library",
            "autoload": {
                "classmap": [
                    "src/"
                ]
            },
            "notification-url": "https://packagist.org/downloads/",
            "license": [
                "BSD-3-Clause"
            ],
            "authors": [
                {
                    "name": "Arne Blankerts",
                    "email": "arne@blankerts.de",
                    "role": "Developer"
                }
            ],
            "description": "A small library for converting tokenized PHP source code into XML and potentially other formats",
            "support": {
                "issues": "https://github.com/theseer/tokenizer/issues",
                "source": "https://github.com/theseer/tokenizer/tree/1.2.1"
            },
            "funding": [
                {
                    "url": "https://github.com/theseer",
                    "type": "github"
                }
            ],
            "time": "2021-07-28T10:34:58+00:00"
        },
        {
            "name": "twig/twig",
            "version": "v3.7.0",
            "source": {
                "type": "git",
                "url": "https://github.com/twigphp/Twig.git",
                "reference": "5cf942bbab3df42afa918caeba947f1b690af64b"
            },
            "dist": {
                "type": "zip",
                "url": "https://api.github.com/repos/twigphp/Twig/zipball/5cf942bbab3df42afa918caeba947f1b690af64b",
                "reference": "5cf942bbab3df42afa918caeba947f1b690af64b",
                "shasum": ""
            },
            "require": {
                "php": ">=7.2.5",
                "symfony/polyfill-ctype": "^1.8",
                "symfony/polyfill-mbstring": "^1.3"
            },
            "require-dev": {
                "psr/container": "^1.0|^2.0",
                "symfony/phpunit-bridge": "^4.4.9|^5.0.9|^6.0"
            },
            "type": "library",
            "autoload": {
                "psr-4": {
                    "Twig\\": "src/"
                }
            },
            "notification-url": "https://packagist.org/downloads/",
            "license": [
                "BSD-3-Clause"
            ],
            "authors": [
                {
                    "name": "Fabien Potencier",
                    "email": "fabien@symfony.com",
                    "homepage": "http://fabien.potencier.org",
                    "role": "Lead Developer"
                },
                {
                    "name": "Twig Team",
                    "role": "Contributors"
                },
                {
                    "name": "Armin Ronacher",
                    "email": "armin.ronacher@active-4.com",
                    "role": "Project Founder"
                }
            ],
            "description": "Twig, the flexible, fast, and secure template language for PHP",
            "homepage": "https://twig.symfony.com",
            "keywords": [
                "templating"
            ],
            "support": {
                "issues": "https://github.com/twigphp/Twig/issues",
                "source": "https://github.com/twigphp/Twig/tree/v3.7.0"
            },
            "funding": [
                {
                    "url": "https://github.com/fabpot",
                    "type": "github"
                },
                {
                    "url": "https://tidelift.com/funding/github/packagist/twig/twig",
                    "type": "tidelift"
                }
            ],
            "time": "2023-07-26T07:16:09+00:00"
        }
    ],
    "aliases": [],
    "minimum-stability": "stable",
    "stability-flags": [],
    "prefer-stable": false,
    "prefer-lowest": false,
    "platform": {
        "php": ">=8.0.0",
        "ext-curl": "*",
        "ext-imagick": "*",
        "ext-mbstring": "*",
        "ext-json": "*",
        "ext-yaml": "*",
        "ext-dom": "*",
        "ext-redis": "*",
        "ext-swoole": "*",
        "ext-pdo": "*",
        "ext-openssl": "*",
        "ext-zlib": "*",
        "ext-sockets": "*"
    },
    "platform-dev": {
        "ext-fileinfo": "*"
    },
    "platform-overrides": {
        "php": "8.0"
    },
    "plugin-api-version": "2.1.0"
}<|MERGE_RESOLUTION|>--- conflicted
+++ resolved
@@ -4,11 +4,7 @@
         "Read more about it at https://getcomposer.org/doc/01-basic-usage.md#installing-dependencies",
         "This file is @generated automatically"
     ],
-<<<<<<< HEAD
-    "content-hash": "b87e28f6f096af1fd3b1ddee62fe2f13",
-=======
-    "content-hash": "98cd1f694dc31ab2091b55110664a311",
->>>>>>> c1b7b6cd
+    "content-hash": "e4934eff80bec5e9fe402528df07d72d",
     "packages": [
         {
             "name": "adhocore/jwt",
@@ -1967,16 +1963,16 @@
         },
         {
             "name": "utopia-php/migration",
-            "version": "0.3.0",
+            "version": "0.3.1",
             "source": {
                 "type": "git",
                 "url": "https://github.com/utopia-php/migration.git",
-                "reference": "8a1d4de19002e4c8eabf368edff6b653b6722880"
-            },
-            "dist": {
-                "type": "zip",
-                "url": "https://api.github.com/repos/utopia-php/migration/zipball/8a1d4de19002e4c8eabf368edff6b653b6722880",
-                "reference": "8a1d4de19002e4c8eabf368edff6b653b6722880",
+                "reference": "af4233f4ff6a37982dad294033199ce29cafc00c"
+            },
+            "dist": {
+                "type": "zip",
+                "url": "https://api.github.com/repos/utopia-php/migration/zipball/af4233f4ff6a37982dad294033199ce29cafc00c",
+                "reference": "af4233f4ff6a37982dad294033199ce29cafc00c",
                 "shasum": ""
             },
             "require": {
@@ -2019,9 +2015,9 @@
             ],
             "support": {
                 "issues": "https://github.com/utopia-php/migration/issues",
-                "source": "https://github.com/utopia-php/migration/tree/0.3.0"
-            },
-            "time": "2023-08-16T11:57:13+00:00"
+                "source": "https://github.com/utopia-php/migration/tree/0.3.1"
+            },
+            "time": "2023-08-17T14:18:09+00:00"
         },
         {
             "name": "utopia-php/mongo",
