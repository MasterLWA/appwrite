--- conflicted
+++ resolved
@@ -4,11 +4,7 @@
         "Read more about it at https://getcomposer.org/doc/01-basic-usage.md#installing-dependencies",
         "This file is @generated automatically"
     ],
-<<<<<<< HEAD
-    "content-hash": "a328295b2b11cf89bbae0f3a8d9143ee",
-=======
     "content-hash": "3463ecea7830f29a67317097ad2aeb66",
->>>>>>> 4df8ba39
     "packages": [
         {
             "name": "adhocore/jwt",
@@ -526,21 +522,12 @@
             "source": {
                 "type": "git",
                 "url": "https://github.com/guzzle/psr7.git",
-<<<<<<< HEAD
-                "reference": "64245c4a03d43ddb638c4ff0b2d330c2af726ec5"
-            },
-            "dist": {
-                "type": "zip",
-                "url": "https://api.github.com/repos/guzzle/psr7/zipball/64245c4a03d43ddb638c4ff0b2d330c2af726ec5",
-                "reference": "64245c4a03d43ddb638c4ff0b2d330c2af726ec5",
-=======
                 "reference": "d7fe0a0eabc266c3dcf2f20aa12121044ff196a4"
             },
             "dist": {
                 "type": "zip",
                 "url": "https://api.github.com/repos/guzzle/psr7/zipball/d7fe0a0eabc266c3dcf2f20aa12121044ff196a4",
                 "reference": "d7fe0a0eabc266c3dcf2f20aa12121044ff196a4",
->>>>>>> 4df8ba39
                 "shasum": ""
             },
             "require": {
@@ -602,11 +589,7 @@
                 "issues": "https://github.com/guzzle/psr7/issues",
                 "source": "https://github.com/guzzle/psr7/tree/1.x"
             },
-<<<<<<< HEAD
-            "time": "2021-03-07T16:17:45+00:00"
-=======
             "time": "2021-03-09T14:42:40+00:00"
->>>>>>> 4df8ba39
         },
         {
             "name": "influxdb/influxdb-php",
@@ -2303,11 +2286,7 @@
         },
         {
             "name": "appwrite/sdk-generator",
-<<<<<<< HEAD
-            "version": "dev-master",
-=======
             "version": "0.6.3",
->>>>>>> 4df8ba39
             "source": {
                 "type": "git",
                 "url": "https://github.com/appwrite/sdk-generator",
@@ -4954,21 +4933,12 @@
             "source": {
                 "type": "git",
                 "url": "https://github.com/symfony/console.git",
-<<<<<<< HEAD
-                "reference": "92e1b7c4381c3c51e327b99c7ff067411e291783"
-            },
-            "dist": {
-                "type": "zip",
-                "url": "https://api.github.com/repos/symfony/console/zipball/92e1b7c4381c3c51e327b99c7ff067411e291783",
-                "reference": "92e1b7c4381c3c51e327b99c7ff067411e291783",
-=======
                 "reference": "e8bee16c337d9553fb737adf79d6aabe330fd982"
             },
             "dist": {
                 "type": "zip",
                 "url": "https://api.github.com/repos/symfony/console/zipball/e8bee16c337d9553fb737adf79d6aabe330fd982",
                 "reference": "e8bee16c337d9553fb737adf79d6aabe330fd982",
->>>>>>> 4df8ba39
                 "shasum": ""
             },
             "require": {
@@ -5053,11 +5023,7 @@
                     "type": "tidelift"
                 }
             ],
-<<<<<<< HEAD
-            "time": "2021-03-06T13:50:37+00:00"
-=======
             "time": "2021-03-12T08:40:58+00:00"
->>>>>>> 4df8ba39
         },
         {
             "name": "symfony/polyfill-intl-grapheme",
