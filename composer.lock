{
    "_readme": [
        "This file locks the dependencies of your project to a known state",
        "Read more about it at https://getcomposer.org/doc/01-basic-usage.md#installing-dependencies",
        "This file is @generated automatically"
    ],
    "content-hash": "e44426d5884ef97987ebbb711a9ee189",
    "packages": [
        {
            "name": "adhocore/jwt",
            "version": "1.1.2",
            "source": {
                "type": "git",
                "url": "https://github.com/adhocore/php-jwt.git",
                "reference": "6c434af7170090bb7a8880d2bc220a2254ba7899"
            },
            "dist": {
                "type": "zip",
                "url": "https://api.github.com/repos/adhocore/php-jwt/zipball/6c434af7170090bb7a8880d2bc220a2254ba7899",
                "reference": "6c434af7170090bb7a8880d2bc220a2254ba7899",
                "shasum": ""
            },
            "require": {
                "php": "^7.0 || ^8.0"
            },
            "require-dev": {
                "phpunit/phpunit": "^6.5 || ^7.5"
            },
            "type": "library",
            "autoload": {
                "psr-4": {
                    "Ahc\\Jwt\\": "src/"
                }
            },
            "notification-url": "https://packagist.org/downloads/",
            "license": [
                "MIT"
            ],
            "authors": [
                {
                    "name": "Jitendra Adhikari",
                    "email": "jiten.adhikary@gmail.com"
                }
            ],
            "description": "Ultra lightweight JSON web token (JWT) library for PHP5.5+.",
            "keywords": [
                "auth",
                "json-web-token",
                "jwt",
                "jwt-auth",
                "jwt-php",
                "token"
            ],
            "support": {
                "issues": "https://github.com/adhocore/php-jwt/issues",
                "source": "https://github.com/adhocore/php-jwt/tree/1.1.2"
            },
            "funding": [
                {
                    "url": "https://paypal.me/ji10",
                    "type": "custom"
                }
            ],
            "time": "2021-02-20T09:56:44+00:00"
        },
        {
            "name": "appwrite/php-clamav",
            "version": "1.1.0",
            "source": {
                "type": "git",
                "url": "https://github.com/appwrite/php-clamav.git",
                "reference": "61d00f24f9e7766fbba233e7b8d09c5475388073"
            },
            "dist": {
                "type": "zip",
                "url": "https://api.github.com/repos/appwrite/php-clamav/zipball/61d00f24f9e7766fbba233e7b8d09c5475388073",
                "reference": "61d00f24f9e7766fbba233e7b8d09c5475388073",
                "shasum": ""
            },
            "require": {
                "ext-sockets": "*",
                "php": ">=7.1"
            },
            "require-dev": {
                "phpunit/phpunit": "^7.0"
            },
            "type": "library",
            "autoload": {
                "psr-4": {
                    "Appwrite\\ClamAV\\": "src/ClamAV"
                }
            },
            "notification-url": "https://packagist.org/downloads/",
            "license": [
                "MIT"
            ],
            "authors": [
                {
                    "name": "Eldad Fux",
                    "email": "eldad@appwrite.io"
                }
            ],
            "description": "ClamAV network and pipe client for PHP",
            "keywords": [
                "anti virus",
                "appwrite",
                "clamav",
                "php"
            ],
            "support": {
                "issues": "https://github.com/appwrite/php-clamav/issues",
                "source": "https://github.com/appwrite/php-clamav/tree/1.1.0"
            },
            "time": "2020-10-02T05:23:46+00:00"
        },
        {
            "name": "appwrite/php-runtimes",
            "version": "0.11.0",
            "source": {
                "type": "git",
                "url": "https://github.com/appwrite/runtimes.git",
                "reference": "547fc026e11c0946846a8ac690898f5bf53be101"
            },
            "require": {
                "php": ">=8.0",
                "utopia-php/system": "0.4.*"
            },
            "require-dev": {
                "phpunit/phpunit": "^9.3",
                "vimeo/psalm": "4.0.1"
            },
            "type": "library",
            "autoload": {
                "psr-4": {
                    "Appwrite\\Runtimes\\": "src/Runtimes"
                }
            },
            "license": [
                "BSD-3-Clause"
            ],
            "authors": [
                {
                    "name": "Eldad Fux",
                    "email": "eldad@appwrite.io"
                },
                {
                    "name": "Torsten Dittmann",
                    "email": "torsten@appwrite.io"
                }
            ],
            "description": "Appwrite repository for Cloud Function runtimes that contains the configurations and tests for all of the Appwrite runtime environments.",
            "keywords": [
                "appwrite",
                "php",
                "runtimes"
            ],
            "time": "2022-08-15T14:03:36+00:00"
        },
        {
            "name": "chillerlan/php-qrcode",
            "version": "4.3.3",
            "source": {
                "type": "git",
                "url": "https://github.com/chillerlan/php-qrcode.git",
                "reference": "6356b246948ac1025882b3f55e7c68ebd4515ae3"
            },
            "dist": {
                "type": "zip",
                "url": "https://api.github.com/repos/chillerlan/php-qrcode/zipball/6356b246948ac1025882b3f55e7c68ebd4515ae3",
                "reference": "6356b246948ac1025882b3f55e7c68ebd4515ae3",
                "shasum": ""
            },
            "require": {
                "chillerlan/php-settings-container": "^2.1",
                "ext-mbstring": "*",
                "php": "^7.4 || ^8.0"
            },
            "require-dev": {
                "phan/phan": "^5.3",
                "phpunit/phpunit": "^9.5",
                "setasign/fpdf": "^1.8.2"
            },
            "suggest": {
                "chillerlan/php-authenticator": "Yet another Google authenticator! Also creates URIs for mobile apps.",
                "setasign/fpdf": "Required to use the QR FPDF output."
            },
            "type": "library",
            "autoload": {
                "psr-4": {
                    "chillerlan\\QRCode\\": "src/"
                }
            },
            "notification-url": "https://packagist.org/downloads/",
            "license": [
                "MIT"
            ],
            "authors": [
                {
                    "name": "Kazuhiko Arase",
                    "homepage": "https://github.com/kazuhikoarase"
                },
                {
                    "name": "Smiley",
                    "email": "smiley@chillerlan.net",
                    "homepage": "https://github.com/codemasher"
                },
                {
                    "name": "Contributors",
                    "homepage": "https://github.com/chillerlan/php-qrcode/graphs/contributors"
                }
            ],
            "description": "A QR code generator. PHP 7.4+",
            "homepage": "https://github.com/chillerlan/php-qrcode",
            "keywords": [
                "phpqrcode",
                "qr",
                "qr code",
                "qrcode",
                "qrcode-generator"
            ],
            "support": {
                "issues": "https://github.com/chillerlan/php-qrcode/issues",
                "source": "https://github.com/chillerlan/php-qrcode/tree/4.3.3"
            },
            "funding": [
                {
                    "url": "https://www.paypal.com/donate?hosted_button_id=WLYUNAT9ZTJZ4",
                    "type": "custom"
                },
                {
                    "url": "https://ko-fi.com/codemasher",
                    "type": "ko_fi"
                }
            ],
            "time": "2021-11-25T22:38:09+00:00"
        },
        {
            "name": "chillerlan/php-settings-container",
            "version": "2.1.4",
            "source": {
                "type": "git",
                "url": "https://github.com/chillerlan/php-settings-container.git",
                "reference": "1beb7df3c14346d4344b0b2e12f6f9a74feabd4a"
            },
            "dist": {
                "type": "zip",
                "url": "https://api.github.com/repos/chillerlan/php-settings-container/zipball/1beb7df3c14346d4344b0b2e12f6f9a74feabd4a",
                "reference": "1beb7df3c14346d4344b0b2e12f6f9a74feabd4a",
                "shasum": ""
            },
            "require": {
                "ext-json": "*",
                "php": "^7.4 || ^8.0"
            },
            "require-dev": {
                "phan/phan": "^5.3",
                "phpunit/phpunit": "^9.5"
            },
            "type": "library",
            "autoload": {
                "psr-4": {
                    "chillerlan\\Settings\\": "src/"
                }
            },
            "notification-url": "https://packagist.org/downloads/",
            "license": [
                "MIT"
            ],
            "authors": [
                {
                    "name": "Smiley",
                    "email": "smiley@chillerlan.net",
                    "homepage": "https://github.com/codemasher"
                }
            ],
            "description": "A container class for immutable settings objects. Not a DI container. PHP 7.4+",
            "homepage": "https://github.com/chillerlan/php-settings-container",
            "keywords": [
                "PHP7",
                "Settings",
                "configuration",
                "container",
                "helper"
            ],
            "support": {
                "issues": "https://github.com/chillerlan/php-settings-container/issues",
                "source": "https://github.com/chillerlan/php-settings-container"
            },
            "funding": [
                {
                    "url": "https://www.paypal.com/donate?hosted_button_id=WLYUNAT9ZTJZ4",
                    "type": "custom"
                },
                {
                    "url": "https://ko-fi.com/codemasher",
                    "type": "ko_fi"
                }
            ],
            "time": "2022-07-05T22:32:14+00:00"
        },
        {
            "name": "colinmollenhour/credis",
            "version": "v1.13.1",
            "source": {
                "type": "git",
                "url": "https://github.com/colinmollenhour/credis.git",
                "reference": "85df015088e00daf8ce395189de22c8eb45c8d49"
            },
            "dist": {
                "type": "zip",
                "url": "https://api.github.com/repos/colinmollenhour/credis/zipball/85df015088e00daf8ce395189de22c8eb45c8d49",
                "reference": "85df015088e00daf8ce395189de22c8eb45c8d49",
                "shasum": ""
            },
            "require": {
                "php": ">=5.6.0"
            },
            "suggest": {
                "ext-redis": "Improved performance for communicating with redis"
            },
            "type": "library",
            "autoload": {
                "classmap": [
                    "Client.php",
                    "Cluster.php",
                    "Sentinel.php",
                    "Module.php"
                ]
            },
            "notification-url": "https://packagist.org/downloads/",
            "license": [
                "MIT"
            ],
            "authors": [
                {
                    "name": "Colin Mollenhour",
                    "email": "colin@mollenhour.com"
                }
            ],
            "description": "Credis is a lightweight interface to the Redis key-value store which wraps the phpredis library when available for better performance.",
            "homepage": "https://github.com/colinmollenhour/credis",
            "support": {
                "issues": "https://github.com/colinmollenhour/credis/issues",
                "source": "https://github.com/colinmollenhour/credis/tree/v1.13.1"
            },
            "time": "2022-06-20T22:56:59+00:00"
        },
        {
            "name": "dragonmantank/cron-expression",
            "version": "v3.3.1",
            "source": {
                "type": "git",
                "url": "https://github.com/dragonmantank/cron-expression.git",
                "reference": "be85b3f05b46c39bbc0d95f6c071ddff669510fa"
            },
            "dist": {
                "type": "zip",
                "url": "https://api.github.com/repos/dragonmantank/cron-expression/zipball/be85b3f05b46c39bbc0d95f6c071ddff669510fa",
                "reference": "be85b3f05b46c39bbc0d95f6c071ddff669510fa",
                "shasum": ""
            },
            "require": {
                "php": "^7.2|^8.0",
                "webmozart/assert": "^1.0"
            },
            "replace": {
                "mtdowling/cron-expression": "^1.0"
            },
            "require-dev": {
                "phpstan/extension-installer": "^1.0",
                "phpstan/phpstan": "^1.0",
                "phpstan/phpstan-webmozart-assert": "^1.0",
                "phpunit/phpunit": "^7.0|^8.0|^9.0"
            },
            "type": "library",
            "autoload": {
                "psr-4": {
                    "Cron\\": "src/Cron/"
                }
            },
            "notification-url": "https://packagist.org/downloads/",
            "license": [
                "MIT"
            ],
            "authors": [
                {
                    "name": "Chris Tankersley",
                    "email": "chris@ctankersley.com",
                    "homepage": "https://github.com/dragonmantank"
                }
            ],
            "description": "CRON for PHP: Calculate the next or previous run date and determine if a CRON expression is due",
            "keywords": [
                "cron",
                "schedule"
            ],
            "support": {
                "issues": "https://github.com/dragonmantank/cron-expression/issues",
                "source": "https://github.com/dragonmantank/cron-expression/tree/v3.3.1"
            },
            "funding": [
                {
                    "url": "https://github.com/dragonmantank",
                    "type": "github"
                }
            ],
            "time": "2022-01-18T15:43:28+00:00"
        },
        {
            "name": "guzzlehttp/guzzle",
            "version": "7.5.0",
            "source": {
                "type": "git",
                "url": "https://github.com/guzzle/guzzle.git",
                "reference": "b50a2a1251152e43f6a37f0fa053e730a67d25ba"
            },
            "dist": {
                "type": "zip",
                "url": "https://api.github.com/repos/guzzle/guzzle/zipball/b50a2a1251152e43f6a37f0fa053e730a67d25ba",
                "reference": "b50a2a1251152e43f6a37f0fa053e730a67d25ba",
                "shasum": ""
            },
            "require": {
                "ext-json": "*",
                "guzzlehttp/promises": "^1.5",
                "guzzlehttp/psr7": "^1.9 || ^2.4",
                "php": "^7.2.5 || ^8.0",
                "psr/http-client": "^1.0",
                "symfony/deprecation-contracts": "^2.2 || ^3.0"
            },
            "provide": {
                "psr/http-client-implementation": "1.0"
            },
            "require-dev": {
                "bamarni/composer-bin-plugin": "^1.8.1",
                "ext-curl": "*",
                "php-http/client-integration-tests": "^3.0",
                "phpunit/phpunit": "^8.5.29 || ^9.5.23",
                "psr/log": "^1.1 || ^2.0 || ^3.0"
            },
            "suggest": {
                "ext-curl": "Required for CURL handler support",
                "ext-intl": "Required for Internationalized Domain Name (IDN) support",
                "psr/log": "Required for using the Log middleware"
            },
            "type": "library",
            "extra": {
                "bamarni-bin": {
                    "bin-links": true,
                    "forward-command": false
                },
                "branch-alias": {
                    "dev-master": "7.5-dev"
                }
            },
            "autoload": {
                "files": [
                    "src/functions_include.php"
                ],
                "psr-4": {
                    "GuzzleHttp\\": "src/"
                }
            },
            "notification-url": "https://packagist.org/downloads/",
            "license": [
                "MIT"
            ],
            "authors": [
                {
                    "name": "Graham Campbell",
                    "email": "hello@gjcampbell.co.uk",
                    "homepage": "https://github.com/GrahamCampbell"
                },
                {
                    "name": "Michael Dowling",
                    "email": "mtdowling@gmail.com",
                    "homepage": "https://github.com/mtdowling"
                },
                {
                    "name": "Jeremy Lindblom",
                    "email": "jeremeamia@gmail.com",
                    "homepage": "https://github.com/jeremeamia"
                },
                {
                    "name": "George Mponos",
                    "email": "gmponos@gmail.com",
                    "homepage": "https://github.com/gmponos"
                },
                {
                    "name": "Tobias Nyholm",
                    "email": "tobias.nyholm@gmail.com",
                    "homepage": "https://github.com/Nyholm"
                },
                {
                    "name": "Márk Sági-Kazár",
                    "email": "mark.sagikazar@gmail.com",
                    "homepage": "https://github.com/sagikazarmark"
                },
                {
                    "name": "Tobias Schultze",
                    "email": "webmaster@tubo-world.de",
                    "homepage": "https://github.com/Tobion"
                }
            ],
            "description": "Guzzle is a PHP HTTP client library",
            "keywords": [
                "client",
                "curl",
                "framework",
                "http",
                "http client",
                "psr-18",
                "psr-7",
                "rest",
                "web service"
            ],
            "support": {
                "issues": "https://github.com/guzzle/guzzle/issues",
                "source": "https://github.com/guzzle/guzzle/tree/7.5.0"
            },
            "funding": [
                {
                    "url": "https://github.com/GrahamCampbell",
                    "type": "github"
                },
                {
                    "url": "https://github.com/Nyholm",
                    "type": "github"
                },
                {
                    "url": "https://tidelift.com/funding/github/packagist/guzzlehttp/guzzle",
                    "type": "tidelift"
                }
            ],
            "time": "2022-08-28T15:39:27+00:00"
        },
        {
            "name": "guzzlehttp/promises",
            "version": "1.5.2",
            "source": {
                "type": "git",
                "url": "https://github.com/guzzle/promises.git",
                "reference": "b94b2807d85443f9719887892882d0329d1e2598"
            },
            "dist": {
                "type": "zip",
                "url": "https://api.github.com/repos/guzzle/promises/zipball/b94b2807d85443f9719887892882d0329d1e2598",
                "reference": "b94b2807d85443f9719887892882d0329d1e2598",
                "shasum": ""
            },
            "require": {
                "php": ">=5.5"
            },
            "require-dev": {
                "symfony/phpunit-bridge": "^4.4 || ^5.1"
            },
            "type": "library",
            "extra": {
                "branch-alias": {
                    "dev-master": "1.5-dev"
                }
            },
            "autoload": {
                "files": [
                    "src/functions_include.php"
                ],
                "psr-4": {
                    "GuzzleHttp\\Promise\\": "src/"
                }
            },
            "notification-url": "https://packagist.org/downloads/",
            "license": [
                "MIT"
            ],
            "authors": [
                {
                    "name": "Graham Campbell",
                    "email": "hello@gjcampbell.co.uk",
                    "homepage": "https://github.com/GrahamCampbell"
                },
                {
                    "name": "Michael Dowling",
                    "email": "mtdowling@gmail.com",
                    "homepage": "https://github.com/mtdowling"
                },
                {
                    "name": "Tobias Nyholm",
                    "email": "tobias.nyholm@gmail.com",
                    "homepage": "https://github.com/Nyholm"
                },
                {
                    "name": "Tobias Schultze",
                    "email": "webmaster@tubo-world.de",
                    "homepage": "https://github.com/Tobion"
                }
            ],
            "description": "Guzzle promises library",
            "keywords": [
                "promise"
            ],
            "support": {
                "issues": "https://github.com/guzzle/promises/issues",
                "source": "https://github.com/guzzle/promises/tree/1.5.2"
            },
            "funding": [
                {
                    "url": "https://github.com/GrahamCampbell",
                    "type": "github"
                },
                {
                    "url": "https://github.com/Nyholm",
                    "type": "github"
                },
                {
                    "url": "https://tidelift.com/funding/github/packagist/guzzlehttp/promises",
                    "type": "tidelift"
                }
            ],
            "time": "2022-08-28T14:55:35+00:00"
        },
        {
            "name": "guzzlehttp/psr7",
            "version": "2.4.3",
            "source": {
                "type": "git",
                "url": "https://github.com/guzzle/psr7.git",
                "reference": "67c26b443f348a51926030c83481b85718457d3d"
            },
            "dist": {
                "type": "zip",
                "url": "https://api.github.com/repos/guzzle/psr7/zipball/67c26b443f348a51926030c83481b85718457d3d",
                "reference": "67c26b443f348a51926030c83481b85718457d3d",
                "shasum": ""
            },
            "require": {
                "php": "^7.2.5 || ^8.0",
                "psr/http-factory": "^1.0",
                "psr/http-message": "^1.0",
                "ralouphie/getallheaders": "^3.0"
            },
            "provide": {
                "psr/http-factory-implementation": "1.0",
                "psr/http-message-implementation": "1.0"
            },
            "require-dev": {
                "bamarni/composer-bin-plugin": "^1.8.1",
                "http-interop/http-factory-tests": "^0.9",
                "phpunit/phpunit": "^8.5.29 || ^9.5.23"
            },
            "suggest": {
                "laminas/laminas-httphandlerrunner": "Emit PSR-7 responses"
            },
            "type": "library",
            "extra": {
                "bamarni-bin": {
                    "bin-links": true,
                    "forward-command": false
                },
                "branch-alias": {
                    "dev-master": "2.4-dev"
                }
            },
            "autoload": {
                "psr-4": {
                    "GuzzleHttp\\Psr7\\": "src/"
                }
            },
            "notification-url": "https://packagist.org/downloads/",
            "license": [
                "MIT"
            ],
            "authors": [
                {
                    "name": "Graham Campbell",
                    "email": "hello@gjcampbell.co.uk",
                    "homepage": "https://github.com/GrahamCampbell"
                },
                {
                    "name": "Michael Dowling",
                    "email": "mtdowling@gmail.com",
                    "homepage": "https://github.com/mtdowling"
                },
                {
                    "name": "George Mponos",
                    "email": "gmponos@gmail.com",
                    "homepage": "https://github.com/gmponos"
                },
                {
                    "name": "Tobias Nyholm",
                    "email": "tobias.nyholm@gmail.com",
                    "homepage": "https://github.com/Nyholm"
                },
                {
                    "name": "Márk Sági-Kazár",
                    "email": "mark.sagikazar@gmail.com",
                    "homepage": "https://github.com/sagikazarmark"
                },
                {
                    "name": "Tobias Schultze",
                    "email": "webmaster@tubo-world.de",
                    "homepage": "https://github.com/Tobion"
                },
                {
                    "name": "Márk Sági-Kazár",
                    "email": "mark.sagikazar@gmail.com",
                    "homepage": "https://sagikazarmark.hu"
                }
            ],
            "description": "PSR-7 message implementation that also provides common utility methods",
            "keywords": [
                "http",
                "message",
                "psr-7",
                "request",
                "response",
                "stream",
                "uri",
                "url"
            ],
            "support": {
                "issues": "https://github.com/guzzle/psr7/issues",
                "source": "https://github.com/guzzle/psr7/tree/2.4.3"
            },
            "funding": [
                {
                    "url": "https://github.com/GrahamCampbell",
                    "type": "github"
                },
                {
                    "url": "https://github.com/Nyholm",
                    "type": "github"
                },
                {
                    "url": "https://tidelift.com/funding/github/packagist/guzzlehttp/psr7",
                    "type": "tidelift"
                }
            ],
            "time": "2022-10-26T14:07:24+00:00"
        },
        {
            "name": "influxdb/influxdb-php",
            "version": "1.15.2",
            "source": {
                "type": "git",
                "url": "https://github.com/influxdata/influxdb-php.git",
                "reference": "d6e59f4f04ab9107574fda69c2cbe36671253d03"
            },
            "dist": {
                "type": "zip",
                "url": "https://api.github.com/repos/influxdata/influxdb-php/zipball/d6e59f4f04ab9107574fda69c2cbe36671253d03",
                "reference": "d6e59f4f04ab9107574fda69c2cbe36671253d03",
                "shasum": ""
            },
            "require": {
                "guzzlehttp/guzzle": "^6.0|^7.0",
                "php": "^5.5 || ^7.0 || ^8.0"
            },
            "require-dev": {
                "dms/phpunit-arraysubset-asserts": "^0.2.1",
                "phpunit/phpunit": "^9.5"
            },
            "suggest": {
                "ext-curl": "Curl extension, needed for Curl driver",
                "stefanotorresi/influxdb-php-async": "An asyncronous client for InfluxDB, implemented via ReactPHP."
            },
            "type": "library",
            "autoload": {
                "psr-4": {
                    "InfluxDB\\": "src/InfluxDB"
                }
            },
            "notification-url": "https://packagist.org/downloads/",
            "license": [
                "MIT"
            ],
            "authors": [
                {
                    "name": "Stephen Hoogendijk",
                    "email": "stephen@tca0.nl"
                },
                {
                    "name": "Daniel Martinez",
                    "email": "danimartcas@hotmail.com"
                },
                {
                    "name": "Gianluca Arbezzano",
                    "email": "gianarb92@gmail.com"
                }
            ],
            "description": "InfluxDB client library for PHP",
            "keywords": [
                "client",
                "influxdata",
                "influxdb",
                "influxdb class",
                "influxdb client",
                "influxdb library",
                "time series"
            ],
            "support": {
                "issues": "https://github.com/influxdata/influxdb-php/issues",
                "source": "https://github.com/influxdata/influxdb-php/tree/1.15.2"
            },
            "time": "2020-12-26T17:45:17+00:00"
        },
        {
            "name": "matomo/device-detector",
            "version": "6.0.0",
            "source": {
                "type": "git",
                "url": "https://github.com/matomo-org/device-detector.git",
                "reference": "7fc2af3af62bd69e6e3404d561e371a83c112be9"
            },
            "dist": {
                "type": "zip",
                "url": "https://api.github.com/repos/matomo-org/device-detector/zipball/7fc2af3af62bd69e6e3404d561e371a83c112be9",
                "reference": "7fc2af3af62bd69e6e3404d561e371a83c112be9",
                "shasum": ""
            },
            "require": {
                "mustangostang/spyc": "*",
                "php": "^7.2|^8.0"
            },
            "replace": {
                "piwik/device-detector": "self.version"
            },
            "require-dev": {
                "matthiasmullie/scrapbook": "^1.4.7",
                "mayflower/mo4-coding-standard": "^v8.0.0",
                "phpstan/phpstan": "^0.12.52",
                "phpunit/phpunit": "^8.5.8",
                "psr/cache": "^1.0.1",
                "psr/simple-cache": "^1.0.1",
                "symfony/yaml": "^5.1.7"
            },
            "suggest": {
                "doctrine/cache": "Can directly be used for caching purpose",
                "ext-yaml": "Necessary for using the Pecl YAML parser"
            },
            "type": "library",
            "autoload": {
                "psr-4": {
                    "DeviceDetector\\": ""
                },
                "exclude-from-classmap": [
                    "Tests/"
                ]
            },
            "notification-url": "https://packagist.org/downloads/",
            "license": [
                "LGPL-3.0-or-later"
            ],
            "authors": [
                {
                    "name": "The Matomo Team",
                    "email": "hello@matomo.org",
                    "homepage": "https://matomo.org/team/"
                }
            ],
            "description": "The Universal Device Detection library, that parses User Agents and detects devices (desktop, tablet, mobile, tv, cars, console, etc.), clients (browsers, media players, mobile apps, feed readers, libraries, etc), operating systems, devices, brands and models.",
            "homepage": "https://matomo.org",
            "keywords": [
                "devicedetection",
                "parser",
                "useragent"
            ],
            "support": {
                "forum": "https://forum.matomo.org/",
                "issues": "https://github.com/matomo-org/device-detector/issues",
                "source": "https://github.com/matomo-org/matomo",
                "wiki": "https://dev.matomo.org/"
            },
            "time": "2022-04-11T09:58:17+00:00"
        },
        {
            "name": "mustangostang/spyc",
            "version": "0.6.3",
            "source": {
                "type": "git",
                "url": "git@github.com:mustangostang/spyc.git",
                "reference": "4627c838b16550b666d15aeae1e5289dd5b77da0"
            },
            "dist": {
                "type": "zip",
                "url": "https://api.github.com/repos/mustangostang/spyc/zipball/4627c838b16550b666d15aeae1e5289dd5b77da0",
                "reference": "4627c838b16550b666d15aeae1e5289dd5b77da0",
                "shasum": ""
            },
            "require": {
                "php": ">=5.3.1"
            },
            "require-dev": {
                "phpunit/phpunit": "4.3.*@dev"
            },
            "type": "library",
            "extra": {
                "branch-alias": {
                    "dev-master": "0.5.x-dev"
                }
            },
            "autoload": {
                "files": [
                    "Spyc.php"
                ]
            },
            "notification-url": "https://packagist.org/downloads/",
            "license": [
                "MIT"
            ],
            "authors": [
                {
                    "name": "mustangostang",
                    "email": "vlad.andersen@gmail.com"
                }
            ],
            "description": "A simple YAML loader/dumper class for PHP",
            "homepage": "https://github.com/mustangostang/spyc/",
            "keywords": [
                "spyc",
                "yaml",
                "yml"
            ],
            "time": "2019-09-10T13:16:29+00:00"
        },
        {
            "name": "phpmailer/phpmailer",
            "version": "v6.6.0",
            "source": {
                "type": "git",
                "url": "https://github.com/PHPMailer/PHPMailer.git",
                "reference": "e43bac82edc26ca04b36143a48bde1c051cfd5b1"
            },
            "dist": {
                "type": "zip",
                "url": "https://api.github.com/repos/PHPMailer/PHPMailer/zipball/e43bac82edc26ca04b36143a48bde1c051cfd5b1",
                "reference": "e43bac82edc26ca04b36143a48bde1c051cfd5b1",
                "shasum": ""
            },
            "require": {
                "ext-ctype": "*",
                "ext-filter": "*",
                "ext-hash": "*",
                "php": ">=5.5.0"
            },
            "require-dev": {
                "dealerdirect/phpcodesniffer-composer-installer": "^0.7.0",
                "doctrine/annotations": "^1.2",
                "php-parallel-lint/php-console-highlighter": "^0.5.0",
                "php-parallel-lint/php-parallel-lint": "^1.3.1",
                "phpcompatibility/php-compatibility": "^9.3.5",
                "roave/security-advisories": "dev-latest",
                "squizlabs/php_codesniffer": "^3.6.2",
                "yoast/phpunit-polyfills": "^1.0.0"
            },
            "suggest": {
                "ext-mbstring": "Needed to send email in multibyte encoding charset or decode encoded addresses",
                "hayageek/oauth2-yahoo": "Needed for Yahoo XOAUTH2 authentication",
                "league/oauth2-google": "Needed for Google XOAUTH2 authentication",
                "psr/log": "For optional PSR-3 debug logging",
                "stevenmaguire/oauth2-microsoft": "Needed for Microsoft XOAUTH2 authentication",
                "symfony/polyfill-mbstring": "To support UTF-8 if the Mbstring PHP extension is not enabled (^1.2)"
            },
            "type": "library",
            "autoload": {
                "psr-4": {
                    "PHPMailer\\PHPMailer\\": "src/"
                }
            },
            "notification-url": "https://packagist.org/downloads/",
            "license": [
                "LGPL-2.1-only"
            ],
            "authors": [
                {
                    "name": "Marcus Bointon",
                    "email": "phpmailer@synchromedia.co.uk"
                },
                {
                    "name": "Jim Jagielski",
                    "email": "jimjag@gmail.com"
                },
                {
                    "name": "Andy Prevost",
                    "email": "codeworxtech@users.sourceforge.net"
                },
                {
                    "name": "Brent R. Matzelle"
                }
            ],
            "description": "PHPMailer is a full-featured email creation and transfer class for PHP",
            "support": {
                "issues": "https://github.com/PHPMailer/PHPMailer/issues",
                "source": "https://github.com/PHPMailer/PHPMailer/tree/v6.6.0"
            },
            "funding": [
                {
                    "url": "https://github.com/Synchro",
                    "type": "github"
                }
            ],
            "time": "2022-02-28T15:31:21+00:00"
        },
        {
            "name": "psr/http-client",
            "version": "1.0.1",
            "source": {
                "type": "git",
                "url": "https://github.com/php-fig/http-client.git",
                "reference": "2dfb5f6c5eff0e91e20e913f8c5452ed95b86621"
            },
            "dist": {
                "type": "zip",
                "url": "https://api.github.com/repos/php-fig/http-client/zipball/2dfb5f6c5eff0e91e20e913f8c5452ed95b86621",
                "reference": "2dfb5f6c5eff0e91e20e913f8c5452ed95b86621",
                "shasum": ""
            },
            "require": {
                "php": "^7.0 || ^8.0",
                "psr/http-message": "^1.0"
            },
            "type": "library",
            "extra": {
                "branch-alias": {
                    "dev-master": "1.0.x-dev"
                }
            },
            "autoload": {
                "psr-4": {
                    "Psr\\Http\\Client\\": "src/"
                }
            },
            "notification-url": "https://packagist.org/downloads/",
            "license": [
                "MIT"
            ],
            "authors": [
                {
                    "name": "PHP-FIG",
                    "homepage": "http://www.php-fig.org/"
                }
            ],
            "description": "Common interface for HTTP clients",
            "homepage": "https://github.com/php-fig/http-client",
            "keywords": [
                "http",
                "http-client",
                "psr",
                "psr-18"
            ],
            "support": {
                "source": "https://github.com/php-fig/http-client/tree/master"
            },
            "time": "2020-06-29T06:28:15+00:00"
        },
        {
            "name": "psr/http-factory",
            "version": "1.0.1",
            "source": {
                "type": "git",
                "url": "https://github.com/php-fig/http-factory.git",
                "reference": "12ac7fcd07e5b077433f5f2bee95b3a771bf61be"
            },
            "dist": {
                "type": "zip",
                "url": "https://api.github.com/repos/php-fig/http-factory/zipball/12ac7fcd07e5b077433f5f2bee95b3a771bf61be",
                "reference": "12ac7fcd07e5b077433f5f2bee95b3a771bf61be",
                "shasum": ""
            },
            "require": {
                "php": ">=7.0.0",
                "psr/http-message": "^1.0"
            },
            "type": "library",
            "extra": {
                "branch-alias": {
                    "dev-master": "1.0.x-dev"
                }
            },
            "autoload": {
                "psr-4": {
                    "Psr\\Http\\Message\\": "src/"
                }
            },
            "notification-url": "https://packagist.org/downloads/",
            "license": [
                "MIT"
            ],
            "authors": [
                {
                    "name": "PHP-FIG",
                    "homepage": "http://www.php-fig.org/"
                }
            ],
            "description": "Common interfaces for PSR-7 HTTP message factories",
            "keywords": [
                "factory",
                "http",
                "message",
                "psr",
                "psr-17",
                "psr-7",
                "request",
                "response"
            ],
            "support": {
                "source": "https://github.com/php-fig/http-factory/tree/master"
            },
            "time": "2019-04-30T12:38:16+00:00"
        },
        {
            "name": "psr/http-message",
            "version": "1.0.1",
            "source": {
                "type": "git",
                "url": "https://github.com/php-fig/http-message.git",
                "reference": "f6561bf28d520154e4b0ec72be95418abe6d9363"
            },
            "dist": {
                "type": "zip",
                "url": "https://api.github.com/repos/php-fig/http-message/zipball/f6561bf28d520154e4b0ec72be95418abe6d9363",
                "reference": "f6561bf28d520154e4b0ec72be95418abe6d9363",
                "shasum": ""
            },
            "require": {
                "php": ">=5.3.0"
            },
            "type": "library",
            "extra": {
                "branch-alias": {
                    "dev-master": "1.0.x-dev"
                }
            },
            "autoload": {
                "psr-4": {
                    "Psr\\Http\\Message\\": "src/"
                }
            },
            "notification-url": "https://packagist.org/downloads/",
            "license": [
                "MIT"
            ],
            "authors": [
                {
                    "name": "PHP-FIG",
                    "homepage": "http://www.php-fig.org/"
                }
            ],
            "description": "Common interface for HTTP messages",
            "homepage": "https://github.com/php-fig/http-message",
            "keywords": [
                "http",
                "http-message",
                "psr",
                "psr-7",
                "request",
                "response"
            ],
            "support": {
                "source": "https://github.com/php-fig/http-message/tree/master"
            },
            "time": "2016-08-06T14:39:51+00:00"
        },
        {
            "name": "psr/log",
            "version": "1.1.4",
            "source": {
                "type": "git",
                "url": "https://github.com/php-fig/log.git",
                "reference": "d49695b909c3b7628b6289db5479a1c204601f11"
            },
            "dist": {
                "type": "zip",
                "url": "https://api.github.com/repos/php-fig/log/zipball/d49695b909c3b7628b6289db5479a1c204601f11",
                "reference": "d49695b909c3b7628b6289db5479a1c204601f11",
                "shasum": ""
            },
            "require": {
                "php": ">=5.3.0"
            },
            "type": "library",
            "extra": {
                "branch-alias": {
                    "dev-master": "1.1.x-dev"
                }
            },
            "autoload": {
                "psr-4": {
                    "Psr\\Log\\": "Psr/Log/"
                }
            },
            "notification-url": "https://packagist.org/downloads/",
            "license": [
                "MIT"
            ],
            "authors": [
                {
                    "name": "PHP-FIG",
                    "homepage": "https://www.php-fig.org/"
                }
            ],
            "description": "Common interface for logging libraries",
            "homepage": "https://github.com/php-fig/log",
            "keywords": [
                "log",
                "psr",
                "psr-3"
            ],
            "support": {
                "source": "https://github.com/php-fig/log/tree/1.1.4"
            },
            "time": "2021-05-03T11:20:27+00:00"
        },
        {
            "name": "ralouphie/getallheaders",
            "version": "3.0.3",
            "source": {
                "type": "git",
                "url": "https://github.com/ralouphie/getallheaders.git",
                "reference": "120b605dfeb996808c31b6477290a714d356e822"
            },
            "dist": {
                "type": "zip",
                "url": "https://api.github.com/repos/ralouphie/getallheaders/zipball/120b605dfeb996808c31b6477290a714d356e822",
                "reference": "120b605dfeb996808c31b6477290a714d356e822",
                "shasum": ""
            },
            "require": {
                "php": ">=5.6"
            },
            "require-dev": {
                "php-coveralls/php-coveralls": "^2.1",
                "phpunit/phpunit": "^5 || ^6.5"
            },
            "type": "library",
            "autoload": {
                "files": [
                    "src/getallheaders.php"
                ]
            },
            "notification-url": "https://packagist.org/downloads/",
            "license": [
                "MIT"
            ],
            "authors": [
                {
                    "name": "Ralph Khattar",
                    "email": "ralph.khattar@gmail.com"
                }
            ],
            "description": "A polyfill for getallheaders.",
            "support": {
                "issues": "https://github.com/ralouphie/getallheaders/issues",
                "source": "https://github.com/ralouphie/getallheaders/tree/develop"
            },
            "time": "2019-03-08T08:55:37+00:00"
        },
        {
            "name": "resque/php-resque",
            "version": "v1.3.6",
            "source": {
                "type": "git",
                "url": "https://github.com/resque/php-resque.git",
                "reference": "fe41c04763699b1318d97ed14cc78583e9380161"
            },
            "dist": {
                "type": "zip",
                "url": "https://api.github.com/repos/resque/php-resque/zipball/fe41c04763699b1318d97ed14cc78583e9380161",
                "reference": "fe41c04763699b1318d97ed14cc78583e9380161",
                "shasum": ""
            },
            "require": {
                "colinmollenhour/credis": "~1.7",
                "php": ">=5.6.0",
                "psr/log": "~1.0"
            },
            "require-dev": {
                "phpunit/phpunit": "^5.7"
            },
            "suggest": {
                "ext-pcntl": "REQUIRED for forking processes on platforms that support it (so anything but Windows).",
                "ext-proctitle": "Allows php-resque to rename the title of UNIX processes to show the status of a worker.",
                "ext-redis": "Native PHP extension for Redis connectivity. Credis will automatically utilize when available."
            },
            "bin": [
                "bin/resque",
                "bin/resque-scheduler"
            ],
            "type": "library",
            "extra": {
                "branch-alias": {
                    "dev-master": "1.0-dev"
                }
            },
            "autoload": {
                "psr-0": {
                    "Resque": "lib",
                    "ResqueScheduler": "lib"
                }
            },
            "notification-url": "https://packagist.org/downloads/",
            "license": [
                "MIT"
            ],
            "authors": [
                {
                    "name": "Dan Hunsaker",
                    "email": "danhunsaker+resque@gmail.com",
                    "role": "Maintainer"
                },
                {
                    "name": "Rajib Ahmed",
                    "homepage": "https://github.com/rajibahmed",
                    "role": "Maintainer"
                },
                {
                    "name": "Steve Klabnik",
                    "email": "steve@steveklabnik.com",
                    "role": "Maintainer"
                },
                {
                    "name": "Chris Boulton",
                    "email": "chris@bigcommerce.com",
                    "role": "Creator"
                }
            ],
            "description": "Redis backed library for creating background jobs and processing them later. Based on resque for Ruby.",
            "homepage": "http://www.github.com/resque/php-resque/",
            "keywords": [
                "background",
                "job",
                "redis",
                "resque"
            ],
            "support": {
                "issues": "https://github.com/resque/php-resque/issues",
                "source": "https://github.com/resque/php-resque/tree/v1.3.6"
            },
            "time": "2020-04-16T16:39:50+00:00"
        },
        {
            "name": "slickdeals/statsd",
            "version": "3.1.0",
            "source": {
                "type": "git",
                "url": "https://github.com/Slickdeals/statsd-php.git",
                "reference": "225588a0a079e145359049f6e5e23eedb1b4c17f"
            },
            "dist": {
                "type": "zip",
                "url": "https://api.github.com/repos/Slickdeals/statsd-php/zipball/225588a0a079e145359049f6e5e23eedb1b4c17f",
                "reference": "225588a0a079e145359049f6e5e23eedb1b4c17f",
                "shasum": ""
            },
            "require": {
                "php": ">= 7.3 || ^8"
            },
            "replace": {
                "domnikl/statsd": "self.version"
            },
            "require-dev": {
                "friendsofphp/php-cs-fixer": "^3.0",
                "phpunit/phpunit": "^9",
                "vimeo/psalm": "^4.6"
            },
            "type": "library",
            "autoload": {
                "psr-4": {
                    "Domnikl\\Statsd\\": "src/"
                }
            },
            "notification-url": "https://packagist.org/downloads/",
            "license": [
                "MIT"
            ],
            "authors": [
                {
                    "name": "Dominik Liebler",
                    "email": "liebler.dominik@gmail.com"
                }
            ],
            "description": "a PHP client for statsd",
            "homepage": "https://github.com/Slickdeals/statsd-php",
            "keywords": [
                "Metrics",
                "monitoring",
                "statistics",
                "statsd",
                "udp"
            ],
            "support": {
                "issues": "https://github.com/Slickdeals/statsd-php/issues",
                "source": "https://github.com/Slickdeals/statsd-php/tree/3.1.0"
            },
            "time": "2021-06-04T20:33:46+00:00"
        },
        {
            "name": "symfony/deprecation-contracts",
            "version": "v3.1.1",
            "source": {
                "type": "git",
                "url": "https://github.com/symfony/deprecation-contracts.git",
                "reference": "07f1b9cc2ffee6aaafcf4b710fbc38ff736bd918"
            },
            "dist": {
                "type": "zip",
                "url": "https://api.github.com/repos/symfony/deprecation-contracts/zipball/07f1b9cc2ffee6aaafcf4b710fbc38ff736bd918",
                "reference": "07f1b9cc2ffee6aaafcf4b710fbc38ff736bd918",
                "shasum": ""
            },
            "require": {
                "php": ">=8.1"
            },
            "type": "library",
            "extra": {
                "branch-alias": {
                    "dev-main": "3.1-dev"
                },
                "thanks": {
                    "name": "symfony/contracts",
                    "url": "https://github.com/symfony/contracts"
                }
            },
            "autoload": {
                "files": [
                    "function.php"
                ]
            },
            "notification-url": "https://packagist.org/downloads/",
            "license": [
                "MIT"
            ],
            "authors": [
                {
                    "name": "Nicolas Grekas",
                    "email": "p@tchwork.com"
                },
                {
                    "name": "Symfony Community",
                    "homepage": "https://symfony.com/contributors"
                }
            ],
            "description": "A generic function and convention to trigger deprecation notices",
            "homepage": "https://symfony.com",
            "support": {
                "source": "https://github.com/symfony/deprecation-contracts/tree/v3.1.1"
            },
            "funding": [
                {
                    "url": "https://symfony.com/sponsor",
                    "type": "custom"
                },
                {
                    "url": "https://github.com/fabpot",
                    "type": "github"
                },
                {
                    "url": "https://tidelift.com/funding/github/packagist/symfony/symfony",
                    "type": "tidelift"
                }
            ],
            "time": "2022-02-25T11:15:52+00:00"
        },
        {
            "name": "utopia-php/abuse",
            "version": "0.16.0",
            "source": {
                "type": "git",
                "url": "https://github.com/utopia-php/abuse.git",
                "reference": "6370d9150425460416583feba0990504ac789e98"
            },
            "dist": {
                "type": "zip",
                "url": "https://api.github.com/repos/utopia-php/abuse/zipball/6370d9150425460416583feba0990504ac789e98",
                "reference": "6370d9150425460416583feba0990504ac789e98",
                "shasum": ""
            },
            "require": {
                "ext-curl": "*",
                "ext-pdo": "*",
                "php": ">=8.0",
                "utopia-php/database": "0.28.*"
            },
            "require-dev": {
                "phpunit/phpunit": "^9.4",
                "vimeo/psalm": "4.0.1"
            },
            "type": "library",
            "autoload": {
                "psr-4": {
                    "Utopia\\Abuse\\": "src/Abuse"
                }
            },
            "notification-url": "https://packagist.org/downloads/",
            "license": [
                "MIT"
            ],
            "authors": [
                {
                    "name": "Eldad Fux",
                    "email": "eldad@appwrite.io"
                }
            ],
            "description": "A simple abuse library to manage application usage limits",
            "keywords": [
                "Abuse",
                "framework",
                "php",
                "upf",
                "utopia"
            ],
            "support": {
                "issues": "https://github.com/utopia-php/abuse/issues",
                "source": "https://github.com/utopia-php/abuse/tree/0.16.0"
            },
            "time": "2022-10-31T14:46:41+00:00"
        },
        {
            "name": "utopia-php/analytics",
            "version": "0.2.0",
            "source": {
                "type": "git",
                "url": "https://github.com/utopia-php/analytics.git",
                "reference": "adfc2d057a7f6ab618a77c8a20ed3e35485ff416"
            },
            "dist": {
                "type": "zip",
                "url": "https://api.github.com/repos/utopia-php/analytics/zipball/adfc2d057a7f6ab618a77c8a20ed3e35485ff416",
                "reference": "adfc2d057a7f6ab618a77c8a20ed3e35485ff416",
                "shasum": ""
            },
            "require": {
                "php": ">=7.4"
            },
            "require-dev": {
                "phpunit/phpunit": "^9.3",
                "vimeo/psalm": "4.0.1"
            },
            "type": "library",
            "autoload": {
                "psr-4": {
                    "Utopia\\Analytics\\": "src/Analytics"
                }
            },
            "notification-url": "https://packagist.org/downloads/",
            "license": [
                "MIT"
            ],
            "authors": [
                {
                    "name": "Eldad Fux",
                    "email": "eldad@appwrite.io"
                },
                {
                    "name": "Torsten Dittmann",
                    "email": "torsten@appwrite.io"
                }
            ],
            "description": "A simple library to track events & users.",
            "keywords": [
                "analytics",
                "framework",
                "php",
                "upf",
                "utopia"
            ],
            "support": {
                "issues": "https://github.com/utopia-php/analytics/issues",
                "source": "https://github.com/utopia-php/analytics/tree/0.2.0"
            },
            "time": "2021-03-23T21:33:07+00:00"
        },
        {
            "name": "utopia-php/audit",
            "version": "0.17.0",
            "source": {
                "type": "git",
                "url": "https://github.com/utopia-php/audit.git",
                "reference": "455471bd4de8d74026809e843f8c9740eb32922c"
            },
            "dist": {
                "type": "zip",
                "url": "https://api.github.com/repos/utopia-php/audit/zipball/455471bd4de8d74026809e843f8c9740eb32922c",
                "reference": "455471bd4de8d74026809e843f8c9740eb32922c",
                "shasum": ""
            },
            "require": {
                "ext-pdo": "*",
                "php": ">=8.0",
                "utopia-php/database": "0.28.*"
            },
            "require-dev": {
                "phpunit/phpunit": "^9.3",
                "vimeo/psalm": "4.0.1"
            },
            "type": "library",
            "autoload": {
                "psr-4": {
                    "Utopia\\Audit\\": "src/Audit"
                }
            },
            "notification-url": "https://packagist.org/downloads/",
            "license": [
                "MIT"
            ],
            "description": "A simple audit library to manage application users logs",
            "keywords": [
                "Audit",
                "framework",
                "php",
                "upf",
                "utopia"
            ],
            "support": {
                "issues": "https://github.com/utopia-php/audit/issues",
                "source": "https://github.com/utopia-php/audit/tree/0.17.0"
            },
            "time": "2022-10-31T14:44:52+00:00"
        },
        {
            "name": "utopia-php/cache",
            "version": "0.8.0",
            "source": {
                "type": "git",
                "url": "https://github.com/utopia-php/cache.git",
                "reference": "212e66100a1f32e674fca5d9bc317cc998303089"
            },
            "dist": {
                "type": "zip",
                "url": "https://api.github.com/repos/utopia-php/cache/zipball/212e66100a1f32e674fca5d9bc317cc998303089",
                "reference": "212e66100a1f32e674fca5d9bc317cc998303089",
                "shasum": ""
            },
            "require": {
                "ext-json": "*",
                "ext-memcached": "*",
                "ext-redis": "*",
                "php": ">=8.0"
            },
            "require-dev": {
                "laravel/pint": "1.2.*",
                "phpunit/phpunit": "^9.3",
                "vimeo/psalm": "4.13.1"
            },
            "type": "library",
            "autoload": {
                "psr-4": {
                    "Utopia\\Cache\\": "src/Cache"
                }
            },
            "notification-url": "https://packagist.org/downloads/",
            "license": [
                "MIT"
            ],
            "description": "A simple cache library to manage application cache storing, loading and purging",
            "keywords": [
                "cache",
                "framework",
                "php",
                "upf",
                "utopia"
            ],
            "support": {
                "issues": "https://github.com/utopia-php/cache/issues",
                "source": "https://github.com/utopia-php/cache/tree/0.8.0"
            },
            "time": "2022-10-16T16:48:09+00:00"
        },
        {
            "name": "utopia-php/cli",
            "version": "0.13.0",
            "source": {
                "type": "git",
                "url": "https://github.com/utopia-php/cli.git",
                "reference": "69e68f8ed525fe162fae950a0507ed28a0f179bc"
            },
            "dist": {
                "type": "zip",
                "url": "https://api.github.com/repos/utopia-php/cli/zipball/69e68f8ed525fe162fae950a0507ed28a0f179bc",
                "reference": "69e68f8ed525fe162fae950a0507ed28a0f179bc",
                "shasum": ""
            },
            "require": {
                "php": ">=7.4",
                "utopia-php/framework": "0.*.*"
            },
            "require-dev": {
                "phpunit/phpunit": "^9.3",
                "vimeo/psalm": "4.0.1"
            },
            "type": "library",
            "autoload": {
                "psr-4": {
                    "Utopia\\CLI\\": "src/CLI"
                }
            },
            "notification-url": "https://packagist.org/downloads/",
            "license": [
                "MIT"
            ],
            "authors": [
                {
                    "name": "Eldad Fux",
                    "email": "eldad@appwrite.io"
                }
            ],
            "description": "A simple CLI library to manage command line applications",
            "keywords": [
                "cli",
                "command line",
                "framework",
                "php",
                "upf",
                "utopia"
            ],
            "support": {
                "issues": "https://github.com/utopia-php/cli/issues",
                "source": "https://github.com/utopia-php/cli/tree/0.13.0"
            },
            "time": "2022-04-26T08:41:22+00:00"
        },
        {
            "name": "utopia-php/config",
            "version": "0.2.2",
            "source": {
                "type": "git",
                "url": "https://github.com/utopia-php/config.git",
                "reference": "a3d7bc0312d7150d5e04b1362dc34b2b136908cc"
            },
            "dist": {
                "type": "zip",
                "url": "https://api.github.com/repos/utopia-php/config/zipball/a3d7bc0312d7150d5e04b1362dc34b2b136908cc",
                "reference": "a3d7bc0312d7150d5e04b1362dc34b2b136908cc",
                "shasum": ""
            },
            "require": {
                "php": ">=7.3"
            },
            "require-dev": {
                "phpunit/phpunit": "^9.3",
                "vimeo/psalm": "4.0.1"
            },
            "type": "library",
            "autoload": {
                "psr-4": {
                    "Utopia\\Config\\": "src/Config"
                }
            },
            "notification-url": "https://packagist.org/downloads/",
            "license": [
                "MIT"
            ],
            "authors": [
                {
                    "name": "Eldad Fux",
                    "email": "eldad@appwrite.io"
                }
            ],
            "description": "A simple Config library to managing application config variables",
            "keywords": [
                "config",
                "framework",
                "php",
                "upf",
                "utopia"
            ],
            "support": {
                "issues": "https://github.com/utopia-php/config/issues",
                "source": "https://github.com/utopia-php/config/tree/0.2.2"
            },
            "time": "2020-10-24T09:49:09+00:00"
        },
        {
            "name": "utopia-php/database",
            "version": "0.28.0",
            "source": {
                "type": "git",
                "url": "https://github.com/utopia-php/database.git",
                "reference": "ef6506af1c09c22f5dc1e7859159d323f7fafa94"
            },
            "dist": {
                "type": "zip",
                "url": "https://api.github.com/repos/utopia-php/database/zipball/ef6506af1c09c22f5dc1e7859159d323f7fafa94",
                "reference": "ef6506af1c09c22f5dc1e7859159d323f7fafa94",
                "shasum": ""
            },
            "require": {
                "php": ">=8.0",
                "utopia-php/cache": "0.8.*",
                "utopia-php/framework": "0.*.*"
            },
            "require-dev": {
                "ext-mongodb": "*",
                "ext-pdo": "*",
                "ext-redis": "*",
                "fakerphp/faker": "^1.14",
                "mongodb/mongodb": "1.8.0",
                "phpunit/phpunit": "^9.4",
                "swoole/ide-helper": "4.8.0",
                "utopia-php/cli": "^0.11.0",
                "vimeo/psalm": "4.0.1"
            },
            "type": "library",
            "autoload": {
                "psr-4": {
                    "Utopia\\Database\\": "src/Database"
                }
            },
            "notification-url": "https://packagist.org/downloads/",
            "license": [
                "MIT"
            ],
            "description": "A simple library to manage application persistency using multiple database adapters",
            "keywords": [
                "database",
                "framework",
                "php",
                "upf",
                "utopia"
            ],
            "support": {
                "issues": "https://github.com/utopia-php/database/issues",
                "source": "https://github.com/utopia-php/database/tree/0.28.0"
            },
            "time": "2022-10-31T09:58:46+00:00"
        },
        {
            "name": "utopia-php/domains",
            "version": "v1.1.0",
            "source": {
                "type": "git",
                "url": "https://github.com/utopia-php/domains.git",
                "reference": "1665e1d9932afa3be63b5c1e0dcfe01fe77d8e73"
            },
            "dist": {
                "type": "zip",
                "url": "https://api.github.com/repos/utopia-php/domains/zipball/1665e1d9932afa3be63b5c1e0dcfe01fe77d8e73",
                "reference": "1665e1d9932afa3be63b5c1e0dcfe01fe77d8e73",
                "shasum": ""
            },
            "require": {
                "php": ">=7.1"
            },
            "require-dev": {
                "phpunit/phpunit": "^7.0"
            },
            "type": "library",
            "autoload": {
                "psr-4": {
                    "Utopia\\Domains\\": "src/Domains"
                }
            },
            "notification-url": "https://packagist.org/downloads/",
            "license": [
                "MIT"
            ],
            "authors": [
                {
                    "name": "Eldad Fux",
                    "email": "eldad@appwrite.io"
                }
            ],
            "description": "Utopia Domains library is simple and lite library for parsing web domains. This library is aiming to be as simple and easy to learn and use.",
            "keywords": [
                "domains",
                "framework",
                "icann",
                "php",
                "public suffix",
                "tld",
                "tld extract",
                "upf",
                "utopia"
            ],
            "support": {
                "issues": "https://github.com/utopia-php/domains/issues",
                "source": "https://github.com/utopia-php/domains/tree/master"
            },
            "time": "2020-02-23T07:40:02+00:00"
        },
        {
            "name": "utopia-php/framework",
            "version": "0.23.4",
            "source": {
                "type": "git",
                "url": "https://github.com/utopia-php/framework.git",
                "reference": "97f64aa1732af92b967c3576f16967dc762ad47b"
            },
            "dist": {
                "type": "zip",
                "url": "https://api.github.com/repos/utopia-php/framework/zipball/97f64aa1732af92b967c3576f16967dc762ad47b",
                "reference": "97f64aa1732af92b967c3576f16967dc762ad47b",
                "shasum": ""
            },
            "require": {
                "php": ">=8.0.0"
            },
            "require-dev": {
                "phpunit/phpunit": "^9.5.25",
                "vimeo/psalm": "^4.27.0"
            },
            "type": "library",
            "autoload": {
                "psr-4": {
                    "Utopia\\": "src/"
                }
            },
            "notification-url": "https://packagist.org/downloads/",
            "license": [
                "MIT"
            ],
            "description": "A simple, light and advanced PHP framework",
            "keywords": [
                "framework",
                "php",
                "upf"
            ],
            "support": {
                "issues": "https://github.com/utopia-php/framework/issues",
                "source": "https://github.com/utopia-php/framework/tree/0.23.4"
            },
            "time": "2022-10-31T11:57:14+00:00"
        },
        {
            "name": "utopia-php/image",
            "version": "0.5.4",
            "source": {
                "type": "git",
                "url": "https://github.com/utopia-php/image.git",
                "reference": "ca5f436f9aa22dedaa6648f24f3687733808e336"
            },
            "dist": {
                "type": "zip",
                "url": "https://api.github.com/repos/utopia-php/image/zipball/ca5f436f9aa22dedaa6648f24f3687733808e336",
                "reference": "ca5f436f9aa22dedaa6648f24f3687733808e336",
                "shasum": ""
            },
            "require": {
                "ext-imagick": "*",
                "php": ">=8.0"
            },
            "require-dev": {
                "phpunit/phpunit": "^9.3",
                "vimeo/psalm": "4.13.1"
            },
            "type": "library",
            "autoload": {
                "psr-4": {
                    "Utopia\\Image\\": "src/Image"
                }
            },
            "notification-url": "https://packagist.org/downloads/",
            "license": [
                "MIT"
            ],
            "authors": [
                {
                    "name": "Eldad Fux",
                    "email": "eldad@appwrite.io"
                }
            ],
            "description": "A simple Image manipulation library",
            "keywords": [
                "framework",
                "image",
                "php",
                "upf",
                "utopia"
            ],
            "support": {
                "issues": "https://github.com/utopia-php/image/issues",
                "source": "https://github.com/utopia-php/image/tree/0.5.4"
            },
            "time": "2022-05-11T12:30:41+00:00"
        },
        {
            "name": "utopia-php/locale",
            "version": "0.4.0",
            "source": {
                "type": "git",
                "url": "https://github.com/utopia-php/locale.git",
                "reference": "c2d9358d0fe2f6b6ed5448369f9d1e430c615447"
            },
            "dist": {
                "type": "zip",
                "url": "https://api.github.com/repos/utopia-php/locale/zipball/c2d9358d0fe2f6b6ed5448369f9d1e430c615447",
                "reference": "c2d9358d0fe2f6b6ed5448369f9d1e430c615447",
                "shasum": ""
            },
            "require": {
                "php": ">=7.4"
            },
            "require-dev": {
                "phpunit/phpunit": "^9.3",
                "vimeo/psalm": "4.0.1"
            },
            "type": "library",
            "autoload": {
                "psr-4": {
                    "Utopia\\Locale\\": "src/Locale"
                }
            },
            "notification-url": "https://packagist.org/downloads/",
            "license": [
                "MIT"
            ],
            "authors": [
                {
                    "name": "Eldad Fux",
                    "email": "eldad@appwrite.io"
                }
            ],
            "description": "A simple locale library to manage application translations",
            "keywords": [
                "framework",
                "locale",
                "php",
                "upf",
                "utopia"
            ],
            "support": {
                "issues": "https://github.com/utopia-php/locale/issues",
                "source": "https://github.com/utopia-php/locale/tree/0.4.0"
            },
            "time": "2021-07-24T11:35:55+00:00"
        },
        {
            "name": "utopia-php/logger",
            "version": "0.3.0",
            "source": {
                "type": "git",
                "url": "https://github.com/utopia-php/logger.git",
                "reference": "079656cb5169ca9600861eda0b6819199e3d4a57"
            },
            "dist": {
                "type": "zip",
                "url": "https://api.github.com/repos/utopia-php/logger/zipball/079656cb5169ca9600861eda0b6819199e3d4a57",
                "reference": "079656cb5169ca9600861eda0b6819199e3d4a57",
                "shasum": ""
            },
            "require": {
                "php": ">=8.0"
            },
            "require-dev": {
                "phpunit/phpunit": "^9.3",
                "vimeo/psalm": "4.0.1"
            },
            "type": "library",
            "autoload": {
                "psr-4": {
                    "Utopia\\Logger\\": "src/Logger"
                }
            },
            "notification-url": "https://packagist.org/downloads/",
            "license": [
                "MIT"
            ],
            "authors": [
                {
                    "name": "Eldad Fux",
                    "email": "eldad@appwrite.io"
                },
                {
                    "name": "Matej Bačo",
                    "email": "matej@appwrite.io"
                },
                {
                    "name": "Christy Jacob",
                    "email": "christy@appwrite.io"
                }
            ],
            "description": "Utopia Logger library is simple and lite library for logging information, such as errors or warnings. This library is aiming to be as simple and easy to learn and use.",
            "keywords": [
                "appsignal",
                "errors",
                "framework",
                "logger",
                "logging",
                "logs",
                "php",
                "raygun",
                "sentry",
                "upf",
                "utopia",
                "warnings"
            ],
            "support": {
                "issues": "https://github.com/utopia-php/logger/issues",
                "source": "https://github.com/utopia-php/logger/tree/0.3.0"
            },
            "time": "2022-03-18T10:56:57+00:00"
        },
        {
            "name": "utopia-php/orchestration",
            "version": "0.6.0",
            "source": {
                "type": "git",
                "url": "https://github.com/utopia-php/orchestration.git",
                "reference": "94263976413871efb6b16157a7101a81df3b6d78"
            },
            "dist": {
                "type": "zip",
                "url": "https://api.github.com/repos/utopia-php/orchestration/zipball/94263976413871efb6b16157a7101a81df3b6d78",
                "reference": "94263976413871efb6b16157a7101a81df3b6d78",
                "shasum": ""
            },
            "require": {
                "php": ">=8.0",
                "utopia-php/cli": "0.13.*"
            },
            "require-dev": {
                "phpunit/phpunit": "^9.3",
                "vimeo/psalm": "4.0.1"
            },
            "type": "library",
            "autoload": {
                "psr-4": {
                    "Utopia\\Orchestration\\": "src/Orchestration"
                }
            },
            "notification-url": "https://packagist.org/downloads/",
            "license": [
                "MIT"
            ],
            "authors": [
                {
                    "name": "Eldad Fux",
                    "email": "eldad@appwrite.io"
                }
            ],
            "description": "Lite & fast micro PHP abstraction library for container orchestration",
            "keywords": [
                "docker",
                "framework",
                "kubernetes",
                "orchestration",
                "php",
                "swarm",
                "upf",
                "utopia"
            ],
            "support": {
                "issues": "https://github.com/utopia-php/orchestration/issues",
                "source": "https://github.com/utopia-php/orchestration/tree/0.6.0"
            },
            "time": "2022-07-13T16:47:18+00:00"
        },
        {
            "name": "utopia-php/pools",
<<<<<<< HEAD
            "version": "0.1.0",
            "source": {
                "type": "git",
                "url": "https://github.com/utopia-php/pools.git",
                "reference": "5a467a569a80aefc846a97dc195b4adc2fd71805"
            },
            "dist": {
                "type": "zip",
                "url": "https://api.github.com/repos/utopia-php/pools/zipball/5a467a569a80aefc846a97dc195b4adc2fd71805",
                "reference": "5a467a569a80aefc846a97dc195b4adc2fd71805",
=======
            "version": "dev-feat-optimize-filling",
            "source": {
                "type": "git",
                "url": "https://github.com/utopia-php/pools.git",
                "reference": "be603898142f55df9db5058f81a610ead7769d7d"
            },
            "dist": {
                "type": "zip",
                "url": "https://api.github.com/repos/utopia-php/pools/zipball/be603898142f55df9db5058f81a610ead7769d7d",
                "reference": "be603898142f55df9db5058f81a610ead7769d7d",
>>>>>>> 71be26a2
                "shasum": ""
            },
            "require": {
                "ext-mongodb": "*",
                "ext-pdo": "*",
                "ext-redis": "*",
<<<<<<< HEAD
                "php": ">=8.0"
=======
                "php": ">=8.0",
                "utopia-php/cli": "^0.13.0"
>>>>>>> 71be26a2
            },
            "require-dev": {
                "phpunit/phpunit": "^9.4",
                "vimeo/psalm": "4.0.1"
            },
            "type": "library",
            "autoload": {
                "psr-4": {
                    "Utopia\\Pools\\": "src/Pools"
                }
            },
            "notification-url": "https://packagist.org/downloads/",
            "license": [
                "MIT"
            ],
            "authors": [
                {
                    "name": "Team Appwrite",
                    "email": "team@appwrite.io"
                }
            ],
            "description": "A simple library to manage connection pools",
            "keywords": [
                "framework",
                "php",
                "pools",
                "utopia"
            ],
            "support": {
                "issues": "https://github.com/utopia-php/pools/issues",
<<<<<<< HEAD
                "source": "https://github.com/utopia-php/pools/tree/0.1.0"
            },
            "time": "2022-10-11T19:31:07+00:00"
=======
                "source": "https://github.com/utopia-php/pools/tree/feat-optimize-filling"
            },
            "time": "2022-11-03T18:50:28+00:00"
>>>>>>> 71be26a2
        },
        {
            "name": "utopia-php/preloader",
            "version": "0.2.4",
            "source": {
                "type": "git",
                "url": "https://github.com/utopia-php/preloader.git",
                "reference": "65ef48392e72172f584b0baa2e224f9a1cebcce0"
            },
            "dist": {
                "type": "zip",
                "url": "https://api.github.com/repos/utopia-php/preloader/zipball/65ef48392e72172f584b0baa2e224f9a1cebcce0",
                "reference": "65ef48392e72172f584b0baa2e224f9a1cebcce0",
                "shasum": ""
            },
            "require": {
                "php": ">=7.1"
            },
            "require-dev": {
                "phpunit/phpunit": "^9.3",
                "vimeo/psalm": "4.0.1"
            },
            "type": "library",
            "autoload": {
                "psr-4": {
                    "Utopia\\Preloader\\": "src/Preloader"
                }
            },
            "notification-url": "https://packagist.org/downloads/",
            "license": [
                "MIT"
            ],
            "authors": [
                {
                    "name": "Eldad Fux",
                    "email": "team@appwrite.io"
                }
            ],
            "description": "Utopia Preloader library is simple and lite library for managing PHP preloading configuration",
            "keywords": [
                "framework",
                "php",
                "preload",
                "preloader",
                "preloading",
                "upf",
                "utopia"
            ],
            "support": {
                "issues": "https://github.com/utopia-php/preloader/issues",
                "source": "https://github.com/utopia-php/preloader/tree/0.2.4"
            },
            "time": "2020-10-24T07:04:59+00:00"
        },
        {
            "name": "utopia-php/registry",
            "version": "0.5.0",
            "source": {
                "type": "git",
                "url": "https://github.com/utopia-php/registry.git",
                "reference": "bedc4ed54527b2803e6dfdccc39449f98522b70d"
            },
            "dist": {
                "type": "zip",
                "url": "https://api.github.com/repos/utopia-php/registry/zipball/bedc4ed54527b2803e6dfdccc39449f98522b70d",
                "reference": "bedc4ed54527b2803e6dfdccc39449f98522b70d",
                "shasum": ""
            },
            "require": {
                "php": ">=7.4"
            },
            "require-dev": {
                "phpunit/phpunit": "^9.3",
                "vimeo/psalm": "4.0.1"
            },
            "type": "library",
            "autoload": {
                "psr-4": {
                    "Utopia\\Registry\\": "src/Registry"
                }
            },
            "notification-url": "https://packagist.org/downloads/",
            "license": [
                "MIT"
            ],
            "authors": [
                {
                    "name": "Eldad Fux",
                    "email": "eldad@appwrite.io"
                }
            ],
            "description": "A simple dependency management library for PHP",
            "keywords": [
                "dependency management",
                "di",
                "framework",
                "php",
                "upf",
                "utopia"
            ],
            "support": {
                "issues": "https://github.com/utopia-php/registry/issues",
                "source": "https://github.com/utopia-php/registry/tree/0.5.0"
            },
            "time": "2021-03-10T10:45:22+00:00"
        },
        {
            "name": "utopia-php/storage",
            "version": "0.11.0",
            "source": {
                "type": "git",
                "url": "https://github.com/utopia-php/storage.git",
                "reference": "59802cf281d1976560cf6e353f250a9b870efddc"
            },
            "dist": {
                "type": "zip",
                "url": "https://api.github.com/repos/utopia-php/storage/zipball/59802cf281d1976560cf6e353f250a9b870efddc",
                "reference": "59802cf281d1976560cf6e353f250a9b870efddc",
                "shasum": ""
            },
            "require": {
                "ext-fileinfo": "*",
                "ext-zlib": "*",
                "ext-zstd": "*",
                "php": ">=8.0",
                "utopia-php/framework": "0.*.*"
            },
            "require-dev": {
                "phpunit/phpunit": "^9.3",
                "vimeo/psalm": "4.0.1"
            },
            "type": "library",
            "autoload": {
                "psr-4": {
                    "Utopia\\Storage\\": "src/Storage"
                }
            },
            "notification-url": "https://packagist.org/downloads/",
            "license": [
                "MIT"
            ],
            "authors": [
                {
                    "name": "Eldad Fux",
                    "email": "eldad@appwrite.io"
                }
            ],
            "description": "A simple Storage library to manage application storage",
            "keywords": [
                "framework",
                "php",
                "storage",
                "upf",
                "utopia"
            ],
            "support": {
                "issues": "https://github.com/utopia-php/storage/issues",
                "source": "https://github.com/utopia-php/storage/tree/0.11.0"
            },
            "time": "2022-08-31T09:17:31+00:00"
        },
        {
            "name": "utopia-php/swoole",
            "version": "0.5.0",
            "source": {
                "type": "git",
                "url": "https://github.com/utopia-php/swoole.git",
                "reference": "c2a3a4f944a2f22945af3cbcb95b13f0769628b1"
            },
            "dist": {
                "type": "zip",
                "url": "https://api.github.com/repos/utopia-php/swoole/zipball/c2a3a4f944a2f22945af3cbcb95b13f0769628b1",
                "reference": "c2a3a4f944a2f22945af3cbcb95b13f0769628b1",
                "shasum": ""
            },
            "require": {
                "ext-swoole": "*",
                "php": ">=8.0",
                "utopia-php/framework": "0.*.*"
            },
            "require-dev": {
                "laravel/pint": "1.2.*",
                "phpunit/phpunit": "^9.3",
                "swoole/ide-helper": "4.8.3",
                "vimeo/psalm": "4.15.0"
            },
            "type": "library",
            "autoload": {
                "psr-4": {
                    "Utopia\\Swoole\\": "src/Swoole"
                }
            },
            "notification-url": "https://packagist.org/downloads/",
            "license": [
                "MIT"
            ],
            "description": "An extension for Utopia Framework to work with PHP Swoole as a PHP FPM alternative",
            "keywords": [
                "framework",
                "http",
                "php",
                "server",
                "swoole",
                "upf",
                "utopia"
            ],
            "support": {
                "issues": "https://github.com/utopia-php/swoole/issues",
                "source": "https://github.com/utopia-php/swoole/tree/0.5.0"
            },
            "time": "2022-10-19T22:19:07+00:00"
        },
        {
            "name": "utopia-php/system",
            "version": "0.4.0",
            "source": {
                "type": "git",
                "url": "https://github.com/utopia-php/system.git",
                "reference": "67c92c66ce8f0cc925a00bca89f7a188bf9183c0"
            },
            "dist": {
                "type": "zip",
                "url": "https://api.github.com/repos/utopia-php/system/zipball/67c92c66ce8f0cc925a00bca89f7a188bf9183c0",
                "reference": "67c92c66ce8f0cc925a00bca89f7a188bf9183c0",
                "shasum": ""
            },
            "require": {
                "php": ">=7.4"
            },
            "require-dev": {
                "phpunit/phpunit": "^9.3",
                "vimeo/psalm": "4.0.1"
            },
            "type": "library",
            "autoload": {
                "psr-4": {
                    "Utopia\\System\\": "src/System"
                }
            },
            "notification-url": "https://packagist.org/downloads/",
            "license": [
                "MIT"
            ],
            "authors": [
                {
                    "name": "Eldad Fux",
                    "email": "eldad@appwrite.io"
                },
                {
                    "name": "Torsten Dittmann",
                    "email": "torsten@appwrite.io"
                }
            ],
            "description": "A simple library for obtaining information about the host's system.",
            "keywords": [
                "framework",
                "php",
                "system",
                "upf",
                "utopia"
            ],
            "support": {
                "issues": "https://github.com/utopia-php/system/issues",
                "source": "https://github.com/utopia-php/system/tree/0.4.0"
            },
            "time": "2021-02-04T14:14:49+00:00"
        },
        {
            "name": "utopia-php/websocket",
            "version": "0.1.0",
            "source": {
                "type": "git",
                "url": "https://github.com/utopia-php/websocket.git",
                "reference": "51fcb86171400d8aa40d76c54593481fd273dab5"
            },
            "dist": {
                "type": "zip",
                "url": "https://api.github.com/repos/utopia-php/websocket/zipball/51fcb86171400d8aa40d76c54593481fd273dab5",
                "reference": "51fcb86171400d8aa40d76c54593481fd273dab5",
                "shasum": ""
            },
            "require": {
                "php": ">=8.0"
            },
            "require-dev": {
                "phpunit/phpunit": "^9.5.5",
                "swoole/ide-helper": "4.6.6",
                "textalk/websocket": "1.5.2",
                "vimeo/psalm": "^4.8.1",
                "workerman/workerman": "^4.0"
            },
            "type": "library",
            "autoload": {
                "psr-4": {
                    "Utopia\\WebSocket\\": "src/WebSocket"
                }
            },
            "notification-url": "https://packagist.org/downloads/",
            "license": [
                "MIT"
            ],
            "authors": [
                {
                    "name": "Eldad Fux",
                    "email": "eldad@appwrite.io"
                },
                {
                    "name": "Torsten Dittmann",
                    "email": "torsten@appwrite.io"
                }
            ],
            "description": "A simple abstraction for WebSocket servers.",
            "keywords": [
                "framework",
                "php",
                "upf",
                "utopia",
                "websocket"
            ],
            "support": {
                "issues": "https://github.com/utopia-php/websocket/issues",
                "source": "https://github.com/utopia-php/websocket/tree/0.1.0"
            },
            "time": "2021-12-20T10:50:09+00:00"
        },
        {
            "name": "webmozart/assert",
            "version": "1.11.0",
            "source": {
                "type": "git",
                "url": "https://github.com/webmozarts/assert.git",
                "reference": "11cb2199493b2f8a3b53e7f19068fc6aac760991"
            },
            "dist": {
                "type": "zip",
                "url": "https://api.github.com/repos/webmozarts/assert/zipball/11cb2199493b2f8a3b53e7f19068fc6aac760991",
                "reference": "11cb2199493b2f8a3b53e7f19068fc6aac760991",
                "shasum": ""
            },
            "require": {
                "ext-ctype": "*",
                "php": "^7.2 || ^8.0"
            },
            "conflict": {
                "phpstan/phpstan": "<0.12.20",
                "vimeo/psalm": "<4.6.1 || 4.6.2"
            },
            "require-dev": {
                "phpunit/phpunit": "^8.5.13"
            },
            "type": "library",
            "extra": {
                "branch-alias": {
                    "dev-master": "1.10-dev"
                }
            },
            "autoload": {
                "psr-4": {
                    "Webmozart\\Assert\\": "src/"
                }
            },
            "notification-url": "https://packagist.org/downloads/",
            "license": [
                "MIT"
            ],
            "authors": [
                {
                    "name": "Bernhard Schussek",
                    "email": "bschussek@gmail.com"
                }
            ],
            "description": "Assertions to validate method input/output with nice error messages.",
            "keywords": [
                "assert",
                "check",
                "validate"
            ],
            "support": {
                "issues": "https://github.com/webmozarts/assert/issues",
                "source": "https://github.com/webmozarts/assert/tree/1.11.0"
            },
            "time": "2022-06-03T18:03:27+00:00"
        }
    ],
    "packages-dev": [
        {
            "name": "appwrite/sdk-generator",
            "version": "0.28.1",
            "source": {
                "type": "git",
                "url": "https://github.com/appwrite/sdk-generator.git",
                "reference": "ed8d3daa66589733b49b11c053d524cdf576ffee"
            },
            "dist": {
                "type": "zip",
                "url": "https://api.github.com/repos/appwrite/sdk-generator/zipball/ed8d3daa66589733b49b11c053d524cdf576ffee",
                "reference": "ed8d3daa66589733b49b11c053d524cdf576ffee",
                "shasum": ""
            },
            "require": {
                "ext-curl": "*",
                "ext-json": "*",
                "ext-mbstring": "*",
                "matthiasmullie/minify": "^1.3.68",
                "php": ">=7.0.0",
                "twig/twig": "^3.4.1"
            },
            "require-dev": {
                "brianium/paratest": "^6.4",
                "phpunit/phpunit": "^9.5.21"
            },
            "type": "library",
            "autoload": {
                "psr-4": {
                    "Appwrite\\SDK\\": "src/SDK",
                    "Appwrite\\Spec\\": "src/Spec"
                }
            },
            "notification-url": "https://packagist.org/downloads/",
            "license": [
                "MIT"
            ],
            "authors": [
                {
                    "name": "Eldad Fux",
                    "email": "eldad@appwrite.io"
                }
            ],
            "description": "Appwrite PHP library for generating API SDKs for multiple programming languages and platforms",
            "support": {
                "issues": "https://github.com/appwrite/sdk-generator/issues",
                "source": "https://github.com/appwrite/sdk-generator/tree/0.28.1"
            },
            "time": "2022-09-22T09:15:54+00:00"
        },
        {
            "name": "doctrine/instantiator",
            "version": "1.4.1",
            "source": {
                "type": "git",
                "url": "https://github.com/doctrine/instantiator.git",
                "reference": "10dcfce151b967d20fde1b34ae6640712c3891bc"
            },
            "dist": {
                "type": "zip",
                "url": "https://api.github.com/repos/doctrine/instantiator/zipball/10dcfce151b967d20fde1b34ae6640712c3891bc",
                "reference": "10dcfce151b967d20fde1b34ae6640712c3891bc",
                "shasum": ""
            },
            "require": {
                "php": "^7.1 || ^8.0"
            },
            "require-dev": {
                "doctrine/coding-standard": "^9",
                "ext-pdo": "*",
                "ext-phar": "*",
                "phpbench/phpbench": "^0.16 || ^1",
                "phpstan/phpstan": "^1.4",
                "phpstan/phpstan-phpunit": "^1",
                "phpunit/phpunit": "^7.5 || ^8.5 || ^9.5",
                "vimeo/psalm": "^4.22"
            },
            "type": "library",
            "autoload": {
                "psr-4": {
                    "Doctrine\\Instantiator\\": "src/Doctrine/Instantiator/"
                }
            },
            "notification-url": "https://packagist.org/downloads/",
            "license": [
                "MIT"
            ],
            "authors": [
                {
                    "name": "Marco Pivetta",
                    "email": "ocramius@gmail.com",
                    "homepage": "https://ocramius.github.io/"
                }
            ],
            "description": "A small, lightweight utility to instantiate objects in PHP without invoking their constructors",
            "homepage": "https://www.doctrine-project.org/projects/instantiator.html",
            "keywords": [
                "constructor",
                "instantiate"
            ],
            "support": {
                "issues": "https://github.com/doctrine/instantiator/issues",
                "source": "https://github.com/doctrine/instantiator/tree/1.4.1"
            },
            "funding": [
                {
                    "url": "https://www.doctrine-project.org/sponsorship.html",
                    "type": "custom"
                },
                {
                    "url": "https://www.patreon.com/phpdoctrine",
                    "type": "patreon"
                },
                {
                    "url": "https://tidelift.com/funding/github/packagist/doctrine%2Finstantiator",
                    "type": "tidelift"
                }
            ],
            "time": "2022-03-03T08:28:38+00:00"
        },
        {
            "name": "matthiasmullie/minify",
            "version": "1.3.69",
            "source": {
                "type": "git",
                "url": "https://github.com/matthiasmullie/minify.git",
                "reference": "a61c949cccd086808063611ef9698eabe42ef22f"
            },
            "dist": {
                "type": "zip",
                "url": "https://api.github.com/repos/matthiasmullie/minify/zipball/a61c949cccd086808063611ef9698eabe42ef22f",
                "reference": "a61c949cccd086808063611ef9698eabe42ef22f",
                "shasum": ""
            },
            "require": {
                "ext-pcre": "*",
                "matthiasmullie/path-converter": "~1.1",
                "php": ">=5.3.0"
            },
            "require-dev": {
                "friendsofphp/php-cs-fixer": "~2.0",
                "matthiasmullie/scrapbook": "dev-master",
                "phpunit/phpunit": ">=4.8"
            },
            "suggest": {
                "psr/cache-implementation": "Cache implementation to use with Minify::cache"
            },
            "bin": [
                "bin/minifycss",
                "bin/minifyjs"
            ],
            "type": "library",
            "autoload": {
                "psr-4": {
                    "MatthiasMullie\\Minify\\": "src/"
                }
            },
            "notification-url": "https://packagist.org/downloads/",
            "license": [
                "MIT"
            ],
            "authors": [
                {
                    "name": "Matthias Mullie",
                    "email": "minify@mullie.eu",
                    "homepage": "http://www.mullie.eu",
                    "role": "Developer"
                }
            ],
            "description": "CSS & JavaScript minifier, in PHP. Removes whitespace, strips comments, combines files (incl. @import statements and small assets in CSS files), and optimizes/shortens a few common programming patterns.",
            "homepage": "http://www.minifier.org",
            "keywords": [
                "JS",
                "css",
                "javascript",
                "minifier",
                "minify"
            ],
            "support": {
                "issues": "https://github.com/matthiasmullie/minify/issues",
                "source": "https://github.com/matthiasmullie/minify/tree/1.3.69"
            },
            "funding": [
                {
                    "url": "https://github.com/matthiasmullie",
                    "type": "github"
                }
            ],
            "time": "2022-08-01T09:00:18+00:00"
        },
        {
            "name": "matthiasmullie/path-converter",
            "version": "1.1.3",
            "source": {
                "type": "git",
                "url": "https://github.com/matthiasmullie/path-converter.git",
                "reference": "e7d13b2c7e2f2268e1424aaed02085518afa02d9"
            },
            "dist": {
                "type": "zip",
                "url": "https://api.github.com/repos/matthiasmullie/path-converter/zipball/e7d13b2c7e2f2268e1424aaed02085518afa02d9",
                "reference": "e7d13b2c7e2f2268e1424aaed02085518afa02d9",
                "shasum": ""
            },
            "require": {
                "ext-pcre": "*",
                "php": ">=5.3.0"
            },
            "require-dev": {
                "phpunit/phpunit": "~4.8"
            },
            "type": "library",
            "autoload": {
                "psr-4": {
                    "MatthiasMullie\\PathConverter\\": "src/"
                }
            },
            "notification-url": "https://packagist.org/downloads/",
            "license": [
                "MIT"
            ],
            "authors": [
                {
                    "name": "Matthias Mullie",
                    "email": "pathconverter@mullie.eu",
                    "homepage": "http://www.mullie.eu",
                    "role": "Developer"
                }
            ],
            "description": "Relative path converter",
            "homepage": "http://github.com/matthiasmullie/path-converter",
            "keywords": [
                "converter",
                "path",
                "paths",
                "relative"
            ],
            "support": {
                "issues": "https://github.com/matthiasmullie/path-converter/issues",
                "source": "https://github.com/matthiasmullie/path-converter/tree/1.1.3"
            },
            "time": "2019-02-05T23:41:09+00:00"
        },
        {
            "name": "myclabs/deep-copy",
            "version": "1.11.0",
            "source": {
                "type": "git",
                "url": "https://github.com/myclabs/DeepCopy.git",
                "reference": "14daed4296fae74d9e3201d2c4925d1acb7aa614"
            },
            "dist": {
                "type": "zip",
                "url": "https://api.github.com/repos/myclabs/DeepCopy/zipball/14daed4296fae74d9e3201d2c4925d1acb7aa614",
                "reference": "14daed4296fae74d9e3201d2c4925d1acb7aa614",
                "shasum": ""
            },
            "require": {
                "php": "^7.1 || ^8.0"
            },
            "conflict": {
                "doctrine/collections": "<1.6.8",
                "doctrine/common": "<2.13.3 || >=3,<3.2.2"
            },
            "require-dev": {
                "doctrine/collections": "^1.6.8",
                "doctrine/common": "^2.13.3 || ^3.2.2",
                "phpunit/phpunit": "^7.5.20 || ^8.5.23 || ^9.5.13"
            },
            "type": "library",
            "autoload": {
                "files": [
                    "src/DeepCopy/deep_copy.php"
                ],
                "psr-4": {
                    "DeepCopy\\": "src/DeepCopy/"
                }
            },
            "notification-url": "https://packagist.org/downloads/",
            "license": [
                "MIT"
            ],
            "description": "Create deep copies (clones) of your objects",
            "keywords": [
                "clone",
                "copy",
                "duplicate",
                "object",
                "object graph"
            ],
            "support": {
                "issues": "https://github.com/myclabs/DeepCopy/issues",
                "source": "https://github.com/myclabs/DeepCopy/tree/1.11.0"
            },
            "funding": [
                {
                    "url": "https://tidelift.com/funding/github/packagist/myclabs/deep-copy",
                    "type": "tidelift"
                }
            ],
            "time": "2022-03-03T13:19:32+00:00"
        },
        {
            "name": "nikic/php-parser",
            "version": "v4.15.1",
            "source": {
                "type": "git",
                "url": "https://github.com/nikic/PHP-Parser.git",
                "reference": "0ef6c55a3f47f89d7a374e6f835197a0b5fcf900"
            },
            "dist": {
                "type": "zip",
                "url": "https://api.github.com/repos/nikic/PHP-Parser/zipball/0ef6c55a3f47f89d7a374e6f835197a0b5fcf900",
                "reference": "0ef6c55a3f47f89d7a374e6f835197a0b5fcf900",
                "shasum": ""
            },
            "require": {
                "ext-tokenizer": "*",
                "php": ">=7.0"
            },
            "require-dev": {
                "ircmaxell/php-yacc": "^0.0.7",
                "phpunit/phpunit": "^6.5 || ^7.0 || ^8.0 || ^9.0"
            },
            "bin": [
                "bin/php-parse"
            ],
            "type": "library",
            "extra": {
                "branch-alias": {
                    "dev-master": "4.9-dev"
                }
            },
            "autoload": {
                "psr-4": {
                    "PhpParser\\": "lib/PhpParser"
                }
            },
            "notification-url": "https://packagist.org/downloads/",
            "license": [
                "BSD-3-Clause"
            ],
            "authors": [
                {
                    "name": "Nikita Popov"
                }
            ],
            "description": "A PHP parser written in PHP",
            "keywords": [
                "parser",
                "php"
            ],
            "support": {
                "issues": "https://github.com/nikic/PHP-Parser/issues",
                "source": "https://github.com/nikic/PHP-Parser/tree/v4.15.1"
            },
            "time": "2022-09-04T07:30:47+00:00"
        },
        {
            "name": "phar-io/manifest",
            "version": "2.0.3",
            "source": {
                "type": "git",
                "url": "https://github.com/phar-io/manifest.git",
                "reference": "97803eca37d319dfa7826cc2437fc020857acb53"
            },
            "dist": {
                "type": "zip",
                "url": "https://api.github.com/repos/phar-io/manifest/zipball/97803eca37d319dfa7826cc2437fc020857acb53",
                "reference": "97803eca37d319dfa7826cc2437fc020857acb53",
                "shasum": ""
            },
            "require": {
                "ext-dom": "*",
                "ext-phar": "*",
                "ext-xmlwriter": "*",
                "phar-io/version": "^3.0.1",
                "php": "^7.2 || ^8.0"
            },
            "type": "library",
            "extra": {
                "branch-alias": {
                    "dev-master": "2.0.x-dev"
                }
            },
            "autoload": {
                "classmap": [
                    "src/"
                ]
            },
            "notification-url": "https://packagist.org/downloads/",
            "license": [
                "BSD-3-Clause"
            ],
            "authors": [
                {
                    "name": "Arne Blankerts",
                    "email": "arne@blankerts.de",
                    "role": "Developer"
                },
                {
                    "name": "Sebastian Heuer",
                    "email": "sebastian@phpeople.de",
                    "role": "Developer"
                },
                {
                    "name": "Sebastian Bergmann",
                    "email": "sebastian@phpunit.de",
                    "role": "Developer"
                }
            ],
            "description": "Component for reading phar.io manifest information from a PHP Archive (PHAR)",
            "support": {
                "issues": "https://github.com/phar-io/manifest/issues",
                "source": "https://github.com/phar-io/manifest/tree/2.0.3"
            },
            "time": "2021-07-20T11:28:43+00:00"
        },
        {
            "name": "phar-io/version",
            "version": "3.2.1",
            "source": {
                "type": "git",
                "url": "https://github.com/phar-io/version.git",
                "reference": "4f7fd7836c6f332bb2933569e566a0d6c4cbed74"
            },
            "dist": {
                "type": "zip",
                "url": "https://api.github.com/repos/phar-io/version/zipball/4f7fd7836c6f332bb2933569e566a0d6c4cbed74",
                "reference": "4f7fd7836c6f332bb2933569e566a0d6c4cbed74",
                "shasum": ""
            },
            "require": {
                "php": "^7.2 || ^8.0"
            },
            "type": "library",
            "autoload": {
                "classmap": [
                    "src/"
                ]
            },
            "notification-url": "https://packagist.org/downloads/",
            "license": [
                "BSD-3-Clause"
            ],
            "authors": [
                {
                    "name": "Arne Blankerts",
                    "email": "arne@blankerts.de",
                    "role": "Developer"
                },
                {
                    "name": "Sebastian Heuer",
                    "email": "sebastian@phpeople.de",
                    "role": "Developer"
                },
                {
                    "name": "Sebastian Bergmann",
                    "email": "sebastian@phpunit.de",
                    "role": "Developer"
                }
            ],
            "description": "Library for handling version information and constraints",
            "support": {
                "issues": "https://github.com/phar-io/version/issues",
                "source": "https://github.com/phar-io/version/tree/3.2.1"
            },
            "time": "2022-02-21T01:04:05+00:00"
        },
        {
            "name": "phpdocumentor/reflection-common",
            "version": "2.2.0",
            "source": {
                "type": "git",
                "url": "https://github.com/phpDocumentor/ReflectionCommon.git",
                "reference": "1d01c49d4ed62f25aa84a747ad35d5a16924662b"
            },
            "dist": {
                "type": "zip",
                "url": "https://api.github.com/repos/phpDocumentor/ReflectionCommon/zipball/1d01c49d4ed62f25aa84a747ad35d5a16924662b",
                "reference": "1d01c49d4ed62f25aa84a747ad35d5a16924662b",
                "shasum": ""
            },
            "require": {
                "php": "^7.2 || ^8.0"
            },
            "type": "library",
            "extra": {
                "branch-alias": {
                    "dev-2.x": "2.x-dev"
                }
            },
            "autoload": {
                "psr-4": {
                    "phpDocumentor\\Reflection\\": "src/"
                }
            },
            "notification-url": "https://packagist.org/downloads/",
            "license": [
                "MIT"
            ],
            "authors": [
                {
                    "name": "Jaap van Otterdijk",
                    "email": "opensource@ijaap.nl"
                }
            ],
            "description": "Common reflection classes used by phpdocumentor to reflect the code structure",
            "homepage": "http://www.phpdoc.org",
            "keywords": [
                "FQSEN",
                "phpDocumentor",
                "phpdoc",
                "reflection",
                "static analysis"
            ],
            "support": {
                "issues": "https://github.com/phpDocumentor/ReflectionCommon/issues",
                "source": "https://github.com/phpDocumentor/ReflectionCommon/tree/2.x"
            },
            "time": "2020-06-27T09:03:43+00:00"
        },
        {
            "name": "phpdocumentor/reflection-docblock",
            "version": "5.3.0",
            "source": {
                "type": "git",
                "url": "https://github.com/phpDocumentor/ReflectionDocBlock.git",
                "reference": "622548b623e81ca6d78b721c5e029f4ce664f170"
            },
            "dist": {
                "type": "zip",
                "url": "https://api.github.com/repos/phpDocumentor/ReflectionDocBlock/zipball/622548b623e81ca6d78b721c5e029f4ce664f170",
                "reference": "622548b623e81ca6d78b721c5e029f4ce664f170",
                "shasum": ""
            },
            "require": {
                "ext-filter": "*",
                "php": "^7.2 || ^8.0",
                "phpdocumentor/reflection-common": "^2.2",
                "phpdocumentor/type-resolver": "^1.3",
                "webmozart/assert": "^1.9.1"
            },
            "require-dev": {
                "mockery/mockery": "~1.3.2",
                "psalm/phar": "^4.8"
            },
            "type": "library",
            "extra": {
                "branch-alias": {
                    "dev-master": "5.x-dev"
                }
            },
            "autoload": {
                "psr-4": {
                    "phpDocumentor\\Reflection\\": "src"
                }
            },
            "notification-url": "https://packagist.org/downloads/",
            "license": [
                "MIT"
            ],
            "authors": [
                {
                    "name": "Mike van Riel",
                    "email": "me@mikevanriel.com"
                },
                {
                    "name": "Jaap van Otterdijk",
                    "email": "account@ijaap.nl"
                }
            ],
            "description": "With this component, a library can provide support for annotations via DocBlocks or otherwise retrieve information that is embedded in a DocBlock.",
            "support": {
                "issues": "https://github.com/phpDocumentor/ReflectionDocBlock/issues",
                "source": "https://github.com/phpDocumentor/ReflectionDocBlock/tree/5.3.0"
            },
            "time": "2021-10-19T17:43:47+00:00"
        },
        {
            "name": "phpdocumentor/type-resolver",
            "version": "1.6.2",
            "source": {
                "type": "git",
                "url": "https://github.com/phpDocumentor/TypeResolver.git",
                "reference": "48f445a408c131e38cab1c235aa6d2bb7a0bb20d"
            },
            "dist": {
                "type": "zip",
                "url": "https://api.github.com/repos/phpDocumentor/TypeResolver/zipball/48f445a408c131e38cab1c235aa6d2bb7a0bb20d",
                "reference": "48f445a408c131e38cab1c235aa6d2bb7a0bb20d",
                "shasum": ""
            },
            "require": {
                "php": "^7.4 || ^8.0",
                "phpdocumentor/reflection-common": "^2.0"
            },
            "require-dev": {
                "ext-tokenizer": "*",
                "phpstan/extension-installer": "^1.1",
                "phpstan/phpstan": "^1.8",
                "phpstan/phpstan-phpunit": "^1.1",
                "phpunit/phpunit": "^9.5",
                "rector/rector": "^0.13.9",
                "vimeo/psalm": "^4.25"
            },
            "type": "library",
            "extra": {
                "branch-alias": {
                    "dev-1.x": "1.x-dev"
                }
            },
            "autoload": {
                "psr-4": {
                    "phpDocumentor\\Reflection\\": "src"
                }
            },
            "notification-url": "https://packagist.org/downloads/",
            "license": [
                "MIT"
            ],
            "authors": [
                {
                    "name": "Mike van Riel",
                    "email": "me@mikevanriel.com"
                }
            ],
            "description": "A PSR-5 based resolver of Class names, Types and Structural Element Names",
            "support": {
                "issues": "https://github.com/phpDocumentor/TypeResolver/issues",
                "source": "https://github.com/phpDocumentor/TypeResolver/tree/1.6.2"
            },
            "time": "2022-10-14T12:47:21+00:00"
        },
        {
            "name": "phpspec/prophecy",
            "version": "v1.15.0",
            "source": {
                "type": "git",
                "url": "https://github.com/phpspec/prophecy.git",
                "reference": "bbcd7380b0ebf3961ee21409db7b38bc31d69a13"
            },
            "dist": {
                "type": "zip",
                "url": "https://api.github.com/repos/phpspec/prophecy/zipball/bbcd7380b0ebf3961ee21409db7b38bc31d69a13",
                "reference": "bbcd7380b0ebf3961ee21409db7b38bc31d69a13",
                "shasum": ""
            },
            "require": {
                "doctrine/instantiator": "^1.2",
                "php": "^7.2 || ~8.0, <8.2",
                "phpdocumentor/reflection-docblock": "^5.2",
                "sebastian/comparator": "^3.0 || ^4.0",
                "sebastian/recursion-context": "^3.0 || ^4.0"
            },
            "require-dev": {
                "phpspec/phpspec": "^6.0 || ^7.0",
                "phpunit/phpunit": "^8.0 || ^9.0"
            },
            "type": "library",
            "extra": {
                "branch-alias": {
                    "dev-master": "1.x-dev"
                }
            },
            "autoload": {
                "psr-4": {
                    "Prophecy\\": "src/Prophecy"
                }
            },
            "notification-url": "https://packagist.org/downloads/",
            "license": [
                "MIT"
            ],
            "authors": [
                {
                    "name": "Konstantin Kudryashov",
                    "email": "ever.zet@gmail.com",
                    "homepage": "http://everzet.com"
                },
                {
                    "name": "Marcello Duarte",
                    "email": "marcello.duarte@gmail.com"
                }
            ],
            "description": "Highly opinionated mocking framework for PHP 5.3+",
            "homepage": "https://github.com/phpspec/prophecy",
            "keywords": [
                "Double",
                "Dummy",
                "fake",
                "mock",
                "spy",
                "stub"
            ],
            "support": {
                "issues": "https://github.com/phpspec/prophecy/issues",
                "source": "https://github.com/phpspec/prophecy/tree/v1.15.0"
            },
            "time": "2021-12-08T12:19:24+00:00"
        },
        {
            "name": "phpunit/php-code-coverage",
            "version": "9.2.18",
            "source": {
                "type": "git",
                "url": "https://github.com/sebastianbergmann/php-code-coverage.git",
                "reference": "12fddc491826940cf9b7e88ad9664cf51f0f6d0a"
            },
            "dist": {
                "type": "zip",
                "url": "https://api.github.com/repos/sebastianbergmann/php-code-coverage/zipball/12fddc491826940cf9b7e88ad9664cf51f0f6d0a",
                "reference": "12fddc491826940cf9b7e88ad9664cf51f0f6d0a",
                "shasum": ""
            },
            "require": {
                "ext-dom": "*",
                "ext-libxml": "*",
                "ext-xmlwriter": "*",
                "nikic/php-parser": "^4.14",
                "php": ">=7.3",
                "phpunit/php-file-iterator": "^3.0.3",
                "phpunit/php-text-template": "^2.0.2",
                "sebastian/code-unit-reverse-lookup": "^2.0.2",
                "sebastian/complexity": "^2.0",
                "sebastian/environment": "^5.1.2",
                "sebastian/lines-of-code": "^1.0.3",
                "sebastian/version": "^3.0.1",
                "theseer/tokenizer": "^1.2.0"
            },
            "require-dev": {
                "phpunit/phpunit": "^9.3"
            },
            "suggest": {
                "ext-pcov": "*",
                "ext-xdebug": "*"
            },
            "type": "library",
            "extra": {
                "branch-alias": {
                    "dev-master": "9.2-dev"
                }
            },
            "autoload": {
                "classmap": [
                    "src/"
                ]
            },
            "notification-url": "https://packagist.org/downloads/",
            "license": [
                "BSD-3-Clause"
            ],
            "authors": [
                {
                    "name": "Sebastian Bergmann",
                    "email": "sebastian@phpunit.de",
                    "role": "lead"
                }
            ],
            "description": "Library that provides collection, processing, and rendering functionality for PHP code coverage information.",
            "homepage": "https://github.com/sebastianbergmann/php-code-coverage",
            "keywords": [
                "coverage",
                "testing",
                "xunit"
            ],
            "support": {
                "issues": "https://github.com/sebastianbergmann/php-code-coverage/issues",
                "source": "https://github.com/sebastianbergmann/php-code-coverage/tree/9.2.18"
            },
            "funding": [
                {
                    "url": "https://github.com/sebastianbergmann",
                    "type": "github"
                }
            ],
            "time": "2022-10-27T13:35:33+00:00"
        },
        {
            "name": "phpunit/php-file-iterator",
            "version": "3.0.6",
            "source": {
                "type": "git",
                "url": "https://github.com/sebastianbergmann/php-file-iterator.git",
                "reference": "cf1c2e7c203ac650e352f4cc675a7021e7d1b3cf"
            },
            "dist": {
                "type": "zip",
                "url": "https://api.github.com/repos/sebastianbergmann/php-file-iterator/zipball/cf1c2e7c203ac650e352f4cc675a7021e7d1b3cf",
                "reference": "cf1c2e7c203ac650e352f4cc675a7021e7d1b3cf",
                "shasum": ""
            },
            "require": {
                "php": ">=7.3"
            },
            "require-dev": {
                "phpunit/phpunit": "^9.3"
            },
            "type": "library",
            "extra": {
                "branch-alias": {
                    "dev-master": "3.0-dev"
                }
            },
            "autoload": {
                "classmap": [
                    "src/"
                ]
            },
            "notification-url": "https://packagist.org/downloads/",
            "license": [
                "BSD-3-Clause"
            ],
            "authors": [
                {
                    "name": "Sebastian Bergmann",
                    "email": "sebastian@phpunit.de",
                    "role": "lead"
                }
            ],
            "description": "FilterIterator implementation that filters files based on a list of suffixes.",
            "homepage": "https://github.com/sebastianbergmann/php-file-iterator/",
            "keywords": [
                "filesystem",
                "iterator"
            ],
            "support": {
                "issues": "https://github.com/sebastianbergmann/php-file-iterator/issues",
                "source": "https://github.com/sebastianbergmann/php-file-iterator/tree/3.0.6"
            },
            "funding": [
                {
                    "url": "https://github.com/sebastianbergmann",
                    "type": "github"
                }
            ],
            "time": "2021-12-02T12:48:52+00:00"
        },
        {
            "name": "phpunit/php-invoker",
            "version": "3.1.1",
            "source": {
                "type": "git",
                "url": "https://github.com/sebastianbergmann/php-invoker.git",
                "reference": "5a10147d0aaf65b58940a0b72f71c9ac0423cc67"
            },
            "dist": {
                "type": "zip",
                "url": "https://api.github.com/repos/sebastianbergmann/php-invoker/zipball/5a10147d0aaf65b58940a0b72f71c9ac0423cc67",
                "reference": "5a10147d0aaf65b58940a0b72f71c9ac0423cc67",
                "shasum": ""
            },
            "require": {
                "php": ">=7.3"
            },
            "require-dev": {
                "ext-pcntl": "*",
                "phpunit/phpunit": "^9.3"
            },
            "suggest": {
                "ext-pcntl": "*"
            },
            "type": "library",
            "extra": {
                "branch-alias": {
                    "dev-master": "3.1-dev"
                }
            },
            "autoload": {
                "classmap": [
                    "src/"
                ]
            },
            "notification-url": "https://packagist.org/downloads/",
            "license": [
                "BSD-3-Clause"
            ],
            "authors": [
                {
                    "name": "Sebastian Bergmann",
                    "email": "sebastian@phpunit.de",
                    "role": "lead"
                }
            ],
            "description": "Invoke callables with a timeout",
            "homepage": "https://github.com/sebastianbergmann/php-invoker/",
            "keywords": [
                "process"
            ],
            "support": {
                "issues": "https://github.com/sebastianbergmann/php-invoker/issues",
                "source": "https://github.com/sebastianbergmann/php-invoker/tree/3.1.1"
            },
            "funding": [
                {
                    "url": "https://github.com/sebastianbergmann",
                    "type": "github"
                }
            ],
            "time": "2020-09-28T05:58:55+00:00"
        },
        {
            "name": "phpunit/php-text-template",
            "version": "2.0.4",
            "source": {
                "type": "git",
                "url": "https://github.com/sebastianbergmann/php-text-template.git",
                "reference": "5da5f67fc95621df9ff4c4e5a84d6a8a2acf7c28"
            },
            "dist": {
                "type": "zip",
                "url": "https://api.github.com/repos/sebastianbergmann/php-text-template/zipball/5da5f67fc95621df9ff4c4e5a84d6a8a2acf7c28",
                "reference": "5da5f67fc95621df9ff4c4e5a84d6a8a2acf7c28",
                "shasum": ""
            },
            "require": {
                "php": ">=7.3"
            },
            "require-dev": {
                "phpunit/phpunit": "^9.3"
            },
            "type": "library",
            "extra": {
                "branch-alias": {
                    "dev-master": "2.0-dev"
                }
            },
            "autoload": {
                "classmap": [
                    "src/"
                ]
            },
            "notification-url": "https://packagist.org/downloads/",
            "license": [
                "BSD-3-Clause"
            ],
            "authors": [
                {
                    "name": "Sebastian Bergmann",
                    "email": "sebastian@phpunit.de",
                    "role": "lead"
                }
            ],
            "description": "Simple template engine.",
            "homepage": "https://github.com/sebastianbergmann/php-text-template/",
            "keywords": [
                "template"
            ],
            "support": {
                "issues": "https://github.com/sebastianbergmann/php-text-template/issues",
                "source": "https://github.com/sebastianbergmann/php-text-template/tree/2.0.4"
            },
            "funding": [
                {
                    "url": "https://github.com/sebastianbergmann",
                    "type": "github"
                }
            ],
            "time": "2020-10-26T05:33:50+00:00"
        },
        {
            "name": "phpunit/php-timer",
            "version": "5.0.3",
            "source": {
                "type": "git",
                "url": "https://github.com/sebastianbergmann/php-timer.git",
                "reference": "5a63ce20ed1b5bf577850e2c4e87f4aa902afbd2"
            },
            "dist": {
                "type": "zip",
                "url": "https://api.github.com/repos/sebastianbergmann/php-timer/zipball/5a63ce20ed1b5bf577850e2c4e87f4aa902afbd2",
                "reference": "5a63ce20ed1b5bf577850e2c4e87f4aa902afbd2",
                "shasum": ""
            },
            "require": {
                "php": ">=7.3"
            },
            "require-dev": {
                "phpunit/phpunit": "^9.3"
            },
            "type": "library",
            "extra": {
                "branch-alias": {
                    "dev-master": "5.0-dev"
                }
            },
            "autoload": {
                "classmap": [
                    "src/"
                ]
            },
            "notification-url": "https://packagist.org/downloads/",
            "license": [
                "BSD-3-Clause"
            ],
            "authors": [
                {
                    "name": "Sebastian Bergmann",
                    "email": "sebastian@phpunit.de",
                    "role": "lead"
                }
            ],
            "description": "Utility class for timing",
            "homepage": "https://github.com/sebastianbergmann/php-timer/",
            "keywords": [
                "timer"
            ],
            "support": {
                "issues": "https://github.com/sebastianbergmann/php-timer/issues",
                "source": "https://github.com/sebastianbergmann/php-timer/tree/5.0.3"
            },
            "funding": [
                {
                    "url": "https://github.com/sebastianbergmann",
                    "type": "github"
                }
            ],
            "time": "2020-10-26T13:16:10+00:00"
        },
        {
            "name": "phpunit/phpunit",
            "version": "9.5.20",
            "source": {
                "type": "git",
                "url": "https://github.com/sebastianbergmann/phpunit.git",
                "reference": "12bc8879fb65aef2138b26fc633cb1e3620cffba"
            },
            "dist": {
                "type": "zip",
                "url": "https://api.github.com/repos/sebastianbergmann/phpunit/zipball/12bc8879fb65aef2138b26fc633cb1e3620cffba",
                "reference": "12bc8879fb65aef2138b26fc633cb1e3620cffba",
                "shasum": ""
            },
            "require": {
                "doctrine/instantiator": "^1.3.1",
                "ext-dom": "*",
                "ext-json": "*",
                "ext-libxml": "*",
                "ext-mbstring": "*",
                "ext-xml": "*",
                "ext-xmlwriter": "*",
                "myclabs/deep-copy": "^1.10.1",
                "phar-io/manifest": "^2.0.3",
                "phar-io/version": "^3.0.2",
                "php": ">=7.3",
                "phpspec/prophecy": "^1.12.1",
                "phpunit/php-code-coverage": "^9.2.13",
                "phpunit/php-file-iterator": "^3.0.5",
                "phpunit/php-invoker": "^3.1.1",
                "phpunit/php-text-template": "^2.0.3",
                "phpunit/php-timer": "^5.0.2",
                "sebastian/cli-parser": "^1.0.1",
                "sebastian/code-unit": "^1.0.6",
                "sebastian/comparator": "^4.0.5",
                "sebastian/diff": "^4.0.3",
                "sebastian/environment": "^5.1.3",
                "sebastian/exporter": "^4.0.3",
                "sebastian/global-state": "^5.0.1",
                "sebastian/object-enumerator": "^4.0.3",
                "sebastian/resource-operations": "^3.0.3",
                "sebastian/type": "^3.0",
                "sebastian/version": "^3.0.2"
            },
            "require-dev": {
                "ext-pdo": "*",
                "phpspec/prophecy-phpunit": "^2.0.1"
            },
            "suggest": {
                "ext-soap": "*",
                "ext-xdebug": "*"
            },
            "bin": [
                "phpunit"
            ],
            "type": "library",
            "extra": {
                "branch-alias": {
                    "dev-master": "9.5-dev"
                }
            },
            "autoload": {
                "files": [
                    "src/Framework/Assert/Functions.php"
                ],
                "classmap": [
                    "src/"
                ]
            },
            "notification-url": "https://packagist.org/downloads/",
            "license": [
                "BSD-3-Clause"
            ],
            "authors": [
                {
                    "name": "Sebastian Bergmann",
                    "email": "sebastian@phpunit.de",
                    "role": "lead"
                }
            ],
            "description": "The PHP Unit Testing framework.",
            "homepage": "https://phpunit.de/",
            "keywords": [
                "phpunit",
                "testing",
                "xunit"
            ],
            "support": {
                "issues": "https://github.com/sebastianbergmann/phpunit/issues",
                "source": "https://github.com/sebastianbergmann/phpunit/tree/9.5.20"
            },
            "funding": [
                {
                    "url": "https://phpunit.de/sponsors.html",
                    "type": "custom"
                },
                {
                    "url": "https://github.com/sebastianbergmann",
                    "type": "github"
                }
            ],
            "time": "2022-04-01T12:37:26+00:00"
        },
        {
            "name": "sebastian/cli-parser",
            "version": "1.0.1",
            "source": {
                "type": "git",
                "url": "https://github.com/sebastianbergmann/cli-parser.git",
                "reference": "442e7c7e687e42adc03470c7b668bc4b2402c0b2"
            },
            "dist": {
                "type": "zip",
                "url": "https://api.github.com/repos/sebastianbergmann/cli-parser/zipball/442e7c7e687e42adc03470c7b668bc4b2402c0b2",
                "reference": "442e7c7e687e42adc03470c7b668bc4b2402c0b2",
                "shasum": ""
            },
            "require": {
                "php": ">=7.3"
            },
            "require-dev": {
                "phpunit/phpunit": "^9.3"
            },
            "type": "library",
            "extra": {
                "branch-alias": {
                    "dev-master": "1.0-dev"
                }
            },
            "autoload": {
                "classmap": [
                    "src/"
                ]
            },
            "notification-url": "https://packagist.org/downloads/",
            "license": [
                "BSD-3-Clause"
            ],
            "authors": [
                {
                    "name": "Sebastian Bergmann",
                    "email": "sebastian@phpunit.de",
                    "role": "lead"
                }
            ],
            "description": "Library for parsing CLI options",
            "homepage": "https://github.com/sebastianbergmann/cli-parser",
            "support": {
                "issues": "https://github.com/sebastianbergmann/cli-parser/issues",
                "source": "https://github.com/sebastianbergmann/cli-parser/tree/1.0.1"
            },
            "funding": [
                {
                    "url": "https://github.com/sebastianbergmann",
                    "type": "github"
                }
            ],
            "time": "2020-09-28T06:08:49+00:00"
        },
        {
            "name": "sebastian/code-unit",
            "version": "1.0.8",
            "source": {
                "type": "git",
                "url": "https://github.com/sebastianbergmann/code-unit.git",
                "reference": "1fc9f64c0927627ef78ba436c9b17d967e68e120"
            },
            "dist": {
                "type": "zip",
                "url": "https://api.github.com/repos/sebastianbergmann/code-unit/zipball/1fc9f64c0927627ef78ba436c9b17d967e68e120",
                "reference": "1fc9f64c0927627ef78ba436c9b17d967e68e120",
                "shasum": ""
            },
            "require": {
                "php": ">=7.3"
            },
            "require-dev": {
                "phpunit/phpunit": "^9.3"
            },
            "type": "library",
            "extra": {
                "branch-alias": {
                    "dev-master": "1.0-dev"
                }
            },
            "autoload": {
                "classmap": [
                    "src/"
                ]
            },
            "notification-url": "https://packagist.org/downloads/",
            "license": [
                "BSD-3-Clause"
            ],
            "authors": [
                {
                    "name": "Sebastian Bergmann",
                    "email": "sebastian@phpunit.de",
                    "role": "lead"
                }
            ],
            "description": "Collection of value objects that represent the PHP code units",
            "homepage": "https://github.com/sebastianbergmann/code-unit",
            "support": {
                "issues": "https://github.com/sebastianbergmann/code-unit/issues",
                "source": "https://github.com/sebastianbergmann/code-unit/tree/1.0.8"
            },
            "funding": [
                {
                    "url": "https://github.com/sebastianbergmann",
                    "type": "github"
                }
            ],
            "time": "2020-10-26T13:08:54+00:00"
        },
        {
            "name": "sebastian/code-unit-reverse-lookup",
            "version": "2.0.3",
            "source": {
                "type": "git",
                "url": "https://github.com/sebastianbergmann/code-unit-reverse-lookup.git",
                "reference": "ac91f01ccec49fb77bdc6fd1e548bc70f7faa3e5"
            },
            "dist": {
                "type": "zip",
                "url": "https://api.github.com/repos/sebastianbergmann/code-unit-reverse-lookup/zipball/ac91f01ccec49fb77bdc6fd1e548bc70f7faa3e5",
                "reference": "ac91f01ccec49fb77bdc6fd1e548bc70f7faa3e5",
                "shasum": ""
            },
            "require": {
                "php": ">=7.3"
            },
            "require-dev": {
                "phpunit/phpunit": "^9.3"
            },
            "type": "library",
            "extra": {
                "branch-alias": {
                    "dev-master": "2.0-dev"
                }
            },
            "autoload": {
                "classmap": [
                    "src/"
                ]
            },
            "notification-url": "https://packagist.org/downloads/",
            "license": [
                "BSD-3-Clause"
            ],
            "authors": [
                {
                    "name": "Sebastian Bergmann",
                    "email": "sebastian@phpunit.de"
                }
            ],
            "description": "Looks up which function or method a line of code belongs to",
            "homepage": "https://github.com/sebastianbergmann/code-unit-reverse-lookup/",
            "support": {
                "issues": "https://github.com/sebastianbergmann/code-unit-reverse-lookup/issues",
                "source": "https://github.com/sebastianbergmann/code-unit-reverse-lookup/tree/2.0.3"
            },
            "funding": [
                {
                    "url": "https://github.com/sebastianbergmann",
                    "type": "github"
                }
            ],
            "time": "2020-09-28T05:30:19+00:00"
        },
        {
            "name": "sebastian/comparator",
            "version": "4.0.8",
            "source": {
                "type": "git",
                "url": "https://github.com/sebastianbergmann/comparator.git",
                "reference": "fa0f136dd2334583309d32b62544682ee972b51a"
            },
            "dist": {
                "type": "zip",
                "url": "https://api.github.com/repos/sebastianbergmann/comparator/zipball/fa0f136dd2334583309d32b62544682ee972b51a",
                "reference": "fa0f136dd2334583309d32b62544682ee972b51a",
                "shasum": ""
            },
            "require": {
                "php": ">=7.3",
                "sebastian/diff": "^4.0",
                "sebastian/exporter": "^4.0"
            },
            "require-dev": {
                "phpunit/phpunit": "^9.3"
            },
            "type": "library",
            "extra": {
                "branch-alias": {
                    "dev-master": "4.0-dev"
                }
            },
            "autoload": {
                "classmap": [
                    "src/"
                ]
            },
            "notification-url": "https://packagist.org/downloads/",
            "license": [
                "BSD-3-Clause"
            ],
            "authors": [
                {
                    "name": "Sebastian Bergmann",
                    "email": "sebastian@phpunit.de"
                },
                {
                    "name": "Jeff Welch",
                    "email": "whatthejeff@gmail.com"
                },
                {
                    "name": "Volker Dusch",
                    "email": "github@wallbash.com"
                },
                {
                    "name": "Bernhard Schussek",
                    "email": "bschussek@2bepublished.at"
                }
            ],
            "description": "Provides the functionality to compare PHP values for equality",
            "homepage": "https://github.com/sebastianbergmann/comparator",
            "keywords": [
                "comparator",
                "compare",
                "equality"
            ],
            "support": {
                "issues": "https://github.com/sebastianbergmann/comparator/issues",
                "source": "https://github.com/sebastianbergmann/comparator/tree/4.0.8"
            },
            "funding": [
                {
                    "url": "https://github.com/sebastianbergmann",
                    "type": "github"
                }
            ],
            "time": "2022-09-14T12:41:17+00:00"
        },
        {
            "name": "sebastian/complexity",
            "version": "2.0.2",
            "source": {
                "type": "git",
                "url": "https://github.com/sebastianbergmann/complexity.git",
                "reference": "739b35e53379900cc9ac327b2147867b8b6efd88"
            },
            "dist": {
                "type": "zip",
                "url": "https://api.github.com/repos/sebastianbergmann/complexity/zipball/739b35e53379900cc9ac327b2147867b8b6efd88",
                "reference": "739b35e53379900cc9ac327b2147867b8b6efd88",
                "shasum": ""
            },
            "require": {
                "nikic/php-parser": "^4.7",
                "php": ">=7.3"
            },
            "require-dev": {
                "phpunit/phpunit": "^9.3"
            },
            "type": "library",
            "extra": {
                "branch-alias": {
                    "dev-master": "2.0-dev"
                }
            },
            "autoload": {
                "classmap": [
                    "src/"
                ]
            },
            "notification-url": "https://packagist.org/downloads/",
            "license": [
                "BSD-3-Clause"
            ],
            "authors": [
                {
                    "name": "Sebastian Bergmann",
                    "email": "sebastian@phpunit.de",
                    "role": "lead"
                }
            ],
            "description": "Library for calculating the complexity of PHP code units",
            "homepage": "https://github.com/sebastianbergmann/complexity",
            "support": {
                "issues": "https://github.com/sebastianbergmann/complexity/issues",
                "source": "https://github.com/sebastianbergmann/complexity/tree/2.0.2"
            },
            "funding": [
                {
                    "url": "https://github.com/sebastianbergmann",
                    "type": "github"
                }
            ],
            "time": "2020-10-26T15:52:27+00:00"
        },
        {
            "name": "sebastian/diff",
            "version": "4.0.4",
            "source": {
                "type": "git",
                "url": "https://github.com/sebastianbergmann/diff.git",
                "reference": "3461e3fccc7cfdfc2720be910d3bd73c69be590d"
            },
            "dist": {
                "type": "zip",
                "url": "https://api.github.com/repos/sebastianbergmann/diff/zipball/3461e3fccc7cfdfc2720be910d3bd73c69be590d",
                "reference": "3461e3fccc7cfdfc2720be910d3bd73c69be590d",
                "shasum": ""
            },
            "require": {
                "php": ">=7.3"
            },
            "require-dev": {
                "phpunit/phpunit": "^9.3",
                "symfony/process": "^4.2 || ^5"
            },
            "type": "library",
            "extra": {
                "branch-alias": {
                    "dev-master": "4.0-dev"
                }
            },
            "autoload": {
                "classmap": [
                    "src/"
                ]
            },
            "notification-url": "https://packagist.org/downloads/",
            "license": [
                "BSD-3-Clause"
            ],
            "authors": [
                {
                    "name": "Sebastian Bergmann",
                    "email": "sebastian@phpunit.de"
                },
                {
                    "name": "Kore Nordmann",
                    "email": "mail@kore-nordmann.de"
                }
            ],
            "description": "Diff implementation",
            "homepage": "https://github.com/sebastianbergmann/diff",
            "keywords": [
                "diff",
                "udiff",
                "unidiff",
                "unified diff"
            ],
            "support": {
                "issues": "https://github.com/sebastianbergmann/diff/issues",
                "source": "https://github.com/sebastianbergmann/diff/tree/4.0.4"
            },
            "funding": [
                {
                    "url": "https://github.com/sebastianbergmann",
                    "type": "github"
                }
            ],
            "time": "2020-10-26T13:10:38+00:00"
        },
        {
            "name": "sebastian/environment",
            "version": "5.1.4",
            "source": {
                "type": "git",
                "url": "https://github.com/sebastianbergmann/environment.git",
                "reference": "1b5dff7bb151a4db11d49d90e5408e4e938270f7"
            },
            "dist": {
                "type": "zip",
                "url": "https://api.github.com/repos/sebastianbergmann/environment/zipball/1b5dff7bb151a4db11d49d90e5408e4e938270f7",
                "reference": "1b5dff7bb151a4db11d49d90e5408e4e938270f7",
                "shasum": ""
            },
            "require": {
                "php": ">=7.3"
            },
            "require-dev": {
                "phpunit/phpunit": "^9.3"
            },
            "suggest": {
                "ext-posix": "*"
            },
            "type": "library",
            "extra": {
                "branch-alias": {
                    "dev-master": "5.1-dev"
                }
            },
            "autoload": {
                "classmap": [
                    "src/"
                ]
            },
            "notification-url": "https://packagist.org/downloads/",
            "license": [
                "BSD-3-Clause"
            ],
            "authors": [
                {
                    "name": "Sebastian Bergmann",
                    "email": "sebastian@phpunit.de"
                }
            ],
            "description": "Provides functionality to handle HHVM/PHP environments",
            "homepage": "http://www.github.com/sebastianbergmann/environment",
            "keywords": [
                "Xdebug",
                "environment",
                "hhvm"
            ],
            "support": {
                "issues": "https://github.com/sebastianbergmann/environment/issues",
                "source": "https://github.com/sebastianbergmann/environment/tree/5.1.4"
            },
            "funding": [
                {
                    "url": "https://github.com/sebastianbergmann",
                    "type": "github"
                }
            ],
            "time": "2022-04-03T09:37:03+00:00"
        },
        {
            "name": "sebastian/exporter",
            "version": "4.0.5",
            "source": {
                "type": "git",
                "url": "https://github.com/sebastianbergmann/exporter.git",
                "reference": "ac230ed27f0f98f597c8a2b6eb7ac563af5e5b9d"
            },
            "dist": {
                "type": "zip",
                "url": "https://api.github.com/repos/sebastianbergmann/exporter/zipball/ac230ed27f0f98f597c8a2b6eb7ac563af5e5b9d",
                "reference": "ac230ed27f0f98f597c8a2b6eb7ac563af5e5b9d",
                "shasum": ""
            },
            "require": {
                "php": ">=7.3",
                "sebastian/recursion-context": "^4.0"
            },
            "require-dev": {
                "ext-mbstring": "*",
                "phpunit/phpunit": "^9.3"
            },
            "type": "library",
            "extra": {
                "branch-alias": {
                    "dev-master": "4.0-dev"
                }
            },
            "autoload": {
                "classmap": [
                    "src/"
                ]
            },
            "notification-url": "https://packagist.org/downloads/",
            "license": [
                "BSD-3-Clause"
            ],
            "authors": [
                {
                    "name": "Sebastian Bergmann",
                    "email": "sebastian@phpunit.de"
                },
                {
                    "name": "Jeff Welch",
                    "email": "whatthejeff@gmail.com"
                },
                {
                    "name": "Volker Dusch",
                    "email": "github@wallbash.com"
                },
                {
                    "name": "Adam Harvey",
                    "email": "aharvey@php.net"
                },
                {
                    "name": "Bernhard Schussek",
                    "email": "bschussek@gmail.com"
                }
            ],
            "description": "Provides the functionality to export PHP variables for visualization",
            "homepage": "https://www.github.com/sebastianbergmann/exporter",
            "keywords": [
                "export",
                "exporter"
            ],
            "support": {
                "issues": "https://github.com/sebastianbergmann/exporter/issues",
                "source": "https://github.com/sebastianbergmann/exporter/tree/4.0.5"
            },
            "funding": [
                {
                    "url": "https://github.com/sebastianbergmann",
                    "type": "github"
                }
            ],
            "time": "2022-09-14T06:03:37+00:00"
        },
        {
            "name": "sebastian/global-state",
            "version": "5.0.5",
            "source": {
                "type": "git",
                "url": "https://github.com/sebastianbergmann/global-state.git",
                "reference": "0ca8db5a5fc9c8646244e629625ac486fa286bf2"
            },
            "dist": {
                "type": "zip",
                "url": "https://api.github.com/repos/sebastianbergmann/global-state/zipball/0ca8db5a5fc9c8646244e629625ac486fa286bf2",
                "reference": "0ca8db5a5fc9c8646244e629625ac486fa286bf2",
                "shasum": ""
            },
            "require": {
                "php": ">=7.3",
                "sebastian/object-reflector": "^2.0",
                "sebastian/recursion-context": "^4.0"
            },
            "require-dev": {
                "ext-dom": "*",
                "phpunit/phpunit": "^9.3"
            },
            "suggest": {
                "ext-uopz": "*"
            },
            "type": "library",
            "extra": {
                "branch-alias": {
                    "dev-master": "5.0-dev"
                }
            },
            "autoload": {
                "classmap": [
                    "src/"
                ]
            },
            "notification-url": "https://packagist.org/downloads/",
            "license": [
                "BSD-3-Clause"
            ],
            "authors": [
                {
                    "name": "Sebastian Bergmann",
                    "email": "sebastian@phpunit.de"
                }
            ],
            "description": "Snapshotting of global state",
            "homepage": "http://www.github.com/sebastianbergmann/global-state",
            "keywords": [
                "global state"
            ],
            "support": {
                "issues": "https://github.com/sebastianbergmann/global-state/issues",
                "source": "https://github.com/sebastianbergmann/global-state/tree/5.0.5"
            },
            "funding": [
                {
                    "url": "https://github.com/sebastianbergmann",
                    "type": "github"
                }
            ],
            "time": "2022-02-14T08:28:10+00:00"
        },
        {
            "name": "sebastian/lines-of-code",
            "version": "1.0.3",
            "source": {
                "type": "git",
                "url": "https://github.com/sebastianbergmann/lines-of-code.git",
                "reference": "c1c2e997aa3146983ed888ad08b15470a2e22ecc"
            },
            "dist": {
                "type": "zip",
                "url": "https://api.github.com/repos/sebastianbergmann/lines-of-code/zipball/c1c2e997aa3146983ed888ad08b15470a2e22ecc",
                "reference": "c1c2e997aa3146983ed888ad08b15470a2e22ecc",
                "shasum": ""
            },
            "require": {
                "nikic/php-parser": "^4.6",
                "php": ">=7.3"
            },
            "require-dev": {
                "phpunit/phpunit": "^9.3"
            },
            "type": "library",
            "extra": {
                "branch-alias": {
                    "dev-master": "1.0-dev"
                }
            },
            "autoload": {
                "classmap": [
                    "src/"
                ]
            },
            "notification-url": "https://packagist.org/downloads/",
            "license": [
                "BSD-3-Clause"
            ],
            "authors": [
                {
                    "name": "Sebastian Bergmann",
                    "email": "sebastian@phpunit.de",
                    "role": "lead"
                }
            ],
            "description": "Library for counting the lines of code in PHP source code",
            "homepage": "https://github.com/sebastianbergmann/lines-of-code",
            "support": {
                "issues": "https://github.com/sebastianbergmann/lines-of-code/issues",
                "source": "https://github.com/sebastianbergmann/lines-of-code/tree/1.0.3"
            },
            "funding": [
                {
                    "url": "https://github.com/sebastianbergmann",
                    "type": "github"
                }
            ],
            "time": "2020-11-28T06:42:11+00:00"
        },
        {
            "name": "sebastian/object-enumerator",
            "version": "4.0.4",
            "source": {
                "type": "git",
                "url": "https://github.com/sebastianbergmann/object-enumerator.git",
                "reference": "5c9eeac41b290a3712d88851518825ad78f45c71"
            },
            "dist": {
                "type": "zip",
                "url": "https://api.github.com/repos/sebastianbergmann/object-enumerator/zipball/5c9eeac41b290a3712d88851518825ad78f45c71",
                "reference": "5c9eeac41b290a3712d88851518825ad78f45c71",
                "shasum": ""
            },
            "require": {
                "php": ">=7.3",
                "sebastian/object-reflector": "^2.0",
                "sebastian/recursion-context": "^4.0"
            },
            "require-dev": {
                "phpunit/phpunit": "^9.3"
            },
            "type": "library",
            "extra": {
                "branch-alias": {
                    "dev-master": "4.0-dev"
                }
            },
            "autoload": {
                "classmap": [
                    "src/"
                ]
            },
            "notification-url": "https://packagist.org/downloads/",
            "license": [
                "BSD-3-Clause"
            ],
            "authors": [
                {
                    "name": "Sebastian Bergmann",
                    "email": "sebastian@phpunit.de"
                }
            ],
            "description": "Traverses array structures and object graphs to enumerate all referenced objects",
            "homepage": "https://github.com/sebastianbergmann/object-enumerator/",
            "support": {
                "issues": "https://github.com/sebastianbergmann/object-enumerator/issues",
                "source": "https://github.com/sebastianbergmann/object-enumerator/tree/4.0.4"
            },
            "funding": [
                {
                    "url": "https://github.com/sebastianbergmann",
                    "type": "github"
                }
            ],
            "time": "2020-10-26T13:12:34+00:00"
        },
        {
            "name": "sebastian/object-reflector",
            "version": "2.0.4",
            "source": {
                "type": "git",
                "url": "https://github.com/sebastianbergmann/object-reflector.git",
                "reference": "b4f479ebdbf63ac605d183ece17d8d7fe49c15c7"
            },
            "dist": {
                "type": "zip",
                "url": "https://api.github.com/repos/sebastianbergmann/object-reflector/zipball/b4f479ebdbf63ac605d183ece17d8d7fe49c15c7",
                "reference": "b4f479ebdbf63ac605d183ece17d8d7fe49c15c7",
                "shasum": ""
            },
            "require": {
                "php": ">=7.3"
            },
            "require-dev": {
                "phpunit/phpunit": "^9.3"
            },
            "type": "library",
            "extra": {
                "branch-alias": {
                    "dev-master": "2.0-dev"
                }
            },
            "autoload": {
                "classmap": [
                    "src/"
                ]
            },
            "notification-url": "https://packagist.org/downloads/",
            "license": [
                "BSD-3-Clause"
            ],
            "authors": [
                {
                    "name": "Sebastian Bergmann",
                    "email": "sebastian@phpunit.de"
                }
            ],
            "description": "Allows reflection of object attributes, including inherited and non-public ones",
            "homepage": "https://github.com/sebastianbergmann/object-reflector/",
            "support": {
                "issues": "https://github.com/sebastianbergmann/object-reflector/issues",
                "source": "https://github.com/sebastianbergmann/object-reflector/tree/2.0.4"
            },
            "funding": [
                {
                    "url": "https://github.com/sebastianbergmann",
                    "type": "github"
                }
            ],
            "time": "2020-10-26T13:14:26+00:00"
        },
        {
            "name": "sebastian/recursion-context",
            "version": "4.0.4",
            "source": {
                "type": "git",
                "url": "https://github.com/sebastianbergmann/recursion-context.git",
                "reference": "cd9d8cf3c5804de4341c283ed787f099f5506172"
            },
            "dist": {
                "type": "zip",
                "url": "https://api.github.com/repos/sebastianbergmann/recursion-context/zipball/cd9d8cf3c5804de4341c283ed787f099f5506172",
                "reference": "cd9d8cf3c5804de4341c283ed787f099f5506172",
                "shasum": ""
            },
            "require": {
                "php": ">=7.3"
            },
            "require-dev": {
                "phpunit/phpunit": "^9.3"
            },
            "type": "library",
            "extra": {
                "branch-alias": {
                    "dev-master": "4.0-dev"
                }
            },
            "autoload": {
                "classmap": [
                    "src/"
                ]
            },
            "notification-url": "https://packagist.org/downloads/",
            "license": [
                "BSD-3-Clause"
            ],
            "authors": [
                {
                    "name": "Sebastian Bergmann",
                    "email": "sebastian@phpunit.de"
                },
                {
                    "name": "Jeff Welch",
                    "email": "whatthejeff@gmail.com"
                },
                {
                    "name": "Adam Harvey",
                    "email": "aharvey@php.net"
                }
            ],
            "description": "Provides functionality to recursively process PHP variables",
            "homepage": "http://www.github.com/sebastianbergmann/recursion-context",
            "support": {
                "issues": "https://github.com/sebastianbergmann/recursion-context/issues",
                "source": "https://github.com/sebastianbergmann/recursion-context/tree/4.0.4"
            },
            "funding": [
                {
                    "url": "https://github.com/sebastianbergmann",
                    "type": "github"
                }
            ],
            "time": "2020-10-26T13:17:30+00:00"
        },
        {
            "name": "sebastian/resource-operations",
            "version": "3.0.3",
            "source": {
                "type": "git",
                "url": "https://github.com/sebastianbergmann/resource-operations.git",
                "reference": "0f4443cb3a1d92ce809899753bc0d5d5a8dd19a8"
            },
            "dist": {
                "type": "zip",
                "url": "https://api.github.com/repos/sebastianbergmann/resource-operations/zipball/0f4443cb3a1d92ce809899753bc0d5d5a8dd19a8",
                "reference": "0f4443cb3a1d92ce809899753bc0d5d5a8dd19a8",
                "shasum": ""
            },
            "require": {
                "php": ">=7.3"
            },
            "require-dev": {
                "phpunit/phpunit": "^9.0"
            },
            "type": "library",
            "extra": {
                "branch-alias": {
                    "dev-master": "3.0-dev"
                }
            },
            "autoload": {
                "classmap": [
                    "src/"
                ]
            },
            "notification-url": "https://packagist.org/downloads/",
            "license": [
                "BSD-3-Clause"
            ],
            "authors": [
                {
                    "name": "Sebastian Bergmann",
                    "email": "sebastian@phpunit.de"
                }
            ],
            "description": "Provides a list of PHP built-in functions that operate on resources",
            "homepage": "https://www.github.com/sebastianbergmann/resource-operations",
            "support": {
                "issues": "https://github.com/sebastianbergmann/resource-operations/issues",
                "source": "https://github.com/sebastianbergmann/resource-operations/tree/3.0.3"
            },
            "funding": [
                {
                    "url": "https://github.com/sebastianbergmann",
                    "type": "github"
                }
            ],
            "time": "2020-09-28T06:45:17+00:00"
        },
        {
            "name": "sebastian/type",
            "version": "3.2.0",
            "source": {
                "type": "git",
                "url": "https://github.com/sebastianbergmann/type.git",
                "reference": "fb3fe09c5f0bae6bc27ef3ce933a1e0ed9464b6e"
            },
            "dist": {
                "type": "zip",
                "url": "https://api.github.com/repos/sebastianbergmann/type/zipball/fb3fe09c5f0bae6bc27ef3ce933a1e0ed9464b6e",
                "reference": "fb3fe09c5f0bae6bc27ef3ce933a1e0ed9464b6e",
                "shasum": ""
            },
            "require": {
                "php": ">=7.3"
            },
            "require-dev": {
                "phpunit/phpunit": "^9.5"
            },
            "type": "library",
            "extra": {
                "branch-alias": {
                    "dev-master": "3.2-dev"
                }
            },
            "autoload": {
                "classmap": [
                    "src/"
                ]
            },
            "notification-url": "https://packagist.org/downloads/",
            "license": [
                "BSD-3-Clause"
            ],
            "authors": [
                {
                    "name": "Sebastian Bergmann",
                    "email": "sebastian@phpunit.de",
                    "role": "lead"
                }
            ],
            "description": "Collection of value objects that represent the types of the PHP type system",
            "homepage": "https://github.com/sebastianbergmann/type",
            "support": {
                "issues": "https://github.com/sebastianbergmann/type/issues",
                "source": "https://github.com/sebastianbergmann/type/tree/3.2.0"
            },
            "funding": [
                {
                    "url": "https://github.com/sebastianbergmann",
                    "type": "github"
                }
            ],
            "time": "2022-09-12T14:47:03+00:00"
        },
        {
            "name": "sebastian/version",
            "version": "3.0.2",
            "source": {
                "type": "git",
                "url": "https://github.com/sebastianbergmann/version.git",
                "reference": "c6c1022351a901512170118436c764e473f6de8c"
            },
            "dist": {
                "type": "zip",
                "url": "https://api.github.com/repos/sebastianbergmann/version/zipball/c6c1022351a901512170118436c764e473f6de8c",
                "reference": "c6c1022351a901512170118436c764e473f6de8c",
                "shasum": ""
            },
            "require": {
                "php": ">=7.3"
            },
            "type": "library",
            "extra": {
                "branch-alias": {
                    "dev-master": "3.0-dev"
                }
            },
            "autoload": {
                "classmap": [
                    "src/"
                ]
            },
            "notification-url": "https://packagist.org/downloads/",
            "license": [
                "BSD-3-Clause"
            ],
            "authors": [
                {
                    "name": "Sebastian Bergmann",
                    "email": "sebastian@phpunit.de",
                    "role": "lead"
                }
            ],
            "description": "Library that helps with managing the version number of Git-hosted PHP projects",
            "homepage": "https://github.com/sebastianbergmann/version",
            "support": {
                "issues": "https://github.com/sebastianbergmann/version/issues",
                "source": "https://github.com/sebastianbergmann/version/tree/3.0.2"
            },
            "funding": [
                {
                    "url": "https://github.com/sebastianbergmann",
                    "type": "github"
                }
            ],
            "time": "2020-09-28T06:39:44+00:00"
        },
        {
            "name": "squizlabs/php_codesniffer",
            "version": "3.7.1",
            "source": {
                "type": "git",
                "url": "https://github.com/squizlabs/PHP_CodeSniffer.git",
                "reference": "1359e176e9307e906dc3d890bcc9603ff6d90619"
            },
            "dist": {
                "type": "zip",
                "url": "https://api.github.com/repos/squizlabs/PHP_CodeSniffer/zipball/1359e176e9307e906dc3d890bcc9603ff6d90619",
                "reference": "1359e176e9307e906dc3d890bcc9603ff6d90619",
                "shasum": ""
            },
            "require": {
                "ext-simplexml": "*",
                "ext-tokenizer": "*",
                "ext-xmlwriter": "*",
                "php": ">=5.4.0"
            },
            "require-dev": {
                "phpunit/phpunit": "^4.0 || ^5.0 || ^6.0 || ^7.0"
            },
            "bin": [
                "bin/phpcs",
                "bin/phpcbf"
            ],
            "type": "library",
            "extra": {
                "branch-alias": {
                    "dev-master": "3.x-dev"
                }
            },
            "notification-url": "https://packagist.org/downloads/",
            "license": [
                "BSD-3-Clause"
            ],
            "authors": [
                {
                    "name": "Greg Sherwood",
                    "role": "lead"
                }
            ],
            "description": "PHP_CodeSniffer tokenizes PHP, JavaScript and CSS files and detects violations of a defined set of coding standards.",
            "homepage": "https://github.com/squizlabs/PHP_CodeSniffer",
            "keywords": [
                "phpcs",
                "standards"
            ],
            "support": {
                "issues": "https://github.com/squizlabs/PHP_CodeSniffer/issues",
                "source": "https://github.com/squizlabs/PHP_CodeSniffer",
                "wiki": "https://github.com/squizlabs/PHP_CodeSniffer/wiki"
            },
            "time": "2022-06-18T07:21:10+00:00"
        },
        {
            "name": "swoole/ide-helper",
            "version": "4.8.9",
            "source": {
                "type": "git",
                "url": "https://github.com/swoole/ide-helper.git",
                "reference": "8f82ba3b6af04a5bccb97c1654af992d1ee8b0fe"
            },
            "dist": {
                "type": "zip",
                "url": "https://api.github.com/repos/swoole/ide-helper/zipball/8f82ba3b6af04a5bccb97c1654af992d1ee8b0fe",
                "reference": "8f82ba3b6af04a5bccb97c1654af992d1ee8b0fe",
                "shasum": ""
            },
            "type": "library",
            "notification-url": "https://packagist.org/downloads/",
            "license": [
                "Apache-2.0"
            ],
            "authors": [
                {
                    "name": "Team Swoole",
                    "email": "team@swoole.com"
                }
            ],
            "description": "IDE help files for Swoole.",
            "support": {
                "issues": "https://github.com/swoole/ide-helper/issues",
                "source": "https://github.com/swoole/ide-helper/tree/4.8.9"
            },
            "funding": [
                {
                    "url": "https://gitee.com/swoole/swoole?donate=true",
                    "type": "custom"
                },
                {
                    "url": "https://github.com/swoole",
                    "type": "github"
                }
            ],
            "time": "2022-04-18T20:38:04+00:00"
        },
        {
            "name": "symfony/polyfill-ctype",
            "version": "v1.26.0",
            "source": {
                "type": "git",
                "url": "https://github.com/symfony/polyfill-ctype.git",
                "reference": "6fd1b9a79f6e3cf65f9e679b23af304cd9e010d4"
            },
            "dist": {
                "type": "zip",
                "url": "https://api.github.com/repos/symfony/polyfill-ctype/zipball/6fd1b9a79f6e3cf65f9e679b23af304cd9e010d4",
                "reference": "6fd1b9a79f6e3cf65f9e679b23af304cd9e010d4",
                "shasum": ""
            },
            "require": {
                "php": ">=7.1"
            },
            "provide": {
                "ext-ctype": "*"
            },
            "suggest": {
                "ext-ctype": "For best performance"
            },
            "type": "library",
            "extra": {
                "branch-alias": {
                    "dev-main": "1.26-dev"
                },
                "thanks": {
                    "name": "symfony/polyfill",
                    "url": "https://github.com/symfony/polyfill"
                }
            },
            "autoload": {
                "files": [
                    "bootstrap.php"
                ],
                "psr-4": {
                    "Symfony\\Polyfill\\Ctype\\": ""
                }
            },
            "notification-url": "https://packagist.org/downloads/",
            "license": [
                "MIT"
            ],
            "authors": [
                {
                    "name": "Gert de Pagter",
                    "email": "BackEndTea@gmail.com"
                },
                {
                    "name": "Symfony Community",
                    "homepage": "https://symfony.com/contributors"
                }
            ],
            "description": "Symfony polyfill for ctype functions",
            "homepage": "https://symfony.com",
            "keywords": [
                "compatibility",
                "ctype",
                "polyfill",
                "portable"
            ],
            "support": {
                "source": "https://github.com/symfony/polyfill-ctype/tree/v1.26.0"
            },
            "funding": [
                {
                    "url": "https://symfony.com/sponsor",
                    "type": "custom"
                },
                {
                    "url": "https://github.com/fabpot",
                    "type": "github"
                },
                {
                    "url": "https://tidelift.com/funding/github/packagist/symfony/symfony",
                    "type": "tidelift"
                }
            ],
            "time": "2022-05-24T11:49:31+00:00"
        },
        {
            "name": "symfony/polyfill-mbstring",
            "version": "v1.26.0",
            "source": {
                "type": "git",
                "url": "https://github.com/symfony/polyfill-mbstring.git",
                "reference": "9344f9cb97f3b19424af1a21a3b0e75b0a7d8d7e"
            },
            "dist": {
                "type": "zip",
                "url": "https://api.github.com/repos/symfony/polyfill-mbstring/zipball/9344f9cb97f3b19424af1a21a3b0e75b0a7d8d7e",
                "reference": "9344f9cb97f3b19424af1a21a3b0e75b0a7d8d7e",
                "shasum": ""
            },
            "require": {
                "php": ">=7.1"
            },
            "provide": {
                "ext-mbstring": "*"
            },
            "suggest": {
                "ext-mbstring": "For best performance"
            },
            "type": "library",
            "extra": {
                "branch-alias": {
                    "dev-main": "1.26-dev"
                },
                "thanks": {
                    "name": "symfony/polyfill",
                    "url": "https://github.com/symfony/polyfill"
                }
            },
            "autoload": {
                "files": [
                    "bootstrap.php"
                ],
                "psr-4": {
                    "Symfony\\Polyfill\\Mbstring\\": ""
                }
            },
            "notification-url": "https://packagist.org/downloads/",
            "license": [
                "MIT"
            ],
            "authors": [
                {
                    "name": "Nicolas Grekas",
                    "email": "p@tchwork.com"
                },
                {
                    "name": "Symfony Community",
                    "homepage": "https://symfony.com/contributors"
                }
            ],
            "description": "Symfony polyfill for the Mbstring extension",
            "homepage": "https://symfony.com",
            "keywords": [
                "compatibility",
                "mbstring",
                "polyfill",
                "portable",
                "shim"
            ],
            "support": {
                "source": "https://github.com/symfony/polyfill-mbstring/tree/v1.26.0"
            },
            "funding": [
                {
                    "url": "https://symfony.com/sponsor",
                    "type": "custom"
                },
                {
                    "url": "https://github.com/fabpot",
                    "type": "github"
                },
                {
                    "url": "https://tidelift.com/funding/github/packagist/symfony/symfony",
                    "type": "tidelift"
                }
            ],
            "time": "2022-05-24T11:49:31+00:00"
        },
        {
            "name": "textalk/websocket",
            "version": "1.5.7",
            "source": {
                "type": "git",
                "url": "https://github.com/Textalk/websocket-php.git",
                "reference": "1712325e99b6bf869ccbf9bf41ab749e7328ea46"
            },
            "dist": {
                "type": "zip",
                "url": "https://api.github.com/repos/Textalk/websocket-php/zipball/1712325e99b6bf869ccbf9bf41ab749e7328ea46",
                "reference": "1712325e99b6bf869ccbf9bf41ab749e7328ea46",
                "shasum": ""
            },
            "require": {
                "php": "^7.2 | ^8.0",
                "psr/log": "^1 | ^2 | ^3"
            },
            "require-dev": {
                "php-coveralls/php-coveralls": "^2.0",
                "phpunit/phpunit": "^8.0|^9.0",
                "squizlabs/php_codesniffer": "^3.5"
            },
            "type": "library",
            "autoload": {
                "psr-4": {
                    "WebSocket\\": "lib"
                }
            },
            "notification-url": "https://packagist.org/downloads/",
            "license": [
                "ISC"
            ],
            "authors": [
                {
                    "name": "Fredrik Liljegren"
                },
                {
                    "name": "Sören Jensen",
                    "email": "soren@abicart.se"
                }
            ],
            "description": "WebSocket client and server",
            "support": {
                "issues": "https://github.com/Textalk/websocket-php/issues",
                "source": "https://github.com/Textalk/websocket-php/tree/1.5.7"
            },
            "time": "2022-03-29T09:46:59+00:00"
        },
        {
            "name": "theseer/tokenizer",
            "version": "1.2.1",
            "source": {
                "type": "git",
                "url": "https://github.com/theseer/tokenizer.git",
                "reference": "34a41e998c2183e22995f158c581e7b5e755ab9e"
            },
            "dist": {
                "type": "zip",
                "url": "https://api.github.com/repos/theseer/tokenizer/zipball/34a41e998c2183e22995f158c581e7b5e755ab9e",
                "reference": "34a41e998c2183e22995f158c581e7b5e755ab9e",
                "shasum": ""
            },
            "require": {
                "ext-dom": "*",
                "ext-tokenizer": "*",
                "ext-xmlwriter": "*",
                "php": "^7.2 || ^8.0"
            },
            "type": "library",
            "autoload": {
                "classmap": [
                    "src/"
                ]
            },
            "notification-url": "https://packagist.org/downloads/",
            "license": [
                "BSD-3-Clause"
            ],
            "authors": [
                {
                    "name": "Arne Blankerts",
                    "email": "arne@blankerts.de",
                    "role": "Developer"
                }
            ],
            "description": "A small library for converting tokenized PHP source code into XML and potentially other formats",
            "support": {
                "issues": "https://github.com/theseer/tokenizer/issues",
                "source": "https://github.com/theseer/tokenizer/tree/1.2.1"
            },
            "funding": [
                {
                    "url": "https://github.com/theseer",
                    "type": "github"
                }
            ],
            "time": "2021-07-28T10:34:58+00:00"
        },
        {
            "name": "twig/twig",
            "version": "v3.4.3",
            "source": {
                "type": "git",
                "url": "https://github.com/twigphp/Twig.git",
                "reference": "c38fd6b0b7f370c198db91ffd02e23b517426b58"
            },
            "dist": {
                "type": "zip",
                "url": "https://api.github.com/repos/twigphp/Twig/zipball/c38fd6b0b7f370c198db91ffd02e23b517426b58",
                "reference": "c38fd6b0b7f370c198db91ffd02e23b517426b58",
                "shasum": ""
            },
            "require": {
                "php": ">=7.2.5",
                "symfony/polyfill-ctype": "^1.8",
                "symfony/polyfill-mbstring": "^1.3"
            },
            "require-dev": {
                "psr/container": "^1.0",
                "symfony/phpunit-bridge": "^4.4.9|^5.0.9|^6.0"
            },
            "type": "library",
            "extra": {
                "branch-alias": {
                    "dev-master": "3.4-dev"
                }
            },
            "autoload": {
                "psr-4": {
                    "Twig\\": "src/"
                }
            },
            "notification-url": "https://packagist.org/downloads/",
            "license": [
                "BSD-3-Clause"
            ],
            "authors": [
                {
                    "name": "Fabien Potencier",
                    "email": "fabien@symfony.com",
                    "homepage": "http://fabien.potencier.org",
                    "role": "Lead Developer"
                },
                {
                    "name": "Twig Team",
                    "role": "Contributors"
                },
                {
                    "name": "Armin Ronacher",
                    "email": "armin.ronacher@active-4.com",
                    "role": "Project Founder"
                }
            ],
            "description": "Twig, the flexible, fast, and secure template language for PHP",
            "homepage": "https://twig.symfony.com",
            "keywords": [
                "templating"
            ],
            "support": {
                "issues": "https://github.com/twigphp/Twig/issues",
                "source": "https://github.com/twigphp/Twig/tree/v3.4.3"
            },
            "funding": [
                {
                    "url": "https://github.com/fabpot",
                    "type": "github"
                },
                {
                    "url": "https://tidelift.com/funding/github/packagist/twig/twig",
                    "type": "tidelift"
                }
            ],
            "time": "2022-09-28T08:42:51+00:00"
        }
    ],
    "aliases": [],
    "minimum-stability": "stable",
    "stability-flags": {
        "utopia-php/pools": 20
    },
    "prefer-stable": false,
    "prefer-lowest": false,
    "platform": {
        "php": ">=8.0.0",
        "ext-curl": "*",
        "ext-imagick": "*",
        "ext-mbstring": "*",
        "ext-json": "*",
        "ext-yaml": "*",
        "ext-dom": "*",
        "ext-redis": "*",
        "ext-swoole": "*",
        "ext-pdo": "*",
        "ext-openssl": "*",
        "ext-zlib": "*",
        "ext-sockets": "*"
    },
    "platform-dev": {
        "ext-fileinfo": "*"
    },
    "platform-overrides": {
        "php": "8.0"
    },
    "plugin-api-version": "2.3.0"
}<|MERGE_RESOLUTION|>--- conflicted
+++ resolved
@@ -4,7 +4,7 @@
         "Read more about it at https://getcomposer.org/doc/01-basic-usage.md#installing-dependencies",
         "This file is @generated automatically"
     ],
-    "content-hash": "e44426d5884ef97987ebbb711a9ee189",
+    "content-hash": "1c15c309c6fcefe30360915fdac8adad",
     "packages": [
         {
             "name": "adhocore/jwt",
@@ -2146,18 +2146,6 @@
         },
         {
             "name": "utopia-php/pools",
-<<<<<<< HEAD
-            "version": "0.1.0",
-            "source": {
-                "type": "git",
-                "url": "https://github.com/utopia-php/pools.git",
-                "reference": "5a467a569a80aefc846a97dc195b4adc2fd71805"
-            },
-            "dist": {
-                "type": "zip",
-                "url": "https://api.github.com/repos/utopia-php/pools/zipball/5a467a569a80aefc846a97dc195b4adc2fd71805",
-                "reference": "5a467a569a80aefc846a97dc195b4adc2fd71805",
-=======
             "version": "dev-feat-optimize-filling",
             "source": {
                 "type": "git",
@@ -2168,19 +2156,14 @@
                 "type": "zip",
                 "url": "https://api.github.com/repos/utopia-php/pools/zipball/be603898142f55df9db5058f81a610ead7769d7d",
                 "reference": "be603898142f55df9db5058f81a610ead7769d7d",
->>>>>>> 71be26a2
                 "shasum": ""
             },
             "require": {
                 "ext-mongodb": "*",
                 "ext-pdo": "*",
                 "ext-redis": "*",
-<<<<<<< HEAD
-                "php": ">=8.0"
-=======
                 "php": ">=8.0",
                 "utopia-php/cli": "^0.13.0"
->>>>>>> 71be26a2
             },
             "require-dev": {
                 "phpunit/phpunit": "^9.4",
@@ -2211,15 +2194,9 @@
             ],
             "support": {
                 "issues": "https://github.com/utopia-php/pools/issues",
-<<<<<<< HEAD
-                "source": "https://github.com/utopia-php/pools/tree/0.1.0"
-            },
-            "time": "2022-10-11T19:31:07+00:00"
-=======
                 "source": "https://github.com/utopia-php/pools/tree/feat-optimize-filling"
             },
             "time": "2022-11-03T18:50:28+00:00"
->>>>>>> 71be26a2
         },
         {
             "name": "utopia-php/preloader",
@@ -5130,7 +5107,14 @@
             "time": "2022-09-28T08:42:51+00:00"
         }
     ],
-    "aliases": [],
+    "aliases": [
+        {
+            "package": "utopia-php/pools",
+            "version": "dev-feat-optimize-filling",
+            "alias": "0.3.0",
+            "alias_normalized": "0.3.0.0"
+        }
+    ],
     "minimum-stability": "stable",
     "stability-flags": {
         "utopia-php/pools": 20
@@ -5158,5 +5142,5 @@
     "platform-overrides": {
         "php": "8.0"
     },
-    "plugin-api-version": "2.3.0"
+    "plugin-api-version": "2.2.0"
 }