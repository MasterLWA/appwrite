--- conflicted
+++ resolved
@@ -4,11 +4,7 @@
         "Read more about it at https://getcomposer.org/doc/01-basic-usage.md#installing-dependencies",
         "This file is @generated automatically"
     ],
-<<<<<<< HEAD
     "content-hash": "5c846e4b9f655c018d30cad74cb5ecca",
-=======
-    "content-hash": "175fe4abafd8bde4053b91eea905c328",
->>>>>>> 399df17a
     "packages": [
         {
             "name": "adhocore/jwt",
@@ -2833,7 +2829,6 @@
     "packages-dev": [
         {
             "name": "appwrite/sdk-generator",
-<<<<<<< HEAD
             "version": "dev-feat-new-headers",
             "source": {
                 "type": "git",
@@ -2844,18 +2839,6 @@
                 "type": "zip",
                 "url": "https://api.github.com/repos/appwrite/sdk-generator/zipball/3203428b4139e0ac2c0e46f1e5dff11c6a084f17",
                 "reference": "3203428b4139e0ac2c0e46f1e5dff11c6a084f17",
-=======
-            "version": "dev-master",
-            "source": {
-                "type": "git",
-                "url": "https://github.com/appwrite/sdk-generator.git",
-                "reference": "987f2933b97bd04f702ea08685f2be28a08a841c"
-            },
-            "dist": {
-                "type": "zip",
-                "url": "https://api.github.com/repos/appwrite/sdk-generator/zipball/987f2933b97bd04f702ea08685f2be28a08a841c",
-                "reference": "987f2933b97bd04f702ea08685f2be28a08a841c",
->>>>>>> 399df17a
                 "shasum": ""
             },
             "require": {
@@ -2891,15 +2874,9 @@
             "description": "Appwrite PHP library for generating API SDKs for multiple programming languages and platforms",
             "support": {
                 "issues": "https://github.com/appwrite/sdk-generator/issues",
-<<<<<<< HEAD
                 "source": "https://github.com/appwrite/sdk-generator/tree/feat-new-headers"
             },
             "time": "2022-08-10T12:49:12+00:00"
-=======
-                "source": "https://github.com/appwrite/sdk-generator/tree/master"
-            },
-            "time": "2022-08-17T12:50:44+00:00"
->>>>>>> 399df17a
         },
         {
             "name": "doctrine/instantiator",
