{
    "_readme": [
        "This file locks the dependencies of your project to a known state",
        "Read more about it at https://getcomposer.org/doc/01-basic-usage.md#installing-dependencies",
        "This file is @generated automatically"
    ],
<<<<<<< HEAD
    "content-hash": "111a4f35f3b0692d332b20bca3946014",
=======
    "content-hash": "8782e69514f4564a3dcb44455161eedc",
>>>>>>> 08fca627
    "packages": [
        {
            "name": "adhocore/jwt",
            "version": "1.1.2",
            "source": {
                "type": "git",
                "url": "https://github.com/adhocore/php-jwt.git",
                "reference": "6c434af7170090bb7a8880d2bc220a2254ba7899"
            },
            "dist": {
                "type": "zip",
                "url": "https://api.github.com/repos/adhocore/php-jwt/zipball/6c434af7170090bb7a8880d2bc220a2254ba7899",
                "reference": "6c434af7170090bb7a8880d2bc220a2254ba7899",
                "shasum": ""
            },
            "require": {
                "php": "^7.0 || ^8.0"
            },
            "require-dev": {
                "phpunit/phpunit": "^6.5 || ^7.5"
            },
            "type": "library",
            "autoload": {
                "psr-4": {
                    "Ahc\\Jwt\\": "src/"
                }
            },
            "notification-url": "https://packagist.org/downloads/",
            "license": [
                "MIT"
            ],
            "authors": [
                {
                    "name": "Jitendra Adhikari",
                    "email": "jiten.adhikary@gmail.com"
                }
            ],
            "description": "Ultra lightweight JSON web token (JWT) library for PHP5.5+.",
            "keywords": [
                "auth",
                "json-web-token",
                "jwt",
                "jwt-auth",
                "jwt-php",
                "token"
            ],
            "support": {
                "issues": "https://github.com/adhocore/php-jwt/issues",
                "source": "https://github.com/adhocore/php-jwt/tree/1.1.2"
            },
            "funding": [
                {
                    "url": "https://paypal.me/ji10",
                    "type": "custom"
                }
            ],
            "time": "2021-02-20T09:56:44+00:00"
        },
        {
            "name": "appwrite/php-clamav",
            "version": "1.1.0",
            "source": {
                "type": "git",
                "url": "https://github.com/appwrite/php-clamav.git",
                "reference": "61d00f24f9e7766fbba233e7b8d09c5475388073"
            },
            "dist": {
                "type": "zip",
                "url": "https://api.github.com/repos/appwrite/php-clamav/zipball/61d00f24f9e7766fbba233e7b8d09c5475388073",
                "reference": "61d00f24f9e7766fbba233e7b8d09c5475388073",
                "shasum": ""
            },
            "require": {
                "ext-sockets": "*",
                "php": ">=7.1"
            },
            "require-dev": {
                "phpunit/phpunit": "^7.0"
            },
            "type": "library",
            "autoload": {
                "psr-4": {
                    "Appwrite\\ClamAV\\": "src/ClamAV"
                }
            },
            "notification-url": "https://packagist.org/downloads/",
            "license": [
                "MIT"
            ],
            "authors": [
                {
                    "name": "Eldad Fux",
                    "email": "eldad@appwrite.io"
                }
            ],
            "description": "ClamAV network and pipe client for PHP",
            "keywords": [
                "anti virus",
                "appwrite",
                "clamav",
                "php"
            ],
            "support": {
                "issues": "https://github.com/appwrite/php-clamav/issues",
                "source": "https://github.com/appwrite/php-clamav/tree/1.1.0"
            },
            "time": "2020-10-02T05:23:46+00:00"
        },
        {
            "name": "appwrite/php-runtimes",
            "version": "0.11.1",
            "source": {
                "type": "git",
                "url": "https://github.com/appwrite/runtimes.git",
                "reference": "9d74a477ba3333cbcfac565c46fcf19606b7b603"
            },
            "require": {
                "php": ">=8.0",
                "utopia-php/system": "0.6.*"
            },
            "require-dev": {
                "phpunit/phpunit": "^9.3",
                "vimeo/psalm": "4.0.1"
            },
            "type": "library",
            "autoload": {
                "psr-4": {
                    "Appwrite\\Runtimes\\": "src/Runtimes"
                }
            },
            "license": [
                "BSD-3-Clause"
            ],
            "authors": [
                {
                    "name": "Eldad Fux",
                    "email": "eldad@appwrite.io"
                },
                {
                    "name": "Torsten Dittmann",
                    "email": "torsten@appwrite.io"
                }
            ],
            "description": "Appwrite repository for Cloud Function runtimes that contains the configurations and tests for all of the Appwrite runtime environments.",
            "keywords": [
                "appwrite",
                "php",
                "runtimes"
            ],
            "time": "2022-11-07T16:45:52+00:00"
        },
        {
            "name": "chillerlan/php-qrcode",
            "version": "4.3.3",
            "source": {
                "type": "git",
                "url": "https://github.com/chillerlan/php-qrcode.git",
                "reference": "6356b246948ac1025882b3f55e7c68ebd4515ae3"
            },
            "dist": {
                "type": "zip",
                "url": "https://api.github.com/repos/chillerlan/php-qrcode/zipball/6356b246948ac1025882b3f55e7c68ebd4515ae3",
                "reference": "6356b246948ac1025882b3f55e7c68ebd4515ae3",
                "shasum": ""
            },
            "require": {
                "chillerlan/php-settings-container": "^2.1",
                "ext-mbstring": "*",
                "php": "^7.4 || ^8.0"
            },
            "require-dev": {
                "phan/phan": "^5.3",
                "phpunit/phpunit": "^9.5",
                "setasign/fpdf": "^1.8.2"
            },
            "suggest": {
                "chillerlan/php-authenticator": "Yet another Google authenticator! Also creates URIs for mobile apps.",
                "setasign/fpdf": "Required to use the QR FPDF output."
            },
            "type": "library",
            "autoload": {
                "psr-4": {
                    "chillerlan\\QRCode\\": "src/"
                }
            },
            "notification-url": "https://packagist.org/downloads/",
            "license": [
                "MIT"
            ],
            "authors": [
                {
                    "name": "Kazuhiko Arase",
                    "homepage": "https://github.com/kazuhikoarase"
                },
                {
                    "name": "Smiley",
                    "email": "smiley@chillerlan.net",
                    "homepage": "https://github.com/codemasher"
                },
                {
                    "name": "Contributors",
                    "homepage": "https://github.com/chillerlan/php-qrcode/graphs/contributors"
                }
            ],
            "description": "A QR code generator. PHP 7.4+",
            "homepage": "https://github.com/chillerlan/php-qrcode",
            "keywords": [
                "phpqrcode",
                "qr",
                "qr code",
                "qrcode",
                "qrcode-generator"
            ],
            "support": {
                "issues": "https://github.com/chillerlan/php-qrcode/issues",
                "source": "https://github.com/chillerlan/php-qrcode/tree/4.3.3"
            },
            "funding": [
                {
                    "url": "https://www.paypal.com/donate?hosted_button_id=WLYUNAT9ZTJZ4",
                    "type": "custom"
                },
                {
                    "url": "https://ko-fi.com/codemasher",
                    "type": "ko_fi"
                }
            ],
            "time": "2021-11-25T22:38:09+00:00"
        },
        {
            "name": "chillerlan/php-settings-container",
            "version": "2.1.4",
            "source": {
                "type": "git",
                "url": "https://github.com/chillerlan/php-settings-container.git",
                "reference": "1beb7df3c14346d4344b0b2e12f6f9a74feabd4a"
            },
            "dist": {
                "type": "zip",
                "url": "https://api.github.com/repos/chillerlan/php-settings-container/zipball/1beb7df3c14346d4344b0b2e12f6f9a74feabd4a",
                "reference": "1beb7df3c14346d4344b0b2e12f6f9a74feabd4a",
                "shasum": ""
            },
            "require": {
                "ext-json": "*",
                "php": "^7.4 || ^8.0"
            },
            "require-dev": {
                "phan/phan": "^5.3",
                "phpunit/phpunit": "^9.5"
            },
            "type": "library",
            "autoload": {
                "psr-4": {
                    "chillerlan\\Settings\\": "src/"
                }
            },
            "notification-url": "https://packagist.org/downloads/",
            "license": [
                "MIT"
            ],
            "authors": [
                {
                    "name": "Smiley",
                    "email": "smiley@chillerlan.net",
                    "homepage": "https://github.com/codemasher"
                }
            ],
            "description": "A container class for immutable settings objects. Not a DI container. PHP 7.4+",
            "homepage": "https://github.com/chillerlan/php-settings-container",
            "keywords": [
                "PHP7",
                "Settings",
                "configuration",
                "container",
                "helper"
            ],
            "support": {
                "issues": "https://github.com/chillerlan/php-settings-container/issues",
                "source": "https://github.com/chillerlan/php-settings-container"
            },
            "funding": [
                {
                    "url": "https://www.paypal.com/donate?hosted_button_id=WLYUNAT9ZTJZ4",
                    "type": "custom"
                },
                {
                    "url": "https://ko-fi.com/codemasher",
                    "type": "ko_fi"
                }
            ],
            "time": "2022-07-05T22:32:14+00:00"
        },
        {
            "name": "colinmollenhour/credis",
            "version": "v1.14.0",
            "source": {
                "type": "git",
                "url": "https://github.com/colinmollenhour/credis.git",
                "reference": "dccc8a46586475075fbb012d8bd523b8a938c2dc"
            },
            "dist": {
                "type": "zip",
                "url": "https://api.github.com/repos/colinmollenhour/credis/zipball/dccc8a46586475075fbb012d8bd523b8a938c2dc",
                "reference": "dccc8a46586475075fbb012d8bd523b8a938c2dc",
                "shasum": ""
            },
            "require": {
                "php": ">=5.6.0"
            },
            "suggest": {
                "ext-redis": "Improved performance for communicating with redis"
            },
            "type": "library",
            "autoload": {
                "classmap": [
                    "Client.php",
                    "Cluster.php",
                    "Sentinel.php",
                    "Module.php"
                ]
            },
            "notification-url": "https://packagist.org/downloads/",
            "license": [
                "MIT"
            ],
            "authors": [
                {
                    "name": "Colin Mollenhour",
                    "email": "colin@mollenhour.com"
                }
            ],
            "description": "Credis is a lightweight interface to the Redis key-value store which wraps the phpredis library when available for better performance.",
            "homepage": "https://github.com/colinmollenhour/credis",
            "support": {
                "issues": "https://github.com/colinmollenhour/credis/issues",
                "source": "https://github.com/colinmollenhour/credis/tree/v1.14.0"
            },
            "time": "2022-11-09T01:18:39+00:00"
        },
        {
            "name": "dragonmantank/cron-expression",
            "version": "v3.3.1",
            "source": {
                "type": "git",
                "url": "https://github.com/dragonmantank/cron-expression.git",
                "reference": "be85b3f05b46c39bbc0d95f6c071ddff669510fa"
            },
            "dist": {
                "type": "zip",
                "url": "https://api.github.com/repos/dragonmantank/cron-expression/zipball/be85b3f05b46c39bbc0d95f6c071ddff669510fa",
                "reference": "be85b3f05b46c39bbc0d95f6c071ddff669510fa",
                "shasum": ""
            },
            "require": {
                "php": "^7.2|^8.0",
                "webmozart/assert": "^1.0"
            },
            "replace": {
                "mtdowling/cron-expression": "^1.0"
            },
            "require-dev": {
                "phpstan/extension-installer": "^1.0",
                "phpstan/phpstan": "^1.0",
                "phpstan/phpstan-webmozart-assert": "^1.0",
                "phpunit/phpunit": "^7.0|^8.0|^9.0"
            },
            "type": "library",
            "autoload": {
                "psr-4": {
                    "Cron\\": "src/Cron/"
                }
            },
            "notification-url": "https://packagist.org/downloads/",
            "license": [
                "MIT"
            ],
            "authors": [
                {
                    "name": "Chris Tankersley",
                    "email": "chris@ctankersley.com",
                    "homepage": "https://github.com/dragonmantank"
                }
            ],
            "description": "CRON for PHP: Calculate the next or previous run date and determine if a CRON expression is due",
            "keywords": [
                "cron",
                "schedule"
            ],
            "support": {
                "issues": "https://github.com/dragonmantank/cron-expression/issues",
                "source": "https://github.com/dragonmantank/cron-expression/tree/v3.3.1"
            },
            "funding": [
                {
                    "url": "https://github.com/dragonmantank",
                    "type": "github"
                }
            ],
            "time": "2022-01-18T15:43:28+00:00"
        },
        {
            "name": "guzzlehttp/guzzle",
            "version": "7.5.0",
            "source": {
                "type": "git",
                "url": "https://github.com/guzzle/guzzle.git",
                "reference": "b50a2a1251152e43f6a37f0fa053e730a67d25ba"
            },
            "dist": {
                "type": "zip",
                "url": "https://api.github.com/repos/guzzle/guzzle/zipball/b50a2a1251152e43f6a37f0fa053e730a67d25ba",
                "reference": "b50a2a1251152e43f6a37f0fa053e730a67d25ba",
                "shasum": ""
            },
            "require": {
                "ext-json": "*",
                "guzzlehttp/promises": "^1.5",
                "guzzlehttp/psr7": "^1.9 || ^2.4",
                "php": "^7.2.5 || ^8.0",
                "psr/http-client": "^1.0",
                "symfony/deprecation-contracts": "^2.2 || ^3.0"
            },
            "provide": {
                "psr/http-client-implementation": "1.0"
            },
            "require-dev": {
                "bamarni/composer-bin-plugin": "^1.8.1",
                "ext-curl": "*",
                "php-http/client-integration-tests": "^3.0",
                "phpunit/phpunit": "^8.5.29 || ^9.5.23",
                "psr/log": "^1.1 || ^2.0 || ^3.0"
            },
            "suggest": {
                "ext-curl": "Required for CURL handler support",
                "ext-intl": "Required for Internationalized Domain Name (IDN) support",
                "psr/log": "Required for using the Log middleware"
            },
            "type": "library",
            "extra": {
                "bamarni-bin": {
                    "bin-links": true,
                    "forward-command": false
                },
                "branch-alias": {
                    "dev-master": "7.5-dev"
                }
            },
            "autoload": {
                "files": [
                    "src/functions_include.php"
                ],
                "psr-4": {
                    "GuzzleHttp\\": "src/"
                }
            },
            "notification-url": "https://packagist.org/downloads/",
            "license": [
                "MIT"
            ],
            "authors": [
                {
                    "name": "Graham Campbell",
                    "email": "hello@gjcampbell.co.uk",
                    "homepage": "https://github.com/GrahamCampbell"
                },
                {
                    "name": "Michael Dowling",
                    "email": "mtdowling@gmail.com",
                    "homepage": "https://github.com/mtdowling"
                },
                {
                    "name": "Jeremy Lindblom",
                    "email": "jeremeamia@gmail.com",
                    "homepage": "https://github.com/jeremeamia"
                },
                {
                    "name": "George Mponos",
                    "email": "gmponos@gmail.com",
                    "homepage": "https://github.com/gmponos"
                },
                {
                    "name": "Tobias Nyholm",
                    "email": "tobias.nyholm@gmail.com",
                    "homepage": "https://github.com/Nyholm"
                },
                {
                    "name": "Márk Sági-Kazár",
                    "email": "mark.sagikazar@gmail.com",
                    "homepage": "https://github.com/sagikazarmark"
                },
                {
                    "name": "Tobias Schultze",
                    "email": "webmaster@tubo-world.de",
                    "homepage": "https://github.com/Tobion"
                }
            ],
            "description": "Guzzle is a PHP HTTP client library",
            "keywords": [
                "client",
                "curl",
                "framework",
                "http",
                "http client",
                "psr-18",
                "psr-7",
                "rest",
                "web service"
            ],
            "support": {
                "issues": "https://github.com/guzzle/guzzle/issues",
                "source": "https://github.com/guzzle/guzzle/tree/7.5.0"
            },
            "funding": [
                {
                    "url": "https://github.com/GrahamCampbell",
                    "type": "github"
                },
                {
                    "url": "https://github.com/Nyholm",
                    "type": "github"
                },
                {
                    "url": "https://tidelift.com/funding/github/packagist/guzzlehttp/guzzle",
                    "type": "tidelift"
                }
            ],
            "time": "2022-08-28T15:39:27+00:00"
        },
        {
            "name": "guzzlehttp/promises",
            "version": "1.5.2",
            "source": {
                "type": "git",
                "url": "https://github.com/guzzle/promises.git",
                "reference": "b94b2807d85443f9719887892882d0329d1e2598"
            },
            "dist": {
                "type": "zip",
                "url": "https://api.github.com/repos/guzzle/promises/zipball/b94b2807d85443f9719887892882d0329d1e2598",
                "reference": "b94b2807d85443f9719887892882d0329d1e2598",
                "shasum": ""
            },
            "require": {
                "php": ">=5.5"
            },
            "require-dev": {
                "symfony/phpunit-bridge": "^4.4 || ^5.1"
            },
            "type": "library",
            "extra": {
                "branch-alias": {
                    "dev-master": "1.5-dev"
                }
            },
            "autoload": {
                "files": [
                    "src/functions_include.php"
                ],
                "psr-4": {
                    "GuzzleHttp\\Promise\\": "src/"
                }
            },
            "notification-url": "https://packagist.org/downloads/",
            "license": [
                "MIT"
            ],
            "authors": [
                {
                    "name": "Graham Campbell",
                    "email": "hello@gjcampbell.co.uk",
                    "homepage": "https://github.com/GrahamCampbell"
                },
                {
                    "name": "Michael Dowling",
                    "email": "mtdowling@gmail.com",
                    "homepage": "https://github.com/mtdowling"
                },
                {
                    "name": "Tobias Nyholm",
                    "email": "tobias.nyholm@gmail.com",
                    "homepage": "https://github.com/Nyholm"
                },
                {
                    "name": "Tobias Schultze",
                    "email": "webmaster@tubo-world.de",
                    "homepage": "https://github.com/Tobion"
                }
            ],
            "description": "Guzzle promises library",
            "keywords": [
                "promise"
            ],
            "support": {
                "issues": "https://github.com/guzzle/promises/issues",
                "source": "https://github.com/guzzle/promises/tree/1.5.2"
            },
            "funding": [
                {
                    "url": "https://github.com/GrahamCampbell",
                    "type": "github"
                },
                {
                    "url": "https://github.com/Nyholm",
                    "type": "github"
                },
                {
                    "url": "https://tidelift.com/funding/github/packagist/guzzlehttp/promises",
                    "type": "tidelift"
                }
            ],
            "time": "2022-08-28T14:55:35+00:00"
        },
        {
            "name": "guzzlehttp/psr7",
            "version": "2.4.3",
            "source": {
                "type": "git",
                "url": "https://github.com/guzzle/psr7.git",
                "reference": "67c26b443f348a51926030c83481b85718457d3d"
            },
            "dist": {
                "type": "zip",
                "url": "https://api.github.com/repos/guzzle/psr7/zipball/67c26b443f348a51926030c83481b85718457d3d",
                "reference": "67c26b443f348a51926030c83481b85718457d3d",
                "shasum": ""
            },
            "require": {
                "php": "^7.2.5 || ^8.0",
                "psr/http-factory": "^1.0",
                "psr/http-message": "^1.0",
                "ralouphie/getallheaders": "^3.0"
            },
            "provide": {
                "psr/http-factory-implementation": "1.0",
                "psr/http-message-implementation": "1.0"
            },
            "require-dev": {
                "bamarni/composer-bin-plugin": "^1.8.1",
                "http-interop/http-factory-tests": "^0.9",
                "phpunit/phpunit": "^8.5.29 || ^9.5.23"
            },
            "suggest": {
                "laminas/laminas-httphandlerrunner": "Emit PSR-7 responses"
            },
            "type": "library",
            "extra": {
                "bamarni-bin": {
                    "bin-links": true,
                    "forward-command": false
                },
                "branch-alias": {
                    "dev-master": "2.4-dev"
                }
            },
            "autoload": {
                "psr-4": {
                    "GuzzleHttp\\Psr7\\": "src/"
                }
            },
            "notification-url": "https://packagist.org/downloads/",
            "license": [
                "MIT"
            ],
            "authors": [
                {
                    "name": "Graham Campbell",
                    "email": "hello@gjcampbell.co.uk",
                    "homepage": "https://github.com/GrahamCampbell"
                },
                {
                    "name": "Michael Dowling",
                    "email": "mtdowling@gmail.com",
                    "homepage": "https://github.com/mtdowling"
                },
                {
                    "name": "George Mponos",
                    "email": "gmponos@gmail.com",
                    "homepage": "https://github.com/gmponos"
                },
                {
                    "name": "Tobias Nyholm",
                    "email": "tobias.nyholm@gmail.com",
                    "homepage": "https://github.com/Nyholm"
                },
                {
                    "name": "Márk Sági-Kazár",
                    "email": "mark.sagikazar@gmail.com",
                    "homepage": "https://github.com/sagikazarmark"
                },
                {
                    "name": "Tobias Schultze",
                    "email": "webmaster@tubo-world.de",
                    "homepage": "https://github.com/Tobion"
                },
                {
                    "name": "Márk Sági-Kazár",
                    "email": "mark.sagikazar@gmail.com",
                    "homepage": "https://sagikazarmark.hu"
                }
            ],
            "description": "PSR-7 message implementation that also provides common utility methods",
            "keywords": [
                "http",
                "message",
                "psr-7",
                "request",
                "response",
                "stream",
                "uri",
                "url"
            ],
            "support": {
                "issues": "https://github.com/guzzle/psr7/issues",
                "source": "https://github.com/guzzle/psr7/tree/2.4.3"
            },
            "funding": [
                {
                    "url": "https://github.com/GrahamCampbell",
                    "type": "github"
                },
                {
                    "url": "https://github.com/Nyholm",
                    "type": "github"
                },
                {
                    "url": "https://tidelift.com/funding/github/packagist/guzzlehttp/psr7",
                    "type": "tidelift"
                }
            ],
            "time": "2022-10-26T14:07:24+00:00"
        },
        {
            "name": "influxdb/influxdb-php",
            "version": "1.15.2",
            "source": {
                "type": "git",
                "url": "https://github.com/influxdata/influxdb-php.git",
                "reference": "d6e59f4f04ab9107574fda69c2cbe36671253d03"
            },
            "dist": {
                "type": "zip",
                "url": "https://api.github.com/repos/influxdata/influxdb-php/zipball/d6e59f4f04ab9107574fda69c2cbe36671253d03",
                "reference": "d6e59f4f04ab9107574fda69c2cbe36671253d03",
                "shasum": ""
            },
            "require": {
                "guzzlehttp/guzzle": "^6.0|^7.0",
                "php": "^5.5 || ^7.0 || ^8.0"
            },
            "require-dev": {
                "dms/phpunit-arraysubset-asserts": "^0.2.1",
                "phpunit/phpunit": "^9.5"
            },
            "suggest": {
                "ext-curl": "Curl extension, needed for Curl driver",
                "stefanotorresi/influxdb-php-async": "An asyncronous client for InfluxDB, implemented via ReactPHP."
            },
            "type": "library",
            "autoload": {
                "psr-4": {
                    "InfluxDB\\": "src/InfluxDB"
                }
            },
            "notification-url": "https://packagist.org/downloads/",
            "license": [
                "MIT"
            ],
            "authors": [
                {
                    "name": "Stephen Hoogendijk",
                    "email": "stephen@tca0.nl"
                },
                {
                    "name": "Daniel Martinez",
                    "email": "danimartcas@hotmail.com"
                },
                {
                    "name": "Gianluca Arbezzano",
                    "email": "gianarb92@gmail.com"
                }
            ],
            "description": "InfluxDB client library for PHP",
            "keywords": [
                "client",
                "influxdata",
                "influxdb",
                "influxdb class",
                "influxdb client",
                "influxdb library",
                "time series"
            ],
            "support": {
                "issues": "https://github.com/influxdata/influxdb-php/issues",
                "source": "https://github.com/influxdata/influxdb-php/tree/1.15.2"
            },
            "abandoned": true,
            "time": "2020-12-26T17:45:17+00:00"
        },
        {
            "name": "laravel/pint",
            "version": "v1.2.1",
            "source": {
                "type": "git",
                "url": "https://github.com/laravel/pint.git",
                "reference": "e60e2112ee779ce60f253695b273d1646a17d6f1"
            },
            "dist": {
                "type": "zip",
                "url": "https://api.github.com/repos/laravel/pint/zipball/e60e2112ee779ce60f253695b273d1646a17d6f1",
                "reference": "e60e2112ee779ce60f253695b273d1646a17d6f1",
                "shasum": ""
            },
            "require": {
                "ext-json": "*",
                "ext-mbstring": "*",
                "ext-tokenizer": "*",
                "ext-xml": "*",
                "php": "^8.0"
            },
            "require-dev": {
                "friendsofphp/php-cs-fixer": "^3.11.0",
                "illuminate/view": "^9.32.0",
                "laravel-zero/framework": "^9.2.0",
                "mockery/mockery": "^1.5.1",
                "nunomaduro/larastan": "^2.2.0",
                "nunomaduro/termwind": "^1.14.0",
                "pestphp/pest": "^1.22.1"
            },
            "bin": [
                "builds/pint"
            ],
            "type": "project",
            "autoload": {
                "psr-4": {
                    "App\\": "app/",
                    "Database\\Seeders\\": "database/seeders/",
                    "Database\\Factories\\": "database/factories/"
                }
            },
            "notification-url": "https://packagist.org/downloads/",
            "license": [
                "MIT"
            ],
            "authors": [
                {
                    "name": "Nuno Maduro",
                    "email": "enunomaduro@gmail.com"
                }
            ],
            "description": "An opinionated code formatter for PHP.",
            "homepage": "https://laravel.com",
            "keywords": [
                "format",
                "formatter",
                "lint",
                "linter",
                "php"
            ],
            "support": {
                "issues": "https://github.com/laravel/pint/issues",
                "source": "https://github.com/laravel/pint"
            },
            "time": "2022-11-29T16:25:20+00:00"
        },
        {
            "name": "matomo/device-detector",
            "version": "6.0.0",
            "source": {
                "type": "git",
                "url": "https://github.com/matomo-org/device-detector.git",
                "reference": "7fc2af3af62bd69e6e3404d561e371a83c112be9"
            },
            "dist": {
                "type": "zip",
                "url": "https://api.github.com/repos/matomo-org/device-detector/zipball/7fc2af3af62bd69e6e3404d561e371a83c112be9",
                "reference": "7fc2af3af62bd69e6e3404d561e371a83c112be9",
                "shasum": ""
            },
            "require": {
                "mustangostang/spyc": "*",
                "php": "^7.2|^8.0"
            },
            "replace": {
                "piwik/device-detector": "self.version"
            },
            "require-dev": {
                "matthiasmullie/scrapbook": "^1.4.7",
                "mayflower/mo4-coding-standard": "^v8.0.0",
                "phpstan/phpstan": "^0.12.52",
                "phpunit/phpunit": "^8.5.8",
                "psr/cache": "^1.0.1",
                "psr/simple-cache": "^1.0.1",
                "symfony/yaml": "^5.1.7"
            },
            "suggest": {
                "doctrine/cache": "Can directly be used for caching purpose",
                "ext-yaml": "Necessary for using the Pecl YAML parser"
            },
            "type": "library",
            "autoload": {
                "psr-4": {
                    "DeviceDetector\\": ""
                },
                "exclude-from-classmap": [
                    "Tests/"
                ]
            },
            "notification-url": "https://packagist.org/downloads/",
            "license": [
                "LGPL-3.0-or-later"
            ],
            "authors": [
                {
                    "name": "The Matomo Team",
                    "email": "hello@matomo.org",
                    "homepage": "https://matomo.org/team/"
                }
            ],
            "description": "The Universal Device Detection library, that parses User Agents and detects devices (desktop, tablet, mobile, tv, cars, console, etc.), clients (browsers, media players, mobile apps, feed readers, libraries, etc), operating systems, devices, brands and models.",
            "homepage": "https://matomo.org",
            "keywords": [
                "devicedetection",
                "parser",
                "useragent"
            ],
            "support": {
                "forum": "https://forum.matomo.org/",
                "issues": "https://github.com/matomo-org/device-detector/issues",
                "source": "https://github.com/matomo-org/matomo",
                "wiki": "https://dev.matomo.org/"
            },
            "time": "2022-04-11T09:58:17+00:00"
        },
        {
            "name": "mustangostang/spyc",
            "version": "0.6.3",
            "source": {
                "type": "git",
                "url": "git@github.com:mustangostang/spyc.git",
                "reference": "4627c838b16550b666d15aeae1e5289dd5b77da0"
            },
            "dist": {
                "type": "zip",
                "url": "https://api.github.com/repos/mustangostang/spyc/zipball/4627c838b16550b666d15aeae1e5289dd5b77da0",
                "reference": "4627c838b16550b666d15aeae1e5289dd5b77da0",
                "shasum": ""
            },
            "require": {
                "php": ">=5.3.1"
            },
            "require-dev": {
                "phpunit/phpunit": "4.3.*@dev"
            },
            "type": "library",
            "extra": {
                "branch-alias": {
                    "dev-master": "0.5.x-dev"
                }
            },
            "autoload": {
                "files": [
                    "Spyc.php"
                ]
            },
            "notification-url": "https://packagist.org/downloads/",
            "license": [
                "MIT"
            ],
            "authors": [
                {
                    "name": "mustangostang",
                    "email": "vlad.andersen@gmail.com"
                }
            ],
            "description": "A simple YAML loader/dumper class for PHP",
            "homepage": "https://github.com/mustangostang/spyc/",
            "keywords": [
                "spyc",
                "yaml",
                "yml"
            ],
            "time": "2019-09-10T13:16:29+00:00"
        },
        {
            "name": "phpmailer/phpmailer",
            "version": "v6.6.0",
            "source": {
                "type": "git",
                "url": "https://github.com/PHPMailer/PHPMailer.git",
                "reference": "e43bac82edc26ca04b36143a48bde1c051cfd5b1"
            },
            "dist": {
                "type": "zip",
                "url": "https://api.github.com/repos/PHPMailer/PHPMailer/zipball/e43bac82edc26ca04b36143a48bde1c051cfd5b1",
                "reference": "e43bac82edc26ca04b36143a48bde1c051cfd5b1",
                "shasum": ""
            },
            "require": {
                "ext-ctype": "*",
                "ext-filter": "*",
                "ext-hash": "*",
                "php": ">=5.5.0"
            },
            "require-dev": {
                "dealerdirect/phpcodesniffer-composer-installer": "^0.7.0",
                "doctrine/annotations": "^1.2",
                "php-parallel-lint/php-console-highlighter": "^0.5.0",
                "php-parallel-lint/php-parallel-lint": "^1.3.1",
                "phpcompatibility/php-compatibility": "^9.3.5",
                "roave/security-advisories": "dev-latest",
                "squizlabs/php_codesniffer": "^3.6.2",
                "yoast/phpunit-polyfills": "^1.0.0"
            },
            "suggest": {
                "ext-mbstring": "Needed to send email in multibyte encoding charset or decode encoded addresses",
                "hayageek/oauth2-yahoo": "Needed for Yahoo XOAUTH2 authentication",
                "league/oauth2-google": "Needed for Google XOAUTH2 authentication",
                "psr/log": "For optional PSR-3 debug logging",
                "stevenmaguire/oauth2-microsoft": "Needed for Microsoft XOAUTH2 authentication",
                "symfony/polyfill-mbstring": "To support UTF-8 if the Mbstring PHP extension is not enabled (^1.2)"
            },
            "type": "library",
            "autoload": {
                "psr-4": {
                    "PHPMailer\\PHPMailer\\": "src/"
                }
            },
            "notification-url": "https://packagist.org/downloads/",
            "license": [
                "LGPL-2.1-only"
            ],
            "authors": [
                {
                    "name": "Marcus Bointon",
                    "email": "phpmailer@synchromedia.co.uk"
                },
                {
                    "name": "Jim Jagielski",
                    "email": "jimjag@gmail.com"
                },
                {
                    "name": "Andy Prevost",
                    "email": "codeworxtech@users.sourceforge.net"
                },
                {
                    "name": "Brent R. Matzelle"
                }
            ],
            "description": "PHPMailer is a full-featured email creation and transfer class for PHP",
            "support": {
                "issues": "https://github.com/PHPMailer/PHPMailer/issues",
                "source": "https://github.com/PHPMailer/PHPMailer/tree/v6.6.0"
            },
            "funding": [
                {
                    "url": "https://github.com/Synchro",
                    "type": "github"
                }
            ],
            "time": "2022-02-28T15:31:21+00:00"
        },
        {
            "name": "psr/http-client",
            "version": "1.0.1",
            "source": {
                "type": "git",
                "url": "https://github.com/php-fig/http-client.git",
                "reference": "2dfb5f6c5eff0e91e20e913f8c5452ed95b86621"
            },
            "dist": {
                "type": "zip",
                "url": "https://api.github.com/repos/php-fig/http-client/zipball/2dfb5f6c5eff0e91e20e913f8c5452ed95b86621",
                "reference": "2dfb5f6c5eff0e91e20e913f8c5452ed95b86621",
                "shasum": ""
            },
            "require": {
                "php": "^7.0 || ^8.0",
                "psr/http-message": "^1.0"
            },
            "type": "library",
            "extra": {
                "branch-alias": {
                    "dev-master": "1.0.x-dev"
                }
            },
            "autoload": {
                "psr-4": {
                    "Psr\\Http\\Client\\": "src/"
                }
            },
            "notification-url": "https://packagist.org/downloads/",
            "license": [
                "MIT"
            ],
            "authors": [
                {
                    "name": "PHP-FIG",
                    "homepage": "http://www.php-fig.org/"
                }
            ],
            "description": "Common interface for HTTP clients",
            "homepage": "https://github.com/php-fig/http-client",
            "keywords": [
                "http",
                "http-client",
                "psr",
                "psr-18"
            ],
            "support": {
                "source": "https://github.com/php-fig/http-client/tree/master"
            },
            "time": "2020-06-29T06:28:15+00:00"
        },
        {
            "name": "psr/http-factory",
            "version": "1.0.1",
            "source": {
                "type": "git",
                "url": "https://github.com/php-fig/http-factory.git",
                "reference": "12ac7fcd07e5b077433f5f2bee95b3a771bf61be"
            },
            "dist": {
                "type": "zip",
                "url": "https://api.github.com/repos/php-fig/http-factory/zipball/12ac7fcd07e5b077433f5f2bee95b3a771bf61be",
                "reference": "12ac7fcd07e5b077433f5f2bee95b3a771bf61be",
                "shasum": ""
            },
            "require": {
                "php": ">=7.0.0",
                "psr/http-message": "^1.0"
            },
            "type": "library",
            "extra": {
                "branch-alias": {
                    "dev-master": "1.0.x-dev"
                }
            },
            "autoload": {
                "psr-4": {
                    "Psr\\Http\\Message\\": "src/"
                }
            },
            "notification-url": "https://packagist.org/downloads/",
            "license": [
                "MIT"
            ],
            "authors": [
                {
                    "name": "PHP-FIG",
                    "homepage": "http://www.php-fig.org/"
                }
            ],
            "description": "Common interfaces for PSR-7 HTTP message factories",
            "keywords": [
                "factory",
                "http",
                "message",
                "psr",
                "psr-17",
                "psr-7",
                "request",
                "response"
            ],
            "support": {
                "source": "https://github.com/php-fig/http-factory/tree/master"
            },
            "time": "2019-04-30T12:38:16+00:00"
        },
        {
            "name": "psr/http-message",
            "version": "1.0.1",
            "source": {
                "type": "git",
                "url": "https://github.com/php-fig/http-message.git",
                "reference": "f6561bf28d520154e4b0ec72be95418abe6d9363"
            },
            "dist": {
                "type": "zip",
                "url": "https://api.github.com/repos/php-fig/http-message/zipball/f6561bf28d520154e4b0ec72be95418abe6d9363",
                "reference": "f6561bf28d520154e4b0ec72be95418abe6d9363",
                "shasum": ""
            },
            "require": {
                "php": ">=5.3.0"
            },
            "type": "library",
            "extra": {
                "branch-alias": {
                    "dev-master": "1.0.x-dev"
                }
            },
            "autoload": {
                "psr-4": {
                    "Psr\\Http\\Message\\": "src/"
                }
            },
            "notification-url": "https://packagist.org/downloads/",
            "license": [
                "MIT"
            ],
            "authors": [
                {
                    "name": "PHP-FIG",
                    "homepage": "http://www.php-fig.org/"
                }
            ],
            "description": "Common interface for HTTP messages",
            "homepage": "https://github.com/php-fig/http-message",
            "keywords": [
                "http",
                "http-message",
                "psr",
                "psr-7",
                "request",
                "response"
            ],
            "support": {
                "source": "https://github.com/php-fig/http-message/tree/master"
            },
            "time": "2016-08-06T14:39:51+00:00"
        },
        {
            "name": "psr/log",
            "version": "1.1.4",
            "source": {
                "type": "git",
                "url": "https://github.com/php-fig/log.git",
                "reference": "d49695b909c3b7628b6289db5479a1c204601f11"
            },
            "dist": {
                "type": "zip",
                "url": "https://api.github.com/repos/php-fig/log/zipball/d49695b909c3b7628b6289db5479a1c204601f11",
                "reference": "d49695b909c3b7628b6289db5479a1c204601f11",
                "shasum": ""
            },
            "require": {
                "php": ">=5.3.0"
            },
            "type": "library",
            "extra": {
                "branch-alias": {
                    "dev-master": "1.1.x-dev"
                }
            },
            "autoload": {
                "psr-4": {
                    "Psr\\Log\\": "Psr/Log/"
                }
            },
            "notification-url": "https://packagist.org/downloads/",
            "license": [
                "MIT"
            ],
            "authors": [
                {
                    "name": "PHP-FIG",
                    "homepage": "https://www.php-fig.org/"
                }
            ],
            "description": "Common interface for logging libraries",
            "homepage": "https://github.com/php-fig/log",
            "keywords": [
                "log",
                "psr",
                "psr-3"
            ],
            "support": {
                "source": "https://github.com/php-fig/log/tree/1.1.4"
            },
            "time": "2021-05-03T11:20:27+00:00"
        },
        {
            "name": "ralouphie/getallheaders",
            "version": "3.0.3",
            "source": {
                "type": "git",
                "url": "https://github.com/ralouphie/getallheaders.git",
                "reference": "120b605dfeb996808c31b6477290a714d356e822"
            },
            "dist": {
                "type": "zip",
                "url": "https://api.github.com/repos/ralouphie/getallheaders/zipball/120b605dfeb996808c31b6477290a714d356e822",
                "reference": "120b605dfeb996808c31b6477290a714d356e822",
                "shasum": ""
            },
            "require": {
                "php": ">=5.6"
            },
            "require-dev": {
                "php-coveralls/php-coveralls": "^2.1",
                "phpunit/phpunit": "^5 || ^6.5"
            },
            "type": "library",
            "autoload": {
                "files": [
                    "src/getallheaders.php"
                ]
            },
            "notification-url": "https://packagist.org/downloads/",
            "license": [
                "MIT"
            ],
            "authors": [
                {
                    "name": "Ralph Khattar",
                    "email": "ralph.khattar@gmail.com"
                }
            ],
            "description": "A polyfill for getallheaders.",
            "support": {
                "issues": "https://github.com/ralouphie/getallheaders/issues",
                "source": "https://github.com/ralouphie/getallheaders/tree/develop"
            },
            "time": "2019-03-08T08:55:37+00:00"
        },
        {
            "name": "resque/php-resque",
            "version": "v1.3.6",
            "source": {
                "type": "git",
                "url": "https://github.com/resque/php-resque.git",
                "reference": "fe41c04763699b1318d97ed14cc78583e9380161"
            },
            "dist": {
                "type": "zip",
                "url": "https://api.github.com/repos/resque/php-resque/zipball/fe41c04763699b1318d97ed14cc78583e9380161",
                "reference": "fe41c04763699b1318d97ed14cc78583e9380161",
                "shasum": ""
            },
            "require": {
                "colinmollenhour/credis": "~1.7",
                "php": ">=5.6.0",
                "psr/log": "~1.0"
            },
            "require-dev": {
                "phpunit/phpunit": "^5.7"
            },
            "suggest": {
                "ext-pcntl": "REQUIRED for forking processes on platforms that support it (so anything but Windows).",
                "ext-proctitle": "Allows php-resque to rename the title of UNIX processes to show the status of a worker.",
                "ext-redis": "Native PHP extension for Redis connectivity. Credis will automatically utilize when available."
            },
            "bin": [
                "bin/resque",
                "bin/resque-scheduler"
            ],
            "type": "library",
            "extra": {
                "branch-alias": {
                    "dev-master": "1.0-dev"
                }
            },
            "autoload": {
                "psr-0": {
                    "Resque": "lib",
                    "ResqueScheduler": "lib"
                }
            },
            "notification-url": "https://packagist.org/downloads/",
            "license": [
                "MIT"
            ],
            "authors": [
                {
                    "name": "Dan Hunsaker",
                    "email": "danhunsaker+resque@gmail.com",
                    "role": "Maintainer"
                },
                {
                    "name": "Rajib Ahmed",
                    "homepage": "https://github.com/rajibahmed",
                    "role": "Maintainer"
                },
                {
                    "name": "Steve Klabnik",
                    "email": "steve@steveklabnik.com",
                    "role": "Maintainer"
                },
                {
                    "name": "Chris Boulton",
                    "email": "chris@bigcommerce.com",
                    "role": "Creator"
                }
            ],
            "description": "Redis backed library for creating background jobs and processing them later. Based on resque for Ruby.",
            "homepage": "http://www.github.com/resque/php-resque/",
            "keywords": [
                "background",
                "job",
                "redis",
                "resque"
            ],
            "support": {
                "issues": "https://github.com/resque/php-resque/issues",
                "source": "https://github.com/resque/php-resque/tree/v1.3.6"
            },
            "time": "2020-04-16T16:39:50+00:00"
        },
        {
            "name": "slickdeals/statsd",
            "version": "3.1.0",
            "source": {
                "type": "git",
                "url": "https://github.com/Slickdeals/statsd-php.git",
                "reference": "225588a0a079e145359049f6e5e23eedb1b4c17f"
            },
            "dist": {
                "type": "zip",
                "url": "https://api.github.com/repos/Slickdeals/statsd-php/zipball/225588a0a079e145359049f6e5e23eedb1b4c17f",
                "reference": "225588a0a079e145359049f6e5e23eedb1b4c17f",
                "shasum": ""
            },
            "require": {
                "php": ">= 7.3 || ^8"
            },
            "replace": {
                "domnikl/statsd": "self.version"
            },
            "require-dev": {
                "friendsofphp/php-cs-fixer": "^3.0",
                "phpunit/phpunit": "^9",
                "vimeo/psalm": "^4.6"
            },
            "type": "library",
            "autoload": {
                "psr-4": {
                    "Domnikl\\Statsd\\": "src/"
                }
            },
            "notification-url": "https://packagist.org/downloads/",
            "license": [
                "MIT"
            ],
            "authors": [
                {
                    "name": "Dominik Liebler",
                    "email": "liebler.dominik@gmail.com"
                }
            ],
            "description": "a PHP client for statsd",
            "homepage": "https://github.com/Slickdeals/statsd-php",
            "keywords": [
                "Metrics",
                "monitoring",
                "statistics",
                "statsd",
                "udp"
            ],
            "support": {
                "issues": "https://github.com/Slickdeals/statsd-php/issues",
                "source": "https://github.com/Slickdeals/statsd-php/tree/3.1.0"
            },
            "time": "2021-06-04T20:33:46+00:00"
        },
        {
            "name": "symfony/deprecation-contracts",
            "version": "v3.2.0",
            "source": {
                "type": "git",
                "url": "https://github.com/symfony/deprecation-contracts.git",
                "reference": "1ee04c65529dea5d8744774d474e7cbd2f1206d3"
            },
            "dist": {
                "type": "zip",
                "url": "https://api.github.com/repos/symfony/deprecation-contracts/zipball/1ee04c65529dea5d8744774d474e7cbd2f1206d3",
                "reference": "1ee04c65529dea5d8744774d474e7cbd2f1206d3",
                "shasum": ""
            },
            "require": {
                "php": ">=8.1"
            },
            "type": "library",
            "extra": {
                "branch-alias": {
                    "dev-main": "3.3-dev"
                },
                "thanks": {
                    "name": "symfony/contracts",
                    "url": "https://github.com/symfony/contracts"
                }
            },
            "autoload": {
                "files": [
                    "function.php"
                ]
            },
            "notification-url": "https://packagist.org/downloads/",
            "license": [
                "MIT"
            ],
            "authors": [
                {
                    "name": "Nicolas Grekas",
                    "email": "p@tchwork.com"
                },
                {
                    "name": "Symfony Community",
                    "homepage": "https://symfony.com/contributors"
                }
            ],
            "description": "A generic function and convention to trigger deprecation notices",
            "homepage": "https://symfony.com",
            "support": {
                "source": "https://github.com/symfony/deprecation-contracts/tree/v3.2.0"
            },
            "funding": [
                {
                    "url": "https://symfony.com/sponsor",
                    "type": "custom"
                },
                {
                    "url": "https://github.com/fabpot",
                    "type": "github"
                },
                {
                    "url": "https://tidelift.com/funding/github/packagist/symfony/symfony",
                    "type": "tidelift"
                }
            ],
            "time": "2022-11-25T10:21:52+00:00"
        },
        {
            "name": "utopia-php/abuse",
            "version": "0.16.0",
            "source": {
                "type": "git",
                "url": "https://github.com/utopia-php/abuse.git",
                "reference": "6370d9150425460416583feba0990504ac789e98"
            },
            "dist": {
                "type": "zip",
                "url": "https://api.github.com/repos/utopia-php/abuse/zipball/6370d9150425460416583feba0990504ac789e98",
                "reference": "6370d9150425460416583feba0990504ac789e98",
                "shasum": ""
            },
            "require": {
                "ext-curl": "*",
                "ext-pdo": "*",
                "php": ">=8.0",
                "utopia-php/database": "0.28.*"
            },
            "require-dev": {
                "phpunit/phpunit": "^9.4",
                "vimeo/psalm": "4.0.1"
            },
            "type": "library",
            "autoload": {
                "psr-4": {
                    "Utopia\\Abuse\\": "src/Abuse"
                }
            },
            "notification-url": "https://packagist.org/downloads/",
            "license": [
                "MIT"
            ],
            "authors": [
                {
                    "name": "Eldad Fux",
                    "email": "eldad@appwrite.io"
                }
            ],
            "description": "A simple abuse library to manage application usage limits",
            "keywords": [
                "Abuse",
                "framework",
                "php",
                "upf",
                "utopia"
            ],
            "support": {
                "issues": "https://github.com/utopia-php/abuse/issues",
                "source": "https://github.com/utopia-php/abuse/tree/0.16.0"
            },
            "time": "2022-10-31T14:46:41+00:00"
        },
        {
            "name": "utopia-php/analytics",
            "version": "0.2.0",
            "source": {
                "type": "git",
                "url": "https://github.com/utopia-php/analytics.git",
                "reference": "adfc2d057a7f6ab618a77c8a20ed3e35485ff416"
            },
            "dist": {
                "type": "zip",
                "url": "https://api.github.com/repos/utopia-php/analytics/zipball/adfc2d057a7f6ab618a77c8a20ed3e35485ff416",
                "reference": "adfc2d057a7f6ab618a77c8a20ed3e35485ff416",
                "shasum": ""
            },
            "require": {
                "php": ">=7.4"
            },
            "require-dev": {
                "phpunit/phpunit": "^9.3",
                "vimeo/psalm": "4.0.1"
            },
            "type": "library",
            "autoload": {
                "psr-4": {
                    "Utopia\\Analytics\\": "src/Analytics"
                }
            },
            "notification-url": "https://packagist.org/downloads/",
            "license": [
                "MIT"
            ],
            "authors": [
                {
                    "name": "Eldad Fux",
                    "email": "eldad@appwrite.io"
                },
                {
                    "name": "Torsten Dittmann",
                    "email": "torsten@appwrite.io"
                }
            ],
            "description": "A simple library to track events & users.",
            "keywords": [
                "analytics",
                "framework",
                "php",
                "upf",
                "utopia"
            ],
            "support": {
                "issues": "https://github.com/utopia-php/analytics/issues",
                "source": "https://github.com/utopia-php/analytics/tree/0.2.0"
            },
            "time": "2021-03-23T21:33:07+00:00"
        },
        {
            "name": "utopia-php/audit",
            "version": "0.17.0",
            "source": {
                "type": "git",
                "url": "https://github.com/utopia-php/audit.git",
                "reference": "455471bd4de8d74026809e843f8c9740eb32922c"
            },
            "dist": {
                "type": "zip",
                "url": "https://api.github.com/repos/utopia-php/audit/zipball/455471bd4de8d74026809e843f8c9740eb32922c",
                "reference": "455471bd4de8d74026809e843f8c9740eb32922c",
                "shasum": ""
            },
            "require": {
                "ext-pdo": "*",
                "php": ">=8.0",
                "utopia-php/database": "0.28.*"
            },
            "require-dev": {
                "phpunit/phpunit": "^9.3",
                "vimeo/psalm": "4.0.1"
            },
            "type": "library",
            "autoload": {
                "psr-4": {
                    "Utopia\\Audit\\": "src/Audit"
                }
            },
            "notification-url": "https://packagist.org/downloads/",
            "license": [
                "MIT"
            ],
            "description": "A simple audit library to manage application users logs",
            "keywords": [
                "Audit",
                "framework",
                "php",
                "upf",
                "utopia"
            ],
            "support": {
                "issues": "https://github.com/utopia-php/audit/issues",
                "source": "https://github.com/utopia-php/audit/tree/0.17.0"
            },
            "time": "2022-10-31T14:44:52+00:00"
        },
        {
            "name": "utopia-php/cache",
            "version": "0.8.0",
            "source": {
                "type": "git",
                "url": "https://github.com/utopia-php/cache.git",
                "reference": "212e66100a1f32e674fca5d9bc317cc998303089"
            },
            "dist": {
                "type": "zip",
                "url": "https://api.github.com/repos/utopia-php/cache/zipball/212e66100a1f32e674fca5d9bc317cc998303089",
                "reference": "212e66100a1f32e674fca5d9bc317cc998303089",
                "shasum": ""
            },
            "require": {
                "ext-json": "*",
                "ext-memcached": "*",
                "ext-redis": "*",
                "php": ">=8.0"
            },
            "require-dev": {
                "laravel/pint": "1.2.*",
                "phpunit/phpunit": "^9.3",
                "vimeo/psalm": "4.13.1"
            },
            "type": "library",
            "autoload": {
                "psr-4": {
                    "Utopia\\Cache\\": "src/Cache"
                }
            },
            "notification-url": "https://packagist.org/downloads/",
            "license": [
                "MIT"
            ],
            "description": "A simple cache library to manage application cache storing, loading and purging",
            "keywords": [
                "cache",
                "framework",
                "php",
                "upf",
                "utopia"
            ],
            "support": {
                "issues": "https://github.com/utopia-php/cache/issues",
                "source": "https://github.com/utopia-php/cache/tree/0.8.0"
            },
            "time": "2022-10-16T16:48:09+00:00"
        },
        {
            "name": "utopia-php/cli",
            "version": "0.14.0",
            "source": {
                "type": "git",
                "url": "https://github.com/utopia-php/cli.git",
                "reference": "c30ef985a4e739758a0d95eb0706b357b6d8c086"
            },
            "dist": {
                "type": "zip",
                "url": "https://api.github.com/repos/utopia-php/cli/zipball/c30ef985a4e739758a0d95eb0706b357b6d8c086",
                "reference": "c30ef985a4e739758a0d95eb0706b357b6d8c086",
                "shasum": ""
            },
            "require": {
                "php": ">=7.4",
                "utopia-php/framework": "0.*.*"
            },
            "require-dev": {
                "phpunit/phpunit": "^9.3",
                "squizlabs/php_codesniffer": "^3.6"
            },
            "type": "library",
            "autoload": {
                "psr-4": {
                    "Utopia\\CLI\\": "src/CLI"
                }
            },
            "notification-url": "https://packagist.org/downloads/",
            "license": [
                "MIT"
            ],
            "authors": [
                {
                    "name": "Eldad Fux",
                    "email": "eldad@appwrite.io"
                }
            ],
            "description": "A simple CLI library to manage command line applications",
            "keywords": [
                "cli",
                "command line",
                "framework",
                "php",
                "upf",
                "utopia"
            ],
            "support": {
                "issues": "https://github.com/utopia-php/cli/issues",
                "source": "https://github.com/utopia-php/cli/tree/0.14.0"
            },
            "time": "2022-10-09T10:19:07+00:00"
        },
        {
            "name": "utopia-php/config",
            "version": "0.2.2",
            "source": {
                "type": "git",
                "url": "https://github.com/utopia-php/config.git",
                "reference": "a3d7bc0312d7150d5e04b1362dc34b2b136908cc"
            },
            "dist": {
                "type": "zip",
                "url": "https://api.github.com/repos/utopia-php/config/zipball/a3d7bc0312d7150d5e04b1362dc34b2b136908cc",
                "reference": "a3d7bc0312d7150d5e04b1362dc34b2b136908cc",
                "shasum": ""
            },
            "require": {
                "php": ">=7.3"
            },
            "require-dev": {
                "phpunit/phpunit": "^9.3",
                "vimeo/psalm": "4.0.1"
            },
            "type": "library",
            "autoload": {
                "psr-4": {
                    "Utopia\\Config\\": "src/Config"
                }
            },
            "notification-url": "https://packagist.org/downloads/",
            "license": [
                "MIT"
            ],
            "authors": [
                {
                    "name": "Eldad Fux",
                    "email": "eldad@appwrite.io"
                }
            ],
            "description": "A simple Config library to managing application config variables",
            "keywords": [
                "config",
                "framework",
                "php",
                "upf",
                "utopia"
            ],
            "support": {
                "issues": "https://github.com/utopia-php/config/issues",
                "source": "https://github.com/utopia-php/config/tree/0.2.2"
            },
            "time": "2020-10-24T09:49:09+00:00"
        },
        {
            "name": "utopia-php/database",
            "version": "0.28.0",
            "source": {
                "type": "git",
                "url": "https://github.com/utopia-php/database.git",
                "reference": "ef6506af1c09c22f5dc1e7859159d323f7fafa94"
            },
            "dist": {
                "type": "zip",
                "url": "https://api.github.com/repos/utopia-php/database/zipball/ef6506af1c09c22f5dc1e7859159d323f7fafa94",
                "reference": "ef6506af1c09c22f5dc1e7859159d323f7fafa94",
                "shasum": ""
            },
            "require": {
                "php": ">=8.0",
                "utopia-php/cache": "0.8.*",
                "utopia-php/framework": "0.*.*"
            },
            "require-dev": {
                "ext-mongodb": "*",
                "ext-pdo": "*",
                "ext-redis": "*",
                "fakerphp/faker": "^1.14",
                "mongodb/mongodb": "1.8.0",
                "phpunit/phpunit": "^9.4",
                "swoole/ide-helper": "4.8.0",
                "utopia-php/cli": "^0.11.0",
                "vimeo/psalm": "4.0.1"
            },
            "type": "library",
            "autoload": {
                "psr-4": {
                    "Utopia\\Database\\": "src/Database"
                }
            },
            "notification-url": "https://packagist.org/downloads/",
            "license": [
                "MIT"
            ],
            "description": "A simple library to manage application persistency using multiple database adapters",
            "keywords": [
                "database",
                "framework",
                "php",
                "upf",
                "utopia"
            ],
            "support": {
                "issues": "https://github.com/utopia-php/database/issues",
                "source": "https://github.com/utopia-php/database/tree/0.28.0"
            },
            "time": "2022-10-31T09:58:46+00:00"
        },
        {
            "name": "utopia-php/domains",
            "version": "v1.1.0",
            "source": {
                "type": "git",
                "url": "https://github.com/utopia-php/domains.git",
                "reference": "1665e1d9932afa3be63b5c1e0dcfe01fe77d8e73"
            },
            "dist": {
                "type": "zip",
                "url": "https://api.github.com/repos/utopia-php/domains/zipball/1665e1d9932afa3be63b5c1e0dcfe01fe77d8e73",
                "reference": "1665e1d9932afa3be63b5c1e0dcfe01fe77d8e73",
                "shasum": ""
            },
            "require": {
                "php": ">=7.1"
            },
            "require-dev": {
                "phpunit/phpunit": "^7.0"
            },
            "type": "library",
            "autoload": {
                "psr-4": {
                    "Utopia\\Domains\\": "src/Domains"
                }
            },
            "notification-url": "https://packagist.org/downloads/",
            "license": [
                "MIT"
            ],
            "authors": [
                {
                    "name": "Eldad Fux",
                    "email": "eldad@appwrite.io"
                }
            ],
            "description": "Utopia Domains library is simple and lite library for parsing web domains. This library is aiming to be as simple and easy to learn and use.",
            "keywords": [
                "domains",
                "framework",
                "icann",
                "php",
                "public suffix",
                "tld",
                "tld extract",
                "upf",
                "utopia"
            ],
            "support": {
                "issues": "https://github.com/utopia-php/domains/issues",
                "source": "https://github.com/utopia-php/domains/tree/master"
            },
            "time": "2020-02-23T07:40:02+00:00"
        },
        {
            "name": "utopia-php/dsn",
            "version": "0.1.0",
            "source": {
                "type": "git",
                "url": "https://github.com/utopia-php/dsn.git",
                "reference": "17a5935eab1b89fb4b95600db50a1b6d5faa6cea"
            },
            "dist": {
                "type": "zip",
                "url": "https://api.github.com/repos/utopia-php/dsn/zipball/17a5935eab1b89fb4b95600db50a1b6d5faa6cea",
                "reference": "17a5935eab1b89fb4b95600db50a1b6d5faa6cea",
                "shasum": ""
            },
            "require": {
                "php": ">=8.0"
            },
            "require-dev": {
                "laravel/pint": "1.2.*",
                "phpunit/phpunit": "^9.3",
                "squizlabs/php_codesniffer": "^3.6",
                "vimeo/psalm": "4.0.1"
            },
            "type": "library",
            "autoload": {
                "psr-4": {
                    "Utopia\\DSN\\": "src/DSN"
                }
            },
            "notification-url": "https://packagist.org/downloads/",
            "license": [
                "MIT"
            ],
            "description": "A simple library for parsing and managing Data Source Names ( DSNs )",
            "keywords": [
                "dsn",
                "framework",
                "php",
                "upf",
                "utopia"
            ],
            "support": {
                "issues": "https://github.com/utopia-php/dsn/issues",
                "source": "https://github.com/utopia-php/dsn/tree/0.1.0"
            },
            "time": "2022-10-26T10:06:20+00:00"
        },
        {
            "name": "utopia-php/framework",
            "version": "0.26.0",
            "source": {
                "type": "git",
                "url": "https://github.com/utopia-php/framework.git",
                "reference": "e8da5576370366d3bf9c574ec855f8c96fe4f34e"
            },
            "dist": {
                "type": "zip",
                "url": "https://api.github.com/repos/utopia-php/framework/zipball/e8da5576370366d3bf9c574ec855f8c96fe4f34e",
                "reference": "e8da5576370366d3bf9c574ec855f8c96fe4f34e",
                "shasum": ""
            },
            "require": {
                "php": ">=8.0.0"
            },
            "require-dev": {
                "laravel/pint": "^1.2",
                "phpunit/phpunit": "^9.5.25",
                "vimeo/psalm": "4.27.0"
            },
            "type": "library",
            "autoload": {
                "psr-4": {
                    "Utopia\\": "src/"
                }
            },
            "notification-url": "https://packagist.org/downloads/",
            "license": [
                "MIT"
            ],
            "description": "A simple, light and advanced PHP framework",
            "keywords": [
                "framework",
                "php",
                "upf"
            ],
            "support": {
                "issues": "https://github.com/utopia-php/framework/issues",
                "source": "https://github.com/utopia-php/framework/tree/0.26.0"
            },
            "time": "2023-01-13T08:14:43+00:00"
        },
        {
            "name": "utopia-php/image",
            "version": "0.5.4",
            "source": {
                "type": "git",
                "url": "https://github.com/utopia-php/image.git",
                "reference": "ca5f436f9aa22dedaa6648f24f3687733808e336"
            },
            "dist": {
                "type": "zip",
                "url": "https://api.github.com/repos/utopia-php/image/zipball/ca5f436f9aa22dedaa6648f24f3687733808e336",
                "reference": "ca5f436f9aa22dedaa6648f24f3687733808e336",
                "shasum": ""
            },
            "require": {
                "ext-imagick": "*",
                "php": ">=8.0"
            },
            "require-dev": {
                "phpunit/phpunit": "^9.3",
                "vimeo/psalm": "4.13.1"
            },
            "type": "library",
            "autoload": {
                "psr-4": {
                    "Utopia\\Image\\": "src/Image"
                }
            },
            "notification-url": "https://packagist.org/downloads/",
            "license": [
                "MIT"
            ],
            "authors": [
                {
                    "name": "Eldad Fux",
                    "email": "eldad@appwrite.io"
                }
            ],
            "description": "A simple Image manipulation library",
            "keywords": [
                "framework",
                "image",
                "php",
                "upf",
                "utopia"
            ],
            "support": {
                "issues": "https://github.com/utopia-php/image/issues",
                "source": "https://github.com/utopia-php/image/tree/0.5.4"
            },
            "time": "2022-05-11T12:30:41+00:00"
        },
        {
            "name": "utopia-php/locale",
            "version": "0.4.0",
            "source": {
                "type": "git",
                "url": "https://github.com/utopia-php/locale.git",
                "reference": "c2d9358d0fe2f6b6ed5448369f9d1e430c615447"
            },
            "dist": {
                "type": "zip",
                "url": "https://api.github.com/repos/utopia-php/locale/zipball/c2d9358d0fe2f6b6ed5448369f9d1e430c615447",
                "reference": "c2d9358d0fe2f6b6ed5448369f9d1e430c615447",
                "shasum": ""
            },
            "require": {
                "php": ">=7.4"
            },
            "require-dev": {
                "phpunit/phpunit": "^9.3",
                "vimeo/psalm": "4.0.1"
            },
            "type": "library",
            "autoload": {
                "psr-4": {
                    "Utopia\\Locale\\": "src/Locale"
                }
            },
            "notification-url": "https://packagist.org/downloads/",
            "license": [
                "MIT"
            ],
            "authors": [
                {
                    "name": "Eldad Fux",
                    "email": "eldad@appwrite.io"
                }
            ],
            "description": "A simple locale library to manage application translations",
            "keywords": [
                "framework",
                "locale",
                "php",
                "upf",
                "utopia"
            ],
            "support": {
                "issues": "https://github.com/utopia-php/locale/issues",
                "source": "https://github.com/utopia-php/locale/tree/0.4.0"
            },
            "time": "2021-07-24T11:35:55+00:00"
        },
        {
            "name": "utopia-php/logger",
            "version": "0.3.0",
            "source": {
                "type": "git",
                "url": "https://github.com/utopia-php/logger.git",
                "reference": "079656cb5169ca9600861eda0b6819199e3d4a57"
            },
            "dist": {
                "type": "zip",
                "url": "https://api.github.com/repos/utopia-php/logger/zipball/079656cb5169ca9600861eda0b6819199e3d4a57",
                "reference": "079656cb5169ca9600861eda0b6819199e3d4a57",
                "shasum": ""
            },
            "require": {
                "php": ">=8.0"
            },
            "require-dev": {
                "phpunit/phpunit": "^9.3",
                "vimeo/psalm": "4.0.1"
            },
            "type": "library",
            "autoload": {
                "psr-4": {
                    "Utopia\\Logger\\": "src/Logger"
                }
            },
            "notification-url": "https://packagist.org/downloads/",
            "license": [
                "MIT"
            ],
            "authors": [
                {
                    "name": "Eldad Fux",
                    "email": "eldad@appwrite.io"
                },
                {
                    "name": "Matej Bačo",
                    "email": "matej@appwrite.io"
                },
                {
                    "name": "Christy Jacob",
                    "email": "christy@appwrite.io"
                }
            ],
            "description": "Utopia Logger library is simple and lite library for logging information, such as errors or warnings. This library is aiming to be as simple and easy to learn and use.",
            "keywords": [
                "appsignal",
                "errors",
                "framework",
                "logger",
                "logging",
                "logs",
                "php",
                "raygun",
                "sentry",
                "upf",
                "utopia",
                "warnings"
            ],
            "support": {
                "issues": "https://github.com/utopia-php/logger/issues",
                "source": "https://github.com/utopia-php/logger/tree/0.3.0"
            },
            "time": "2022-03-18T10:56:57+00:00"
        },
        {
            "name": "utopia-php/messaging",
            "version": "0.1.0",
            "source": {
                "type": "git",
                "url": "https://github.com/utopia-php/messaging.git",
                "reference": "501272fad666f06bec8f130076862e7981a73f8c"
            },
            "dist": {
                "type": "zip",
                "url": "https://api.github.com/repos/utopia-php/messaging/zipball/501272fad666f06bec8f130076862e7981a73f8c",
                "reference": "501272fad666f06bec8f130076862e7981a73f8c",
                "shasum": ""
            },
            "require": {
                "ext-curl": "*",
                "php": ">=8.0.0"
            },
            "require-dev": {
                "phpmailer/phpmailer": "6.6.*",
                "phpunit/phpunit": "9.5.*",
                "squizlabs/php_codesniffer": "^3.6"
            },
            "type": "library",
            "autoload": {
                "psr-4": {
                    "Utopia\\Messaging\\": "src/Utopia/Messaging"
                }
            },
            "notification-url": "https://packagist.org/downloads/",
            "license": [
                "MIT"
            ],
            "authors": [
                {
                    "name": "Jake Barnby",
                    "email": "jake@appwrite.io"
                }
            ],
            "description": "A simple, light and advanced PHP messaging library",
            "keywords": [
                "library",
                "messaging",
                "php",
                "upf",
                "utopia",
                "utopia-php"
            ],
            "support": {
                "issues": "https://github.com/utopia-php/messaging/issues",
                "source": "https://github.com/utopia-php/messaging/tree/0.1.0"
            },
            "time": "2022-09-29T11:22:48+00:00"
        },
        {
            "name": "utopia-php/orchestration",
            "version": "0.9.0",
            "source": {
                "type": "git",
                "url": "https://github.com/utopia-php/orchestration.git",
                "reference": "1d4f66684b8c4927f31b695817eae6d84aafd172"
            },
            "dist": {
                "type": "zip",
                "url": "https://api.github.com/repos/utopia-php/orchestration/zipball/1d4f66684b8c4927f31b695817eae6d84aafd172",
                "reference": "1d4f66684b8c4927f31b695817eae6d84aafd172",
                "shasum": ""
            },
            "require": {
                "php": ">=8.0",
                "utopia-php/cli": "0.14.*"
            },
            "require-dev": {
                "phpunit/phpunit": "^9.3",
                "vimeo/psalm": "4.0.1"
            },
            "type": "library",
            "autoload": {
                "psr-4": {
                    "Utopia\\Orchestration\\": "src/Orchestration"
                }
            },
            "notification-url": "https://packagist.org/downloads/",
            "license": [
                "MIT"
            ],
            "description": "Lite & fast micro PHP abstraction library for container orchestration",
            "keywords": [
                "docker",
                "framework",
                "kubernetes",
                "orchestration",
                "php",
                "swarm",
                "upf",
                "utopia"
            ],
            "support": {
                "issues": "https://github.com/utopia-php/orchestration/issues",
                "source": "https://github.com/utopia-php/orchestration/tree/0.9.0"
            },
            "time": "2022-11-09T17:38:00+00:00"
        },
        {
            "name": "utopia-php/platform",
            "version": "0.3.1",
            "source": {
                "type": "git",
                "url": "https://github.com/utopia-php/platform.git",
                "reference": "fe9f64420957dc8fb6201d22b499572f021411e4"
            },
            "dist": {
                "type": "zip",
                "url": "https://api.github.com/repos/utopia-php/platform/zipball/fe9f64420957dc8fb6201d22b499572f021411e4",
                "reference": "fe9f64420957dc8fb6201d22b499572f021411e4",
                "shasum": ""
            },
            "require": {
                "ext-json": "*",
                "ext-redis": "*",
                "php": ">=8.0",
                "utopia-php/cli": "0.14.*",
                "utopia-php/framework": "0.25.*"
            },
            "require-dev": {
                "phpunit/phpunit": "^9.3",
                "squizlabs/php_codesniffer": "^3.6"
            },
            "type": "library",
            "autoload": {
                "psr-4": {
                    "Utopia\\Platform\\": "src/Platform"
                }
            },
            "notification-url": "https://packagist.org/downloads/",
            "license": [
                "MIT"
            ],
            "description": "Light and Fast Platform Library",
            "keywords": [
                "cache",
                "framework",
                "php",
                "upf",
                "utopia"
            ],
            "support": {
                "issues": "https://github.com/utopia-php/platform/issues",
                "source": "https://github.com/utopia-php/platform/tree/0.3.1"
            },
            "time": "2022-11-10T07:04:24+00:00"
        },
        {
            "name": "utopia-php/pools",
            "version": "0.4.2",
            "source": {
                "type": "git",
                "url": "https://github.com/utopia-php/pools.git",
                "reference": "d2870ab74b31b7f4027799f082e85122154f8bed"
            },
            "dist": {
                "type": "zip",
                "url": "https://api.github.com/repos/utopia-php/pools/zipball/d2870ab74b31b7f4027799f082e85122154f8bed",
                "reference": "d2870ab74b31b7f4027799f082e85122154f8bed",
                "shasum": ""
            },
            "require": {
                "php": ">=8.0"
            },
            "require-dev": {
                "laravel/pint": "1.2.*",
                "phpstan/phpstan": "1.8.*",
                "phpunit/phpunit": "^9.3"
            },
            "type": "library",
            "autoload": {
                "psr-4": {
                    "Utopia\\Pools\\": "src/Pools"
                }
            },
            "notification-url": "https://packagist.org/downloads/",
            "license": [
                "MIT"
            ],
            "authors": [
                {
                    "name": "Team Appwrite",
                    "email": "team@appwrite.io"
                }
            ],
            "description": "A simple library to manage connection pools",
            "keywords": [
                "framework",
                "php",
                "pools",
                "utopia"
            ],
            "support": {
                "issues": "https://github.com/utopia-php/pools/issues",
                "source": "https://github.com/utopia-php/pools/tree/0.4.2"
            },
            "time": "2022-11-22T07:55:45+00:00"
        },
        {
            "name": "utopia-php/preloader",
            "version": "0.2.4",
            "source": {
                "type": "git",
                "url": "https://github.com/utopia-php/preloader.git",
                "reference": "65ef48392e72172f584b0baa2e224f9a1cebcce0"
            },
            "dist": {
                "type": "zip",
                "url": "https://api.github.com/repos/utopia-php/preloader/zipball/65ef48392e72172f584b0baa2e224f9a1cebcce0",
                "reference": "65ef48392e72172f584b0baa2e224f9a1cebcce0",
                "shasum": ""
            },
            "require": {
                "php": ">=7.1"
            },
            "require-dev": {
                "phpunit/phpunit": "^9.3",
                "vimeo/psalm": "4.0.1"
            },
            "type": "library",
            "autoload": {
                "psr-4": {
                    "Utopia\\Preloader\\": "src/Preloader"
                }
            },
            "notification-url": "https://packagist.org/downloads/",
            "license": [
                "MIT"
            ],
            "authors": [
                {
                    "name": "Eldad Fux",
                    "email": "team@appwrite.io"
                }
            ],
            "description": "Utopia Preloader library is simple and lite library for managing PHP preloading configuration",
            "keywords": [
                "framework",
                "php",
                "preload",
                "preloader",
                "preloading",
                "upf",
                "utopia"
            ],
            "support": {
                "issues": "https://github.com/utopia-php/preloader/issues",
                "source": "https://github.com/utopia-php/preloader/tree/0.2.4"
            },
            "time": "2020-10-24T07:04:59+00:00"
        },
        {
            "name": "utopia-php/queue",
            "version": "0.5.1",
            "source": {
                "type": "git",
                "url": "https://github.com/utopia-php/queue.git",
                "reference": "4b39e1f232b2e619b0d7fb4004f2356df334ddc1"
            },
            "dist": {
                "type": "zip",
                "url": "https://api.github.com/repos/utopia-php/queue/zipball/4b39e1f232b2e619b0d7fb4004f2356df334ddc1",
                "reference": "4b39e1f232b2e619b0d7fb4004f2356df334ddc1",
                "shasum": ""
            },
            "require": {
                "php": ">=8.0",
                "utopia-php/cli": "0.14.*",
                "utopia-php/framework": "0.*.*"
            },
            "require-dev": {
                "laravel/pint": "^0.2.3",
                "phpstan/phpstan": "^1.8",
                "phpunit/phpunit": "^9.5.5",
                "swoole/ide-helper": "4.8.8",
                "workerman/workerman": "^4.0"
            },
            "suggest": {
                "ext-swoole": "Needed to support Swoole.",
                "workerman/workerman": "Needed to support Workerman."
            },
            "type": "library",
            "autoload": {
                "psr-4": {
                    "Utopia\\Queue\\": "src/Queue"
                }
            },
            "notification-url": "https://packagist.org/downloads/",
            "license": [
                "MIT"
            ],
            "authors": [
                {
                    "name": "Torsten Dittmann",
                    "email": "torsten@appwrite.io"
                }
            ],
            "description": "A powerful task queue.",
            "keywords": [
                "Tasks",
                "framework",
                "php",
                "queue",
                "upf",
                "utopia"
            ],
            "support": {
                "issues": "https://github.com/utopia-php/queue/issues",
                "source": "https://github.com/utopia-php/queue/tree/0.5.1"
            },
            "time": "2022-11-16T19:47:26+00:00"
        },
        {
            "name": "utopia-php/registry",
            "version": "0.5.0",
            "source": {
                "type": "git",
                "url": "https://github.com/utopia-php/registry.git",
                "reference": "bedc4ed54527b2803e6dfdccc39449f98522b70d"
            },
            "dist": {
                "type": "zip",
                "url": "https://api.github.com/repos/utopia-php/registry/zipball/bedc4ed54527b2803e6dfdccc39449f98522b70d",
                "reference": "bedc4ed54527b2803e6dfdccc39449f98522b70d",
                "shasum": ""
            },
            "require": {
                "php": ">=7.4"
            },
            "require-dev": {
                "phpunit/phpunit": "^9.3",
                "vimeo/psalm": "4.0.1"
            },
            "type": "library",
            "autoload": {
                "psr-4": {
                    "Utopia\\Registry\\": "src/Registry"
                }
            },
            "notification-url": "https://packagist.org/downloads/",
            "license": [
                "MIT"
            ],
            "authors": [
                {
                    "name": "Eldad Fux",
                    "email": "eldad@appwrite.io"
                }
            ],
            "description": "A simple dependency management library for PHP",
            "keywords": [
                "dependency management",
                "di",
                "framework",
                "php",
                "upf",
                "utopia"
            ],
            "support": {
                "issues": "https://github.com/utopia-php/registry/issues",
                "source": "https://github.com/utopia-php/registry/tree/0.5.0"
            },
            "time": "2021-03-10T10:45:22+00:00"
        },
        {
            "name": "utopia-php/storage",
            "version": "0.13.2",
            "source": {
                "type": "git",
                "url": "https://github.com/utopia-php/storage.git",
                "reference": "ad1c00f24ca56e73888acc2af3deee4919b1194b"
            },
            "dist": {
                "type": "zip",
                "url": "https://api.github.com/repos/utopia-php/storage/zipball/ad1c00f24ca56e73888acc2af3deee4919b1194b",
                "reference": "ad1c00f24ca56e73888acc2af3deee4919b1194b",
                "shasum": ""
            },
            "require": {
                "ext-fileinfo": "*",
                "ext-zlib": "*",
                "ext-zstd": "*",
                "php": ">=8.0",
                "utopia-php/framework": "0.*.*"
            },
            "require-dev": {
                "phpunit/phpunit": "^9.3",
                "vimeo/psalm": "4.0.1"
            },
            "type": "library",
            "autoload": {
                "psr-4": {
                    "Utopia\\Storage\\": "src/Storage"
                }
            },
            "notification-url": "https://packagist.org/downloads/",
            "license": [
                "MIT"
            ],
            "authors": [
                {
                    "name": "Eldad Fux",
                    "email": "eldad@appwrite.io"
                }
            ],
            "description": "A simple Storage library to manage application storage",
            "keywords": [
                "framework",
                "php",
                "storage",
                "upf",
                "utopia"
            ],
            "support": {
                "issues": "https://github.com/utopia-php/storage/issues",
                "source": "https://github.com/utopia-php/storage/tree/0.13.2"
            },
            "time": "2022-12-20T11:11:35+00:00"
        },
        {
            "name": "utopia-php/swoole",
            "version": "0.5.0",
            "source": {
                "type": "git",
                "url": "https://github.com/utopia-php/swoole.git",
                "reference": "c2a3a4f944a2f22945af3cbcb95b13f0769628b1"
            },
            "dist": {
                "type": "zip",
                "url": "https://api.github.com/repos/utopia-php/swoole/zipball/c2a3a4f944a2f22945af3cbcb95b13f0769628b1",
                "reference": "c2a3a4f944a2f22945af3cbcb95b13f0769628b1",
                "shasum": ""
            },
            "require": {
                "ext-swoole": "*",
                "php": ">=8.0",
                "utopia-php/framework": "0.*.*"
            },
            "require-dev": {
                "laravel/pint": "1.2.*",
                "phpunit/phpunit": "^9.3",
                "swoole/ide-helper": "4.8.3",
                "vimeo/psalm": "4.15.0"
            },
            "type": "library",
            "autoload": {
                "psr-4": {
                    "Utopia\\Swoole\\": "src/Swoole"
                }
            },
            "notification-url": "https://packagist.org/downloads/",
            "license": [
                "MIT"
            ],
            "description": "An extension for Utopia Framework to work with PHP Swoole as a PHP FPM alternative",
            "keywords": [
                "framework",
                "http",
                "php",
                "server",
                "swoole",
                "upf",
                "utopia"
            ],
            "support": {
                "issues": "https://github.com/utopia-php/swoole/issues",
                "source": "https://github.com/utopia-php/swoole/tree/0.5.0"
            },
            "time": "2022-10-19T22:19:07+00:00"
        },
        {
            "name": "utopia-php/system",
            "version": "0.6.0",
            "source": {
                "type": "git",
                "url": "https://github.com/utopia-php/system.git",
                "reference": "289c4327713deadc9c748b5317d248133a02f245"
            },
            "dist": {
                "type": "zip",
                "url": "https://api.github.com/repos/utopia-php/system/zipball/289c4327713deadc9c748b5317d248133a02f245",
                "reference": "289c4327713deadc9c748b5317d248133a02f245",
                "shasum": ""
            },
            "require": {
                "laravel/pint": "1.2.*",
                "php": ">=7.4"
            },
            "require-dev": {
                "phpunit/phpunit": "^9.3",
                "squizlabs/php_codesniffer": "^3.6",
                "vimeo/psalm": "4.0.1"
            },
            "type": "library",
            "autoload": {
                "psr-4": {
                    "Utopia\\System\\": "src/System"
                }
            },
            "notification-url": "https://packagist.org/downloads/",
            "license": [
                "MIT"
            ],
            "authors": [
                {
                    "name": "Eldad Fux",
                    "email": "eldad@appwrite.io"
                },
                {
                    "name": "Torsten Dittmann",
                    "email": "torsten@appwrite.io"
                }
            ],
            "description": "A simple library for obtaining information about the host's system.",
            "keywords": [
                "framework",
                "php",
                "system",
                "upf",
                "utopia"
            ],
            "support": {
                "issues": "https://github.com/utopia-php/system/issues",
                "source": "https://github.com/utopia-php/system/tree/0.6.0"
            },
            "time": "2022-11-07T13:51:59+00:00"
        },
        {
            "name": "utopia-php/websocket",
            "version": "0.1.0",
            "source": {
                "type": "git",
                "url": "https://github.com/utopia-php/websocket.git",
                "reference": "51fcb86171400d8aa40d76c54593481fd273dab5"
            },
            "dist": {
                "type": "zip",
                "url": "https://api.github.com/repos/utopia-php/websocket/zipball/51fcb86171400d8aa40d76c54593481fd273dab5",
                "reference": "51fcb86171400d8aa40d76c54593481fd273dab5",
                "shasum": ""
            },
            "require": {
                "php": ">=8.0"
            },
            "require-dev": {
                "phpunit/phpunit": "^9.5.5",
                "swoole/ide-helper": "4.6.6",
                "textalk/websocket": "1.5.2",
                "vimeo/psalm": "^4.8.1",
                "workerman/workerman": "^4.0"
            },
            "type": "library",
            "autoload": {
                "psr-4": {
                    "Utopia\\WebSocket\\": "src/WebSocket"
                }
            },
            "notification-url": "https://packagist.org/downloads/",
            "license": [
                "MIT"
            ],
            "authors": [
                {
                    "name": "Eldad Fux",
                    "email": "eldad@appwrite.io"
                },
                {
                    "name": "Torsten Dittmann",
                    "email": "torsten@appwrite.io"
                }
            ],
            "description": "A simple abstraction for WebSocket servers.",
            "keywords": [
                "framework",
                "php",
                "upf",
                "utopia",
                "websocket"
            ],
            "support": {
                "issues": "https://github.com/utopia-php/websocket/issues",
                "source": "https://github.com/utopia-php/websocket/tree/0.1.0"
            },
            "time": "2021-12-20T10:50:09+00:00"
        },
        {
            "name": "webmozart/assert",
            "version": "1.11.0",
            "source": {
                "type": "git",
                "url": "https://github.com/webmozarts/assert.git",
                "reference": "11cb2199493b2f8a3b53e7f19068fc6aac760991"
            },
            "dist": {
                "type": "zip",
                "url": "https://api.github.com/repos/webmozarts/assert/zipball/11cb2199493b2f8a3b53e7f19068fc6aac760991",
                "reference": "11cb2199493b2f8a3b53e7f19068fc6aac760991",
                "shasum": ""
            },
            "require": {
                "ext-ctype": "*",
                "php": "^7.2 || ^8.0"
            },
            "conflict": {
                "phpstan/phpstan": "<0.12.20",
                "vimeo/psalm": "<4.6.1 || 4.6.2"
            },
            "require-dev": {
                "phpunit/phpunit": "^8.5.13"
            },
            "type": "library",
            "extra": {
                "branch-alias": {
                    "dev-master": "1.10-dev"
                }
            },
            "autoload": {
                "psr-4": {
                    "Webmozart\\Assert\\": "src/"
                }
            },
            "notification-url": "https://packagist.org/downloads/",
            "license": [
                "MIT"
            ],
            "authors": [
                {
                    "name": "Bernhard Schussek",
                    "email": "bschussek@gmail.com"
                }
            ],
            "description": "Assertions to validate method input/output with nice error messages.",
            "keywords": [
                "assert",
                "check",
                "validate"
            ],
            "support": {
                "issues": "https://github.com/webmozarts/assert/issues",
                "source": "https://github.com/webmozarts/assert/tree/1.11.0"
            },
            "time": "2022-06-03T18:03:27+00:00"
        },
        {
            "name": "webonyx/graphql-php",
            "version": "v14.11.9",
            "source": {
                "type": "git",
                "url": "https://github.com/webonyx/graphql-php.git",
                "reference": "ff91c9f3cf241db702e30b2c42bcc0920e70ac70"
            },
            "dist": {
                "type": "zip",
                "url": "https://api.github.com/repos/webonyx/graphql-php/zipball/ff91c9f3cf241db702e30b2c42bcc0920e70ac70",
                "reference": "ff91c9f3cf241db702e30b2c42bcc0920e70ac70",
                "shasum": ""
            },
            "require": {
                "ext-json": "*",
                "ext-mbstring": "*",
                "php": "^7.1 || ^8"
            },
            "require-dev": {
                "amphp/amp": "^2.3",
                "doctrine/coding-standard": "^6.0",
                "nyholm/psr7": "^1.2",
                "phpbench/phpbench": "^1.2",
                "phpstan/extension-installer": "^1.0",
                "phpstan/phpstan": "0.12.82",
                "phpstan/phpstan-phpunit": "0.12.18",
                "phpstan/phpstan-strict-rules": "0.12.9",
                "phpunit/phpunit": "^7.2 || ^8.5",
                "psr/http-message": "^1.0",
                "react/promise": "2.*",
                "simpod/php-coveralls-mirror": "^3.0",
                "squizlabs/php_codesniffer": "3.5.4"
            },
            "suggest": {
                "psr/http-message": "To use standard GraphQL server",
                "react/promise": "To leverage async resolving on React PHP platform"
            },
            "type": "library",
            "autoload": {
                "psr-4": {
                    "GraphQL\\": "src/"
                }
            },
            "notification-url": "https://packagist.org/downloads/",
            "license": [
                "MIT"
            ],
            "description": "A PHP port of GraphQL reference implementation",
            "homepage": "https://github.com/webonyx/graphql-php",
            "keywords": [
                "api",
                "graphql"
            ],
            "support": {
                "issues": "https://github.com/webonyx/graphql-php/issues",
                "source": "https://github.com/webonyx/graphql-php/tree/v14.11.9"
            },
            "funding": [
                {
                    "url": "https://opencollective.com/webonyx-graphql-php",
                    "type": "open_collective"
                }
            ],
            "time": "2023-01-06T12:12:50+00:00"
        }
    ],
    "packages-dev": [
        {
            "name": "appwrite/sdk-generator",
            "version": "0.29.2",
            "source": {
                "type": "git",
                "url": "https://github.com/appwrite/sdk-generator.git",
                "reference": "d5352e09ffe9442eb1bf7a5ddbaf2618df8ade6a"
            },
            "dist": {
                "type": "zip",
                "url": "https://api.github.com/repos/appwrite/sdk-generator/zipball/d5352e09ffe9442eb1bf7a5ddbaf2618df8ade6a",
                "reference": "d5352e09ffe9442eb1bf7a5ddbaf2618df8ade6a",
                "shasum": ""
            },
            "require": {
                "ext-curl": "*",
                "ext-json": "*",
                "ext-mbstring": "*",
                "matthiasmullie/minify": "^1.3.68",
                "php": ">=8.0",
                "twig/twig": "^3.4.1"
            },
            "require-dev": {
                "brianium/paratest": "^6.4",
                "phpunit/phpunit": "^9.5.21",
                "squizlabs/php_codesniffer": "^3.6"
            },
            "type": "library",
            "autoload": {
                "psr-4": {
                    "Appwrite\\SDK\\": "src/SDK",
                    "Appwrite\\Spec\\": "src/Spec"
                }
            },
            "notification-url": "https://packagist.org/downloads/",
            "license": [
                "MIT"
            ],
            "authors": [
                {
                    "name": "Eldad Fux",
                    "email": "eldad@appwrite.io"
                }
            ],
            "description": "Appwrite PHP library for generating API SDKs for multiple programming languages and platforms",
            "support": {
                "issues": "https://github.com/appwrite/sdk-generator/issues",
                "source": "https://github.com/appwrite/sdk-generator/tree/0.29.2"
            },
            "time": "2022-12-28T06:52:51+00:00"
        },
        {
            "name": "doctrine/instantiator",
            "version": "1.5.0",
            "source": {
                "type": "git",
                "url": "https://github.com/doctrine/instantiator.git",
                "reference": "0a0fa9780f5d4e507415a065172d26a98d02047b"
            },
            "dist": {
                "type": "zip",
                "url": "https://api.github.com/repos/doctrine/instantiator/zipball/0a0fa9780f5d4e507415a065172d26a98d02047b",
                "reference": "0a0fa9780f5d4e507415a065172d26a98d02047b",
                "shasum": ""
            },
            "require": {
                "php": "^7.1 || ^8.0"
            },
            "require-dev": {
                "doctrine/coding-standard": "^9 || ^11",
                "ext-pdo": "*",
                "ext-phar": "*",
                "phpbench/phpbench": "^0.16 || ^1",
                "phpstan/phpstan": "^1.4",
                "phpstan/phpstan-phpunit": "^1",
                "phpunit/phpunit": "^7.5 || ^8.5 || ^9.5",
                "vimeo/psalm": "^4.30 || ^5.4"
            },
            "type": "library",
            "autoload": {
                "psr-4": {
                    "Doctrine\\Instantiator\\": "src/Doctrine/Instantiator/"
                }
            },
            "notification-url": "https://packagist.org/downloads/",
            "license": [
                "MIT"
            ],
            "authors": [
                {
                    "name": "Marco Pivetta",
                    "email": "ocramius@gmail.com",
                    "homepage": "https://ocramius.github.io/"
                }
            ],
            "description": "A small, lightweight utility to instantiate objects in PHP without invoking their constructors",
            "homepage": "https://www.doctrine-project.org/projects/instantiator.html",
            "keywords": [
                "constructor",
                "instantiate"
            ],
            "support": {
                "issues": "https://github.com/doctrine/instantiator/issues",
                "source": "https://github.com/doctrine/instantiator/tree/1.5.0"
            },
            "funding": [
                {
                    "url": "https://www.doctrine-project.org/sponsorship.html",
                    "type": "custom"
                },
                {
                    "url": "https://www.patreon.com/phpdoctrine",
                    "type": "patreon"
                },
                {
                    "url": "https://tidelift.com/funding/github/packagist/doctrine%2Finstantiator",
                    "type": "tidelift"
                }
            ],
            "time": "2022-12-30T00:15:36+00:00"
        },
        {
            "name": "matthiasmullie/minify",
            "version": "1.3.70",
            "source": {
                "type": "git",
                "url": "https://github.com/matthiasmullie/minify.git",
                "reference": "2807d9f9bece6877577ad44acb5c801bb3ae536b"
            },
            "dist": {
                "type": "zip",
                "url": "https://api.github.com/repos/matthiasmullie/minify/zipball/2807d9f9bece6877577ad44acb5c801bb3ae536b",
                "reference": "2807d9f9bece6877577ad44acb5c801bb3ae536b",
                "shasum": ""
            },
            "require": {
                "ext-pcre": "*",
                "matthiasmullie/path-converter": "~1.1",
                "php": ">=5.3.0"
            },
            "require-dev": {
                "friendsofphp/php-cs-fixer": ">=2.0",
                "matthiasmullie/scrapbook": ">=1.3",
                "phpunit/phpunit": ">=4.8",
                "squizlabs/php_codesniffer": ">=3.0"
            },
            "suggest": {
                "psr/cache-implementation": "Cache implementation to use with Minify::cache"
            },
            "bin": [
                "bin/minifycss",
                "bin/minifyjs"
            ],
            "type": "library",
            "autoload": {
                "psr-4": {
                    "MatthiasMullie\\Minify\\": "src/"
                }
            },
            "notification-url": "https://packagist.org/downloads/",
            "license": [
                "MIT"
            ],
            "authors": [
                {
                    "name": "Matthias Mullie",
                    "email": "minify@mullie.eu",
                    "homepage": "https://www.mullie.eu",
                    "role": "Developer"
                }
            ],
            "description": "CSS & JavaScript minifier, in PHP. Removes whitespace, strips comments, combines files (incl. @import statements and small assets in CSS files), and optimizes/shortens a few common programming patterns.",
            "homepage": "https://github.com/matthiasmullie/minify",
            "keywords": [
                "JS",
                "css",
                "javascript",
                "minifier",
                "minify"
            ],
            "support": {
                "issues": "https://github.com/matthiasmullie/minify/issues",
                "source": "https://github.com/matthiasmullie/minify/tree/1.3.70"
            },
            "funding": [
                {
                    "url": "https://github.com/matthiasmullie",
                    "type": "github"
                }
            ],
            "time": "2022-12-09T12:56:44+00:00"
        },
        {
            "name": "matthiasmullie/path-converter",
            "version": "1.1.3",
            "source": {
                "type": "git",
                "url": "https://github.com/matthiasmullie/path-converter.git",
                "reference": "e7d13b2c7e2f2268e1424aaed02085518afa02d9"
            },
            "dist": {
                "type": "zip",
                "url": "https://api.github.com/repos/matthiasmullie/path-converter/zipball/e7d13b2c7e2f2268e1424aaed02085518afa02d9",
                "reference": "e7d13b2c7e2f2268e1424aaed02085518afa02d9",
                "shasum": ""
            },
            "require": {
                "ext-pcre": "*",
                "php": ">=5.3.0"
            },
            "require-dev": {
                "phpunit/phpunit": "~4.8"
            },
            "type": "library",
            "autoload": {
                "psr-4": {
                    "MatthiasMullie\\PathConverter\\": "src/"
                }
            },
            "notification-url": "https://packagist.org/downloads/",
            "license": [
                "MIT"
            ],
            "authors": [
                {
                    "name": "Matthias Mullie",
                    "email": "pathconverter@mullie.eu",
                    "homepage": "http://www.mullie.eu",
                    "role": "Developer"
                }
            ],
            "description": "Relative path converter",
            "homepage": "http://github.com/matthiasmullie/path-converter",
            "keywords": [
                "converter",
                "path",
                "paths",
                "relative"
            ],
            "support": {
                "issues": "https://github.com/matthiasmullie/path-converter/issues",
                "source": "https://github.com/matthiasmullie/path-converter/tree/1.1.3"
            },
            "time": "2019-02-05T23:41:09+00:00"
        },
        {
            "name": "myclabs/deep-copy",
            "version": "1.11.0",
            "source": {
                "type": "git",
                "url": "https://github.com/myclabs/DeepCopy.git",
                "reference": "14daed4296fae74d9e3201d2c4925d1acb7aa614"
            },
            "dist": {
                "type": "zip",
                "url": "https://api.github.com/repos/myclabs/DeepCopy/zipball/14daed4296fae74d9e3201d2c4925d1acb7aa614",
                "reference": "14daed4296fae74d9e3201d2c4925d1acb7aa614",
                "shasum": ""
            },
            "require": {
                "php": "^7.1 || ^8.0"
            },
            "conflict": {
                "doctrine/collections": "<1.6.8",
                "doctrine/common": "<2.13.3 || >=3,<3.2.2"
            },
            "require-dev": {
                "doctrine/collections": "^1.6.8",
                "doctrine/common": "^2.13.3 || ^3.2.2",
                "phpunit/phpunit": "^7.5.20 || ^8.5.23 || ^9.5.13"
            },
            "type": "library",
            "autoload": {
                "files": [
                    "src/DeepCopy/deep_copy.php"
                ],
                "psr-4": {
                    "DeepCopy\\": "src/DeepCopy/"
                }
            },
            "notification-url": "https://packagist.org/downloads/",
            "license": [
                "MIT"
            ],
            "description": "Create deep copies (clones) of your objects",
            "keywords": [
                "clone",
                "copy",
                "duplicate",
                "object",
                "object graph"
            ],
            "support": {
                "issues": "https://github.com/myclabs/DeepCopy/issues",
                "source": "https://github.com/myclabs/DeepCopy/tree/1.11.0"
            },
            "funding": [
                {
                    "url": "https://tidelift.com/funding/github/packagist/myclabs/deep-copy",
                    "type": "tidelift"
                }
            ],
            "time": "2022-03-03T13:19:32+00:00"
        },
        {
            "name": "nikic/php-parser",
            "version": "v4.15.3",
            "source": {
                "type": "git",
                "url": "https://github.com/nikic/PHP-Parser.git",
                "reference": "570e980a201d8ed0236b0a62ddf2c9cbb2034039"
            },
            "dist": {
                "type": "zip",
                "url": "https://api.github.com/repos/nikic/PHP-Parser/zipball/570e980a201d8ed0236b0a62ddf2c9cbb2034039",
                "reference": "570e980a201d8ed0236b0a62ddf2c9cbb2034039",
                "shasum": ""
            },
            "require": {
                "ext-tokenizer": "*",
                "php": ">=7.0"
            },
            "require-dev": {
                "ircmaxell/php-yacc": "^0.0.7",
                "phpunit/phpunit": "^6.5 || ^7.0 || ^8.0 || ^9.0"
            },
            "bin": [
                "bin/php-parse"
            ],
            "type": "library",
            "extra": {
                "branch-alias": {
                    "dev-master": "4.9-dev"
                }
            },
            "autoload": {
                "psr-4": {
                    "PhpParser\\": "lib/PhpParser"
                }
            },
            "notification-url": "https://packagist.org/downloads/",
            "license": [
                "BSD-3-Clause"
            ],
            "authors": [
                {
                    "name": "Nikita Popov"
                }
            ],
            "description": "A PHP parser written in PHP",
            "keywords": [
                "parser",
                "php"
            ],
            "support": {
                "issues": "https://github.com/nikic/PHP-Parser/issues",
                "source": "https://github.com/nikic/PHP-Parser/tree/v4.15.3"
            },
            "time": "2023-01-16T22:05:37+00:00"
        },
        {
            "name": "phar-io/manifest",
            "version": "2.0.3",
            "source": {
                "type": "git",
                "url": "https://github.com/phar-io/manifest.git",
                "reference": "97803eca37d319dfa7826cc2437fc020857acb53"
            },
            "dist": {
                "type": "zip",
                "url": "https://api.github.com/repos/phar-io/manifest/zipball/97803eca37d319dfa7826cc2437fc020857acb53",
                "reference": "97803eca37d319dfa7826cc2437fc020857acb53",
                "shasum": ""
            },
            "require": {
                "ext-dom": "*",
                "ext-phar": "*",
                "ext-xmlwriter": "*",
                "phar-io/version": "^3.0.1",
                "php": "^7.2 || ^8.0"
            },
            "type": "library",
            "extra": {
                "branch-alias": {
                    "dev-master": "2.0.x-dev"
                }
            },
            "autoload": {
                "classmap": [
                    "src/"
                ]
            },
            "notification-url": "https://packagist.org/downloads/",
            "license": [
                "BSD-3-Clause"
            ],
            "authors": [
                {
                    "name": "Arne Blankerts",
                    "email": "arne@blankerts.de",
                    "role": "Developer"
                },
                {
                    "name": "Sebastian Heuer",
                    "email": "sebastian@phpeople.de",
                    "role": "Developer"
                },
                {
                    "name": "Sebastian Bergmann",
                    "email": "sebastian@phpunit.de",
                    "role": "Developer"
                }
            ],
            "description": "Component for reading phar.io manifest information from a PHP Archive (PHAR)",
            "support": {
                "issues": "https://github.com/phar-io/manifest/issues",
                "source": "https://github.com/phar-io/manifest/tree/2.0.3"
            },
            "time": "2021-07-20T11:28:43+00:00"
        },
        {
            "name": "phar-io/version",
            "version": "3.2.1",
            "source": {
                "type": "git",
                "url": "https://github.com/phar-io/version.git",
                "reference": "4f7fd7836c6f332bb2933569e566a0d6c4cbed74"
            },
            "dist": {
                "type": "zip",
                "url": "https://api.github.com/repos/phar-io/version/zipball/4f7fd7836c6f332bb2933569e566a0d6c4cbed74",
                "reference": "4f7fd7836c6f332bb2933569e566a0d6c4cbed74",
                "shasum": ""
            },
            "require": {
                "php": "^7.2 || ^8.0"
            },
            "type": "library",
            "autoload": {
                "classmap": [
                    "src/"
                ]
            },
            "notification-url": "https://packagist.org/downloads/",
            "license": [
                "BSD-3-Clause"
            ],
            "authors": [
                {
                    "name": "Arne Blankerts",
                    "email": "arne@blankerts.de",
                    "role": "Developer"
                },
                {
                    "name": "Sebastian Heuer",
                    "email": "sebastian@phpeople.de",
                    "role": "Developer"
                },
                {
                    "name": "Sebastian Bergmann",
                    "email": "sebastian@phpunit.de",
                    "role": "Developer"
                }
            ],
            "description": "Library for handling version information and constraints",
            "support": {
                "issues": "https://github.com/phar-io/version/issues",
                "source": "https://github.com/phar-io/version/tree/3.2.1"
            },
            "time": "2022-02-21T01:04:05+00:00"
        },
        {
            "name": "phpdocumentor/reflection-common",
            "version": "2.2.0",
            "source": {
                "type": "git",
                "url": "https://github.com/phpDocumentor/ReflectionCommon.git",
                "reference": "1d01c49d4ed62f25aa84a747ad35d5a16924662b"
            },
            "dist": {
                "type": "zip",
                "url": "https://api.github.com/repos/phpDocumentor/ReflectionCommon/zipball/1d01c49d4ed62f25aa84a747ad35d5a16924662b",
                "reference": "1d01c49d4ed62f25aa84a747ad35d5a16924662b",
                "shasum": ""
            },
            "require": {
                "php": "^7.2 || ^8.0"
            },
            "type": "library",
            "extra": {
                "branch-alias": {
                    "dev-2.x": "2.x-dev"
                }
            },
            "autoload": {
                "psr-4": {
                    "phpDocumentor\\Reflection\\": "src/"
                }
            },
            "notification-url": "https://packagist.org/downloads/",
            "license": [
                "MIT"
            ],
            "authors": [
                {
                    "name": "Jaap van Otterdijk",
                    "email": "opensource@ijaap.nl"
                }
            ],
            "description": "Common reflection classes used by phpdocumentor to reflect the code structure",
            "homepage": "http://www.phpdoc.org",
            "keywords": [
                "FQSEN",
                "phpDocumentor",
                "phpdoc",
                "reflection",
                "static analysis"
            ],
            "support": {
                "issues": "https://github.com/phpDocumentor/ReflectionCommon/issues",
                "source": "https://github.com/phpDocumentor/ReflectionCommon/tree/2.x"
            },
            "time": "2020-06-27T09:03:43+00:00"
        },
        {
            "name": "phpdocumentor/reflection-docblock",
            "version": "5.3.0",
            "source": {
                "type": "git",
                "url": "https://github.com/phpDocumentor/ReflectionDocBlock.git",
                "reference": "622548b623e81ca6d78b721c5e029f4ce664f170"
            },
            "dist": {
                "type": "zip",
                "url": "https://api.github.com/repos/phpDocumentor/ReflectionDocBlock/zipball/622548b623e81ca6d78b721c5e029f4ce664f170",
                "reference": "622548b623e81ca6d78b721c5e029f4ce664f170",
                "shasum": ""
            },
            "require": {
                "ext-filter": "*",
                "php": "^7.2 || ^8.0",
                "phpdocumentor/reflection-common": "^2.2",
                "phpdocumentor/type-resolver": "^1.3",
                "webmozart/assert": "^1.9.1"
            },
            "require-dev": {
                "mockery/mockery": "~1.3.2",
                "psalm/phar": "^4.8"
            },
            "type": "library",
            "extra": {
                "branch-alias": {
                    "dev-master": "5.x-dev"
                }
            },
            "autoload": {
                "psr-4": {
                    "phpDocumentor\\Reflection\\": "src"
                }
            },
            "notification-url": "https://packagist.org/downloads/",
            "license": [
                "MIT"
            ],
            "authors": [
                {
                    "name": "Mike van Riel",
                    "email": "me@mikevanriel.com"
                },
                {
                    "name": "Jaap van Otterdijk",
                    "email": "account@ijaap.nl"
                }
            ],
            "description": "With this component, a library can provide support for annotations via DocBlocks or otherwise retrieve information that is embedded in a DocBlock.",
            "support": {
                "issues": "https://github.com/phpDocumentor/ReflectionDocBlock/issues",
                "source": "https://github.com/phpDocumentor/ReflectionDocBlock/tree/5.3.0"
            },
            "time": "2021-10-19T17:43:47+00:00"
        },
        {
            "name": "phpdocumentor/type-resolver",
            "version": "1.6.2",
            "source": {
                "type": "git",
                "url": "https://github.com/phpDocumentor/TypeResolver.git",
                "reference": "48f445a408c131e38cab1c235aa6d2bb7a0bb20d"
            },
            "dist": {
                "type": "zip",
                "url": "https://api.github.com/repos/phpDocumentor/TypeResolver/zipball/48f445a408c131e38cab1c235aa6d2bb7a0bb20d",
                "reference": "48f445a408c131e38cab1c235aa6d2bb7a0bb20d",
                "shasum": ""
            },
            "require": {
                "php": "^7.4 || ^8.0",
                "phpdocumentor/reflection-common": "^2.0"
            },
            "require-dev": {
                "ext-tokenizer": "*",
                "phpstan/extension-installer": "^1.1",
                "phpstan/phpstan": "^1.8",
                "phpstan/phpstan-phpunit": "^1.1",
                "phpunit/phpunit": "^9.5",
                "rector/rector": "^0.13.9",
                "vimeo/psalm": "^4.25"
            },
            "type": "library",
            "extra": {
                "branch-alias": {
                    "dev-1.x": "1.x-dev"
                }
            },
            "autoload": {
                "psr-4": {
                    "phpDocumentor\\Reflection\\": "src"
                }
            },
            "notification-url": "https://packagist.org/downloads/",
            "license": [
                "MIT"
            ],
            "authors": [
                {
                    "name": "Mike van Riel",
                    "email": "me@mikevanriel.com"
                }
            ],
            "description": "A PSR-5 based resolver of Class names, Types and Structural Element Names",
            "support": {
                "issues": "https://github.com/phpDocumentor/TypeResolver/issues",
                "source": "https://github.com/phpDocumentor/TypeResolver/tree/1.6.2"
            },
            "time": "2022-10-14T12:47:21+00:00"
        },
        {
            "name": "phpspec/prophecy",
            "version": "v1.16.0",
            "source": {
                "type": "git",
                "url": "https://github.com/phpspec/prophecy.git",
                "reference": "be8cac52a0827776ff9ccda8c381ac5b71aeb359"
            },
            "dist": {
                "type": "zip",
                "url": "https://api.github.com/repos/phpspec/prophecy/zipball/be8cac52a0827776ff9ccda8c381ac5b71aeb359",
                "reference": "be8cac52a0827776ff9ccda8c381ac5b71aeb359",
                "shasum": ""
            },
            "require": {
                "doctrine/instantiator": "^1.2",
                "php": "^7.2 || 8.0.* || 8.1.* || 8.2.*",
                "phpdocumentor/reflection-docblock": "^5.2",
                "sebastian/comparator": "^3.0 || ^4.0",
                "sebastian/recursion-context": "^3.0 || ^4.0"
            },
            "require-dev": {
                "phpspec/phpspec": "^6.0 || ^7.0",
                "phpunit/phpunit": "^8.0 || ^9.0"
            },
            "type": "library",
            "extra": {
                "branch-alias": {
                    "dev-master": "1.x-dev"
                }
            },
            "autoload": {
                "psr-4": {
                    "Prophecy\\": "src/Prophecy"
                }
            },
            "notification-url": "https://packagist.org/downloads/",
            "license": [
                "MIT"
            ],
            "authors": [
                {
                    "name": "Konstantin Kudryashov",
                    "email": "ever.zet@gmail.com",
                    "homepage": "http://everzet.com"
                },
                {
                    "name": "Marcello Duarte",
                    "email": "marcello.duarte@gmail.com"
                }
            ],
            "description": "Highly opinionated mocking framework for PHP 5.3+",
            "homepage": "https://github.com/phpspec/prophecy",
            "keywords": [
                "Double",
                "Dummy",
                "fake",
                "mock",
                "spy",
                "stub"
            ],
            "support": {
                "issues": "https://github.com/phpspec/prophecy/issues",
                "source": "https://github.com/phpspec/prophecy/tree/v1.16.0"
            },
            "time": "2022-11-29T15:06:56+00:00"
        },
        {
            "name": "phpunit/php-code-coverage",
            "version": "9.2.23",
            "source": {
                "type": "git",
                "url": "https://github.com/sebastianbergmann/php-code-coverage.git",
                "reference": "9f1f0f9a2fbb680b26d1cf9b61b6eac43a6e4e9c"
            },
            "dist": {
                "type": "zip",
                "url": "https://api.github.com/repos/sebastianbergmann/php-code-coverage/zipball/9f1f0f9a2fbb680b26d1cf9b61b6eac43a6e4e9c",
                "reference": "9f1f0f9a2fbb680b26d1cf9b61b6eac43a6e4e9c",
                "shasum": ""
            },
            "require": {
                "ext-dom": "*",
                "ext-libxml": "*",
                "ext-xmlwriter": "*",
                "nikic/php-parser": "^4.14",
                "php": ">=7.3",
                "phpunit/php-file-iterator": "^3.0.3",
                "phpunit/php-text-template": "^2.0.2",
                "sebastian/code-unit-reverse-lookup": "^2.0.2",
                "sebastian/complexity": "^2.0",
                "sebastian/environment": "^5.1.2",
                "sebastian/lines-of-code": "^1.0.3",
                "sebastian/version": "^3.0.1",
                "theseer/tokenizer": "^1.2.0"
            },
            "require-dev": {
                "phpunit/phpunit": "^9.3"
            },
            "suggest": {
                "ext-pcov": "*",
                "ext-xdebug": "*"
            },
            "type": "library",
            "extra": {
                "branch-alias": {
                    "dev-master": "9.2-dev"
                }
            },
            "autoload": {
                "classmap": [
                    "src/"
                ]
            },
            "notification-url": "https://packagist.org/downloads/",
            "license": [
                "BSD-3-Clause"
            ],
            "authors": [
                {
                    "name": "Sebastian Bergmann",
                    "email": "sebastian@phpunit.de",
                    "role": "lead"
                }
            ],
            "description": "Library that provides collection, processing, and rendering functionality for PHP code coverage information.",
            "homepage": "https://github.com/sebastianbergmann/php-code-coverage",
            "keywords": [
                "coverage",
                "testing",
                "xunit"
            ],
            "support": {
                "issues": "https://github.com/sebastianbergmann/php-code-coverage/issues",
                "source": "https://github.com/sebastianbergmann/php-code-coverage/tree/9.2.23"
            },
            "funding": [
                {
                    "url": "https://github.com/sebastianbergmann",
                    "type": "github"
                }
            ],
            "time": "2022-12-28T12:41:10+00:00"
        },
        {
            "name": "phpunit/php-file-iterator",
            "version": "3.0.6",
            "source": {
                "type": "git",
                "url": "https://github.com/sebastianbergmann/php-file-iterator.git",
                "reference": "cf1c2e7c203ac650e352f4cc675a7021e7d1b3cf"
            },
            "dist": {
                "type": "zip",
                "url": "https://api.github.com/repos/sebastianbergmann/php-file-iterator/zipball/cf1c2e7c203ac650e352f4cc675a7021e7d1b3cf",
                "reference": "cf1c2e7c203ac650e352f4cc675a7021e7d1b3cf",
                "shasum": ""
            },
            "require": {
                "php": ">=7.3"
            },
            "require-dev": {
                "phpunit/phpunit": "^9.3"
            },
            "type": "library",
            "extra": {
                "branch-alias": {
                    "dev-master": "3.0-dev"
                }
            },
            "autoload": {
                "classmap": [
                    "src/"
                ]
            },
            "notification-url": "https://packagist.org/downloads/",
            "license": [
                "BSD-3-Clause"
            ],
            "authors": [
                {
                    "name": "Sebastian Bergmann",
                    "email": "sebastian@phpunit.de",
                    "role": "lead"
                }
            ],
            "description": "FilterIterator implementation that filters files based on a list of suffixes.",
            "homepage": "https://github.com/sebastianbergmann/php-file-iterator/",
            "keywords": [
                "filesystem",
                "iterator"
            ],
            "support": {
                "issues": "https://github.com/sebastianbergmann/php-file-iterator/issues",
                "source": "https://github.com/sebastianbergmann/php-file-iterator/tree/3.0.6"
            },
            "funding": [
                {
                    "url": "https://github.com/sebastianbergmann",
                    "type": "github"
                }
            ],
            "time": "2021-12-02T12:48:52+00:00"
        },
        {
            "name": "phpunit/php-invoker",
            "version": "3.1.1",
            "source": {
                "type": "git",
                "url": "https://github.com/sebastianbergmann/php-invoker.git",
                "reference": "5a10147d0aaf65b58940a0b72f71c9ac0423cc67"
            },
            "dist": {
                "type": "zip",
                "url": "https://api.github.com/repos/sebastianbergmann/php-invoker/zipball/5a10147d0aaf65b58940a0b72f71c9ac0423cc67",
                "reference": "5a10147d0aaf65b58940a0b72f71c9ac0423cc67",
                "shasum": ""
            },
            "require": {
                "php": ">=7.3"
            },
            "require-dev": {
                "ext-pcntl": "*",
                "phpunit/phpunit": "^9.3"
            },
            "suggest": {
                "ext-pcntl": "*"
            },
            "type": "library",
            "extra": {
                "branch-alias": {
                    "dev-master": "3.1-dev"
                }
            },
            "autoload": {
                "classmap": [
                    "src/"
                ]
            },
            "notification-url": "https://packagist.org/downloads/",
            "license": [
                "BSD-3-Clause"
            ],
            "authors": [
                {
                    "name": "Sebastian Bergmann",
                    "email": "sebastian@phpunit.de",
                    "role": "lead"
                }
            ],
            "description": "Invoke callables with a timeout",
            "homepage": "https://github.com/sebastianbergmann/php-invoker/",
            "keywords": [
                "process"
            ],
            "support": {
                "issues": "https://github.com/sebastianbergmann/php-invoker/issues",
                "source": "https://github.com/sebastianbergmann/php-invoker/tree/3.1.1"
            },
            "funding": [
                {
                    "url": "https://github.com/sebastianbergmann",
                    "type": "github"
                }
            ],
            "time": "2020-09-28T05:58:55+00:00"
        },
        {
            "name": "phpunit/php-text-template",
            "version": "2.0.4",
            "source": {
                "type": "git",
                "url": "https://github.com/sebastianbergmann/php-text-template.git",
                "reference": "5da5f67fc95621df9ff4c4e5a84d6a8a2acf7c28"
            },
            "dist": {
                "type": "zip",
                "url": "https://api.github.com/repos/sebastianbergmann/php-text-template/zipball/5da5f67fc95621df9ff4c4e5a84d6a8a2acf7c28",
                "reference": "5da5f67fc95621df9ff4c4e5a84d6a8a2acf7c28",
                "shasum": ""
            },
            "require": {
                "php": ">=7.3"
            },
            "require-dev": {
                "phpunit/phpunit": "^9.3"
            },
            "type": "library",
            "extra": {
                "branch-alias": {
                    "dev-master": "2.0-dev"
                }
            },
            "autoload": {
                "classmap": [
                    "src/"
                ]
            },
            "notification-url": "https://packagist.org/downloads/",
            "license": [
                "BSD-3-Clause"
            ],
            "authors": [
                {
                    "name": "Sebastian Bergmann",
                    "email": "sebastian@phpunit.de",
                    "role": "lead"
                }
            ],
            "description": "Simple template engine.",
            "homepage": "https://github.com/sebastianbergmann/php-text-template/",
            "keywords": [
                "template"
            ],
            "support": {
                "issues": "https://github.com/sebastianbergmann/php-text-template/issues",
                "source": "https://github.com/sebastianbergmann/php-text-template/tree/2.0.4"
            },
            "funding": [
                {
                    "url": "https://github.com/sebastianbergmann",
                    "type": "github"
                }
            ],
            "time": "2020-10-26T05:33:50+00:00"
        },
        {
            "name": "phpunit/php-timer",
            "version": "5.0.3",
            "source": {
                "type": "git",
                "url": "https://github.com/sebastianbergmann/php-timer.git",
                "reference": "5a63ce20ed1b5bf577850e2c4e87f4aa902afbd2"
            },
            "dist": {
                "type": "zip",
                "url": "https://api.github.com/repos/sebastianbergmann/php-timer/zipball/5a63ce20ed1b5bf577850e2c4e87f4aa902afbd2",
                "reference": "5a63ce20ed1b5bf577850e2c4e87f4aa902afbd2",
                "shasum": ""
            },
            "require": {
                "php": ">=7.3"
            },
            "require-dev": {
                "phpunit/phpunit": "^9.3"
            },
            "type": "library",
            "extra": {
                "branch-alias": {
                    "dev-master": "5.0-dev"
                }
            },
            "autoload": {
                "classmap": [
                    "src/"
                ]
            },
            "notification-url": "https://packagist.org/downloads/",
            "license": [
                "BSD-3-Clause"
            ],
            "authors": [
                {
                    "name": "Sebastian Bergmann",
                    "email": "sebastian@phpunit.de",
                    "role": "lead"
                }
            ],
            "description": "Utility class for timing",
            "homepage": "https://github.com/sebastianbergmann/php-timer/",
            "keywords": [
                "timer"
            ],
            "support": {
                "issues": "https://github.com/sebastianbergmann/php-timer/issues",
                "source": "https://github.com/sebastianbergmann/php-timer/tree/5.0.3"
            },
            "funding": [
                {
                    "url": "https://github.com/sebastianbergmann",
                    "type": "github"
                }
            ],
            "time": "2020-10-26T13:16:10+00:00"
        },
        {
            "name": "phpunit/phpunit",
            "version": "9.5.20",
            "source": {
                "type": "git",
                "url": "https://github.com/sebastianbergmann/phpunit.git",
                "reference": "12bc8879fb65aef2138b26fc633cb1e3620cffba"
            },
            "dist": {
                "type": "zip",
                "url": "https://api.github.com/repos/sebastianbergmann/phpunit/zipball/12bc8879fb65aef2138b26fc633cb1e3620cffba",
                "reference": "12bc8879fb65aef2138b26fc633cb1e3620cffba",
                "shasum": ""
            },
            "require": {
                "doctrine/instantiator": "^1.3.1",
                "ext-dom": "*",
                "ext-json": "*",
                "ext-libxml": "*",
                "ext-mbstring": "*",
                "ext-xml": "*",
                "ext-xmlwriter": "*",
                "myclabs/deep-copy": "^1.10.1",
                "phar-io/manifest": "^2.0.3",
                "phar-io/version": "^3.0.2",
                "php": ">=7.3",
                "phpspec/prophecy": "^1.12.1",
                "phpunit/php-code-coverage": "^9.2.13",
                "phpunit/php-file-iterator": "^3.0.5",
                "phpunit/php-invoker": "^3.1.1",
                "phpunit/php-text-template": "^2.0.3",
                "phpunit/php-timer": "^5.0.2",
                "sebastian/cli-parser": "^1.0.1",
                "sebastian/code-unit": "^1.0.6",
                "sebastian/comparator": "^4.0.5",
                "sebastian/diff": "^4.0.3",
                "sebastian/environment": "^5.1.3",
                "sebastian/exporter": "^4.0.3",
                "sebastian/global-state": "^5.0.1",
                "sebastian/object-enumerator": "^4.0.3",
                "sebastian/resource-operations": "^3.0.3",
                "sebastian/type": "^3.0",
                "sebastian/version": "^3.0.2"
            },
            "require-dev": {
                "ext-pdo": "*",
                "phpspec/prophecy-phpunit": "^2.0.1"
            },
            "suggest": {
                "ext-soap": "*",
                "ext-xdebug": "*"
            },
            "bin": [
                "phpunit"
            ],
            "type": "library",
            "extra": {
                "branch-alias": {
                    "dev-master": "9.5-dev"
                }
            },
            "autoload": {
                "files": [
                    "src/Framework/Assert/Functions.php"
                ],
                "classmap": [
                    "src/"
                ]
            },
            "notification-url": "https://packagist.org/downloads/",
            "license": [
                "BSD-3-Clause"
            ],
            "authors": [
                {
                    "name": "Sebastian Bergmann",
                    "email": "sebastian@phpunit.de",
                    "role": "lead"
                }
            ],
            "description": "The PHP Unit Testing framework.",
            "homepage": "https://phpunit.de/",
            "keywords": [
                "phpunit",
                "testing",
                "xunit"
            ],
            "support": {
                "issues": "https://github.com/sebastianbergmann/phpunit/issues",
                "source": "https://github.com/sebastianbergmann/phpunit/tree/9.5.20"
            },
            "funding": [
                {
                    "url": "https://phpunit.de/sponsors.html",
                    "type": "custom"
                },
                {
                    "url": "https://github.com/sebastianbergmann",
                    "type": "github"
                }
            ],
            "time": "2022-04-01T12:37:26+00:00"
        },
        {
            "name": "sebastian/cli-parser",
            "version": "1.0.1",
            "source": {
                "type": "git",
                "url": "https://github.com/sebastianbergmann/cli-parser.git",
                "reference": "442e7c7e687e42adc03470c7b668bc4b2402c0b2"
            },
            "dist": {
                "type": "zip",
                "url": "https://api.github.com/repos/sebastianbergmann/cli-parser/zipball/442e7c7e687e42adc03470c7b668bc4b2402c0b2",
                "reference": "442e7c7e687e42adc03470c7b668bc4b2402c0b2",
                "shasum": ""
            },
            "require": {
                "php": ">=7.3"
            },
            "require-dev": {
                "phpunit/phpunit": "^9.3"
            },
            "type": "library",
            "extra": {
                "branch-alias": {
                    "dev-master": "1.0-dev"
                }
            },
            "autoload": {
                "classmap": [
                    "src/"
                ]
            },
            "notification-url": "https://packagist.org/downloads/",
            "license": [
                "BSD-3-Clause"
            ],
            "authors": [
                {
                    "name": "Sebastian Bergmann",
                    "email": "sebastian@phpunit.de",
                    "role": "lead"
                }
            ],
            "description": "Library for parsing CLI options",
            "homepage": "https://github.com/sebastianbergmann/cli-parser",
            "support": {
                "issues": "https://github.com/sebastianbergmann/cli-parser/issues",
                "source": "https://github.com/sebastianbergmann/cli-parser/tree/1.0.1"
            },
            "funding": [
                {
                    "url": "https://github.com/sebastianbergmann",
                    "type": "github"
                }
            ],
            "time": "2020-09-28T06:08:49+00:00"
        },
        {
            "name": "sebastian/code-unit",
            "version": "1.0.8",
            "source": {
                "type": "git",
                "url": "https://github.com/sebastianbergmann/code-unit.git",
                "reference": "1fc9f64c0927627ef78ba436c9b17d967e68e120"
            },
            "dist": {
                "type": "zip",
                "url": "https://api.github.com/repos/sebastianbergmann/code-unit/zipball/1fc9f64c0927627ef78ba436c9b17d967e68e120",
                "reference": "1fc9f64c0927627ef78ba436c9b17d967e68e120",
                "shasum": ""
            },
            "require": {
                "php": ">=7.3"
            },
            "require-dev": {
                "phpunit/phpunit": "^9.3"
            },
            "type": "library",
            "extra": {
                "branch-alias": {
                    "dev-master": "1.0-dev"
                }
            },
            "autoload": {
                "classmap": [
                    "src/"
                ]
            },
            "notification-url": "https://packagist.org/downloads/",
            "license": [
                "BSD-3-Clause"
            ],
            "authors": [
                {
                    "name": "Sebastian Bergmann",
                    "email": "sebastian@phpunit.de",
                    "role": "lead"
                }
            ],
            "description": "Collection of value objects that represent the PHP code units",
            "homepage": "https://github.com/sebastianbergmann/code-unit",
            "support": {
                "issues": "https://github.com/sebastianbergmann/code-unit/issues",
                "source": "https://github.com/sebastianbergmann/code-unit/tree/1.0.8"
            },
            "funding": [
                {
                    "url": "https://github.com/sebastianbergmann",
                    "type": "github"
                }
            ],
            "time": "2020-10-26T13:08:54+00:00"
        },
        {
            "name": "sebastian/code-unit-reverse-lookup",
            "version": "2.0.3",
            "source": {
                "type": "git",
                "url": "https://github.com/sebastianbergmann/code-unit-reverse-lookup.git",
                "reference": "ac91f01ccec49fb77bdc6fd1e548bc70f7faa3e5"
            },
            "dist": {
                "type": "zip",
                "url": "https://api.github.com/repos/sebastianbergmann/code-unit-reverse-lookup/zipball/ac91f01ccec49fb77bdc6fd1e548bc70f7faa3e5",
                "reference": "ac91f01ccec49fb77bdc6fd1e548bc70f7faa3e5",
                "shasum": ""
            },
            "require": {
                "php": ">=7.3"
            },
            "require-dev": {
                "phpunit/phpunit": "^9.3"
            },
            "type": "library",
            "extra": {
                "branch-alias": {
                    "dev-master": "2.0-dev"
                }
            },
            "autoload": {
                "classmap": [
                    "src/"
                ]
            },
            "notification-url": "https://packagist.org/downloads/",
            "license": [
                "BSD-3-Clause"
            ],
            "authors": [
                {
                    "name": "Sebastian Bergmann",
                    "email": "sebastian@phpunit.de"
                }
            ],
            "description": "Looks up which function or method a line of code belongs to",
            "homepage": "https://github.com/sebastianbergmann/code-unit-reverse-lookup/",
            "support": {
                "issues": "https://github.com/sebastianbergmann/code-unit-reverse-lookup/issues",
                "source": "https://github.com/sebastianbergmann/code-unit-reverse-lookup/tree/2.0.3"
            },
            "funding": [
                {
                    "url": "https://github.com/sebastianbergmann",
                    "type": "github"
                }
            ],
            "time": "2020-09-28T05:30:19+00:00"
        },
        {
            "name": "sebastian/comparator",
            "version": "4.0.8",
            "source": {
                "type": "git",
                "url": "https://github.com/sebastianbergmann/comparator.git",
                "reference": "fa0f136dd2334583309d32b62544682ee972b51a"
            },
            "dist": {
                "type": "zip",
                "url": "https://api.github.com/repos/sebastianbergmann/comparator/zipball/fa0f136dd2334583309d32b62544682ee972b51a",
                "reference": "fa0f136dd2334583309d32b62544682ee972b51a",
                "shasum": ""
            },
            "require": {
                "php": ">=7.3",
                "sebastian/diff": "^4.0",
                "sebastian/exporter": "^4.0"
            },
            "require-dev": {
                "phpunit/phpunit": "^9.3"
            },
            "type": "library",
            "extra": {
                "branch-alias": {
                    "dev-master": "4.0-dev"
                }
            },
            "autoload": {
                "classmap": [
                    "src/"
                ]
            },
            "notification-url": "https://packagist.org/downloads/",
            "license": [
                "BSD-3-Clause"
            ],
            "authors": [
                {
                    "name": "Sebastian Bergmann",
                    "email": "sebastian@phpunit.de"
                },
                {
                    "name": "Jeff Welch",
                    "email": "whatthejeff@gmail.com"
                },
                {
                    "name": "Volker Dusch",
                    "email": "github@wallbash.com"
                },
                {
                    "name": "Bernhard Schussek",
                    "email": "bschussek@2bepublished.at"
                }
            ],
            "description": "Provides the functionality to compare PHP values for equality",
            "homepage": "https://github.com/sebastianbergmann/comparator",
            "keywords": [
                "comparator",
                "compare",
                "equality"
            ],
            "support": {
                "issues": "https://github.com/sebastianbergmann/comparator/issues",
                "source": "https://github.com/sebastianbergmann/comparator/tree/4.0.8"
            },
            "funding": [
                {
                    "url": "https://github.com/sebastianbergmann",
                    "type": "github"
                }
            ],
            "time": "2022-09-14T12:41:17+00:00"
        },
        {
            "name": "sebastian/complexity",
            "version": "2.0.2",
            "source": {
                "type": "git",
                "url": "https://github.com/sebastianbergmann/complexity.git",
                "reference": "739b35e53379900cc9ac327b2147867b8b6efd88"
            },
            "dist": {
                "type": "zip",
                "url": "https://api.github.com/repos/sebastianbergmann/complexity/zipball/739b35e53379900cc9ac327b2147867b8b6efd88",
                "reference": "739b35e53379900cc9ac327b2147867b8b6efd88",
                "shasum": ""
            },
            "require": {
                "nikic/php-parser": "^4.7",
                "php": ">=7.3"
            },
            "require-dev": {
                "phpunit/phpunit": "^9.3"
            },
            "type": "library",
            "extra": {
                "branch-alias": {
                    "dev-master": "2.0-dev"
                }
            },
            "autoload": {
                "classmap": [
                    "src/"
                ]
            },
            "notification-url": "https://packagist.org/downloads/",
            "license": [
                "BSD-3-Clause"
            ],
            "authors": [
                {
                    "name": "Sebastian Bergmann",
                    "email": "sebastian@phpunit.de",
                    "role": "lead"
                }
            ],
            "description": "Library for calculating the complexity of PHP code units",
            "homepage": "https://github.com/sebastianbergmann/complexity",
            "support": {
                "issues": "https://github.com/sebastianbergmann/complexity/issues",
                "source": "https://github.com/sebastianbergmann/complexity/tree/2.0.2"
            },
            "funding": [
                {
                    "url": "https://github.com/sebastianbergmann",
                    "type": "github"
                }
            ],
            "time": "2020-10-26T15:52:27+00:00"
        },
        {
            "name": "sebastian/diff",
            "version": "4.0.4",
            "source": {
                "type": "git",
                "url": "https://github.com/sebastianbergmann/diff.git",
                "reference": "3461e3fccc7cfdfc2720be910d3bd73c69be590d"
            },
            "dist": {
                "type": "zip",
                "url": "https://api.github.com/repos/sebastianbergmann/diff/zipball/3461e3fccc7cfdfc2720be910d3bd73c69be590d",
                "reference": "3461e3fccc7cfdfc2720be910d3bd73c69be590d",
                "shasum": ""
            },
            "require": {
                "php": ">=7.3"
            },
            "require-dev": {
                "phpunit/phpunit": "^9.3",
                "symfony/process": "^4.2 || ^5"
            },
            "type": "library",
            "extra": {
                "branch-alias": {
                    "dev-master": "4.0-dev"
                }
            },
            "autoload": {
                "classmap": [
                    "src/"
                ]
            },
            "notification-url": "https://packagist.org/downloads/",
            "license": [
                "BSD-3-Clause"
            ],
            "authors": [
                {
                    "name": "Sebastian Bergmann",
                    "email": "sebastian@phpunit.de"
                },
                {
                    "name": "Kore Nordmann",
                    "email": "mail@kore-nordmann.de"
                }
            ],
            "description": "Diff implementation",
            "homepage": "https://github.com/sebastianbergmann/diff",
            "keywords": [
                "diff",
                "udiff",
                "unidiff",
                "unified diff"
            ],
            "support": {
                "issues": "https://github.com/sebastianbergmann/diff/issues",
                "source": "https://github.com/sebastianbergmann/diff/tree/4.0.4"
            },
            "funding": [
                {
                    "url": "https://github.com/sebastianbergmann",
                    "type": "github"
                }
            ],
            "time": "2020-10-26T13:10:38+00:00"
        },
        {
            "name": "sebastian/environment",
            "version": "5.1.4",
            "source": {
                "type": "git",
                "url": "https://github.com/sebastianbergmann/environment.git",
                "reference": "1b5dff7bb151a4db11d49d90e5408e4e938270f7"
            },
            "dist": {
                "type": "zip",
                "url": "https://api.github.com/repos/sebastianbergmann/environment/zipball/1b5dff7bb151a4db11d49d90e5408e4e938270f7",
                "reference": "1b5dff7bb151a4db11d49d90e5408e4e938270f7",
                "shasum": ""
            },
            "require": {
                "php": ">=7.3"
            },
            "require-dev": {
                "phpunit/phpunit": "^9.3"
            },
            "suggest": {
                "ext-posix": "*"
            },
            "type": "library",
            "extra": {
                "branch-alias": {
                    "dev-master": "5.1-dev"
                }
            },
            "autoload": {
                "classmap": [
                    "src/"
                ]
            },
            "notification-url": "https://packagist.org/downloads/",
            "license": [
                "BSD-3-Clause"
            ],
            "authors": [
                {
                    "name": "Sebastian Bergmann",
                    "email": "sebastian@phpunit.de"
                }
            ],
            "description": "Provides functionality to handle HHVM/PHP environments",
            "homepage": "http://www.github.com/sebastianbergmann/environment",
            "keywords": [
                "Xdebug",
                "environment",
                "hhvm"
            ],
            "support": {
                "issues": "https://github.com/sebastianbergmann/environment/issues",
                "source": "https://github.com/sebastianbergmann/environment/tree/5.1.4"
            },
            "funding": [
                {
                    "url": "https://github.com/sebastianbergmann",
                    "type": "github"
                }
            ],
            "time": "2022-04-03T09:37:03+00:00"
        },
        {
            "name": "sebastian/exporter",
            "version": "4.0.5",
            "source": {
                "type": "git",
                "url": "https://github.com/sebastianbergmann/exporter.git",
                "reference": "ac230ed27f0f98f597c8a2b6eb7ac563af5e5b9d"
            },
            "dist": {
                "type": "zip",
                "url": "https://api.github.com/repos/sebastianbergmann/exporter/zipball/ac230ed27f0f98f597c8a2b6eb7ac563af5e5b9d",
                "reference": "ac230ed27f0f98f597c8a2b6eb7ac563af5e5b9d",
                "shasum": ""
            },
            "require": {
                "php": ">=7.3",
                "sebastian/recursion-context": "^4.0"
            },
            "require-dev": {
                "ext-mbstring": "*",
                "phpunit/phpunit": "^9.3"
            },
            "type": "library",
            "extra": {
                "branch-alias": {
                    "dev-master": "4.0-dev"
                }
            },
            "autoload": {
                "classmap": [
                    "src/"
                ]
            },
            "notification-url": "https://packagist.org/downloads/",
            "license": [
                "BSD-3-Clause"
            ],
            "authors": [
                {
                    "name": "Sebastian Bergmann",
                    "email": "sebastian@phpunit.de"
                },
                {
                    "name": "Jeff Welch",
                    "email": "whatthejeff@gmail.com"
                },
                {
                    "name": "Volker Dusch",
                    "email": "github@wallbash.com"
                },
                {
                    "name": "Adam Harvey",
                    "email": "aharvey@php.net"
                },
                {
                    "name": "Bernhard Schussek",
                    "email": "bschussek@gmail.com"
                }
            ],
            "description": "Provides the functionality to export PHP variables for visualization",
            "homepage": "https://www.github.com/sebastianbergmann/exporter",
            "keywords": [
                "export",
                "exporter"
            ],
            "support": {
                "issues": "https://github.com/sebastianbergmann/exporter/issues",
                "source": "https://github.com/sebastianbergmann/exporter/tree/4.0.5"
            },
            "funding": [
                {
                    "url": "https://github.com/sebastianbergmann",
                    "type": "github"
                }
            ],
            "time": "2022-09-14T06:03:37+00:00"
        },
        {
            "name": "sebastian/global-state",
            "version": "5.0.5",
            "source": {
                "type": "git",
                "url": "https://github.com/sebastianbergmann/global-state.git",
                "reference": "0ca8db5a5fc9c8646244e629625ac486fa286bf2"
            },
            "dist": {
                "type": "zip",
                "url": "https://api.github.com/repos/sebastianbergmann/global-state/zipball/0ca8db5a5fc9c8646244e629625ac486fa286bf2",
                "reference": "0ca8db5a5fc9c8646244e629625ac486fa286bf2",
                "shasum": ""
            },
            "require": {
                "php": ">=7.3",
                "sebastian/object-reflector": "^2.0",
                "sebastian/recursion-context": "^4.0"
            },
            "require-dev": {
                "ext-dom": "*",
                "phpunit/phpunit": "^9.3"
            },
            "suggest": {
                "ext-uopz": "*"
            },
            "type": "library",
            "extra": {
                "branch-alias": {
                    "dev-master": "5.0-dev"
                }
            },
            "autoload": {
                "classmap": [
                    "src/"
                ]
            },
            "notification-url": "https://packagist.org/downloads/",
            "license": [
                "BSD-3-Clause"
            ],
            "authors": [
                {
                    "name": "Sebastian Bergmann",
                    "email": "sebastian@phpunit.de"
                }
            ],
            "description": "Snapshotting of global state",
            "homepage": "http://www.github.com/sebastianbergmann/global-state",
            "keywords": [
                "global state"
            ],
            "support": {
                "issues": "https://github.com/sebastianbergmann/global-state/issues",
                "source": "https://github.com/sebastianbergmann/global-state/tree/5.0.5"
            },
            "funding": [
                {
                    "url": "https://github.com/sebastianbergmann",
                    "type": "github"
                }
            ],
            "time": "2022-02-14T08:28:10+00:00"
        },
        {
            "name": "sebastian/lines-of-code",
            "version": "1.0.3",
            "source": {
                "type": "git",
                "url": "https://github.com/sebastianbergmann/lines-of-code.git",
                "reference": "c1c2e997aa3146983ed888ad08b15470a2e22ecc"
            },
            "dist": {
                "type": "zip",
                "url": "https://api.github.com/repos/sebastianbergmann/lines-of-code/zipball/c1c2e997aa3146983ed888ad08b15470a2e22ecc",
                "reference": "c1c2e997aa3146983ed888ad08b15470a2e22ecc",
                "shasum": ""
            },
            "require": {
                "nikic/php-parser": "^4.6",
                "php": ">=7.3"
            },
            "require-dev": {
                "phpunit/phpunit": "^9.3"
            },
            "type": "library",
            "extra": {
                "branch-alias": {
                    "dev-master": "1.0-dev"
                }
            },
            "autoload": {
                "classmap": [
                    "src/"
                ]
            },
            "notification-url": "https://packagist.org/downloads/",
            "license": [
                "BSD-3-Clause"
            ],
            "authors": [
                {
                    "name": "Sebastian Bergmann",
                    "email": "sebastian@phpunit.de",
                    "role": "lead"
                }
            ],
            "description": "Library for counting the lines of code in PHP source code",
            "homepage": "https://github.com/sebastianbergmann/lines-of-code",
            "support": {
                "issues": "https://github.com/sebastianbergmann/lines-of-code/issues",
                "source": "https://github.com/sebastianbergmann/lines-of-code/tree/1.0.3"
            },
            "funding": [
                {
                    "url": "https://github.com/sebastianbergmann",
                    "type": "github"
                }
            ],
            "time": "2020-11-28T06:42:11+00:00"
        },
        {
            "name": "sebastian/object-enumerator",
            "version": "4.0.4",
            "source": {
                "type": "git",
                "url": "https://github.com/sebastianbergmann/object-enumerator.git",
                "reference": "5c9eeac41b290a3712d88851518825ad78f45c71"
            },
            "dist": {
                "type": "zip",
                "url": "https://api.github.com/repos/sebastianbergmann/object-enumerator/zipball/5c9eeac41b290a3712d88851518825ad78f45c71",
                "reference": "5c9eeac41b290a3712d88851518825ad78f45c71",
                "shasum": ""
            },
            "require": {
                "php": ">=7.3",
                "sebastian/object-reflector": "^2.0",
                "sebastian/recursion-context": "^4.0"
            },
            "require-dev": {
                "phpunit/phpunit": "^9.3"
            },
            "type": "library",
            "extra": {
                "branch-alias": {
                    "dev-master": "4.0-dev"
                }
            },
            "autoload": {
                "classmap": [
                    "src/"
                ]
            },
            "notification-url": "https://packagist.org/downloads/",
            "license": [
                "BSD-3-Clause"
            ],
            "authors": [
                {
                    "name": "Sebastian Bergmann",
                    "email": "sebastian@phpunit.de"
                }
            ],
            "description": "Traverses array structures and object graphs to enumerate all referenced objects",
            "homepage": "https://github.com/sebastianbergmann/object-enumerator/",
            "support": {
                "issues": "https://github.com/sebastianbergmann/object-enumerator/issues",
                "source": "https://github.com/sebastianbergmann/object-enumerator/tree/4.0.4"
            },
            "funding": [
                {
                    "url": "https://github.com/sebastianbergmann",
                    "type": "github"
                }
            ],
            "time": "2020-10-26T13:12:34+00:00"
        },
        {
            "name": "sebastian/object-reflector",
            "version": "2.0.4",
            "source": {
                "type": "git",
                "url": "https://github.com/sebastianbergmann/object-reflector.git",
                "reference": "b4f479ebdbf63ac605d183ece17d8d7fe49c15c7"
            },
            "dist": {
                "type": "zip",
                "url": "https://api.github.com/repos/sebastianbergmann/object-reflector/zipball/b4f479ebdbf63ac605d183ece17d8d7fe49c15c7",
                "reference": "b4f479ebdbf63ac605d183ece17d8d7fe49c15c7",
                "shasum": ""
            },
            "require": {
                "php": ">=7.3"
            },
            "require-dev": {
                "phpunit/phpunit": "^9.3"
            },
            "type": "library",
            "extra": {
                "branch-alias": {
                    "dev-master": "2.0-dev"
                }
            },
            "autoload": {
                "classmap": [
                    "src/"
                ]
            },
            "notification-url": "https://packagist.org/downloads/",
            "license": [
                "BSD-3-Clause"
            ],
            "authors": [
                {
                    "name": "Sebastian Bergmann",
                    "email": "sebastian@phpunit.de"
                }
            ],
            "description": "Allows reflection of object attributes, including inherited and non-public ones",
            "homepage": "https://github.com/sebastianbergmann/object-reflector/",
            "support": {
                "issues": "https://github.com/sebastianbergmann/object-reflector/issues",
                "source": "https://github.com/sebastianbergmann/object-reflector/tree/2.0.4"
            },
            "funding": [
                {
                    "url": "https://github.com/sebastianbergmann",
                    "type": "github"
                }
            ],
            "time": "2020-10-26T13:14:26+00:00"
        },
        {
            "name": "sebastian/recursion-context",
            "version": "4.0.4",
            "source": {
                "type": "git",
                "url": "https://github.com/sebastianbergmann/recursion-context.git",
                "reference": "cd9d8cf3c5804de4341c283ed787f099f5506172"
            },
            "dist": {
                "type": "zip",
                "url": "https://api.github.com/repos/sebastianbergmann/recursion-context/zipball/cd9d8cf3c5804de4341c283ed787f099f5506172",
                "reference": "cd9d8cf3c5804de4341c283ed787f099f5506172",
                "shasum": ""
            },
            "require": {
                "php": ">=7.3"
            },
            "require-dev": {
                "phpunit/phpunit": "^9.3"
            },
            "type": "library",
            "extra": {
                "branch-alias": {
                    "dev-master": "4.0-dev"
                }
            },
            "autoload": {
                "classmap": [
                    "src/"
                ]
            },
            "notification-url": "https://packagist.org/downloads/",
            "license": [
                "BSD-3-Clause"
            ],
            "authors": [
                {
                    "name": "Sebastian Bergmann",
                    "email": "sebastian@phpunit.de"
                },
                {
                    "name": "Jeff Welch",
                    "email": "whatthejeff@gmail.com"
                },
                {
                    "name": "Adam Harvey",
                    "email": "aharvey@php.net"
                }
            ],
            "description": "Provides functionality to recursively process PHP variables",
            "homepage": "http://www.github.com/sebastianbergmann/recursion-context",
            "support": {
                "issues": "https://github.com/sebastianbergmann/recursion-context/issues",
                "source": "https://github.com/sebastianbergmann/recursion-context/tree/4.0.4"
            },
            "funding": [
                {
                    "url": "https://github.com/sebastianbergmann",
                    "type": "github"
                }
            ],
            "time": "2020-10-26T13:17:30+00:00"
        },
        {
            "name": "sebastian/resource-operations",
            "version": "3.0.3",
            "source": {
                "type": "git",
                "url": "https://github.com/sebastianbergmann/resource-operations.git",
                "reference": "0f4443cb3a1d92ce809899753bc0d5d5a8dd19a8"
            },
            "dist": {
                "type": "zip",
                "url": "https://api.github.com/repos/sebastianbergmann/resource-operations/zipball/0f4443cb3a1d92ce809899753bc0d5d5a8dd19a8",
                "reference": "0f4443cb3a1d92ce809899753bc0d5d5a8dd19a8",
                "shasum": ""
            },
            "require": {
                "php": ">=7.3"
            },
            "require-dev": {
                "phpunit/phpunit": "^9.0"
            },
            "type": "library",
            "extra": {
                "branch-alias": {
                    "dev-master": "3.0-dev"
                }
            },
            "autoload": {
                "classmap": [
                    "src/"
                ]
            },
            "notification-url": "https://packagist.org/downloads/",
            "license": [
                "BSD-3-Clause"
            ],
            "authors": [
                {
                    "name": "Sebastian Bergmann",
                    "email": "sebastian@phpunit.de"
                }
            ],
            "description": "Provides a list of PHP built-in functions that operate on resources",
            "homepage": "https://www.github.com/sebastianbergmann/resource-operations",
            "support": {
                "issues": "https://github.com/sebastianbergmann/resource-operations/issues",
                "source": "https://github.com/sebastianbergmann/resource-operations/tree/3.0.3"
            },
            "funding": [
                {
                    "url": "https://github.com/sebastianbergmann",
                    "type": "github"
                }
            ],
            "time": "2020-09-28T06:45:17+00:00"
        },
        {
            "name": "sebastian/type",
            "version": "3.2.0",
            "source": {
                "type": "git",
                "url": "https://github.com/sebastianbergmann/type.git",
                "reference": "fb3fe09c5f0bae6bc27ef3ce933a1e0ed9464b6e"
            },
            "dist": {
                "type": "zip",
                "url": "https://api.github.com/repos/sebastianbergmann/type/zipball/fb3fe09c5f0bae6bc27ef3ce933a1e0ed9464b6e",
                "reference": "fb3fe09c5f0bae6bc27ef3ce933a1e0ed9464b6e",
                "shasum": ""
            },
            "require": {
                "php": ">=7.3"
            },
            "require-dev": {
                "phpunit/phpunit": "^9.5"
            },
            "type": "library",
            "extra": {
                "branch-alias": {
                    "dev-master": "3.2-dev"
                }
            },
            "autoload": {
                "classmap": [
                    "src/"
                ]
            },
            "notification-url": "https://packagist.org/downloads/",
            "license": [
                "BSD-3-Clause"
            ],
            "authors": [
                {
                    "name": "Sebastian Bergmann",
                    "email": "sebastian@phpunit.de",
                    "role": "lead"
                }
            ],
            "description": "Collection of value objects that represent the types of the PHP type system",
            "homepage": "https://github.com/sebastianbergmann/type",
            "support": {
                "issues": "https://github.com/sebastianbergmann/type/issues",
                "source": "https://github.com/sebastianbergmann/type/tree/3.2.0"
            },
            "funding": [
                {
                    "url": "https://github.com/sebastianbergmann",
                    "type": "github"
                }
            ],
            "time": "2022-09-12T14:47:03+00:00"
        },
        {
            "name": "sebastian/version",
            "version": "3.0.2",
            "source": {
                "type": "git",
                "url": "https://github.com/sebastianbergmann/version.git",
                "reference": "c6c1022351a901512170118436c764e473f6de8c"
            },
            "dist": {
                "type": "zip",
                "url": "https://api.github.com/repos/sebastianbergmann/version/zipball/c6c1022351a901512170118436c764e473f6de8c",
                "reference": "c6c1022351a901512170118436c764e473f6de8c",
                "shasum": ""
            },
            "require": {
                "php": ">=7.3"
            },
            "type": "library",
            "extra": {
                "branch-alias": {
                    "dev-master": "3.0-dev"
                }
            },
            "autoload": {
                "classmap": [
                    "src/"
                ]
            },
            "notification-url": "https://packagist.org/downloads/",
            "license": [
                "BSD-3-Clause"
            ],
            "authors": [
                {
                    "name": "Sebastian Bergmann",
                    "email": "sebastian@phpunit.de",
                    "role": "lead"
                }
            ],
            "description": "Library that helps with managing the version number of Git-hosted PHP projects",
            "homepage": "https://github.com/sebastianbergmann/version",
            "support": {
                "issues": "https://github.com/sebastianbergmann/version/issues",
                "source": "https://github.com/sebastianbergmann/version/tree/3.0.2"
            },
            "funding": [
                {
                    "url": "https://github.com/sebastianbergmann",
                    "type": "github"
                }
            ],
            "time": "2020-09-28T06:39:44+00:00"
        },
        {
            "name": "squizlabs/php_codesniffer",
            "version": "3.7.1",
            "source": {
                "type": "git",
                "url": "https://github.com/squizlabs/PHP_CodeSniffer.git",
                "reference": "1359e176e9307e906dc3d890bcc9603ff6d90619"
            },
            "dist": {
                "type": "zip",
                "url": "https://api.github.com/repos/squizlabs/PHP_CodeSniffer/zipball/1359e176e9307e906dc3d890bcc9603ff6d90619",
                "reference": "1359e176e9307e906dc3d890bcc9603ff6d90619",
                "shasum": ""
            },
            "require": {
                "ext-simplexml": "*",
                "ext-tokenizer": "*",
                "ext-xmlwriter": "*",
                "php": ">=5.4.0"
            },
            "require-dev": {
                "phpunit/phpunit": "^4.0 || ^5.0 || ^6.0 || ^7.0"
            },
            "bin": [
                "bin/phpcs",
                "bin/phpcbf"
            ],
            "type": "library",
            "extra": {
                "branch-alias": {
                    "dev-master": "3.x-dev"
                }
            },
            "notification-url": "https://packagist.org/downloads/",
            "license": [
                "BSD-3-Clause"
            ],
            "authors": [
                {
                    "name": "Greg Sherwood",
                    "role": "lead"
                }
            ],
            "description": "PHP_CodeSniffer tokenizes PHP, JavaScript and CSS files and detects violations of a defined set of coding standards.",
            "homepage": "https://github.com/squizlabs/PHP_CodeSniffer",
            "keywords": [
                "phpcs",
                "standards"
            ],
            "support": {
                "issues": "https://github.com/squizlabs/PHP_CodeSniffer/issues",
                "source": "https://github.com/squizlabs/PHP_CodeSniffer",
                "wiki": "https://github.com/squizlabs/PHP_CodeSniffer/wiki"
            },
            "time": "2022-06-18T07:21:10+00:00"
        },
        {
            "name": "swoole/ide-helper",
            "version": "4.8.9",
            "source": {
                "type": "git",
                "url": "https://github.com/swoole/ide-helper.git",
                "reference": "8f82ba3b6af04a5bccb97c1654af992d1ee8b0fe"
            },
            "dist": {
                "type": "zip",
                "url": "https://api.github.com/repos/swoole/ide-helper/zipball/8f82ba3b6af04a5bccb97c1654af992d1ee8b0fe",
                "reference": "8f82ba3b6af04a5bccb97c1654af992d1ee8b0fe",
                "shasum": ""
            },
            "type": "library",
            "notification-url": "https://packagist.org/downloads/",
            "license": [
                "Apache-2.0"
            ],
            "authors": [
                {
                    "name": "Team Swoole",
                    "email": "team@swoole.com"
                }
            ],
            "description": "IDE help files for Swoole.",
            "support": {
                "issues": "https://github.com/swoole/ide-helper/issues",
                "source": "https://github.com/swoole/ide-helper/tree/4.8.9"
            },
            "funding": [
                {
                    "url": "https://gitee.com/swoole/swoole?donate=true",
                    "type": "custom"
                },
                {
                    "url": "https://github.com/swoole",
                    "type": "github"
                }
            ],
            "time": "2022-04-18T20:38:04+00:00"
        },
        {
            "name": "symfony/polyfill-ctype",
            "version": "v1.27.0",
            "source": {
                "type": "git",
                "url": "https://github.com/symfony/polyfill-ctype.git",
                "reference": "5bbc823adecdae860bb64756d639ecfec17b050a"
            },
            "dist": {
                "type": "zip",
                "url": "https://api.github.com/repos/symfony/polyfill-ctype/zipball/5bbc823adecdae860bb64756d639ecfec17b050a",
                "reference": "5bbc823adecdae860bb64756d639ecfec17b050a",
                "shasum": ""
            },
            "require": {
                "php": ">=7.1"
            },
            "provide": {
                "ext-ctype": "*"
            },
            "suggest": {
                "ext-ctype": "For best performance"
            },
            "type": "library",
            "extra": {
                "branch-alias": {
                    "dev-main": "1.27-dev"
                },
                "thanks": {
                    "name": "symfony/polyfill",
                    "url": "https://github.com/symfony/polyfill"
                }
            },
            "autoload": {
                "files": [
                    "bootstrap.php"
                ],
                "psr-4": {
                    "Symfony\\Polyfill\\Ctype\\": ""
                }
            },
            "notification-url": "https://packagist.org/downloads/",
            "license": [
                "MIT"
            ],
            "authors": [
                {
                    "name": "Gert de Pagter",
                    "email": "BackEndTea@gmail.com"
                },
                {
                    "name": "Symfony Community",
                    "homepage": "https://symfony.com/contributors"
                }
            ],
            "description": "Symfony polyfill for ctype functions",
            "homepage": "https://symfony.com",
            "keywords": [
                "compatibility",
                "ctype",
                "polyfill",
                "portable"
            ],
            "support": {
                "source": "https://github.com/symfony/polyfill-ctype/tree/v1.27.0"
            },
            "funding": [
                {
                    "url": "https://symfony.com/sponsor",
                    "type": "custom"
                },
                {
                    "url": "https://github.com/fabpot",
                    "type": "github"
                },
                {
                    "url": "https://tidelift.com/funding/github/packagist/symfony/symfony",
                    "type": "tidelift"
                }
            ],
            "time": "2022-11-03T14:55:06+00:00"
        },
        {
            "name": "symfony/polyfill-mbstring",
            "version": "v1.27.0",
            "source": {
                "type": "git",
                "url": "https://github.com/symfony/polyfill-mbstring.git",
                "reference": "8ad114f6b39e2c98a8b0e3bd907732c207c2b534"
            },
            "dist": {
                "type": "zip",
                "url": "https://api.github.com/repos/symfony/polyfill-mbstring/zipball/8ad114f6b39e2c98a8b0e3bd907732c207c2b534",
                "reference": "8ad114f6b39e2c98a8b0e3bd907732c207c2b534",
                "shasum": ""
            },
            "require": {
                "php": ">=7.1"
            },
            "provide": {
                "ext-mbstring": "*"
            },
            "suggest": {
                "ext-mbstring": "For best performance"
            },
            "type": "library",
            "extra": {
                "branch-alias": {
                    "dev-main": "1.27-dev"
                },
                "thanks": {
                    "name": "symfony/polyfill",
                    "url": "https://github.com/symfony/polyfill"
                }
            },
            "autoload": {
                "files": [
                    "bootstrap.php"
                ],
                "psr-4": {
                    "Symfony\\Polyfill\\Mbstring\\": ""
                }
            },
            "notification-url": "https://packagist.org/downloads/",
            "license": [
                "MIT"
            ],
            "authors": [
                {
                    "name": "Nicolas Grekas",
                    "email": "p@tchwork.com"
                },
                {
                    "name": "Symfony Community",
                    "homepage": "https://symfony.com/contributors"
                }
            ],
            "description": "Symfony polyfill for the Mbstring extension",
            "homepage": "https://symfony.com",
            "keywords": [
                "compatibility",
                "mbstring",
                "polyfill",
                "portable",
                "shim"
            ],
            "support": {
                "source": "https://github.com/symfony/polyfill-mbstring/tree/v1.27.0"
            },
            "funding": [
                {
                    "url": "https://symfony.com/sponsor",
                    "type": "custom"
                },
                {
                    "url": "https://github.com/fabpot",
                    "type": "github"
                },
                {
                    "url": "https://tidelift.com/funding/github/packagist/symfony/symfony",
                    "type": "tidelift"
                }
            ],
            "time": "2022-11-03T14:55:06+00:00"
        },
        {
            "name": "textalk/websocket",
            "version": "1.5.7",
            "source": {
                "type": "git",
                "url": "https://github.com/Textalk/websocket-php.git",
                "reference": "1712325e99b6bf869ccbf9bf41ab749e7328ea46"
            },
            "dist": {
                "type": "zip",
                "url": "https://api.github.com/repos/Textalk/websocket-php/zipball/1712325e99b6bf869ccbf9bf41ab749e7328ea46",
                "reference": "1712325e99b6bf869ccbf9bf41ab749e7328ea46",
                "shasum": ""
            },
            "require": {
                "php": "^7.2 | ^8.0",
                "psr/log": "^1 | ^2 | ^3"
            },
            "require-dev": {
                "php-coveralls/php-coveralls": "^2.0",
                "phpunit/phpunit": "^8.0|^9.0",
                "squizlabs/php_codesniffer": "^3.5"
            },
            "type": "library",
            "autoload": {
                "psr-4": {
                    "WebSocket\\": "lib"
                }
            },
            "notification-url": "https://packagist.org/downloads/",
            "license": [
                "ISC"
            ],
            "authors": [
                {
                    "name": "Fredrik Liljegren"
                },
                {
                    "name": "Sören Jensen",
                    "email": "soren@abicart.se"
                }
            ],
            "description": "WebSocket client and server",
            "support": {
                "issues": "https://github.com/Textalk/websocket-php/issues",
                "source": "https://github.com/Textalk/websocket-php/tree/1.5.7"
            },
            "time": "2022-03-29T09:46:59+00:00"
        },
        {
            "name": "theseer/tokenizer",
            "version": "1.2.1",
            "source": {
                "type": "git",
                "url": "https://github.com/theseer/tokenizer.git",
                "reference": "34a41e998c2183e22995f158c581e7b5e755ab9e"
            },
            "dist": {
                "type": "zip",
                "url": "https://api.github.com/repos/theseer/tokenizer/zipball/34a41e998c2183e22995f158c581e7b5e755ab9e",
                "reference": "34a41e998c2183e22995f158c581e7b5e755ab9e",
                "shasum": ""
            },
            "require": {
                "ext-dom": "*",
                "ext-tokenizer": "*",
                "ext-xmlwriter": "*",
                "php": "^7.2 || ^8.0"
            },
            "type": "library",
            "autoload": {
                "classmap": [
                    "src/"
                ]
            },
            "notification-url": "https://packagist.org/downloads/",
            "license": [
                "BSD-3-Clause"
            ],
            "authors": [
                {
                    "name": "Arne Blankerts",
                    "email": "arne@blankerts.de",
                    "role": "Developer"
                }
            ],
            "description": "A small library for converting tokenized PHP source code into XML and potentially other formats",
            "support": {
                "issues": "https://github.com/theseer/tokenizer/issues",
                "source": "https://github.com/theseer/tokenizer/tree/1.2.1"
            },
            "funding": [
                {
                    "url": "https://github.com/theseer",
                    "type": "github"
                }
            ],
            "time": "2021-07-28T10:34:58+00:00"
        },
        {
            "name": "twig/twig",
            "version": "v3.5.0",
            "source": {
                "type": "git",
                "url": "https://github.com/twigphp/Twig.git",
                "reference": "3ffcf4b7d890770466da3b2666f82ac054e7ec72"
            },
            "dist": {
                "type": "zip",
                "url": "https://api.github.com/repos/twigphp/Twig/zipball/3ffcf4b7d890770466da3b2666f82ac054e7ec72",
                "reference": "3ffcf4b7d890770466da3b2666f82ac054e7ec72",
                "shasum": ""
            },
            "require": {
                "php": ">=7.2.5",
                "symfony/polyfill-ctype": "^1.8",
                "symfony/polyfill-mbstring": "^1.3"
            },
            "require-dev": {
                "psr/container": "^1.0",
                "symfony/phpunit-bridge": "^4.4.9|^5.0.9|^6.0"
            },
            "type": "library",
            "extra": {
                "branch-alias": {
                    "dev-master": "3.5-dev"
                }
            },
            "autoload": {
                "psr-4": {
                    "Twig\\": "src/"
                }
            },
            "notification-url": "https://packagist.org/downloads/",
            "license": [
                "BSD-3-Clause"
            ],
            "authors": [
                {
                    "name": "Fabien Potencier",
                    "email": "fabien@symfony.com",
                    "homepage": "http://fabien.potencier.org",
                    "role": "Lead Developer"
                },
                {
                    "name": "Twig Team",
                    "role": "Contributors"
                },
                {
                    "name": "Armin Ronacher",
                    "email": "armin.ronacher@active-4.com",
                    "role": "Project Founder"
                }
            ],
            "description": "Twig, the flexible, fast, and secure template language for PHP",
            "homepage": "https://twig.symfony.com",
            "keywords": [
                "templating"
            ],
            "support": {
                "issues": "https://github.com/twigphp/Twig/issues",
                "source": "https://github.com/twigphp/Twig/tree/v3.5.0"
            },
            "funding": [
                {
                    "url": "https://github.com/fabpot",
                    "type": "github"
                },
                {
                    "url": "https://tidelift.com/funding/github/packagist/twig/twig",
                    "type": "tidelift"
                }
            ],
            "time": "2022-12-27T12:28:18+00:00"
        }
    ],
    "aliases": [],
    "minimum-stability": "stable",
    "stability-flags": [],
    "prefer-stable": false,
    "prefer-lowest": false,
    "platform": {
        "php": ">=8.0.0",
        "ext-curl": "*",
        "ext-imagick": "*",
        "ext-mbstring": "*",
        "ext-json": "*",
        "ext-yaml": "*",
        "ext-dom": "*",
        "ext-redis": "*",
        "ext-swoole": "*",
        "ext-pdo": "*",
        "ext-openssl": "*",
        "ext-zlib": "*",
        "ext-sockets": "*"
    },
    "platform-dev": {
        "ext-fileinfo": "*"
    },
    "platform-overrides": {
        "php": "8.0"
    },
    "plugin-api-version": "2.1.0"
}<|MERGE_RESOLUTION|>--- conflicted
+++ resolved
@@ -4,11 +4,7 @@
         "Read more about it at https://getcomposer.org/doc/01-basic-usage.md#installing-dependencies",
         "This file is @generated automatically"
     ],
-<<<<<<< HEAD
     "content-hash": "111a4f35f3b0692d332b20bca3946014",
-=======
-    "content-hash": "8782e69514f4564a3dcb44455161eedc",
->>>>>>> 08fca627
     "packages": [
         {
             "name": "adhocore/jwt",
