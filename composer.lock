{
    "_readme": [
        "This file locks the dependencies of your project to a known state",
        "Read more about it at https://getcomposer.org/doc/01-basic-usage.md#installing-dependencies",
        "This file is @generated automatically"
    ],
<<<<<<< HEAD
    "content-hash": "d722be0ec2f73f6436fc99b64bd69f0a",
=======
    "content-hash": "e433ce62dd355a107816e8967d5c769d",
>>>>>>> 33aaa5c1
    "packages": [
        {
            "name": "adhocore/jwt",
            "version": "1.1.2",
            "source": {
                "type": "git",
                "url": "https://github.com/adhocore/php-jwt.git",
                "reference": "6c434af7170090bb7a8880d2bc220a2254ba7899"
            },
            "dist": {
                "type": "zip",
                "url": "https://api.github.com/repos/adhocore/php-jwt/zipball/6c434af7170090bb7a8880d2bc220a2254ba7899",
                "reference": "6c434af7170090bb7a8880d2bc220a2254ba7899",
                "shasum": ""
            },
            "require": {
                "php": "^7.0 || ^8.0"
            },
            "require-dev": {
                "phpunit/phpunit": "^6.5 || ^7.5"
            },
            "type": "library",
            "autoload": {
                "psr-4": {
                    "Ahc\\Jwt\\": "src/"
                }
            },
            "notification-url": "https://packagist.org/downloads/",
            "license": [
                "MIT"
            ],
            "authors": [
                {
                    "name": "Jitendra Adhikari",
                    "email": "jiten.adhikary@gmail.com"
                }
            ],
            "description": "Ultra lightweight JSON web token (JWT) library for PHP5.5+.",
            "keywords": [
                "auth",
                "json-web-token",
                "jwt",
                "jwt-auth",
                "jwt-php",
                "token"
            ],
            "support": {
                "issues": "https://github.com/adhocore/php-jwt/issues",
                "source": "https://github.com/adhocore/php-jwt/tree/1.1.2"
            },
            "funding": [
                {
                    "url": "https://paypal.me/ji10",
                    "type": "custom"
                }
            ],
            "time": "2021-02-20T09:56:44+00:00"
        },
        {
            "name": "appwrite/php-clamav",
            "version": "1.1.0",
            "source": {
                "type": "git",
                "url": "https://github.com/appwrite/php-clamav.git",
                "reference": "61d00f24f9e7766fbba233e7b8d09c5475388073"
            },
            "dist": {
                "type": "zip",
                "url": "https://api.github.com/repos/appwrite/php-clamav/zipball/61d00f24f9e7766fbba233e7b8d09c5475388073",
                "reference": "61d00f24f9e7766fbba233e7b8d09c5475388073",
                "shasum": ""
            },
            "require": {
                "ext-sockets": "*",
                "php": ">=7.1"
            },
            "require-dev": {
                "phpunit/phpunit": "^7.0"
            },
            "type": "library",
            "autoload": {
                "psr-4": {
                    "Appwrite\\ClamAV\\": "src/ClamAV"
                }
            },
            "notification-url": "https://packagist.org/downloads/",
            "license": [
                "MIT"
            ],
            "authors": [
                {
                    "name": "Eldad Fux",
                    "email": "eldad@appwrite.io"
                }
            ],
            "description": "ClamAV network and pipe client for PHP",
            "keywords": [
                "anti virus",
                "appwrite",
                "clamav",
                "php"
            ],
            "support": {
                "issues": "https://github.com/appwrite/php-clamav/issues",
                "source": "https://github.com/appwrite/php-clamav/tree/1.1.0"
            },
            "time": "2020-10-02T05:23:46+00:00"
        },
        {
            "name": "appwrite/php-runtimes",
            "version": "0.2.0",
            "source": {
                "type": "git",
                "url": "https://github.com/appwrite/php-runtimes.git",
                "reference": "43ec4e91cecb9bba0015ef26ab3736cbee2055f5"
            },
            "dist": {
                "type": "zip",
                "url": "https://api.github.com/repos/appwrite/php-runtimes/zipball/43ec4e91cecb9bba0015ef26ab3736cbee2055f5",
                "reference": "43ec4e91cecb9bba0015ef26ab3736cbee2055f5",
                "shasum": ""
            },
            "require": {
                "php": ">=8.0",
                "utopia-php/system": "0.4.*"
            },
            "require-dev": {
                "phpunit/phpunit": "^9.3",
                "utopia-php/cli": "0.11.*",
                "vimeo/psalm": "4.0.1"
            },
            "type": "library",
            "autoload": {
                "psr-4": {
                    "Appwrite\\Runtimes\\": "src/Runtimes"
                }
            },
            "notification-url": "https://packagist.org/downloads/",
            "license": [
                "BSD-3"
            ],
            "authors": [
                {
                    "name": "Eldad Fux",
                    "email": "eldad@appwrite.io"
                },
                {
                    "name": "Torsten Dittmann",
                    "email": "torsten@appwrite.io"
                }
            ],
            "description": "Appwrite repository for Cloud Function runtimes that contains the configurations and tests for all of the Appwrite runtime environments.",
            "keywords": [
                "appwrite",
                "php",
                "runtimes"
            ],
            "support": {
                "issues": "https://github.com/appwrite/php-runtimes/issues",
                "source": "https://github.com/appwrite/php-runtimes/tree/0.2.0"
            },
            "time": "2021-04-22T20:47:42+00:00"
        },
        {
            "name": "chillerlan/php-qrcode",
            "version": "4.3.0",
            "source": {
                "type": "git",
                "url": "https://github.com/chillerlan/php-qrcode.git",
                "reference": "4968063fb3baeedb658293f89f9673fbf2499a3e"
            },
            "dist": {
                "type": "zip",
                "url": "https://api.github.com/repos/chillerlan/php-qrcode/zipball/4968063fb3baeedb658293f89f9673fbf2499a3e",
                "reference": "4968063fb3baeedb658293f89f9673fbf2499a3e",
                "shasum": ""
            },
            "require": {
                "chillerlan/php-settings-container": "^2.1",
                "ext-mbstring": "*",
                "php": "^7.4 || ^8.0"
            },
            "require-dev": {
                "phan/phan": "^3.2.2",
                "phpunit/phpunit": "^9.4",
                "setasign/fpdf": "^1.8.2"
            },
            "suggest": {
                "chillerlan/php-authenticator": "Yet another Google authenticator! Also creates URIs for mobile apps.",
                "setasign/fpdf": "Required to use the QR FPDF output."
            },
            "type": "library",
            "autoload": {
                "psr-4": {
                    "chillerlan\\QRCode\\": "src/"
                }
            },
            "notification-url": "https://packagist.org/downloads/",
            "license": [
                "MIT"
            ],
            "authors": [
                {
                    "name": "Kazuhiko Arase",
                    "homepage": "https://github.com/kazuhikoarase"
                },
                {
                    "name": "Smiley",
                    "email": "smiley@chillerlan.net",
                    "homepage": "https://github.com/codemasher"
                },
                {
                    "name": "Contributors",
                    "homepage": "https://github.com/chillerlan/php-qrcode/graphs/contributors"
                }
            ],
            "description": "A QR code generator. PHP 7.4+",
            "homepage": "https://github.com/chillerlan/php-qrcode",
            "keywords": [
                "phpqrcode",
                "qr",
                "qr code",
                "qrcode",
                "qrcode-generator"
            ],
            "support": {
                "issues": "https://github.com/chillerlan/php-qrcode/issues",
                "source": "https://github.com/chillerlan/php-qrcode/tree/4.3.0"
            },
            "funding": [
                {
                    "url": "https://www.paypal.com/donate?hosted_button_id=WLYUNAT9ZTJZ4",
                    "type": "custom"
                },
                {
                    "url": "https://ko-fi.com/codemasher",
                    "type": "ko_fi"
                }
            ],
            "time": "2020-11-18T20:49:20+00:00"
        },
        {
            "name": "chillerlan/php-settings-container",
            "version": "2.1.1",
            "source": {
                "type": "git",
                "url": "https://github.com/chillerlan/php-settings-container.git",
                "reference": "98ccc1b31b31a53bcb563465c4961879b2b93096"
            },
            "dist": {
                "type": "zip",
                "url": "https://api.github.com/repos/chillerlan/php-settings-container/zipball/98ccc1b31b31a53bcb563465c4961879b2b93096",
                "reference": "98ccc1b31b31a53bcb563465c4961879b2b93096",
                "shasum": ""
            },
            "require": {
                "ext-json": "*",
                "php": "^7.4 || ^8.0"
            },
            "require-dev": {
                "phan/phan": "^4.0",
                "phpunit/phpunit": "^9.5"
            },
            "type": "library",
            "autoload": {
                "psr-4": {
                    "chillerlan\\Settings\\": "src/"
                }
            },
            "notification-url": "https://packagist.org/downloads/",
            "license": [
                "MIT"
            ],
            "authors": [
                {
                    "name": "Smiley",
                    "email": "smiley@chillerlan.net",
                    "homepage": "https://github.com/codemasher"
                }
            ],
            "description": "A container class for immutable settings objects. Not a DI container. PHP 7.4+",
            "homepage": "https://github.com/chillerlan/php-settings-container",
            "keywords": [
                "PHP7",
                "Settings",
                "container",
                "helper"
            ],
            "support": {
                "issues": "https://github.com/chillerlan/php-settings-container/issues",
                "source": "https://github.com/chillerlan/php-settings-container"
            },
            "funding": [
                {
                    "url": "https://www.paypal.com/donate?hosted_button_id=WLYUNAT9ZTJZ4",
                    "type": "custom"
                },
                {
                    "url": "https://ko-fi.com/codemasher",
                    "type": "ko_fi"
                }
            ],
            "time": "2021-01-06T15:57:03+00:00"
        },
        {
            "name": "colinmollenhour/credis",
            "version": "v1.12.1",
            "source": {
                "type": "git",
                "url": "https://github.com/colinmollenhour/credis.git",
                "reference": "c27faa11724229986335c23f4b6d0f1d8d6547fb"
            },
            "dist": {
                "type": "zip",
                "url": "https://api.github.com/repos/colinmollenhour/credis/zipball/c27faa11724229986335c23f4b6d0f1d8d6547fb",
                "reference": "c27faa11724229986335c23f4b6d0f1d8d6547fb",
                "shasum": ""
            },
            "require": {
                "php": ">=5.4.0"
            },
            "type": "library",
            "autoload": {
                "classmap": [
                    "Client.php",
                    "Cluster.php",
                    "Sentinel.php",
                    "Module.php"
                ]
            },
            "notification-url": "https://packagist.org/downloads/",
            "license": [
                "MIT"
            ],
            "authors": [
                {
                    "name": "Colin Mollenhour",
                    "email": "colin@mollenhour.com"
                }
            ],
            "description": "Credis is a lightweight interface to the Redis key-value store which wraps the phpredis library when available for better performance.",
            "homepage": "https://github.com/colinmollenhour/credis",
            "support": {
                "issues": "https://github.com/colinmollenhour/credis/issues",
                "source": "https://github.com/colinmollenhour/credis/tree/v1.12.1"
            },
            "time": "2020-11-06T16:09:14+00:00"
        },
        {
            "name": "dragonmantank/cron-expression",
            "version": "v3.1.0",
            "source": {
                "type": "git",
                "url": "https://github.com/dragonmantank/cron-expression.git",
                "reference": "7a8c6e56ab3ffcc538d05e8155bb42269abf1a0c"
            },
            "dist": {
                "type": "zip",
                "url": "https://api.github.com/repos/dragonmantank/cron-expression/zipball/7a8c6e56ab3ffcc538d05e8155bb42269abf1a0c",
                "reference": "7a8c6e56ab3ffcc538d05e8155bb42269abf1a0c",
                "shasum": ""
            },
            "require": {
                "php": "^7.2|^8.0",
                "webmozart/assert": "^1.7.0"
            },
            "replace": {
                "mtdowling/cron-expression": "^1.0"
            },
            "require-dev": {
                "phpstan/extension-installer": "^1.0",
                "phpstan/phpstan": "^0.12",
                "phpstan/phpstan-webmozart-assert": "^0.12.7",
                "phpunit/phpunit": "^7.0|^8.0|^9.0"
            },
            "type": "library",
            "autoload": {
                "psr-4": {
                    "Cron\\": "src/Cron/"
                }
            },
            "notification-url": "https://packagist.org/downloads/",
            "license": [
                "MIT"
            ],
            "authors": [
                {
                    "name": "Chris Tankersley",
                    "email": "chris@ctankersley.com",
                    "homepage": "https://github.com/dragonmantank"
                }
            ],
            "description": "CRON for PHP: Calculate the next or previous run date and determine if a CRON expression is due",
            "keywords": [
                "cron",
                "schedule"
            ],
            "support": {
                "issues": "https://github.com/dragonmantank/cron-expression/issues",
                "source": "https://github.com/dragonmantank/cron-expression/tree/v3.1.0"
            },
            "funding": [
                {
                    "url": "https://github.com/dragonmantank",
                    "type": "github"
                }
            ],
            "time": "2020-11-24T19:55:57+00:00"
        },
        {
            "name": "guzzlehttp/guzzle",
            "version": "7.3.0",
            "source": {
                "type": "git",
                "url": "https://github.com/guzzle/guzzle.git",
                "reference": "7008573787b430c1c1f650e3722d9bba59967628"
            },
            "dist": {
                "type": "zip",
                "url": "https://api.github.com/repos/guzzle/guzzle/zipball/7008573787b430c1c1f650e3722d9bba59967628",
                "reference": "7008573787b430c1c1f650e3722d9bba59967628",
                "shasum": ""
            },
            "require": {
                "ext-json": "*",
                "guzzlehttp/promises": "^1.4",
                "guzzlehttp/psr7": "^1.7 || ^2.0",
                "php": "^7.2.5 || ^8.0",
                "psr/http-client": "^1.0"
            },
            "provide": {
                "psr/http-client-implementation": "1.0"
            },
            "require-dev": {
                "bamarni/composer-bin-plugin": "^1.4.1",
                "ext-curl": "*",
                "php-http/client-integration-tests": "^3.0",
                "phpunit/phpunit": "^8.5.5 || ^9.3.5",
                "psr/log": "^1.1"
            },
            "suggest": {
                "ext-curl": "Required for CURL handler support",
                "ext-intl": "Required for Internationalized Domain Name (IDN) support",
                "psr/log": "Required for using the Log middleware"
            },
            "type": "library",
            "extra": {
                "branch-alias": {
                    "dev-master": "7.3-dev"
                }
            },
            "autoload": {
                "psr-4": {
                    "GuzzleHttp\\": "src/"
                },
                "files": [
                    "src/functions_include.php"
                ]
            },
            "notification-url": "https://packagist.org/downloads/",
            "license": [
                "MIT"
            ],
            "authors": [
                {
                    "name": "Michael Dowling",
                    "email": "mtdowling@gmail.com",
                    "homepage": "https://github.com/mtdowling"
                },
                {
                    "name": "Márk Sági-Kazár",
                    "email": "mark.sagikazar@gmail.com",
                    "homepage": "https://sagikazarmark.hu"
                }
            ],
            "description": "Guzzle is a PHP HTTP client library",
            "homepage": "http://guzzlephp.org/",
            "keywords": [
                "client",
                "curl",
                "framework",
                "http",
                "http client",
                "psr-18",
                "psr-7",
                "rest",
                "web service"
            ],
            "support": {
                "issues": "https://github.com/guzzle/guzzle/issues",
                "source": "https://github.com/guzzle/guzzle/tree/7.3.0"
            },
            "funding": [
                {
                    "url": "https://github.com/GrahamCampbell",
                    "type": "github"
                },
                {
                    "url": "https://github.com/Nyholm",
                    "type": "github"
                },
                {
                    "url": "https://github.com/alexeyshockov",
                    "type": "github"
                },
                {
                    "url": "https://github.com/gmponos",
                    "type": "github"
                }
            ],
            "time": "2021-03-23T11:33:13+00:00"
        },
        {
            "name": "guzzlehttp/promises",
            "version": "1.4.1",
            "source": {
                "type": "git",
                "url": "https://github.com/guzzle/promises.git",
                "reference": "8e7d04f1f6450fef59366c399cfad4b9383aa30d"
            },
            "dist": {
                "type": "zip",
                "url": "https://api.github.com/repos/guzzle/promises/zipball/8e7d04f1f6450fef59366c399cfad4b9383aa30d",
                "reference": "8e7d04f1f6450fef59366c399cfad4b9383aa30d",
                "shasum": ""
            },
            "require": {
                "php": ">=5.5"
            },
            "require-dev": {
                "symfony/phpunit-bridge": "^4.4 || ^5.1"
            },
            "type": "library",
            "extra": {
                "branch-alias": {
                    "dev-master": "1.4-dev"
                }
            },
            "autoload": {
                "psr-4": {
                    "GuzzleHttp\\Promise\\": "src/"
                },
                "files": [
                    "src/functions_include.php"
                ]
            },
            "notification-url": "https://packagist.org/downloads/",
            "license": [
                "MIT"
            ],
            "authors": [
                {
                    "name": "Michael Dowling",
                    "email": "mtdowling@gmail.com",
                    "homepage": "https://github.com/mtdowling"
                }
            ],
            "description": "Guzzle promises library",
            "keywords": [
                "promise"
            ],
            "support": {
                "issues": "https://github.com/guzzle/promises/issues",
                "source": "https://github.com/guzzle/promises/tree/1.4.1"
            },
            "time": "2021-03-07T09:25:29+00:00"
        },
        {
            "name": "guzzlehttp/psr7",
            "version": "1.8.2",
            "source": {
                "type": "git",
                "url": "https://github.com/guzzle/psr7.git",
                "reference": "dc960a912984efb74d0a90222870c72c87f10c91"
            },
            "dist": {
                "type": "zip",
                "url": "https://api.github.com/repos/guzzle/psr7/zipball/dc960a912984efb74d0a90222870c72c87f10c91",
                "reference": "dc960a912984efb74d0a90222870c72c87f10c91",
                "shasum": ""
            },
            "require": {
                "php": ">=5.4.0",
                "psr/http-message": "~1.0",
                "ralouphie/getallheaders": "^2.0.5 || ^3.0.0"
            },
            "provide": {
                "psr/http-message-implementation": "1.0"
            },
            "require-dev": {
                "ext-zlib": "*",
                "phpunit/phpunit": "~4.8.36 || ^5.7.27 || ^6.5.14 || ^7.5.20 || ^8.5.8 || ^9.3.10"
            },
            "suggest": {
                "laminas/laminas-httphandlerrunner": "Emit PSR-7 responses"
            },
            "type": "library",
            "extra": {
                "branch-alias": {
                    "dev-master": "1.7-dev"
                }
            },
            "autoload": {
                "psr-4": {
                    "GuzzleHttp\\Psr7\\": "src/"
                },
                "files": [
                    "src/functions_include.php"
                ]
            },
            "notification-url": "https://packagist.org/downloads/",
            "license": [
                "MIT"
            ],
            "authors": [
                {
                    "name": "Michael Dowling",
                    "email": "mtdowling@gmail.com",
                    "homepage": "https://github.com/mtdowling"
                },
                {
                    "name": "Tobias Schultze",
                    "homepage": "https://github.com/Tobion"
                }
            ],
            "description": "PSR-7 message implementation that also provides common utility methods",
            "keywords": [
                "http",
                "message",
                "psr-7",
                "request",
                "response",
                "stream",
                "uri",
                "url"
            ],
            "support": {
                "issues": "https://github.com/guzzle/psr7/issues",
                "source": "https://github.com/guzzle/psr7/tree/1.8.2"
            },
            "time": "2021-04-26T09:17:50+00:00"
        },
        {
            "name": "influxdb/influxdb-php",
            "version": "1.15.2",
            "source": {
                "type": "git",
                "url": "https://github.com/influxdata/influxdb-php.git",
                "reference": "d6e59f4f04ab9107574fda69c2cbe36671253d03"
            },
            "dist": {
                "type": "zip",
                "url": "https://api.github.com/repos/influxdata/influxdb-php/zipball/d6e59f4f04ab9107574fda69c2cbe36671253d03",
                "reference": "d6e59f4f04ab9107574fda69c2cbe36671253d03",
                "shasum": ""
            },
            "require": {
                "guzzlehttp/guzzle": "^6.0|^7.0",
                "php": "^5.5 || ^7.0 || ^8.0"
            },
            "require-dev": {
                "dms/phpunit-arraysubset-asserts": "^0.2.1",
                "phpunit/phpunit": "^9.5"
            },
            "suggest": {
                "ext-curl": "Curl extension, needed for Curl driver",
                "stefanotorresi/influxdb-php-async": "An asyncronous client for InfluxDB, implemented via ReactPHP."
            },
            "type": "library",
            "autoload": {
                "psr-4": {
                    "InfluxDB\\": "src/InfluxDB"
                }
            },
            "notification-url": "https://packagist.org/downloads/",
            "license": [
                "MIT"
            ],
            "authors": [
                {
                    "name": "Stephen Hoogendijk",
                    "email": "stephen@tca0.nl"
                },
                {
                    "name": "Daniel Martinez",
                    "email": "danimartcas@hotmail.com"
                },
                {
                    "name": "Gianluca Arbezzano",
                    "email": "gianarb92@gmail.com"
                }
            ],
            "description": "InfluxDB client library for PHP",
            "keywords": [
                "client",
                "influxdata",
                "influxdb",
                "influxdb class",
                "influxdb client",
                "influxdb library",
                "time series"
            ],
            "support": {
                "issues": "https://github.com/influxdata/influxdb-php/issues",
                "source": "https://github.com/influxdata/influxdb-php/tree/1.15.2"
            },
            "time": "2020-12-26T17:45:17+00:00"
        },
        {
            "name": "matomo/device-detector",
            "version": "4.2.2",
            "source": {
                "type": "git",
                "url": "https://github.com/matomo-org/device-detector.git",
                "reference": "dc270e7645d286d6f01d516a6634aba8b31ad668"
            },
            "dist": {
                "type": "zip",
                "url": "https://api.github.com/repos/matomo-org/device-detector/zipball/dc270e7645d286d6f01d516a6634aba8b31ad668",
                "reference": "dc270e7645d286d6f01d516a6634aba8b31ad668",
                "shasum": ""
            },
            "require": {
                "mustangostang/spyc": "*",
                "php": ">=7.2"
            },
            "replace": {
                "piwik/device-detector": "self.version"
            },
            "require-dev": {
                "matthiasmullie/scrapbook": "^1.4.7",
                "mayflower/mo4-coding-standard": "dev-master#275cb9d",
                "phpstan/phpstan": "^0.12.52",
                "phpunit/phpunit": "^8.5.8",
                "psr/cache": "^1.0.1",
                "psr/simple-cache": "^1.0.1",
                "symfony/yaml": "^5.1.7"
            },
            "suggest": {
                "doctrine/cache": "Can directly be used for caching purpose",
                "ext-yaml": "Necessary for using the Pecl YAML parser"
            },
            "type": "library",
            "autoload": {
                "psr-4": {
                    "DeviceDetector\\": ""
                },
                "exclude-from-classmap": [
                    "Tests/"
                ]
            },
            "notification-url": "https://packagist.org/downloads/",
            "license": [
                "LGPL-3.0-or-later"
            ],
            "authors": [
                {
                    "name": "The Matomo Team",
                    "email": "hello@matomo.org",
                    "homepage": "https://matomo.org/team/"
                }
            ],
            "description": "The Universal Device Detection library, that parses User Agents and detects devices (desktop, tablet, mobile, tv, cars, console, etc.), clients (browsers, media players, mobile apps, feed readers, libraries, etc), operating systems, devices, brands and models.",
            "homepage": "https://matomo.org",
            "keywords": [
                "devicedetection",
                "parser",
                "useragent"
            ],
            "support": {
                "forum": "https://forum.matomo.org/",
                "issues": "https://github.com/matomo-org/device-detector/issues",
                "source": "https://github.com/matomo-org/matomo",
                "wiki": "https://dev.matomo.org/"
            },
            "time": "2021-02-26T07:31:42+00:00"
        },
        {
            "name": "mustangostang/spyc",
            "version": "0.6.3",
            "source": {
                "type": "git",
                "url": "git@github.com:mustangostang/spyc.git",
                "reference": "4627c838b16550b666d15aeae1e5289dd5b77da0"
            },
            "dist": {
                "type": "zip",
                "url": "https://api.github.com/repos/mustangostang/spyc/zipball/4627c838b16550b666d15aeae1e5289dd5b77da0",
                "reference": "4627c838b16550b666d15aeae1e5289dd5b77da0",
                "shasum": ""
            },
            "require": {
                "php": ">=5.3.1"
            },
            "require-dev": {
                "phpunit/phpunit": "4.3.*@dev"
            },
            "type": "library",
            "extra": {
                "branch-alias": {
                    "dev-master": "0.5.x-dev"
                }
            },
            "autoload": {
                "files": [
                    "Spyc.php"
                ]
            },
            "notification-url": "https://packagist.org/downloads/",
            "license": [
                "MIT"
            ],
            "authors": [
                {
                    "name": "mustangostang",
                    "email": "vlad.andersen@gmail.com"
                }
            ],
            "description": "A simple YAML loader/dumper class for PHP",
            "homepage": "https://github.com/mustangostang/spyc/",
            "keywords": [
                "spyc",
                "yaml",
                "yml"
            ],
            "time": "2019-09-10T13:16:29+00:00"
        },
        {
            "name": "phpmailer/phpmailer",
            "version": "v6.4.1",
            "source": {
                "type": "git",
                "url": "https://github.com/PHPMailer/PHPMailer.git",
                "reference": "9256f12d8fb0cd0500f93b19e18c356906cbed3d"
            },
            "dist": {
                "type": "zip",
                "url": "https://api.github.com/repos/PHPMailer/PHPMailer/zipball/9256f12d8fb0cd0500f93b19e18c356906cbed3d",
                "reference": "9256f12d8fb0cd0500f93b19e18c356906cbed3d",
                "shasum": ""
            },
            "require": {
                "ext-ctype": "*",
                "ext-filter": "*",
                "ext-hash": "*",
                "php": ">=5.5.0"
            },
            "require-dev": {
                "dealerdirect/phpcodesniffer-composer-installer": "^0.7.0",
                "doctrine/annotations": "^1.2",
                "phpcompatibility/php-compatibility": "^9.3.5",
                "roave/security-advisories": "dev-latest",
                "squizlabs/php_codesniffer": "^3.5.6",
                "yoast/phpunit-polyfills": "^0.2.0"
            },
            "suggest": {
                "ext-mbstring": "Needed to send email in multibyte encoding charset or decode encoded addresses",
                "hayageek/oauth2-yahoo": "Needed for Yahoo XOAUTH2 authentication",
                "league/oauth2-google": "Needed for Google XOAUTH2 authentication",
                "psr/log": "For optional PSR-3 debug logging",
                "stevenmaguire/oauth2-microsoft": "Needed for Microsoft XOAUTH2 authentication",
                "symfony/polyfill-mbstring": "To support UTF-8 if the Mbstring PHP extension is not enabled (^1.2)"
            },
            "type": "library",
            "autoload": {
                "psr-4": {
                    "PHPMailer\\PHPMailer\\": "src/"
                }
            },
            "notification-url": "https://packagist.org/downloads/",
            "license": [
                "LGPL-2.1-only"
            ],
            "authors": [
                {
                    "name": "Marcus Bointon",
                    "email": "phpmailer@synchromedia.co.uk"
                },
                {
                    "name": "Jim Jagielski",
                    "email": "jimjag@gmail.com"
                },
                {
                    "name": "Andy Prevost",
                    "email": "codeworxtech@users.sourceforge.net"
                },
                {
                    "name": "Brent R. Matzelle"
                }
            ],
            "description": "PHPMailer is a full-featured email creation and transfer class for PHP",
            "support": {
                "issues": "https://github.com/PHPMailer/PHPMailer/issues",
                "source": "https://github.com/PHPMailer/PHPMailer/tree/v6.4.1"
            },
            "funding": [
                {
                    "url": "https://github.com/Synchro",
                    "type": "github"
                }
            ],
            "time": "2021-04-29T12:25:04+00:00"
        },
        {
            "name": "psr/http-client",
            "version": "1.0.1",
            "source": {
                "type": "git",
                "url": "https://github.com/php-fig/http-client.git",
                "reference": "2dfb5f6c5eff0e91e20e913f8c5452ed95b86621"
            },
            "dist": {
                "type": "zip",
                "url": "https://api.github.com/repos/php-fig/http-client/zipball/2dfb5f6c5eff0e91e20e913f8c5452ed95b86621",
                "reference": "2dfb5f6c5eff0e91e20e913f8c5452ed95b86621",
                "shasum": ""
            },
            "require": {
                "php": "^7.0 || ^8.0",
                "psr/http-message": "^1.0"
            },
            "type": "library",
            "extra": {
                "branch-alias": {
                    "dev-master": "1.0.x-dev"
                }
            },
            "autoload": {
                "psr-4": {
                    "Psr\\Http\\Client\\": "src/"
                }
            },
            "notification-url": "https://packagist.org/downloads/",
            "license": [
                "MIT"
            ],
            "authors": [
                {
                    "name": "PHP-FIG",
                    "homepage": "http://www.php-fig.org/"
                }
            ],
            "description": "Common interface for HTTP clients",
            "homepage": "https://github.com/php-fig/http-client",
            "keywords": [
                "http",
                "http-client",
                "psr",
                "psr-18"
            ],
            "support": {
                "source": "https://github.com/php-fig/http-client/tree/master"
            },
            "time": "2020-06-29T06:28:15+00:00"
        },
        {
            "name": "psr/http-message",
            "version": "1.0.1",
            "source": {
                "type": "git",
                "url": "https://github.com/php-fig/http-message.git",
                "reference": "f6561bf28d520154e4b0ec72be95418abe6d9363"
            },
            "dist": {
                "type": "zip",
                "url": "https://api.github.com/repos/php-fig/http-message/zipball/f6561bf28d520154e4b0ec72be95418abe6d9363",
                "reference": "f6561bf28d520154e4b0ec72be95418abe6d9363",
                "shasum": ""
            },
            "require": {
                "php": ">=5.3.0"
            },
            "type": "library",
            "extra": {
                "branch-alias": {
                    "dev-master": "1.0.x-dev"
                }
            },
            "autoload": {
                "psr-4": {
                    "Psr\\Http\\Message\\": "src/"
                }
            },
            "notification-url": "https://packagist.org/downloads/",
            "license": [
                "MIT"
            ],
            "authors": [
                {
                    "name": "PHP-FIG",
                    "homepage": "http://www.php-fig.org/"
                }
            ],
            "description": "Common interface for HTTP messages",
            "homepage": "https://github.com/php-fig/http-message",
            "keywords": [
                "http",
                "http-message",
                "psr",
                "psr-7",
                "request",
                "response"
            ],
            "support": {
                "source": "https://github.com/php-fig/http-message/tree/master"
            },
            "time": "2016-08-06T14:39:51+00:00"
        },
        {
            "name": "psr/log",
            "version": "1.1.4",
            "source": {
                "type": "git",
                "url": "https://github.com/php-fig/log.git",
                "reference": "d49695b909c3b7628b6289db5479a1c204601f11"
            },
            "dist": {
                "type": "zip",
                "url": "https://api.github.com/repos/php-fig/log/zipball/d49695b909c3b7628b6289db5479a1c204601f11",
                "reference": "d49695b909c3b7628b6289db5479a1c204601f11",
                "shasum": ""
            },
            "require": {
                "php": ">=5.3.0"
            },
            "type": "library",
            "extra": {
                "branch-alias": {
                    "dev-master": "1.1.x-dev"
                }
            },
            "autoload": {
                "psr-4": {
                    "Psr\\Log\\": "Psr/Log/"
                }
            },
            "notification-url": "https://packagist.org/downloads/",
            "license": [
                "MIT"
            ],
            "authors": [
                {
                    "name": "PHP-FIG",
                    "homepage": "https://www.php-fig.org/"
                }
            ],
            "description": "Common interface for logging libraries",
            "homepage": "https://github.com/php-fig/log",
            "keywords": [
                "log",
                "psr",
                "psr-3"
            ],
            "support": {
                "source": "https://github.com/php-fig/log/tree/1.1.4"
            },
            "time": "2021-05-03T11:20:27+00:00"
        },
        {
            "name": "ralouphie/getallheaders",
            "version": "3.0.3",
            "source": {
                "type": "git",
                "url": "https://github.com/ralouphie/getallheaders.git",
                "reference": "120b605dfeb996808c31b6477290a714d356e822"
            },
            "dist": {
                "type": "zip",
                "url": "https://api.github.com/repos/ralouphie/getallheaders/zipball/120b605dfeb996808c31b6477290a714d356e822",
                "reference": "120b605dfeb996808c31b6477290a714d356e822",
                "shasum": ""
            },
            "require": {
                "php": ">=5.6"
            },
            "require-dev": {
                "php-coveralls/php-coveralls": "^2.1",
                "phpunit/phpunit": "^5 || ^6.5"
            },
            "type": "library",
            "autoload": {
                "files": [
                    "src/getallheaders.php"
                ]
            },
            "notification-url": "https://packagist.org/downloads/",
            "license": [
                "MIT"
            ],
            "authors": [
                {
                    "name": "Ralph Khattar",
                    "email": "ralph.khattar@gmail.com"
                }
            ],
            "description": "A polyfill for getallheaders.",
            "support": {
                "issues": "https://github.com/ralouphie/getallheaders/issues",
                "source": "https://github.com/ralouphie/getallheaders/tree/develop"
            },
            "time": "2019-03-08T08:55:37+00:00"
        },
        {
            "name": "resque/php-resque",
            "version": "v1.3.6",
            "source": {
                "type": "git",
                "url": "https://github.com/resque/php-resque.git",
                "reference": "fe41c04763699b1318d97ed14cc78583e9380161"
            },
            "dist": {
                "type": "zip",
                "url": "https://api.github.com/repos/resque/php-resque/zipball/fe41c04763699b1318d97ed14cc78583e9380161",
                "reference": "fe41c04763699b1318d97ed14cc78583e9380161",
                "shasum": ""
            },
            "require": {
                "colinmollenhour/credis": "~1.7",
                "php": ">=5.6.0",
                "psr/log": "~1.0"
            },
            "require-dev": {
                "phpunit/phpunit": "^5.7"
            },
            "suggest": {
                "ext-pcntl": "REQUIRED for forking processes on platforms that support it (so anything but Windows).",
                "ext-proctitle": "Allows php-resque to rename the title of UNIX processes to show the status of a worker.",
                "ext-redis": "Native PHP extension for Redis connectivity. Credis will automatically utilize when available."
            },
            "bin": [
                "bin/resque",
                "bin/resque-scheduler"
            ],
            "type": "library",
            "extra": {
                "branch-alias": {
                    "dev-master": "1.0-dev"
                }
            },
            "autoload": {
                "psr-0": {
                    "Resque": "lib",
                    "ResqueScheduler": "lib"
                }
            },
            "notification-url": "https://packagist.org/downloads/",
            "license": [
                "MIT"
            ],
            "authors": [
                {
                    "name": "Dan Hunsaker",
                    "email": "danhunsaker+resque@gmail.com",
                    "role": "Maintainer"
                },
                {
                    "name": "Rajib Ahmed",
                    "homepage": "https://github.com/rajibahmed",
                    "role": "Maintainer"
                },
                {
                    "name": "Steve Klabnik",
                    "email": "steve@steveklabnik.com",
                    "role": "Maintainer"
                },
                {
                    "name": "Chris Boulton",
                    "email": "chris@bigcommerce.com",
                    "role": "Creator"
                }
            ],
            "description": "Redis backed library for creating background jobs and processing them later. Based on resque for Ruby.",
            "homepage": "http://www.github.com/resque/php-resque/",
            "keywords": [
                "background",
                "job",
                "redis",
                "resque"
            ],
            "support": {
                "issues": "https://github.com/resque/php-resque/issues",
                "source": "https://github.com/resque/php-resque/tree/v1.3.6"
            },
            "time": "2020-04-16T16:39:50+00:00"
        },
        {
            "name": "slickdeals/statsd",
            "version": "3.0.2",
            "source": {
                "type": "git",
                "url": "https://github.com/Slickdeals/statsd-php.git",
                "reference": "393c6565efbfb23c8296ae3099a62fb6366c6ce3"
            },
            "dist": {
                "type": "zip",
                "url": "https://api.github.com/repos/Slickdeals/statsd-php/zipball/393c6565efbfb23c8296ae3099a62fb6366c6ce3",
                "reference": "393c6565efbfb23c8296ae3099a62fb6366c6ce3",
                "shasum": ""
            },
            "require": {
                "php": ">= 7.2"
            },
            "require-dev": {
                "flyeralarm/php-code-validator": "^2.2",
                "phpunit/phpunit": "~8.0",
                "vimeo/psalm": "^3.4"
            },
            "type": "library",
            "autoload": {
                "psr-4": {
                    "Domnikl\\Statsd\\": "src/",
                    "Domnikl\\Test\\Statsd\\": "tests/unit"
                }
            },
            "notification-url": "https://packagist.org/downloads/",
            "license": [
                "MIT"
            ],
            "authors": [
                {
                    "name": "Dominik Liebler",
                    "email": "liebler.dominik@gmail.com"
                }
            ],
            "description": "a PHP client for statsd",
            "homepage": "https://domnikl.github.com/statsd-php",
            "keywords": [
                "Metrics",
                "monitoring",
                "statistics",
                "statsd",
                "udp"
            ],
            "support": {
                "source": "https://github.com/Slickdeals/statsd-php/tree/3.0.2"
            },
            "time": "2020-01-03T14:24:58+00:00"
        },
        {
            "name": "symfony/polyfill-ctype",
            "version": "v1.22.1",
            "source": {
                "type": "git",
                "url": "https://github.com/symfony/polyfill-ctype.git",
                "reference": "c6c942b1ac76c82448322025e084cadc56048b4e"
            },
            "dist": {
                "type": "zip",
                "url": "https://api.github.com/repos/symfony/polyfill-ctype/zipball/c6c942b1ac76c82448322025e084cadc56048b4e",
                "reference": "c6c942b1ac76c82448322025e084cadc56048b4e",
                "shasum": ""
            },
            "require": {
                "php": ">=7.1"
            },
            "suggest": {
                "ext-ctype": "For best performance"
            },
            "type": "library",
            "extra": {
                "branch-alias": {
                    "dev-main": "1.22-dev"
                },
                "thanks": {
                    "name": "symfony/polyfill",
                    "url": "https://github.com/symfony/polyfill"
                }
            },
            "autoload": {
                "psr-4": {
                    "Symfony\\Polyfill\\Ctype\\": ""
                },
                "files": [
                    "bootstrap.php"
                ]
            },
            "notification-url": "https://packagist.org/downloads/",
            "license": [
                "MIT"
            ],
            "authors": [
                {
                    "name": "Gert de Pagter",
                    "email": "BackEndTea@gmail.com"
                },
                {
                    "name": "Symfony Community",
                    "homepage": "https://symfony.com/contributors"
                }
            ],
            "description": "Symfony polyfill for ctype functions",
            "homepage": "https://symfony.com",
            "keywords": [
                "compatibility",
                "ctype",
                "polyfill",
                "portable"
            ],
            "support": {
                "source": "https://github.com/symfony/polyfill-ctype/tree/v1.22.1"
            },
            "funding": [
                {
                    "url": "https://symfony.com/sponsor",
                    "type": "custom"
                },
                {
                    "url": "https://github.com/fabpot",
                    "type": "github"
                },
                {
                    "url": "https://tidelift.com/funding/github/packagist/symfony/symfony",
                    "type": "tidelift"
                }
            ],
            "time": "2021-01-07T16:49:33+00:00"
        },
        {
            "name": "utopia-php/abuse",
            "version": "0.4.0",
            "source": {
                "type": "git",
                "url": "https://github.com/utopia-php/abuse.git",
                "reference": "2b8cc40a67c045c137b44d1a11326f494acf50a4"
            },
            "dist": {
                "type": "zip",
                "url": "https://api.github.com/repos/utopia-php/abuse/zipball/2b8cc40a67c045c137b44d1a11326f494acf50a4",
                "reference": "2b8cc40a67c045c137b44d1a11326f494acf50a4",
                "shasum": ""
            },
            "require": {
                "ext-pdo": "*",
                "php": ">=7.4"
            },
            "require-dev": {
                "phpunit/phpunit": "^9.4",
                "vimeo/psalm": "4.0.1"
            },
            "type": "library",
            "autoload": {
                "psr-4": {
                    "Utopia\\Abuse\\": "src/Abuse"
                }
            },
            "notification-url": "https://packagist.org/downloads/",
            "license": [
                "MIT"
            ],
            "authors": [
                {
                    "name": "Eldad Fux",
                    "email": "eldad@appwrite.io"
                }
            ],
            "description": "A simple abuse library to manage application usage limits",
            "keywords": [
                "Abuse",
                "framework",
                "php",
                "upf",
                "utopia"
            ],
            "support": {
                "issues": "https://github.com/utopia-php/abuse/issues",
                "source": "https://github.com/utopia-php/abuse/tree/0.4.0"
            },
            "time": "2021-03-17T20:21:24+00:00"
        },
        {
            "name": "utopia-php/analytics",
            "version": "0.2.0",
            "source": {
                "type": "git",
                "url": "https://github.com/utopia-php/analytics.git",
                "reference": "adfc2d057a7f6ab618a77c8a20ed3e35485ff416"
            },
            "dist": {
                "type": "zip",
                "url": "https://api.github.com/repos/utopia-php/analytics/zipball/adfc2d057a7f6ab618a77c8a20ed3e35485ff416",
                "reference": "adfc2d057a7f6ab618a77c8a20ed3e35485ff416",
                "shasum": ""
            },
            "require": {
                "php": ">=7.4"
            },
            "require-dev": {
                "phpunit/phpunit": "^9.3",
                "vimeo/psalm": "4.0.1"
            },
            "type": "library",
            "autoload": {
                "psr-4": {
                    "Utopia\\Analytics\\": "src/Analytics"
                }
            },
            "notification-url": "https://packagist.org/downloads/",
            "license": [
                "MIT"
            ],
            "authors": [
                {
                    "name": "Eldad Fux",
                    "email": "eldad@appwrite.io"
                },
                {
                    "name": "Torsten Dittmann",
                    "email": "torsten@appwrite.io"
                }
            ],
            "description": "A simple library to track events & users.",
            "keywords": [
                "analytics",
                "framework",
                "php",
                "upf",
                "utopia"
            ],
            "support": {
                "issues": "https://github.com/utopia-php/analytics/issues",
                "source": "https://github.com/utopia-php/analytics/tree/0.2.0"
            },
            "time": "2021-03-23T21:33:07+00:00"
        },
        {
            "name": "utopia-php/audit",
            "version": "0.5.1",
            "source": {
                "type": "git",
                "url": "https://github.com/utopia-php/audit.git",
                "reference": "154a850170a58667a15e4b65fbabb6cd0b709dd9"
            },
            "dist": {
                "type": "zip",
                "url": "https://api.github.com/repos/utopia-php/audit/zipball/154a850170a58667a15e4b65fbabb6cd0b709dd9",
                "reference": "154a850170a58667a15e4b65fbabb6cd0b709dd9",
                "shasum": ""
            },
            "require": {
                "ext-pdo": "*",
                "php": ">=7.1"
            },
            "require-dev": {
                "phpunit/phpunit": "^9.3",
                "vimeo/psalm": "4.0.1"
            },
            "type": "library",
            "autoload": {
                "psr-4": {
                    "Utopia\\Audit\\": "src/Audit"
                }
            },
            "notification-url": "https://packagist.org/downloads/",
            "license": [
                "MIT"
            ],
            "authors": [
                {
                    "name": "Eldad Fux",
                    "email": "eldad@appwrite.io"
                }
            ],
            "description": "A simple audit library to manage application users logs",
            "keywords": [
                "Audit",
                "framework",
                "php",
                "upf",
                "utopia"
            ],
            "support": {
                "issues": "https://github.com/utopia-php/audit/issues",
                "source": "https://github.com/utopia-php/audit/tree/0.5.1"
            },
            "time": "2020-12-21T17:28:53+00:00"
        },
        {
            "name": "utopia-php/cache",
            "version": "0.2.3",
            "source": {
                "type": "git",
                "url": "https://github.com/utopia-php/cache.git",
                "reference": "a44b904127f88fa64673e402e5c0732ff6687d47"
            },
            "dist": {
                "type": "zip",
                "url": "https://api.github.com/repos/utopia-php/cache/zipball/a44b904127f88fa64673e402e5c0732ff6687d47",
                "reference": "a44b904127f88fa64673e402e5c0732ff6687d47",
                "shasum": ""
            },
            "require": {
                "ext-json": "*",
                "php": ">=7.3"
            },
            "require-dev": {
                "phpunit/phpunit": "^9.3",
                "vimeo/psalm": "4.0.1"
            },
            "type": "library",
            "autoload": {
                "psr-4": {
                    "Utopia\\Cache\\": "src/Cache"
                }
            },
            "notification-url": "https://packagist.org/downloads/",
            "license": [
                "MIT"
            ],
            "authors": [
                {
                    "name": "Eldad Fux",
                    "email": "eldad@appwrite.io"
                }
            ],
            "description": "A simple cache library to manage application cache storing, loading and purging",
            "keywords": [
                "cache",
                "framework",
                "php",
                "upf",
                "utopia"
            ],
            "support": {
                "issues": "https://github.com/utopia-php/cache/issues",
                "source": "https://github.com/utopia-php/cache/tree/0.2.3"
            },
            "time": "2020-10-24T10:11:01+00:00"
        },
        {
            "name": "utopia-php/cli",
            "version": "0.11.0",
            "source": {
                "type": "git",
                "url": "https://github.com/utopia-php/cli.git",
                "reference": "c7a6908a8dbe9234b8b2c954e5487d34cb079af6"
            },
            "dist": {
                "type": "zip",
                "url": "https://api.github.com/repos/utopia-php/cli/zipball/c7a6908a8dbe9234b8b2c954e5487d34cb079af6",
                "reference": "c7a6908a8dbe9234b8b2c954e5487d34cb079af6",
                "shasum": ""
            },
            "require": {
                "php": ">=7.4",
                "utopia-php/framework": "0.*.*"
            },
            "require-dev": {
                "phpunit/phpunit": "^9.3",
                "vimeo/psalm": "4.0.1"
            },
            "type": "library",
            "autoload": {
                "psr-4": {
                    "Utopia\\CLI\\": "src/CLI"
                }
            },
            "notification-url": "https://packagist.org/downloads/",
            "license": [
                "MIT"
            ],
            "authors": [
                {
                    "name": "Eldad Fux",
                    "email": "eldad@appwrite.io"
                }
            ],
            "description": "A simple CLI library to manage command line applications",
            "keywords": [
                "cli",
                "command line",
                "framework",
                "php",
                "upf",
                "utopia"
            ],
            "support": {
                "issues": "https://github.com/utopia-php/cli/issues",
                "source": "https://github.com/utopia-php/cli/tree/0.11.0"
            },
            "time": "2021-04-16T15:16:08+00:00"
        },
        {
            "name": "utopia-php/config",
            "version": "0.2.2",
            "source": {
                "type": "git",
                "url": "https://github.com/utopia-php/config.git",
                "reference": "a3d7bc0312d7150d5e04b1362dc34b2b136908cc"
            },
            "dist": {
                "type": "zip",
                "url": "https://api.github.com/repos/utopia-php/config/zipball/a3d7bc0312d7150d5e04b1362dc34b2b136908cc",
                "reference": "a3d7bc0312d7150d5e04b1362dc34b2b136908cc",
                "shasum": ""
            },
            "require": {
                "php": ">=7.3"
            },
            "require-dev": {
                "phpunit/phpunit": "^9.3",
                "vimeo/psalm": "4.0.1"
            },
            "type": "library",
            "autoload": {
                "psr-4": {
                    "Utopia\\Config\\": "src/Config"
                }
            },
            "notification-url": "https://packagist.org/downloads/",
            "license": [
                "MIT"
            ],
            "authors": [
                {
                    "name": "Eldad Fux",
                    "email": "eldad@appwrite.io"
                }
            ],
            "description": "A simple Config library to managing application config variables",
            "keywords": [
                "config",
                "framework",
                "php",
                "upf",
                "utopia"
            ],
            "support": {
                "issues": "https://github.com/utopia-php/config/issues",
                "source": "https://github.com/utopia-php/config/tree/0.2.2"
            },
            "time": "2020-10-24T09:49:09+00:00"
        },
        {
            "name": "utopia-php/domains",
            "version": "v1.1.0",
            "source": {
                "type": "git",
                "url": "https://github.com/utopia-php/domains.git",
                "reference": "1665e1d9932afa3be63b5c1e0dcfe01fe77d8e73"
            },
            "dist": {
                "type": "zip",
                "url": "https://api.github.com/repos/utopia-php/domains/zipball/1665e1d9932afa3be63b5c1e0dcfe01fe77d8e73",
                "reference": "1665e1d9932afa3be63b5c1e0dcfe01fe77d8e73",
                "shasum": ""
            },
            "require": {
                "php": ">=7.1"
            },
            "require-dev": {
                "phpunit/phpunit": "^7.0"
            },
            "type": "library",
            "autoload": {
                "psr-4": {
                    "Utopia\\Domains\\": "src/Domains"
                }
            },
            "notification-url": "https://packagist.org/downloads/",
            "license": [
                "MIT"
            ],
            "authors": [
                {
                    "name": "Eldad Fux",
                    "email": "eldad@appwrite.io"
                }
            ],
            "description": "Utopia Domains library is simple and lite library for parsing web domains. This library is aiming to be as simple and easy to learn and use.",
            "keywords": [
                "domains",
                "framework",
                "icann",
                "php",
                "public suffix",
                "tld",
                "tld extract",
                "upf",
                "utopia"
            ],
            "support": {
                "issues": "https://github.com/utopia-php/domains/issues",
                "source": "https://github.com/utopia-php/domains/tree/master"
            },
            "time": "2020-02-23T07:40:02+00:00"
        },
        {
            "name": "utopia-php/framework",
            "version": "0.14.1",
            "source": {
                "type": "git",
                "url": "https://github.com/utopia-php/framework.git",
                "reference": "632113288bebe41cbef79f0d355bd91609767b8c"
            },
            "dist": {
                "type": "zip",
                "url": "https://api.github.com/repos/utopia-php/framework/zipball/632113288bebe41cbef79f0d355bd91609767b8c",
                "reference": "632113288bebe41cbef79f0d355bd91609767b8c",
                "shasum": ""
            },
            "require": {
                "php": ">=7.3.0"
            },
            "require-dev": {
                "phpunit/phpunit": "^9.4",
                "vimeo/psalm": "4.0.1"
            },
            "type": "library",
            "autoload": {
                "psr-4": {
                    "Utopia\\": "src/"
                }
            },
            "notification-url": "https://packagist.org/downloads/",
            "license": [
                "MIT"
            ],
            "authors": [
                {
                    "name": "Eldad Fux",
                    "email": "eldad@appwrite.io"
                }
            ],
            "description": "A simple, light and advanced PHP framework",
            "keywords": [
                "framework",
                "php",
                "upf"
            ],
            "support": {
                "issues": "https://github.com/utopia-php/framework/issues",
                "source": "https://github.com/utopia-php/framework/tree/0.14.1"
            },
            "time": "2021-05-21T06:41:45+00:00"
        },
        {
            "name": "utopia-php/image",
            "version": "0.2.1",
            "source": {
                "type": "git",
                "url": "https://github.com/utopia-php/image.git",
                "reference": "0754955a165483852184d1215cc3bf659432d23a"
            },
            "dist": {
                "type": "zip",
                "url": "https://api.github.com/repos/utopia-php/image/zipball/0754955a165483852184d1215cc3bf659432d23a",
                "reference": "0754955a165483852184d1215cc3bf659432d23a",
                "shasum": ""
            },
            "require": {
                "chillerlan/php-qrcode": "4.3.0",
                "ext-imagick": "*",
                "php": ">=7.4"
            },
            "require-dev": {
                "phpunit/phpunit": "^9.3",
                "vimeo/psalm": "4.0.1"
            },
            "type": "library",
            "autoload": {
                "psr-4": {
                    "Utopia\\Image\\": "src/Image"
                }
            },
            "notification-url": "https://packagist.org/downloads/",
            "license": [
                "MIT"
            ],
            "authors": [
                {
                    "name": "Eldad Fux",
                    "email": "eldad@appwrite.io"
                }
            ],
            "description": "A simple Image manipulation library",
            "keywords": [
                "framework",
                "image",
                "php",
                "upf",
                "utopia"
            ],
            "support": {
                "issues": "https://github.com/utopia-php/image/issues",
                "source": "https://github.com/utopia-php/image/tree/0.2.1"
            },
            "time": "2021-04-13T07:47:24+00:00"
        },
        {
            "name": "utopia-php/locale",
            "version": "0.3.3",
            "source": {
                "type": "git",
                "url": "https://github.com/utopia-php/locale.git",
                "reference": "5b5b22aab786d6e66eb3b9d546b7e606deae68e4"
            },
            "dist": {
                "type": "zip",
                "url": "https://api.github.com/repos/utopia-php/locale/zipball/5b5b22aab786d6e66eb3b9d546b7e606deae68e4",
                "reference": "5b5b22aab786d6e66eb3b9d546b7e606deae68e4",
                "shasum": ""
            },
            "require": {
                "php": ">=7.1"
            },
            "require-dev": {
                "phpunit/phpunit": "^9.3",
                "vimeo/psalm": "4.0.1"
            },
            "type": "library",
            "autoload": {
                "psr-4": {
                    "Utopia\\Locale\\": "src/Locale"
                }
            },
            "notification-url": "https://packagist.org/downloads/",
            "license": [
                "MIT"
            ],
            "authors": [
                {
                    "name": "Eldad Fux",
                    "email": "eldad@appwrite.io"
                }
            ],
            "description": "A simple locale library to manage application translations",
            "keywords": [
                "framework",
                "locale",
                "php",
                "upf",
                "utopia"
            ],
            "support": {
                "issues": "https://github.com/utopia-php/locale/issues",
                "source": "https://github.com/utopia-php/locale/tree/0.3.3"
            },
            "time": "2020-10-24T08:12:55+00:00"
        },
        {
            "name": "utopia-php/preloader",
            "version": "0.2.4",
            "source": {
                "type": "git",
                "url": "https://github.com/utopia-php/preloader.git",
                "reference": "65ef48392e72172f584b0baa2e224f9a1cebcce0"
            },
            "dist": {
                "type": "zip",
                "url": "https://api.github.com/repos/utopia-php/preloader/zipball/65ef48392e72172f584b0baa2e224f9a1cebcce0",
                "reference": "65ef48392e72172f584b0baa2e224f9a1cebcce0",
                "shasum": ""
            },
            "require": {
                "php": ">=7.1"
            },
            "require-dev": {
                "phpunit/phpunit": "^9.3",
                "vimeo/psalm": "4.0.1"
            },
            "type": "library",
            "autoload": {
                "psr-4": {
                    "Utopia\\Preloader\\": "src/Preloader"
                }
            },
            "notification-url": "https://packagist.org/downloads/",
            "license": [
                "MIT"
            ],
            "authors": [
                {
                    "name": "Eldad Fux",
                    "email": "team@appwrite.io"
                }
            ],
            "description": "Utopia Preloader library is simple and lite library for managing PHP preloading configuration",
            "keywords": [
                "framework",
                "php",
                "preload",
                "preloader",
                "preloading",
                "upf",
                "utopia"
            ],
            "support": {
                "issues": "https://github.com/utopia-php/preloader/issues",
                "source": "https://github.com/utopia-php/preloader/tree/0.2.4"
            },
            "time": "2020-10-24T07:04:59+00:00"
        },
        {
            "name": "utopia-php/registry",
            "version": "0.5.0",
            "source": {
                "type": "git",
                "url": "https://github.com/utopia-php/registry.git",
                "reference": "bedc4ed54527b2803e6dfdccc39449f98522b70d"
            },
            "dist": {
                "type": "zip",
                "url": "https://api.github.com/repos/utopia-php/registry/zipball/bedc4ed54527b2803e6dfdccc39449f98522b70d",
                "reference": "bedc4ed54527b2803e6dfdccc39449f98522b70d",
                "shasum": ""
            },
            "require": {
                "php": ">=7.4"
            },
            "require-dev": {
                "phpunit/phpunit": "^9.3",
                "vimeo/psalm": "4.0.1"
            },
            "type": "library",
            "autoload": {
                "psr-4": {
                    "Utopia\\Registry\\": "src/Registry"
                }
            },
            "notification-url": "https://packagist.org/downloads/",
            "license": [
                "MIT"
            ],
            "authors": [
                {
                    "name": "Eldad Fux",
                    "email": "eldad@appwrite.io"
                }
            ],
            "description": "A simple dependency management library for PHP",
            "keywords": [
                "dependency management",
                "di",
                "framework",
                "php",
                "upf",
                "utopia"
            ],
            "support": {
                "issues": "https://github.com/utopia-php/registry/issues",
                "source": "https://github.com/utopia-php/registry/tree/0.5.0"
            },
            "time": "2021-03-10T10:45:22+00:00"
        },
        {
            "name": "utopia-php/storage",
            "version": "0.5.0",
            "source": {
                "type": "git",
                "url": "https://github.com/utopia-php/storage.git",
                "reference": "92ae20c7a2ac329f573a58a82dc245134cc63408"
            },
            "dist": {
                "type": "zip",
                "url": "https://api.github.com/repos/utopia-php/storage/zipball/92ae20c7a2ac329f573a58a82dc245134cc63408",
                "reference": "92ae20c7a2ac329f573a58a82dc245134cc63408",
                "shasum": ""
            },
            "require": {
                "php": ">=7.4",
                "utopia-php/framework": "0.*.*"
            },
            "require-dev": {
                "phpunit/phpunit": "^9.3",
                "vimeo/psalm": "4.0.1"
            },
            "type": "library",
            "autoload": {
                "psr-4": {
                    "Utopia\\Storage\\": "src/Storage"
                }
            },
            "notification-url": "https://packagist.org/downloads/",
            "license": [
                "MIT"
            ],
            "authors": [
                {
                    "name": "Eldad Fux",
                    "email": "eldad@appwrite.io"
                }
            ],
            "description": "A simple Storage library to manage application storage",
            "keywords": [
                "framework",
                "php",
                "storage",
                "upf",
                "utopia"
            ],
            "support": {
                "issues": "https://github.com/utopia-php/storage/issues",
                "source": "https://github.com/utopia-php/storage/tree/0.5.0"
            },
            "time": "2021-04-15T16:43:12+00:00"
        },
        {
            "name": "utopia-php/swoole",
            "version": "0.2.3",
            "source": {
                "type": "git",
                "url": "https://github.com/utopia-php/swoole.git",
                "reference": "45c42aae7e7d3f9f82bf194c2cfa5499b674aefe"
            },
            "dist": {
                "type": "zip",
                "url": "https://api.github.com/repos/utopia-php/swoole/zipball/45c42aae7e7d3f9f82bf194c2cfa5499b674aefe",
                "reference": "45c42aae7e7d3f9f82bf194c2cfa5499b674aefe",
                "shasum": ""
            },
            "require": {
                "ext-swoole": "*",
                "php": ">=7.4",
                "utopia-php/framework": "0.*.*"
            },
            "require-dev": {
                "phpunit/phpunit": "^9.3",
                "swoole/ide-helper": "4.5.5",
                "vimeo/psalm": "4.0.1"
            },
            "type": "library",
            "autoload": {
                "psr-4": {
                    "Utopia\\Swoole\\": "src/Swoole"
                }
            },
            "notification-url": "https://packagist.org/downloads/",
            "license": [
                "MIT"
            ],
            "authors": [
                {
                    "name": "Eldad Fux",
                    "email": "team@appwrite.io"
                }
            ],
            "description": "An extension for Utopia Framework to work with PHP Swoole as a PHP FPM alternative",
            "keywords": [
                "framework",
                "http",
                "php",
                "server",
                "swoole",
                "upf",
                "utopia"
            ],
            "support": {
                "issues": "https://github.com/utopia-php/swoole/issues",
                "source": "https://github.com/utopia-php/swoole/tree/0.2.3"
            },
            "time": "2021-03-22T22:39:24+00:00"
        },
        {
            "name": "utopia-php/system",
            "version": "0.4.0",
            "source": {
                "type": "git",
                "url": "https://github.com/utopia-php/system.git",
                "reference": "67c92c66ce8f0cc925a00bca89f7a188bf9183c0"
            },
            "dist": {
                "type": "zip",
                "url": "https://api.github.com/repos/utopia-php/system/zipball/67c92c66ce8f0cc925a00bca89f7a188bf9183c0",
                "reference": "67c92c66ce8f0cc925a00bca89f7a188bf9183c0",
                "shasum": ""
            },
            "require": {
                "php": ">=7.4"
            },
            "require-dev": {
                "phpunit/phpunit": "^9.3",
                "vimeo/psalm": "4.0.1"
            },
            "type": "library",
            "autoload": {
                "psr-4": {
                    "Utopia\\System\\": "src/System"
                }
            },
            "notification-url": "https://packagist.org/downloads/",
            "license": [
                "MIT"
            ],
            "authors": [
                {
                    "name": "Eldad Fux",
                    "email": "eldad@appwrite.io"
                },
                {
                    "name": "Torsten Dittmann",
                    "email": "torsten@appwrite.io"
                }
            ],
            "description": "A simple library for obtaining information about the host's system.",
            "keywords": [
                "framework",
                "php",
                "system",
                "upf",
                "utopia"
            ],
            "support": {
                "issues": "https://github.com/utopia-php/system/issues",
                "source": "https://github.com/utopia-php/system/tree/0.4.0"
            },
            "time": "2021-02-04T14:14:49+00:00"
        },
        {
            "name": "webmozart/assert",
            "version": "1.10.0",
            "source": {
                "type": "git",
                "url": "https://github.com/webmozarts/assert.git",
                "reference": "6964c76c7804814a842473e0c8fd15bab0f18e25"
            },
            "dist": {
                "type": "zip",
                "url": "https://api.github.com/repos/webmozarts/assert/zipball/6964c76c7804814a842473e0c8fd15bab0f18e25",
                "reference": "6964c76c7804814a842473e0c8fd15bab0f18e25",
                "shasum": ""
            },
            "require": {
                "php": "^7.2 || ^8.0",
                "symfony/polyfill-ctype": "^1.8"
            },
            "conflict": {
                "phpstan/phpstan": "<0.12.20",
                "vimeo/psalm": "<4.6.1 || 4.6.2"
            },
            "require-dev": {
                "phpunit/phpunit": "^8.5.13"
            },
            "type": "library",
            "extra": {
                "branch-alias": {
                    "dev-master": "1.10-dev"
                }
            },
            "autoload": {
                "psr-4": {
                    "Webmozart\\Assert\\": "src/"
                }
            },
            "notification-url": "https://packagist.org/downloads/",
            "license": [
                "MIT"
            ],
            "authors": [
                {
                    "name": "Bernhard Schussek",
                    "email": "bschussek@gmail.com"
                }
            ],
            "description": "Assertions to validate method input/output with nice error messages.",
            "keywords": [
                "assert",
                "check",
                "validate"
            ],
            "support": {
                "issues": "https://github.com/webmozarts/assert/issues",
                "source": "https://github.com/webmozarts/assert/tree/1.10.0"
            },
            "time": "2021-03-09T10:59:23+00:00"
        }
    ],
    "packages-dev": [
        {
            "name": "amphp/amp",
            "version": "v2.5.2",
            "source": {
                "type": "git",
                "url": "https://github.com/amphp/amp.git",
                "reference": "efca2b32a7580087adb8aabbff6be1dc1bb924a9"
            },
            "dist": {
                "type": "zip",
                "url": "https://api.github.com/repos/amphp/amp/zipball/efca2b32a7580087adb8aabbff6be1dc1bb924a9",
                "reference": "efca2b32a7580087adb8aabbff6be1dc1bb924a9",
                "shasum": ""
            },
            "require": {
                "php": ">=7"
            },
            "require-dev": {
                "amphp/php-cs-fixer-config": "dev-master",
                "amphp/phpunit-util": "^1",
                "ext-json": "*",
                "jetbrains/phpstorm-stubs": "^2019.3",
                "phpunit/phpunit": "^6.0.9 | ^7",
                "psalm/phar": "^3.11@dev",
                "react/promise": "^2"
            },
            "type": "library",
            "extra": {
                "branch-alias": {
                    "dev-master": "2.x-dev"
                }
            },
            "autoload": {
                "psr-4": {
                    "Amp\\": "lib"
                },
                "files": [
                    "lib/functions.php",
                    "lib/Internal/functions.php"
                ]
            },
            "notification-url": "https://packagist.org/downloads/",
            "license": [
                "MIT"
            ],
            "authors": [
                {
                    "name": "Daniel Lowrey",
                    "email": "rdlowrey@php.net"
                },
                {
                    "name": "Aaron Piotrowski",
                    "email": "aaron@trowski.com"
                },
                {
                    "name": "Bob Weinand",
                    "email": "bobwei9@hotmail.com"
                },
                {
                    "name": "Niklas Keller",
                    "email": "me@kelunik.com"
                }
            ],
            "description": "A non-blocking concurrency framework for PHP applications.",
            "homepage": "http://amphp.org/amp",
            "keywords": [
                "async",
                "asynchronous",
                "awaitable",
                "concurrency",
                "event",
                "event-loop",
                "future",
                "non-blocking",
                "promise"
            ],
            "support": {
                "irc": "irc://irc.freenode.org/amphp",
                "issues": "https://github.com/amphp/amp/issues",
                "source": "https://github.com/amphp/amp/tree/v2.5.2"
            },
            "funding": [
                {
                    "url": "https://github.com/amphp",
                    "type": "github"
                }
            ],
            "time": "2021-01-10T17:06:37+00:00"
        },
        {
            "name": "amphp/byte-stream",
            "version": "v1.8.1",
            "source": {
                "type": "git",
                "url": "https://github.com/amphp/byte-stream.git",
                "reference": "acbd8002b3536485c997c4e019206b3f10ca15bd"
            },
            "dist": {
                "type": "zip",
                "url": "https://api.github.com/repos/amphp/byte-stream/zipball/acbd8002b3536485c997c4e019206b3f10ca15bd",
                "reference": "acbd8002b3536485c997c4e019206b3f10ca15bd",
                "shasum": ""
            },
            "require": {
                "amphp/amp": "^2",
                "php": ">=7.1"
            },
            "require-dev": {
                "amphp/php-cs-fixer-config": "dev-master",
                "amphp/phpunit-util": "^1.4",
                "friendsofphp/php-cs-fixer": "^2.3",
                "jetbrains/phpstorm-stubs": "^2019.3",
                "phpunit/phpunit": "^6 || ^7 || ^8",
                "psalm/phar": "^3.11.4"
            },
            "type": "library",
            "extra": {
                "branch-alias": {
                    "dev-master": "1.x-dev"
                }
            },
            "autoload": {
                "psr-4": {
                    "Amp\\ByteStream\\": "lib"
                },
                "files": [
                    "lib/functions.php"
                ]
            },
            "notification-url": "https://packagist.org/downloads/",
            "license": [
                "MIT"
            ],
            "authors": [
                {
                    "name": "Aaron Piotrowski",
                    "email": "aaron@trowski.com"
                },
                {
                    "name": "Niklas Keller",
                    "email": "me@kelunik.com"
                }
            ],
            "description": "A stream abstraction to make working with non-blocking I/O simple.",
            "homepage": "http://amphp.org/byte-stream",
            "keywords": [
                "amp",
                "amphp",
                "async",
                "io",
                "non-blocking",
                "stream"
            ],
            "support": {
                "irc": "irc://irc.freenode.org/amphp",
                "issues": "https://github.com/amphp/byte-stream/issues",
                "source": "https://github.com/amphp/byte-stream/tree/v1.8.1"
            },
            "funding": [
                {
                    "url": "https://github.com/amphp",
                    "type": "github"
                }
            ],
            "time": "2021-03-30T17:13:30+00:00"
        },
        {
            "name": "appwrite/sdk-generator",
            "version": "0.10.6",
            "source": {
                "type": "git",
                "url": "https://github.com/appwrite/sdk-generator.git",
                "reference": "ab4adb0b9126c617e11c8fdf4352c8aa9a715ecc"
            },
            "dist": {
                "type": "zip",
                "url": "https://api.github.com/repos/appwrite/sdk-generator/zipball/ab4adb0b9126c617e11c8fdf4352c8aa9a715ecc",
                "reference": "ab4adb0b9126c617e11c8fdf4352c8aa9a715ecc",
                "shasum": ""
            },
            "require": {
                "ext-curl": "*",
                "ext-json": "*",
                "ext-mbstring": "*",
                "matthiasmullie/minify": "^1.3",
                "php": ">=7.0.0",
                "twig/twig": "^2.14"
            },
            "require-dev": {
                "phpunit/phpunit": "^7.0"
            },
            "type": "library",
            "autoload": {
                "psr-4": {
                    "Appwrite\\SDK\\": "src/SDK",
                    "Appwrite\\Spec\\": "src/Spec"
                }
            },
            "notification-url": "https://packagist.org/downloads/",
            "license": [
                "MIT"
            ],
            "authors": [
                {
                    "name": "Eldad Fux",
                    "email": "eldad@appwrite.io"
                }
            ],
            "description": "Appwrite PHP library for generating API SDKs for multiple programming languages and platforms",
            "support": {
                "issues": "https://github.com/appwrite/sdk-generator/issues",
                "source": "https://github.com/appwrite/sdk-generator/tree/0.10.6"
            },
            "time": "2021-05-24T14:32:40+00:00"
        },
        {
            "name": "composer/package-versions-deprecated",
            "version": "1.11.99.2",
            "source": {
                "type": "git",
                "url": "https://github.com/composer/package-versions-deprecated.git",
                "reference": "c6522afe5540d5fc46675043d3ed5a45a740b27c"
            },
            "dist": {
                "type": "zip",
                "url": "https://api.github.com/repos/composer/package-versions-deprecated/zipball/c6522afe5540d5fc46675043d3ed5a45a740b27c",
                "reference": "c6522afe5540d5fc46675043d3ed5a45a740b27c",
                "shasum": ""
            },
            "require": {
                "composer-plugin-api": "^1.1.0 || ^2.0",
                "php": "^7 || ^8"
            },
            "replace": {
                "ocramius/package-versions": "1.11.99"
            },
            "require-dev": {
                "composer/composer": "^1.9.3 || ^2.0@dev",
                "ext-zip": "^1.13",
                "phpunit/phpunit": "^6.5 || ^7"
            },
            "type": "composer-plugin",
            "extra": {
                "class": "PackageVersions\\Installer",
                "branch-alias": {
                    "dev-master": "1.x-dev"
                }
            },
            "autoload": {
                "psr-4": {
                    "PackageVersions\\": "src/PackageVersions"
                }
            },
            "notification-url": "https://packagist.org/downloads/",
            "license": [
                "MIT"
            ],
            "authors": [
                {
                    "name": "Marco Pivetta",
                    "email": "ocramius@gmail.com"
                },
                {
                    "name": "Jordi Boggiano",
                    "email": "j.boggiano@seld.be"
                }
            ],
            "description": "Composer plugin that provides efficient querying for installed package versions (no runtime IO)",
            "support": {
                "issues": "https://github.com/composer/package-versions-deprecated/issues",
                "source": "https://github.com/composer/package-versions-deprecated/tree/1.11.99.2"
            },
            "funding": [
                {
                    "url": "https://packagist.com",
                    "type": "custom"
                },
                {
                    "url": "https://github.com/composer",
                    "type": "github"
                },
                {
                    "url": "https://tidelift.com/funding/github/packagist/composer/composer",
                    "type": "tidelift"
                }
            ],
            "time": "2021-05-24T07:46:03+00:00"
        },
        {
            "name": "composer/semver",
            "version": "3.2.5",
            "source": {
                "type": "git",
                "url": "https://github.com/composer/semver.git",
                "reference": "31f3ea725711245195f62e54ffa402d8ef2fdba9"
            },
            "dist": {
                "type": "zip",
                "url": "https://api.github.com/repos/composer/semver/zipball/31f3ea725711245195f62e54ffa402d8ef2fdba9",
                "reference": "31f3ea725711245195f62e54ffa402d8ef2fdba9",
                "shasum": ""
            },
            "require": {
                "php": "^5.3.2 || ^7.0 || ^8.0"
            },
            "require-dev": {
                "phpstan/phpstan": "^0.12.54",
                "symfony/phpunit-bridge": "^4.2 || ^5"
            },
            "type": "library",
            "extra": {
                "branch-alias": {
                    "dev-main": "3.x-dev"
                }
            },
            "autoload": {
                "psr-4": {
                    "Composer\\Semver\\": "src"
                }
            },
            "notification-url": "https://packagist.org/downloads/",
            "license": [
                "MIT"
            ],
            "authors": [
                {
                    "name": "Nils Adermann",
                    "email": "naderman@naderman.de",
                    "homepage": "http://www.naderman.de"
                },
                {
                    "name": "Jordi Boggiano",
                    "email": "j.boggiano@seld.be",
                    "homepage": "http://seld.be"
                },
                {
                    "name": "Rob Bast",
                    "email": "rob.bast@gmail.com",
                    "homepage": "http://robbast.nl"
                }
            ],
            "description": "Semver library that offers utilities, version constraint parsing and validation.",
            "keywords": [
                "semantic",
                "semver",
                "validation",
                "versioning"
            ],
            "support": {
                "irc": "irc://irc.freenode.org/composer",
                "issues": "https://github.com/composer/semver/issues",
                "source": "https://github.com/composer/semver/tree/3.2.5"
            },
            "funding": [
                {
                    "url": "https://packagist.com",
                    "type": "custom"
                },
                {
                    "url": "https://github.com/composer",
                    "type": "github"
                },
                {
                    "url": "https://tidelift.com/funding/github/packagist/composer/composer",
                    "type": "tidelift"
                }
            ],
            "time": "2021-05-24T12:41:47+00:00"
        },
        {
            "name": "composer/xdebug-handler",
            "version": "2.0.1",
            "source": {
                "type": "git",
                "url": "https://github.com/composer/xdebug-handler.git",
                "reference": "964adcdd3a28bf9ed5d9ac6450064e0d71ed7496"
            },
            "dist": {
                "type": "zip",
                "url": "https://api.github.com/repos/composer/xdebug-handler/zipball/964adcdd3a28bf9ed5d9ac6450064e0d71ed7496",
                "reference": "964adcdd3a28bf9ed5d9ac6450064e0d71ed7496",
                "shasum": ""
            },
            "require": {
                "php": "^5.3.2 || ^7.0 || ^8.0",
                "psr/log": "^1.0"
            },
            "require-dev": {
                "phpstan/phpstan": "^0.12.55",
                "symfony/phpunit-bridge": "^4.2 || ^5"
            },
            "type": "library",
            "autoload": {
                "psr-4": {
                    "Composer\\XdebugHandler\\": "src"
                }
            },
            "notification-url": "https://packagist.org/downloads/",
            "license": [
                "MIT"
            ],
            "authors": [
                {
                    "name": "John Stevenson",
                    "email": "john-stevenson@blueyonder.co.uk"
                }
            ],
            "description": "Restarts a process without Xdebug.",
            "keywords": [
                "Xdebug",
                "performance"
            ],
            "support": {
                "irc": "irc://irc.freenode.org/composer",
                "issues": "https://github.com/composer/xdebug-handler/issues",
                "source": "https://github.com/composer/xdebug-handler/tree/2.0.1"
            },
            "funding": [
                {
                    "url": "https://packagist.com",
                    "type": "custom"
                },
                {
                    "url": "https://github.com/composer",
                    "type": "github"
                },
                {
                    "url": "https://tidelift.com/funding/github/packagist/composer/composer",
                    "type": "tidelift"
                }
            ],
            "time": "2021-05-05T19:37:51+00:00"
        },
        {
            "name": "dnoegel/php-xdg-base-dir",
            "version": "v0.1.1",
            "source": {
                "type": "git",
                "url": "https://github.com/dnoegel/php-xdg-base-dir.git",
                "reference": "8f8a6e48c5ecb0f991c2fdcf5f154a47d85f9ffd"
            },
            "dist": {
                "type": "zip",
                "url": "https://api.github.com/repos/dnoegel/php-xdg-base-dir/zipball/8f8a6e48c5ecb0f991c2fdcf5f154a47d85f9ffd",
                "reference": "8f8a6e48c5ecb0f991c2fdcf5f154a47d85f9ffd",
                "shasum": ""
            },
            "require": {
                "php": ">=5.3.2"
            },
            "require-dev": {
                "phpunit/phpunit": "~7.0|~6.0|~5.0|~4.8.35"
            },
            "type": "library",
            "autoload": {
                "psr-4": {
                    "XdgBaseDir\\": "src/"
                }
            },
            "notification-url": "https://packagist.org/downloads/",
            "license": [
                "MIT"
            ],
            "description": "implementation of xdg base directory specification for php",
            "support": {
                "issues": "https://github.com/dnoegel/php-xdg-base-dir/issues",
                "source": "https://github.com/dnoegel/php-xdg-base-dir/tree/v0.1.1"
            },
            "time": "2019-12-04T15:06:13+00:00"
        },
        {
            "name": "doctrine/instantiator",
            "version": "1.4.0",
            "source": {
                "type": "git",
                "url": "https://github.com/doctrine/instantiator.git",
                "reference": "d56bf6102915de5702778fe20f2de3b2fe570b5b"
            },
            "dist": {
                "type": "zip",
                "url": "https://api.github.com/repos/doctrine/instantiator/zipball/d56bf6102915de5702778fe20f2de3b2fe570b5b",
                "reference": "d56bf6102915de5702778fe20f2de3b2fe570b5b",
                "shasum": ""
            },
            "require": {
                "php": "^7.1 || ^8.0"
            },
            "require-dev": {
                "doctrine/coding-standard": "^8.0",
                "ext-pdo": "*",
                "ext-phar": "*",
                "phpbench/phpbench": "^0.13 || 1.0.0-alpha2",
                "phpstan/phpstan": "^0.12",
                "phpstan/phpstan-phpunit": "^0.12",
                "phpunit/phpunit": "^7.0 || ^8.0 || ^9.0"
            },
            "type": "library",
            "autoload": {
                "psr-4": {
                    "Doctrine\\Instantiator\\": "src/Doctrine/Instantiator/"
                }
            },
            "notification-url": "https://packagist.org/downloads/",
            "license": [
                "MIT"
            ],
            "authors": [
                {
                    "name": "Marco Pivetta",
                    "email": "ocramius@gmail.com",
                    "homepage": "https://ocramius.github.io/"
                }
            ],
            "description": "A small, lightweight utility to instantiate objects in PHP without invoking their constructors",
            "homepage": "https://www.doctrine-project.org/projects/instantiator.html",
            "keywords": [
                "constructor",
                "instantiate"
            ],
            "support": {
                "issues": "https://github.com/doctrine/instantiator/issues",
                "source": "https://github.com/doctrine/instantiator/tree/1.4.0"
            },
            "funding": [
                {
                    "url": "https://www.doctrine-project.org/sponsorship.html",
                    "type": "custom"
                },
                {
                    "url": "https://www.patreon.com/phpdoctrine",
                    "type": "patreon"
                },
                {
                    "url": "https://tidelift.com/funding/github/packagist/doctrine%2Finstantiator",
                    "type": "tidelift"
                }
            ],
            "time": "2020-11-10T18:47:58+00:00"
        },
        {
            "name": "felixfbecker/advanced-json-rpc",
            "version": "v3.2.0",
            "source": {
                "type": "git",
                "url": "https://github.com/felixfbecker/php-advanced-json-rpc.git",
                "reference": "06f0b06043c7438959dbdeed8bb3f699a19be22e"
            },
            "dist": {
                "type": "zip",
                "url": "https://api.github.com/repos/felixfbecker/php-advanced-json-rpc/zipball/06f0b06043c7438959dbdeed8bb3f699a19be22e",
                "reference": "06f0b06043c7438959dbdeed8bb3f699a19be22e",
                "shasum": ""
            },
            "require": {
                "netresearch/jsonmapper": "^1.0 || ^2.0",
                "php": "^7.1 || ^8.0",
                "phpdocumentor/reflection-docblock": "^4.3.4 || ^5.0.0"
            },
            "require-dev": {
                "phpunit/phpunit": "^7.0 || ^8.0"
            },
            "type": "library",
            "autoload": {
                "psr-4": {
                    "AdvancedJsonRpc\\": "lib/"
                }
            },
            "notification-url": "https://packagist.org/downloads/",
            "license": [
                "ISC"
            ],
            "authors": [
                {
                    "name": "Felix Becker",
                    "email": "felix.b@outlook.com"
                }
            ],
            "description": "A more advanced JSONRPC implementation",
            "support": {
                "issues": "https://github.com/felixfbecker/php-advanced-json-rpc/issues",
                "source": "https://github.com/felixfbecker/php-advanced-json-rpc/tree/v3.2.0"
            },
            "time": "2021-01-10T17:48:47+00:00"
        },
        {
            "name": "felixfbecker/language-server-protocol",
            "version": "1.5.1",
            "source": {
                "type": "git",
                "url": "https://github.com/felixfbecker/php-language-server-protocol.git",
                "reference": "9d846d1f5cf101deee7a61c8ba7caa0a975cd730"
            },
            "dist": {
                "type": "zip",
                "url": "https://api.github.com/repos/felixfbecker/php-language-server-protocol/zipball/9d846d1f5cf101deee7a61c8ba7caa0a975cd730",
                "reference": "9d846d1f5cf101deee7a61c8ba7caa0a975cd730",
                "shasum": ""
            },
            "require": {
                "php": ">=7.1"
            },
            "require-dev": {
                "phpstan/phpstan": "*",
                "squizlabs/php_codesniffer": "^3.1",
                "vimeo/psalm": "^4.0"
            },
            "type": "library",
            "extra": {
                "branch-alias": {
                    "dev-master": "1.x-dev"
                }
            },
            "autoload": {
                "psr-4": {
                    "LanguageServerProtocol\\": "src/"
                }
            },
            "notification-url": "https://packagist.org/downloads/",
            "license": [
                "ISC"
            ],
            "authors": [
                {
                    "name": "Felix Becker",
                    "email": "felix.b@outlook.com"
                }
            ],
            "description": "PHP classes for the Language Server Protocol",
            "keywords": [
                "language",
                "microsoft",
                "php",
                "server"
            ],
            "support": {
                "issues": "https://github.com/felixfbecker/php-language-server-protocol/issues",
                "source": "https://github.com/felixfbecker/php-language-server-protocol/tree/1.5.1"
            },
            "time": "2021-02-22T14:02:09+00:00"
        },
        {
            "name": "matthiasmullie/minify",
            "version": "1.3.66",
            "source": {
                "type": "git",
                "url": "https://github.com/matthiasmullie/minify.git",
                "reference": "45fd3b0f1dfa2c965857c6d4a470bea52adc31a6"
            },
            "dist": {
                "type": "zip",
                "url": "https://api.github.com/repos/matthiasmullie/minify/zipball/45fd3b0f1dfa2c965857c6d4a470bea52adc31a6",
                "reference": "45fd3b0f1dfa2c965857c6d4a470bea52adc31a6",
                "shasum": ""
            },
            "require": {
                "ext-pcre": "*",
                "matthiasmullie/path-converter": "~1.1",
                "php": ">=5.3.0"
            },
            "require-dev": {
                "friendsofphp/php-cs-fixer": "~2.0",
                "matthiasmullie/scrapbook": "dev-master",
                "phpunit/phpunit": ">=4.8"
            },
            "suggest": {
                "psr/cache-implementation": "Cache implementation to use with Minify::cache"
            },
            "bin": [
                "bin/minifycss",
                "bin/minifyjs"
            ],
            "type": "library",
            "autoload": {
                "psr-4": {
                    "MatthiasMullie\\Minify\\": "src/"
                }
            },
            "notification-url": "https://packagist.org/downloads/",
            "license": [
                "MIT"
            ],
            "authors": [
                {
                    "name": "Matthias Mullie",
                    "email": "minify@mullie.eu",
                    "homepage": "http://www.mullie.eu",
                    "role": "Developer"
                }
            ],
            "description": "CSS & JavaScript minifier, in PHP. Removes whitespace, strips comments, combines files (incl. @import statements and small assets in CSS files), and optimizes/shortens a few common programming patterns.",
            "homepage": "http://www.minifier.org",
            "keywords": [
                "JS",
                "css",
                "javascript",
                "minifier",
                "minify"
            ],
            "support": {
                "issues": "https://github.com/matthiasmullie/minify/issues",
                "source": "https://github.com/matthiasmullie/minify/tree/1.3.66"
            },
            "funding": [
                {
                    "url": "https://github.com/[user1",
                    "type": "github"
                },
                {
                    "url": "https://github.com/matthiasmullie] # Replace with up to 4 GitHub Sponsors-enabled usernames e.g.",
                    "type": "github"
                },
                {
                    "url": "https://github.com/user2",
                    "type": "github"
                }
            ],
            "time": "2021-01-06T15:18:10+00:00"
        },
        {
            "name": "matthiasmullie/path-converter",
            "version": "1.1.3",
            "source": {
                "type": "git",
                "url": "https://github.com/matthiasmullie/path-converter.git",
                "reference": "e7d13b2c7e2f2268e1424aaed02085518afa02d9"
            },
            "dist": {
                "type": "zip",
                "url": "https://api.github.com/repos/matthiasmullie/path-converter/zipball/e7d13b2c7e2f2268e1424aaed02085518afa02d9",
                "reference": "e7d13b2c7e2f2268e1424aaed02085518afa02d9",
                "shasum": ""
            },
            "require": {
                "ext-pcre": "*",
                "php": ">=5.3.0"
            },
            "require-dev": {
                "phpunit/phpunit": "~4.8"
            },
            "type": "library",
            "autoload": {
                "psr-4": {
                    "MatthiasMullie\\PathConverter\\": "src/"
                }
            },
            "notification-url": "https://packagist.org/downloads/",
            "license": [
                "MIT"
            ],
            "authors": [
                {
                    "name": "Matthias Mullie",
                    "email": "pathconverter@mullie.eu",
                    "homepage": "http://www.mullie.eu",
                    "role": "Developer"
                }
            ],
            "description": "Relative path converter",
            "homepage": "http://github.com/matthiasmullie/path-converter",
            "keywords": [
                "converter",
                "path",
                "paths",
                "relative"
            ],
            "support": {
                "issues": "https://github.com/matthiasmullie/path-converter/issues",
                "source": "https://github.com/matthiasmullie/path-converter/tree/1.1.3"
            },
            "time": "2019-02-05T23:41:09+00:00"
        },
        {
            "name": "myclabs/deep-copy",
            "version": "1.10.2",
            "source": {
                "type": "git",
                "url": "https://github.com/myclabs/DeepCopy.git",
                "reference": "776f831124e9c62e1a2c601ecc52e776d8bb7220"
            },
            "dist": {
                "type": "zip",
                "url": "https://api.github.com/repos/myclabs/DeepCopy/zipball/776f831124e9c62e1a2c601ecc52e776d8bb7220",
                "reference": "776f831124e9c62e1a2c601ecc52e776d8bb7220",
                "shasum": ""
            },
            "require": {
                "php": "^7.1 || ^8.0"
            },
            "replace": {
                "myclabs/deep-copy": "self.version"
            },
            "require-dev": {
                "doctrine/collections": "^1.0",
                "doctrine/common": "^2.6",
                "phpunit/phpunit": "^7.1"
            },
            "type": "library",
            "autoload": {
                "psr-4": {
                    "DeepCopy\\": "src/DeepCopy/"
                },
                "files": [
                    "src/DeepCopy/deep_copy.php"
                ]
            },
            "notification-url": "https://packagist.org/downloads/",
            "license": [
                "MIT"
            ],
            "description": "Create deep copies (clones) of your objects",
            "keywords": [
                "clone",
                "copy",
                "duplicate",
                "object",
                "object graph"
            ],
            "support": {
                "issues": "https://github.com/myclabs/DeepCopy/issues",
                "source": "https://github.com/myclabs/DeepCopy/tree/1.10.2"
            },
            "funding": [
                {
                    "url": "https://tidelift.com/funding/github/packagist/myclabs/deep-copy",
                    "type": "tidelift"
                }
            ],
            "time": "2020-11-13T09:40:50+00:00"
        },
        {
            "name": "netresearch/jsonmapper",
            "version": "v2.1.0",
            "source": {
                "type": "git",
                "url": "https://github.com/cweiske/jsonmapper.git",
                "reference": "e0f1e33a71587aca81be5cffbb9746510e1fe04e"
            },
            "dist": {
                "type": "zip",
                "url": "https://api.github.com/repos/cweiske/jsonmapper/zipball/e0f1e33a71587aca81be5cffbb9746510e1fe04e",
                "reference": "e0f1e33a71587aca81be5cffbb9746510e1fe04e",
                "shasum": ""
            },
            "require": {
                "ext-json": "*",
                "ext-pcre": "*",
                "ext-reflection": "*",
                "ext-spl": "*",
                "php": ">=5.6"
            },
            "require-dev": {
                "phpunit/phpunit": "~4.8.35 || ~5.7 || ~6.4 || ~7.0",
                "squizlabs/php_codesniffer": "~3.5"
            },
            "type": "library",
            "autoload": {
                "psr-0": {
                    "JsonMapper": "src/"
                }
            },
            "notification-url": "https://packagist.org/downloads/",
            "license": [
                "OSL-3.0"
            ],
            "authors": [
                {
                    "name": "Christian Weiske",
                    "email": "cweiske@cweiske.de",
                    "homepage": "http://github.com/cweiske/jsonmapper/",
                    "role": "Developer"
                }
            ],
            "description": "Map nested JSON structures onto PHP classes",
            "support": {
                "email": "cweiske@cweiske.de",
                "issues": "https://github.com/cweiske/jsonmapper/issues",
                "source": "https://github.com/cweiske/jsonmapper/tree/master"
            },
            "time": "2020-04-16T18:48:43+00:00"
        },
        {
            "name": "nikic/php-parser",
            "version": "v4.10.5",
            "source": {
                "type": "git",
                "url": "https://github.com/nikic/PHP-Parser.git",
                "reference": "4432ba399e47c66624bc73c8c0f811e5c109576f"
            },
            "dist": {
                "type": "zip",
                "url": "https://api.github.com/repos/nikic/PHP-Parser/zipball/4432ba399e47c66624bc73c8c0f811e5c109576f",
                "reference": "4432ba399e47c66624bc73c8c0f811e5c109576f",
                "shasum": ""
            },
            "require": {
                "ext-tokenizer": "*",
                "php": ">=7.0"
            },
            "require-dev": {
                "ircmaxell/php-yacc": "^0.0.7",
                "phpunit/phpunit": "^6.5 || ^7.0 || ^8.0 || ^9.0"
            },
            "bin": [
                "bin/php-parse"
            ],
            "type": "library",
            "extra": {
                "branch-alias": {
                    "dev-master": "4.9-dev"
                }
            },
            "autoload": {
                "psr-4": {
                    "PhpParser\\": "lib/PhpParser"
                }
            },
            "notification-url": "https://packagist.org/downloads/",
            "license": [
                "BSD-3-Clause"
            ],
            "authors": [
                {
                    "name": "Nikita Popov"
                }
            ],
            "description": "A PHP parser written in PHP",
            "keywords": [
                "parser",
                "php"
            ],
            "support": {
                "issues": "https://github.com/nikic/PHP-Parser/issues",
                "source": "https://github.com/nikic/PHP-Parser/tree/v4.10.5"
            },
            "time": "2021-05-03T19:11:20+00:00"
        },
        {
            "name": "openlss/lib-array2xml",
            "version": "1.0.0",
            "source": {
                "type": "git",
                "url": "https://github.com/nullivex/lib-array2xml.git",
                "reference": "a91f18a8dfc69ffabe5f9b068bc39bb202c81d90"
            },
            "dist": {
                "type": "zip",
                "url": "https://api.github.com/repos/nullivex/lib-array2xml/zipball/a91f18a8dfc69ffabe5f9b068bc39bb202c81d90",
                "reference": "a91f18a8dfc69ffabe5f9b068bc39bb202c81d90",
                "shasum": ""
            },
            "require": {
                "php": ">=5.3.2"
            },
            "type": "library",
            "autoload": {
                "psr-0": {
                    "LSS": ""
                }
            },
            "notification-url": "https://packagist.org/downloads/",
            "license": [
                "Apache-2.0"
            ],
            "authors": [
                {
                    "name": "Bryan Tong",
                    "email": "bryan@nullivex.com",
                    "homepage": "https://www.nullivex.com"
                },
                {
                    "name": "Tony Butler",
                    "email": "spudz76@gmail.com",
                    "homepage": "https://www.nullivex.com"
                }
            ],
            "description": "Array2XML conversion library credit to lalit.org",
            "homepage": "https://www.nullivex.com",
            "keywords": [
                "array",
                "array conversion",
                "xml",
                "xml conversion"
            ],
            "support": {
                "issues": "https://github.com/nullivex/lib-array2xml/issues",
                "source": "https://github.com/nullivex/lib-array2xml/tree/master"
            },
            "time": "2019-03-29T20:06:56+00:00"
        },
        {
            "name": "phar-io/manifest",
            "version": "2.0.1",
            "source": {
                "type": "git",
                "url": "https://github.com/phar-io/manifest.git",
                "reference": "85265efd3af7ba3ca4b2a2c34dbfc5788dd29133"
            },
            "dist": {
                "type": "zip",
                "url": "https://api.github.com/repos/phar-io/manifest/zipball/85265efd3af7ba3ca4b2a2c34dbfc5788dd29133",
                "reference": "85265efd3af7ba3ca4b2a2c34dbfc5788dd29133",
                "shasum": ""
            },
            "require": {
                "ext-dom": "*",
                "ext-phar": "*",
                "ext-xmlwriter": "*",
                "phar-io/version": "^3.0.1",
                "php": "^7.2 || ^8.0"
            },
            "type": "library",
            "extra": {
                "branch-alias": {
                    "dev-master": "2.0.x-dev"
                }
            },
            "autoload": {
                "classmap": [
                    "src/"
                ]
            },
            "notification-url": "https://packagist.org/downloads/",
            "license": [
                "BSD-3-Clause"
            ],
            "authors": [
                {
                    "name": "Arne Blankerts",
                    "email": "arne@blankerts.de",
                    "role": "Developer"
                },
                {
                    "name": "Sebastian Heuer",
                    "email": "sebastian@phpeople.de",
                    "role": "Developer"
                },
                {
                    "name": "Sebastian Bergmann",
                    "email": "sebastian@phpunit.de",
                    "role": "Developer"
                }
            ],
            "description": "Component for reading phar.io manifest information from a PHP Archive (PHAR)",
            "support": {
                "issues": "https://github.com/phar-io/manifest/issues",
                "source": "https://github.com/phar-io/manifest/tree/master"
            },
            "time": "2020-06-27T14:33:11+00:00"
        },
        {
            "name": "phar-io/version",
            "version": "3.1.0",
            "source": {
                "type": "git",
                "url": "https://github.com/phar-io/version.git",
                "reference": "bae7c545bef187884426f042434e561ab1ddb182"
            },
            "dist": {
                "type": "zip",
                "url": "https://api.github.com/repos/phar-io/version/zipball/bae7c545bef187884426f042434e561ab1ddb182",
                "reference": "bae7c545bef187884426f042434e561ab1ddb182",
                "shasum": ""
            },
            "require": {
                "php": "^7.2 || ^8.0"
            },
            "type": "library",
            "autoload": {
                "classmap": [
                    "src/"
                ]
            },
            "notification-url": "https://packagist.org/downloads/",
            "license": [
                "BSD-3-Clause"
            ],
            "authors": [
                {
                    "name": "Arne Blankerts",
                    "email": "arne@blankerts.de",
                    "role": "Developer"
                },
                {
                    "name": "Sebastian Heuer",
                    "email": "sebastian@phpeople.de",
                    "role": "Developer"
                },
                {
                    "name": "Sebastian Bergmann",
                    "email": "sebastian@phpunit.de",
                    "role": "Developer"
                }
            ],
            "description": "Library for handling version information and constraints",
            "support": {
                "issues": "https://github.com/phar-io/version/issues",
                "source": "https://github.com/phar-io/version/tree/3.1.0"
            },
            "time": "2021-02-23T14:00:09+00:00"
        },
        {
            "name": "phpdocumentor/reflection-common",
            "version": "2.2.0",
            "source": {
                "type": "git",
                "url": "https://github.com/phpDocumentor/ReflectionCommon.git",
                "reference": "1d01c49d4ed62f25aa84a747ad35d5a16924662b"
            },
            "dist": {
                "type": "zip",
                "url": "https://api.github.com/repos/phpDocumentor/ReflectionCommon/zipball/1d01c49d4ed62f25aa84a747ad35d5a16924662b",
                "reference": "1d01c49d4ed62f25aa84a747ad35d5a16924662b",
                "shasum": ""
            },
            "require": {
                "php": "^7.2 || ^8.0"
            },
            "type": "library",
            "extra": {
                "branch-alias": {
                    "dev-2.x": "2.x-dev"
                }
            },
            "autoload": {
                "psr-4": {
                    "phpDocumentor\\Reflection\\": "src/"
                }
            },
            "notification-url": "https://packagist.org/downloads/",
            "license": [
                "MIT"
            ],
            "authors": [
                {
                    "name": "Jaap van Otterdijk",
                    "email": "opensource@ijaap.nl"
                }
            ],
            "description": "Common reflection classes used by phpdocumentor to reflect the code structure",
            "homepage": "http://www.phpdoc.org",
            "keywords": [
                "FQSEN",
                "phpDocumentor",
                "phpdoc",
                "reflection",
                "static analysis"
            ],
            "support": {
                "issues": "https://github.com/phpDocumentor/ReflectionCommon/issues",
                "source": "https://github.com/phpDocumentor/ReflectionCommon/tree/2.x"
            },
            "time": "2020-06-27T09:03:43+00:00"
        },
        {
            "name": "phpdocumentor/reflection-docblock",
            "version": "5.2.2",
            "source": {
                "type": "git",
                "url": "https://github.com/phpDocumentor/ReflectionDocBlock.git",
                "reference": "069a785b2141f5bcf49f3e353548dc1cce6df556"
            },
            "dist": {
                "type": "zip",
                "url": "https://api.github.com/repos/phpDocumentor/ReflectionDocBlock/zipball/069a785b2141f5bcf49f3e353548dc1cce6df556",
                "reference": "069a785b2141f5bcf49f3e353548dc1cce6df556",
                "shasum": ""
            },
            "require": {
                "ext-filter": "*",
                "php": "^7.2 || ^8.0",
                "phpdocumentor/reflection-common": "^2.2",
                "phpdocumentor/type-resolver": "^1.3",
                "webmozart/assert": "^1.9.1"
            },
            "require-dev": {
                "mockery/mockery": "~1.3.2"
            },
            "type": "library",
            "extra": {
                "branch-alias": {
                    "dev-master": "5.x-dev"
                }
            },
            "autoload": {
                "psr-4": {
                    "phpDocumentor\\Reflection\\": "src"
                }
            },
            "notification-url": "https://packagist.org/downloads/",
            "license": [
                "MIT"
            ],
            "authors": [
                {
                    "name": "Mike van Riel",
                    "email": "me@mikevanriel.com"
                },
                {
                    "name": "Jaap van Otterdijk",
                    "email": "account@ijaap.nl"
                }
            ],
            "description": "With this component, a library can provide support for annotations via DocBlocks or otherwise retrieve information that is embedded in a DocBlock.",
            "support": {
                "issues": "https://github.com/phpDocumentor/ReflectionDocBlock/issues",
                "source": "https://github.com/phpDocumentor/ReflectionDocBlock/tree/master"
            },
            "time": "2020-09-03T19:13:55+00:00"
        },
        {
            "name": "phpdocumentor/type-resolver",
            "version": "1.4.0",
            "source": {
                "type": "git",
                "url": "https://github.com/phpDocumentor/TypeResolver.git",
                "reference": "6a467b8989322d92aa1c8bf2bebcc6e5c2ba55c0"
            },
            "dist": {
                "type": "zip",
                "url": "https://api.github.com/repos/phpDocumentor/TypeResolver/zipball/6a467b8989322d92aa1c8bf2bebcc6e5c2ba55c0",
                "reference": "6a467b8989322d92aa1c8bf2bebcc6e5c2ba55c0",
                "shasum": ""
            },
            "require": {
                "php": "^7.2 || ^8.0",
                "phpdocumentor/reflection-common": "^2.0"
            },
            "require-dev": {
                "ext-tokenizer": "*"
            },
            "type": "library",
            "extra": {
                "branch-alias": {
                    "dev-1.x": "1.x-dev"
                }
            },
            "autoload": {
                "psr-4": {
                    "phpDocumentor\\Reflection\\": "src"
                }
            },
            "notification-url": "https://packagist.org/downloads/",
            "license": [
                "MIT"
            ],
            "authors": [
                {
                    "name": "Mike van Riel",
                    "email": "me@mikevanriel.com"
                }
            ],
            "description": "A PSR-5 based resolver of Class names, Types and Structural Element Names",
            "support": {
                "issues": "https://github.com/phpDocumentor/TypeResolver/issues",
                "source": "https://github.com/phpDocumentor/TypeResolver/tree/1.4.0"
            },
            "time": "2020-09-17T18:55:26+00:00"
        },
        {
            "name": "phpspec/prophecy",
            "version": "1.13.0",
            "source": {
                "type": "git",
                "url": "https://github.com/phpspec/prophecy.git",
                "reference": "be1996ed8adc35c3fd795488a653f4b518be70ea"
            },
            "dist": {
                "type": "zip",
                "url": "https://api.github.com/repos/phpspec/prophecy/zipball/be1996ed8adc35c3fd795488a653f4b518be70ea",
                "reference": "be1996ed8adc35c3fd795488a653f4b518be70ea",
                "shasum": ""
            },
            "require": {
                "doctrine/instantiator": "^1.2",
                "php": "^7.2 || ~8.0, <8.1",
                "phpdocumentor/reflection-docblock": "^5.2",
                "sebastian/comparator": "^3.0 || ^4.0",
                "sebastian/recursion-context": "^3.0 || ^4.0"
            },
            "require-dev": {
                "phpspec/phpspec": "^6.0",
                "phpunit/phpunit": "^8.0 || ^9.0"
            },
            "type": "library",
            "extra": {
                "branch-alias": {
                    "dev-master": "1.11.x-dev"
                }
            },
            "autoload": {
                "psr-4": {
                    "Prophecy\\": "src/Prophecy"
                }
            },
            "notification-url": "https://packagist.org/downloads/",
            "license": [
                "MIT"
            ],
            "authors": [
                {
                    "name": "Konstantin Kudryashov",
                    "email": "ever.zet@gmail.com",
                    "homepage": "http://everzet.com"
                },
                {
                    "name": "Marcello Duarte",
                    "email": "marcello.duarte@gmail.com"
                }
            ],
            "description": "Highly opinionated mocking framework for PHP 5.3+",
            "homepage": "https://github.com/phpspec/prophecy",
            "keywords": [
                "Double",
                "Dummy",
                "fake",
                "mock",
                "spy",
                "stub"
            ],
            "support": {
                "issues": "https://github.com/phpspec/prophecy/issues",
                "source": "https://github.com/phpspec/prophecy/tree/1.13.0"
            },
            "time": "2021-03-17T13:42:18+00:00"
        },
        {
            "name": "phpunit/php-code-coverage",
            "version": "9.2.6",
            "source": {
                "type": "git",
                "url": "https://github.com/sebastianbergmann/php-code-coverage.git",
                "reference": "f6293e1b30a2354e8428e004689671b83871edde"
            },
            "dist": {
                "type": "zip",
                "url": "https://api.github.com/repos/sebastianbergmann/php-code-coverage/zipball/f6293e1b30a2354e8428e004689671b83871edde",
                "reference": "f6293e1b30a2354e8428e004689671b83871edde",
                "shasum": ""
            },
            "require": {
                "ext-dom": "*",
                "ext-libxml": "*",
                "ext-xmlwriter": "*",
                "nikic/php-parser": "^4.10.2",
                "php": ">=7.3",
                "phpunit/php-file-iterator": "^3.0.3",
                "phpunit/php-text-template": "^2.0.2",
                "sebastian/code-unit-reverse-lookup": "^2.0.2",
                "sebastian/complexity": "^2.0",
                "sebastian/environment": "^5.1.2",
                "sebastian/lines-of-code": "^1.0.3",
                "sebastian/version": "^3.0.1",
                "theseer/tokenizer": "^1.2.0"
            },
            "require-dev": {
                "phpunit/phpunit": "^9.3"
            },
            "suggest": {
                "ext-pcov": "*",
                "ext-xdebug": "*"
            },
            "type": "library",
            "extra": {
                "branch-alias": {
                    "dev-master": "9.2-dev"
                }
            },
            "autoload": {
                "classmap": [
                    "src/"
                ]
            },
            "notification-url": "https://packagist.org/downloads/",
            "license": [
                "BSD-3-Clause"
            ],
            "authors": [
                {
                    "name": "Sebastian Bergmann",
                    "email": "sebastian@phpunit.de",
                    "role": "lead"
                }
            ],
            "description": "Library that provides collection, processing, and rendering functionality for PHP code coverage information.",
            "homepage": "https://github.com/sebastianbergmann/php-code-coverage",
            "keywords": [
                "coverage",
                "testing",
                "xunit"
            ],
            "support": {
                "issues": "https://github.com/sebastianbergmann/php-code-coverage/issues",
                "source": "https://github.com/sebastianbergmann/php-code-coverage/tree/9.2.6"
            },
            "funding": [
                {
                    "url": "https://github.com/sebastianbergmann",
                    "type": "github"
                }
            ],
            "time": "2021-03-28T07:26:59+00:00"
        },
        {
            "name": "phpunit/php-file-iterator",
            "version": "3.0.5",
            "source": {
                "type": "git",
                "url": "https://github.com/sebastianbergmann/php-file-iterator.git",
                "reference": "aa4be8575f26070b100fccb67faabb28f21f66f8"
            },
            "dist": {
                "type": "zip",
                "url": "https://api.github.com/repos/sebastianbergmann/php-file-iterator/zipball/aa4be8575f26070b100fccb67faabb28f21f66f8",
                "reference": "aa4be8575f26070b100fccb67faabb28f21f66f8",
                "shasum": ""
            },
            "require": {
                "php": ">=7.3"
            },
            "require-dev": {
                "phpunit/phpunit": "^9.3"
            },
            "type": "library",
            "extra": {
                "branch-alias": {
                    "dev-master": "3.0-dev"
                }
            },
            "autoload": {
                "classmap": [
                    "src/"
                ]
            },
            "notification-url": "https://packagist.org/downloads/",
            "license": [
                "BSD-3-Clause"
            ],
            "authors": [
                {
                    "name": "Sebastian Bergmann",
                    "email": "sebastian@phpunit.de",
                    "role": "lead"
                }
            ],
            "description": "FilterIterator implementation that filters files based on a list of suffixes.",
            "homepage": "https://github.com/sebastianbergmann/php-file-iterator/",
            "keywords": [
                "filesystem",
                "iterator"
            ],
            "support": {
                "issues": "https://github.com/sebastianbergmann/php-file-iterator/issues",
                "source": "https://github.com/sebastianbergmann/php-file-iterator/tree/3.0.5"
            },
            "funding": [
                {
                    "url": "https://github.com/sebastianbergmann",
                    "type": "github"
                }
            ],
            "time": "2020-09-28T05:57:25+00:00"
        },
        {
            "name": "phpunit/php-invoker",
            "version": "3.1.1",
            "source": {
                "type": "git",
                "url": "https://github.com/sebastianbergmann/php-invoker.git",
                "reference": "5a10147d0aaf65b58940a0b72f71c9ac0423cc67"
            },
            "dist": {
                "type": "zip",
                "url": "https://api.github.com/repos/sebastianbergmann/php-invoker/zipball/5a10147d0aaf65b58940a0b72f71c9ac0423cc67",
                "reference": "5a10147d0aaf65b58940a0b72f71c9ac0423cc67",
                "shasum": ""
            },
            "require": {
                "php": ">=7.3"
            },
            "require-dev": {
                "ext-pcntl": "*",
                "phpunit/phpunit": "^9.3"
            },
            "suggest": {
                "ext-pcntl": "*"
            },
            "type": "library",
            "extra": {
                "branch-alias": {
                    "dev-master": "3.1-dev"
                }
            },
            "autoload": {
                "classmap": [
                    "src/"
                ]
            },
            "notification-url": "https://packagist.org/downloads/",
            "license": [
                "BSD-3-Clause"
            ],
            "authors": [
                {
                    "name": "Sebastian Bergmann",
                    "email": "sebastian@phpunit.de",
                    "role": "lead"
                }
            ],
            "description": "Invoke callables with a timeout",
            "homepage": "https://github.com/sebastianbergmann/php-invoker/",
            "keywords": [
                "process"
            ],
            "support": {
                "issues": "https://github.com/sebastianbergmann/php-invoker/issues",
                "source": "https://github.com/sebastianbergmann/php-invoker/tree/3.1.1"
            },
            "funding": [
                {
                    "url": "https://github.com/sebastianbergmann",
                    "type": "github"
                }
            ],
            "time": "2020-09-28T05:58:55+00:00"
        },
        {
            "name": "phpunit/php-text-template",
            "version": "2.0.4",
            "source": {
                "type": "git",
                "url": "https://github.com/sebastianbergmann/php-text-template.git",
                "reference": "5da5f67fc95621df9ff4c4e5a84d6a8a2acf7c28"
            },
            "dist": {
                "type": "zip",
                "url": "https://api.github.com/repos/sebastianbergmann/php-text-template/zipball/5da5f67fc95621df9ff4c4e5a84d6a8a2acf7c28",
                "reference": "5da5f67fc95621df9ff4c4e5a84d6a8a2acf7c28",
                "shasum": ""
            },
            "require": {
                "php": ">=7.3"
            },
            "require-dev": {
                "phpunit/phpunit": "^9.3"
            },
            "type": "library",
            "extra": {
                "branch-alias": {
                    "dev-master": "2.0-dev"
                }
            },
            "autoload": {
                "classmap": [
                    "src/"
                ]
            },
            "notification-url": "https://packagist.org/downloads/",
            "license": [
                "BSD-3-Clause"
            ],
            "authors": [
                {
                    "name": "Sebastian Bergmann",
                    "email": "sebastian@phpunit.de",
                    "role": "lead"
                }
            ],
            "description": "Simple template engine.",
            "homepage": "https://github.com/sebastianbergmann/php-text-template/",
            "keywords": [
                "template"
            ],
            "support": {
                "issues": "https://github.com/sebastianbergmann/php-text-template/issues",
                "source": "https://github.com/sebastianbergmann/php-text-template/tree/2.0.4"
            },
            "funding": [
                {
                    "url": "https://github.com/sebastianbergmann",
                    "type": "github"
                }
            ],
            "time": "2020-10-26T05:33:50+00:00"
        },
        {
            "name": "phpunit/php-timer",
            "version": "5.0.3",
            "source": {
                "type": "git",
                "url": "https://github.com/sebastianbergmann/php-timer.git",
                "reference": "5a63ce20ed1b5bf577850e2c4e87f4aa902afbd2"
            },
            "dist": {
                "type": "zip",
                "url": "https://api.github.com/repos/sebastianbergmann/php-timer/zipball/5a63ce20ed1b5bf577850e2c4e87f4aa902afbd2",
                "reference": "5a63ce20ed1b5bf577850e2c4e87f4aa902afbd2",
                "shasum": ""
            },
            "require": {
                "php": ">=7.3"
            },
            "require-dev": {
                "phpunit/phpunit": "^9.3"
            },
            "type": "library",
            "extra": {
                "branch-alias": {
                    "dev-master": "5.0-dev"
                }
            },
            "autoload": {
                "classmap": [
                    "src/"
                ]
            },
            "notification-url": "https://packagist.org/downloads/",
            "license": [
                "BSD-3-Clause"
            ],
            "authors": [
                {
                    "name": "Sebastian Bergmann",
                    "email": "sebastian@phpunit.de",
                    "role": "lead"
                }
            ],
            "description": "Utility class for timing",
            "homepage": "https://github.com/sebastianbergmann/php-timer/",
            "keywords": [
                "timer"
            ],
            "support": {
                "issues": "https://github.com/sebastianbergmann/php-timer/issues",
                "source": "https://github.com/sebastianbergmann/php-timer/tree/5.0.3"
            },
            "funding": [
                {
                    "url": "https://github.com/sebastianbergmann",
                    "type": "github"
                }
            ],
            "time": "2020-10-26T13:16:10+00:00"
        },
        {
            "name": "phpunit/phpunit",
            "version": "9.5.4",
            "source": {
                "type": "git",
                "url": "https://github.com/sebastianbergmann/phpunit.git",
                "reference": "c73c6737305e779771147af66c96ca6a7ed8a741"
            },
            "dist": {
                "type": "zip",
                "url": "https://api.github.com/repos/sebastianbergmann/phpunit/zipball/c73c6737305e779771147af66c96ca6a7ed8a741",
                "reference": "c73c6737305e779771147af66c96ca6a7ed8a741",
                "shasum": ""
            },
            "require": {
                "doctrine/instantiator": "^1.3.1",
                "ext-dom": "*",
                "ext-json": "*",
                "ext-libxml": "*",
                "ext-mbstring": "*",
                "ext-xml": "*",
                "ext-xmlwriter": "*",
                "myclabs/deep-copy": "^1.10.1",
                "phar-io/manifest": "^2.0.1",
                "phar-io/version": "^3.0.2",
                "php": ">=7.3",
                "phpspec/prophecy": "^1.12.1",
                "phpunit/php-code-coverage": "^9.2.3",
                "phpunit/php-file-iterator": "^3.0.5",
                "phpunit/php-invoker": "^3.1.1",
                "phpunit/php-text-template": "^2.0.3",
                "phpunit/php-timer": "^5.0.2",
                "sebastian/cli-parser": "^1.0.1",
                "sebastian/code-unit": "^1.0.6",
                "sebastian/comparator": "^4.0.5",
                "sebastian/diff": "^4.0.3",
                "sebastian/environment": "^5.1.3",
                "sebastian/exporter": "^4.0.3",
                "sebastian/global-state": "^5.0.1",
                "sebastian/object-enumerator": "^4.0.3",
                "sebastian/resource-operations": "^3.0.3",
                "sebastian/type": "^2.3",
                "sebastian/version": "^3.0.2"
            },
            "require-dev": {
                "ext-pdo": "*",
                "phpspec/prophecy-phpunit": "^2.0.1"
            },
            "suggest": {
                "ext-soap": "*",
                "ext-xdebug": "*"
            },
            "bin": [
                "phpunit"
            ],
            "type": "library",
            "extra": {
                "branch-alias": {
                    "dev-master": "9.5-dev"
                }
            },
            "autoload": {
                "classmap": [
                    "src/"
                ],
                "files": [
                    "src/Framework/Assert/Functions.php"
                ]
            },
            "notification-url": "https://packagist.org/downloads/",
            "license": [
                "BSD-3-Clause"
            ],
            "authors": [
                {
                    "name": "Sebastian Bergmann",
                    "email": "sebastian@phpunit.de",
                    "role": "lead"
                }
            ],
            "description": "The PHP Unit Testing framework.",
            "homepage": "https://phpunit.de/",
            "keywords": [
                "phpunit",
                "testing",
                "xunit"
            ],
            "support": {
                "issues": "https://github.com/sebastianbergmann/phpunit/issues",
                "source": "https://github.com/sebastianbergmann/phpunit/tree/9.5.4"
            },
            "funding": [
                {
                    "url": "https://phpunit.de/donate.html",
                    "type": "custom"
                },
                {
                    "url": "https://github.com/sebastianbergmann",
                    "type": "github"
                }
            ],
            "time": "2021-03-23T07:16:29+00:00"
        },
        {
            "name": "psr/container",
            "version": "1.1.1",
            "source": {
                "type": "git",
                "url": "https://github.com/php-fig/container.git",
                "reference": "8622567409010282b7aeebe4bb841fe98b58dcaf"
            },
            "dist": {
                "type": "zip",
                "url": "https://api.github.com/repos/php-fig/container/zipball/8622567409010282b7aeebe4bb841fe98b58dcaf",
                "reference": "8622567409010282b7aeebe4bb841fe98b58dcaf",
                "shasum": ""
            },
            "require": {
                "php": ">=7.2.0"
            },
            "type": "library",
            "autoload": {
                "psr-4": {
                    "Psr\\Container\\": "src/"
                }
            },
            "notification-url": "https://packagist.org/downloads/",
            "license": [
                "MIT"
            ],
            "authors": [
                {
                    "name": "PHP-FIG",
                    "homepage": "https://www.php-fig.org/"
                }
            ],
            "description": "Common Container Interface (PHP FIG PSR-11)",
            "homepage": "https://github.com/php-fig/container",
            "keywords": [
                "PSR-11",
                "container",
                "container-interface",
                "container-interop",
                "psr"
            ],
            "support": {
                "issues": "https://github.com/php-fig/container/issues",
                "source": "https://github.com/php-fig/container/tree/1.1.1"
            },
            "time": "2021-03-05T17:36:06+00:00"
        },
        {
            "name": "sebastian/cli-parser",
            "version": "1.0.1",
            "source": {
                "type": "git",
                "url": "https://github.com/sebastianbergmann/cli-parser.git",
                "reference": "442e7c7e687e42adc03470c7b668bc4b2402c0b2"
            },
            "dist": {
                "type": "zip",
                "url": "https://api.github.com/repos/sebastianbergmann/cli-parser/zipball/442e7c7e687e42adc03470c7b668bc4b2402c0b2",
                "reference": "442e7c7e687e42adc03470c7b668bc4b2402c0b2",
                "shasum": ""
            },
            "require": {
                "php": ">=7.3"
            },
            "require-dev": {
                "phpunit/phpunit": "^9.3"
            },
            "type": "library",
            "extra": {
                "branch-alias": {
                    "dev-master": "1.0-dev"
                }
            },
            "autoload": {
                "classmap": [
                    "src/"
                ]
            },
            "notification-url": "https://packagist.org/downloads/",
            "license": [
                "BSD-3-Clause"
            ],
            "authors": [
                {
                    "name": "Sebastian Bergmann",
                    "email": "sebastian@phpunit.de",
                    "role": "lead"
                }
            ],
            "description": "Library for parsing CLI options",
            "homepage": "https://github.com/sebastianbergmann/cli-parser",
            "support": {
                "issues": "https://github.com/sebastianbergmann/cli-parser/issues",
                "source": "https://github.com/sebastianbergmann/cli-parser/tree/1.0.1"
            },
            "funding": [
                {
                    "url": "https://github.com/sebastianbergmann",
                    "type": "github"
                }
            ],
            "time": "2020-09-28T06:08:49+00:00"
        },
        {
            "name": "sebastian/code-unit",
            "version": "1.0.8",
            "source": {
                "type": "git",
                "url": "https://github.com/sebastianbergmann/code-unit.git",
                "reference": "1fc9f64c0927627ef78ba436c9b17d967e68e120"
            },
            "dist": {
                "type": "zip",
                "url": "https://api.github.com/repos/sebastianbergmann/code-unit/zipball/1fc9f64c0927627ef78ba436c9b17d967e68e120",
                "reference": "1fc9f64c0927627ef78ba436c9b17d967e68e120",
                "shasum": ""
            },
            "require": {
                "php": ">=7.3"
            },
            "require-dev": {
                "phpunit/phpunit": "^9.3"
            },
            "type": "library",
            "extra": {
                "branch-alias": {
                    "dev-master": "1.0-dev"
                }
            },
            "autoload": {
                "classmap": [
                    "src/"
                ]
            },
            "notification-url": "https://packagist.org/downloads/",
            "license": [
                "BSD-3-Clause"
            ],
            "authors": [
                {
                    "name": "Sebastian Bergmann",
                    "email": "sebastian@phpunit.de",
                    "role": "lead"
                }
            ],
            "description": "Collection of value objects that represent the PHP code units",
            "homepage": "https://github.com/sebastianbergmann/code-unit",
            "support": {
                "issues": "https://github.com/sebastianbergmann/code-unit/issues",
                "source": "https://github.com/sebastianbergmann/code-unit/tree/1.0.8"
            },
            "funding": [
                {
                    "url": "https://github.com/sebastianbergmann",
                    "type": "github"
                }
            ],
            "time": "2020-10-26T13:08:54+00:00"
        },
        {
            "name": "sebastian/code-unit-reverse-lookup",
            "version": "2.0.3",
            "source": {
                "type": "git",
                "url": "https://github.com/sebastianbergmann/code-unit-reverse-lookup.git",
                "reference": "ac91f01ccec49fb77bdc6fd1e548bc70f7faa3e5"
            },
            "dist": {
                "type": "zip",
                "url": "https://api.github.com/repos/sebastianbergmann/code-unit-reverse-lookup/zipball/ac91f01ccec49fb77bdc6fd1e548bc70f7faa3e5",
                "reference": "ac91f01ccec49fb77bdc6fd1e548bc70f7faa3e5",
                "shasum": ""
            },
            "require": {
                "php": ">=7.3"
            },
            "require-dev": {
                "phpunit/phpunit": "^9.3"
            },
            "type": "library",
            "extra": {
                "branch-alias": {
                    "dev-master": "2.0-dev"
                }
            },
            "autoload": {
                "classmap": [
                    "src/"
                ]
            },
            "notification-url": "https://packagist.org/downloads/",
            "license": [
                "BSD-3-Clause"
            ],
            "authors": [
                {
                    "name": "Sebastian Bergmann",
                    "email": "sebastian@phpunit.de"
                }
            ],
            "description": "Looks up which function or method a line of code belongs to",
            "homepage": "https://github.com/sebastianbergmann/code-unit-reverse-lookup/",
            "support": {
                "issues": "https://github.com/sebastianbergmann/code-unit-reverse-lookup/issues",
                "source": "https://github.com/sebastianbergmann/code-unit-reverse-lookup/tree/2.0.3"
            },
            "funding": [
                {
                    "url": "https://github.com/sebastianbergmann",
                    "type": "github"
                }
            ],
            "time": "2020-09-28T05:30:19+00:00"
        },
        {
            "name": "sebastian/comparator",
            "version": "4.0.6",
            "source": {
                "type": "git",
                "url": "https://github.com/sebastianbergmann/comparator.git",
                "reference": "55f4261989e546dc112258c7a75935a81a7ce382"
            },
            "dist": {
                "type": "zip",
                "url": "https://api.github.com/repos/sebastianbergmann/comparator/zipball/55f4261989e546dc112258c7a75935a81a7ce382",
                "reference": "55f4261989e546dc112258c7a75935a81a7ce382",
                "shasum": ""
            },
            "require": {
                "php": ">=7.3",
                "sebastian/diff": "^4.0",
                "sebastian/exporter": "^4.0"
            },
            "require-dev": {
                "phpunit/phpunit": "^9.3"
            },
            "type": "library",
            "extra": {
                "branch-alias": {
                    "dev-master": "4.0-dev"
                }
            },
            "autoload": {
                "classmap": [
                    "src/"
                ]
            },
            "notification-url": "https://packagist.org/downloads/",
            "license": [
                "BSD-3-Clause"
            ],
            "authors": [
                {
                    "name": "Sebastian Bergmann",
                    "email": "sebastian@phpunit.de"
                },
                {
                    "name": "Jeff Welch",
                    "email": "whatthejeff@gmail.com"
                },
                {
                    "name": "Volker Dusch",
                    "email": "github@wallbash.com"
                },
                {
                    "name": "Bernhard Schussek",
                    "email": "bschussek@2bepublished.at"
                }
            ],
            "description": "Provides the functionality to compare PHP values for equality",
            "homepage": "https://github.com/sebastianbergmann/comparator",
            "keywords": [
                "comparator",
                "compare",
                "equality"
            ],
            "support": {
                "issues": "https://github.com/sebastianbergmann/comparator/issues",
                "source": "https://github.com/sebastianbergmann/comparator/tree/4.0.6"
            },
            "funding": [
                {
                    "url": "https://github.com/sebastianbergmann",
                    "type": "github"
                }
            ],
            "time": "2020-10-26T15:49:45+00:00"
        },
        {
            "name": "sebastian/complexity",
            "version": "2.0.2",
            "source": {
                "type": "git",
                "url": "https://github.com/sebastianbergmann/complexity.git",
                "reference": "739b35e53379900cc9ac327b2147867b8b6efd88"
            },
            "dist": {
                "type": "zip",
                "url": "https://api.github.com/repos/sebastianbergmann/complexity/zipball/739b35e53379900cc9ac327b2147867b8b6efd88",
                "reference": "739b35e53379900cc9ac327b2147867b8b6efd88",
                "shasum": ""
            },
            "require": {
                "nikic/php-parser": "^4.7",
                "php": ">=7.3"
            },
            "require-dev": {
                "phpunit/phpunit": "^9.3"
            },
            "type": "library",
            "extra": {
                "branch-alias": {
                    "dev-master": "2.0-dev"
                }
            },
            "autoload": {
                "classmap": [
                    "src/"
                ]
            },
            "notification-url": "https://packagist.org/downloads/",
            "license": [
                "BSD-3-Clause"
            ],
            "authors": [
                {
                    "name": "Sebastian Bergmann",
                    "email": "sebastian@phpunit.de",
                    "role": "lead"
                }
            ],
            "description": "Library for calculating the complexity of PHP code units",
            "homepage": "https://github.com/sebastianbergmann/complexity",
            "support": {
                "issues": "https://github.com/sebastianbergmann/complexity/issues",
                "source": "https://github.com/sebastianbergmann/complexity/tree/2.0.2"
            },
            "funding": [
                {
                    "url": "https://github.com/sebastianbergmann",
                    "type": "github"
                }
            ],
            "time": "2020-10-26T15:52:27+00:00"
        },
        {
            "name": "sebastian/diff",
            "version": "4.0.4",
            "source": {
                "type": "git",
                "url": "https://github.com/sebastianbergmann/diff.git",
                "reference": "3461e3fccc7cfdfc2720be910d3bd73c69be590d"
            },
            "dist": {
                "type": "zip",
                "url": "https://api.github.com/repos/sebastianbergmann/diff/zipball/3461e3fccc7cfdfc2720be910d3bd73c69be590d",
                "reference": "3461e3fccc7cfdfc2720be910d3bd73c69be590d",
                "shasum": ""
            },
            "require": {
                "php": ">=7.3"
            },
            "require-dev": {
                "phpunit/phpunit": "^9.3",
                "symfony/process": "^4.2 || ^5"
            },
            "type": "library",
            "extra": {
                "branch-alias": {
                    "dev-master": "4.0-dev"
                }
            },
            "autoload": {
                "classmap": [
                    "src/"
                ]
            },
            "notification-url": "https://packagist.org/downloads/",
            "license": [
                "BSD-3-Clause"
            ],
            "authors": [
                {
                    "name": "Sebastian Bergmann",
                    "email": "sebastian@phpunit.de"
                },
                {
                    "name": "Kore Nordmann",
                    "email": "mail@kore-nordmann.de"
                }
            ],
            "description": "Diff implementation",
            "homepage": "https://github.com/sebastianbergmann/diff",
            "keywords": [
                "diff",
                "udiff",
                "unidiff",
                "unified diff"
            ],
            "support": {
                "issues": "https://github.com/sebastianbergmann/diff/issues",
                "source": "https://github.com/sebastianbergmann/diff/tree/4.0.4"
            },
            "funding": [
                {
                    "url": "https://github.com/sebastianbergmann",
                    "type": "github"
                }
            ],
            "time": "2020-10-26T13:10:38+00:00"
        },
        {
            "name": "sebastian/environment",
            "version": "5.1.3",
            "source": {
                "type": "git",
                "url": "https://github.com/sebastianbergmann/environment.git",
                "reference": "388b6ced16caa751030f6a69e588299fa09200ac"
            },
            "dist": {
                "type": "zip",
                "url": "https://api.github.com/repos/sebastianbergmann/environment/zipball/388b6ced16caa751030f6a69e588299fa09200ac",
                "reference": "388b6ced16caa751030f6a69e588299fa09200ac",
                "shasum": ""
            },
            "require": {
                "php": ">=7.3"
            },
            "require-dev": {
                "phpunit/phpunit": "^9.3"
            },
            "suggest": {
                "ext-posix": "*"
            },
            "type": "library",
            "extra": {
                "branch-alias": {
                    "dev-master": "5.1-dev"
                }
            },
            "autoload": {
                "classmap": [
                    "src/"
                ]
            },
            "notification-url": "https://packagist.org/downloads/",
            "license": [
                "BSD-3-Clause"
            ],
            "authors": [
                {
                    "name": "Sebastian Bergmann",
                    "email": "sebastian@phpunit.de"
                }
            ],
            "description": "Provides functionality to handle HHVM/PHP environments",
            "homepage": "http://www.github.com/sebastianbergmann/environment",
            "keywords": [
                "Xdebug",
                "environment",
                "hhvm"
            ],
            "support": {
                "issues": "https://github.com/sebastianbergmann/environment/issues",
                "source": "https://github.com/sebastianbergmann/environment/tree/5.1.3"
            },
            "funding": [
                {
                    "url": "https://github.com/sebastianbergmann",
                    "type": "github"
                }
            ],
            "time": "2020-09-28T05:52:38+00:00"
        },
        {
            "name": "sebastian/exporter",
            "version": "4.0.3",
            "source": {
                "type": "git",
                "url": "https://github.com/sebastianbergmann/exporter.git",
                "reference": "d89cc98761b8cb5a1a235a6b703ae50d34080e65"
            },
            "dist": {
                "type": "zip",
                "url": "https://api.github.com/repos/sebastianbergmann/exporter/zipball/d89cc98761b8cb5a1a235a6b703ae50d34080e65",
                "reference": "d89cc98761b8cb5a1a235a6b703ae50d34080e65",
                "shasum": ""
            },
            "require": {
                "php": ">=7.3",
                "sebastian/recursion-context": "^4.0"
            },
            "require-dev": {
                "ext-mbstring": "*",
                "phpunit/phpunit": "^9.3"
            },
            "type": "library",
            "extra": {
                "branch-alias": {
                    "dev-master": "4.0-dev"
                }
            },
            "autoload": {
                "classmap": [
                    "src/"
                ]
            },
            "notification-url": "https://packagist.org/downloads/",
            "license": [
                "BSD-3-Clause"
            ],
            "authors": [
                {
                    "name": "Sebastian Bergmann",
                    "email": "sebastian@phpunit.de"
                },
                {
                    "name": "Jeff Welch",
                    "email": "whatthejeff@gmail.com"
                },
                {
                    "name": "Volker Dusch",
                    "email": "github@wallbash.com"
                },
                {
                    "name": "Adam Harvey",
                    "email": "aharvey@php.net"
                },
                {
                    "name": "Bernhard Schussek",
                    "email": "bschussek@gmail.com"
                }
            ],
            "description": "Provides the functionality to export PHP variables for visualization",
            "homepage": "http://www.github.com/sebastianbergmann/exporter",
            "keywords": [
                "export",
                "exporter"
            ],
            "support": {
                "issues": "https://github.com/sebastianbergmann/exporter/issues",
                "source": "https://github.com/sebastianbergmann/exporter/tree/4.0.3"
            },
            "funding": [
                {
                    "url": "https://github.com/sebastianbergmann",
                    "type": "github"
                }
            ],
            "time": "2020-09-28T05:24:23+00:00"
        },
        {
            "name": "sebastian/global-state",
            "version": "5.0.2",
            "source": {
                "type": "git",
                "url": "https://github.com/sebastianbergmann/global-state.git",
                "reference": "a90ccbddffa067b51f574dea6eb25d5680839455"
            },
            "dist": {
                "type": "zip",
                "url": "https://api.github.com/repos/sebastianbergmann/global-state/zipball/a90ccbddffa067b51f574dea6eb25d5680839455",
                "reference": "a90ccbddffa067b51f574dea6eb25d5680839455",
                "shasum": ""
            },
            "require": {
                "php": ">=7.3",
                "sebastian/object-reflector": "^2.0",
                "sebastian/recursion-context": "^4.0"
            },
            "require-dev": {
                "ext-dom": "*",
                "phpunit/phpunit": "^9.3"
            },
            "suggest": {
                "ext-uopz": "*"
            },
            "type": "library",
            "extra": {
                "branch-alias": {
                    "dev-master": "5.0-dev"
                }
            },
            "autoload": {
                "classmap": [
                    "src/"
                ]
            },
            "notification-url": "https://packagist.org/downloads/",
            "license": [
                "BSD-3-Clause"
            ],
            "authors": [
                {
                    "name": "Sebastian Bergmann",
                    "email": "sebastian@phpunit.de"
                }
            ],
            "description": "Snapshotting of global state",
            "homepage": "http://www.github.com/sebastianbergmann/global-state",
            "keywords": [
                "global state"
            ],
            "support": {
                "issues": "https://github.com/sebastianbergmann/global-state/issues",
                "source": "https://github.com/sebastianbergmann/global-state/tree/5.0.2"
            },
            "funding": [
                {
                    "url": "https://github.com/sebastianbergmann",
                    "type": "github"
                }
            ],
            "time": "2020-10-26T15:55:19+00:00"
        },
        {
            "name": "sebastian/lines-of-code",
            "version": "1.0.3",
            "source": {
                "type": "git",
                "url": "https://github.com/sebastianbergmann/lines-of-code.git",
                "reference": "c1c2e997aa3146983ed888ad08b15470a2e22ecc"
            },
            "dist": {
                "type": "zip",
                "url": "https://api.github.com/repos/sebastianbergmann/lines-of-code/zipball/c1c2e997aa3146983ed888ad08b15470a2e22ecc",
                "reference": "c1c2e997aa3146983ed888ad08b15470a2e22ecc",
                "shasum": ""
            },
            "require": {
                "nikic/php-parser": "^4.6",
                "php": ">=7.3"
            },
            "require-dev": {
                "phpunit/phpunit": "^9.3"
            },
            "type": "library",
            "extra": {
                "branch-alias": {
                    "dev-master": "1.0-dev"
                }
            },
            "autoload": {
                "classmap": [
                    "src/"
                ]
            },
            "notification-url": "https://packagist.org/downloads/",
            "license": [
                "BSD-3-Clause"
            ],
            "authors": [
                {
                    "name": "Sebastian Bergmann",
                    "email": "sebastian@phpunit.de",
                    "role": "lead"
                }
            ],
            "description": "Library for counting the lines of code in PHP source code",
            "homepage": "https://github.com/sebastianbergmann/lines-of-code",
            "support": {
                "issues": "https://github.com/sebastianbergmann/lines-of-code/issues",
                "source": "https://github.com/sebastianbergmann/lines-of-code/tree/1.0.3"
            },
            "funding": [
                {
                    "url": "https://github.com/sebastianbergmann",
                    "type": "github"
                }
            ],
            "time": "2020-11-28T06:42:11+00:00"
        },
        {
            "name": "sebastian/object-enumerator",
            "version": "4.0.4",
            "source": {
                "type": "git",
                "url": "https://github.com/sebastianbergmann/object-enumerator.git",
                "reference": "5c9eeac41b290a3712d88851518825ad78f45c71"
            },
            "dist": {
                "type": "zip",
                "url": "https://api.github.com/repos/sebastianbergmann/object-enumerator/zipball/5c9eeac41b290a3712d88851518825ad78f45c71",
                "reference": "5c9eeac41b290a3712d88851518825ad78f45c71",
                "shasum": ""
            },
            "require": {
                "php": ">=7.3",
                "sebastian/object-reflector": "^2.0",
                "sebastian/recursion-context": "^4.0"
            },
            "require-dev": {
                "phpunit/phpunit": "^9.3"
            },
            "type": "library",
            "extra": {
                "branch-alias": {
                    "dev-master": "4.0-dev"
                }
            },
            "autoload": {
                "classmap": [
                    "src/"
                ]
            },
            "notification-url": "https://packagist.org/downloads/",
            "license": [
                "BSD-3-Clause"
            ],
            "authors": [
                {
                    "name": "Sebastian Bergmann",
                    "email": "sebastian@phpunit.de"
                }
            ],
            "description": "Traverses array structures and object graphs to enumerate all referenced objects",
            "homepage": "https://github.com/sebastianbergmann/object-enumerator/",
            "support": {
                "issues": "https://github.com/sebastianbergmann/object-enumerator/issues",
                "source": "https://github.com/sebastianbergmann/object-enumerator/tree/4.0.4"
            },
            "funding": [
                {
                    "url": "https://github.com/sebastianbergmann",
                    "type": "github"
                }
            ],
            "time": "2020-10-26T13:12:34+00:00"
        },
        {
            "name": "sebastian/object-reflector",
            "version": "2.0.4",
            "source": {
                "type": "git",
                "url": "https://github.com/sebastianbergmann/object-reflector.git",
                "reference": "b4f479ebdbf63ac605d183ece17d8d7fe49c15c7"
            },
            "dist": {
                "type": "zip",
                "url": "https://api.github.com/repos/sebastianbergmann/object-reflector/zipball/b4f479ebdbf63ac605d183ece17d8d7fe49c15c7",
                "reference": "b4f479ebdbf63ac605d183ece17d8d7fe49c15c7",
                "shasum": ""
            },
            "require": {
                "php": ">=7.3"
            },
            "require-dev": {
                "phpunit/phpunit": "^9.3"
            },
            "type": "library",
            "extra": {
                "branch-alias": {
                    "dev-master": "2.0-dev"
                }
            },
            "autoload": {
                "classmap": [
                    "src/"
                ]
            },
            "notification-url": "https://packagist.org/downloads/",
            "license": [
                "BSD-3-Clause"
            ],
            "authors": [
                {
                    "name": "Sebastian Bergmann",
                    "email": "sebastian@phpunit.de"
                }
            ],
            "description": "Allows reflection of object attributes, including inherited and non-public ones",
            "homepage": "https://github.com/sebastianbergmann/object-reflector/",
            "support": {
                "issues": "https://github.com/sebastianbergmann/object-reflector/issues",
                "source": "https://github.com/sebastianbergmann/object-reflector/tree/2.0.4"
            },
            "funding": [
                {
                    "url": "https://github.com/sebastianbergmann",
                    "type": "github"
                }
            ],
            "time": "2020-10-26T13:14:26+00:00"
        },
        {
            "name": "sebastian/recursion-context",
            "version": "4.0.4",
            "source": {
                "type": "git",
                "url": "https://github.com/sebastianbergmann/recursion-context.git",
                "reference": "cd9d8cf3c5804de4341c283ed787f099f5506172"
            },
            "dist": {
                "type": "zip",
                "url": "https://api.github.com/repos/sebastianbergmann/recursion-context/zipball/cd9d8cf3c5804de4341c283ed787f099f5506172",
                "reference": "cd9d8cf3c5804de4341c283ed787f099f5506172",
                "shasum": ""
            },
            "require": {
                "php": ">=7.3"
            },
            "require-dev": {
                "phpunit/phpunit": "^9.3"
            },
            "type": "library",
            "extra": {
                "branch-alias": {
                    "dev-master": "4.0-dev"
                }
            },
            "autoload": {
                "classmap": [
                    "src/"
                ]
            },
            "notification-url": "https://packagist.org/downloads/",
            "license": [
                "BSD-3-Clause"
            ],
            "authors": [
                {
                    "name": "Sebastian Bergmann",
                    "email": "sebastian@phpunit.de"
                },
                {
                    "name": "Jeff Welch",
                    "email": "whatthejeff@gmail.com"
                },
                {
                    "name": "Adam Harvey",
                    "email": "aharvey@php.net"
                }
            ],
            "description": "Provides functionality to recursively process PHP variables",
            "homepage": "http://www.github.com/sebastianbergmann/recursion-context",
            "support": {
                "issues": "https://github.com/sebastianbergmann/recursion-context/issues",
                "source": "https://github.com/sebastianbergmann/recursion-context/tree/4.0.4"
            },
            "funding": [
                {
                    "url": "https://github.com/sebastianbergmann",
                    "type": "github"
                }
            ],
            "time": "2020-10-26T13:17:30+00:00"
        },
        {
            "name": "sebastian/resource-operations",
            "version": "3.0.3",
            "source": {
                "type": "git",
                "url": "https://github.com/sebastianbergmann/resource-operations.git",
                "reference": "0f4443cb3a1d92ce809899753bc0d5d5a8dd19a8"
            },
            "dist": {
                "type": "zip",
                "url": "https://api.github.com/repos/sebastianbergmann/resource-operations/zipball/0f4443cb3a1d92ce809899753bc0d5d5a8dd19a8",
                "reference": "0f4443cb3a1d92ce809899753bc0d5d5a8dd19a8",
                "shasum": ""
            },
            "require": {
                "php": ">=7.3"
            },
            "require-dev": {
                "phpunit/phpunit": "^9.0"
            },
            "type": "library",
            "extra": {
                "branch-alias": {
                    "dev-master": "3.0-dev"
                }
            },
            "autoload": {
                "classmap": [
                    "src/"
                ]
            },
            "notification-url": "https://packagist.org/downloads/",
            "license": [
                "BSD-3-Clause"
            ],
            "authors": [
                {
                    "name": "Sebastian Bergmann",
                    "email": "sebastian@phpunit.de"
                }
            ],
            "description": "Provides a list of PHP built-in functions that operate on resources",
            "homepage": "https://www.github.com/sebastianbergmann/resource-operations",
            "support": {
                "issues": "https://github.com/sebastianbergmann/resource-operations/issues",
                "source": "https://github.com/sebastianbergmann/resource-operations/tree/3.0.3"
            },
            "funding": [
                {
                    "url": "https://github.com/sebastianbergmann",
                    "type": "github"
                }
            ],
            "time": "2020-09-28T06:45:17+00:00"
        },
        {
            "name": "sebastian/type",
            "version": "2.3.1",
            "source": {
                "type": "git",
                "url": "https://github.com/sebastianbergmann/type.git",
                "reference": "81cd61ab7bbf2de744aba0ea61fae32f721df3d2"
            },
            "dist": {
                "type": "zip",
                "url": "https://api.github.com/repos/sebastianbergmann/type/zipball/81cd61ab7bbf2de744aba0ea61fae32f721df3d2",
                "reference": "81cd61ab7bbf2de744aba0ea61fae32f721df3d2",
                "shasum": ""
            },
            "require": {
                "php": ">=7.3"
            },
            "require-dev": {
                "phpunit/phpunit": "^9.3"
            },
            "type": "library",
            "extra": {
                "branch-alias": {
                    "dev-master": "2.3-dev"
                }
            },
            "autoload": {
                "classmap": [
                    "src/"
                ]
            },
            "notification-url": "https://packagist.org/downloads/",
            "license": [
                "BSD-3-Clause"
            ],
            "authors": [
                {
                    "name": "Sebastian Bergmann",
                    "email": "sebastian@phpunit.de",
                    "role": "lead"
                }
            ],
            "description": "Collection of value objects that represent the types of the PHP type system",
            "homepage": "https://github.com/sebastianbergmann/type",
            "support": {
                "issues": "https://github.com/sebastianbergmann/type/issues",
                "source": "https://github.com/sebastianbergmann/type/tree/2.3.1"
            },
            "funding": [
                {
                    "url": "https://github.com/sebastianbergmann",
                    "type": "github"
                }
            ],
            "time": "2020-10-26T13:18:59+00:00"
        },
        {
            "name": "sebastian/version",
            "version": "3.0.2",
            "source": {
                "type": "git",
                "url": "https://github.com/sebastianbergmann/version.git",
                "reference": "c6c1022351a901512170118436c764e473f6de8c"
            },
            "dist": {
                "type": "zip",
                "url": "https://api.github.com/repos/sebastianbergmann/version/zipball/c6c1022351a901512170118436c764e473f6de8c",
                "reference": "c6c1022351a901512170118436c764e473f6de8c",
                "shasum": ""
            },
            "require": {
                "php": ">=7.3"
            },
            "type": "library",
            "extra": {
                "branch-alias": {
                    "dev-master": "3.0-dev"
                }
            },
            "autoload": {
                "classmap": [
                    "src/"
                ]
            },
            "notification-url": "https://packagist.org/downloads/",
            "license": [
                "BSD-3-Clause"
            ],
            "authors": [
                {
                    "name": "Sebastian Bergmann",
                    "email": "sebastian@phpunit.de",
                    "role": "lead"
                }
            ],
            "description": "Library that helps with managing the version number of Git-hosted PHP projects",
            "homepage": "https://github.com/sebastianbergmann/version",
            "support": {
                "issues": "https://github.com/sebastianbergmann/version/issues",
                "source": "https://github.com/sebastianbergmann/version/tree/3.0.2"
            },
            "funding": [
                {
                    "url": "https://github.com/sebastianbergmann",
                    "type": "github"
                }
            ],
            "time": "2020-09-28T06:39:44+00:00"
        },
        {
            "name": "swoole/ide-helper",
            "version": "4.6.6",
            "source": {
                "type": "git",
                "url": "https://github.com/swoole/ide-helper.git",
                "reference": "d29d71267f8ed4e4993dc057ca53ffdb5d2703b7"
            },
            "dist": {
                "type": "zip",
                "url": "https://api.github.com/repos/swoole/ide-helper/zipball/d29d71267f8ed4e4993dc057ca53ffdb5d2703b7",
                "reference": "d29d71267f8ed4e4993dc057ca53ffdb5d2703b7",
                "shasum": ""
            },
            "require-dev": {
                "guzzlehttp/guzzle": "~6.5.0",
                "laminas/laminas-code": "~3.4.0",
                "squizlabs/php_codesniffer": "~3.5.0",
                "symfony/filesystem": "~4.0"
            },
            "type": "library",
            "notification-url": "https://packagist.org/downloads/",
            "license": [
                "Apache-2.0"
            ],
            "authors": [
                {
                    "name": "Team Swoole",
                    "email": "team@swoole.com"
                }
            ],
            "description": "IDE help files for Swoole.",
            "support": {
                "issues": "https://github.com/swoole/ide-helper/issues",
                "source": "https://github.com/swoole/ide-helper/tree/4.6.6"
            },
            "funding": [
                {
                    "url": "https://gitee.com/swoole/swoole?donate=true",
                    "type": "custom"
                },
                {
                    "url": "https://github.com/swoole",
                    "type": "github"
                },
                {
                    "url": "https://opencollective.com/swoole-src",
                    "type": "open_collective"
                }
            ],
            "time": "2021-04-22T16:38:11+00:00"
        },
        {
            "name": "symfony/console",
            "version": "v5.2.8",
            "source": {
                "type": "git",
                "url": "https://github.com/symfony/console.git",
                "reference": "864568fdc0208b3eba3638b6000b69d2386e6768"
            },
            "dist": {
                "type": "zip",
                "url": "https://api.github.com/repos/symfony/console/zipball/864568fdc0208b3eba3638b6000b69d2386e6768",
                "reference": "864568fdc0208b3eba3638b6000b69d2386e6768",
                "shasum": ""
            },
            "require": {
                "php": ">=7.2.5",
                "symfony/polyfill-mbstring": "~1.0",
                "symfony/polyfill-php73": "^1.8",
                "symfony/polyfill-php80": "^1.15",
                "symfony/service-contracts": "^1.1|^2",
                "symfony/string": "^5.1"
            },
            "conflict": {
                "symfony/dependency-injection": "<4.4",
                "symfony/dotenv": "<5.1",
                "symfony/event-dispatcher": "<4.4",
                "symfony/lock": "<4.4",
                "symfony/process": "<4.4"
            },
            "provide": {
                "psr/log-implementation": "1.0"
            },
            "require-dev": {
                "psr/log": "~1.0",
                "symfony/config": "^4.4|^5.0",
                "symfony/dependency-injection": "^4.4|^5.0",
                "symfony/event-dispatcher": "^4.4|^5.0",
                "symfony/lock": "^4.4|^5.0",
                "symfony/process": "^4.4|^5.0",
                "symfony/var-dumper": "^4.4|^5.0"
            },
            "suggest": {
                "psr/log": "For using the console logger",
                "symfony/event-dispatcher": "",
                "symfony/lock": "",
                "symfony/process": ""
            },
            "type": "library",
            "autoload": {
                "psr-4": {
                    "Symfony\\Component\\Console\\": ""
                },
                "exclude-from-classmap": [
                    "/Tests/"
                ]
            },
            "notification-url": "https://packagist.org/downloads/",
            "license": [
                "MIT"
            ],
            "authors": [
                {
                    "name": "Fabien Potencier",
                    "email": "fabien@symfony.com"
                },
                {
                    "name": "Symfony Community",
                    "homepage": "https://symfony.com/contributors"
                }
            ],
            "description": "Eases the creation of beautiful and testable command line interfaces",
            "homepage": "https://symfony.com",
            "keywords": [
                "cli",
                "command line",
                "console",
                "terminal"
            ],
            "support": {
                "source": "https://github.com/symfony/console/tree/v5.2.8"
            },
            "funding": [
                {
                    "url": "https://symfony.com/sponsor",
                    "type": "custom"
                },
                {
                    "url": "https://github.com/fabpot",
                    "type": "github"
                },
                {
                    "url": "https://tidelift.com/funding/github/packagist/symfony/symfony",
                    "type": "tidelift"
                }
            ],
            "time": "2021-05-11T15:45:21+00:00"
        },
        {
            "name": "symfony/polyfill-intl-grapheme",
            "version": "v1.22.1",
            "source": {
                "type": "git",
                "url": "https://github.com/symfony/polyfill-intl-grapheme.git",
                "reference": "5601e09b69f26c1828b13b6bb87cb07cddba3170"
            },
            "dist": {
                "type": "zip",
                "url": "https://api.github.com/repos/symfony/polyfill-intl-grapheme/zipball/5601e09b69f26c1828b13b6bb87cb07cddba3170",
                "reference": "5601e09b69f26c1828b13b6bb87cb07cddba3170",
                "shasum": ""
            },
            "require": {
                "php": ">=7.1"
            },
            "suggest": {
                "ext-intl": "For best performance"
            },
            "type": "library",
            "extra": {
                "branch-alias": {
                    "dev-main": "1.22-dev"
                },
                "thanks": {
                    "name": "symfony/polyfill",
                    "url": "https://github.com/symfony/polyfill"
                }
            },
            "autoload": {
                "psr-4": {
                    "Symfony\\Polyfill\\Intl\\Grapheme\\": ""
                },
                "files": [
                    "bootstrap.php"
                ]
            },
            "notification-url": "https://packagist.org/downloads/",
            "license": [
                "MIT"
            ],
            "authors": [
                {
                    "name": "Nicolas Grekas",
                    "email": "p@tchwork.com"
                },
                {
                    "name": "Symfony Community",
                    "homepage": "https://symfony.com/contributors"
                }
            ],
            "description": "Symfony polyfill for intl's grapheme_* functions",
            "homepage": "https://symfony.com",
            "keywords": [
                "compatibility",
                "grapheme",
                "intl",
                "polyfill",
                "portable",
                "shim"
            ],
            "support": {
                "source": "https://github.com/symfony/polyfill-intl-grapheme/tree/v1.22.1"
            },
            "funding": [
                {
                    "url": "https://symfony.com/sponsor",
                    "type": "custom"
                },
                {
                    "url": "https://github.com/fabpot",
                    "type": "github"
                },
                {
                    "url": "https://tidelift.com/funding/github/packagist/symfony/symfony",
                    "type": "tidelift"
                }
            ],
            "time": "2021-01-22T09:19:47+00:00"
        },
        {
            "name": "symfony/polyfill-intl-normalizer",
            "version": "v1.22.1",
            "source": {
                "type": "git",
                "url": "https://github.com/symfony/polyfill-intl-normalizer.git",
                "reference": "43a0283138253ed1d48d352ab6d0bdb3f809f248"
            },
            "dist": {
                "type": "zip",
                "url": "https://api.github.com/repos/symfony/polyfill-intl-normalizer/zipball/43a0283138253ed1d48d352ab6d0bdb3f809f248",
                "reference": "43a0283138253ed1d48d352ab6d0bdb3f809f248",
                "shasum": ""
            },
            "require": {
                "php": ">=7.1"
            },
            "suggest": {
                "ext-intl": "For best performance"
            },
            "type": "library",
            "extra": {
                "branch-alias": {
                    "dev-main": "1.22-dev"
                },
                "thanks": {
                    "name": "symfony/polyfill",
                    "url": "https://github.com/symfony/polyfill"
                }
            },
            "autoload": {
                "psr-4": {
                    "Symfony\\Polyfill\\Intl\\Normalizer\\": ""
                },
                "files": [
                    "bootstrap.php"
                ],
                "classmap": [
                    "Resources/stubs"
                ]
            },
            "notification-url": "https://packagist.org/downloads/",
            "license": [
                "MIT"
            ],
            "authors": [
                {
                    "name": "Nicolas Grekas",
                    "email": "p@tchwork.com"
                },
                {
                    "name": "Symfony Community",
                    "homepage": "https://symfony.com/contributors"
                }
            ],
            "description": "Symfony polyfill for intl's Normalizer class and related functions",
            "homepage": "https://symfony.com",
            "keywords": [
                "compatibility",
                "intl",
                "normalizer",
                "polyfill",
                "portable",
                "shim"
            ],
            "support": {
                "source": "https://github.com/symfony/polyfill-intl-normalizer/tree/v1.22.1"
            },
            "funding": [
                {
                    "url": "https://symfony.com/sponsor",
                    "type": "custom"
                },
                {
                    "url": "https://github.com/fabpot",
                    "type": "github"
                },
                {
                    "url": "https://tidelift.com/funding/github/packagist/symfony/symfony",
                    "type": "tidelift"
                }
            ],
            "time": "2021-01-22T09:19:47+00:00"
        },
        {
            "name": "symfony/polyfill-mbstring",
            "version": "v1.22.1",
            "source": {
                "type": "git",
                "url": "https://github.com/symfony/polyfill-mbstring.git",
                "reference": "5232de97ee3b75b0360528dae24e73db49566ab1"
            },
            "dist": {
                "type": "zip",
                "url": "https://api.github.com/repos/symfony/polyfill-mbstring/zipball/5232de97ee3b75b0360528dae24e73db49566ab1",
                "reference": "5232de97ee3b75b0360528dae24e73db49566ab1",
                "shasum": ""
            },
            "require": {
                "php": ">=7.1"
            },
            "suggest": {
                "ext-mbstring": "For best performance"
            },
            "type": "library",
            "extra": {
                "branch-alias": {
                    "dev-main": "1.22-dev"
                },
                "thanks": {
                    "name": "symfony/polyfill",
                    "url": "https://github.com/symfony/polyfill"
                }
            },
            "autoload": {
                "psr-4": {
                    "Symfony\\Polyfill\\Mbstring\\": ""
                },
                "files": [
                    "bootstrap.php"
                ]
            },
            "notification-url": "https://packagist.org/downloads/",
            "license": [
                "MIT"
            ],
            "authors": [
                {
                    "name": "Nicolas Grekas",
                    "email": "p@tchwork.com"
                },
                {
                    "name": "Symfony Community",
                    "homepage": "https://symfony.com/contributors"
                }
            ],
            "description": "Symfony polyfill for the Mbstring extension",
            "homepage": "https://symfony.com",
            "keywords": [
                "compatibility",
                "mbstring",
                "polyfill",
                "portable",
                "shim"
            ],
            "support": {
                "source": "https://github.com/symfony/polyfill-mbstring/tree/v1.22.1"
            },
            "funding": [
                {
                    "url": "https://symfony.com/sponsor",
                    "type": "custom"
                },
                {
                    "url": "https://github.com/fabpot",
                    "type": "github"
                },
                {
                    "url": "https://tidelift.com/funding/github/packagist/symfony/symfony",
                    "type": "tidelift"
                }
            ],
            "time": "2021-01-22T09:19:47+00:00"
        },
        {
            "name": "symfony/polyfill-php73",
            "version": "v1.22.1",
            "source": {
                "type": "git",
                "url": "https://github.com/symfony/polyfill-php73.git",
                "reference": "a678b42e92f86eca04b7fa4c0f6f19d097fb69e2"
            },
            "dist": {
                "type": "zip",
                "url": "https://api.github.com/repos/symfony/polyfill-php73/zipball/a678b42e92f86eca04b7fa4c0f6f19d097fb69e2",
                "reference": "a678b42e92f86eca04b7fa4c0f6f19d097fb69e2",
                "shasum": ""
            },
            "require": {
                "php": ">=7.1"
            },
            "type": "library",
            "extra": {
                "branch-alias": {
                    "dev-main": "1.22-dev"
                },
                "thanks": {
                    "name": "symfony/polyfill",
                    "url": "https://github.com/symfony/polyfill"
                }
            },
            "autoload": {
                "psr-4": {
                    "Symfony\\Polyfill\\Php73\\": ""
                },
                "files": [
                    "bootstrap.php"
                ],
                "classmap": [
                    "Resources/stubs"
                ]
            },
            "notification-url": "https://packagist.org/downloads/",
            "license": [
                "MIT"
            ],
            "authors": [
                {
                    "name": "Nicolas Grekas",
                    "email": "p@tchwork.com"
                },
                {
                    "name": "Symfony Community",
                    "homepage": "https://symfony.com/contributors"
                }
            ],
            "description": "Symfony polyfill backporting some PHP 7.3+ features to lower PHP versions",
            "homepage": "https://symfony.com",
            "keywords": [
                "compatibility",
                "polyfill",
                "portable",
                "shim"
            ],
            "support": {
                "source": "https://github.com/symfony/polyfill-php73/tree/v1.22.1"
            },
            "funding": [
                {
                    "url": "https://symfony.com/sponsor",
                    "type": "custom"
                },
                {
                    "url": "https://github.com/fabpot",
                    "type": "github"
                },
                {
                    "url": "https://tidelift.com/funding/github/packagist/symfony/symfony",
                    "type": "tidelift"
                }
            ],
            "time": "2021-01-07T16:49:33+00:00"
        },
        {
            "name": "symfony/polyfill-php80",
            "version": "v1.22.1",
            "source": {
                "type": "git",
                "url": "https://github.com/symfony/polyfill-php80.git",
                "reference": "dc3063ba22c2a1fd2f45ed856374d79114998f91"
            },
            "dist": {
                "type": "zip",
                "url": "https://api.github.com/repos/symfony/polyfill-php80/zipball/dc3063ba22c2a1fd2f45ed856374d79114998f91",
                "reference": "dc3063ba22c2a1fd2f45ed856374d79114998f91",
                "shasum": ""
            },
            "require": {
                "php": ">=7.1"
            },
            "type": "library",
            "extra": {
                "branch-alias": {
                    "dev-main": "1.22-dev"
                },
                "thanks": {
                    "name": "symfony/polyfill",
                    "url": "https://github.com/symfony/polyfill"
                }
            },
            "autoload": {
                "psr-4": {
                    "Symfony\\Polyfill\\Php80\\": ""
                },
                "files": [
                    "bootstrap.php"
                ],
                "classmap": [
                    "Resources/stubs"
                ]
            },
            "notification-url": "https://packagist.org/downloads/",
            "license": [
                "MIT"
            ],
            "authors": [
                {
                    "name": "Ion Bazan",
                    "email": "ion.bazan@gmail.com"
                },
                {
                    "name": "Nicolas Grekas",
                    "email": "p@tchwork.com"
                },
                {
                    "name": "Symfony Community",
                    "homepage": "https://symfony.com/contributors"
                }
            ],
            "description": "Symfony polyfill backporting some PHP 8.0+ features to lower PHP versions",
            "homepage": "https://symfony.com",
            "keywords": [
                "compatibility",
                "polyfill",
                "portable",
                "shim"
            ],
            "support": {
                "source": "https://github.com/symfony/polyfill-php80/tree/v1.22.1"
            },
            "funding": [
                {
                    "url": "https://symfony.com/sponsor",
                    "type": "custom"
                },
                {
                    "url": "https://github.com/fabpot",
                    "type": "github"
                },
                {
                    "url": "https://tidelift.com/funding/github/packagist/symfony/symfony",
                    "type": "tidelift"
                }
            ],
            "time": "2021-01-07T16:49:33+00:00"
        },
        {
            "name": "symfony/service-contracts",
            "version": "v2.4.0",
            "source": {
                "type": "git",
                "url": "https://github.com/symfony/service-contracts.git",
                "reference": "f040a30e04b57fbcc9c6cbcf4dbaa96bd318b9bb"
            },
            "dist": {
                "type": "zip",
                "url": "https://api.github.com/repos/symfony/service-contracts/zipball/f040a30e04b57fbcc9c6cbcf4dbaa96bd318b9bb",
                "reference": "f040a30e04b57fbcc9c6cbcf4dbaa96bd318b9bb",
                "shasum": ""
            },
            "require": {
                "php": ">=7.2.5",
                "psr/container": "^1.1"
            },
            "suggest": {
                "symfony/service-implementation": ""
            },
            "type": "library",
            "extra": {
                "branch-alias": {
                    "dev-main": "2.4-dev"
                },
                "thanks": {
                    "name": "symfony/contracts",
                    "url": "https://github.com/symfony/contracts"
                }
            },
            "autoload": {
                "psr-4": {
                    "Symfony\\Contracts\\Service\\": ""
                }
            },
            "notification-url": "https://packagist.org/downloads/",
            "license": [
                "MIT"
            ],
            "authors": [
                {
                    "name": "Nicolas Grekas",
                    "email": "p@tchwork.com"
                },
                {
                    "name": "Symfony Community",
                    "homepage": "https://symfony.com/contributors"
                }
            ],
            "description": "Generic abstractions related to writing services",
            "homepage": "https://symfony.com",
            "keywords": [
                "abstractions",
                "contracts",
                "decoupling",
                "interfaces",
                "interoperability",
                "standards"
            ],
            "support": {
                "source": "https://github.com/symfony/service-contracts/tree/v2.4.0"
            },
            "funding": [
                {
                    "url": "https://symfony.com/sponsor",
                    "type": "custom"
                },
                {
                    "url": "https://github.com/fabpot",
                    "type": "github"
                },
                {
                    "url": "https://tidelift.com/funding/github/packagist/symfony/symfony",
                    "type": "tidelift"
                }
            ],
            "time": "2021-04-01T10:43:52+00:00"
        },
        {
            "name": "symfony/string",
            "version": "v5.2.8",
            "source": {
                "type": "git",
                "url": "https://github.com/symfony/string.git",
                "reference": "01b35eb64cac8467c3f94cd0ce2d0d376bb7d1db"
            },
            "dist": {
                "type": "zip",
                "url": "https://api.github.com/repos/symfony/string/zipball/01b35eb64cac8467c3f94cd0ce2d0d376bb7d1db",
                "reference": "01b35eb64cac8467c3f94cd0ce2d0d376bb7d1db",
                "shasum": ""
            },
            "require": {
                "php": ">=7.2.5",
                "symfony/polyfill-ctype": "~1.8",
                "symfony/polyfill-intl-grapheme": "~1.0",
                "symfony/polyfill-intl-normalizer": "~1.0",
                "symfony/polyfill-mbstring": "~1.0",
                "symfony/polyfill-php80": "~1.15"
            },
            "require-dev": {
                "symfony/error-handler": "^4.4|^5.0",
                "symfony/http-client": "^4.4|^5.0",
                "symfony/translation-contracts": "^1.1|^2",
                "symfony/var-exporter": "^4.4|^5.0"
            },
            "type": "library",
            "autoload": {
                "psr-4": {
                    "Symfony\\Component\\String\\": ""
                },
                "files": [
                    "Resources/functions.php"
                ],
                "exclude-from-classmap": [
                    "/Tests/"
                ]
            },
            "notification-url": "https://packagist.org/downloads/",
            "license": [
                "MIT"
            ],
            "authors": [
                {
                    "name": "Nicolas Grekas",
                    "email": "p@tchwork.com"
                },
                {
                    "name": "Symfony Community",
                    "homepage": "https://symfony.com/contributors"
                }
            ],
            "description": "Provides an object-oriented API to strings and deals with bytes, UTF-8 code points and grapheme clusters in a unified way",
            "homepage": "https://symfony.com",
            "keywords": [
                "grapheme",
                "i18n",
                "string",
                "unicode",
                "utf-8",
                "utf8"
            ],
            "support": {
                "source": "https://github.com/symfony/string/tree/v5.2.8"
            },
            "funding": [
                {
                    "url": "https://symfony.com/sponsor",
                    "type": "custom"
                },
                {
                    "url": "https://github.com/fabpot",
                    "type": "github"
                },
                {
                    "url": "https://tidelift.com/funding/github/packagist/symfony/symfony",
                    "type": "tidelift"
                }
            ],
            "time": "2021-05-10T14:56:10+00:00"
        },
        {
            "name": "textalk/websocket",
            "version": "1.5.2",
            "source": {
                "type": "git",
                "url": "https://github.com/Textalk/websocket-php.git",
                "reference": "b93249453806a2dd46495de46d76fcbcb0d8dee8"
            },
            "dist": {
                "type": "zip",
                "url": "https://api.github.com/repos/Textalk/websocket-php/zipball/b93249453806a2dd46495de46d76fcbcb0d8dee8",
                "reference": "b93249453806a2dd46495de46d76fcbcb0d8dee8",
                "shasum": ""
            },
            "require": {
                "php": "^7.2 | ^8.0",
                "psr/log": "^1.0"
            },
            "require-dev": {
                "php-coveralls/php-coveralls": "^2.0",
                "phpunit/phpunit": "^8.0|^9.0",
                "squizlabs/php_codesniffer": "^3.5"
            },
            "type": "library",
            "autoload": {
                "psr-4": {
                    "WebSocket\\": "lib"
                }
            },
            "notification-url": "https://packagist.org/downloads/",
            "license": [
                "ISC"
            ],
            "authors": [
                {
                    "name": "Fredrik Liljegren"
                },
                {
                    "name": "Sören Jensen",
                    "email": "soren@abicart.se"
                }
            ],
            "description": "WebSocket client and server",
            "support": {
                "issues": "https://github.com/Textalk/websocket-php/issues",
                "source": "https://github.com/Textalk/websocket-php/tree/1.5.2"
            },
            "time": "2021-02-12T15:39:23+00:00"
        },
        {
            "name": "theseer/tokenizer",
            "version": "1.2.0",
            "source": {
                "type": "git",
                "url": "https://github.com/theseer/tokenizer.git",
                "reference": "75a63c33a8577608444246075ea0af0d052e452a"
            },
            "dist": {
                "type": "zip",
                "url": "https://api.github.com/repos/theseer/tokenizer/zipball/75a63c33a8577608444246075ea0af0d052e452a",
                "reference": "75a63c33a8577608444246075ea0af0d052e452a",
                "shasum": ""
            },
            "require": {
                "ext-dom": "*",
                "ext-tokenizer": "*",
                "ext-xmlwriter": "*",
                "php": "^7.2 || ^8.0"
            },
            "type": "library",
            "autoload": {
                "classmap": [
                    "src/"
                ]
            },
            "notification-url": "https://packagist.org/downloads/",
            "license": [
                "BSD-3-Clause"
            ],
            "authors": [
                {
                    "name": "Arne Blankerts",
                    "email": "arne@blankerts.de",
                    "role": "Developer"
                }
            ],
            "description": "A small library for converting tokenized PHP source code into XML and potentially other formats",
            "support": {
                "issues": "https://github.com/theseer/tokenizer/issues",
                "source": "https://github.com/theseer/tokenizer/tree/master"
            },
            "funding": [
                {
                    "url": "https://github.com/theseer",
                    "type": "github"
                }
            ],
            "time": "2020-07-12T23:59:07+00:00"
        },
        {
            "name": "twig/twig",
            "version": "v2.14.6",
            "source": {
                "type": "git",
                "url": "https://github.com/twigphp/Twig.git",
                "reference": "27e5cf2b05e3744accf39d4c68a3235d9966d260"
            },
            "dist": {
                "type": "zip",
                "url": "https://api.github.com/repos/twigphp/Twig/zipball/27e5cf2b05e3744accf39d4c68a3235d9966d260",
                "reference": "27e5cf2b05e3744accf39d4c68a3235d9966d260",
                "shasum": ""
            },
            "require": {
                "php": ">=7.2.5",
                "symfony/polyfill-ctype": "^1.8",
                "symfony/polyfill-mbstring": "^1.3"
            },
            "require-dev": {
                "psr/container": "^1.0",
                "symfony/phpunit-bridge": "^4.4.9|^5.0.9"
            },
            "type": "library",
            "extra": {
                "branch-alias": {
                    "dev-master": "2.14-dev"
                }
            },
            "autoload": {
                "psr-0": {
                    "Twig_": "lib/"
                },
                "psr-4": {
                    "Twig\\": "src/"
                }
            },
            "notification-url": "https://packagist.org/downloads/",
            "license": [
                "BSD-3-Clause"
            ],
            "authors": [
                {
                    "name": "Fabien Potencier",
                    "email": "fabien@symfony.com",
                    "homepage": "http://fabien.potencier.org",
                    "role": "Lead Developer"
                },
                {
                    "name": "Twig Team",
                    "role": "Contributors"
                },
                {
                    "name": "Armin Ronacher",
                    "email": "armin.ronacher@active-4.com",
                    "role": "Project Founder"
                }
            ],
            "description": "Twig, the flexible, fast, and secure template language for PHP",
            "homepage": "https://twig.symfony.com",
            "keywords": [
                "templating"
            ],
            "support": {
                "issues": "https://github.com/twigphp/Twig/issues",
                "source": "https://github.com/twigphp/Twig/tree/v2.14.6"
            },
            "funding": [
                {
                    "url": "https://github.com/fabpot",
                    "type": "github"
                },
                {
                    "url": "https://tidelift.com/funding/github/packagist/twig/twig",
                    "type": "tidelift"
                }
            ],
            "time": "2021-05-16T12:12:47+00:00"
        },
        {
            "name": "vimeo/psalm",
            "version": "4.7.2",
            "source": {
                "type": "git",
                "url": "https://github.com/vimeo/psalm.git",
                "reference": "83a0325c0a95c0ab531d6b90c877068b464377b5"
            },
            "dist": {
                "type": "zip",
                "url": "https://api.github.com/repos/vimeo/psalm/zipball/83a0325c0a95c0ab531d6b90c877068b464377b5",
                "reference": "83a0325c0a95c0ab531d6b90c877068b464377b5",
                "shasum": ""
            },
            "require": {
                "amphp/amp": "^2.4.2",
                "amphp/byte-stream": "^1.5",
                "composer/package-versions-deprecated": "^1.8.0",
                "composer/semver": "^1.4 || ^2.0 || ^3.0",
                "composer/xdebug-handler": "^1.1 || ^2.0",
                "dnoegel/php-xdg-base-dir": "^0.1.1",
                "ext-dom": "*",
                "ext-json": "*",
                "ext-libxml": "*",
                "ext-mbstring": "*",
                "ext-simplexml": "*",
                "ext-tokenizer": "*",
                "felixfbecker/advanced-json-rpc": "^3.0.3",
                "felixfbecker/language-server-protocol": "^1.5",
                "netresearch/jsonmapper": "^1.0 || ^2.0 || ^3.0 || ^4.0",
                "nikic/php-parser": "^4.10.1",
                "openlss/lib-array2xml": "^1.0",
                "php": "^7.1|^8",
                "sebastian/diff": "^3.0 || ^4.0",
                "symfony/console": "^3.4.17 || ^4.1.6 || ^5.0",
                "webmozart/path-util": "^2.3"
            },
            "provide": {
                "psalm/psalm": "self.version"
            },
            "require-dev": {
                "bamarni/composer-bin-plugin": "^1.2",
                "brianium/paratest": "^4.0||^6.0",
                "ext-curl": "*",
                "php-parallel-lint/php-parallel-lint": "^1.2",
                "phpdocumentor/reflection-docblock": "^5",
                "phpmyadmin/sql-parser": "5.1.0||dev-master",
                "phpspec/prophecy": ">=1.9.0",
                "phpunit/phpunit": "^9.0",
                "psalm/plugin-phpunit": "^0.13",
                "slevomat/coding-standard": "^6.3.11",
                "squizlabs/php_codesniffer": "^3.5",
                "symfony/process": "^4.3",
                "weirdan/phpunit-appveyor-reporter": "^1.0.0",
                "weirdan/prophecy-shim": "^1.0 || ^2.0"
            },
            "suggest": {
                "ext-igbinary": "^2.0.5"
            },
            "bin": [
                "psalm",
                "psalm-language-server",
                "psalm-plugin",
                "psalm-refactor",
                "psalter"
            ],
            "type": "library",
            "extra": {
                "branch-alias": {
                    "dev-master": "4.x-dev",
                    "dev-3.x": "3.x-dev",
                    "dev-2.x": "2.x-dev",
                    "dev-1.x": "1.x-dev"
                }
            },
            "autoload": {
                "psr-4": {
                    "Psalm\\": "src/Psalm/"
                },
                "files": [
                    "src/functions.php",
                    "src/spl_object_id.php"
                ]
            },
            "notification-url": "https://packagist.org/downloads/",
            "license": [
                "MIT"
            ],
            "authors": [
                {
                    "name": "Matthew Brown"
                }
            ],
            "description": "A static analysis tool for finding errors in PHP applications",
            "keywords": [
                "code",
                "inspection",
                "php"
            ],
            "support": {
                "issues": "https://github.com/vimeo/psalm/issues",
                "source": "https://github.com/vimeo/psalm/tree/4.7.2"
            },
            "time": "2021-05-01T20:56:25+00:00"
        },
        {
            "name": "webmozart/path-util",
            "version": "2.3.0",
            "source": {
                "type": "git",
                "url": "https://github.com/webmozart/path-util.git",
                "reference": "d939f7edc24c9a1bb9c0dee5cb05d8e859490725"
            },
            "dist": {
                "type": "zip",
                "url": "https://api.github.com/repos/webmozart/path-util/zipball/d939f7edc24c9a1bb9c0dee5cb05d8e859490725",
                "reference": "d939f7edc24c9a1bb9c0dee5cb05d8e859490725",
                "shasum": ""
            },
            "require": {
                "php": ">=5.3.3",
                "webmozart/assert": "~1.0"
            },
            "require-dev": {
                "phpunit/phpunit": "^4.6",
                "sebastian/version": "^1.0.1"
            },
            "type": "library",
            "extra": {
                "branch-alias": {
                    "dev-master": "2.3-dev"
                }
            },
            "autoload": {
                "psr-4": {
                    "Webmozart\\PathUtil\\": "src/"
                }
            },
            "notification-url": "https://packagist.org/downloads/",
            "license": [
                "MIT"
            ],
            "authors": [
                {
                    "name": "Bernhard Schussek",
                    "email": "bschussek@gmail.com"
                }
            ],
            "description": "A robust cross-platform utility for normalizing, comparing and modifying file paths.",
            "support": {
                "issues": "https://github.com/webmozart/path-util/issues",
                "source": "https://github.com/webmozart/path-util/tree/2.3.0"
            },
            "time": "2015-12-17T08:42:14+00:00"
        }
    ],
    "aliases": [],
    "minimum-stability": "stable",
    "stability-flags": [],
    "prefer-stable": false,
    "prefer-lowest": false,
    "platform": {
        "php": ">=8.0.0",
        "ext-curl": "*",
        "ext-imagick": "*",
        "ext-mbstring": "*",
        "ext-json": "*",
        "ext-yaml": "*",
        "ext-dom": "*",
        "ext-redis": "*",
        "ext-swoole": "*",
        "ext-pdo": "*",
        "ext-openssl": "*",
        "ext-zlib": "*",
        "ext-sockets": "*"
    },
    "platform-dev": [],
    "platform-overrides": {
        "php": "8.0"
    },
    "plugin-api-version": "2.0.0"
}<|MERGE_RESOLUTION|>--- conflicted
+++ resolved
@@ -4,11 +4,7 @@
         "Read more about it at https://getcomposer.org/doc/01-basic-usage.md#installing-dependencies",
         "This file is @generated automatically"
     ],
-<<<<<<< HEAD
-    "content-hash": "d722be0ec2f73f6436fc99b64bd69f0a",
-=======
     "content-hash": "e433ce62dd355a107816e8967d5c769d",
->>>>>>> 33aaa5c1
     "packages": [
         {
             "name": "adhocore/jwt",
