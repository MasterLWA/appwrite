{
    "_readme": [
        "This file locks the dependencies of your project to a known state",
        "Read more about it at https://getcomposer.org/doc/01-basic-usage.md#installing-dependencies",
        "This file is @generated automatically"
    ],
<<<<<<< HEAD
    "content-hash": "39575a40b499d30b98e675990889be87",
=======
    "content-hash": "8427bbf013694d9771cd09341a81562e",
>>>>>>> d0769018
    "packages": [
        {
            "name": "adhocore/jwt",
            "version": "1.1.2",
            "source": {
                "type": "git",
                "url": "https://github.com/adhocore/php-jwt.git",
                "reference": "6c434af7170090bb7a8880d2bc220a2254ba7899"
            },
            "dist": {
                "type": "zip",
                "url": "https://api.github.com/repos/adhocore/php-jwt/zipball/6c434af7170090bb7a8880d2bc220a2254ba7899",
                "reference": "6c434af7170090bb7a8880d2bc220a2254ba7899",
                "shasum": ""
            },
            "require": {
                "php": "^7.0 || ^8.0"
            },
            "require-dev": {
                "phpunit/phpunit": "^6.5 || ^7.5"
            },
            "type": "library",
            "autoload": {
                "psr-4": {
                    "Ahc\\Jwt\\": "src/"
                }
            },
            "notification-url": "https://packagist.org/downloads/",
            "license": [
                "MIT"
            ],
            "authors": [
                {
                    "name": "Jitendra Adhikari",
                    "email": "jiten.adhikary@gmail.com"
                }
            ],
            "description": "Ultra lightweight JSON web token (JWT) library for PHP5.5+.",
            "keywords": [
                "auth",
                "json-web-token",
                "jwt",
                "jwt-auth",
                "jwt-php",
                "token"
            ],
            "support": {
                "issues": "https://github.com/adhocore/php-jwt/issues",
                "source": "https://github.com/adhocore/php-jwt/tree/1.1.2"
            },
            "funding": [
                {
                    "url": "https://paypal.me/ji10",
                    "type": "custom"
                }
            ],
            "time": "2021-02-20T09:56:44+00:00"
        },
        {
            "name": "appwrite/php-clamav",
            "version": "1.1.0",
            "source": {
                "type": "git",
                "url": "https://github.com/appwrite/php-clamav.git",
                "reference": "61d00f24f9e7766fbba233e7b8d09c5475388073"
            },
            "dist": {
                "type": "zip",
                "url": "https://api.github.com/repos/appwrite/php-clamav/zipball/61d00f24f9e7766fbba233e7b8d09c5475388073",
                "reference": "61d00f24f9e7766fbba233e7b8d09c5475388073",
                "shasum": ""
            },
            "require": {
                "ext-sockets": "*",
                "php": ">=7.1"
            },
            "require-dev": {
                "phpunit/phpunit": "^7.0"
            },
            "type": "library",
            "autoload": {
                "psr-4": {
                    "Appwrite\\ClamAV\\": "src/ClamAV"
                }
            },
            "notification-url": "https://packagist.org/downloads/",
            "license": [
                "MIT"
            ],
            "authors": [
                {
                    "name": "Eldad Fux",
                    "email": "eldad@appwrite.io"
                }
            ],
            "description": "ClamAV network and pipe client for PHP",
            "keywords": [
                "anti virus",
                "appwrite",
                "clamav",
                "php"
            ],
            "support": {
                "issues": "https://github.com/appwrite/php-clamav/issues",
                "source": "https://github.com/appwrite/php-clamav/tree/1.1.0"
            },
            "time": "2020-10-02T05:23:46+00:00"
        },
        {
            "name": "appwrite/php-runtimes",
            "version": "0.6.1",
            "source": {
                "type": "git",
                "url": "https://github.com/appwrite/php-runtimes.git",
                "reference": "a42434de2fbd60818244c1a9b2ac0429ad0ef9ee"
            },
            "dist": {
                "type": "zip",
                "url": "https://api.github.com/repos/appwrite/php-runtimes/zipball/a42434de2fbd60818244c1a9b2ac0429ad0ef9ee",
                "reference": "a42434de2fbd60818244c1a9b2ac0429ad0ef9ee",
                "shasum": ""
            },
            "require": {
                "php": ">=8.0",
                "utopia-php/system": "0.4.*"
            },
            "require-dev": {
                "phpunit/phpunit": "^9.3",
                "utopia-php/cli": "0.11.*",
                "vimeo/psalm": "4.0.1"
            },
            "type": "library",
            "autoload": {
                "psr-4": {
                    "Appwrite\\Runtimes\\": "src/Runtimes"
                }
            },
            "notification-url": "https://packagist.org/downloads/",
            "license": [
                "BSD-3-Clause"
            ],
            "authors": [
                {
                    "name": "Eldad Fux",
                    "email": "eldad@appwrite.io"
                },
                {
                    "name": "Torsten Dittmann",
                    "email": "torsten@appwrite.io"
                }
            ],
            "description": "Appwrite repository for Cloud Function runtimes that contains the configurations and tests for all of the Appwrite runtime environments.",
            "keywords": [
                "appwrite",
                "php",
                "runtimes"
            ],
            "support": {
                "issues": "https://github.com/appwrite/php-runtimes/issues",
                "source": "https://github.com/appwrite/php-runtimes/tree/0.6.1"
            },
            "time": "2021-10-21T11:32:25+00:00"
        },
        {
            "name": "chillerlan/php-qrcode",
            "version": "4.3.1",
            "source": {
                "type": "git",
                "url": "https://github.com/chillerlan/php-qrcode.git",
                "reference": "be3beb936c21fe53a4e7e8f7f3582e9f02443666"
            },
            "dist": {
                "type": "zip",
                "url": "https://api.github.com/repos/chillerlan/php-qrcode/zipball/be3beb936c21fe53a4e7e8f7f3582e9f02443666",
                "reference": "be3beb936c21fe53a4e7e8f7f3582e9f02443666",
                "shasum": ""
            },
            "require": {
                "chillerlan/php-settings-container": "^2.1",
                "ext-mbstring": "*",
                "php": "^7.4 || ^8.0"
            },
            "require-dev": {
                "phan/phan": "^3.2.2",
                "phpunit/phpunit": "^9.5",
                "setasign/fpdf": "^1.8.2"
            },
            "suggest": {
                "chillerlan/php-authenticator": "Yet another Google authenticator! Also creates URIs for mobile apps.",
                "setasign/fpdf": "Required to use the QR FPDF output."
            },
            "type": "library",
            "autoload": {
                "psr-4": {
                    "chillerlan\\QRCode\\": "src/"
                }
            },
            "notification-url": "https://packagist.org/downloads/",
            "license": [
                "MIT"
            ],
            "authors": [
                {
                    "name": "Kazuhiko Arase",
                    "homepage": "https://github.com/kazuhikoarase"
                },
                {
                    "name": "Smiley",
                    "email": "smiley@chillerlan.net",
                    "homepage": "https://github.com/codemasher"
                },
                {
                    "name": "Contributors",
                    "homepage": "https://github.com/chillerlan/php-qrcode/graphs/contributors"
                }
            ],
            "description": "A QR code generator. PHP 7.4+",
            "homepage": "https://github.com/chillerlan/php-qrcode",
            "keywords": [
                "phpqrcode",
                "qr",
                "qr code",
                "qrcode",
                "qrcode-generator"
            ],
            "support": {
                "issues": "https://github.com/chillerlan/php-qrcode/issues",
                "source": "https://github.com/chillerlan/php-qrcode/tree/4.3.1"
            },
            "funding": [
                {
                    "url": "https://www.paypal.com/donate?hosted_button_id=WLYUNAT9ZTJZ4",
                    "type": "custom"
                },
                {
                    "url": "https://ko-fi.com/codemasher",
                    "type": "ko_fi"
                }
            ],
            "time": "2021-01-05T21:21:28+00:00"
        },
        {
            "name": "chillerlan/php-settings-container",
            "version": "2.1.2",
            "source": {
                "type": "git",
                "url": "https://github.com/chillerlan/php-settings-container.git",
                "reference": "ec834493a88682dd69652a1eeaf462789ed0c5f5"
            },
            "dist": {
                "type": "zip",
                "url": "https://api.github.com/repos/chillerlan/php-settings-container/zipball/ec834493a88682dd69652a1eeaf462789ed0c5f5",
                "reference": "ec834493a88682dd69652a1eeaf462789ed0c5f5",
                "shasum": ""
            },
            "require": {
                "ext-json": "*",
                "php": "^7.4 || ^8.0"
            },
            "require-dev": {
                "phan/phan": "^4.0",
                "phpunit/phpunit": "^9.5"
            },
            "type": "library",
            "autoload": {
                "psr-4": {
                    "chillerlan\\Settings\\": "src/"
                }
            },
            "notification-url": "https://packagist.org/downloads/",
            "license": [
                "MIT"
            ],
            "authors": [
                {
                    "name": "Smiley",
                    "email": "smiley@chillerlan.net",
                    "homepage": "https://github.com/codemasher"
                }
            ],
            "description": "A container class for immutable settings objects. Not a DI container. PHP 7.4+",
            "homepage": "https://github.com/chillerlan/php-settings-container",
            "keywords": [
                "PHP7",
                "Settings",
                "container",
                "helper"
            ],
            "support": {
                "issues": "https://github.com/chillerlan/php-settings-container/issues",
                "source": "https://github.com/chillerlan/php-settings-container"
            },
            "funding": [
                {
                    "url": "https://www.paypal.com/donate?hosted_button_id=WLYUNAT9ZTJZ4",
                    "type": "custom"
                },
                {
                    "url": "https://ko-fi.com/codemasher",
                    "type": "ko_fi"
                }
            ],
            "time": "2021-09-06T15:17:01+00:00"
        },
        {
            "name": "colinmollenhour/credis",
            "version": "v1.12.1",
            "source": {
                "type": "git",
                "url": "https://github.com/colinmollenhour/credis.git",
                "reference": "c27faa11724229986335c23f4b6d0f1d8d6547fb"
            },
            "dist": {
                "type": "zip",
                "url": "https://api.github.com/repos/colinmollenhour/credis/zipball/c27faa11724229986335c23f4b6d0f1d8d6547fb",
                "reference": "c27faa11724229986335c23f4b6d0f1d8d6547fb",
                "shasum": ""
            },
            "require": {
                "php": ">=5.4.0"
            },
            "type": "library",
            "autoload": {
                "classmap": [
                    "Client.php",
                    "Cluster.php",
                    "Sentinel.php",
                    "Module.php"
                ]
            },
            "notification-url": "https://packagist.org/downloads/",
            "license": [
                "MIT"
            ],
            "authors": [
                {
                    "name": "Colin Mollenhour",
                    "email": "colin@mollenhour.com"
                }
            ],
            "description": "Credis is a lightweight interface to the Redis key-value store which wraps the phpredis library when available for better performance.",
            "homepage": "https://github.com/colinmollenhour/credis",
            "support": {
                "issues": "https://github.com/colinmollenhour/credis/issues",
                "source": "https://github.com/colinmollenhour/credis/tree/v1.12.1"
            },
            "time": "2020-11-06T16:09:14+00:00"
        },
        {
            "name": "composer/package-versions-deprecated",
            "version": "1.11.99.4",
            "source": {
                "type": "git",
                "url": "https://github.com/composer/package-versions-deprecated.git",
                "reference": "b174585d1fe49ceed21928a945138948cb394600"
            },
            "dist": {
                "type": "zip",
                "url": "https://api.github.com/repos/composer/package-versions-deprecated/zipball/b174585d1fe49ceed21928a945138948cb394600",
                "reference": "b174585d1fe49ceed21928a945138948cb394600",
                "shasum": ""
            },
            "require": {
                "composer-plugin-api": "^1.1.0 || ^2.0",
                "php": "^7 || ^8"
            },
            "replace": {
                "ocramius/package-versions": "1.11.99"
            },
            "require-dev": {
                "composer/composer": "^1.9.3 || ^2.0@dev",
                "ext-zip": "^1.13",
                "phpunit/phpunit": "^6.5 || ^7"
            },
            "type": "composer-plugin",
            "extra": {
                "class": "PackageVersions\\Installer",
                "branch-alias": {
                    "dev-master": "1.x-dev"
                }
            },
            "autoload": {
                "psr-4": {
                    "PackageVersions\\": "src/PackageVersions"
                }
            },
            "notification-url": "https://packagist.org/downloads/",
            "license": [
                "MIT"
            ],
            "authors": [
                {
                    "name": "Marco Pivetta",
                    "email": "ocramius@gmail.com"
                },
                {
                    "name": "Jordi Boggiano",
                    "email": "j.boggiano@seld.be"
                }
            ],
            "description": "Composer plugin that provides efficient querying for installed package versions (no runtime IO)",
            "support": {
                "issues": "https://github.com/composer/package-versions-deprecated/issues",
                "source": "https://github.com/composer/package-versions-deprecated/tree/1.11.99.4"
            },
            "funding": [
                {
                    "url": "https://packagist.com",
                    "type": "custom"
                },
                {
                    "url": "https://github.com/composer",
                    "type": "github"
                },
                {
                    "url": "https://tidelift.com/funding/github/packagist/composer/composer",
                    "type": "tidelift"
                }
            ],
            "time": "2021-09-13T08:41:34+00:00"
        },
        {
            "name": "dragonmantank/cron-expression",
            "version": "v3.1.0",
            "source": {
                "type": "git",
                "url": "https://github.com/dragonmantank/cron-expression.git",
                "reference": "7a8c6e56ab3ffcc538d05e8155bb42269abf1a0c"
            },
            "dist": {
                "type": "zip",
                "url": "https://api.github.com/repos/dragonmantank/cron-expression/zipball/7a8c6e56ab3ffcc538d05e8155bb42269abf1a0c",
                "reference": "7a8c6e56ab3ffcc538d05e8155bb42269abf1a0c",
                "shasum": ""
            },
            "require": {
                "php": "^7.2|^8.0",
                "webmozart/assert": "^1.7.0"
            },
            "replace": {
                "mtdowling/cron-expression": "^1.0"
            },
            "require-dev": {
                "phpstan/extension-installer": "^1.0",
                "phpstan/phpstan": "^0.12",
                "phpstan/phpstan-webmozart-assert": "^0.12.7",
                "phpunit/phpunit": "^7.0|^8.0|^9.0"
            },
            "type": "library",
            "autoload": {
                "psr-4": {
                    "Cron\\": "src/Cron/"
                }
            },
            "notification-url": "https://packagist.org/downloads/",
            "license": [
                "MIT"
            ],
            "authors": [
                {
                    "name": "Chris Tankersley",
                    "email": "chris@ctankersley.com",
                    "homepage": "https://github.com/dragonmantank"
                }
            ],
            "description": "CRON for PHP: Calculate the next or previous run date and determine if a CRON expression is due",
            "keywords": [
                "cron",
                "schedule"
            ],
            "support": {
                "issues": "https://github.com/dragonmantank/cron-expression/issues",
                "source": "https://github.com/dragonmantank/cron-expression/tree/v3.1.0"
            },
            "funding": [
                {
                    "url": "https://github.com/dragonmantank",
                    "type": "github"
                }
            ],
            "time": "2020-11-24T19:55:57+00:00"
        },
        {
            "name": "guzzlehttp/guzzle",
            "version": "7.4.0",
            "source": {
                "type": "git",
                "url": "https://github.com/guzzle/guzzle.git",
                "reference": "868b3571a039f0ebc11ac8f344f4080babe2cb94"
            },
            "dist": {
                "type": "zip",
                "url": "https://api.github.com/repos/guzzle/guzzle/zipball/868b3571a039f0ebc11ac8f344f4080babe2cb94",
                "reference": "868b3571a039f0ebc11ac8f344f4080babe2cb94",
                "shasum": ""
            },
            "require": {
                "ext-json": "*",
                "guzzlehttp/promises": "^1.5",
                "guzzlehttp/psr7": "^1.8.3 || ^2.1",
                "php": "^7.2.5 || ^8.0",
                "psr/http-client": "^1.0",
                "symfony/deprecation-contracts": "^2.2"
            },
            "provide": {
                "psr/http-client-implementation": "1.0"
            },
            "require-dev": {
                "bamarni/composer-bin-plugin": "^1.4.1",
                "ext-curl": "*",
                "php-http/client-integration-tests": "^3.0",
                "phpunit/phpunit": "^8.5.5 || ^9.3.5",
                "psr/log": "^1.1 || ^2.0 || ^3.0"
            },
            "suggest": {
                "ext-curl": "Required for CURL handler support",
                "ext-intl": "Required for Internationalized Domain Name (IDN) support",
                "psr/log": "Required for using the Log middleware"
            },
            "type": "library",
            "extra": {
                "branch-alias": {
                    "dev-master": "7.4-dev"
                }
            },
            "autoload": {
                "psr-4": {
                    "GuzzleHttp\\": "src/"
                },
                "files": [
                    "src/functions_include.php"
                ]
            },
            "notification-url": "https://packagist.org/downloads/",
            "license": [
                "MIT"
            ],
            "authors": [
                {
                    "name": "Graham Campbell",
                    "email": "hello@gjcampbell.co.uk",
                    "homepage": "https://github.com/GrahamCampbell"
                },
                {
                    "name": "Michael Dowling",
                    "email": "mtdowling@gmail.com",
                    "homepage": "https://github.com/mtdowling"
                },
                {
                    "name": "Jeremy Lindblom",
                    "email": "jeremeamia@gmail.com",
                    "homepage": "https://github.com/jeremeamia"
                },
                {
                    "name": "George Mponos",
                    "email": "gmponos@gmail.com",
                    "homepage": "https://github.com/gmponos"
                },
                {
                    "name": "Tobias Nyholm",
                    "email": "tobias.nyholm@gmail.com",
                    "homepage": "https://github.com/Nyholm"
                },
                {
                    "name": "Márk Sági-Kazár",
                    "email": "mark.sagikazar@gmail.com",
                    "homepage": "https://github.com/sagikazarmark"
                },
                {
                    "name": "Tobias Schultze",
                    "email": "webmaster@tubo-world.de",
                    "homepage": "https://github.com/Tobion"
                }
            ],
            "description": "Guzzle is a PHP HTTP client library",
            "keywords": [
                "client",
                "curl",
                "framework",
                "http",
                "http client",
                "psr-18",
                "psr-7",
                "rest",
                "web service"
            ],
            "support": {
                "issues": "https://github.com/guzzle/guzzle/issues",
                "source": "https://github.com/guzzle/guzzle/tree/7.4.0"
            },
            "funding": [
                {
                    "url": "https://github.com/GrahamCampbell",
                    "type": "github"
                },
                {
                    "url": "https://github.com/Nyholm",
                    "type": "github"
                },
                {
                    "url": "https://tidelift.com/funding/github/packagist/guzzlehttp/guzzle",
                    "type": "tidelift"
                }
            ],
            "time": "2021-10-18T09:52:00+00:00"
        },
        {
            "name": "guzzlehttp/promises",
            "version": "1.5.1",
            "source": {
                "type": "git",
                "url": "https://github.com/guzzle/promises.git",
                "reference": "fe752aedc9fd8fcca3fe7ad05d419d32998a06da"
            },
            "dist": {
                "type": "zip",
                "url": "https://api.github.com/repos/guzzle/promises/zipball/fe752aedc9fd8fcca3fe7ad05d419d32998a06da",
                "reference": "fe752aedc9fd8fcca3fe7ad05d419d32998a06da",
                "shasum": ""
            },
            "require": {
                "php": ">=5.5"
            },
            "require-dev": {
                "symfony/phpunit-bridge": "^4.4 || ^5.1"
            },
            "type": "library",
            "extra": {
                "branch-alias": {
                    "dev-master": "1.5-dev"
                }
            },
            "autoload": {
                "psr-4": {
                    "GuzzleHttp\\Promise\\": "src/"
                },
                "files": [
                    "src/functions_include.php"
                ]
            },
            "notification-url": "https://packagist.org/downloads/",
            "license": [
                "MIT"
            ],
            "authors": [
                {
                    "name": "Graham Campbell",
                    "email": "hello@gjcampbell.co.uk",
                    "homepage": "https://github.com/GrahamCampbell"
                },
                {
                    "name": "Michael Dowling",
                    "email": "mtdowling@gmail.com",
                    "homepage": "https://github.com/mtdowling"
                },
                {
                    "name": "Tobias Nyholm",
                    "email": "tobias.nyholm@gmail.com",
                    "homepage": "https://github.com/Nyholm"
                },
                {
                    "name": "Tobias Schultze",
                    "email": "webmaster@tubo-world.de",
                    "homepage": "https://github.com/Tobion"
                }
            ],
            "description": "Guzzle promises library",
            "keywords": [
                "promise"
            ],
            "support": {
                "issues": "https://github.com/guzzle/promises/issues",
                "source": "https://github.com/guzzle/promises/tree/1.5.1"
            },
            "funding": [
                {
                    "url": "https://github.com/GrahamCampbell",
                    "type": "github"
                },
                {
                    "url": "https://github.com/Nyholm",
                    "type": "github"
                },
                {
                    "url": "https://tidelift.com/funding/github/packagist/guzzlehttp/promises",
                    "type": "tidelift"
                }
            ],
            "time": "2021-10-22T20:56:57+00:00"
        },
        {
            "name": "guzzlehttp/psr7",
            "version": "2.1.0",
            "source": {
                "type": "git",
                "url": "https://github.com/guzzle/psr7.git",
                "reference": "089edd38f5b8abba6cb01567c2a8aaa47cec4c72"
            },
            "dist": {
                "type": "zip",
                "url": "https://api.github.com/repos/guzzle/psr7/zipball/089edd38f5b8abba6cb01567c2a8aaa47cec4c72",
                "reference": "089edd38f5b8abba6cb01567c2a8aaa47cec4c72",
                "shasum": ""
            },
            "require": {
                "php": "^7.2.5 || ^8.0",
                "psr/http-factory": "^1.0",
                "psr/http-message": "^1.0",
                "ralouphie/getallheaders": "^3.0"
            },
            "provide": {
                "psr/http-factory-implementation": "1.0",
                "psr/http-message-implementation": "1.0"
            },
            "require-dev": {
                "bamarni/composer-bin-plugin": "^1.4.1",
                "http-interop/http-factory-tests": "^0.9",
                "phpunit/phpunit": "^8.5.8 || ^9.3.10"
            },
            "suggest": {
                "laminas/laminas-httphandlerrunner": "Emit PSR-7 responses"
            },
            "type": "library",
            "extra": {
                "branch-alias": {
                    "dev-master": "2.1-dev"
                }
            },
            "autoload": {
                "psr-4": {
                    "GuzzleHttp\\Psr7\\": "src/"
                }
            },
            "notification-url": "https://packagist.org/downloads/",
            "license": [
                "MIT"
            ],
            "authors": [
                {
                    "name": "Graham Campbell",
                    "email": "hello@gjcampbell.co.uk",
                    "homepage": "https://github.com/GrahamCampbell"
                },
                {
                    "name": "Michael Dowling",
                    "email": "mtdowling@gmail.com",
                    "homepage": "https://github.com/mtdowling"
                },
                {
                    "name": "George Mponos",
                    "email": "gmponos@gmail.com",
                    "homepage": "https://github.com/gmponos"
                },
                {
                    "name": "Tobias Nyholm",
                    "email": "tobias.nyholm@gmail.com",
                    "homepage": "https://github.com/Nyholm"
                },
                {
                    "name": "Márk Sági-Kazár",
                    "email": "mark.sagikazar@gmail.com",
                    "homepage": "https://github.com/sagikazarmark"
                },
                {
                    "name": "Tobias Schultze",
                    "email": "webmaster@tubo-world.de",
                    "homepage": "https://github.com/Tobion"
                },
                {
                    "name": "Márk Sági-Kazár",
                    "email": "mark.sagikazar@gmail.com",
                    "homepage": "https://sagikazarmark.hu"
                }
            ],
            "description": "PSR-7 message implementation that also provides common utility methods",
            "keywords": [
                "http",
                "message",
                "psr-7",
                "request",
                "response",
                "stream",
                "uri",
                "url"
            ],
            "support": {
                "issues": "https://github.com/guzzle/psr7/issues",
                "source": "https://github.com/guzzle/psr7/tree/2.1.0"
            },
            "funding": [
                {
                    "url": "https://github.com/GrahamCampbell",
                    "type": "github"
                },
                {
                    "url": "https://github.com/Nyholm",
                    "type": "github"
                },
                {
                    "url": "https://tidelift.com/funding/github/packagist/guzzlehttp/psr7",
                    "type": "tidelift"
                }
            ],
            "time": "2021-10-06T17:43:30+00:00"
        },
        {
            "name": "influxdb/influxdb-php",
            "version": "1.15.2",
            "source": {
                "type": "git",
                "url": "https://github.com/influxdata/influxdb-php.git",
                "reference": "d6e59f4f04ab9107574fda69c2cbe36671253d03"
            },
            "dist": {
                "type": "zip",
                "url": "https://api.github.com/repos/influxdata/influxdb-php/zipball/d6e59f4f04ab9107574fda69c2cbe36671253d03",
                "reference": "d6e59f4f04ab9107574fda69c2cbe36671253d03",
                "shasum": ""
            },
            "require": {
                "guzzlehttp/guzzle": "^6.0|^7.0",
                "php": "^5.5 || ^7.0 || ^8.0"
            },
            "require-dev": {
                "dms/phpunit-arraysubset-asserts": "^0.2.1",
                "phpunit/phpunit": "^9.5"
            },
            "suggest": {
                "ext-curl": "Curl extension, needed for Curl driver",
                "stefanotorresi/influxdb-php-async": "An asyncronous client for InfluxDB, implemented via ReactPHP."
            },
            "type": "library",
            "autoload": {
                "psr-4": {
                    "InfluxDB\\": "src/InfluxDB"
                }
            },
            "notification-url": "https://packagist.org/downloads/",
            "license": [
                "MIT"
            ],
            "authors": [
                {
                    "name": "Stephen Hoogendijk",
                    "email": "stephen@tca0.nl"
                },
                {
                    "name": "Daniel Martinez",
                    "email": "danimartcas@hotmail.com"
                },
                {
                    "name": "Gianluca Arbezzano",
                    "email": "gianarb92@gmail.com"
                }
            ],
            "description": "InfluxDB client library for PHP",
            "keywords": [
                "client",
                "influxdata",
                "influxdb",
                "influxdb class",
                "influxdb client",
                "influxdb library",
                "time series"
            ],
            "support": {
                "issues": "https://github.com/influxdata/influxdb-php/issues",
                "source": "https://github.com/influxdata/influxdb-php/tree/1.15.2"
            },
            "time": "2020-12-26T17:45:17+00:00"
        },
        {
            "name": "jean85/pretty-package-versions",
            "version": "1.6.0",
            "source": {
                "type": "git",
                "url": "https://github.com/Jean85/pretty-package-versions.git",
                "reference": "1e0104b46f045868f11942aea058cd7186d6c303"
            },
            "dist": {
                "type": "zip",
                "url": "https://api.github.com/repos/Jean85/pretty-package-versions/zipball/1e0104b46f045868f11942aea058cd7186d6c303",
                "reference": "1e0104b46f045868f11942aea058cd7186d6c303",
                "shasum": ""
            },
            "require": {
                "composer/package-versions-deprecated": "^1.8.0",
                "php": "^7.0|^8.0"
            },
            "require-dev": {
                "phpunit/phpunit": "^6.0|^8.5|^9.2"
            },
            "type": "library",
            "extra": {
                "branch-alias": {
                    "dev-master": "1.x-dev"
                }
            },
            "autoload": {
                "psr-4": {
                    "Jean85\\": "src/"
                }
            },
            "notification-url": "https://packagist.org/downloads/",
            "license": [
                "MIT"
            ],
            "authors": [
                {
                    "name": "Alessandro Lai",
                    "email": "alessandro.lai85@gmail.com"
                }
            ],
            "description": "A wrapper for ocramius/package-versions to get pretty versions strings",
            "keywords": [
                "composer",
                "package",
                "release",
                "versions"
            ],
            "support": {
                "issues": "https://github.com/Jean85/pretty-package-versions/issues",
                "source": "https://github.com/Jean85/pretty-package-versions/tree/1.6.0"
            },
            "time": "2021-02-04T16:20:16+00:00"
        },
        {
            "name": "matomo/device-detector",
            "version": "4.3.1",
            "source": {
                "type": "git",
                "url": "https://github.com/matomo-org/device-detector.git",
                "reference": "88e5419ee1448ccb9537e287dd09836ff9d2de3b"
            },
            "dist": {
                "type": "zip",
                "url": "https://api.github.com/repos/matomo-org/device-detector/zipball/88e5419ee1448ccb9537e287dd09836ff9d2de3b",
                "reference": "88e5419ee1448ccb9537e287dd09836ff9d2de3b",
                "shasum": ""
            },
            "require": {
                "mustangostang/spyc": "*",
                "php": ">=7.2"
            },
            "replace": {
                "piwik/device-detector": "self.version"
            },
            "require-dev": {
                "matthiasmullie/scrapbook": "^1.4.7",
                "mayflower/mo4-coding-standard": "dev-master#275cb9d",
                "phpstan/phpstan": "^0.12.52",
                "phpunit/phpunit": "^8.5.8",
                "psr/cache": "^1.0.1",
                "psr/simple-cache": "^1.0.1",
                "symfony/yaml": "^5.1.7"
            },
            "suggest": {
                "doctrine/cache": "Can directly be used for caching purpose",
                "ext-yaml": "Necessary for using the Pecl YAML parser"
            },
            "type": "library",
            "autoload": {
                "psr-4": {
                    "DeviceDetector\\": ""
                },
                "exclude-from-classmap": [
                    "Tests/"
                ]
            },
            "notification-url": "https://packagist.org/downloads/",
            "license": [
                "LGPL-3.0-or-later"
            ],
            "authors": [
                {
                    "name": "The Matomo Team",
                    "email": "hello@matomo.org",
                    "homepage": "https://matomo.org/team/"
                }
            ],
            "description": "The Universal Device Detection library, that parses User Agents and detects devices (desktop, tablet, mobile, tv, cars, console, etc.), clients (browsers, media players, mobile apps, feed readers, libraries, etc), operating systems, devices, brands and models.",
            "homepage": "https://matomo.org",
            "keywords": [
                "devicedetection",
                "parser",
                "useragent"
            ],
            "support": {
                "forum": "https://forum.matomo.org/",
                "issues": "https://github.com/matomo-org/device-detector/issues",
                "source": "https://github.com/matomo-org/matomo",
                "wiki": "https://dev.matomo.org/"
            },
            "time": "2021-09-20T12:34:12+00:00"
        },
        {
            "name": "mongodb/mongodb",
            "version": "1.8.0",
            "source": {
                "type": "git",
                "url": "https://github.com/mongodb/mongo-php-library.git",
                "reference": "953dbc19443aa9314c44b7217a16873347e6840d"
            },
            "dist": {
                "type": "zip",
                "url": "https://api.github.com/repos/mongodb/mongo-php-library/zipball/953dbc19443aa9314c44b7217a16873347e6840d",
                "reference": "953dbc19443aa9314c44b7217a16873347e6840d",
                "shasum": ""
            },
            "require": {
                "ext-hash": "*",
                "ext-json": "*",
                "ext-mongodb": "^1.8.1",
                "jean85/pretty-package-versions": "^1.2",
                "php": "^7.0 || ^8.0",
                "symfony/polyfill-php80": "^1.19"
            },
            "require-dev": {
                "squizlabs/php_codesniffer": "^3.5, <3.5.5",
                "symfony/phpunit-bridge": "5.x-dev"
            },
            "type": "library",
            "extra": {
                "branch-alias": {
                    "dev-master": "1.8.x-dev"
                }
            },
            "autoload": {
                "psr-4": {
                    "MongoDB\\": "src/"
                },
                "files": [
                    "src/functions.php"
                ]
            },
            "notification-url": "https://packagist.org/downloads/",
            "license": [
                "Apache-2.0"
            ],
            "authors": [
                {
                    "name": "Andreas Braun",
                    "email": "andreas.braun@mongodb.com"
                },
                {
                    "name": "Jeremy Mikola",
                    "email": "jmikola@gmail.com"
                }
            ],
            "description": "MongoDB driver library",
            "homepage": "https://jira.mongodb.org/browse/PHPLIB",
            "keywords": [
                "database",
                "driver",
                "mongodb",
                "persistence"
            ],
            "support": {
                "issues": "https://github.com/mongodb/mongo-php-library/issues",
                "source": "https://github.com/mongodb/mongo-php-library/tree/1.8.0"
            },
            "time": "2020-11-25T12:26:02+00:00"
        },
        {
            "name": "mustangostang/spyc",
            "version": "0.6.3",
            "source": {
                "type": "git",
                "url": "git@github.com:mustangostang/spyc.git",
                "reference": "4627c838b16550b666d15aeae1e5289dd5b77da0"
            },
            "dist": {
                "type": "zip",
                "url": "https://api.github.com/repos/mustangostang/spyc/zipball/4627c838b16550b666d15aeae1e5289dd5b77da0",
                "reference": "4627c838b16550b666d15aeae1e5289dd5b77da0",
                "shasum": ""
            },
            "require": {
                "php": ">=5.3.1"
            },
            "require-dev": {
                "phpunit/phpunit": "4.3.*@dev"
            },
            "type": "library",
            "extra": {
                "branch-alias": {
                    "dev-master": "0.5.x-dev"
                }
            },
            "autoload": {
                "files": [
                    "Spyc.php"
                ]
            },
            "notification-url": "https://packagist.org/downloads/",
            "license": [
                "MIT"
            ],
            "authors": [
                {
                    "name": "mustangostang",
                    "email": "vlad.andersen@gmail.com"
                }
            ],
            "description": "A simple YAML loader/dumper class for PHP",
            "homepage": "https://github.com/mustangostang/spyc/",
            "keywords": [
                "spyc",
                "yaml",
                "yml"
            ],
            "time": "2019-09-10T13:16:29+00:00"
        },
        {
            "name": "phpmailer/phpmailer",
            "version": "v6.5.1",
            "source": {
                "type": "git",
                "url": "https://github.com/PHPMailer/PHPMailer.git",
                "reference": "dd803df5ad7492e1b40637f7ebd258fee5ca7355"
            },
            "dist": {
                "type": "zip",
                "url": "https://api.github.com/repos/PHPMailer/PHPMailer/zipball/dd803df5ad7492e1b40637f7ebd258fee5ca7355",
                "reference": "dd803df5ad7492e1b40637f7ebd258fee5ca7355",
                "shasum": ""
            },
            "require": {
                "ext-ctype": "*",
                "ext-filter": "*",
                "ext-hash": "*",
                "php": ">=5.5.0"
            },
            "require-dev": {
                "dealerdirect/phpcodesniffer-composer-installer": "^0.7.0",
                "doctrine/annotations": "^1.2",
                "php-parallel-lint/php-console-highlighter": "^0.5.0",
                "php-parallel-lint/php-parallel-lint": "^1.3",
                "phpcompatibility/php-compatibility": "^9.3.5",
                "roave/security-advisories": "dev-latest",
                "squizlabs/php_codesniffer": "^3.6.0",
                "yoast/phpunit-polyfills": "^1.0.0"
            },
            "suggest": {
                "ext-mbstring": "Needed to send email in multibyte encoding charset or decode encoded addresses",
                "hayageek/oauth2-yahoo": "Needed for Yahoo XOAUTH2 authentication",
                "league/oauth2-google": "Needed for Google XOAUTH2 authentication",
                "psr/log": "For optional PSR-3 debug logging",
                "stevenmaguire/oauth2-microsoft": "Needed for Microsoft XOAUTH2 authentication",
                "symfony/polyfill-mbstring": "To support UTF-8 if the Mbstring PHP extension is not enabled (^1.2)"
            },
            "type": "library",
            "autoload": {
                "psr-4": {
                    "PHPMailer\\PHPMailer\\": "src/"
                }
            },
            "notification-url": "https://packagist.org/downloads/",
            "license": [
                "LGPL-2.1-only"
            ],
            "authors": [
                {
                    "name": "Marcus Bointon",
                    "email": "phpmailer@synchromedia.co.uk"
                },
                {
                    "name": "Jim Jagielski",
                    "email": "jimjag@gmail.com"
                },
                {
                    "name": "Andy Prevost",
                    "email": "codeworxtech@users.sourceforge.net"
                },
                {
                    "name": "Brent R. Matzelle"
                }
            ],
            "description": "PHPMailer is a full-featured email creation and transfer class for PHP",
            "support": {
                "issues": "https://github.com/PHPMailer/PHPMailer/issues",
                "source": "https://github.com/PHPMailer/PHPMailer/tree/v6.5.1"
            },
            "funding": [
                {
                    "url": "https://github.com/Synchro",
                    "type": "github"
                }
            ],
            "time": "2021-08-18T09:14:16+00:00"
        },
        {
            "name": "psr/http-client",
            "version": "1.0.1",
            "source": {
                "type": "git",
                "url": "https://github.com/php-fig/http-client.git",
                "reference": "2dfb5f6c5eff0e91e20e913f8c5452ed95b86621"
            },
            "dist": {
                "type": "zip",
                "url": "https://api.github.com/repos/php-fig/http-client/zipball/2dfb5f6c5eff0e91e20e913f8c5452ed95b86621",
                "reference": "2dfb5f6c5eff0e91e20e913f8c5452ed95b86621",
                "shasum": ""
            },
            "require": {
                "php": "^7.0 || ^8.0",
                "psr/http-message": "^1.0"
            },
            "type": "library",
            "extra": {
                "branch-alias": {
                    "dev-master": "1.0.x-dev"
                }
            },
            "autoload": {
                "psr-4": {
                    "Psr\\Http\\Client\\": "src/"
                }
            },
            "notification-url": "https://packagist.org/downloads/",
            "license": [
                "MIT"
            ],
            "authors": [
                {
                    "name": "PHP-FIG",
                    "homepage": "http://www.php-fig.org/"
                }
            ],
            "description": "Common interface for HTTP clients",
            "homepage": "https://github.com/php-fig/http-client",
            "keywords": [
                "http",
                "http-client",
                "psr",
                "psr-18"
            ],
            "support": {
                "source": "https://github.com/php-fig/http-client/tree/master"
            },
            "time": "2020-06-29T06:28:15+00:00"
        },
        {
            "name": "psr/http-factory",
            "version": "1.0.1",
            "source": {
                "type": "git",
                "url": "https://github.com/php-fig/http-factory.git",
                "reference": "12ac7fcd07e5b077433f5f2bee95b3a771bf61be"
            },
            "dist": {
                "type": "zip",
                "url": "https://api.github.com/repos/php-fig/http-factory/zipball/12ac7fcd07e5b077433f5f2bee95b3a771bf61be",
                "reference": "12ac7fcd07e5b077433f5f2bee95b3a771bf61be",
                "shasum": ""
            },
            "require": {
                "php": ">=7.0.0",
                "psr/http-message": "^1.0"
            },
            "type": "library",
            "extra": {
                "branch-alias": {
                    "dev-master": "1.0.x-dev"
                }
            },
            "autoload": {
                "psr-4": {
                    "Psr\\Http\\Message\\": "src/"
                }
            },
            "notification-url": "https://packagist.org/downloads/",
            "license": [
                "MIT"
            ],
            "authors": [
                {
                    "name": "PHP-FIG",
                    "homepage": "http://www.php-fig.org/"
                }
            ],
            "description": "Common interfaces for PSR-7 HTTP message factories",
            "keywords": [
                "factory",
                "http",
                "message",
                "psr",
                "psr-17",
                "psr-7",
                "request",
                "response"
            ],
            "support": {
                "source": "https://github.com/php-fig/http-factory/tree/master"
            },
            "time": "2019-04-30T12:38:16+00:00"
        },
        {
            "name": "psr/http-message",
            "version": "1.0.1",
            "source": {
                "type": "git",
                "url": "https://github.com/php-fig/http-message.git",
                "reference": "f6561bf28d520154e4b0ec72be95418abe6d9363"
            },
            "dist": {
                "type": "zip",
                "url": "https://api.github.com/repos/php-fig/http-message/zipball/f6561bf28d520154e4b0ec72be95418abe6d9363",
                "reference": "f6561bf28d520154e4b0ec72be95418abe6d9363",
                "shasum": ""
            },
            "require": {
                "php": ">=5.3.0"
            },
            "type": "library",
            "extra": {
                "branch-alias": {
                    "dev-master": "1.0.x-dev"
                }
            },
            "autoload": {
                "psr-4": {
                    "Psr\\Http\\Message\\": "src/"
                }
            },
            "notification-url": "https://packagist.org/downloads/",
            "license": [
                "MIT"
            ],
            "authors": [
                {
                    "name": "PHP-FIG",
                    "homepage": "http://www.php-fig.org/"
                }
            ],
            "description": "Common interface for HTTP messages",
            "homepage": "https://github.com/php-fig/http-message",
            "keywords": [
                "http",
                "http-message",
                "psr",
                "psr-7",
                "request",
                "response"
            ],
            "support": {
                "source": "https://github.com/php-fig/http-message/tree/master"
            },
            "time": "2016-08-06T14:39:51+00:00"
        },
        {
            "name": "psr/log",
            "version": "1.1.4",
            "source": {
                "type": "git",
                "url": "https://github.com/php-fig/log.git",
                "reference": "d49695b909c3b7628b6289db5479a1c204601f11"
            },
            "dist": {
                "type": "zip",
                "url": "https://api.github.com/repos/php-fig/log/zipball/d49695b909c3b7628b6289db5479a1c204601f11",
                "reference": "d49695b909c3b7628b6289db5479a1c204601f11",
                "shasum": ""
            },
            "require": {
                "php": ">=5.3.0"
            },
            "type": "library",
            "extra": {
                "branch-alias": {
                    "dev-master": "1.1.x-dev"
                }
            },
            "autoload": {
                "psr-4": {
                    "Psr\\Log\\": "Psr/Log/"
                }
            },
            "notification-url": "https://packagist.org/downloads/",
            "license": [
                "MIT"
            ],
            "authors": [
                {
                    "name": "PHP-FIG",
                    "homepage": "https://www.php-fig.org/"
                }
            ],
            "description": "Common interface for logging libraries",
            "homepage": "https://github.com/php-fig/log",
            "keywords": [
                "log",
                "psr",
                "psr-3"
            ],
            "support": {
                "source": "https://github.com/php-fig/log/tree/1.1.4"
            },
            "time": "2021-05-03T11:20:27+00:00"
        },
        {
            "name": "ralouphie/getallheaders",
            "version": "3.0.3",
            "source": {
                "type": "git",
                "url": "https://github.com/ralouphie/getallheaders.git",
                "reference": "120b605dfeb996808c31b6477290a714d356e822"
            },
            "dist": {
                "type": "zip",
                "url": "https://api.github.com/repos/ralouphie/getallheaders/zipball/120b605dfeb996808c31b6477290a714d356e822",
                "reference": "120b605dfeb996808c31b6477290a714d356e822",
                "shasum": ""
            },
            "require": {
                "php": ">=5.6"
            },
            "require-dev": {
                "php-coveralls/php-coveralls": "^2.1",
                "phpunit/phpunit": "^5 || ^6.5"
            },
            "type": "library",
            "autoload": {
                "files": [
                    "src/getallheaders.php"
                ]
            },
            "notification-url": "https://packagist.org/downloads/",
            "license": [
                "MIT"
            ],
            "authors": [
                {
                    "name": "Ralph Khattar",
                    "email": "ralph.khattar@gmail.com"
                }
            ],
            "description": "A polyfill for getallheaders.",
            "support": {
                "issues": "https://github.com/ralouphie/getallheaders/issues",
                "source": "https://github.com/ralouphie/getallheaders/tree/develop"
            },
            "time": "2019-03-08T08:55:37+00:00"
        },
        {
            "name": "resque/php-resque",
            "version": "v1.3.6",
            "source": {
                "type": "git",
                "url": "https://github.com/resque/php-resque.git",
                "reference": "fe41c04763699b1318d97ed14cc78583e9380161"
            },
            "dist": {
                "type": "zip",
                "url": "https://api.github.com/repos/resque/php-resque/zipball/fe41c04763699b1318d97ed14cc78583e9380161",
                "reference": "fe41c04763699b1318d97ed14cc78583e9380161",
                "shasum": ""
            },
            "require": {
                "colinmollenhour/credis": "~1.7",
                "php": ">=5.6.0",
                "psr/log": "~1.0"
            },
            "require-dev": {
                "phpunit/phpunit": "^5.7"
            },
            "suggest": {
                "ext-pcntl": "REQUIRED for forking processes on platforms that support it (so anything but Windows).",
                "ext-proctitle": "Allows php-resque to rename the title of UNIX processes to show the status of a worker.",
                "ext-redis": "Native PHP extension for Redis connectivity. Credis will automatically utilize when available."
            },
            "bin": [
                "bin/resque",
                "bin/resque-scheduler"
            ],
            "type": "library",
            "extra": {
                "branch-alias": {
                    "dev-master": "1.0-dev"
                }
            },
            "autoload": {
                "psr-0": {
                    "Resque": "lib",
                    "ResqueScheduler": "lib"
                }
            },
            "notification-url": "https://packagist.org/downloads/",
            "license": [
                "MIT"
            ],
            "authors": [
                {
                    "name": "Dan Hunsaker",
                    "email": "danhunsaker+resque@gmail.com",
                    "role": "Maintainer"
                },
                {
                    "name": "Rajib Ahmed",
                    "homepage": "https://github.com/rajibahmed",
                    "role": "Maintainer"
                },
                {
                    "name": "Steve Klabnik",
                    "email": "steve@steveklabnik.com",
                    "role": "Maintainer"
                },
                {
                    "name": "Chris Boulton",
                    "email": "chris@bigcommerce.com",
                    "role": "Creator"
                }
            ],
            "description": "Redis backed library for creating background jobs and processing them later. Based on resque for Ruby.",
            "homepage": "http://www.github.com/resque/php-resque/",
            "keywords": [
                "background",
                "job",
                "redis",
                "resque"
            ],
            "support": {
                "issues": "https://github.com/resque/php-resque/issues",
                "source": "https://github.com/resque/php-resque/tree/v1.3.6"
            },
            "time": "2020-04-16T16:39:50+00:00"
        },
        {
            "name": "slickdeals/statsd",
            "version": "3.1.0",
            "source": {
                "type": "git",
                "url": "https://github.com/Slickdeals/statsd-php.git",
                "reference": "225588a0a079e145359049f6e5e23eedb1b4c17f"
            },
            "dist": {
                "type": "zip",
                "url": "https://api.github.com/repos/Slickdeals/statsd-php/zipball/225588a0a079e145359049f6e5e23eedb1b4c17f",
                "reference": "225588a0a079e145359049f6e5e23eedb1b4c17f",
                "shasum": ""
            },
            "require": {
                "php": ">= 7.3 || ^8"
            },
            "replace": {
                "domnikl/statsd": "self.version"
            },
            "require-dev": {
                "friendsofphp/php-cs-fixer": "^3.0",
                "phpunit/phpunit": "^9",
                "vimeo/psalm": "^4.6"
            },
            "type": "library",
            "autoload": {
                "psr-4": {
                    "Domnikl\\Statsd\\": "src/"
                }
            },
            "notification-url": "https://packagist.org/downloads/",
            "license": [
                "MIT"
            ],
            "authors": [
                {
                    "name": "Dominik Liebler",
                    "email": "liebler.dominik@gmail.com"
                }
            ],
            "description": "a PHP client for statsd",
            "homepage": "https://github.com/Slickdeals/statsd-php",
            "keywords": [
                "Metrics",
                "monitoring",
                "statistics",
                "statsd",
                "udp"
            ],
            "support": {
                "issues": "https://github.com/Slickdeals/statsd-php/issues",
                "source": "https://github.com/Slickdeals/statsd-php/tree/3.1.0"
            },
            "time": "2021-06-04T20:33:46+00:00"
        },
        {
            "name": "symfony/deprecation-contracts",
            "version": "v2.4.0",
            "source": {
                "type": "git",
                "url": "https://github.com/symfony/deprecation-contracts.git",
                "reference": "5f38c8804a9e97d23e0c8d63341088cd8a22d627"
            },
            "dist": {
                "type": "zip",
                "url": "https://api.github.com/repos/symfony/deprecation-contracts/zipball/5f38c8804a9e97d23e0c8d63341088cd8a22d627",
                "reference": "5f38c8804a9e97d23e0c8d63341088cd8a22d627",
                "shasum": ""
            },
            "require": {
                "php": ">=7.1"
            },
            "type": "library",
            "extra": {
                "branch-alias": {
                    "dev-main": "2.4-dev"
                },
                "thanks": {
                    "name": "symfony/contracts",
                    "url": "https://github.com/symfony/contracts"
                }
            },
            "autoload": {
                "files": [
                    "function.php"
                ]
            },
            "notification-url": "https://packagist.org/downloads/",
            "license": [
                "MIT"
            ],
            "authors": [
                {
                    "name": "Nicolas Grekas",
                    "email": "p@tchwork.com"
                },
                {
                    "name": "Symfony Community",
                    "homepage": "https://symfony.com/contributors"
                }
            ],
            "description": "A generic function and convention to trigger deprecation notices",
            "homepage": "https://symfony.com",
            "support": {
                "source": "https://github.com/symfony/deprecation-contracts/tree/v2.4.0"
            },
            "funding": [
                {
                    "url": "https://symfony.com/sponsor",
                    "type": "custom"
                },
                {
                    "url": "https://github.com/fabpot",
                    "type": "github"
                },
                {
                    "url": "https://tidelift.com/funding/github/packagist/symfony/symfony",
                    "type": "tidelift"
                }
            ],
            "time": "2021-03-23T23:28:01+00:00"
        },
        {
            "name": "symfony/polyfill-ctype",
            "version": "v1.23.0",
            "source": {
                "type": "git",
                "url": "https://github.com/symfony/polyfill-ctype.git",
                "reference": "46cd95797e9df938fdd2b03693b5fca5e64b01ce"
            },
            "dist": {
                "type": "zip",
                "url": "https://api.github.com/repos/symfony/polyfill-ctype/zipball/46cd95797e9df938fdd2b03693b5fca5e64b01ce",
                "reference": "46cd95797e9df938fdd2b03693b5fca5e64b01ce",
                "shasum": ""
            },
            "require": {
                "php": ">=7.1"
            },
            "suggest": {
                "ext-ctype": "For best performance"
            },
            "type": "library",
            "extra": {
                "branch-alias": {
                    "dev-main": "1.23-dev"
                },
                "thanks": {
                    "name": "symfony/polyfill",
                    "url": "https://github.com/symfony/polyfill"
                }
            },
            "autoload": {
                "psr-4": {
                    "Symfony\\Polyfill\\Ctype\\": ""
                },
                "files": [
                    "bootstrap.php"
                ]
            },
            "notification-url": "https://packagist.org/downloads/",
            "license": [
                "MIT"
            ],
            "authors": [
                {
                    "name": "Gert de Pagter",
                    "email": "BackEndTea@gmail.com"
                },
                {
                    "name": "Symfony Community",
                    "homepage": "https://symfony.com/contributors"
                }
            ],
            "description": "Symfony polyfill for ctype functions",
            "homepage": "https://symfony.com",
            "keywords": [
                "compatibility",
                "ctype",
                "polyfill",
                "portable"
            ],
            "support": {
                "source": "https://github.com/symfony/polyfill-ctype/tree/v1.23.0"
            },
            "funding": [
                {
                    "url": "https://symfony.com/sponsor",
                    "type": "custom"
                },
                {
                    "url": "https://github.com/fabpot",
                    "type": "github"
                },
                {
                    "url": "https://tidelift.com/funding/github/packagist/symfony/symfony",
                    "type": "tidelift"
                }
            ],
            "time": "2021-02-19T12:13:01+00:00"
        },
        {
            "name": "symfony/polyfill-php80",
            "version": "v1.23.1",
            "source": {
                "type": "git",
                "url": "https://github.com/symfony/polyfill-php80.git",
                "reference": "1100343ed1a92e3a38f9ae122fc0eb21602547be"
            },
            "dist": {
                "type": "zip",
                "url": "https://api.github.com/repos/symfony/polyfill-php80/zipball/1100343ed1a92e3a38f9ae122fc0eb21602547be",
                "reference": "1100343ed1a92e3a38f9ae122fc0eb21602547be",
                "shasum": ""
            },
            "require": {
                "php": ">=7.1"
            },
            "type": "library",
            "extra": {
                "branch-alias": {
                    "dev-main": "1.23-dev"
                },
                "thanks": {
                    "name": "symfony/polyfill",
                    "url": "https://github.com/symfony/polyfill"
                }
            },
            "autoload": {
                "psr-4": {
                    "Symfony\\Polyfill\\Php80\\": ""
                },
                "files": [
                    "bootstrap.php"
                ],
                "classmap": [
                    "Resources/stubs"
                ]
            },
            "notification-url": "https://packagist.org/downloads/",
            "license": [
                "MIT"
            ],
            "authors": [
                {
                    "name": "Ion Bazan",
                    "email": "ion.bazan@gmail.com"
                },
                {
                    "name": "Nicolas Grekas",
                    "email": "p@tchwork.com"
                },
                {
                    "name": "Symfony Community",
                    "homepage": "https://symfony.com/contributors"
                }
            ],
            "description": "Symfony polyfill backporting some PHP 8.0+ features to lower PHP versions",
            "homepage": "https://symfony.com",
            "keywords": [
                "compatibility",
                "polyfill",
                "portable",
                "shim"
            ],
            "support": {
                "source": "https://github.com/symfony/polyfill-php80/tree/v1.23.1"
            },
            "funding": [
                {
                    "url": "https://symfony.com/sponsor",
                    "type": "custom"
                },
                {
                    "url": "https://github.com/fabpot",
                    "type": "github"
                },
                {
                    "url": "https://tidelift.com/funding/github/packagist/symfony/symfony",
                    "type": "tidelift"
                }
            ],
            "time": "2021-07-28T13:41:28+00:00"
        },
        {
            "name": "utopia-php/abuse",
            "version": "0.6.3",
            "source": {
                "type": "git",
                "url": "https://github.com/utopia-php/abuse.git",
                "reference": "d63e928c2c50b367495a499a85ba9806ee274c5e"
            },
            "dist": {
                "type": "zip",
                "url": "https://api.github.com/repos/utopia-php/abuse/zipball/d63e928c2c50b367495a499a85ba9806ee274c5e",
                "reference": "d63e928c2c50b367495a499a85ba9806ee274c5e",
                "shasum": ""
            },
            "require": {
                "ext-pdo": "*",
                "php": ">=7.4",
                "utopia-php/database": ">=0.6 <1.0"
            },
            "require-dev": {
                "phpunit/phpunit": "^9.4",
                "vimeo/psalm": "4.0.1"
            },
            "type": "library",
            "autoload": {
                "psr-4": {
                    "Utopia\\Abuse\\": "src/Abuse"
                }
            },
            "notification-url": "https://packagist.org/downloads/",
            "license": [
                "MIT"
            ],
            "authors": [
                {
                    "name": "Eldad Fux",
                    "email": "eldad@appwrite.io"
                }
            ],
            "description": "A simple abuse library to manage application usage limits",
            "keywords": [
                "Abuse",
                "framework",
                "php",
                "upf",
                "utopia"
            ],
            "support": {
                "issues": "https://github.com/utopia-php/abuse/issues",
                "source": "https://github.com/utopia-php/abuse/tree/0.6.3"
            },
            "time": "2021-08-16T18:38:31+00:00"
        },
        {
            "name": "utopia-php/analytics",
            "version": "0.2.0",
            "source": {
                "type": "git",
                "url": "https://github.com/utopia-php/analytics.git",
                "reference": "adfc2d057a7f6ab618a77c8a20ed3e35485ff416"
            },
            "dist": {
                "type": "zip",
                "url": "https://api.github.com/repos/utopia-php/analytics/zipball/adfc2d057a7f6ab618a77c8a20ed3e35485ff416",
                "reference": "adfc2d057a7f6ab618a77c8a20ed3e35485ff416",
                "shasum": ""
            },
            "require": {
                "php": ">=7.4"
            },
            "require-dev": {
                "phpunit/phpunit": "^9.3",
                "vimeo/psalm": "4.0.1"
            },
            "type": "library",
            "autoload": {
                "psr-4": {
                    "Utopia\\Analytics\\": "src/Analytics"
                }
            },
            "notification-url": "https://packagist.org/downloads/",
            "license": [
                "MIT"
            ],
            "authors": [
                {
                    "name": "Eldad Fux",
                    "email": "eldad@appwrite.io"
                },
                {
                    "name": "Torsten Dittmann",
                    "email": "torsten@appwrite.io"
                }
            ],
            "description": "A simple library to track events & users.",
            "keywords": [
                "analytics",
                "framework",
                "php",
                "upf",
                "utopia"
            ],
            "support": {
                "issues": "https://github.com/utopia-php/analytics/issues",
                "source": "https://github.com/utopia-php/analytics/tree/0.2.0"
            },
            "time": "2021-03-23T21:33:07+00:00"
        },
        {
            "name": "utopia-php/audit",
            "version": "0.7.0",
            "source": {
                "type": "git",
                "url": "https://github.com/utopia-php/audit.git",
                "reference": "485cdd2354db7eb8f7aa74bbe39c39b583e99c04"
            },
            "dist": {
                "type": "zip",
                "url": "https://api.github.com/repos/utopia-php/audit/zipball/485cdd2354db7eb8f7aa74bbe39c39b583e99c04",
                "reference": "485cdd2354db7eb8f7aa74bbe39c39b583e99c04",
                "shasum": ""
            },
            "require": {
                "ext-pdo": "*",
                "php": ">=7.4",
                "utopia-php/database": ">=0.11 <1.0"
            },
            "require-dev": {
                "phpunit/phpunit": "^9.3",
                "vimeo/psalm": "4.0.1"
            },
            "type": "library",
            "autoload": {
                "psr-4": {
                    "Utopia\\Audit\\": "src/Audit"
                }
            },
            "notification-url": "https://packagist.org/downloads/",
            "license": [
                "MIT"
            ],
            "authors": [
                {
                    "name": "Eldad Fux",
                    "email": "eldad@appwrite.io"
                }
            ],
            "description": "A simple audit library to manage application users logs",
            "keywords": [
                "Audit",
                "framework",
                "php",
                "upf",
                "utopia"
            ],
            "support": {
                "issues": "https://github.com/utopia-php/audit/issues",
                "source": "https://github.com/utopia-php/audit/tree/0.7.0"
            },
            "time": "2021-11-17T17:23:42+00:00"
        },
        {
            "name": "utopia-php/cache",
            "version": "0.4.1",
            "source": {
                "type": "git",
                "url": "https://github.com/utopia-php/cache.git",
                "reference": "8c48eff73219c8c1ac2807909f0a38f3480c8938"
            },
            "dist": {
                "type": "zip",
                "url": "https://api.github.com/repos/utopia-php/cache/zipball/8c48eff73219c8c1ac2807909f0a38f3480c8938",
                "reference": "8c48eff73219c8c1ac2807909f0a38f3480c8938",
                "shasum": ""
            },
            "require": {
                "ext-json": "*",
                "ext-redis": "*",
                "php": ">=7.4"
            },
            "require-dev": {
                "phpunit/phpunit": "^9.3",
                "vimeo/psalm": "4.0.1"
            },
            "type": "library",
            "autoload": {
                "psr-4": {
                    "Utopia\\Cache\\": "src/Cache"
                }
            },
            "notification-url": "https://packagist.org/downloads/",
            "license": [
                "MIT"
            ],
            "authors": [
                {
                    "name": "Eldad Fux",
                    "email": "eldad@appwrite.io"
                }
            ],
            "description": "A simple cache library to manage application cache storing, loading and purging",
            "keywords": [
                "cache",
                "framework",
                "php",
                "upf",
                "utopia"
            ],
            "support": {
                "issues": "https://github.com/utopia-php/cache/issues",
                "source": "https://github.com/utopia-php/cache/tree/0.4.1"
            },
            "time": "2021-04-29T18:41:43+00:00"
        },
        {
            "name": "utopia-php/cli",
            "version": "0.11.0",
            "source": {
                "type": "git",
                "url": "https://github.com/utopia-php/cli.git",
                "reference": "c7a6908a8dbe9234b8b2c954e5487d34cb079af6"
            },
            "dist": {
                "type": "zip",
                "url": "https://api.github.com/repos/utopia-php/cli/zipball/c7a6908a8dbe9234b8b2c954e5487d34cb079af6",
                "reference": "c7a6908a8dbe9234b8b2c954e5487d34cb079af6",
                "shasum": ""
            },
            "require": {
                "php": ">=7.4",
                "utopia-php/framework": "0.*.*"
            },
            "require-dev": {
                "phpunit/phpunit": "^9.3",
                "vimeo/psalm": "4.0.1"
            },
            "type": "library",
            "autoload": {
                "psr-4": {
                    "Utopia\\CLI\\": "src/CLI"
                }
            },
            "notification-url": "https://packagist.org/downloads/",
            "license": [
                "MIT"
            ],
            "authors": [
                {
                    "name": "Eldad Fux",
                    "email": "eldad@appwrite.io"
                }
            ],
            "description": "A simple CLI library to manage command line applications",
            "keywords": [
                "cli",
                "command line",
                "framework",
                "php",
                "upf",
                "utopia"
            ],
            "support": {
                "issues": "https://github.com/utopia-php/cli/issues",
                "source": "https://github.com/utopia-php/cli/tree/0.11.0"
            },
            "time": "2021-04-16T15:16:08+00:00"
        },
        {
            "name": "utopia-php/config",
            "version": "0.2.2",
            "source": {
                "type": "git",
                "url": "https://github.com/utopia-php/config.git",
                "reference": "a3d7bc0312d7150d5e04b1362dc34b2b136908cc"
            },
            "dist": {
                "type": "zip",
                "url": "https://api.github.com/repos/utopia-php/config/zipball/a3d7bc0312d7150d5e04b1362dc34b2b136908cc",
                "reference": "a3d7bc0312d7150d5e04b1362dc34b2b136908cc",
                "shasum": ""
            },
            "require": {
                "php": ">=7.3"
            },
            "require-dev": {
                "phpunit/phpunit": "^9.3",
                "vimeo/psalm": "4.0.1"
            },
            "type": "library",
            "autoload": {
                "psr-4": {
                    "Utopia\\Config\\": "src/Config"
                }
            },
            "notification-url": "https://packagist.org/downloads/",
            "license": [
                "MIT"
            ],
            "authors": [
                {
                    "name": "Eldad Fux",
                    "email": "eldad@appwrite.io"
                }
            ],
            "description": "A simple Config library to managing application config variables",
            "keywords": [
                "config",
                "framework",
                "php",
                "upf",
                "utopia"
            ],
            "support": {
                "issues": "https://github.com/utopia-php/config/issues",
                "source": "https://github.com/utopia-php/config/tree/0.2.2"
            },
            "time": "2020-10-24T09:49:09+00:00"
        },
        {
            "name": "utopia-php/database",
            "version": "0.11.0",
            "source": {
                "type": "git",
                "url": "https://github.com/utopia-php/database.git",
                "reference": "5fc0476d05567d1a156b00e17033f32148c93a38"
            },
            "dist": {
                "type": "zip",
                "url": "https://api.github.com/repos/utopia-php/database/zipball/5fc0476d05567d1a156b00e17033f32148c93a38",
                "reference": "5fc0476d05567d1a156b00e17033f32148c93a38",
                "shasum": ""
            },
            "require": {
                "ext-mongodb": "*",
                "ext-pdo": "*",
                "ext-redis": "*",
                "mongodb/mongodb": "1.8.0",
                "php": ">=7.1",
                "utopia-php/cache": "0.4.*",
                "utopia-php/framework": "0.*.*"
            },
            "require-dev": {
                "fakerphp/faker": "^1.14",
                "phpunit/phpunit": "^9.4",
                "utopia-php/cli": "^0.11.0",
                "vimeo/psalm": "4.0.1"
            },
            "type": "library",
            "autoload": {
                "psr-4": {
                    "Utopia\\Database\\": "src/Database"
                }
            },
            "notification-url": "https://packagist.org/downloads/",
            "license": [
                "MIT"
            ],
            "authors": [
                {
                    "name": "Eldad Fux",
                    "email": "eldad@appwrite.io"
                },
                {
                    "name": "Brandon Leckemby",
                    "email": "brandon@appwrite.io"
                }
            ],
            "description": "A simple library to manage application persistency using multiple database adapters",
            "keywords": [
                "database",
                "framework",
                "php",
                "upf",
                "utopia"
            ],
            "support": {
                "issues": "https://github.com/utopia-php/database/issues",
                "source": "https://github.com/utopia-php/database/tree/0.11.0"
            },
            "time": "2021-11-17T09:53:02+00:00"
        },
        {
            "name": "utopia-php/domains",
            "version": "v1.1.0",
            "source": {
                "type": "git",
                "url": "https://github.com/utopia-php/domains.git",
                "reference": "1665e1d9932afa3be63b5c1e0dcfe01fe77d8e73"
            },
            "dist": {
                "type": "zip",
                "url": "https://api.github.com/repos/utopia-php/domains/zipball/1665e1d9932afa3be63b5c1e0dcfe01fe77d8e73",
                "reference": "1665e1d9932afa3be63b5c1e0dcfe01fe77d8e73",
                "shasum": ""
            },
            "require": {
                "php": ">=7.1"
            },
            "require-dev": {
                "phpunit/phpunit": "^7.0"
            },
            "type": "library",
            "autoload": {
                "psr-4": {
                    "Utopia\\Domains\\": "src/Domains"
                }
            },
            "notification-url": "https://packagist.org/downloads/",
            "license": [
                "MIT"
            ],
            "authors": [
                {
                    "name": "Eldad Fux",
                    "email": "eldad@appwrite.io"
                }
            ],
            "description": "Utopia Domains library is simple and lite library for parsing web domains. This library is aiming to be as simple and easy to learn and use.",
            "keywords": [
                "domains",
                "framework",
                "icann",
                "php",
                "public suffix",
                "tld",
                "tld extract",
                "upf",
                "utopia"
            ],
            "support": {
                "issues": "https://github.com/utopia-php/domains/issues",
                "source": "https://github.com/utopia-php/domains/tree/master"
            },
            "time": "2020-02-23T07:40:02+00:00"
        },
        {
            "name": "utopia-php/framework",
            "version": "0.19.0",
            "source": {
                "type": "git",
                "url": "https://github.com/utopia-php/framework.git",
                "reference": "c86fc078ef258f3c88d3a25233202267314df3a9"
            },
            "dist": {
                "type": "zip",
                "url": "https://api.github.com/repos/utopia-php/framework/zipball/c86fc078ef258f3c88d3a25233202267314df3a9",
                "reference": "c86fc078ef258f3c88d3a25233202267314df3a9",
                "shasum": ""
            },
            "require": {
                "php": ">=7.3.0"
            },
            "require-dev": {
                "phpunit/phpunit": "^9.4",
                "vimeo/psalm": "4.0.1"
            },
            "type": "library",
            "autoload": {
                "psr-4": {
                    "Utopia\\": "src/"
                }
            },
            "notification-url": "https://packagist.org/downloads/",
            "license": [
                "MIT"
            ],
            "authors": [
                {
                    "name": "Eldad Fux",
                    "email": "eldad@appwrite.io"
                }
            ],
            "description": "A simple, light and advanced PHP framework",
            "keywords": [
                "framework",
                "php",
                "upf"
            ],
            "support": {
                "issues": "https://github.com/utopia-php/framework/issues",
                "source": "https://github.com/utopia-php/framework/tree/0.19.0"
            },
            "time": "2021-10-08T11:46:20+00:00"
        },
        {
            "name": "utopia-php/image",
            "version": "0.5.3",
            "source": {
                "type": "git",
                "url": "https://github.com/utopia-php/image.git",
                "reference": "4a8429b62dcf56562b038d6712375f75166f0c02"
            },
            "dist": {
                "type": "zip",
                "url": "https://api.github.com/repos/utopia-php/image/zipball/4a8429b62dcf56562b038d6712375f75166f0c02",
                "reference": "4a8429b62dcf56562b038d6712375f75166f0c02",
                "shasum": ""
            },
            "require": {
                "ext-imagick": "*",
                "php": ">=7.4"
            },
            "require-dev": {
                "phpunit/phpunit": "^9.3",
                "vimeo/psalm": "4.0.1"
            },
            "type": "library",
            "autoload": {
                "psr-4": {
                    "Utopia\\Image\\": "src/Image"
                }
            },
            "notification-url": "https://packagist.org/downloads/",
            "license": [
                "MIT"
            ],
            "authors": [
                {
                    "name": "Eldad Fux",
                    "email": "eldad@appwrite.io"
                }
            ],
            "description": "A simple Image manipulation library",
            "keywords": [
                "framework",
                "image",
                "php",
                "upf",
                "utopia"
            ],
            "support": {
                "issues": "https://github.com/utopia-php/image/issues",
                "source": "https://github.com/utopia-php/image/tree/0.5.3"
            },
            "time": "2021-11-02T05:47:16+00:00"
        },
        {
            "name": "utopia-php/locale",
            "version": "0.4.0",
            "source": {
                "type": "git",
                "url": "https://github.com/utopia-php/locale.git",
                "reference": "c2d9358d0fe2f6b6ed5448369f9d1e430c615447"
            },
            "dist": {
                "type": "zip",
                "url": "https://api.github.com/repos/utopia-php/locale/zipball/c2d9358d0fe2f6b6ed5448369f9d1e430c615447",
                "reference": "c2d9358d0fe2f6b6ed5448369f9d1e430c615447",
                "shasum": ""
            },
            "require": {
                "php": ">=7.4"
            },
            "require-dev": {
                "phpunit/phpunit": "^9.3",
                "vimeo/psalm": "4.0.1"
            },
            "type": "library",
            "autoload": {
                "psr-4": {
                    "Utopia\\Locale\\": "src/Locale"
                }
            },
            "notification-url": "https://packagist.org/downloads/",
            "license": [
                "MIT"
            ],
            "authors": [
                {
                    "name": "Eldad Fux",
                    "email": "eldad@appwrite.io"
                }
            ],
            "description": "A simple locale library to manage application translations",
            "keywords": [
                "framework",
                "locale",
                "php",
                "upf",
                "utopia"
            ],
            "support": {
                "issues": "https://github.com/utopia-php/locale/issues",
                "source": "https://github.com/utopia-php/locale/tree/0.4.0"
            },
            "time": "2021-07-24T11:35:55+00:00"
        },
        {
            "name": "utopia-php/orchestration",
            "version": "0.2.1",
            "source": {
                "type": "git",
                "url": "https://github.com/utopia-php/orchestration.git",
                "reference": "55da7a331a45d5887de8122268dfccd15fee94d1"
            },
            "dist": {
                "type": "zip",
                "url": "https://api.github.com/repos/utopia-php/orchestration/zipball/55da7a331a45d5887de8122268dfccd15fee94d1",
                "reference": "55da7a331a45d5887de8122268dfccd15fee94d1",
                "shasum": ""
            },
            "require": {
                "php": ">=8.0",
                "utopia-php/cli": "0.11.*"
            },
            "require-dev": {
                "phpunit/phpunit": "^9.3",
                "vimeo/psalm": "4.0.1"
            },
            "type": "library",
            "autoload": {
                "psr-4": {
                    "Utopia\\Orchestration\\": "src/Orchestration"
                }
            },
            "notification-url": "https://packagist.org/downloads/",
            "license": [
                "MIT"
            ],
            "authors": [
                {
                    "name": "Eldad Fux",
                    "email": "eldad@appwrite.io"
                }
            ],
            "description": "Lite & fast micro PHP abstraction library for container orchestration",
            "keywords": [
                "docker",
                "framework",
                "kubernetes",
                "orchestration",
                "php",
                "swarm",
                "upf",
                "utopia"
            ],
            "support": {
                "issues": "https://github.com/utopia-php/orchestration/issues",
                "source": "https://github.com/utopia-php/orchestration/tree/0.2.1"
            },
            "time": "2021-09-03T11:29:20+00:00"
        },
        {
            "name": "utopia-php/preloader",
            "version": "0.2.4",
            "source": {
                "type": "git",
                "url": "https://github.com/utopia-php/preloader.git",
                "reference": "65ef48392e72172f584b0baa2e224f9a1cebcce0"
            },
            "dist": {
                "type": "zip",
                "url": "https://api.github.com/repos/utopia-php/preloader/zipball/65ef48392e72172f584b0baa2e224f9a1cebcce0",
                "reference": "65ef48392e72172f584b0baa2e224f9a1cebcce0",
                "shasum": ""
            },
            "require": {
                "php": ">=7.1"
            },
            "require-dev": {
                "phpunit/phpunit": "^9.3",
                "vimeo/psalm": "4.0.1"
            },
            "type": "library",
            "autoload": {
                "psr-4": {
                    "Utopia\\Preloader\\": "src/Preloader"
                }
            },
            "notification-url": "https://packagist.org/downloads/",
            "license": [
                "MIT"
            ],
            "authors": [
                {
                    "name": "Eldad Fux",
                    "email": "team@appwrite.io"
                }
            ],
            "description": "Utopia Preloader library is simple and lite library for managing PHP preloading configuration",
            "keywords": [
                "framework",
                "php",
                "preload",
                "preloader",
                "preloading",
                "upf",
                "utopia"
            ],
            "support": {
                "issues": "https://github.com/utopia-php/preloader/issues",
                "source": "https://github.com/utopia-php/preloader/tree/0.2.4"
            },
            "time": "2020-10-24T07:04:59+00:00"
        },
        {
            "name": "utopia-php/registry",
            "version": "0.5.0",
            "source": {
                "type": "git",
                "url": "https://github.com/utopia-php/registry.git",
                "reference": "bedc4ed54527b2803e6dfdccc39449f98522b70d"
            },
            "dist": {
                "type": "zip",
                "url": "https://api.github.com/repos/utopia-php/registry/zipball/bedc4ed54527b2803e6dfdccc39449f98522b70d",
                "reference": "bedc4ed54527b2803e6dfdccc39449f98522b70d",
                "shasum": ""
            },
            "require": {
                "php": ">=7.4"
            },
            "require-dev": {
                "phpunit/phpunit": "^9.3",
                "vimeo/psalm": "4.0.1"
            },
            "type": "library",
            "autoload": {
                "psr-4": {
                    "Utopia\\Registry\\": "src/Registry"
                }
            },
            "notification-url": "https://packagist.org/downloads/",
            "license": [
                "MIT"
            ],
            "authors": [
                {
                    "name": "Eldad Fux",
                    "email": "eldad@appwrite.io"
                }
            ],
            "description": "A simple dependency management library for PHP",
            "keywords": [
                "dependency management",
                "di",
                "framework",
                "php",
                "upf",
                "utopia"
            ],
            "support": {
                "issues": "https://github.com/utopia-php/registry/issues",
                "source": "https://github.com/utopia-php/registry/tree/0.5.0"
            },
            "time": "2021-03-10T10:45:22+00:00"
        },
        {
            "name": "utopia-php/storage",
            "version": "0.5.0",
            "source": {
                "type": "git",
                "url": "https://github.com/utopia-php/storage.git",
                "reference": "92ae20c7a2ac329f573a58a82dc245134cc63408"
            },
            "dist": {
                "type": "zip",
                "url": "https://api.github.com/repos/utopia-php/storage/zipball/92ae20c7a2ac329f573a58a82dc245134cc63408",
                "reference": "92ae20c7a2ac329f573a58a82dc245134cc63408",
                "shasum": ""
            },
            "require": {
                "php": ">=7.4",
                "utopia-php/framework": "0.*.*"
            },
            "require-dev": {
                "phpunit/phpunit": "^9.3",
                "vimeo/psalm": "4.0.1"
            },
            "type": "library",
            "autoload": {
                "psr-4": {
                    "Utopia\\Storage\\": "src/Storage"
                }
            },
            "notification-url": "https://packagist.org/downloads/",
            "license": [
                "MIT"
            ],
            "authors": [
                {
                    "name": "Eldad Fux",
                    "email": "eldad@appwrite.io"
                }
            ],
            "description": "A simple Storage library to manage application storage",
            "keywords": [
                "framework",
                "php",
                "storage",
                "upf",
                "utopia"
            ],
            "support": {
                "issues": "https://github.com/utopia-php/storage/issues",
                "source": "https://github.com/utopia-php/storage/tree/0.5.0"
            },
            "time": "2021-04-15T16:43:12+00:00"
        },
        {
            "name": "utopia-php/swoole",
            "version": "0.2.4",
            "source": {
                "type": "git",
                "url": "https://github.com/utopia-php/swoole.git",
                "reference": "37d8c64b536d6bc7da4f0f5a934a0ec44885abf4"
            },
            "dist": {
                "type": "zip",
                "url": "https://api.github.com/repos/utopia-php/swoole/zipball/37d8c64b536d6bc7da4f0f5a934a0ec44885abf4",
                "reference": "37d8c64b536d6bc7da4f0f5a934a0ec44885abf4",
                "shasum": ""
            },
            "require": {
                "ext-swoole": "*",
                "php": ">=7.4",
                "utopia-php/framework": "0.*.*"
            },
            "require-dev": {
                "phpunit/phpunit": "^9.3",
                "swoole/ide-helper": "4.5.5",
                "vimeo/psalm": "4.0.1"
            },
            "type": "library",
            "autoload": {
                "psr-4": {
                    "Utopia\\Swoole\\": "src/Swoole"
                }
            },
            "notification-url": "https://packagist.org/downloads/",
            "license": [
                "MIT"
            ],
            "authors": [
                {
                    "name": "Eldad Fux",
                    "email": "team@appwrite.io"
                }
            ],
            "description": "An extension for Utopia Framework to work with PHP Swoole as a PHP FPM alternative",
            "keywords": [
                "framework",
                "http",
                "php",
                "server",
                "swoole",
                "upf",
                "utopia"
            ],
            "support": {
                "issues": "https://github.com/utopia-php/swoole/issues",
                "source": "https://github.com/utopia-php/swoole/tree/0.2.4"
            },
            "time": "2021-06-22T10:49:24+00:00"
        },
        {
            "name": "utopia-php/system",
            "version": "0.4.0",
            "source": {
                "type": "git",
                "url": "https://github.com/utopia-php/system.git",
                "reference": "67c92c66ce8f0cc925a00bca89f7a188bf9183c0"
            },
            "dist": {
                "type": "zip",
                "url": "https://api.github.com/repos/utopia-php/system/zipball/67c92c66ce8f0cc925a00bca89f7a188bf9183c0",
                "reference": "67c92c66ce8f0cc925a00bca89f7a188bf9183c0",
                "shasum": ""
            },
            "require": {
                "php": ">=7.4"
            },
            "require-dev": {
                "phpunit/phpunit": "^9.3",
                "vimeo/psalm": "4.0.1"
            },
            "type": "library",
            "autoload": {
                "psr-4": {
                    "Utopia\\System\\": "src/System"
                }
            },
            "notification-url": "https://packagist.org/downloads/",
            "license": [
                "MIT"
            ],
            "authors": [
                {
                    "name": "Eldad Fux",
                    "email": "eldad@appwrite.io"
                },
                {
                    "name": "Torsten Dittmann",
                    "email": "torsten@appwrite.io"
                }
            ],
            "description": "A simple library for obtaining information about the host's system.",
            "keywords": [
                "framework",
                "php",
                "system",
                "upf",
                "utopia"
            ],
            "support": {
                "issues": "https://github.com/utopia-php/system/issues",
                "source": "https://github.com/utopia-php/system/tree/0.4.0"
            },
            "time": "2021-02-04T14:14:49+00:00"
        },
        {
            "name": "utopia-php/websocket",
            "version": "0.0.1",
            "source": {
                "type": "git",
                "url": "https://github.com/utopia-php/websocket.git",
                "reference": "808317ef4ea0683c2c82dee5d543b1c8378e2e1b"
            },
            "dist": {
                "type": "zip",
                "url": "https://api.github.com/repos/utopia-php/websocket/zipball/808317ef4ea0683c2c82dee5d543b1c8378e2e1b",
                "reference": "808317ef4ea0683c2c82dee5d543b1c8378e2e1b",
                "shasum": ""
            },
            "require": {
                "php": ">=8.0"
            },
            "require-dev": {
                "phpunit/phpunit": "^9.5.5",
                "swoole/ide-helper": "4.6.6",
                "textalk/websocket": "1.5.2",
                "vimeo/psalm": "^4.8.1",
                "workerman/workerman": "^4.0"
            },
            "type": "library",
            "autoload": {
                "psr-4": {
                    "Utopia\\WebSocket\\": "src/WebSocket"
                }
            },
            "notification-url": "https://packagist.org/downloads/",
            "license": [
                "MIT"
            ],
            "authors": [
                {
                    "name": "Eldad Fux",
                    "email": "eldad@appwrite.io"
                },
                {
                    "name": "Torsten Dittmann",
                    "email": "torsten@appwrite.io"
                }
            ],
            "description": "A simple abstraction for WebSocket servers.",
            "keywords": [
                "framework",
                "php",
                "upf",
                "utopia",
                "websocket"
            ],
            "support": {
                "issues": "https://github.com/utopia-php/websocket/issues",
                "source": "https://github.com/utopia-php/websocket/tree/0.0.1"
            },
            "time": "2021-07-11T13:09:44+00:00"
        },
        {
            "name": "webmozart/assert",
            "version": "1.10.0",
            "source": {
                "type": "git",
                "url": "https://github.com/webmozarts/assert.git",
                "reference": "6964c76c7804814a842473e0c8fd15bab0f18e25"
            },
            "dist": {
                "type": "zip",
                "url": "https://api.github.com/repos/webmozarts/assert/zipball/6964c76c7804814a842473e0c8fd15bab0f18e25",
                "reference": "6964c76c7804814a842473e0c8fd15bab0f18e25",
                "shasum": ""
            },
            "require": {
                "php": "^7.2 || ^8.0",
                "symfony/polyfill-ctype": "^1.8"
            },
            "conflict": {
                "phpstan/phpstan": "<0.12.20",
                "vimeo/psalm": "<4.6.1 || 4.6.2"
            },
            "require-dev": {
                "phpunit/phpunit": "^8.5.13"
            },
            "type": "library",
            "extra": {
                "branch-alias": {
                    "dev-master": "1.10-dev"
                }
            },
            "autoload": {
                "psr-4": {
                    "Webmozart\\Assert\\": "src/"
                }
            },
            "notification-url": "https://packagist.org/downloads/",
            "license": [
                "MIT"
            ],
            "authors": [
                {
                    "name": "Bernhard Schussek",
                    "email": "bschussek@gmail.com"
                }
            ],
            "description": "Assertions to validate method input/output with nice error messages.",
            "keywords": [
                "assert",
                "check",
                "validate"
            ],
            "support": {
                "issues": "https://github.com/webmozarts/assert/issues",
                "source": "https://github.com/webmozarts/assert/tree/1.10.0"
            },
            "time": "2021-03-09T10:59:23+00:00"
        }
    ],
    "packages-dev": [
        {
            "name": "amphp/amp",
            "version": "v2.6.1",
            "source": {
                "type": "git",
                "url": "https://github.com/amphp/amp.git",
                "reference": "c5fc66a78ee38d7ac9195a37bacaf940eb3f65ae"
            },
            "dist": {
                "type": "zip",
                "url": "https://api.github.com/repos/amphp/amp/zipball/c5fc66a78ee38d7ac9195a37bacaf940eb3f65ae",
                "reference": "c5fc66a78ee38d7ac9195a37bacaf940eb3f65ae",
                "shasum": ""
            },
            "require": {
                "php": ">=7.1"
            },
            "require-dev": {
                "amphp/php-cs-fixer-config": "dev-master",
                "amphp/phpunit-util": "^1",
                "ext-json": "*",
                "jetbrains/phpstorm-stubs": "^2019.3",
                "phpunit/phpunit": "^7 | ^8 | ^9",
                "psalm/phar": "^3.11@dev",
                "react/promise": "^2"
            },
            "type": "library",
            "extra": {
                "branch-alias": {
                    "dev-master": "2.x-dev"
                }
            },
            "autoload": {
                "psr-4": {
                    "Amp\\": "lib"
                },
                "files": [
                    "lib/functions.php",
                    "lib/Internal/functions.php"
                ]
            },
            "notification-url": "https://packagist.org/downloads/",
            "license": [
                "MIT"
            ],
            "authors": [
                {
                    "name": "Daniel Lowrey",
                    "email": "rdlowrey@php.net"
                },
                {
                    "name": "Aaron Piotrowski",
                    "email": "aaron@trowski.com"
                },
                {
                    "name": "Bob Weinand",
                    "email": "bobwei9@hotmail.com"
                },
                {
                    "name": "Niklas Keller",
                    "email": "me@kelunik.com"
                }
            ],
            "description": "A non-blocking concurrency framework for PHP applications.",
            "homepage": "http://amphp.org/amp",
            "keywords": [
                "async",
                "asynchronous",
                "awaitable",
                "concurrency",
                "event",
                "event-loop",
                "future",
                "non-blocking",
                "promise"
            ],
            "support": {
                "irc": "irc://irc.freenode.org/amphp",
                "issues": "https://github.com/amphp/amp/issues",
                "source": "https://github.com/amphp/amp/tree/v2.6.1"
            },
            "funding": [
                {
                    "url": "https://github.com/amphp",
                    "type": "github"
                }
            ],
            "time": "2021-09-23T18:43:08+00:00"
        },
        {
            "name": "amphp/byte-stream",
            "version": "v1.8.1",
            "source": {
                "type": "git",
                "url": "https://github.com/amphp/byte-stream.git",
                "reference": "acbd8002b3536485c997c4e019206b3f10ca15bd"
            },
            "dist": {
                "type": "zip",
                "url": "https://api.github.com/repos/amphp/byte-stream/zipball/acbd8002b3536485c997c4e019206b3f10ca15bd",
                "reference": "acbd8002b3536485c997c4e019206b3f10ca15bd",
                "shasum": ""
            },
            "require": {
                "amphp/amp": "^2",
                "php": ">=7.1"
            },
            "require-dev": {
                "amphp/php-cs-fixer-config": "dev-master",
                "amphp/phpunit-util": "^1.4",
                "friendsofphp/php-cs-fixer": "^2.3",
                "jetbrains/phpstorm-stubs": "^2019.3",
                "phpunit/phpunit": "^6 || ^7 || ^8",
                "psalm/phar": "^3.11.4"
            },
            "type": "library",
            "extra": {
                "branch-alias": {
                    "dev-master": "1.x-dev"
                }
            },
            "autoload": {
                "psr-4": {
                    "Amp\\ByteStream\\": "lib"
                },
                "files": [
                    "lib/functions.php"
                ]
            },
            "notification-url": "https://packagist.org/downloads/",
            "license": [
                "MIT"
            ],
            "authors": [
                {
                    "name": "Aaron Piotrowski",
                    "email": "aaron@trowski.com"
                },
                {
                    "name": "Niklas Keller",
                    "email": "me@kelunik.com"
                }
            ],
            "description": "A stream abstraction to make working with non-blocking I/O simple.",
            "homepage": "http://amphp.org/byte-stream",
            "keywords": [
                "amp",
                "amphp",
                "async",
                "io",
                "non-blocking",
                "stream"
            ],
            "support": {
                "irc": "irc://irc.freenode.org/amphp",
                "issues": "https://github.com/amphp/byte-stream/issues",
                "source": "https://github.com/amphp/byte-stream/tree/v1.8.1"
            },
            "funding": [
                {
                    "url": "https://github.com/amphp",
                    "type": "github"
                }
            ],
            "time": "2021-03-30T17:13:30+00:00"
        },
        {
            "name": "appwrite/sdk-generator",
            "version": "0.16.2",
            "source": {
                "type": "git",
                "url": "https://github.com/appwrite/sdk-generator.git",
                "reference": "e3a20c96a745a9c4aa048fd344650fcfbf41cf6f"
            },
            "dist": {
                "type": "zip",
                "url": "https://api.github.com/repos/appwrite/sdk-generator/zipball/e3a20c96a745a9c4aa048fd344650fcfbf41cf6f",
                "reference": "e3a20c96a745a9c4aa048fd344650fcfbf41cf6f",
                "shasum": ""
            },
            "require": {
                "ext-curl": "*",
                "ext-json": "*",
                "ext-mbstring": "*",
                "matthiasmullie/minify": "^1.3",
                "php": ">=7.0.0",
                "twig/twig": "^2.14"
            },
            "require-dev": {
                "phpunit/phpunit": "^7.0"
            },
            "type": "library",
            "autoload": {
                "psr-4": {
                    "Appwrite\\SDK\\": "src/SDK",
                    "Appwrite\\Spec\\": "src/Spec"
                }
            },
            "notification-url": "https://packagist.org/downloads/",
            "license": [
                "MIT"
            ],
            "authors": [
                {
                    "name": "Eldad Fux",
                    "email": "eldad@appwrite.io"
                }
            ],
            "description": "Appwrite PHP library for generating API SDKs for multiple programming languages and platforms",
            "support": {
                "issues": "https://github.com/appwrite/sdk-generator/issues",
                "source": "https://github.com/appwrite/sdk-generator/tree/0.16.2"
            },
            "time": "2021-11-12T11:09:38+00:00"
        },
        {
            "name": "composer/semver",
            "version": "3.2.6",
            "source": {
                "type": "git",
                "url": "https://github.com/composer/semver.git",
                "reference": "83e511e247de329283478496f7a1e114c9517506"
            },
            "dist": {
                "type": "zip",
                "url": "https://api.github.com/repos/composer/semver/zipball/83e511e247de329283478496f7a1e114c9517506",
                "reference": "83e511e247de329283478496f7a1e114c9517506",
                "shasum": ""
            },
            "require": {
                "php": "^5.3.2 || ^7.0 || ^8.0"
            },
            "require-dev": {
                "phpstan/phpstan": "^0.12.54",
                "symfony/phpunit-bridge": "^4.2 || ^5"
            },
            "type": "library",
            "extra": {
                "branch-alias": {
                    "dev-main": "3.x-dev"
                }
            },
            "autoload": {
                "psr-4": {
                    "Composer\\Semver\\": "src"
                }
            },
            "notification-url": "https://packagist.org/downloads/",
            "license": [
                "MIT"
            ],
            "authors": [
                {
                    "name": "Nils Adermann",
                    "email": "naderman@naderman.de",
                    "homepage": "http://www.naderman.de"
                },
                {
                    "name": "Jordi Boggiano",
                    "email": "j.boggiano@seld.be",
                    "homepage": "http://seld.be"
                },
                {
                    "name": "Rob Bast",
                    "email": "rob.bast@gmail.com",
                    "homepage": "http://robbast.nl"
                }
            ],
            "description": "Semver library that offers utilities, version constraint parsing and validation.",
            "keywords": [
                "semantic",
                "semver",
                "validation",
                "versioning"
            ],
            "support": {
                "irc": "irc://irc.freenode.org/composer",
                "issues": "https://github.com/composer/semver/issues",
                "source": "https://github.com/composer/semver/tree/3.2.6"
            },
            "funding": [
                {
                    "url": "https://packagist.com",
                    "type": "custom"
                },
                {
                    "url": "https://github.com/composer",
                    "type": "github"
                },
                {
                    "url": "https://tidelift.com/funding/github/packagist/composer/composer",
                    "type": "tidelift"
                }
            ],
            "time": "2021-10-25T11:34:17+00:00"
        },
        {
            "name": "composer/xdebug-handler",
            "version": "2.0.2",
            "source": {
                "type": "git",
                "url": "https://github.com/composer/xdebug-handler.git",
                "reference": "84674dd3a7575ba617f5a76d7e9e29a7d3891339"
            },
            "dist": {
                "type": "zip",
                "url": "https://api.github.com/repos/composer/xdebug-handler/zipball/84674dd3a7575ba617f5a76d7e9e29a7d3891339",
                "reference": "84674dd3a7575ba617f5a76d7e9e29a7d3891339",
                "shasum": ""
            },
            "require": {
                "php": "^5.3.2 || ^7.0 || ^8.0",
                "psr/log": "^1 || ^2 || ^3"
            },
            "require-dev": {
                "phpstan/phpstan": "^0.12.55",
                "symfony/phpunit-bridge": "^4.2 || ^5"
            },
            "type": "library",
            "autoload": {
                "psr-4": {
                    "Composer\\XdebugHandler\\": "src"
                }
            },
            "notification-url": "https://packagist.org/downloads/",
            "license": [
                "MIT"
            ],
            "authors": [
                {
                    "name": "John Stevenson",
                    "email": "john-stevenson@blueyonder.co.uk"
                }
            ],
            "description": "Restarts a process without Xdebug.",
            "keywords": [
                "Xdebug",
                "performance"
            ],
            "support": {
                "irc": "irc://irc.freenode.org/composer",
                "issues": "https://github.com/composer/xdebug-handler/issues",
                "source": "https://github.com/composer/xdebug-handler/tree/2.0.2"
            },
            "funding": [
                {
                    "url": "https://packagist.com",
                    "type": "custom"
                },
                {
                    "url": "https://github.com/composer",
                    "type": "github"
                },
                {
                    "url": "https://tidelift.com/funding/github/packagist/composer/composer",
                    "type": "tidelift"
                }
            ],
            "time": "2021-07-31T17:03:58+00:00"
        },
        {
            "name": "dnoegel/php-xdg-base-dir",
            "version": "v0.1.1",
            "source": {
                "type": "git",
                "url": "https://github.com/dnoegel/php-xdg-base-dir.git",
                "reference": "8f8a6e48c5ecb0f991c2fdcf5f154a47d85f9ffd"
            },
            "dist": {
                "type": "zip",
                "url": "https://api.github.com/repos/dnoegel/php-xdg-base-dir/zipball/8f8a6e48c5ecb0f991c2fdcf5f154a47d85f9ffd",
                "reference": "8f8a6e48c5ecb0f991c2fdcf5f154a47d85f9ffd",
                "shasum": ""
            },
            "require": {
                "php": ">=5.3.2"
            },
            "require-dev": {
                "phpunit/phpunit": "~7.0|~6.0|~5.0|~4.8.35"
            },
            "type": "library",
            "autoload": {
                "psr-4": {
                    "XdgBaseDir\\": "src/"
                }
            },
            "notification-url": "https://packagist.org/downloads/",
            "license": [
                "MIT"
            ],
            "description": "implementation of xdg base directory specification for php",
            "support": {
                "issues": "https://github.com/dnoegel/php-xdg-base-dir/issues",
                "source": "https://github.com/dnoegel/php-xdg-base-dir/tree/v0.1.1"
            },
            "time": "2019-12-04T15:06:13+00:00"
        },
        {
            "name": "doctrine/instantiator",
            "version": "1.4.0",
            "source": {
                "type": "git",
                "url": "https://github.com/doctrine/instantiator.git",
                "reference": "d56bf6102915de5702778fe20f2de3b2fe570b5b"
            },
            "dist": {
                "type": "zip",
                "url": "https://api.github.com/repos/doctrine/instantiator/zipball/d56bf6102915de5702778fe20f2de3b2fe570b5b",
                "reference": "d56bf6102915de5702778fe20f2de3b2fe570b5b",
                "shasum": ""
            },
            "require": {
                "php": "^7.1 || ^8.0"
            },
            "require-dev": {
                "doctrine/coding-standard": "^8.0",
                "ext-pdo": "*",
                "ext-phar": "*",
                "phpbench/phpbench": "^0.13 || 1.0.0-alpha2",
                "phpstan/phpstan": "^0.12",
                "phpstan/phpstan-phpunit": "^0.12",
                "phpunit/phpunit": "^7.0 || ^8.0 || ^9.0"
            },
            "type": "library",
            "autoload": {
                "psr-4": {
                    "Doctrine\\Instantiator\\": "src/Doctrine/Instantiator/"
                }
            },
            "notification-url": "https://packagist.org/downloads/",
            "license": [
                "MIT"
            ],
            "authors": [
                {
                    "name": "Marco Pivetta",
                    "email": "ocramius@gmail.com",
                    "homepage": "https://ocramius.github.io/"
                }
            ],
            "description": "A small, lightweight utility to instantiate objects in PHP without invoking their constructors",
            "homepage": "https://www.doctrine-project.org/projects/instantiator.html",
            "keywords": [
                "constructor",
                "instantiate"
            ],
            "support": {
                "issues": "https://github.com/doctrine/instantiator/issues",
                "source": "https://github.com/doctrine/instantiator/tree/1.4.0"
            },
            "funding": [
                {
                    "url": "https://www.doctrine-project.org/sponsorship.html",
                    "type": "custom"
                },
                {
                    "url": "https://www.patreon.com/phpdoctrine",
                    "type": "patreon"
                },
                {
                    "url": "https://tidelift.com/funding/github/packagist/doctrine%2Finstantiator",
                    "type": "tidelift"
                }
            ],
            "time": "2020-11-10T18:47:58+00:00"
        },
        {
            "name": "felixfbecker/advanced-json-rpc",
            "version": "v3.2.1",
            "source": {
                "type": "git",
                "url": "https://github.com/felixfbecker/php-advanced-json-rpc.git",
                "reference": "b5f37dbff9a8ad360ca341f3240dc1c168b45447"
            },
            "dist": {
                "type": "zip",
                "url": "https://api.github.com/repos/felixfbecker/php-advanced-json-rpc/zipball/b5f37dbff9a8ad360ca341f3240dc1c168b45447",
                "reference": "b5f37dbff9a8ad360ca341f3240dc1c168b45447",
                "shasum": ""
            },
            "require": {
                "netresearch/jsonmapper": "^1.0 || ^2.0 || ^3.0 || ^4.0",
                "php": "^7.1 || ^8.0",
                "phpdocumentor/reflection-docblock": "^4.3.4 || ^5.0.0"
            },
            "require-dev": {
                "phpunit/phpunit": "^7.0 || ^8.0"
            },
            "type": "library",
            "autoload": {
                "psr-4": {
                    "AdvancedJsonRpc\\": "lib/"
                }
            },
            "notification-url": "https://packagist.org/downloads/",
            "license": [
                "ISC"
            ],
            "authors": [
                {
                    "name": "Felix Becker",
                    "email": "felix.b@outlook.com"
                }
            ],
            "description": "A more advanced JSONRPC implementation",
            "support": {
                "issues": "https://github.com/felixfbecker/php-advanced-json-rpc/issues",
                "source": "https://github.com/felixfbecker/php-advanced-json-rpc/tree/v3.2.1"
            },
            "time": "2021-06-11T22:34:44+00:00"
        },
        {
            "name": "felixfbecker/language-server-protocol",
            "version": "1.5.1",
            "source": {
                "type": "git",
                "url": "https://github.com/felixfbecker/php-language-server-protocol.git",
                "reference": "9d846d1f5cf101deee7a61c8ba7caa0a975cd730"
            },
            "dist": {
                "type": "zip",
                "url": "https://api.github.com/repos/felixfbecker/php-language-server-protocol/zipball/9d846d1f5cf101deee7a61c8ba7caa0a975cd730",
                "reference": "9d846d1f5cf101deee7a61c8ba7caa0a975cd730",
                "shasum": ""
            },
            "require": {
                "php": ">=7.1"
            },
            "require-dev": {
                "phpstan/phpstan": "*",
                "squizlabs/php_codesniffer": "^3.1",
                "vimeo/psalm": "^4.0"
            },
            "type": "library",
            "extra": {
                "branch-alias": {
                    "dev-master": "1.x-dev"
                }
            },
            "autoload": {
                "psr-4": {
                    "LanguageServerProtocol\\": "src/"
                }
            },
            "notification-url": "https://packagist.org/downloads/",
            "license": [
                "ISC"
            ],
            "authors": [
                {
                    "name": "Felix Becker",
                    "email": "felix.b@outlook.com"
                }
            ],
            "description": "PHP classes for the Language Server Protocol",
            "keywords": [
                "language",
                "microsoft",
                "php",
                "server"
            ],
            "support": {
                "issues": "https://github.com/felixfbecker/php-language-server-protocol/issues",
                "source": "https://github.com/felixfbecker/php-language-server-protocol/tree/1.5.1"
            },
            "time": "2021-02-22T14:02:09+00:00"
        },
        {
            "name": "matthiasmullie/minify",
            "version": "1.3.66",
            "source": {
                "type": "git",
                "url": "https://github.com/matthiasmullie/minify.git",
                "reference": "45fd3b0f1dfa2c965857c6d4a470bea52adc31a6"
            },
            "dist": {
                "type": "zip",
                "url": "https://api.github.com/repos/matthiasmullie/minify/zipball/45fd3b0f1dfa2c965857c6d4a470bea52adc31a6",
                "reference": "45fd3b0f1dfa2c965857c6d4a470bea52adc31a6",
                "shasum": ""
            },
            "require": {
                "ext-pcre": "*",
                "matthiasmullie/path-converter": "~1.1",
                "php": ">=5.3.0"
            },
            "require-dev": {
                "friendsofphp/php-cs-fixer": "~2.0",
                "matthiasmullie/scrapbook": "dev-master",
                "phpunit/phpunit": ">=4.8"
            },
            "suggest": {
                "psr/cache-implementation": "Cache implementation to use with Minify::cache"
            },
            "bin": [
                "bin/minifycss",
                "bin/minifyjs"
            ],
            "type": "library",
            "autoload": {
                "psr-4": {
                    "MatthiasMullie\\Minify\\": "src/"
                }
            },
            "notification-url": "https://packagist.org/downloads/",
            "license": [
                "MIT"
            ],
            "authors": [
                {
                    "name": "Matthias Mullie",
                    "email": "minify@mullie.eu",
                    "homepage": "http://www.mullie.eu",
                    "role": "Developer"
                }
            ],
            "description": "CSS & JavaScript minifier, in PHP. Removes whitespace, strips comments, combines files (incl. @import statements and small assets in CSS files), and optimizes/shortens a few common programming patterns.",
            "homepage": "http://www.minifier.org",
            "keywords": [
                "JS",
                "css",
                "javascript",
                "minifier",
                "minify"
            ],
            "support": {
                "issues": "https://github.com/matthiasmullie/minify/issues",
                "source": "https://github.com/matthiasmullie/minify/tree/1.3.66"
            },
            "funding": [
                {
                    "url": "https://github.com/[user1",
                    "type": "github"
                },
                {
                    "url": "https://github.com/matthiasmullie] # Replace with up to 4 GitHub Sponsors-enabled usernames e.g.",
                    "type": "github"
                },
                {
                    "url": "https://github.com/user2",
                    "type": "github"
                }
            ],
            "time": "2021-01-06T15:18:10+00:00"
        },
        {
            "name": "matthiasmullie/path-converter",
            "version": "1.1.3",
            "source": {
                "type": "git",
                "url": "https://github.com/matthiasmullie/path-converter.git",
                "reference": "e7d13b2c7e2f2268e1424aaed02085518afa02d9"
            },
            "dist": {
                "type": "zip",
                "url": "https://api.github.com/repos/matthiasmullie/path-converter/zipball/e7d13b2c7e2f2268e1424aaed02085518afa02d9",
                "reference": "e7d13b2c7e2f2268e1424aaed02085518afa02d9",
                "shasum": ""
            },
            "require": {
                "ext-pcre": "*",
                "php": ">=5.3.0"
            },
            "require-dev": {
                "phpunit/phpunit": "~4.8"
            },
            "type": "library",
            "autoload": {
                "psr-4": {
                    "MatthiasMullie\\PathConverter\\": "src/"
                }
            },
            "notification-url": "https://packagist.org/downloads/",
            "license": [
                "MIT"
            ],
            "authors": [
                {
                    "name": "Matthias Mullie",
                    "email": "pathconverter@mullie.eu",
                    "homepage": "http://www.mullie.eu",
                    "role": "Developer"
                }
            ],
            "description": "Relative path converter",
            "homepage": "http://github.com/matthiasmullie/path-converter",
            "keywords": [
                "converter",
                "path",
                "paths",
                "relative"
            ],
            "support": {
                "issues": "https://github.com/matthiasmullie/path-converter/issues",
                "source": "https://github.com/matthiasmullie/path-converter/tree/1.1.3"
            },
            "time": "2019-02-05T23:41:09+00:00"
        },
        {
            "name": "myclabs/deep-copy",
            "version": "1.10.2",
            "source": {
                "type": "git",
                "url": "https://github.com/myclabs/DeepCopy.git",
                "reference": "776f831124e9c62e1a2c601ecc52e776d8bb7220"
            },
            "dist": {
                "type": "zip",
                "url": "https://api.github.com/repos/myclabs/DeepCopy/zipball/776f831124e9c62e1a2c601ecc52e776d8bb7220",
                "reference": "776f831124e9c62e1a2c601ecc52e776d8bb7220",
                "shasum": ""
            },
            "require": {
                "php": "^7.1 || ^8.0"
            },
            "replace": {
                "myclabs/deep-copy": "self.version"
            },
            "require-dev": {
                "doctrine/collections": "^1.0",
                "doctrine/common": "^2.6",
                "phpunit/phpunit": "^7.1"
            },
            "type": "library",
            "autoload": {
                "psr-4": {
                    "DeepCopy\\": "src/DeepCopy/"
                },
                "files": [
                    "src/DeepCopy/deep_copy.php"
                ]
            },
            "notification-url": "https://packagist.org/downloads/",
            "license": [
                "MIT"
            ],
            "description": "Create deep copies (clones) of your objects",
            "keywords": [
                "clone",
                "copy",
                "duplicate",
                "object",
                "object graph"
            ],
            "support": {
                "issues": "https://github.com/myclabs/DeepCopy/issues",
                "source": "https://github.com/myclabs/DeepCopy/tree/1.10.2"
            },
            "funding": [
                {
                    "url": "https://tidelift.com/funding/github/packagist/myclabs/deep-copy",
                    "type": "tidelift"
                }
            ],
            "time": "2020-11-13T09:40:50+00:00"
        },
        {
            "name": "netresearch/jsonmapper",
            "version": "v4.0.0",
            "source": {
                "type": "git",
                "url": "https://github.com/cweiske/jsonmapper.git",
                "reference": "8bbc021a8edb2e4a7ea2f8ad4fa9ec9dce2fcb8d"
            },
            "dist": {
                "type": "zip",
                "url": "https://api.github.com/repos/cweiske/jsonmapper/zipball/8bbc021a8edb2e4a7ea2f8ad4fa9ec9dce2fcb8d",
                "reference": "8bbc021a8edb2e4a7ea2f8ad4fa9ec9dce2fcb8d",
                "shasum": ""
            },
            "require": {
                "ext-json": "*",
                "ext-pcre": "*",
                "ext-reflection": "*",
                "ext-spl": "*",
                "php": ">=7.1"
            },
            "require-dev": {
                "phpunit/phpunit": "~7.5 || ~8.0 || ~9.0",
                "squizlabs/php_codesniffer": "~3.5"
            },
            "type": "library",
            "autoload": {
                "psr-0": {
                    "JsonMapper": "src/"
                }
            },
            "notification-url": "https://packagist.org/downloads/",
            "license": [
                "OSL-3.0"
            ],
            "authors": [
                {
                    "name": "Christian Weiske",
                    "email": "cweiske@cweiske.de",
                    "homepage": "http://github.com/cweiske/jsonmapper/",
                    "role": "Developer"
                }
            ],
            "description": "Map nested JSON structures onto PHP classes",
            "support": {
                "email": "cweiske@cweiske.de",
                "issues": "https://github.com/cweiske/jsonmapper/issues",
                "source": "https://github.com/cweiske/jsonmapper/tree/v4.0.0"
            },
            "time": "2020-12-01T19:48:11+00:00"
        },
        {
            "name": "nikic/php-parser",
            "version": "v4.13.1",
            "source": {
                "type": "git",
                "url": "https://github.com/nikic/PHP-Parser.git",
                "reference": "63a79e8daa781cac14e5195e63ed8ae231dd10fd"
            },
            "dist": {
                "type": "zip",
                "url": "https://api.github.com/repos/nikic/PHP-Parser/zipball/63a79e8daa781cac14e5195e63ed8ae231dd10fd",
                "reference": "63a79e8daa781cac14e5195e63ed8ae231dd10fd",
                "shasum": ""
            },
            "require": {
                "ext-tokenizer": "*",
                "php": ">=7.0"
            },
            "require-dev": {
                "ircmaxell/php-yacc": "^0.0.7",
                "phpunit/phpunit": "^6.5 || ^7.0 || ^8.0 || ^9.0"
            },
            "bin": [
                "bin/php-parse"
            ],
            "type": "library",
            "extra": {
                "branch-alias": {
                    "dev-master": "4.9-dev"
                }
            },
            "autoload": {
                "psr-4": {
                    "PhpParser\\": "lib/PhpParser"
                }
            },
            "notification-url": "https://packagist.org/downloads/",
            "license": [
                "BSD-3-Clause"
            ],
            "authors": [
                {
                    "name": "Nikita Popov"
                }
            ],
            "description": "A PHP parser written in PHP",
            "keywords": [
                "parser",
                "php"
            ],
            "support": {
                "issues": "https://github.com/nikic/PHP-Parser/issues",
                "source": "https://github.com/nikic/PHP-Parser/tree/v4.13.1"
            },
            "time": "2021-11-03T20:52:16+00:00"
        },
        {
            "name": "openlss/lib-array2xml",
            "version": "1.0.0",
            "source": {
                "type": "git",
                "url": "https://github.com/nullivex/lib-array2xml.git",
                "reference": "a91f18a8dfc69ffabe5f9b068bc39bb202c81d90"
            },
            "dist": {
                "type": "zip",
                "url": "https://api.github.com/repos/nullivex/lib-array2xml/zipball/a91f18a8dfc69ffabe5f9b068bc39bb202c81d90",
                "reference": "a91f18a8dfc69ffabe5f9b068bc39bb202c81d90",
                "shasum": ""
            },
            "require": {
                "php": ">=5.3.2"
            },
            "type": "library",
            "autoload": {
                "psr-0": {
                    "LSS": ""
                }
            },
            "notification-url": "https://packagist.org/downloads/",
            "license": [
                "Apache-2.0"
            ],
            "authors": [
                {
                    "name": "Bryan Tong",
                    "email": "bryan@nullivex.com",
                    "homepage": "https://www.nullivex.com"
                },
                {
                    "name": "Tony Butler",
                    "email": "spudz76@gmail.com",
                    "homepage": "https://www.nullivex.com"
                }
            ],
            "description": "Array2XML conversion library credit to lalit.org",
            "homepage": "https://www.nullivex.com",
            "keywords": [
                "array",
                "array conversion",
                "xml",
                "xml conversion"
            ],
            "support": {
                "issues": "https://github.com/nullivex/lib-array2xml/issues",
                "source": "https://github.com/nullivex/lib-array2xml/tree/master"
            },
            "time": "2019-03-29T20:06:56+00:00"
        },
        {
            "name": "phar-io/manifest",
            "version": "2.0.3",
            "source": {
                "type": "git",
                "url": "https://github.com/phar-io/manifest.git",
                "reference": "97803eca37d319dfa7826cc2437fc020857acb53"
            },
            "dist": {
                "type": "zip",
                "url": "https://api.github.com/repos/phar-io/manifest/zipball/97803eca37d319dfa7826cc2437fc020857acb53",
                "reference": "97803eca37d319dfa7826cc2437fc020857acb53",
                "shasum": ""
            },
            "require": {
                "ext-dom": "*",
                "ext-phar": "*",
                "ext-xmlwriter": "*",
                "phar-io/version": "^3.0.1",
                "php": "^7.2 || ^8.0"
            },
            "type": "library",
            "extra": {
                "branch-alias": {
                    "dev-master": "2.0.x-dev"
                }
            },
            "autoload": {
                "classmap": [
                    "src/"
                ]
            },
            "notification-url": "https://packagist.org/downloads/",
            "license": [
                "BSD-3-Clause"
            ],
            "authors": [
                {
                    "name": "Arne Blankerts",
                    "email": "arne@blankerts.de",
                    "role": "Developer"
                },
                {
                    "name": "Sebastian Heuer",
                    "email": "sebastian@phpeople.de",
                    "role": "Developer"
                },
                {
                    "name": "Sebastian Bergmann",
                    "email": "sebastian@phpunit.de",
                    "role": "Developer"
                }
            ],
            "description": "Component for reading phar.io manifest information from a PHP Archive (PHAR)",
            "support": {
                "issues": "https://github.com/phar-io/manifest/issues",
                "source": "https://github.com/phar-io/manifest/tree/2.0.3"
            },
            "time": "2021-07-20T11:28:43+00:00"
        },
        {
            "name": "phar-io/version",
            "version": "3.1.0",
            "source": {
                "type": "git",
                "url": "https://github.com/phar-io/version.git",
                "reference": "bae7c545bef187884426f042434e561ab1ddb182"
            },
            "dist": {
                "type": "zip",
                "url": "https://api.github.com/repos/phar-io/version/zipball/bae7c545bef187884426f042434e561ab1ddb182",
                "reference": "bae7c545bef187884426f042434e561ab1ddb182",
                "shasum": ""
            },
            "require": {
                "php": "^7.2 || ^8.0"
            },
            "type": "library",
            "autoload": {
                "classmap": [
                    "src/"
                ]
            },
            "notification-url": "https://packagist.org/downloads/",
            "license": [
                "BSD-3-Clause"
            ],
            "authors": [
                {
                    "name": "Arne Blankerts",
                    "email": "arne@blankerts.de",
                    "role": "Developer"
                },
                {
                    "name": "Sebastian Heuer",
                    "email": "sebastian@phpeople.de",
                    "role": "Developer"
                },
                {
                    "name": "Sebastian Bergmann",
                    "email": "sebastian@phpunit.de",
                    "role": "Developer"
                }
            ],
            "description": "Library for handling version information and constraints",
            "support": {
                "issues": "https://github.com/phar-io/version/issues",
                "source": "https://github.com/phar-io/version/tree/3.1.0"
            },
            "time": "2021-02-23T14:00:09+00:00"
        },
        {
            "name": "phpdocumentor/reflection-common",
            "version": "2.2.0",
            "source": {
                "type": "git",
                "url": "https://github.com/phpDocumentor/ReflectionCommon.git",
                "reference": "1d01c49d4ed62f25aa84a747ad35d5a16924662b"
            },
            "dist": {
                "type": "zip",
                "url": "https://api.github.com/repos/phpDocumentor/ReflectionCommon/zipball/1d01c49d4ed62f25aa84a747ad35d5a16924662b",
                "reference": "1d01c49d4ed62f25aa84a747ad35d5a16924662b",
                "shasum": ""
            },
            "require": {
                "php": "^7.2 || ^8.0"
            },
            "type": "library",
            "extra": {
                "branch-alias": {
                    "dev-2.x": "2.x-dev"
                }
            },
            "autoload": {
                "psr-4": {
                    "phpDocumentor\\Reflection\\": "src/"
                }
            },
            "notification-url": "https://packagist.org/downloads/",
            "license": [
                "MIT"
            ],
            "authors": [
                {
                    "name": "Jaap van Otterdijk",
                    "email": "opensource@ijaap.nl"
                }
            ],
            "description": "Common reflection classes used by phpdocumentor to reflect the code structure",
            "homepage": "http://www.phpdoc.org",
            "keywords": [
                "FQSEN",
                "phpDocumentor",
                "phpdoc",
                "reflection",
                "static analysis"
            ],
            "support": {
                "issues": "https://github.com/phpDocumentor/ReflectionCommon/issues",
                "source": "https://github.com/phpDocumentor/ReflectionCommon/tree/2.x"
            },
            "time": "2020-06-27T09:03:43+00:00"
        },
        {
            "name": "phpdocumentor/reflection-docblock",
            "version": "5.3.0",
            "source": {
                "type": "git",
                "url": "https://github.com/phpDocumentor/ReflectionDocBlock.git",
                "reference": "622548b623e81ca6d78b721c5e029f4ce664f170"
            },
            "dist": {
                "type": "zip",
                "url": "https://api.github.com/repos/phpDocumentor/ReflectionDocBlock/zipball/622548b623e81ca6d78b721c5e029f4ce664f170",
                "reference": "622548b623e81ca6d78b721c5e029f4ce664f170",
                "shasum": ""
            },
            "require": {
                "ext-filter": "*",
                "php": "^7.2 || ^8.0",
                "phpdocumentor/reflection-common": "^2.2",
                "phpdocumentor/type-resolver": "^1.3",
                "webmozart/assert": "^1.9.1"
            },
            "require-dev": {
                "mockery/mockery": "~1.3.2",
                "psalm/phar": "^4.8"
            },
            "type": "library",
            "extra": {
                "branch-alias": {
                    "dev-master": "5.x-dev"
                }
            },
            "autoload": {
                "psr-4": {
                    "phpDocumentor\\Reflection\\": "src"
                }
            },
            "notification-url": "https://packagist.org/downloads/",
            "license": [
                "MIT"
            ],
            "authors": [
                {
                    "name": "Mike van Riel",
                    "email": "me@mikevanriel.com"
                },
                {
                    "name": "Jaap van Otterdijk",
                    "email": "account@ijaap.nl"
                }
            ],
            "description": "With this component, a library can provide support for annotations via DocBlocks or otherwise retrieve information that is embedded in a DocBlock.",
            "support": {
                "issues": "https://github.com/phpDocumentor/ReflectionDocBlock/issues",
                "source": "https://github.com/phpDocumentor/ReflectionDocBlock/tree/5.3.0"
            },
            "time": "2021-10-19T17:43:47+00:00"
        },
        {
            "name": "phpdocumentor/type-resolver",
            "version": "1.5.1",
            "source": {
                "type": "git",
                "url": "https://github.com/phpDocumentor/TypeResolver.git",
                "reference": "a12f7e301eb7258bb68acd89d4aefa05c2906cae"
            },
            "dist": {
                "type": "zip",
                "url": "https://api.github.com/repos/phpDocumentor/TypeResolver/zipball/a12f7e301eb7258bb68acd89d4aefa05c2906cae",
                "reference": "a12f7e301eb7258bb68acd89d4aefa05c2906cae",
                "shasum": ""
            },
            "require": {
                "php": "^7.2 || ^8.0",
                "phpdocumentor/reflection-common": "^2.0"
            },
            "require-dev": {
                "ext-tokenizer": "*",
                "psalm/phar": "^4.8"
            },
            "type": "library",
            "extra": {
                "branch-alias": {
                    "dev-1.x": "1.x-dev"
                }
            },
            "autoload": {
                "psr-4": {
                    "phpDocumentor\\Reflection\\": "src"
                }
            },
            "notification-url": "https://packagist.org/downloads/",
            "license": [
                "MIT"
            ],
            "authors": [
                {
                    "name": "Mike van Riel",
                    "email": "me@mikevanriel.com"
                }
            ],
            "description": "A PSR-5 based resolver of Class names, Types and Structural Element Names",
            "support": {
                "issues": "https://github.com/phpDocumentor/TypeResolver/issues",
                "source": "https://github.com/phpDocumentor/TypeResolver/tree/1.5.1"
            },
            "time": "2021-10-02T14:08:47+00:00"
        },
        {
            "name": "phpspec/prophecy",
            "version": "1.14.0",
            "source": {
                "type": "git",
                "url": "https://github.com/phpspec/prophecy.git",
                "reference": "d86dfc2e2a3cd366cee475e52c6bb3bbc371aa0e"
            },
            "dist": {
                "type": "zip",
                "url": "https://api.github.com/repos/phpspec/prophecy/zipball/d86dfc2e2a3cd366cee475e52c6bb3bbc371aa0e",
                "reference": "d86dfc2e2a3cd366cee475e52c6bb3bbc371aa0e",
                "shasum": ""
            },
            "require": {
                "doctrine/instantiator": "^1.2",
                "php": "^7.2 || ~8.0, <8.2",
                "phpdocumentor/reflection-docblock": "^5.2",
                "sebastian/comparator": "^3.0 || ^4.0",
                "sebastian/recursion-context": "^3.0 || ^4.0"
            },
            "require-dev": {
                "phpspec/phpspec": "^6.0 || ^7.0",
                "phpunit/phpunit": "^8.0 || ^9.0"
            },
            "type": "library",
            "extra": {
                "branch-alias": {
                    "dev-master": "1.x-dev"
                }
            },
            "autoload": {
                "psr-4": {
                    "Prophecy\\": "src/Prophecy"
                }
            },
            "notification-url": "https://packagist.org/downloads/",
            "license": [
                "MIT"
            ],
            "authors": [
                {
                    "name": "Konstantin Kudryashov",
                    "email": "ever.zet@gmail.com",
                    "homepage": "http://everzet.com"
                },
                {
                    "name": "Marcello Duarte",
                    "email": "marcello.duarte@gmail.com"
                }
            ],
            "description": "Highly opinionated mocking framework for PHP 5.3+",
            "homepage": "https://github.com/phpspec/prophecy",
            "keywords": [
                "Double",
                "Dummy",
                "fake",
                "mock",
                "spy",
                "stub"
            ],
            "support": {
                "issues": "https://github.com/phpspec/prophecy/issues",
                "source": "https://github.com/phpspec/prophecy/tree/1.14.0"
            },
            "time": "2021-09-10T09:02:12+00:00"
        },
        {
            "name": "phpunit/php-code-coverage",
            "version": "9.2.8",
            "source": {
                "type": "git",
                "url": "https://github.com/sebastianbergmann/php-code-coverage.git",
                "reference": "cf04e88a2e3c56fc1a65488afd493325b4c1bc3e"
            },
            "dist": {
                "type": "zip",
                "url": "https://api.github.com/repos/sebastianbergmann/php-code-coverage/zipball/cf04e88a2e3c56fc1a65488afd493325b4c1bc3e",
                "reference": "cf04e88a2e3c56fc1a65488afd493325b4c1bc3e",
                "shasum": ""
            },
            "require": {
                "ext-dom": "*",
                "ext-libxml": "*",
                "ext-xmlwriter": "*",
                "nikic/php-parser": "^4.13.0",
                "php": ">=7.3",
                "phpunit/php-file-iterator": "^3.0.3",
                "phpunit/php-text-template": "^2.0.2",
                "sebastian/code-unit-reverse-lookup": "^2.0.2",
                "sebastian/complexity": "^2.0",
                "sebastian/environment": "^5.1.2",
                "sebastian/lines-of-code": "^1.0.3",
                "sebastian/version": "^3.0.1",
                "theseer/tokenizer": "^1.2.0"
            },
            "require-dev": {
                "phpunit/phpunit": "^9.3"
            },
            "suggest": {
                "ext-pcov": "*",
                "ext-xdebug": "*"
            },
            "type": "library",
            "extra": {
                "branch-alias": {
                    "dev-master": "9.2-dev"
                }
            },
            "autoload": {
                "classmap": [
                    "src/"
                ]
            },
            "notification-url": "https://packagist.org/downloads/",
            "license": [
                "BSD-3-Clause"
            ],
            "authors": [
                {
                    "name": "Sebastian Bergmann",
                    "email": "sebastian@phpunit.de",
                    "role": "lead"
                }
            ],
            "description": "Library that provides collection, processing, and rendering functionality for PHP code coverage information.",
            "homepage": "https://github.com/sebastianbergmann/php-code-coverage",
            "keywords": [
                "coverage",
                "testing",
                "xunit"
            ],
            "support": {
                "issues": "https://github.com/sebastianbergmann/php-code-coverage/issues",
                "source": "https://github.com/sebastianbergmann/php-code-coverage/tree/9.2.8"
            },
            "funding": [
                {
                    "url": "https://github.com/sebastianbergmann",
                    "type": "github"
                }
            ],
            "time": "2021-10-30T08:01:38+00:00"
        },
        {
            "name": "phpunit/php-file-iterator",
            "version": "3.0.5",
            "source": {
                "type": "git",
                "url": "https://github.com/sebastianbergmann/php-file-iterator.git",
                "reference": "aa4be8575f26070b100fccb67faabb28f21f66f8"
            },
            "dist": {
                "type": "zip",
                "url": "https://api.github.com/repos/sebastianbergmann/php-file-iterator/zipball/aa4be8575f26070b100fccb67faabb28f21f66f8",
                "reference": "aa4be8575f26070b100fccb67faabb28f21f66f8",
                "shasum": ""
            },
            "require": {
                "php": ">=7.3"
            },
            "require-dev": {
                "phpunit/phpunit": "^9.3"
            },
            "type": "library",
            "extra": {
                "branch-alias": {
                    "dev-master": "3.0-dev"
                }
            },
            "autoload": {
                "classmap": [
                    "src/"
                ]
            },
            "notification-url": "https://packagist.org/downloads/",
            "license": [
                "BSD-3-Clause"
            ],
            "authors": [
                {
                    "name": "Sebastian Bergmann",
                    "email": "sebastian@phpunit.de",
                    "role": "lead"
                }
            ],
            "description": "FilterIterator implementation that filters files based on a list of suffixes.",
            "homepage": "https://github.com/sebastianbergmann/php-file-iterator/",
            "keywords": [
                "filesystem",
                "iterator"
            ],
            "support": {
                "issues": "https://github.com/sebastianbergmann/php-file-iterator/issues",
                "source": "https://github.com/sebastianbergmann/php-file-iterator/tree/3.0.5"
            },
            "funding": [
                {
                    "url": "https://github.com/sebastianbergmann",
                    "type": "github"
                }
            ],
            "time": "2020-09-28T05:57:25+00:00"
        },
        {
            "name": "phpunit/php-invoker",
            "version": "3.1.1",
            "source": {
                "type": "git",
                "url": "https://github.com/sebastianbergmann/php-invoker.git",
                "reference": "5a10147d0aaf65b58940a0b72f71c9ac0423cc67"
            },
            "dist": {
                "type": "zip",
                "url": "https://api.github.com/repos/sebastianbergmann/php-invoker/zipball/5a10147d0aaf65b58940a0b72f71c9ac0423cc67",
                "reference": "5a10147d0aaf65b58940a0b72f71c9ac0423cc67",
                "shasum": ""
            },
            "require": {
                "php": ">=7.3"
            },
            "require-dev": {
                "ext-pcntl": "*",
                "phpunit/phpunit": "^9.3"
            },
            "suggest": {
                "ext-pcntl": "*"
            },
            "type": "library",
            "extra": {
                "branch-alias": {
                    "dev-master": "3.1-dev"
                }
            },
            "autoload": {
                "classmap": [
                    "src/"
                ]
            },
            "notification-url": "https://packagist.org/downloads/",
            "license": [
                "BSD-3-Clause"
            ],
            "authors": [
                {
                    "name": "Sebastian Bergmann",
                    "email": "sebastian@phpunit.de",
                    "role": "lead"
                }
            ],
            "description": "Invoke callables with a timeout",
            "homepage": "https://github.com/sebastianbergmann/php-invoker/",
            "keywords": [
                "process"
            ],
            "support": {
                "issues": "https://github.com/sebastianbergmann/php-invoker/issues",
                "source": "https://github.com/sebastianbergmann/php-invoker/tree/3.1.1"
            },
            "funding": [
                {
                    "url": "https://github.com/sebastianbergmann",
                    "type": "github"
                }
            ],
            "time": "2020-09-28T05:58:55+00:00"
        },
        {
            "name": "phpunit/php-text-template",
            "version": "2.0.4",
            "source": {
                "type": "git",
                "url": "https://github.com/sebastianbergmann/php-text-template.git",
                "reference": "5da5f67fc95621df9ff4c4e5a84d6a8a2acf7c28"
            },
            "dist": {
                "type": "zip",
                "url": "https://api.github.com/repos/sebastianbergmann/php-text-template/zipball/5da5f67fc95621df9ff4c4e5a84d6a8a2acf7c28",
                "reference": "5da5f67fc95621df9ff4c4e5a84d6a8a2acf7c28",
                "shasum": ""
            },
            "require": {
                "php": ">=7.3"
            },
            "require-dev": {
                "phpunit/phpunit": "^9.3"
            },
            "type": "library",
            "extra": {
                "branch-alias": {
                    "dev-master": "2.0-dev"
                }
            },
            "autoload": {
                "classmap": [
                    "src/"
                ]
            },
            "notification-url": "https://packagist.org/downloads/",
            "license": [
                "BSD-3-Clause"
            ],
            "authors": [
                {
                    "name": "Sebastian Bergmann",
                    "email": "sebastian@phpunit.de",
                    "role": "lead"
                }
            ],
            "description": "Simple template engine.",
            "homepage": "https://github.com/sebastianbergmann/php-text-template/",
            "keywords": [
                "template"
            ],
            "support": {
                "issues": "https://github.com/sebastianbergmann/php-text-template/issues",
                "source": "https://github.com/sebastianbergmann/php-text-template/tree/2.0.4"
            },
            "funding": [
                {
                    "url": "https://github.com/sebastianbergmann",
                    "type": "github"
                }
            ],
            "time": "2020-10-26T05:33:50+00:00"
        },
        {
            "name": "phpunit/php-timer",
            "version": "5.0.3",
            "source": {
                "type": "git",
                "url": "https://github.com/sebastianbergmann/php-timer.git",
                "reference": "5a63ce20ed1b5bf577850e2c4e87f4aa902afbd2"
            },
            "dist": {
                "type": "zip",
                "url": "https://api.github.com/repos/sebastianbergmann/php-timer/zipball/5a63ce20ed1b5bf577850e2c4e87f4aa902afbd2",
                "reference": "5a63ce20ed1b5bf577850e2c4e87f4aa902afbd2",
                "shasum": ""
            },
            "require": {
                "php": ">=7.3"
            },
            "require-dev": {
                "phpunit/phpunit": "^9.3"
            },
            "type": "library",
            "extra": {
                "branch-alias": {
                    "dev-master": "5.0-dev"
                }
            },
            "autoload": {
                "classmap": [
                    "src/"
                ]
            },
            "notification-url": "https://packagist.org/downloads/",
            "license": [
                "BSD-3-Clause"
            ],
            "authors": [
                {
                    "name": "Sebastian Bergmann",
                    "email": "sebastian@phpunit.de",
                    "role": "lead"
                }
            ],
            "description": "Utility class for timing",
            "homepage": "https://github.com/sebastianbergmann/php-timer/",
            "keywords": [
                "timer"
            ],
            "support": {
                "issues": "https://github.com/sebastianbergmann/php-timer/issues",
                "source": "https://github.com/sebastianbergmann/php-timer/tree/5.0.3"
            },
            "funding": [
                {
                    "url": "https://github.com/sebastianbergmann",
                    "type": "github"
                }
            ],
            "time": "2020-10-26T13:16:10+00:00"
        },
        {
            "name": "phpunit/phpunit",
            "version": "9.5.6",
            "source": {
                "type": "git",
                "url": "https://github.com/sebastianbergmann/phpunit.git",
                "reference": "fb9b8333f14e3dce976a60ef6a7e05c7c7ed8bfb"
            },
            "dist": {
                "type": "zip",
                "url": "https://api.github.com/repos/sebastianbergmann/phpunit/zipball/fb9b8333f14e3dce976a60ef6a7e05c7c7ed8bfb",
                "reference": "fb9b8333f14e3dce976a60ef6a7e05c7c7ed8bfb",
                "shasum": ""
            },
            "require": {
                "doctrine/instantiator": "^1.3.1",
                "ext-dom": "*",
                "ext-json": "*",
                "ext-libxml": "*",
                "ext-mbstring": "*",
                "ext-xml": "*",
                "ext-xmlwriter": "*",
                "myclabs/deep-copy": "^1.10.1",
                "phar-io/manifest": "^2.0.1",
                "phar-io/version": "^3.0.2",
                "php": ">=7.3",
                "phpspec/prophecy": "^1.12.1",
                "phpunit/php-code-coverage": "^9.2.3",
                "phpunit/php-file-iterator": "^3.0.5",
                "phpunit/php-invoker": "^3.1.1",
                "phpunit/php-text-template": "^2.0.3",
                "phpunit/php-timer": "^5.0.2",
                "sebastian/cli-parser": "^1.0.1",
                "sebastian/code-unit": "^1.0.6",
                "sebastian/comparator": "^4.0.5",
                "sebastian/diff": "^4.0.3",
                "sebastian/environment": "^5.1.3",
                "sebastian/exporter": "^4.0.3",
                "sebastian/global-state": "^5.0.1",
                "sebastian/object-enumerator": "^4.0.3",
                "sebastian/resource-operations": "^3.0.3",
                "sebastian/type": "^2.3.4",
                "sebastian/version": "^3.0.2"
            },
            "require-dev": {
                "ext-pdo": "*",
                "phpspec/prophecy-phpunit": "^2.0.1"
            },
            "suggest": {
                "ext-soap": "*",
                "ext-xdebug": "*"
            },
            "bin": [
                "phpunit"
            ],
            "type": "library",
            "extra": {
                "branch-alias": {
                    "dev-master": "9.5-dev"
                }
            },
            "autoload": {
                "classmap": [
                    "src/"
                ],
                "files": [
                    "src/Framework/Assert/Functions.php"
                ]
            },
            "notification-url": "https://packagist.org/downloads/",
            "license": [
                "BSD-3-Clause"
            ],
            "authors": [
                {
                    "name": "Sebastian Bergmann",
                    "email": "sebastian@phpunit.de",
                    "role": "lead"
                }
            ],
            "description": "The PHP Unit Testing framework.",
            "homepage": "https://phpunit.de/",
            "keywords": [
                "phpunit",
                "testing",
                "xunit"
            ],
            "support": {
                "issues": "https://github.com/sebastianbergmann/phpunit/issues",
                "source": "https://github.com/sebastianbergmann/phpunit/tree/9.5.6"
            },
            "funding": [
                {
                    "url": "https://phpunit.de/donate.html",
                    "type": "custom"
                },
                {
                    "url": "https://github.com/sebastianbergmann",
                    "type": "github"
                }
            ],
            "time": "2021-06-23T05:14:38+00:00"
        },
        {
            "name": "psr/container",
            "version": "1.1.2",
            "source": {
                "type": "git",
                "url": "https://github.com/php-fig/container.git",
                "reference": "513e0666f7216c7459170d56df27dfcefe1689ea"
            },
            "dist": {
                "type": "zip",
                "url": "https://api.github.com/repos/php-fig/container/zipball/513e0666f7216c7459170d56df27dfcefe1689ea",
                "reference": "513e0666f7216c7459170d56df27dfcefe1689ea",
                "shasum": ""
            },
            "require": {
                "php": ">=7.4.0"
            },
            "type": "library",
            "autoload": {
                "psr-4": {
                    "Psr\\Container\\": "src/"
                }
            },
            "notification-url": "https://packagist.org/downloads/",
            "license": [
                "MIT"
            ],
            "authors": [
                {
                    "name": "PHP-FIG",
                    "homepage": "https://www.php-fig.org/"
                }
            ],
            "description": "Common Container Interface (PHP FIG PSR-11)",
            "homepage": "https://github.com/php-fig/container",
            "keywords": [
                "PSR-11",
                "container",
                "container-interface",
                "container-interop",
                "psr"
            ],
            "support": {
                "issues": "https://github.com/php-fig/container/issues",
                "source": "https://github.com/php-fig/container/tree/1.1.2"
            },
            "time": "2021-11-05T16:50:12+00:00"
        },
        {
            "name": "sebastian/cli-parser",
            "version": "1.0.1",
            "source": {
                "type": "git",
                "url": "https://github.com/sebastianbergmann/cli-parser.git",
                "reference": "442e7c7e687e42adc03470c7b668bc4b2402c0b2"
            },
            "dist": {
                "type": "zip",
                "url": "https://api.github.com/repos/sebastianbergmann/cli-parser/zipball/442e7c7e687e42adc03470c7b668bc4b2402c0b2",
                "reference": "442e7c7e687e42adc03470c7b668bc4b2402c0b2",
                "shasum": ""
            },
            "require": {
                "php": ">=7.3"
            },
            "require-dev": {
                "phpunit/phpunit": "^9.3"
            },
            "type": "library",
            "extra": {
                "branch-alias": {
                    "dev-master": "1.0-dev"
                }
            },
            "autoload": {
                "classmap": [
                    "src/"
                ]
            },
            "notification-url": "https://packagist.org/downloads/",
            "license": [
                "BSD-3-Clause"
            ],
            "authors": [
                {
                    "name": "Sebastian Bergmann",
                    "email": "sebastian@phpunit.de",
                    "role": "lead"
                }
            ],
            "description": "Library for parsing CLI options",
            "homepage": "https://github.com/sebastianbergmann/cli-parser",
            "support": {
                "issues": "https://github.com/sebastianbergmann/cli-parser/issues",
                "source": "https://github.com/sebastianbergmann/cli-parser/tree/1.0.1"
            },
            "funding": [
                {
                    "url": "https://github.com/sebastianbergmann",
                    "type": "github"
                }
            ],
            "time": "2020-09-28T06:08:49+00:00"
        },
        {
            "name": "sebastian/code-unit",
            "version": "1.0.8",
            "source": {
                "type": "git",
                "url": "https://github.com/sebastianbergmann/code-unit.git",
                "reference": "1fc9f64c0927627ef78ba436c9b17d967e68e120"
            },
            "dist": {
                "type": "zip",
                "url": "https://api.github.com/repos/sebastianbergmann/code-unit/zipball/1fc9f64c0927627ef78ba436c9b17d967e68e120",
                "reference": "1fc9f64c0927627ef78ba436c9b17d967e68e120",
                "shasum": ""
            },
            "require": {
                "php": ">=7.3"
            },
            "require-dev": {
                "phpunit/phpunit": "^9.3"
            },
            "type": "library",
            "extra": {
                "branch-alias": {
                    "dev-master": "1.0-dev"
                }
            },
            "autoload": {
                "classmap": [
                    "src/"
                ]
            },
            "notification-url": "https://packagist.org/downloads/",
            "license": [
                "BSD-3-Clause"
            ],
            "authors": [
                {
                    "name": "Sebastian Bergmann",
                    "email": "sebastian@phpunit.de",
                    "role": "lead"
                }
            ],
            "description": "Collection of value objects that represent the PHP code units",
            "homepage": "https://github.com/sebastianbergmann/code-unit",
            "support": {
                "issues": "https://github.com/sebastianbergmann/code-unit/issues",
                "source": "https://github.com/sebastianbergmann/code-unit/tree/1.0.8"
            },
            "funding": [
                {
                    "url": "https://github.com/sebastianbergmann",
                    "type": "github"
                }
            ],
            "time": "2020-10-26T13:08:54+00:00"
        },
        {
            "name": "sebastian/code-unit-reverse-lookup",
            "version": "2.0.3",
            "source": {
                "type": "git",
                "url": "https://github.com/sebastianbergmann/code-unit-reverse-lookup.git",
                "reference": "ac91f01ccec49fb77bdc6fd1e548bc70f7faa3e5"
            },
            "dist": {
                "type": "zip",
                "url": "https://api.github.com/repos/sebastianbergmann/code-unit-reverse-lookup/zipball/ac91f01ccec49fb77bdc6fd1e548bc70f7faa3e5",
                "reference": "ac91f01ccec49fb77bdc6fd1e548bc70f7faa3e5",
                "shasum": ""
            },
            "require": {
                "php": ">=7.3"
            },
            "require-dev": {
                "phpunit/phpunit": "^9.3"
            },
            "type": "library",
            "extra": {
                "branch-alias": {
                    "dev-master": "2.0-dev"
                }
            },
            "autoload": {
                "classmap": [
                    "src/"
                ]
            },
            "notification-url": "https://packagist.org/downloads/",
            "license": [
                "BSD-3-Clause"
            ],
            "authors": [
                {
                    "name": "Sebastian Bergmann",
                    "email": "sebastian@phpunit.de"
                }
            ],
            "description": "Looks up which function or method a line of code belongs to",
            "homepage": "https://github.com/sebastianbergmann/code-unit-reverse-lookup/",
            "support": {
                "issues": "https://github.com/sebastianbergmann/code-unit-reverse-lookup/issues",
                "source": "https://github.com/sebastianbergmann/code-unit-reverse-lookup/tree/2.0.3"
            },
            "funding": [
                {
                    "url": "https://github.com/sebastianbergmann",
                    "type": "github"
                }
            ],
            "time": "2020-09-28T05:30:19+00:00"
        },
        {
            "name": "sebastian/comparator",
            "version": "4.0.6",
            "source": {
                "type": "git",
                "url": "https://github.com/sebastianbergmann/comparator.git",
                "reference": "55f4261989e546dc112258c7a75935a81a7ce382"
            },
            "dist": {
                "type": "zip",
                "url": "https://api.github.com/repos/sebastianbergmann/comparator/zipball/55f4261989e546dc112258c7a75935a81a7ce382",
                "reference": "55f4261989e546dc112258c7a75935a81a7ce382",
                "shasum": ""
            },
            "require": {
                "php": ">=7.3",
                "sebastian/diff": "^4.0",
                "sebastian/exporter": "^4.0"
            },
            "require-dev": {
                "phpunit/phpunit": "^9.3"
            },
            "type": "library",
            "extra": {
                "branch-alias": {
                    "dev-master": "4.0-dev"
                }
            },
            "autoload": {
                "classmap": [
                    "src/"
                ]
            },
            "notification-url": "https://packagist.org/downloads/",
            "license": [
                "BSD-3-Clause"
            ],
            "authors": [
                {
                    "name": "Sebastian Bergmann",
                    "email": "sebastian@phpunit.de"
                },
                {
                    "name": "Jeff Welch",
                    "email": "whatthejeff@gmail.com"
                },
                {
                    "name": "Volker Dusch",
                    "email": "github@wallbash.com"
                },
                {
                    "name": "Bernhard Schussek",
                    "email": "bschussek@2bepublished.at"
                }
            ],
            "description": "Provides the functionality to compare PHP values for equality",
            "homepage": "https://github.com/sebastianbergmann/comparator",
            "keywords": [
                "comparator",
                "compare",
                "equality"
            ],
            "support": {
                "issues": "https://github.com/sebastianbergmann/comparator/issues",
                "source": "https://github.com/sebastianbergmann/comparator/tree/4.0.6"
            },
            "funding": [
                {
                    "url": "https://github.com/sebastianbergmann",
                    "type": "github"
                }
            ],
            "time": "2020-10-26T15:49:45+00:00"
        },
        {
            "name": "sebastian/complexity",
            "version": "2.0.2",
            "source": {
                "type": "git",
                "url": "https://github.com/sebastianbergmann/complexity.git",
                "reference": "739b35e53379900cc9ac327b2147867b8b6efd88"
            },
            "dist": {
                "type": "zip",
                "url": "https://api.github.com/repos/sebastianbergmann/complexity/zipball/739b35e53379900cc9ac327b2147867b8b6efd88",
                "reference": "739b35e53379900cc9ac327b2147867b8b6efd88",
                "shasum": ""
            },
            "require": {
                "nikic/php-parser": "^4.7",
                "php": ">=7.3"
            },
            "require-dev": {
                "phpunit/phpunit": "^9.3"
            },
            "type": "library",
            "extra": {
                "branch-alias": {
                    "dev-master": "2.0-dev"
                }
            },
            "autoload": {
                "classmap": [
                    "src/"
                ]
            },
            "notification-url": "https://packagist.org/downloads/",
            "license": [
                "BSD-3-Clause"
            ],
            "authors": [
                {
                    "name": "Sebastian Bergmann",
                    "email": "sebastian@phpunit.de",
                    "role": "lead"
                }
            ],
            "description": "Library for calculating the complexity of PHP code units",
            "homepage": "https://github.com/sebastianbergmann/complexity",
            "support": {
                "issues": "https://github.com/sebastianbergmann/complexity/issues",
                "source": "https://github.com/sebastianbergmann/complexity/tree/2.0.2"
            },
            "funding": [
                {
                    "url": "https://github.com/sebastianbergmann",
                    "type": "github"
                }
            ],
            "time": "2020-10-26T15:52:27+00:00"
        },
        {
            "name": "sebastian/diff",
            "version": "4.0.4",
            "source": {
                "type": "git",
                "url": "https://github.com/sebastianbergmann/diff.git",
                "reference": "3461e3fccc7cfdfc2720be910d3bd73c69be590d"
            },
            "dist": {
                "type": "zip",
                "url": "https://api.github.com/repos/sebastianbergmann/diff/zipball/3461e3fccc7cfdfc2720be910d3bd73c69be590d",
                "reference": "3461e3fccc7cfdfc2720be910d3bd73c69be590d",
                "shasum": ""
            },
            "require": {
                "php": ">=7.3"
            },
            "require-dev": {
                "phpunit/phpunit": "^9.3",
                "symfony/process": "^4.2 || ^5"
            },
            "type": "library",
            "extra": {
                "branch-alias": {
                    "dev-master": "4.0-dev"
                }
            },
            "autoload": {
                "classmap": [
                    "src/"
                ]
            },
            "notification-url": "https://packagist.org/downloads/",
            "license": [
                "BSD-3-Clause"
            ],
            "authors": [
                {
                    "name": "Sebastian Bergmann",
                    "email": "sebastian@phpunit.de"
                },
                {
                    "name": "Kore Nordmann",
                    "email": "mail@kore-nordmann.de"
                }
            ],
            "description": "Diff implementation",
            "homepage": "https://github.com/sebastianbergmann/diff",
            "keywords": [
                "diff",
                "udiff",
                "unidiff",
                "unified diff"
            ],
            "support": {
                "issues": "https://github.com/sebastianbergmann/diff/issues",
                "source": "https://github.com/sebastianbergmann/diff/tree/4.0.4"
            },
            "funding": [
                {
                    "url": "https://github.com/sebastianbergmann",
                    "type": "github"
                }
            ],
            "time": "2020-10-26T13:10:38+00:00"
        },
        {
            "name": "sebastian/environment",
            "version": "5.1.3",
            "source": {
                "type": "git",
                "url": "https://github.com/sebastianbergmann/environment.git",
                "reference": "388b6ced16caa751030f6a69e588299fa09200ac"
            },
            "dist": {
                "type": "zip",
                "url": "https://api.github.com/repos/sebastianbergmann/environment/zipball/388b6ced16caa751030f6a69e588299fa09200ac",
                "reference": "388b6ced16caa751030f6a69e588299fa09200ac",
                "shasum": ""
            },
            "require": {
                "php": ">=7.3"
            },
            "require-dev": {
                "phpunit/phpunit": "^9.3"
            },
            "suggest": {
                "ext-posix": "*"
            },
            "type": "library",
            "extra": {
                "branch-alias": {
                    "dev-master": "5.1-dev"
                }
            },
            "autoload": {
                "classmap": [
                    "src/"
                ]
            },
            "notification-url": "https://packagist.org/downloads/",
            "license": [
                "BSD-3-Clause"
            ],
            "authors": [
                {
                    "name": "Sebastian Bergmann",
                    "email": "sebastian@phpunit.de"
                }
            ],
            "description": "Provides functionality to handle HHVM/PHP environments",
            "homepage": "http://www.github.com/sebastianbergmann/environment",
            "keywords": [
                "Xdebug",
                "environment",
                "hhvm"
            ],
            "support": {
                "issues": "https://github.com/sebastianbergmann/environment/issues",
                "source": "https://github.com/sebastianbergmann/environment/tree/5.1.3"
            },
            "funding": [
                {
                    "url": "https://github.com/sebastianbergmann",
                    "type": "github"
                }
            ],
            "time": "2020-09-28T05:52:38+00:00"
        },
        {
            "name": "sebastian/exporter",
            "version": "4.0.4",
            "source": {
                "type": "git",
                "url": "https://github.com/sebastianbergmann/exporter.git",
                "reference": "65e8b7db476c5dd267e65eea9cab77584d3cfff9"
            },
            "dist": {
                "type": "zip",
                "url": "https://api.github.com/repos/sebastianbergmann/exporter/zipball/65e8b7db476c5dd267e65eea9cab77584d3cfff9",
                "reference": "65e8b7db476c5dd267e65eea9cab77584d3cfff9",
                "shasum": ""
            },
            "require": {
                "php": ">=7.3",
                "sebastian/recursion-context": "^4.0"
            },
            "require-dev": {
                "ext-mbstring": "*",
                "phpunit/phpunit": "^9.3"
            },
            "type": "library",
            "extra": {
                "branch-alias": {
                    "dev-master": "4.0-dev"
                }
            },
            "autoload": {
                "classmap": [
                    "src/"
                ]
            },
            "notification-url": "https://packagist.org/downloads/",
            "license": [
                "BSD-3-Clause"
            ],
            "authors": [
                {
                    "name": "Sebastian Bergmann",
                    "email": "sebastian@phpunit.de"
                },
                {
                    "name": "Jeff Welch",
                    "email": "whatthejeff@gmail.com"
                },
                {
                    "name": "Volker Dusch",
                    "email": "github@wallbash.com"
                },
                {
                    "name": "Adam Harvey",
                    "email": "aharvey@php.net"
                },
                {
                    "name": "Bernhard Schussek",
                    "email": "bschussek@gmail.com"
                }
            ],
            "description": "Provides the functionality to export PHP variables for visualization",
            "homepage": "https://www.github.com/sebastianbergmann/exporter",
            "keywords": [
                "export",
                "exporter"
            ],
            "support": {
                "issues": "https://github.com/sebastianbergmann/exporter/issues",
                "source": "https://github.com/sebastianbergmann/exporter/tree/4.0.4"
            },
            "funding": [
                {
                    "url": "https://github.com/sebastianbergmann",
                    "type": "github"
                }
            ],
            "time": "2021-11-11T14:18:36+00:00"
        },
        {
            "name": "sebastian/global-state",
            "version": "5.0.3",
            "source": {
                "type": "git",
                "url": "https://github.com/sebastianbergmann/global-state.git",
                "reference": "23bd5951f7ff26f12d4e3242864df3e08dec4e49"
            },
            "dist": {
                "type": "zip",
                "url": "https://api.github.com/repos/sebastianbergmann/global-state/zipball/23bd5951f7ff26f12d4e3242864df3e08dec4e49",
                "reference": "23bd5951f7ff26f12d4e3242864df3e08dec4e49",
                "shasum": ""
            },
            "require": {
                "php": ">=7.3",
                "sebastian/object-reflector": "^2.0",
                "sebastian/recursion-context": "^4.0"
            },
            "require-dev": {
                "ext-dom": "*",
                "phpunit/phpunit": "^9.3"
            },
            "suggest": {
                "ext-uopz": "*"
            },
            "type": "library",
            "extra": {
                "branch-alias": {
                    "dev-master": "5.0-dev"
                }
            },
            "autoload": {
                "classmap": [
                    "src/"
                ]
            },
            "notification-url": "https://packagist.org/downloads/",
            "license": [
                "BSD-3-Clause"
            ],
            "authors": [
                {
                    "name": "Sebastian Bergmann",
                    "email": "sebastian@phpunit.de"
                }
            ],
            "description": "Snapshotting of global state",
            "homepage": "http://www.github.com/sebastianbergmann/global-state",
            "keywords": [
                "global state"
            ],
            "support": {
                "issues": "https://github.com/sebastianbergmann/global-state/issues",
                "source": "https://github.com/sebastianbergmann/global-state/tree/5.0.3"
            },
            "funding": [
                {
                    "url": "https://github.com/sebastianbergmann",
                    "type": "github"
                }
            ],
            "time": "2021-06-11T13:31:12+00:00"
        },
        {
            "name": "sebastian/lines-of-code",
            "version": "1.0.3",
            "source": {
                "type": "git",
                "url": "https://github.com/sebastianbergmann/lines-of-code.git",
                "reference": "c1c2e997aa3146983ed888ad08b15470a2e22ecc"
            },
            "dist": {
                "type": "zip",
                "url": "https://api.github.com/repos/sebastianbergmann/lines-of-code/zipball/c1c2e997aa3146983ed888ad08b15470a2e22ecc",
                "reference": "c1c2e997aa3146983ed888ad08b15470a2e22ecc",
                "shasum": ""
            },
            "require": {
                "nikic/php-parser": "^4.6",
                "php": ">=7.3"
            },
            "require-dev": {
                "phpunit/phpunit": "^9.3"
            },
            "type": "library",
            "extra": {
                "branch-alias": {
                    "dev-master": "1.0-dev"
                }
            },
            "autoload": {
                "classmap": [
                    "src/"
                ]
            },
            "notification-url": "https://packagist.org/downloads/",
            "license": [
                "BSD-3-Clause"
            ],
            "authors": [
                {
                    "name": "Sebastian Bergmann",
                    "email": "sebastian@phpunit.de",
                    "role": "lead"
                }
            ],
            "description": "Library for counting the lines of code in PHP source code",
            "homepage": "https://github.com/sebastianbergmann/lines-of-code",
            "support": {
                "issues": "https://github.com/sebastianbergmann/lines-of-code/issues",
                "source": "https://github.com/sebastianbergmann/lines-of-code/tree/1.0.3"
            },
            "funding": [
                {
                    "url": "https://github.com/sebastianbergmann",
                    "type": "github"
                }
            ],
            "time": "2020-11-28T06:42:11+00:00"
        },
        {
            "name": "sebastian/object-enumerator",
            "version": "4.0.4",
            "source": {
                "type": "git",
                "url": "https://github.com/sebastianbergmann/object-enumerator.git",
                "reference": "5c9eeac41b290a3712d88851518825ad78f45c71"
            },
            "dist": {
                "type": "zip",
                "url": "https://api.github.com/repos/sebastianbergmann/object-enumerator/zipball/5c9eeac41b290a3712d88851518825ad78f45c71",
                "reference": "5c9eeac41b290a3712d88851518825ad78f45c71",
                "shasum": ""
            },
            "require": {
                "php": ">=7.3",
                "sebastian/object-reflector": "^2.0",
                "sebastian/recursion-context": "^4.0"
            },
            "require-dev": {
                "phpunit/phpunit": "^9.3"
            },
            "type": "library",
            "extra": {
                "branch-alias": {
                    "dev-master": "4.0-dev"
                }
            },
            "autoload": {
                "classmap": [
                    "src/"
                ]
            },
            "notification-url": "https://packagist.org/downloads/",
            "license": [
                "BSD-3-Clause"
            ],
            "authors": [
                {
                    "name": "Sebastian Bergmann",
                    "email": "sebastian@phpunit.de"
                }
            ],
            "description": "Traverses array structures and object graphs to enumerate all referenced objects",
            "homepage": "https://github.com/sebastianbergmann/object-enumerator/",
            "support": {
                "issues": "https://github.com/sebastianbergmann/object-enumerator/issues",
                "source": "https://github.com/sebastianbergmann/object-enumerator/tree/4.0.4"
            },
            "funding": [
                {
                    "url": "https://github.com/sebastianbergmann",
                    "type": "github"
                }
            ],
            "time": "2020-10-26T13:12:34+00:00"
        },
        {
            "name": "sebastian/object-reflector",
            "version": "2.0.4",
            "source": {
                "type": "git",
                "url": "https://github.com/sebastianbergmann/object-reflector.git",
                "reference": "b4f479ebdbf63ac605d183ece17d8d7fe49c15c7"
            },
            "dist": {
                "type": "zip",
                "url": "https://api.github.com/repos/sebastianbergmann/object-reflector/zipball/b4f479ebdbf63ac605d183ece17d8d7fe49c15c7",
                "reference": "b4f479ebdbf63ac605d183ece17d8d7fe49c15c7",
                "shasum": ""
            },
            "require": {
                "php": ">=7.3"
            },
            "require-dev": {
                "phpunit/phpunit": "^9.3"
            },
            "type": "library",
            "extra": {
                "branch-alias": {
                    "dev-master": "2.0-dev"
                }
            },
            "autoload": {
                "classmap": [
                    "src/"
                ]
            },
            "notification-url": "https://packagist.org/downloads/",
            "license": [
                "BSD-3-Clause"
            ],
            "authors": [
                {
                    "name": "Sebastian Bergmann",
                    "email": "sebastian@phpunit.de"
                }
            ],
            "description": "Allows reflection of object attributes, including inherited and non-public ones",
            "homepage": "https://github.com/sebastianbergmann/object-reflector/",
            "support": {
                "issues": "https://github.com/sebastianbergmann/object-reflector/issues",
                "source": "https://github.com/sebastianbergmann/object-reflector/tree/2.0.4"
            },
            "funding": [
                {
                    "url": "https://github.com/sebastianbergmann",
                    "type": "github"
                }
            ],
            "time": "2020-10-26T13:14:26+00:00"
        },
        {
            "name": "sebastian/recursion-context",
            "version": "4.0.4",
            "source": {
                "type": "git",
                "url": "https://github.com/sebastianbergmann/recursion-context.git",
                "reference": "cd9d8cf3c5804de4341c283ed787f099f5506172"
            },
            "dist": {
                "type": "zip",
                "url": "https://api.github.com/repos/sebastianbergmann/recursion-context/zipball/cd9d8cf3c5804de4341c283ed787f099f5506172",
                "reference": "cd9d8cf3c5804de4341c283ed787f099f5506172",
                "shasum": ""
            },
            "require": {
                "php": ">=7.3"
            },
            "require-dev": {
                "phpunit/phpunit": "^9.3"
            },
            "type": "library",
            "extra": {
                "branch-alias": {
                    "dev-master": "4.0-dev"
                }
            },
            "autoload": {
                "classmap": [
                    "src/"
                ]
            },
            "notification-url": "https://packagist.org/downloads/",
            "license": [
                "BSD-3-Clause"
            ],
            "authors": [
                {
                    "name": "Sebastian Bergmann",
                    "email": "sebastian@phpunit.de"
                },
                {
                    "name": "Jeff Welch",
                    "email": "whatthejeff@gmail.com"
                },
                {
                    "name": "Adam Harvey",
                    "email": "aharvey@php.net"
                }
            ],
            "description": "Provides functionality to recursively process PHP variables",
            "homepage": "http://www.github.com/sebastianbergmann/recursion-context",
            "support": {
                "issues": "https://github.com/sebastianbergmann/recursion-context/issues",
                "source": "https://github.com/sebastianbergmann/recursion-context/tree/4.0.4"
            },
            "funding": [
                {
                    "url": "https://github.com/sebastianbergmann",
                    "type": "github"
                }
            ],
            "time": "2020-10-26T13:17:30+00:00"
        },
        {
            "name": "sebastian/resource-operations",
            "version": "3.0.3",
            "source": {
                "type": "git",
                "url": "https://github.com/sebastianbergmann/resource-operations.git",
                "reference": "0f4443cb3a1d92ce809899753bc0d5d5a8dd19a8"
            },
            "dist": {
                "type": "zip",
                "url": "https://api.github.com/repos/sebastianbergmann/resource-operations/zipball/0f4443cb3a1d92ce809899753bc0d5d5a8dd19a8",
                "reference": "0f4443cb3a1d92ce809899753bc0d5d5a8dd19a8",
                "shasum": ""
            },
            "require": {
                "php": ">=7.3"
            },
            "require-dev": {
                "phpunit/phpunit": "^9.0"
            },
            "type": "library",
            "extra": {
                "branch-alias": {
                    "dev-master": "3.0-dev"
                }
            },
            "autoload": {
                "classmap": [
                    "src/"
                ]
            },
            "notification-url": "https://packagist.org/downloads/",
            "license": [
                "BSD-3-Clause"
            ],
            "authors": [
                {
                    "name": "Sebastian Bergmann",
                    "email": "sebastian@phpunit.de"
                }
            ],
            "description": "Provides a list of PHP built-in functions that operate on resources",
            "homepage": "https://www.github.com/sebastianbergmann/resource-operations",
            "support": {
                "issues": "https://github.com/sebastianbergmann/resource-operations/issues",
                "source": "https://github.com/sebastianbergmann/resource-operations/tree/3.0.3"
            },
            "funding": [
                {
                    "url": "https://github.com/sebastianbergmann",
                    "type": "github"
                }
            ],
            "time": "2020-09-28T06:45:17+00:00"
        },
        {
            "name": "sebastian/type",
            "version": "2.3.4",
            "source": {
                "type": "git",
                "url": "https://github.com/sebastianbergmann/type.git",
                "reference": "b8cd8a1c753c90bc1a0f5372170e3e489136f914"
            },
            "dist": {
                "type": "zip",
                "url": "https://api.github.com/repos/sebastianbergmann/type/zipball/b8cd8a1c753c90bc1a0f5372170e3e489136f914",
                "reference": "b8cd8a1c753c90bc1a0f5372170e3e489136f914",
                "shasum": ""
            },
            "require": {
                "php": ">=7.3"
            },
            "require-dev": {
                "phpunit/phpunit": "^9.3"
            },
            "type": "library",
            "extra": {
                "branch-alias": {
                    "dev-master": "2.3-dev"
                }
            },
            "autoload": {
                "classmap": [
                    "src/"
                ]
            },
            "notification-url": "https://packagist.org/downloads/",
            "license": [
                "BSD-3-Clause"
            ],
            "authors": [
                {
                    "name": "Sebastian Bergmann",
                    "email": "sebastian@phpunit.de",
                    "role": "lead"
                }
            ],
            "description": "Collection of value objects that represent the types of the PHP type system",
            "homepage": "https://github.com/sebastianbergmann/type",
            "support": {
                "issues": "https://github.com/sebastianbergmann/type/issues",
                "source": "https://github.com/sebastianbergmann/type/tree/2.3.4"
            },
            "funding": [
                {
                    "url": "https://github.com/sebastianbergmann",
                    "type": "github"
                }
            ],
            "time": "2021-06-15T12:49:02+00:00"
        },
        {
            "name": "sebastian/version",
            "version": "3.0.2",
            "source": {
                "type": "git",
                "url": "https://github.com/sebastianbergmann/version.git",
                "reference": "c6c1022351a901512170118436c764e473f6de8c"
            },
            "dist": {
                "type": "zip",
                "url": "https://api.github.com/repos/sebastianbergmann/version/zipball/c6c1022351a901512170118436c764e473f6de8c",
                "reference": "c6c1022351a901512170118436c764e473f6de8c",
                "shasum": ""
            },
            "require": {
                "php": ">=7.3"
            },
            "type": "library",
            "extra": {
                "branch-alias": {
                    "dev-master": "3.0-dev"
                }
            },
            "autoload": {
                "classmap": [
                    "src/"
                ]
            },
            "notification-url": "https://packagist.org/downloads/",
            "license": [
                "BSD-3-Clause"
            ],
            "authors": [
                {
                    "name": "Sebastian Bergmann",
                    "email": "sebastian@phpunit.de",
                    "role": "lead"
                }
            ],
            "description": "Library that helps with managing the version number of Git-hosted PHP projects",
            "homepage": "https://github.com/sebastianbergmann/version",
            "support": {
                "issues": "https://github.com/sebastianbergmann/version/issues",
                "source": "https://github.com/sebastianbergmann/version/tree/3.0.2"
            },
            "funding": [
                {
                    "url": "https://github.com/sebastianbergmann",
                    "type": "github"
                }
            ],
            "time": "2020-09-28T06:39:44+00:00"
        },
        {
            "name": "swoole/ide-helper",
            "version": "4.6.7",
            "source": {
                "type": "git",
                "url": "https://github.com/swoole/ide-helper.git",
                "reference": "0d1409b8274117addfe64d3ea412812a69807411"
            },
            "dist": {
                "type": "zip",
                "url": "https://api.github.com/repos/swoole/ide-helper/zipball/0d1409b8274117addfe64d3ea412812a69807411",
                "reference": "0d1409b8274117addfe64d3ea412812a69807411",
                "shasum": ""
            },
            "require-dev": {
                "guzzlehttp/guzzle": "~6.5.0",
                "laminas/laminas-code": "~3.4.0",
                "squizlabs/php_codesniffer": "~3.5.0",
                "symfony/filesystem": "~4.0"
            },
            "type": "library",
            "notification-url": "https://packagist.org/downloads/",
            "license": [
                "Apache-2.0"
            ],
            "authors": [
                {
                    "name": "Team Swoole",
                    "email": "team@swoole.com"
                }
            ],
            "description": "IDE help files for Swoole.",
            "support": {
                "issues": "https://github.com/swoole/ide-helper/issues",
                "source": "https://github.com/swoole/ide-helper/tree/4.6.7"
            },
            "funding": [
                {
                    "url": "https://gitee.com/swoole/swoole?donate=true",
                    "type": "custom"
                },
                {
                    "url": "https://github.com/swoole",
                    "type": "github"
                },
                {
                    "url": "https://opencollective.com/swoole-src",
                    "type": "open_collective"
                }
            ],
            "time": "2021-05-14T16:05:16+00:00"
        },
        {
            "name": "symfony/console",
            "version": "v5.3.10",
            "source": {
                "type": "git",
                "url": "https://github.com/symfony/console.git",
                "reference": "d4e409d9fbcfbf71af0e5a940abb7b0b4bad0bd3"
            },
            "dist": {
                "type": "zip",
                "url": "https://api.github.com/repos/symfony/console/zipball/d4e409d9fbcfbf71af0e5a940abb7b0b4bad0bd3",
                "reference": "d4e409d9fbcfbf71af0e5a940abb7b0b4bad0bd3",
                "shasum": ""
            },
            "require": {
                "php": ">=7.2.5",
                "symfony/deprecation-contracts": "^2.1",
                "symfony/polyfill-mbstring": "~1.0",
                "symfony/polyfill-php73": "^1.8",
                "symfony/polyfill-php80": "^1.16",
                "symfony/service-contracts": "^1.1|^2",
                "symfony/string": "^5.1"
            },
            "conflict": {
                "psr/log": ">=3",
                "symfony/dependency-injection": "<4.4",
                "symfony/dotenv": "<5.1",
                "symfony/event-dispatcher": "<4.4",
                "symfony/lock": "<4.4",
                "symfony/process": "<4.4"
            },
            "provide": {
                "psr/log-implementation": "1.0|2.0"
            },
            "require-dev": {
                "psr/log": "^1|^2",
                "symfony/config": "^4.4|^5.0",
                "symfony/dependency-injection": "^4.4|^5.0",
                "symfony/event-dispatcher": "^4.4|^5.0",
                "symfony/lock": "^4.4|^5.0",
                "symfony/process": "^4.4|^5.0",
                "symfony/var-dumper": "^4.4|^5.0"
            },
            "suggest": {
                "psr/log": "For using the console logger",
                "symfony/event-dispatcher": "",
                "symfony/lock": "",
                "symfony/process": ""
            },
            "type": "library",
            "autoload": {
                "psr-4": {
                    "Symfony\\Component\\Console\\": ""
                },
                "exclude-from-classmap": [
                    "/Tests/"
                ]
            },
            "notification-url": "https://packagist.org/downloads/",
            "license": [
                "MIT"
            ],
            "authors": [
                {
                    "name": "Fabien Potencier",
                    "email": "fabien@symfony.com"
                },
                {
                    "name": "Symfony Community",
                    "homepage": "https://symfony.com/contributors"
                }
            ],
            "description": "Eases the creation of beautiful and testable command line interfaces",
            "homepage": "https://symfony.com",
            "keywords": [
                "cli",
                "command line",
                "console",
                "terminal"
            ],
            "support": {
                "source": "https://github.com/symfony/console/tree/v5.3.10"
            },
            "funding": [
                {
                    "url": "https://symfony.com/sponsor",
                    "type": "custom"
                },
                {
                    "url": "https://github.com/fabpot",
                    "type": "github"
                },
                {
                    "url": "https://tidelift.com/funding/github/packagist/symfony/symfony",
                    "type": "tidelift"
                }
            ],
            "time": "2021-10-26T09:30:15+00:00"
        },
        {
            "name": "symfony/polyfill-intl-grapheme",
            "version": "v1.23.1",
            "source": {
                "type": "git",
                "url": "https://github.com/symfony/polyfill-intl-grapheme.git",
                "reference": "16880ba9c5ebe3642d1995ab866db29270b36535"
            },
            "dist": {
                "type": "zip",
                "url": "https://api.github.com/repos/symfony/polyfill-intl-grapheme/zipball/16880ba9c5ebe3642d1995ab866db29270b36535",
                "reference": "16880ba9c5ebe3642d1995ab866db29270b36535",
                "shasum": ""
            },
            "require": {
                "php": ">=7.1"
            },
            "suggest": {
                "ext-intl": "For best performance"
            },
            "type": "library",
            "extra": {
                "branch-alias": {
                    "dev-main": "1.23-dev"
                },
                "thanks": {
                    "name": "symfony/polyfill",
                    "url": "https://github.com/symfony/polyfill"
                }
            },
            "autoload": {
                "psr-4": {
                    "Symfony\\Polyfill\\Intl\\Grapheme\\": ""
                },
                "files": [
                    "bootstrap.php"
                ]
            },
            "notification-url": "https://packagist.org/downloads/",
            "license": [
                "MIT"
            ],
            "authors": [
                {
                    "name": "Nicolas Grekas",
                    "email": "p@tchwork.com"
                },
                {
                    "name": "Symfony Community",
                    "homepage": "https://symfony.com/contributors"
                }
            ],
            "description": "Symfony polyfill for intl's grapheme_* functions",
            "homepage": "https://symfony.com",
            "keywords": [
                "compatibility",
                "grapheme",
                "intl",
                "polyfill",
                "portable",
                "shim"
            ],
            "support": {
                "source": "https://github.com/symfony/polyfill-intl-grapheme/tree/v1.23.1"
            },
            "funding": [
                {
                    "url": "https://symfony.com/sponsor",
                    "type": "custom"
                },
                {
                    "url": "https://github.com/fabpot",
                    "type": "github"
                },
                {
                    "url": "https://tidelift.com/funding/github/packagist/symfony/symfony",
                    "type": "tidelift"
                }
            ],
            "time": "2021-05-27T12:26:48+00:00"
        },
        {
            "name": "symfony/polyfill-intl-normalizer",
            "version": "v1.23.0",
            "source": {
                "type": "git",
                "url": "https://github.com/symfony/polyfill-intl-normalizer.git",
                "reference": "8590a5f561694770bdcd3f9b5c69dde6945028e8"
            },
            "dist": {
                "type": "zip",
                "url": "https://api.github.com/repos/symfony/polyfill-intl-normalizer/zipball/8590a5f561694770bdcd3f9b5c69dde6945028e8",
                "reference": "8590a5f561694770bdcd3f9b5c69dde6945028e8",
                "shasum": ""
            },
            "require": {
                "php": ">=7.1"
            },
            "suggest": {
                "ext-intl": "For best performance"
            },
            "type": "library",
            "extra": {
                "branch-alias": {
                    "dev-main": "1.23-dev"
                },
                "thanks": {
                    "name": "symfony/polyfill",
                    "url": "https://github.com/symfony/polyfill"
                }
            },
            "autoload": {
                "psr-4": {
                    "Symfony\\Polyfill\\Intl\\Normalizer\\": ""
                },
                "files": [
                    "bootstrap.php"
                ],
                "classmap": [
                    "Resources/stubs"
                ]
            },
            "notification-url": "https://packagist.org/downloads/",
            "license": [
                "MIT"
            ],
            "authors": [
                {
                    "name": "Nicolas Grekas",
                    "email": "p@tchwork.com"
                },
                {
                    "name": "Symfony Community",
                    "homepage": "https://symfony.com/contributors"
                }
            ],
            "description": "Symfony polyfill for intl's Normalizer class and related functions",
            "homepage": "https://symfony.com",
            "keywords": [
                "compatibility",
                "intl",
                "normalizer",
                "polyfill",
                "portable",
                "shim"
            ],
            "support": {
                "source": "https://github.com/symfony/polyfill-intl-normalizer/tree/v1.23.0"
            },
            "funding": [
                {
                    "url": "https://symfony.com/sponsor",
                    "type": "custom"
                },
                {
                    "url": "https://github.com/fabpot",
                    "type": "github"
                },
                {
                    "url": "https://tidelift.com/funding/github/packagist/symfony/symfony",
                    "type": "tidelift"
                }
            ],
            "time": "2021-02-19T12:13:01+00:00"
        },
        {
            "name": "symfony/polyfill-mbstring",
            "version": "v1.23.1",
            "source": {
                "type": "git",
                "url": "https://github.com/symfony/polyfill-mbstring.git",
                "reference": "9174a3d80210dca8daa7f31fec659150bbeabfc6"
            },
            "dist": {
                "type": "zip",
                "url": "https://api.github.com/repos/symfony/polyfill-mbstring/zipball/9174a3d80210dca8daa7f31fec659150bbeabfc6",
                "reference": "9174a3d80210dca8daa7f31fec659150bbeabfc6",
                "shasum": ""
            },
            "require": {
                "php": ">=7.1"
            },
            "suggest": {
                "ext-mbstring": "For best performance"
            },
            "type": "library",
            "extra": {
                "branch-alias": {
                    "dev-main": "1.23-dev"
                },
                "thanks": {
                    "name": "symfony/polyfill",
                    "url": "https://github.com/symfony/polyfill"
                }
            },
            "autoload": {
                "psr-4": {
                    "Symfony\\Polyfill\\Mbstring\\": ""
                },
                "files": [
                    "bootstrap.php"
                ]
            },
            "notification-url": "https://packagist.org/downloads/",
            "license": [
                "MIT"
            ],
            "authors": [
                {
                    "name": "Nicolas Grekas",
                    "email": "p@tchwork.com"
                },
                {
                    "name": "Symfony Community",
                    "homepage": "https://symfony.com/contributors"
                }
            ],
            "description": "Symfony polyfill for the Mbstring extension",
            "homepage": "https://symfony.com",
            "keywords": [
                "compatibility",
                "mbstring",
                "polyfill",
                "portable",
                "shim"
            ],
            "support": {
                "source": "https://github.com/symfony/polyfill-mbstring/tree/v1.23.1"
            },
            "funding": [
                {
                    "url": "https://symfony.com/sponsor",
                    "type": "custom"
                },
                {
                    "url": "https://github.com/fabpot",
                    "type": "github"
                },
                {
                    "url": "https://tidelift.com/funding/github/packagist/symfony/symfony",
                    "type": "tidelift"
                }
            ],
            "time": "2021-05-27T12:26:48+00:00"
        },
        {
            "name": "symfony/polyfill-php73",
            "version": "v1.23.0",
            "source": {
                "type": "git",
                "url": "https://github.com/symfony/polyfill-php73.git",
                "reference": "fba8933c384d6476ab14fb7b8526e5287ca7e010"
            },
            "dist": {
                "type": "zip",
                "url": "https://api.github.com/repos/symfony/polyfill-php73/zipball/fba8933c384d6476ab14fb7b8526e5287ca7e010",
                "reference": "fba8933c384d6476ab14fb7b8526e5287ca7e010",
                "shasum": ""
            },
            "require": {
                "php": ">=7.1"
            },
            "type": "library",
            "extra": {
                "branch-alias": {
                    "dev-main": "1.23-dev"
                },
                "thanks": {
                    "name": "symfony/polyfill",
                    "url": "https://github.com/symfony/polyfill"
                }
            },
            "autoload": {
                "psr-4": {
                    "Symfony\\Polyfill\\Php73\\": ""
                },
                "files": [
                    "bootstrap.php"
                ],
                "classmap": [
                    "Resources/stubs"
                ]
            },
            "notification-url": "https://packagist.org/downloads/",
            "license": [
                "MIT"
            ],
            "authors": [
                {
                    "name": "Nicolas Grekas",
                    "email": "p@tchwork.com"
                },
                {
                    "name": "Symfony Community",
                    "homepage": "https://symfony.com/contributors"
                }
            ],
            "description": "Symfony polyfill backporting some PHP 7.3+ features to lower PHP versions",
            "homepage": "https://symfony.com",
            "keywords": [
                "compatibility",
                "polyfill",
                "portable",
                "shim"
            ],
            "support": {
                "source": "https://github.com/symfony/polyfill-php73/tree/v1.23.0"
            },
            "funding": [
                {
                    "url": "https://symfony.com/sponsor",
                    "type": "custom"
                },
                {
                    "url": "https://github.com/fabpot",
                    "type": "github"
                },
                {
                    "url": "https://tidelift.com/funding/github/packagist/symfony/symfony",
                    "type": "tidelift"
                }
            ],
            "time": "2021-02-19T12:13:01+00:00"
        },
        {
            "name": "symfony/service-contracts",
            "version": "v2.4.0",
            "source": {
                "type": "git",
                "url": "https://github.com/symfony/service-contracts.git",
                "reference": "f040a30e04b57fbcc9c6cbcf4dbaa96bd318b9bb"
            },
            "dist": {
                "type": "zip",
                "url": "https://api.github.com/repos/symfony/service-contracts/zipball/f040a30e04b57fbcc9c6cbcf4dbaa96bd318b9bb",
                "reference": "f040a30e04b57fbcc9c6cbcf4dbaa96bd318b9bb",
                "shasum": ""
            },
            "require": {
                "php": ">=7.2.5",
                "psr/container": "^1.1"
            },
            "suggest": {
                "symfony/service-implementation": ""
            },
            "type": "library",
            "extra": {
                "branch-alias": {
                    "dev-main": "2.4-dev"
                },
                "thanks": {
                    "name": "symfony/contracts",
                    "url": "https://github.com/symfony/contracts"
                }
            },
            "autoload": {
                "psr-4": {
                    "Symfony\\Contracts\\Service\\": ""
                }
            },
            "notification-url": "https://packagist.org/downloads/",
            "license": [
                "MIT"
            ],
            "authors": [
                {
                    "name": "Nicolas Grekas",
                    "email": "p@tchwork.com"
                },
                {
                    "name": "Symfony Community",
                    "homepage": "https://symfony.com/contributors"
                }
            ],
            "description": "Generic abstractions related to writing services",
            "homepage": "https://symfony.com",
            "keywords": [
                "abstractions",
                "contracts",
                "decoupling",
                "interfaces",
                "interoperability",
                "standards"
            ],
            "support": {
                "source": "https://github.com/symfony/service-contracts/tree/v2.4.0"
            },
            "funding": [
                {
                    "url": "https://symfony.com/sponsor",
                    "type": "custom"
                },
                {
                    "url": "https://github.com/fabpot",
                    "type": "github"
                },
                {
                    "url": "https://tidelift.com/funding/github/packagist/symfony/symfony",
                    "type": "tidelift"
                }
            ],
            "time": "2021-04-01T10:43:52+00:00"
        },
        {
            "name": "symfony/string",
            "version": "v5.3.10",
            "source": {
                "type": "git",
                "url": "https://github.com/symfony/string.git",
                "reference": "d70c35bb20bbca71fc4ab7921e3c6bda1a82a60c"
            },
            "dist": {
                "type": "zip",
                "url": "https://api.github.com/repos/symfony/string/zipball/d70c35bb20bbca71fc4ab7921e3c6bda1a82a60c",
                "reference": "d70c35bb20bbca71fc4ab7921e3c6bda1a82a60c",
                "shasum": ""
            },
            "require": {
                "php": ">=7.2.5",
                "symfony/polyfill-ctype": "~1.8",
                "symfony/polyfill-intl-grapheme": "~1.0",
                "symfony/polyfill-intl-normalizer": "~1.0",
                "symfony/polyfill-mbstring": "~1.0",
                "symfony/polyfill-php80": "~1.15"
            },
            "require-dev": {
                "symfony/error-handler": "^4.4|^5.0",
                "symfony/http-client": "^4.4|^5.0",
                "symfony/translation-contracts": "^1.1|^2",
                "symfony/var-exporter": "^4.4|^5.0"
            },
            "type": "library",
            "autoload": {
                "psr-4": {
                    "Symfony\\Component\\String\\": ""
                },
                "files": [
                    "Resources/functions.php"
                ],
                "exclude-from-classmap": [
                    "/Tests/"
                ]
            },
            "notification-url": "https://packagist.org/downloads/",
            "license": [
                "MIT"
            ],
            "authors": [
                {
                    "name": "Nicolas Grekas",
                    "email": "p@tchwork.com"
                },
                {
                    "name": "Symfony Community",
                    "homepage": "https://symfony.com/contributors"
                }
            ],
            "description": "Provides an object-oriented API to strings and deals with bytes, UTF-8 code points and grapheme clusters in a unified way",
            "homepage": "https://symfony.com",
            "keywords": [
                "grapheme",
                "i18n",
                "string",
                "unicode",
                "utf-8",
                "utf8"
            ],
            "support": {
                "source": "https://github.com/symfony/string/tree/v5.3.10"
            },
            "funding": [
                {
                    "url": "https://symfony.com/sponsor",
                    "type": "custom"
                },
                {
                    "url": "https://github.com/fabpot",
                    "type": "github"
                },
                {
                    "url": "https://tidelift.com/funding/github/packagist/symfony/symfony",
                    "type": "tidelift"
                }
            ],
            "time": "2021-10-27T18:21:46+00:00"
        },
        {
            "name": "textalk/websocket",
            "version": "1.5.2",
            "source": {
                "type": "git",
                "url": "https://github.com/Textalk/websocket-php.git",
                "reference": "b93249453806a2dd46495de46d76fcbcb0d8dee8"
            },
            "dist": {
                "type": "zip",
                "url": "https://api.github.com/repos/Textalk/websocket-php/zipball/b93249453806a2dd46495de46d76fcbcb0d8dee8",
                "reference": "b93249453806a2dd46495de46d76fcbcb0d8dee8",
                "shasum": ""
            },
            "require": {
                "php": "^7.2 | ^8.0",
                "psr/log": "^1.0"
            },
            "require-dev": {
                "php-coveralls/php-coveralls": "^2.0",
                "phpunit/phpunit": "^8.0|^9.0",
                "squizlabs/php_codesniffer": "^3.5"
            },
            "type": "library",
            "autoload": {
                "psr-4": {
                    "WebSocket\\": "lib"
                }
            },
            "notification-url": "https://packagist.org/downloads/",
            "license": [
                "ISC"
            ],
            "authors": [
                {
                    "name": "Fredrik Liljegren"
                },
                {
                    "name": "Sören Jensen",
                    "email": "soren@abicart.se"
                }
            ],
            "description": "WebSocket client and server",
            "support": {
                "issues": "https://github.com/Textalk/websocket-php/issues",
                "source": "https://github.com/Textalk/websocket-php/tree/1.5.2"
            },
            "time": "2021-02-12T15:39:23+00:00"
        },
        {
            "name": "theseer/tokenizer",
            "version": "1.2.1",
            "source": {
                "type": "git",
                "url": "https://github.com/theseer/tokenizer.git",
                "reference": "34a41e998c2183e22995f158c581e7b5e755ab9e"
            },
            "dist": {
                "type": "zip",
                "url": "https://api.github.com/repos/theseer/tokenizer/zipball/34a41e998c2183e22995f158c581e7b5e755ab9e",
                "reference": "34a41e998c2183e22995f158c581e7b5e755ab9e",
                "shasum": ""
            },
            "require": {
                "ext-dom": "*",
                "ext-tokenizer": "*",
                "ext-xmlwriter": "*",
                "php": "^7.2 || ^8.0"
            },
            "type": "library",
            "autoload": {
                "classmap": [
                    "src/"
                ]
            },
            "notification-url": "https://packagist.org/downloads/",
            "license": [
                "BSD-3-Clause"
            ],
            "authors": [
                {
                    "name": "Arne Blankerts",
                    "email": "arne@blankerts.de",
                    "role": "Developer"
                }
            ],
            "description": "A small library for converting tokenized PHP source code into XML and potentially other formats",
            "support": {
                "issues": "https://github.com/theseer/tokenizer/issues",
                "source": "https://github.com/theseer/tokenizer/tree/1.2.1"
            },
            "funding": [
                {
                    "url": "https://github.com/theseer",
                    "type": "github"
                }
            ],
            "time": "2021-07-28T10:34:58+00:00"
        },
        {
            "name": "twig/twig",
            "version": "v2.14.7",
            "source": {
                "type": "git",
                "url": "https://github.com/twigphp/Twig.git",
                "reference": "8e202327ee1ed863629de9b18a5ec70ac614d88f"
            },
            "dist": {
                "type": "zip",
                "url": "https://api.github.com/repos/twigphp/Twig/zipball/8e202327ee1ed863629de9b18a5ec70ac614d88f",
                "reference": "8e202327ee1ed863629de9b18a5ec70ac614d88f",
                "shasum": ""
            },
            "require": {
                "php": ">=7.2.5",
                "symfony/polyfill-ctype": "^1.8",
                "symfony/polyfill-mbstring": "^1.3"
            },
            "require-dev": {
                "psr/container": "^1.0",
                "symfony/phpunit-bridge": "^4.4.9|^5.0.9|^6.0"
            },
            "type": "library",
            "extra": {
                "branch-alias": {
                    "dev-master": "2.14-dev"
                }
            },
            "autoload": {
                "psr-0": {
                    "Twig_": "lib/"
                },
                "psr-4": {
                    "Twig\\": "src/"
                }
            },
            "notification-url": "https://packagist.org/downloads/",
            "license": [
                "BSD-3-Clause"
            ],
            "authors": [
                {
                    "name": "Fabien Potencier",
                    "email": "fabien@symfony.com",
                    "homepage": "http://fabien.potencier.org",
                    "role": "Lead Developer"
                },
                {
                    "name": "Twig Team",
                    "role": "Contributors"
                },
                {
                    "name": "Armin Ronacher",
                    "email": "armin.ronacher@active-4.com",
                    "role": "Project Founder"
                }
            ],
            "description": "Twig, the flexible, fast, and secure template language for PHP",
            "homepage": "https://twig.symfony.com",
            "keywords": [
                "templating"
            ],
            "support": {
                "issues": "https://github.com/twigphp/Twig/issues",
                "source": "https://github.com/twigphp/Twig/tree/v2.14.7"
            },
            "funding": [
                {
                    "url": "https://github.com/fabpot",
                    "type": "github"
                },
                {
                    "url": "https://tidelift.com/funding/github/packagist/twig/twig",
                    "type": "tidelift"
                }
            ],
            "time": "2021-09-17T08:39:54+00:00"
        },
        {
            "name": "vimeo/psalm",
            "version": "4.7.2",
            "source": {
                "type": "git",
                "url": "https://github.com/vimeo/psalm.git",
                "reference": "83a0325c0a95c0ab531d6b90c877068b464377b5"
            },
            "dist": {
                "type": "zip",
                "url": "https://api.github.com/repos/vimeo/psalm/zipball/83a0325c0a95c0ab531d6b90c877068b464377b5",
                "reference": "83a0325c0a95c0ab531d6b90c877068b464377b5",
                "shasum": ""
            },
            "require": {
                "amphp/amp": "^2.4.2",
                "amphp/byte-stream": "^1.5",
                "composer/package-versions-deprecated": "^1.8.0",
                "composer/semver": "^1.4 || ^2.0 || ^3.0",
                "composer/xdebug-handler": "^1.1 || ^2.0",
                "dnoegel/php-xdg-base-dir": "^0.1.1",
                "ext-dom": "*",
                "ext-json": "*",
                "ext-libxml": "*",
                "ext-mbstring": "*",
                "ext-simplexml": "*",
                "ext-tokenizer": "*",
                "felixfbecker/advanced-json-rpc": "^3.0.3",
                "felixfbecker/language-server-protocol": "^1.5",
                "netresearch/jsonmapper": "^1.0 || ^2.0 || ^3.0 || ^4.0",
                "nikic/php-parser": "^4.10.1",
                "openlss/lib-array2xml": "^1.0",
                "php": "^7.1|^8",
                "sebastian/diff": "^3.0 || ^4.0",
                "symfony/console": "^3.4.17 || ^4.1.6 || ^5.0",
                "webmozart/path-util": "^2.3"
            },
            "provide": {
                "psalm/psalm": "self.version"
            },
            "require-dev": {
                "bamarni/composer-bin-plugin": "^1.2",
                "brianium/paratest": "^4.0||^6.0",
                "ext-curl": "*",
                "php-parallel-lint/php-parallel-lint": "^1.2",
                "phpdocumentor/reflection-docblock": "^5",
                "phpmyadmin/sql-parser": "5.1.0||dev-master",
                "phpspec/prophecy": ">=1.9.0",
                "phpunit/phpunit": "^9.0",
                "psalm/plugin-phpunit": "^0.13",
                "slevomat/coding-standard": "^6.3.11",
                "squizlabs/php_codesniffer": "^3.5",
                "symfony/process": "^4.3",
                "weirdan/phpunit-appveyor-reporter": "^1.0.0",
                "weirdan/prophecy-shim": "^1.0 || ^2.0"
            },
            "suggest": {
                "ext-igbinary": "^2.0.5"
            },
            "bin": [
                "psalm",
                "psalm-language-server",
                "psalm-plugin",
                "psalm-refactor",
                "psalter"
            ],
            "type": "library",
            "extra": {
                "branch-alias": {
                    "dev-master": "4.x-dev",
                    "dev-3.x": "3.x-dev",
                    "dev-2.x": "2.x-dev",
                    "dev-1.x": "1.x-dev"
                }
            },
            "autoload": {
                "psr-4": {
                    "Psalm\\": "src/Psalm/"
                },
                "files": [
                    "src/functions.php",
                    "src/spl_object_id.php"
                ]
            },
            "notification-url": "https://packagist.org/downloads/",
            "license": [
                "MIT"
            ],
            "authors": [
                {
                    "name": "Matthew Brown"
                }
            ],
            "description": "A static analysis tool for finding errors in PHP applications",
            "keywords": [
                "code",
                "inspection",
                "php"
            ],
            "support": {
                "issues": "https://github.com/vimeo/psalm/issues",
                "source": "https://github.com/vimeo/psalm/tree/4.7.2"
            },
            "time": "2021-05-01T20:56:25+00:00"
        },
        {
            "name": "webmozart/path-util",
            "version": "2.3.0",
            "source": {
                "type": "git",
                "url": "https://github.com/webmozart/path-util.git",
                "reference": "d939f7edc24c9a1bb9c0dee5cb05d8e859490725"
            },
            "dist": {
                "type": "zip",
                "url": "https://api.github.com/repos/webmozart/path-util/zipball/d939f7edc24c9a1bb9c0dee5cb05d8e859490725",
                "reference": "d939f7edc24c9a1bb9c0dee5cb05d8e859490725",
                "shasum": ""
            },
            "require": {
                "php": ">=5.3.3",
                "webmozart/assert": "~1.0"
            },
            "require-dev": {
                "phpunit/phpunit": "^4.6",
                "sebastian/version": "^1.0.1"
            },
            "type": "library",
            "extra": {
                "branch-alias": {
                    "dev-master": "2.3-dev"
                }
            },
            "autoload": {
                "psr-4": {
                    "Webmozart\\PathUtil\\": "src/"
                }
            },
            "notification-url": "https://packagist.org/downloads/",
            "license": [
                "MIT"
            ],
            "authors": [
                {
                    "name": "Bernhard Schussek",
                    "email": "bschussek@gmail.com"
                }
            ],
            "description": "A robust cross-platform utility for normalizing, comparing and modifying file paths.",
            "support": {
                "issues": "https://github.com/webmozart/path-util/issues",
                "source": "https://github.com/webmozart/path-util/tree/2.3.0"
            },
            "abandoned": "symfony/filesystem",
            "time": "2015-12-17T08:42:14+00:00"
        }
    ],
    "aliases": [],
    "minimum-stability": "stable",
    "stability-flags": [],
    "prefer-stable": false,
    "prefer-lowest": false,
    "platform": {
        "php": ">=8.0.0",
        "ext-curl": "*",
        "ext-imagick": "*",
        "ext-mbstring": "*",
        "ext-json": "*",
        "ext-yaml": "*",
        "ext-dom": "*",
        "ext-redis": "*",
        "ext-swoole": "*",
        "ext-pdo": "*",
        "ext-openssl": "*",
        "ext-zlib": "*",
        "ext-sockets": "*"
    },
    "platform-dev": [],
    "platform-overrides": {
        "php": "8.0"
    },
    "plugin-api-version": "2.1.0"
}<|MERGE_RESOLUTION|>--- conflicted
+++ resolved
@@ -4,11 +4,7 @@
         "Read more about it at https://getcomposer.org/doc/01-basic-usage.md#installing-dependencies",
         "This file is @generated automatically"
     ],
-<<<<<<< HEAD
-    "content-hash": "39575a40b499d30b98e675990889be87",
-=======
     "content-hash": "8427bbf013694d9771cd09341a81562e",
->>>>>>> d0769018
     "packages": [
         {
             "name": "adhocore/jwt",
