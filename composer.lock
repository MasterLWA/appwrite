{
    "_readme": [
        "This file locks the dependencies of your project to a known state",
        "Read more about it at https://getcomposer.org/doc/01-basic-usage.md#installing-dependencies",
        "This file is @generated automatically"
    ],
    "content-hash": "4893e1c13630239fe6a20d1c652eb484",
    "packages": [
        {
            "name": "adhocore/jwt",
            "version": "1.1.2",
            "source": {
                "type": "git",
                "url": "https://github.com/adhocore/php-jwt.git",
                "reference": "6c434af7170090bb7a8880d2bc220a2254ba7899"
            },
            "dist": {
                "type": "zip",
                "url": "https://api.github.com/repos/adhocore/php-jwt/zipball/6c434af7170090bb7a8880d2bc220a2254ba7899",
                "reference": "6c434af7170090bb7a8880d2bc220a2254ba7899",
                "shasum": ""
            },
            "require": {
                "php": "^7.0 || ^8.0"
            },
            "require-dev": {
                "phpunit/phpunit": "^6.5 || ^7.5"
            },
            "type": "library",
            "autoload": {
                "psr-4": {
                    "Ahc\\Jwt\\": "src/"
                }
            },
            "notification-url": "https://packagist.org/downloads/",
            "license": [
                "MIT"
            ],
            "authors": [
                {
                    "name": "Jitendra Adhikari",
                    "email": "jiten.adhikary@gmail.com"
                }
            ],
            "description": "Ultra lightweight JSON web token (JWT) library for PHP5.5+.",
            "keywords": [
                "auth",
                "json-web-token",
                "jwt",
                "jwt-auth",
                "jwt-php",
                "token"
            ],
            "support": {
                "issues": "https://github.com/adhocore/php-jwt/issues",
                "source": "https://github.com/adhocore/php-jwt/tree/1.1.2"
            },
            "funding": [
                {
                    "url": "https://paypal.me/ji10",
                    "type": "custom"
                }
            ],
            "time": "2021-02-20T09:56:44+00:00"
        },
        {
            "name": "appwrite/php-clamav",
            "version": "1.1.0",
            "source": {
                "type": "git",
                "url": "https://github.com/appwrite/php-clamav.git",
                "reference": "61d00f24f9e7766fbba233e7b8d09c5475388073"
            },
            "dist": {
                "type": "zip",
                "url": "https://api.github.com/repos/appwrite/php-clamav/zipball/61d00f24f9e7766fbba233e7b8d09c5475388073",
                "reference": "61d00f24f9e7766fbba233e7b8d09c5475388073",
                "shasum": ""
            },
            "require": {
                "ext-sockets": "*",
                "php": ">=7.1"
            },
            "require-dev": {
                "phpunit/phpunit": "^7.0"
            },
            "type": "library",
            "autoload": {
                "psr-4": {
                    "Appwrite\\ClamAV\\": "src/ClamAV"
                }
            },
            "notification-url": "https://packagist.org/downloads/",
            "license": [
                "MIT"
            ],
            "authors": [
                {
                    "name": "Eldad Fux",
                    "email": "eldad@appwrite.io"
                }
            ],
            "description": "ClamAV network and pipe client for PHP",
            "keywords": [
                "anti virus",
                "appwrite",
                "clamav",
                "php"
            ],
            "support": {
                "issues": "https://github.com/appwrite/php-clamav/issues",
                "source": "https://github.com/appwrite/php-clamav/tree/1.1.0"
            },
            "time": "2020-10-02T05:23:46+00:00"
        },
        {
            "name": "appwrite/php-runtimes",
            "version": "0.11.1",
            "source": {
                "type": "git",
                "url": "https://github.com/appwrite/runtimes.git",
                "reference": "9d74a477ba3333cbcfac565c46fcf19606b7b603"
            },
            "require": {
                "php": ">=8.0",
                "utopia-php/system": "0.6.*"
            },
            "require-dev": {
                "phpunit/phpunit": "^9.3",
                "vimeo/psalm": "4.0.1"
            },
            "type": "library",
            "autoload": {
                "psr-4": {
                    "Appwrite\\Runtimes\\": "src/Runtimes"
                }
            },
            "license": [
                "BSD-3-Clause"
            ],
            "authors": [
                {
                    "name": "Eldad Fux",
                    "email": "eldad@appwrite.io"
                },
                {
                    "name": "Torsten Dittmann",
                    "email": "torsten@appwrite.io"
                }
            ],
            "description": "Appwrite repository for Cloud Function runtimes that contains the configurations and tests for all of the Appwrite runtime environments.",
            "keywords": [
                "appwrite",
                "php",
                "runtimes"
            ],
            "time": "2022-11-07T16:45:52+00:00"
        },
        {
            "name": "chillerlan/php-qrcode",
            "version": "4.3.3",
            "source": {
                "type": "git",
                "url": "https://github.com/chillerlan/php-qrcode.git",
                "reference": "6356b246948ac1025882b3f55e7c68ebd4515ae3"
            },
            "dist": {
                "type": "zip",
                "url": "https://api.github.com/repos/chillerlan/php-qrcode/zipball/6356b246948ac1025882b3f55e7c68ebd4515ae3",
                "reference": "6356b246948ac1025882b3f55e7c68ebd4515ae3",
                "shasum": ""
            },
            "require": {
                "chillerlan/php-settings-container": "^2.1",
                "ext-mbstring": "*",
                "php": "^7.4 || ^8.0"
            },
            "require-dev": {
                "phan/phan": "^5.3",
                "phpunit/phpunit": "^9.5",
                "setasign/fpdf": "^1.8.2"
            },
            "suggest": {
                "chillerlan/php-authenticator": "Yet another Google authenticator! Also creates URIs for mobile apps.",
                "setasign/fpdf": "Required to use the QR FPDF output."
            },
            "type": "library",
            "autoload": {
                "psr-4": {
                    "chillerlan\\QRCode\\": "src/"
                }
            },
            "notification-url": "https://packagist.org/downloads/",
            "license": [
                "MIT"
            ],
            "authors": [
                {
                    "name": "Kazuhiko Arase",
                    "homepage": "https://github.com/kazuhikoarase"
                },
                {
                    "name": "Smiley",
                    "email": "smiley@chillerlan.net",
                    "homepage": "https://github.com/codemasher"
                },
                {
                    "name": "Contributors",
                    "homepage": "https://github.com/chillerlan/php-qrcode/graphs/contributors"
                }
            ],
            "description": "A QR code generator. PHP 7.4+",
            "homepage": "https://github.com/chillerlan/php-qrcode",
            "keywords": [
                "phpqrcode",
                "qr",
                "qr code",
                "qrcode",
                "qrcode-generator"
            ],
            "support": {
                "issues": "https://github.com/chillerlan/php-qrcode/issues",
                "source": "https://github.com/chillerlan/php-qrcode/tree/4.3.3"
            },
            "funding": [
                {
                    "url": "https://www.paypal.com/donate?hosted_button_id=WLYUNAT9ZTJZ4",
                    "type": "custom"
                },
                {
                    "url": "https://ko-fi.com/codemasher",
                    "type": "ko_fi"
                }
            ],
            "time": "2021-11-25T22:38:09+00:00"
        },
        {
            "name": "chillerlan/php-settings-container",
            "version": "2.1.4",
            "source": {
                "type": "git",
                "url": "https://github.com/chillerlan/php-settings-container.git",
                "reference": "1beb7df3c14346d4344b0b2e12f6f9a74feabd4a"
            },
            "dist": {
                "type": "zip",
                "url": "https://api.github.com/repos/chillerlan/php-settings-container/zipball/1beb7df3c14346d4344b0b2e12f6f9a74feabd4a",
                "reference": "1beb7df3c14346d4344b0b2e12f6f9a74feabd4a",
                "shasum": ""
            },
            "require": {
                "ext-json": "*",
                "php": "^7.4 || ^8.0"
            },
            "require-dev": {
                "phan/phan": "^5.3",
                "phpunit/phpunit": "^9.5"
            },
            "type": "library",
            "autoload": {
                "psr-4": {
                    "chillerlan\\Settings\\": "src/"
                }
            },
            "notification-url": "https://packagist.org/downloads/",
            "license": [
                "MIT"
            ],
            "authors": [
                {
                    "name": "Smiley",
                    "email": "smiley@chillerlan.net",
                    "homepage": "https://github.com/codemasher"
                }
            ],
            "description": "A container class for immutable settings objects. Not a DI container. PHP 7.4+",
            "homepage": "https://github.com/chillerlan/php-settings-container",
            "keywords": [
                "PHP7",
                "Settings",
                "configuration",
                "container",
                "helper"
            ],
            "support": {
                "issues": "https://github.com/chillerlan/php-settings-container/issues",
                "source": "https://github.com/chillerlan/php-settings-container"
            },
            "funding": [
                {
                    "url": "https://www.paypal.com/donate?hosted_button_id=WLYUNAT9ZTJZ4",
                    "type": "custom"
                },
                {
                    "url": "https://ko-fi.com/codemasher",
                    "type": "ko_fi"
                }
            ],
            "time": "2022-07-05T22:32:14+00:00"
        },
        {
            "name": "colinmollenhour/credis",
            "version": "v1.14.0",
            "source": {
                "type": "git",
                "url": "https://github.com/colinmollenhour/credis.git",
                "reference": "dccc8a46586475075fbb012d8bd523b8a938c2dc"
            },
            "dist": {
                "type": "zip",
                "url": "https://api.github.com/repos/colinmollenhour/credis/zipball/dccc8a46586475075fbb012d8bd523b8a938c2dc",
                "reference": "dccc8a46586475075fbb012d8bd523b8a938c2dc",
                "shasum": ""
            },
            "require": {
                "php": ">=5.6.0"
            },
            "suggest": {
                "ext-redis": "Improved performance for communicating with redis"
            },
            "type": "library",
            "autoload": {
                "classmap": [
                    "Client.php",
                    "Cluster.php",
                    "Sentinel.php",
                    "Module.php"
                ]
            },
            "notification-url": "https://packagist.org/downloads/",
            "license": [
                "MIT"
            ],
            "authors": [
                {
                    "name": "Colin Mollenhour",
                    "email": "colin@mollenhour.com"
                }
            ],
            "description": "Credis is a lightweight interface to the Redis key-value store which wraps the phpredis library when available for better performance.",
            "homepage": "https://github.com/colinmollenhour/credis",
            "support": {
                "issues": "https://github.com/colinmollenhour/credis/issues",
                "source": "https://github.com/colinmollenhour/credis/tree/v1.14.0"
            },
            "time": "2022-11-09T01:18:39+00:00"
        },
        {
            "name": "dragonmantank/cron-expression",
            "version": "v3.3.1",
            "source": {
                "type": "git",
                "url": "https://github.com/dragonmantank/cron-expression.git",
                "reference": "be85b3f05b46c39bbc0d95f6c071ddff669510fa"
            },
            "dist": {
                "type": "zip",
                "url": "https://api.github.com/repos/dragonmantank/cron-expression/zipball/be85b3f05b46c39bbc0d95f6c071ddff669510fa",
                "reference": "be85b3f05b46c39bbc0d95f6c071ddff669510fa",
                "shasum": ""
            },
            "require": {
                "php": "^7.2|^8.0",
                "webmozart/assert": "^1.0"
            },
            "replace": {
                "mtdowling/cron-expression": "^1.0"
            },
            "require-dev": {
                "phpstan/extension-installer": "^1.0",
                "phpstan/phpstan": "^1.0",
                "phpstan/phpstan-webmozart-assert": "^1.0",
                "phpunit/phpunit": "^7.0|^8.0|^9.0"
            },
            "type": "library",
            "autoload": {
                "psr-4": {
                    "Cron\\": "src/Cron/"
                }
            },
            "notification-url": "https://packagist.org/downloads/",
            "license": [
                "MIT"
            ],
            "authors": [
                {
                    "name": "Chris Tankersley",
                    "email": "chris@ctankersley.com",
                    "homepage": "https://github.com/dragonmantank"
                }
            ],
            "description": "CRON for PHP: Calculate the next or previous run date and determine if a CRON expression is due",
            "keywords": [
                "cron",
                "schedule"
            ],
            "support": {
                "issues": "https://github.com/dragonmantank/cron-expression/issues",
                "source": "https://github.com/dragonmantank/cron-expression/tree/v3.3.1"
            },
            "funding": [
                {
                    "url": "https://github.com/dragonmantank",
                    "type": "github"
                }
            ],
            "time": "2022-01-18T15:43:28+00:00"
        },
        {
            "name": "guzzlehttp/guzzle",
            "version": "7.5.0",
            "source": {
                "type": "git",
                "url": "https://github.com/guzzle/guzzle.git",
                "reference": "b50a2a1251152e43f6a37f0fa053e730a67d25ba"
            },
            "dist": {
                "type": "zip",
                "url": "https://api.github.com/repos/guzzle/guzzle/zipball/b50a2a1251152e43f6a37f0fa053e730a67d25ba",
                "reference": "b50a2a1251152e43f6a37f0fa053e730a67d25ba",
                "shasum": ""
            },
            "require": {
                "ext-json": "*",
                "guzzlehttp/promises": "^1.5",
                "guzzlehttp/psr7": "^1.9 || ^2.4",
                "php": "^7.2.5 || ^8.0",
                "psr/http-client": "^1.0",
                "symfony/deprecation-contracts": "^2.2 || ^3.0"
            },
            "provide": {
                "psr/http-client-implementation": "1.0"
            },
            "require-dev": {
                "bamarni/composer-bin-plugin": "^1.8.1",
                "ext-curl": "*",
                "php-http/client-integration-tests": "^3.0",
                "phpunit/phpunit": "^8.5.29 || ^9.5.23",
                "psr/log": "^1.1 || ^2.0 || ^3.0"
            },
            "suggest": {
                "ext-curl": "Required for CURL handler support",
                "ext-intl": "Required for Internationalized Domain Name (IDN) support",
                "psr/log": "Required for using the Log middleware"
            },
            "type": "library",
            "extra": {
                "bamarni-bin": {
                    "bin-links": true,
                    "forward-command": false
                },
                "branch-alias": {
                    "dev-master": "7.5-dev"
                }
            },
            "autoload": {
                "files": [
                    "src/functions_include.php"
                ],
                "psr-4": {
                    "GuzzleHttp\\": "src/"
                }
            },
            "notification-url": "https://packagist.org/downloads/",
            "license": [
                "MIT"
            ],
            "authors": [
                {
                    "name": "Graham Campbell",
                    "email": "hello@gjcampbell.co.uk",
                    "homepage": "https://github.com/GrahamCampbell"
                },
                {
                    "name": "Michael Dowling",
                    "email": "mtdowling@gmail.com",
                    "homepage": "https://github.com/mtdowling"
                },
                {
                    "name": "Jeremy Lindblom",
                    "email": "jeremeamia@gmail.com",
                    "homepage": "https://github.com/jeremeamia"
                },
                {
                    "name": "George Mponos",
                    "email": "gmponos@gmail.com",
                    "homepage": "https://github.com/gmponos"
                },
                {
                    "name": "Tobias Nyholm",
                    "email": "tobias.nyholm@gmail.com",
                    "homepage": "https://github.com/Nyholm"
                },
                {
                    "name": "Márk Sági-Kazár",
                    "email": "mark.sagikazar@gmail.com",
                    "homepage": "https://github.com/sagikazarmark"
                },
                {
                    "name": "Tobias Schultze",
                    "email": "webmaster@tubo-world.de",
                    "homepage": "https://github.com/Tobion"
                }
            ],
            "description": "Guzzle is a PHP HTTP client library",
            "keywords": [
                "client",
                "curl",
                "framework",
                "http",
                "http client",
                "psr-18",
                "psr-7",
                "rest",
                "web service"
            ],
            "support": {
                "issues": "https://github.com/guzzle/guzzle/issues",
                "source": "https://github.com/guzzle/guzzle/tree/7.5.0"
            },
            "funding": [
                {
                    "url": "https://github.com/GrahamCampbell",
                    "type": "github"
                },
                {
                    "url": "https://github.com/Nyholm",
                    "type": "github"
                },
                {
                    "url": "https://tidelift.com/funding/github/packagist/guzzlehttp/guzzle",
                    "type": "tidelift"
                }
            ],
            "time": "2022-08-28T15:39:27+00:00"
        },
        {
            "name": "guzzlehttp/promises",
            "version": "1.5.2",
            "source": {
                "type": "git",
                "url": "https://github.com/guzzle/promises.git",
                "reference": "b94b2807d85443f9719887892882d0329d1e2598"
            },
            "dist": {
                "type": "zip",
                "url": "https://api.github.com/repos/guzzle/promises/zipball/b94b2807d85443f9719887892882d0329d1e2598",
                "reference": "b94b2807d85443f9719887892882d0329d1e2598",
                "shasum": ""
            },
            "require": {
                "php": ">=5.5"
            },
            "require-dev": {
                "symfony/phpunit-bridge": "^4.4 || ^5.1"
            },
            "type": "library",
            "extra": {
                "branch-alias": {
                    "dev-master": "1.5-dev"
                }
            },
            "autoload": {
                "files": [
                    "src/functions_include.php"
                ],
                "psr-4": {
                    "GuzzleHttp\\Promise\\": "src/"
                }
            },
            "notification-url": "https://packagist.org/downloads/",
            "license": [
                "MIT"
            ],
            "authors": [
                {
                    "name": "Graham Campbell",
                    "email": "hello@gjcampbell.co.uk",
                    "homepage": "https://github.com/GrahamCampbell"
                },
                {
                    "name": "Michael Dowling",
                    "email": "mtdowling@gmail.com",
                    "homepage": "https://github.com/mtdowling"
                },
                {
                    "name": "Tobias Nyholm",
                    "email": "tobias.nyholm@gmail.com",
                    "homepage": "https://github.com/Nyholm"
                },
                {
                    "name": "Tobias Schultze",
                    "email": "webmaster@tubo-world.de",
                    "homepage": "https://github.com/Tobion"
                }
            ],
            "description": "Guzzle promises library",
            "keywords": [
                "promise"
            ],
            "support": {
                "issues": "https://github.com/guzzle/promises/issues",
                "source": "https://github.com/guzzle/promises/tree/1.5.2"
            },
            "funding": [
                {
                    "url": "https://github.com/GrahamCampbell",
                    "type": "github"
                },
                {
                    "url": "https://github.com/Nyholm",
                    "type": "github"
                },
                {
                    "url": "https://tidelift.com/funding/github/packagist/guzzlehttp/promises",
                    "type": "tidelift"
                }
            ],
            "time": "2022-08-28T14:55:35+00:00"
        },
        {
            "name": "guzzlehttp/psr7",
            "version": "2.4.3",
            "source": {
                "type": "git",
                "url": "https://github.com/guzzle/psr7.git",
                "reference": "67c26b443f348a51926030c83481b85718457d3d"
            },
            "dist": {
                "type": "zip",
                "url": "https://api.github.com/repos/guzzle/psr7/zipball/67c26b443f348a51926030c83481b85718457d3d",
                "reference": "67c26b443f348a51926030c83481b85718457d3d",
                "shasum": ""
            },
            "require": {
                "php": "^7.2.5 || ^8.0",
                "psr/http-factory": "^1.0",
                "psr/http-message": "^1.0",
                "ralouphie/getallheaders": "^3.0"
            },
            "provide": {
                "psr/http-factory-implementation": "1.0",
                "psr/http-message-implementation": "1.0"
            },
            "require-dev": {
                "bamarni/composer-bin-plugin": "^1.8.1",
                "http-interop/http-factory-tests": "^0.9",
                "phpunit/phpunit": "^8.5.29 || ^9.5.23"
            },
            "suggest": {
                "laminas/laminas-httphandlerrunner": "Emit PSR-7 responses"
            },
            "type": "library",
            "extra": {
                "bamarni-bin": {
                    "bin-links": true,
                    "forward-command": false
                },
                "branch-alias": {
                    "dev-master": "2.4-dev"
                }
            },
            "autoload": {
                "psr-4": {
                    "GuzzleHttp\\Psr7\\": "src/"
                }
            },
            "notification-url": "https://packagist.org/downloads/",
            "license": [
                "MIT"
            ],
            "authors": [
                {
                    "name": "Graham Campbell",
                    "email": "hello@gjcampbell.co.uk",
                    "homepage": "https://github.com/GrahamCampbell"
                },
                {
                    "name": "Michael Dowling",
                    "email": "mtdowling@gmail.com",
                    "homepage": "https://github.com/mtdowling"
                },
                {
                    "name": "George Mponos",
                    "email": "gmponos@gmail.com",
                    "homepage": "https://github.com/gmponos"
                },
                {
                    "name": "Tobias Nyholm",
                    "email": "tobias.nyholm@gmail.com",
                    "homepage": "https://github.com/Nyholm"
                },
                {
                    "name": "Márk Sági-Kazár",
                    "email": "mark.sagikazar@gmail.com",
                    "homepage": "https://github.com/sagikazarmark"
                },
                {
                    "name": "Tobias Schultze",
                    "email": "webmaster@tubo-world.de",
                    "homepage": "https://github.com/Tobion"
                },
                {
                    "name": "Márk Sági-Kazár",
                    "email": "mark.sagikazar@gmail.com",
                    "homepage": "https://sagikazarmark.hu"
                }
            ],
            "description": "PSR-7 message implementation that also provides common utility methods",
            "keywords": [
                "http",
                "message",
                "psr-7",
                "request",
                "response",
                "stream",
                "uri",
                "url"
            ],
            "support": {
                "issues": "https://github.com/guzzle/psr7/issues",
                "source": "https://github.com/guzzle/psr7/tree/2.4.3"
            },
            "funding": [
                {
                    "url": "https://github.com/GrahamCampbell",
                    "type": "github"
                },
                {
                    "url": "https://github.com/Nyholm",
                    "type": "github"
                },
                {
                    "url": "https://tidelift.com/funding/github/packagist/guzzlehttp/psr7",
                    "type": "tidelift"
                }
            ],
            "time": "2022-10-26T14:07:24+00:00"
        },
        {
            "name": "influxdb/influxdb-php",
            "version": "1.15.2",
            "source": {
                "type": "git",
                "url": "https://github.com/influxdata/influxdb-php.git",
                "reference": "d6e59f4f04ab9107574fda69c2cbe36671253d03"
            },
            "dist": {
                "type": "zip",
                "url": "https://api.github.com/repos/influxdata/influxdb-php/zipball/d6e59f4f04ab9107574fda69c2cbe36671253d03",
                "reference": "d6e59f4f04ab9107574fda69c2cbe36671253d03",
                "shasum": ""
            },
            "require": {
                "guzzlehttp/guzzle": "^6.0|^7.0",
                "php": "^5.5 || ^7.0 || ^8.0"
            },
            "require-dev": {
                "dms/phpunit-arraysubset-asserts": "^0.2.1",
                "phpunit/phpunit": "^9.5"
            },
            "suggest": {
                "ext-curl": "Curl extension, needed for Curl driver",
                "stefanotorresi/influxdb-php-async": "An asyncronous client for InfluxDB, implemented via ReactPHP."
            },
            "type": "library",
            "autoload": {
                "psr-4": {
                    "InfluxDB\\": "src/InfluxDB"
                }
            },
            "notification-url": "https://packagist.org/downloads/",
            "license": [
                "MIT"
            ],
            "authors": [
                {
                    "name": "Stephen Hoogendijk",
                    "email": "stephen@tca0.nl"
                },
                {
                    "name": "Daniel Martinez",
                    "email": "danimartcas@hotmail.com"
                },
                {
                    "name": "Gianluca Arbezzano",
                    "email": "gianarb92@gmail.com"
                }
            ],
            "description": "InfluxDB client library for PHP",
            "keywords": [
                "client",
                "influxdata",
                "influxdb",
                "influxdb class",
                "influxdb client",
                "influxdb library",
                "time series"
            ],
            "support": {
                "issues": "https://github.com/influxdata/influxdb-php/issues",
                "source": "https://github.com/influxdata/influxdb-php/tree/1.15.2"
            },
            "abandoned": true,
            "time": "2020-12-26T17:45:17+00:00"
        },
        {
            "name": "laravel/pint",
            "version": "v1.2.1",
            "source": {
                "type": "git",
                "url": "https://github.com/laravel/pint.git",
                "reference": "e60e2112ee779ce60f253695b273d1646a17d6f1"
            },
            "dist": {
                "type": "zip",
                "url": "https://api.github.com/repos/laravel/pint/zipball/e60e2112ee779ce60f253695b273d1646a17d6f1",
                "reference": "e60e2112ee779ce60f253695b273d1646a17d6f1",
                "shasum": ""
            },
            "require": {
                "ext-json": "*",
                "ext-mbstring": "*",
                "ext-tokenizer": "*",
                "ext-xml": "*",
                "php": "^8.0"
            },
            "require-dev": {
                "friendsofphp/php-cs-fixer": "^3.11.0",
                "illuminate/view": "^9.32.0",
                "laravel-zero/framework": "^9.2.0",
                "mockery/mockery": "^1.5.1",
                "nunomaduro/larastan": "^2.2.0",
                "nunomaduro/termwind": "^1.14.0",
                "pestphp/pest": "^1.22.1"
            },
            "bin": [
                "builds/pint"
            ],
            "type": "project",
            "autoload": {
                "psr-4": {
                    "App\\": "app/",
                    "Database\\Seeders\\": "database/seeders/",
                    "Database\\Factories\\": "database/factories/"
                }
            },
            "notification-url": "https://packagist.org/downloads/",
            "license": [
                "MIT"
            ],
            "authors": [
                {
                    "name": "Nuno Maduro",
                    "email": "enunomaduro@gmail.com"
                }
            ],
            "description": "An opinionated code formatter for PHP.",
            "homepage": "https://laravel.com",
            "keywords": [
                "format",
                "formatter",
                "lint",
                "linter",
                "php"
            ],
            "support": {
                "issues": "https://github.com/laravel/pint/issues",
                "source": "https://github.com/laravel/pint"
            },
            "time": "2022-11-29T16:25:20+00:00"
        },
        {
            "name": "matomo/device-detector",
            "version": "6.0.0",
            "source": {
                "type": "git",
                "url": "https://github.com/matomo-org/device-detector.git",
                "reference": "7fc2af3af62bd69e6e3404d561e371a83c112be9"
            },
            "dist": {
                "type": "zip",
                "url": "https://api.github.com/repos/matomo-org/device-detector/zipball/7fc2af3af62bd69e6e3404d561e371a83c112be9",
                "reference": "7fc2af3af62bd69e6e3404d561e371a83c112be9",
                "shasum": ""
            },
            "require": {
                "mustangostang/spyc": "*",
                "php": "^7.2|^8.0"
            },
            "replace": {
                "piwik/device-detector": "self.version"
            },
            "require-dev": {
                "matthiasmullie/scrapbook": "^1.4.7",
                "mayflower/mo4-coding-standard": "^v8.0.0",
                "phpstan/phpstan": "^0.12.52",
                "phpunit/phpunit": "^8.5.8",
                "psr/cache": "^1.0.1",
                "psr/simple-cache": "^1.0.1",
                "symfony/yaml": "^5.1.7"
            },
            "suggest": {
                "doctrine/cache": "Can directly be used for caching purpose",
                "ext-yaml": "Necessary for using the Pecl YAML parser"
            },
            "type": "library",
            "autoload": {
                "psr-4": {
                    "DeviceDetector\\": ""
                },
                "exclude-from-classmap": [
                    "Tests/"
                ]
            },
            "notification-url": "https://packagist.org/downloads/",
            "license": [
                "LGPL-3.0-or-later"
            ],
            "authors": [
                {
                    "name": "The Matomo Team",
                    "email": "hello@matomo.org",
                    "homepage": "https://matomo.org/team/"
                }
            ],
            "description": "The Universal Device Detection library, that parses User Agents and detects devices (desktop, tablet, mobile, tv, cars, console, etc.), clients (browsers, media players, mobile apps, feed readers, libraries, etc), operating systems, devices, brands and models.",
            "homepage": "https://matomo.org",
            "keywords": [
                "devicedetection",
                "parser",
                "useragent"
            ],
            "support": {
                "forum": "https://forum.matomo.org/",
                "issues": "https://github.com/matomo-org/device-detector/issues",
                "source": "https://github.com/matomo-org/matomo",
                "wiki": "https://dev.matomo.org/"
            },
            "time": "2022-04-11T09:58:17+00:00"
        },
        {
            "name": "mustangostang/spyc",
            "version": "0.6.3",
            "source": {
                "type": "git",
                "url": "git@github.com:mustangostang/spyc.git",
                "reference": "4627c838b16550b666d15aeae1e5289dd5b77da0"
            },
            "dist": {
                "type": "zip",
                "url": "https://api.github.com/repos/mustangostang/spyc/zipball/4627c838b16550b666d15aeae1e5289dd5b77da0",
                "reference": "4627c838b16550b666d15aeae1e5289dd5b77da0",
                "shasum": ""
            },
            "require": {
                "php": ">=5.3.1"
            },
            "require-dev": {
                "phpunit/phpunit": "4.3.*@dev"
            },
            "type": "library",
            "extra": {
                "branch-alias": {
                    "dev-master": "0.5.x-dev"
                }
            },
            "autoload": {
                "files": [
                    "Spyc.php"
                ]
            },
            "notification-url": "https://packagist.org/downloads/",
            "license": [
                "MIT"
            ],
            "authors": [
                {
                    "name": "mustangostang",
                    "email": "vlad.andersen@gmail.com"
                }
            ],
            "description": "A simple YAML loader/dumper class for PHP",
            "homepage": "https://github.com/mustangostang/spyc/",
            "keywords": [
                "spyc",
                "yaml",
                "yml"
            ],
            "time": "2019-09-10T13:16:29+00:00"
        },
        {
            "name": "phpmailer/phpmailer",
            "version": "v6.6.0",
            "source": {
                "type": "git",
                "url": "https://github.com/PHPMailer/PHPMailer.git",
                "reference": "e43bac82edc26ca04b36143a48bde1c051cfd5b1"
            },
            "dist": {
                "type": "zip",
                "url": "https://api.github.com/repos/PHPMailer/PHPMailer/zipball/e43bac82edc26ca04b36143a48bde1c051cfd5b1",
                "reference": "e43bac82edc26ca04b36143a48bde1c051cfd5b1",
                "shasum": ""
            },
            "require": {
                "ext-ctype": "*",
                "ext-filter": "*",
                "ext-hash": "*",
                "php": ">=5.5.0"
            },
            "require-dev": {
                "dealerdirect/phpcodesniffer-composer-installer": "^0.7.0",
                "doctrine/annotations": "^1.2",
                "php-parallel-lint/php-console-highlighter": "^0.5.0",
                "php-parallel-lint/php-parallel-lint": "^1.3.1",
                "phpcompatibility/php-compatibility": "^9.3.5",
                "roave/security-advisories": "dev-latest",
                "squizlabs/php_codesniffer": "^3.6.2",
                "yoast/phpunit-polyfills": "^1.0.0"
            },
            "suggest": {
                "ext-mbstring": "Needed to send email in multibyte encoding charset or decode encoded addresses",
                "hayageek/oauth2-yahoo": "Needed for Yahoo XOAUTH2 authentication",
                "league/oauth2-google": "Needed for Google XOAUTH2 authentication",
                "psr/log": "For optional PSR-3 debug logging",
                "stevenmaguire/oauth2-microsoft": "Needed for Microsoft XOAUTH2 authentication",
                "symfony/polyfill-mbstring": "To support UTF-8 if the Mbstring PHP extension is not enabled (^1.2)"
            },
            "type": "library",
            "autoload": {
                "psr-4": {
                    "PHPMailer\\PHPMailer\\": "src/"
                }
            },
            "notification-url": "https://packagist.org/downloads/",
            "license": [
                "LGPL-2.1-only"
            ],
            "authors": [
                {
                    "name": "Marcus Bointon",
                    "email": "phpmailer@synchromedia.co.uk"
                },
                {
                    "name": "Jim Jagielski",
                    "email": "jimjag@gmail.com"
                },
                {
                    "name": "Andy Prevost",
                    "email": "codeworxtech@users.sourceforge.net"
                },
                {
                    "name": "Brent R. Matzelle"
                }
            ],
            "description": "PHPMailer is a full-featured email creation and transfer class for PHP",
            "support": {
                "issues": "https://github.com/PHPMailer/PHPMailer/issues",
                "source": "https://github.com/PHPMailer/PHPMailer/tree/v6.6.0"
            },
            "funding": [
                {
                    "url": "https://github.com/Synchro",
                    "type": "github"
                }
            ],
            "time": "2022-02-28T15:31:21+00:00"
        },
        {
            "name": "psr/http-client",
            "version": "1.0.1",
            "source": {
                "type": "git",
                "url": "https://github.com/php-fig/http-client.git",
                "reference": "2dfb5f6c5eff0e91e20e913f8c5452ed95b86621"
            },
            "dist": {
                "type": "zip",
                "url": "https://api.github.com/repos/php-fig/http-client/zipball/2dfb5f6c5eff0e91e20e913f8c5452ed95b86621",
                "reference": "2dfb5f6c5eff0e91e20e913f8c5452ed95b86621",
                "shasum": ""
            },
            "require": {
                "php": "^7.0 || ^8.0",
                "psr/http-message": "^1.0"
            },
            "type": "library",
            "extra": {
                "branch-alias": {
                    "dev-master": "1.0.x-dev"
                }
            },
            "autoload": {
                "psr-4": {
                    "Psr\\Http\\Client\\": "src/"
                }
            },
            "notification-url": "https://packagist.org/downloads/",
            "license": [
                "MIT"
            ],
            "authors": [
                {
                    "name": "PHP-FIG",
                    "homepage": "http://www.php-fig.org/"
                }
            ],
            "description": "Common interface for HTTP clients",
            "homepage": "https://github.com/php-fig/http-client",
            "keywords": [
                "http",
                "http-client",
                "psr",
                "psr-18"
            ],
            "support": {
                "source": "https://github.com/php-fig/http-client/tree/master"
            },
            "time": "2020-06-29T06:28:15+00:00"
        },
        {
            "name": "psr/http-factory",
            "version": "1.0.1",
            "source": {
                "type": "git",
                "url": "https://github.com/php-fig/http-factory.git",
                "reference": "12ac7fcd07e5b077433f5f2bee95b3a771bf61be"
            },
            "dist": {
                "type": "zip",
                "url": "https://api.github.com/repos/php-fig/http-factory/zipball/12ac7fcd07e5b077433f5f2bee95b3a771bf61be",
                "reference": "12ac7fcd07e5b077433f5f2bee95b3a771bf61be",
                "shasum": ""
            },
            "require": {
                "php": ">=7.0.0",
                "psr/http-message": "^1.0"
            },
            "type": "library",
            "extra": {
                "branch-alias": {
                    "dev-master": "1.0.x-dev"
                }
            },
            "autoload": {
                "psr-4": {
                    "Psr\\Http\\Message\\": "src/"
                }
            },
            "notification-url": "https://packagist.org/downloads/",
            "license": [
                "MIT"
            ],
            "authors": [
                {
                    "name": "PHP-FIG",
                    "homepage": "http://www.php-fig.org/"
                }
            ],
            "description": "Common interfaces for PSR-7 HTTP message factories",
            "keywords": [
                "factory",
                "http",
                "message",
                "psr",
                "psr-17",
                "psr-7",
                "request",
                "response"
            ],
            "support": {
                "source": "https://github.com/php-fig/http-factory/tree/master"
            },
            "time": "2019-04-30T12:38:16+00:00"
        },
        {
            "name": "psr/http-message",
            "version": "1.0.1",
            "source": {
                "type": "git",
                "url": "https://github.com/php-fig/http-message.git",
                "reference": "f6561bf28d520154e4b0ec72be95418abe6d9363"
            },
            "dist": {
                "type": "zip",
                "url": "https://api.github.com/repos/php-fig/http-message/zipball/f6561bf28d520154e4b0ec72be95418abe6d9363",
                "reference": "f6561bf28d520154e4b0ec72be95418abe6d9363",
                "shasum": ""
            },
            "require": {
                "php": ">=5.3.0"
            },
            "type": "library",
            "extra": {
                "branch-alias": {
                    "dev-master": "1.0.x-dev"
                }
            },
            "autoload": {
                "psr-4": {
                    "Psr\\Http\\Message\\": "src/"
                }
            },
            "notification-url": "https://packagist.org/downloads/",
            "license": [
                "MIT"
            ],
            "authors": [
                {
                    "name": "PHP-FIG",
                    "homepage": "http://www.php-fig.org/"
                }
            ],
            "description": "Common interface for HTTP messages",
            "homepage": "https://github.com/php-fig/http-message",
            "keywords": [
                "http",
                "http-message",
                "psr",
                "psr-7",
                "request",
                "response"
            ],
            "support": {
                "source": "https://github.com/php-fig/http-message/tree/master"
            },
            "time": "2016-08-06T14:39:51+00:00"
        },
        {
            "name": "psr/log",
            "version": "1.1.4",
            "source": {
                "type": "git",
                "url": "https://github.com/php-fig/log.git",
                "reference": "d49695b909c3b7628b6289db5479a1c204601f11"
            },
            "dist": {
                "type": "zip",
                "url": "https://api.github.com/repos/php-fig/log/zipball/d49695b909c3b7628b6289db5479a1c204601f11",
                "reference": "d49695b909c3b7628b6289db5479a1c204601f11",
                "shasum": ""
            },
            "require": {
                "php": ">=5.3.0"
            },
            "type": "library",
            "extra": {
                "branch-alias": {
                    "dev-master": "1.1.x-dev"
                }
            },
            "autoload": {
                "psr-4": {
                    "Psr\\Log\\": "Psr/Log/"
                }
            },
            "notification-url": "https://packagist.org/downloads/",
            "license": [
                "MIT"
            ],
            "authors": [
                {
                    "name": "PHP-FIG",
                    "homepage": "https://www.php-fig.org/"
                }
            ],
            "description": "Common interface for logging libraries",
            "homepage": "https://github.com/php-fig/log",
            "keywords": [
                "log",
                "psr",
                "psr-3"
            ],
            "support": {
                "source": "https://github.com/php-fig/log/tree/1.1.4"
            },
            "time": "2021-05-03T11:20:27+00:00"
        },
        {
            "name": "ralouphie/getallheaders",
            "version": "3.0.3",
            "source": {
                "type": "git",
                "url": "https://github.com/ralouphie/getallheaders.git",
                "reference": "120b605dfeb996808c31b6477290a714d356e822"
            },
            "dist": {
                "type": "zip",
                "url": "https://api.github.com/repos/ralouphie/getallheaders/zipball/120b605dfeb996808c31b6477290a714d356e822",
                "reference": "120b605dfeb996808c31b6477290a714d356e822",
                "shasum": ""
            },
            "require": {
                "php": ">=5.6"
            },
            "require-dev": {
                "php-coveralls/php-coveralls": "^2.1",
                "phpunit/phpunit": "^5 || ^6.5"
            },
            "type": "library",
            "autoload": {
                "files": [
                    "src/getallheaders.php"
                ]
            },
            "notification-url": "https://packagist.org/downloads/",
            "license": [
                "MIT"
            ],
            "authors": [
                {
                    "name": "Ralph Khattar",
                    "email": "ralph.khattar@gmail.com"
                }
            ],
            "description": "A polyfill for getallheaders.",
            "support": {
                "issues": "https://github.com/ralouphie/getallheaders/issues",
                "source": "https://github.com/ralouphie/getallheaders/tree/develop"
            },
            "time": "2019-03-08T08:55:37+00:00"
        },
        {
            "name": "resque/php-resque",
            "version": "v1.3.6",
            "source": {
                "type": "git",
                "url": "https://github.com/resque/php-resque.git",
                "reference": "fe41c04763699b1318d97ed14cc78583e9380161"
            },
            "dist": {
                "type": "zip",
                "url": "https://api.github.com/repos/resque/php-resque/zipball/fe41c04763699b1318d97ed14cc78583e9380161",
                "reference": "fe41c04763699b1318d97ed14cc78583e9380161",
                "shasum": ""
            },
            "require": {
                "colinmollenhour/credis": "~1.7",
                "php": ">=5.6.0",
                "psr/log": "~1.0"
            },
            "require-dev": {
                "phpunit/phpunit": "^5.7"
            },
            "suggest": {
                "ext-pcntl": "REQUIRED for forking processes on platforms that support it (so anything but Windows).",
                "ext-proctitle": "Allows php-resque to rename the title of UNIX processes to show the status of a worker.",
                "ext-redis": "Native PHP extension for Redis connectivity. Credis will automatically utilize when available."
            },
            "bin": [
                "bin/resque",
                "bin/resque-scheduler"
            ],
            "type": "library",
            "extra": {
                "branch-alias": {
                    "dev-master": "1.0-dev"
                }
            },
            "autoload": {
                "psr-0": {
                    "Resque": "lib",
                    "ResqueScheduler": "lib"
                }
            },
            "notification-url": "https://packagist.org/downloads/",
            "license": [
                "MIT"
            ],
            "authors": [
                {
                    "name": "Dan Hunsaker",
                    "email": "danhunsaker+resque@gmail.com",
                    "role": "Maintainer"
                },
                {
                    "name": "Rajib Ahmed",
                    "homepage": "https://github.com/rajibahmed",
                    "role": "Maintainer"
                },
                {
                    "name": "Steve Klabnik",
                    "email": "steve@steveklabnik.com",
                    "role": "Maintainer"
                },
                {
                    "name": "Chris Boulton",
                    "email": "chris@bigcommerce.com",
                    "role": "Creator"
                }
            ],
            "description": "Redis backed library for creating background jobs and processing them later. Based on resque for Ruby.",
            "homepage": "http://www.github.com/resque/php-resque/",
            "keywords": [
                "background",
                "job",
                "redis",
                "resque"
            ],
            "support": {
                "issues": "https://github.com/resque/php-resque/issues",
                "source": "https://github.com/resque/php-resque/tree/v1.3.6"
            },
            "time": "2020-04-16T16:39:50+00:00"
        },
        {
            "name": "slickdeals/statsd",
            "version": "3.1.0",
            "source": {
                "type": "git",
                "url": "https://github.com/Slickdeals/statsd-php.git",
                "reference": "225588a0a079e145359049f6e5e23eedb1b4c17f"
            },
            "dist": {
                "type": "zip",
                "url": "https://api.github.com/repos/Slickdeals/statsd-php/zipball/225588a0a079e145359049f6e5e23eedb1b4c17f",
                "reference": "225588a0a079e145359049f6e5e23eedb1b4c17f",
                "shasum": ""
            },
            "require": {
                "php": ">= 7.3 || ^8"
            },
            "replace": {
                "domnikl/statsd": "self.version"
            },
            "require-dev": {
                "friendsofphp/php-cs-fixer": "^3.0",
                "phpunit/phpunit": "^9",
                "vimeo/psalm": "^4.6"
            },
            "type": "library",
            "autoload": {
                "psr-4": {
                    "Domnikl\\Statsd\\": "src/"
                }
            },
            "notification-url": "https://packagist.org/downloads/",
            "license": [
                "MIT"
            ],
            "authors": [
                {
                    "name": "Dominik Liebler",
                    "email": "liebler.dominik@gmail.com"
                }
            ],
            "description": "a PHP client for statsd",
            "homepage": "https://github.com/Slickdeals/statsd-php",
            "keywords": [
                "Metrics",
                "monitoring",
                "statistics",
                "statsd",
                "udp"
            ],
            "support": {
                "issues": "https://github.com/Slickdeals/statsd-php/issues",
                "source": "https://github.com/Slickdeals/statsd-php/tree/3.1.0"
            },
            "time": "2021-06-04T20:33:46+00:00"
        },
        {
            "name": "symfony/deprecation-contracts",
            "version": "v3.2.0",
            "source": {
                "type": "git",
                "url": "https://github.com/symfony/deprecation-contracts.git",
                "reference": "1ee04c65529dea5d8744774d474e7cbd2f1206d3"
            },
            "dist": {
                "type": "zip",
                "url": "https://api.github.com/repos/symfony/deprecation-contracts/zipball/1ee04c65529dea5d8744774d474e7cbd2f1206d3",
                "reference": "1ee04c65529dea5d8744774d474e7cbd2f1206d3",
                "shasum": ""
            },
            "require": {
                "php": ">=8.1"
            },
            "type": "library",
            "extra": {
                "branch-alias": {
                    "dev-main": "3.3-dev"
                },
                "thanks": {
                    "name": "symfony/contracts",
                    "url": "https://github.com/symfony/contracts"
                }
            },
            "autoload": {
                "files": [
                    "function.php"
                ]
            },
            "notification-url": "https://packagist.org/downloads/",
            "license": [
                "MIT"
            ],
            "authors": [
                {
                    "name": "Nicolas Grekas",
                    "email": "p@tchwork.com"
                },
                {
                    "name": "Symfony Community",
                    "homepage": "https://symfony.com/contributors"
                }
            ],
            "description": "A generic function and convention to trigger deprecation notices",
            "homepage": "https://symfony.com",
            "support": {
                "source": "https://github.com/symfony/deprecation-contracts/tree/v3.2.0"
            },
            "funding": [
                {
                    "url": "https://symfony.com/sponsor",
                    "type": "custom"
                },
                {
                    "url": "https://github.com/fabpot",
                    "type": "github"
                },
                {
                    "url": "https://tidelift.com/funding/github/packagist/symfony/symfony",
                    "type": "tidelift"
                }
            ],
            "time": "2022-11-25T10:21:52+00:00"
        },
        {
            "name": "utopia-php/abuse",
            "version": "0.16.0",
            "source": {
                "type": "git",
                "url": "https://github.com/utopia-php/abuse.git",
                "reference": "6370d9150425460416583feba0990504ac789e98"
            },
            "dist": {
                "type": "zip",
                "url": "https://api.github.com/repos/utopia-php/abuse/zipball/6370d9150425460416583feba0990504ac789e98",
                "reference": "6370d9150425460416583feba0990504ac789e98",
                "shasum": ""
            },
            "require": {
                "ext-curl": "*",
                "ext-pdo": "*",
                "php": ">=8.0",
                "utopia-php/database": "0.28.*"
            },
            "require-dev": {
                "phpunit/phpunit": "^9.4",
                "vimeo/psalm": "4.0.1"
            },
            "type": "library",
            "autoload": {
                "psr-4": {
                    "Utopia\\Abuse\\": "src/Abuse"
                }
            },
            "notification-url": "https://packagist.org/downloads/",
            "license": [
                "MIT"
            ],
            "authors": [
                {
                    "name": "Eldad Fux",
                    "email": "eldad@appwrite.io"
                }
            ],
            "description": "A simple abuse library to manage application usage limits",
            "keywords": [
                "Abuse",
                "framework",
                "php",
                "upf",
                "utopia"
            ],
            "support": {
                "issues": "https://github.com/utopia-php/abuse/issues",
                "source": "https://github.com/utopia-php/abuse/tree/0.16.0"
            },
            "time": "2022-10-31T14:46:41+00:00"
        },
        {
            "name": "utopia-php/analytics",
            "version": "0.2.0",
            "source": {
                "type": "git",
                "url": "https://github.com/utopia-php/analytics.git",
                "reference": "adfc2d057a7f6ab618a77c8a20ed3e35485ff416"
            },
            "dist": {
                "type": "zip",
                "url": "https://api.github.com/repos/utopia-php/analytics/zipball/adfc2d057a7f6ab618a77c8a20ed3e35485ff416",
                "reference": "adfc2d057a7f6ab618a77c8a20ed3e35485ff416",
                "shasum": ""
            },
            "require": {
                "php": ">=7.4"
            },
            "require-dev": {
                "phpunit/phpunit": "^9.3",
                "vimeo/psalm": "4.0.1"
            },
            "type": "library",
            "autoload": {
                "psr-4": {
                    "Utopia\\Analytics\\": "src/Analytics"
                }
            },
            "notification-url": "https://packagist.org/downloads/",
            "license": [
                "MIT"
            ],
            "authors": [
                {
                    "name": "Eldad Fux",
                    "email": "eldad@appwrite.io"
                },
                {
                    "name": "Torsten Dittmann",
                    "email": "torsten@appwrite.io"
                }
            ],
            "description": "A simple library to track events & users.",
            "keywords": [
                "analytics",
                "framework",
                "php",
                "upf",
                "utopia"
            ],
            "support": {
                "issues": "https://github.com/utopia-php/analytics/issues",
                "source": "https://github.com/utopia-php/analytics/tree/0.2.0"
            },
            "time": "2021-03-23T21:33:07+00:00"
        },
        {
            "name": "utopia-php/audit",
            "version": "0.17.0",
            "source": {
                "type": "git",
                "url": "https://github.com/utopia-php/audit.git",
                "reference": "455471bd4de8d74026809e843f8c9740eb32922c"
            },
            "dist": {
                "type": "zip",
                "url": "https://api.github.com/repos/utopia-php/audit/zipball/455471bd4de8d74026809e843f8c9740eb32922c",
                "reference": "455471bd4de8d74026809e843f8c9740eb32922c",
                "shasum": ""
            },
            "require": {
                "ext-pdo": "*",
                "php": ">=8.0",
                "utopia-php/database": "0.28.*"
            },
            "require-dev": {
                "phpunit/phpunit": "^9.3",
                "vimeo/psalm": "4.0.1"
            },
            "type": "library",
            "autoload": {
                "psr-4": {
                    "Utopia\\Audit\\": "src/Audit"
                }
            },
            "notification-url": "https://packagist.org/downloads/",
            "license": [
                "MIT"
            ],
            "description": "A simple audit library to manage application users logs",
            "keywords": [
                "Audit",
                "framework",
                "php",
                "upf",
                "utopia"
            ],
            "support": {
                "issues": "https://github.com/utopia-php/audit/issues",
                "source": "https://github.com/utopia-php/audit/tree/0.17.0"
            },
            "time": "2022-10-31T14:44:52+00:00"
        },
        {
            "name": "utopia-php/cache",
            "version": "0.8.0",
            "source": {
                "type": "git",
                "url": "https://github.com/utopia-php/cache.git",
                "reference": "212e66100a1f32e674fca5d9bc317cc998303089"
            },
            "dist": {
                "type": "zip",
                "url": "https://api.github.com/repos/utopia-php/cache/zipball/212e66100a1f32e674fca5d9bc317cc998303089",
                "reference": "212e66100a1f32e674fca5d9bc317cc998303089",
                "shasum": ""
            },
            "require": {
                "ext-json": "*",
                "ext-memcached": "*",
                "ext-redis": "*",
                "php": ">=8.0"
            },
            "require-dev": {
                "laravel/pint": "1.2.*",
                "phpunit/phpunit": "^9.3",
                "vimeo/psalm": "4.13.1"
            },
            "type": "library",
            "autoload": {
                "psr-4": {
                    "Utopia\\Cache\\": "src/Cache"
                }
            },
            "notification-url": "https://packagist.org/downloads/",
            "license": [
                "MIT"
            ],
            "description": "A simple cache library to manage application cache storing, loading and purging",
            "keywords": [
                "cache",
                "framework",
                "php",
                "upf",
                "utopia"
            ],
            "support": {
                "issues": "https://github.com/utopia-php/cache/issues",
                "source": "https://github.com/utopia-php/cache/tree/0.8.0"
            },
            "time": "2022-10-16T16:48:09+00:00"
        },
        {
            "name": "utopia-php/cli",
            "version": "0.14.0",
            "source": {
                "type": "git",
                "url": "https://github.com/utopia-php/cli.git",
                "reference": "c30ef985a4e739758a0d95eb0706b357b6d8c086"
            },
            "dist": {
                "type": "zip",
                "url": "https://api.github.com/repos/utopia-php/cli/zipball/c30ef985a4e739758a0d95eb0706b357b6d8c086",
                "reference": "c30ef985a4e739758a0d95eb0706b357b6d8c086",
                "shasum": ""
            },
            "require": {
                "php": ">=7.4",
                "utopia-php/framework": "0.*.*"
            },
            "require-dev": {
                "phpunit/phpunit": "^9.3",
                "squizlabs/php_codesniffer": "^3.6"
            },
            "type": "library",
            "autoload": {
                "psr-4": {
                    "Utopia\\CLI\\": "src/CLI"
                }
            },
            "notification-url": "https://packagist.org/downloads/",
            "license": [
                "MIT"
            ],
            "authors": [
                {
                    "name": "Eldad Fux",
                    "email": "eldad@appwrite.io"
                }
            ],
            "description": "A simple CLI library to manage command line applications",
            "keywords": [
                "cli",
                "command line",
                "framework",
                "php",
                "upf",
                "utopia"
            ],
            "support": {
                "issues": "https://github.com/utopia-php/cli/issues",
                "source": "https://github.com/utopia-php/cli/tree/0.14.0"
            },
            "time": "2022-10-09T10:19:07+00:00"
        },
        {
            "name": "utopia-php/config",
            "version": "0.2.2",
            "source": {
                "type": "git",
                "url": "https://github.com/utopia-php/config.git",
                "reference": "a3d7bc0312d7150d5e04b1362dc34b2b136908cc"
            },
            "dist": {
                "type": "zip",
                "url": "https://api.github.com/repos/utopia-php/config/zipball/a3d7bc0312d7150d5e04b1362dc34b2b136908cc",
                "reference": "a3d7bc0312d7150d5e04b1362dc34b2b136908cc",
                "shasum": ""
            },
            "require": {
                "php": ">=7.3"
            },
            "require-dev": {
                "phpunit/phpunit": "^9.3",
                "vimeo/psalm": "4.0.1"
            },
            "type": "library",
            "autoload": {
                "psr-4": {
                    "Utopia\\Config\\": "src/Config"
                }
            },
            "notification-url": "https://packagist.org/downloads/",
            "license": [
                "MIT"
            ],
            "authors": [
                {
                    "name": "Eldad Fux",
                    "email": "eldad@appwrite.io"
                }
            ],
            "description": "A simple Config library to managing application config variables",
            "keywords": [
                "config",
                "framework",
                "php",
                "upf",
                "utopia"
            ],
            "support": {
                "issues": "https://github.com/utopia-php/config/issues",
                "source": "https://github.com/utopia-php/config/tree/0.2.2"
            },
            "time": "2020-10-24T09:49:09+00:00"
        },
        {
            "name": "utopia-php/database",
            "version": "0.28.0",
            "source": {
                "type": "git",
                "url": "https://github.com/utopia-php/database.git",
                "reference": "ef6506af1c09c22f5dc1e7859159d323f7fafa94"
            },
            "dist": {
                "type": "zip",
                "url": "https://api.github.com/repos/utopia-php/database/zipball/ef6506af1c09c22f5dc1e7859159d323f7fafa94",
                "reference": "ef6506af1c09c22f5dc1e7859159d323f7fafa94",
                "shasum": ""
            },
            "require": {
                "php": ">=8.0",
                "utopia-php/cache": "0.8.*",
                "utopia-php/framework": "0.*.*"
            },
            "require-dev": {
                "ext-mongodb": "*",
                "ext-pdo": "*",
                "ext-redis": "*",
                "fakerphp/faker": "^1.14",
                "mongodb/mongodb": "1.8.0",
                "phpunit/phpunit": "^9.4",
                "swoole/ide-helper": "4.8.0",
                "utopia-php/cli": "^0.11.0",
                "vimeo/psalm": "4.0.1"
            },
            "type": "library",
            "autoload": {
                "psr-4": {
                    "Utopia\\Database\\": "src/Database"
                }
            },
            "notification-url": "https://packagist.org/downloads/",
            "license": [
                "MIT"
            ],
            "description": "A simple library to manage application persistency using multiple database adapters",
            "keywords": [
                "database",
                "framework",
                "php",
                "upf",
                "utopia"
            ],
            "support": {
                "issues": "https://github.com/utopia-php/database/issues",
                "source": "https://github.com/utopia-php/database/tree/0.28.0"
            },
            "time": "2022-10-31T09:58:46+00:00"
        },
        {
            "name": "utopia-php/domains",
            "version": "v1.1.0",
            "source": {
                "type": "git",
                "url": "https://github.com/utopia-php/domains.git",
                "reference": "1665e1d9932afa3be63b5c1e0dcfe01fe77d8e73"
            },
            "dist": {
                "type": "zip",
                "url": "https://api.github.com/repos/utopia-php/domains/zipball/1665e1d9932afa3be63b5c1e0dcfe01fe77d8e73",
                "reference": "1665e1d9932afa3be63b5c1e0dcfe01fe77d8e73",
                "shasum": ""
            },
            "require": {
                "php": ">=7.1"
            },
            "require-dev": {
                "phpunit/phpunit": "^7.0"
            },
            "type": "library",
            "autoload": {
                "psr-4": {
                    "Utopia\\Domains\\": "src/Domains"
                }
            },
            "notification-url": "https://packagist.org/downloads/",
            "license": [
                "MIT"
            ],
            "authors": [
                {
                    "name": "Eldad Fux",
                    "email": "eldad@appwrite.io"
                }
            ],
            "description": "Utopia Domains library is simple and lite library for parsing web domains. This library is aiming to be as simple and easy to learn and use.",
            "keywords": [
                "domains",
                "framework",
                "icann",
                "php",
                "public suffix",
                "tld",
                "tld extract",
                "upf",
                "utopia"
            ],
            "support": {
                "issues": "https://github.com/utopia-php/domains/issues",
                "source": "https://github.com/utopia-php/domains/tree/master"
            },
            "time": "2020-02-23T07:40:02+00:00"
        },
        {
            "name": "utopia-php/dsn",
            "version": "0.1.0",
            "source": {
                "type": "git",
                "url": "https://github.com/utopia-php/dsn.git",
                "reference": "17a5935eab1b89fb4b95600db50a1b6d5faa6cea"
            },
            "dist": {
                "type": "zip",
                "url": "https://api.github.com/repos/utopia-php/dsn/zipball/17a5935eab1b89fb4b95600db50a1b6d5faa6cea",
                "reference": "17a5935eab1b89fb4b95600db50a1b6d5faa6cea",
                "shasum": ""
            },
            "require": {
                "php": ">=8.0"
            },
            "require-dev": {
                "laravel/pint": "1.2.*",
                "phpunit/phpunit": "^9.3",
                "squizlabs/php_codesniffer": "^3.6",
                "vimeo/psalm": "4.0.1"
            },
            "type": "library",
            "autoload": {
                "psr-4": {
                    "Utopia\\DSN\\": "src/DSN"
                }
            },
            "notification-url": "https://packagist.org/downloads/",
            "license": [
                "MIT"
            ],
            "description": "A simple library for parsing and managing Data Source Names ( DSNs )",
            "keywords": [
                "dsn",
                "framework",
                "php",
                "upf",
                "utopia"
            ],
            "support": {
                "issues": "https://github.com/utopia-php/dsn/issues",
                "source": "https://github.com/utopia-php/dsn/tree/0.1.0"
            },
            "time": "2022-10-26T10:06:20+00:00"
        },
        {
            "name": "utopia-php/framework",
            "version": "0.25.1",
            "source": {
                "type": "git",
                "url": "https://github.com/utopia-php/framework.git",
                "reference": "2391b397135586b2100d39e338827bef8d2f4ad0"
            },
            "dist": {
                "type": "zip",
                "url": "https://api.github.com/repos/utopia-php/framework/zipball/2391b397135586b2100d39e338827bef8d2f4ad0",
                "reference": "2391b397135586b2100d39e338827bef8d2f4ad0",
                "shasum": ""
            },
            "require": {
                "php": ">=8.0.0"
            },
            "require-dev": {
                "laravel/pint": "^1.2",
                "phpunit/phpunit": "^9.5.25",
                "vimeo/psalm": "4.27.0"
            },
            "type": "library",
            "autoload": {
                "psr-4": {
                    "Utopia\\": "src/"
                }
            },
            "notification-url": "https://packagist.org/downloads/",
            "license": [
                "MIT"
            ],
            "description": "A simple, light and advanced PHP framework",
            "keywords": [
                "framework",
                "php",
                "upf"
            ],
            "support": {
                "issues": "https://github.com/utopia-php/framework/issues",
                "source": "https://github.com/utopia-php/framework/tree/0.25.1"
            },
            "time": "2022-11-23T18:22:23+00:00"
        },
        {
            "name": "utopia-php/image",
            "version": "0.5.4",
            "source": {
                "type": "git",
                "url": "https://github.com/utopia-php/image.git",
                "reference": "ca5f436f9aa22dedaa6648f24f3687733808e336"
            },
            "dist": {
                "type": "zip",
                "url": "https://api.github.com/repos/utopia-php/image/zipball/ca5f436f9aa22dedaa6648f24f3687733808e336",
                "reference": "ca5f436f9aa22dedaa6648f24f3687733808e336",
                "shasum": ""
            },
            "require": {
                "ext-imagick": "*",
                "php": ">=8.0"
            },
            "require-dev": {
                "phpunit/phpunit": "^9.3",
                "vimeo/psalm": "4.13.1"
            },
            "type": "library",
            "autoload": {
                "psr-4": {
                    "Utopia\\Image\\": "src/Image"
                }
            },
            "notification-url": "https://packagist.org/downloads/",
            "license": [
                "MIT"
            ],
            "authors": [
                {
                    "name": "Eldad Fux",
                    "email": "eldad@appwrite.io"
                }
            ],
            "description": "A simple Image manipulation library",
            "keywords": [
                "framework",
                "image",
                "php",
                "upf",
                "utopia"
            ],
            "support": {
                "issues": "https://github.com/utopia-php/image/issues",
                "source": "https://github.com/utopia-php/image/tree/0.5.4"
            },
            "time": "2022-05-11T12:30:41+00:00"
        },
        {
            "name": "utopia-php/locale",
            "version": "0.4.0",
            "source": {
                "type": "git",
                "url": "https://github.com/utopia-php/locale.git",
                "reference": "c2d9358d0fe2f6b6ed5448369f9d1e430c615447"
            },
            "dist": {
                "type": "zip",
                "url": "https://api.github.com/repos/utopia-php/locale/zipball/c2d9358d0fe2f6b6ed5448369f9d1e430c615447",
                "reference": "c2d9358d0fe2f6b6ed5448369f9d1e430c615447",
                "shasum": ""
            },
            "require": {
                "php": ">=7.4"
            },
            "require-dev": {
                "phpunit/phpunit": "^9.3",
                "vimeo/psalm": "4.0.1"
            },
            "type": "library",
            "autoload": {
                "psr-4": {
                    "Utopia\\Locale\\": "src/Locale"
                }
            },
            "notification-url": "https://packagist.org/downloads/",
            "license": [
                "MIT"
            ],
            "authors": [
                {
                    "name": "Eldad Fux",
                    "email": "eldad@appwrite.io"
                }
            ],
            "description": "A simple locale library to manage application translations",
            "keywords": [
                "framework",
                "locale",
                "php",
                "upf",
                "utopia"
            ],
            "support": {
                "issues": "https://github.com/utopia-php/locale/issues",
                "source": "https://github.com/utopia-php/locale/tree/0.4.0"
            },
            "time": "2021-07-24T11:35:55+00:00"
        },
        {
            "name": "utopia-php/logger",
            "version": "0.3.1",
            "source": {
                "type": "git",
                "url": "https://github.com/utopia-php/logger.git",
                "reference": "de623f1ec1c672c795d113dd25c5bf212f7ef4fc"
            },
            "dist": {
                "type": "zip",
                "url": "https://api.github.com/repos/utopia-php/logger/zipball/de623f1ec1c672c795d113dd25c5bf212f7ef4fc",
                "reference": "de623f1ec1c672c795d113dd25c5bf212f7ef4fc",
                "shasum": ""
            },
            "require": {
                "php": ">=8.0"
            },
            "require-dev": {
                "phpstan/phpstan": "1.9.x-dev",
                "phpunit/phpunit": "^9.3",
                "vimeo/psalm": "4.0.1"
            },
            "type": "library",
            "autoload": {
                "psr-4": {
                    "Utopia\\Logger\\": "src/Logger"
                }
            },
            "notification-url": "https://packagist.org/downloads/",
            "license": [
                "MIT"
            ],
            "description": "Utopia Logger library is simple and lite library for logging information, such as errors or warnings. This library is aiming to be as simple and easy to learn and use.",
            "keywords": [
                "appsignal",
                "errors",
                "framework",
                "logger",
                "logging",
                "logs",
                "php",
                "raygun",
                "sentry",
                "upf",
                "utopia",
                "warnings"
            ],
            "support": {
                "issues": "https://github.com/utopia-php/logger/issues",
                "source": "https://github.com/utopia-php/logger/tree/0.3.1"
            },
            "time": "2023-02-10T15:52:50+00:00"
        },
        {
            "name": "utopia-php/messaging",
            "version": "0.1.1",
            "source": {
                "type": "git",
                "url": "https://github.com/utopia-php/messaging.git",
                "reference": "a75d66ddd59b834ab500a4878a2c084e6572604a"
            },
            "dist": {
                "type": "zip",
                "url": "https://api.github.com/repos/utopia-php/messaging/zipball/a75d66ddd59b834ab500a4878a2c084e6572604a",
                "reference": "a75d66ddd59b834ab500a4878a2c084e6572604a",
                "shasum": ""
            },
            "require": {
                "ext-curl": "*",
                "php": ">=8.0.0"
            },
            "require-dev": {
                "laravel/pint": "^1.2",
                "phpmailer/phpmailer": "6.6.*",
                "phpunit/phpunit": "9.5.*"
            },
            "type": "library",
            "autoload": {
                "psr-4": {
                    "Utopia\\Messaging\\": "src/Utopia/Messaging"
                }
            },
            "notification-url": "https://packagist.org/downloads/",
            "license": [
                "MIT"
            ],
            "description": "A simple, light and advanced PHP messaging library",
            "keywords": [
                "library",
                "messaging",
                "php",
                "upf",
                "utopia",
                "utopia-php"
            ],
            "support": {
                "issues": "https://github.com/utopia-php/messaging/issues",
                "source": "https://github.com/utopia-php/messaging/tree/0.1.1"
            },
            "time": "2023-02-07T05:42:46+00:00"
        },
        {
            "name": "utopia-php/orchestration",
            "version": "0.9.0",
            "source": {
                "type": "git",
                "url": "https://github.com/utopia-php/orchestration.git",
                "reference": "1d4f66684b8c4927f31b695817eae6d84aafd172"
            },
            "dist": {
                "type": "zip",
                "url": "https://api.github.com/repos/utopia-php/orchestration/zipball/1d4f66684b8c4927f31b695817eae6d84aafd172",
                "reference": "1d4f66684b8c4927f31b695817eae6d84aafd172",
                "shasum": ""
            },
            "require": {
                "php": ">=8.0",
                "utopia-php/cli": "0.14.*"
            },
            "require-dev": {
                "phpunit/phpunit": "^9.3",
                "vimeo/psalm": "4.0.1"
            },
            "type": "library",
            "autoload": {
                "psr-4": {
                    "Utopia\\Orchestration\\": "src/Orchestration"
                }
            },
            "notification-url": "https://packagist.org/downloads/",
            "license": [
                "MIT"
            ],
            "description": "Lite & fast micro PHP abstraction library for container orchestration",
            "keywords": [
                "docker",
                "framework",
                "kubernetes",
                "orchestration",
                "php",
                "swarm",
                "upf",
                "utopia"
            ],
            "support": {
                "issues": "https://github.com/utopia-php/orchestration/issues",
                "source": "https://github.com/utopia-php/orchestration/tree/0.9.0"
            },
            "time": "2022-11-09T17:38:00+00:00"
        },
        {
            "name": "utopia-php/platform",
            "version": "0.3.1",
            "source": {
                "type": "git",
                "url": "https://github.com/utopia-php/platform.git",
                "reference": "fe9f64420957dc8fb6201d22b499572f021411e4"
            },
            "dist": {
                "type": "zip",
                "url": "https://api.github.com/repos/utopia-php/platform/zipball/fe9f64420957dc8fb6201d22b499572f021411e4",
                "reference": "fe9f64420957dc8fb6201d22b499572f021411e4",
                "shasum": ""
            },
            "require": {
                "ext-json": "*",
                "ext-redis": "*",
                "php": ">=8.0",
                "utopia-php/cli": "0.14.*",
                "utopia-php/framework": "0.25.*"
            },
            "require-dev": {
                "phpunit/phpunit": "^9.3",
                "squizlabs/php_codesniffer": "^3.6"
            },
            "type": "library",
            "autoload": {
                "psr-4": {
                    "Utopia\\Platform\\": "src/Platform"
                }
            },
            "notification-url": "https://packagist.org/downloads/",
            "license": [
                "MIT"
            ],
            "description": "Light and Fast Platform Library",
            "keywords": [
                "cache",
                "framework",
                "php",
                "upf",
                "utopia"
            ],
            "support": {
                "issues": "https://github.com/utopia-php/platform/issues",
                "source": "https://github.com/utopia-php/platform/tree/0.3.1"
            },
            "time": "2022-11-10T07:04:24+00:00"
        },
        {
            "name": "utopia-php/pools",
            "version": "0.4.2",
            "source": {
                "type": "git",
                "url": "https://github.com/utopia-php/pools.git",
                "reference": "d2870ab74b31b7f4027799f082e85122154f8bed"
            },
            "dist": {
                "type": "zip",
                "url": "https://api.github.com/repos/utopia-php/pools/zipball/d2870ab74b31b7f4027799f082e85122154f8bed",
                "reference": "d2870ab74b31b7f4027799f082e85122154f8bed",
                "shasum": ""
            },
            "require": {
                "php": ">=8.0"
            },
            "require-dev": {
                "laravel/pint": "1.2.*",
                "phpstan/phpstan": "1.8.*",
                "phpunit/phpunit": "^9.3"
            },
            "type": "library",
            "autoload": {
                "psr-4": {
                    "Utopia\\Pools\\": "src/Pools"
                }
            },
            "notification-url": "https://packagist.org/downloads/",
            "license": [
                "MIT"
            ],
            "authors": [
                {
                    "name": "Team Appwrite",
                    "email": "team@appwrite.io"
                }
            ],
            "description": "A simple library to manage connection pools",
            "keywords": [
                "framework",
                "php",
                "pools",
                "utopia"
            ],
            "support": {
                "issues": "https://github.com/utopia-php/pools/issues",
                "source": "https://github.com/utopia-php/pools/tree/0.4.2"
            },
            "time": "2022-11-22T07:55:45+00:00"
        },
        {
            "name": "utopia-php/preloader",
            "version": "0.2.4",
            "source": {
                "type": "git",
                "url": "https://github.com/utopia-php/preloader.git",
                "reference": "65ef48392e72172f584b0baa2e224f9a1cebcce0"
            },
            "dist": {
                "type": "zip",
                "url": "https://api.github.com/repos/utopia-php/preloader/zipball/65ef48392e72172f584b0baa2e224f9a1cebcce0",
                "reference": "65ef48392e72172f584b0baa2e224f9a1cebcce0",
                "shasum": ""
            },
            "require": {
                "php": ">=7.1"
            },
            "require-dev": {
                "phpunit/phpunit": "^9.3",
                "vimeo/psalm": "4.0.1"
            },
            "type": "library",
            "autoload": {
                "psr-4": {
                    "Utopia\\Preloader\\": "src/Preloader"
                }
            },
            "notification-url": "https://packagist.org/downloads/",
            "license": [
                "MIT"
            ],
            "authors": [
                {
                    "name": "Eldad Fux",
                    "email": "team@appwrite.io"
                }
            ],
            "description": "Utopia Preloader library is simple and lite library for managing PHP preloading configuration",
            "keywords": [
                "framework",
                "php",
                "preload",
                "preloader",
                "preloading",
                "upf",
                "utopia"
            ],
            "support": {
                "issues": "https://github.com/utopia-php/preloader/issues",
                "source": "https://github.com/utopia-php/preloader/tree/0.2.4"
            },
            "time": "2020-10-24T07:04:59+00:00"
        },
        {
            "name": "utopia-php/queue",
            "version": "0.5.1",
            "source": {
                "type": "git",
                "url": "https://github.com/utopia-php/queue.git",
                "reference": "4b39e1f232b2e619b0d7fb4004f2356df334ddc1"
            },
            "dist": {
                "type": "zip",
                "url": "https://api.github.com/repos/utopia-php/queue/zipball/4b39e1f232b2e619b0d7fb4004f2356df334ddc1",
                "reference": "4b39e1f232b2e619b0d7fb4004f2356df334ddc1",
                "shasum": ""
            },
            "require": {
                "php": ">=8.0",
                "utopia-php/cli": "0.14.*",
                "utopia-php/framework": "0.*.*"
            },
            "require-dev": {
                "laravel/pint": "^0.2.3",
                "phpstan/phpstan": "^1.8",
                "phpunit/phpunit": "^9.5.5",
                "swoole/ide-helper": "4.8.8",
                "workerman/workerman": "^4.0"
            },
            "suggest": {
                "ext-swoole": "Needed to support Swoole.",
                "workerman/workerman": "Needed to support Workerman."
            },
            "type": "library",
            "autoload": {
                "psr-4": {
                    "Utopia\\Queue\\": "src/Queue"
                }
            },
            "notification-url": "https://packagist.org/downloads/",
            "license": [
                "MIT"
            ],
            "authors": [
                {
                    "name": "Torsten Dittmann",
                    "email": "torsten@appwrite.io"
                }
            ],
            "description": "A powerful task queue.",
            "keywords": [
                "Tasks",
                "framework",
                "php",
                "queue",
                "upf",
                "utopia"
            ],
            "support": {
                "issues": "https://github.com/utopia-php/queue/issues",
                "source": "https://github.com/utopia-php/queue/tree/0.5.1"
            },
            "time": "2022-11-16T19:47:26+00:00"
        },
        {
            "name": "utopia-php/registry",
            "version": "0.5.0",
            "source": {
                "type": "git",
                "url": "https://github.com/utopia-php/registry.git",
                "reference": "bedc4ed54527b2803e6dfdccc39449f98522b70d"
            },
            "dist": {
                "type": "zip",
                "url": "https://api.github.com/repos/utopia-php/registry/zipball/bedc4ed54527b2803e6dfdccc39449f98522b70d",
                "reference": "bedc4ed54527b2803e6dfdccc39449f98522b70d",
                "shasum": ""
            },
            "require": {
                "php": ">=7.4"
            },
            "require-dev": {
                "phpunit/phpunit": "^9.3",
                "vimeo/psalm": "4.0.1"
            },
            "type": "library",
            "autoload": {
                "psr-4": {
                    "Utopia\\Registry\\": "src/Registry"
                }
            },
            "notification-url": "https://packagist.org/downloads/",
            "license": [
                "MIT"
            ],
            "authors": [
                {
                    "name": "Eldad Fux",
                    "email": "eldad@appwrite.io"
                }
            ],
            "description": "A simple dependency management library for PHP",
            "keywords": [
                "dependency management",
                "di",
                "framework",
                "php",
                "upf",
                "utopia"
            ],
            "support": {
                "issues": "https://github.com/utopia-php/registry/issues",
                "source": "https://github.com/utopia-php/registry/tree/0.5.0"
            },
            "time": "2021-03-10T10:45:22+00:00"
        },
        {
            "name": "utopia-php/storage",
            "version": "0.13.2",
            "source": {
                "type": "git",
                "url": "https://github.com/utopia-php/storage.git",
                "reference": "ad1c00f24ca56e73888acc2af3deee4919b1194b"
            },
            "dist": {
                "type": "zip",
                "url": "https://api.github.com/repos/utopia-php/storage/zipball/ad1c00f24ca56e73888acc2af3deee4919b1194b",
                "reference": "ad1c00f24ca56e73888acc2af3deee4919b1194b",
                "shasum": ""
            },
            "require": {
                "ext-fileinfo": "*",
                "ext-zlib": "*",
                "ext-zstd": "*",
                "php": ">=8.0",
                "utopia-php/framework": "0.*.*"
            },
            "require-dev": {
                "phpunit/phpunit": "^9.3",
                "vimeo/psalm": "4.0.1"
            },
            "type": "library",
            "autoload": {
                "psr-4": {
                    "Utopia\\Storage\\": "src/Storage"
                }
            },
            "notification-url": "https://packagist.org/downloads/",
            "license": [
                "MIT"
            ],
            "authors": [
                {
                    "name": "Eldad Fux",
                    "email": "eldad@appwrite.io"
                }
            ],
            "description": "A simple Storage library to manage application storage",
            "keywords": [
                "framework",
                "php",
                "storage",
                "upf",
                "utopia"
            ],
            "support": {
                "issues": "https://github.com/utopia-php/storage/issues",
                "source": "https://github.com/utopia-php/storage/tree/0.13.2"
            },
            "time": "2022-12-20T11:11:35+00:00"
        },
        {
            "name": "utopia-php/swoole",
            "version": "0.5.0",
            "source": {
                "type": "git",
                "url": "https://github.com/utopia-php/swoole.git",
                "reference": "c2a3a4f944a2f22945af3cbcb95b13f0769628b1"
            },
            "dist": {
                "type": "zip",
                "url": "https://api.github.com/repos/utopia-php/swoole/zipball/c2a3a4f944a2f22945af3cbcb95b13f0769628b1",
                "reference": "c2a3a4f944a2f22945af3cbcb95b13f0769628b1",
                "shasum": ""
            },
            "require": {
                "ext-swoole": "*",
                "php": ">=8.0",
                "utopia-php/framework": "0.*.*"
            },
            "require-dev": {
                "laravel/pint": "1.2.*",
                "phpunit/phpunit": "^9.3",
                "swoole/ide-helper": "4.8.3",
                "vimeo/psalm": "4.15.0"
            },
            "type": "library",
            "autoload": {
                "psr-4": {
                    "Utopia\\Swoole\\": "src/Swoole"
                }
            },
            "notification-url": "https://packagist.org/downloads/",
            "license": [
                "MIT"
            ],
            "description": "An extension for Utopia Framework to work with PHP Swoole as a PHP FPM alternative",
            "keywords": [
                "framework",
                "http",
                "php",
                "server",
                "swoole",
                "upf",
                "utopia"
            ],
            "support": {
                "issues": "https://github.com/utopia-php/swoole/issues",
                "source": "https://github.com/utopia-php/swoole/tree/0.5.0"
            },
            "time": "2022-10-19T22:19:07+00:00"
        },
        {
            "name": "utopia-php/system",
            "version": "0.6.0",
            "source": {
                "type": "git",
                "url": "https://github.com/utopia-php/system.git",
                "reference": "289c4327713deadc9c748b5317d248133a02f245"
            },
            "dist": {
                "type": "zip",
                "url": "https://api.github.com/repos/utopia-php/system/zipball/289c4327713deadc9c748b5317d248133a02f245",
                "reference": "289c4327713deadc9c748b5317d248133a02f245",
                "shasum": ""
            },
            "require": {
                "laravel/pint": "1.2.*",
                "php": ">=7.4"
            },
            "require-dev": {
                "phpunit/phpunit": "^9.3",
                "squizlabs/php_codesniffer": "^3.6",
                "vimeo/psalm": "4.0.1"
            },
            "type": "library",
            "autoload": {
                "psr-4": {
                    "Utopia\\System\\": "src/System"
                }
            },
            "notification-url": "https://packagist.org/downloads/",
            "license": [
                "MIT"
            ],
            "authors": [
                {
                    "name": "Eldad Fux",
                    "email": "eldad@appwrite.io"
                },
                {
                    "name": "Torsten Dittmann",
                    "email": "torsten@appwrite.io"
                }
            ],
            "description": "A simple library for obtaining information about the host's system.",
            "keywords": [
                "framework",
                "php",
                "system",
                "upf",
                "utopia"
            ],
            "support": {
                "issues": "https://github.com/utopia-php/system/issues",
                "source": "https://github.com/utopia-php/system/tree/0.6.0"
            },
            "time": "2022-11-07T13:51:59+00:00"
        },
        {
            "name": "utopia-php/websocket",
            "version": "0.1.0",
            "source": {
                "type": "git",
                "url": "https://github.com/utopia-php/websocket.git",
                "reference": "51fcb86171400d8aa40d76c54593481fd273dab5"
            },
            "dist": {
                "type": "zip",
                "url": "https://api.github.com/repos/utopia-php/websocket/zipball/51fcb86171400d8aa40d76c54593481fd273dab5",
                "reference": "51fcb86171400d8aa40d76c54593481fd273dab5",
                "shasum": ""
            },
            "require": {
                "php": ">=8.0"
            },
            "require-dev": {
                "phpunit/phpunit": "^9.5.5",
                "swoole/ide-helper": "4.6.6",
                "textalk/websocket": "1.5.2",
                "vimeo/psalm": "^4.8.1",
                "workerman/workerman": "^4.0"
            },
            "type": "library",
            "autoload": {
                "psr-4": {
                    "Utopia\\WebSocket\\": "src/WebSocket"
                }
            },
            "notification-url": "https://packagist.org/downloads/",
            "license": [
                "MIT"
            ],
            "authors": [
                {
                    "name": "Eldad Fux",
                    "email": "eldad@appwrite.io"
                },
                {
                    "name": "Torsten Dittmann",
                    "email": "torsten@appwrite.io"
                }
            ],
            "description": "A simple abstraction for WebSocket servers.",
            "keywords": [
                "framework",
                "php",
                "upf",
                "utopia",
                "websocket"
            ],
            "support": {
                "issues": "https://github.com/utopia-php/websocket/issues",
                "source": "https://github.com/utopia-php/websocket/tree/0.1.0"
            },
            "time": "2021-12-20T10:50:09+00:00"
        },
        {
            "name": "webmozart/assert",
            "version": "1.11.0",
            "source": {
                "type": "git",
                "url": "https://github.com/webmozarts/assert.git",
                "reference": "11cb2199493b2f8a3b53e7f19068fc6aac760991"
            },
            "dist": {
                "type": "zip",
                "url": "https://api.github.com/repos/webmozarts/assert/zipball/11cb2199493b2f8a3b53e7f19068fc6aac760991",
                "reference": "11cb2199493b2f8a3b53e7f19068fc6aac760991",
                "shasum": ""
            },
            "require": {
                "ext-ctype": "*",
                "php": "^7.2 || ^8.0"
            },
            "conflict": {
                "phpstan/phpstan": "<0.12.20",
                "vimeo/psalm": "<4.6.1 || 4.6.2"
            },
            "require-dev": {
                "phpunit/phpunit": "^8.5.13"
            },
            "type": "library",
            "extra": {
                "branch-alias": {
                    "dev-master": "1.10-dev"
                }
            },
            "autoload": {
                "psr-4": {
                    "Webmozart\\Assert\\": "src/"
                }
            },
            "notification-url": "https://packagist.org/downloads/",
            "license": [
                "MIT"
            ],
            "authors": [
                {
                    "name": "Bernhard Schussek",
                    "email": "bschussek@gmail.com"
                }
            ],
            "description": "Assertions to validate method input/output with nice error messages.",
            "keywords": [
                "assert",
                "check",
                "validate"
            ],
            "support": {
                "issues": "https://github.com/webmozarts/assert/issues",
                "source": "https://github.com/webmozarts/assert/tree/1.11.0"
            },
            "time": "2022-06-03T18:03:27+00:00"
        }
    ],
    "packages-dev": [
        {
            "name": "appwrite/sdk-generator",
            "version": "0.28.1",
            "source": {
                "type": "git",
                "url": "https://github.com/appwrite/sdk-generator.git",
                "reference": "ed8d3daa66589733b49b11c053d524cdf576ffee"
            },
            "dist": {
                "type": "zip",
                "url": "https://api.github.com/repos/appwrite/sdk-generator/zipball/ed8d3daa66589733b49b11c053d524cdf576ffee",
                "reference": "ed8d3daa66589733b49b11c053d524cdf576ffee",
                "shasum": ""
            },
            "require": {
                "ext-curl": "*",
                "ext-json": "*",
                "ext-mbstring": "*",
                "matthiasmullie/minify": "^1.3.68",
                "php": ">=7.0.0",
                "twig/twig": "^3.4.1"
            },
            "require-dev": {
                "brianium/paratest": "^6.4",
                "phpunit/phpunit": "^9.5.21"
            },
            "type": "library",
            "autoload": {
                "psr-4": {
                    "Appwrite\\SDK\\": "src/SDK",
                    "Appwrite\\Spec\\": "src/Spec"
                }
            },
            "notification-url": "https://packagist.org/downloads/",
            "license": [
                "MIT"
            ],
            "authors": [
                {
                    "name": "Eldad Fux",
                    "email": "eldad@appwrite.io"
                }
            ],
            "description": "Appwrite PHP library for generating API SDKs for multiple programming languages and platforms",
            "support": {
                "issues": "https://github.com/appwrite/sdk-generator/issues",
                "source": "https://github.com/appwrite/sdk-generator/tree/0.28.1"
            },
            "time": "2022-09-22T09:15:54+00:00"
        },
        {
            "name": "doctrine/instantiator",
            "version": "1.5.0",
            "source": {
                "type": "git",
                "url": "https://github.com/doctrine/instantiator.git",
                "reference": "0a0fa9780f5d4e507415a065172d26a98d02047b"
            },
            "dist": {
                "type": "zip",
                "url": "https://api.github.com/repos/doctrine/instantiator/zipball/0a0fa9780f5d4e507415a065172d26a98d02047b",
                "reference": "0a0fa9780f5d4e507415a065172d26a98d02047b",
                "shasum": ""
            },
            "require": {
                "php": "^7.1 || ^8.0"
            },
            "require-dev": {
                "doctrine/coding-standard": "^9 || ^11",
                "ext-pdo": "*",
                "ext-phar": "*",
                "phpbench/phpbench": "^0.16 || ^1",
                "phpstan/phpstan": "^1.4",
                "phpstan/phpstan-phpunit": "^1",
                "phpunit/phpunit": "^7.5 || ^8.5 || ^9.5",
                "vimeo/psalm": "^4.30 || ^5.4"
            },
            "type": "library",
            "autoload": {
                "psr-4": {
                    "Doctrine\\Instantiator\\": "src/Doctrine/Instantiator/"
                }
            },
            "notification-url": "https://packagist.org/downloads/",
            "license": [
                "MIT"
            ],
            "authors": [
                {
                    "name": "Marco Pivetta",
                    "email": "ocramius@gmail.com",
                    "homepage": "https://ocramius.github.io/"
                }
            ],
            "description": "A small, lightweight utility to instantiate objects in PHP without invoking their constructors",
            "homepage": "https://www.doctrine-project.org/projects/instantiator.html",
            "keywords": [
                "constructor",
                "instantiate"
            ],
            "support": {
                "issues": "https://github.com/doctrine/instantiator/issues",
                "source": "https://github.com/doctrine/instantiator/tree/1.5.0"
            },
            "funding": [
                {
                    "url": "https://www.doctrine-project.org/sponsorship.html",
                    "type": "custom"
                },
                {
                    "url": "https://www.patreon.com/phpdoctrine",
                    "type": "patreon"
                },
                {
                    "url": "https://tidelift.com/funding/github/packagist/doctrine%2Finstantiator",
                    "type": "tidelift"
                }
            ],
            "time": "2022-12-30T00:15:36+00:00"
        },
        {
            "name": "matthiasmullie/minify",
            "version": "1.3.70",
            "source": {
                "type": "git",
                "url": "https://github.com/matthiasmullie/minify.git",
                "reference": "2807d9f9bece6877577ad44acb5c801bb3ae536b"
            },
            "dist": {
                "type": "zip",
                "url": "https://api.github.com/repos/matthiasmullie/minify/zipball/2807d9f9bece6877577ad44acb5c801bb3ae536b",
                "reference": "2807d9f9bece6877577ad44acb5c801bb3ae536b",
                "shasum": ""
            },
            "require": {
                "ext-pcre": "*",
                "matthiasmullie/path-converter": "~1.1",
                "php": ">=5.3.0"
            },
            "require-dev": {
                "friendsofphp/php-cs-fixer": ">=2.0",
                "matthiasmullie/scrapbook": ">=1.3",
                "phpunit/phpunit": ">=4.8",
                "squizlabs/php_codesniffer": ">=3.0"
            },
            "suggest": {
                "psr/cache-implementation": "Cache implementation to use with Minify::cache"
            },
            "bin": [
                "bin/minifycss",
                "bin/minifyjs"
            ],
            "type": "library",
            "autoload": {
                "psr-4": {
                    "MatthiasMullie\\Minify\\": "src/"
                }
            },
            "notification-url": "https://packagist.org/downloads/",
            "license": [
                "MIT"
            ],
            "authors": [
                {
                    "name": "Matthias Mullie",
                    "email": "minify@mullie.eu",
                    "homepage": "https://www.mullie.eu",
                    "role": "Developer"
                }
            ],
            "description": "CSS & JavaScript minifier, in PHP. Removes whitespace, strips comments, combines files (incl. @import statements and small assets in CSS files), and optimizes/shortens a few common programming patterns.",
            "homepage": "https://github.com/matthiasmullie/minify",
            "keywords": [
                "JS",
                "css",
                "javascript",
                "minifier",
                "minify"
            ],
            "support": {
                "issues": "https://github.com/matthiasmullie/minify/issues",
                "source": "https://github.com/matthiasmullie/minify/tree/1.3.70"
            },
            "funding": [
                {
                    "url": "https://github.com/matthiasmullie",
                    "type": "github"
                }
            ],
            "time": "2022-12-09T12:56:44+00:00"
        },
        {
            "name": "matthiasmullie/path-converter",
            "version": "1.1.3",
            "source": {
                "type": "git",
                "url": "https://github.com/matthiasmullie/path-converter.git",
                "reference": "e7d13b2c7e2f2268e1424aaed02085518afa02d9"
            },
            "dist": {
                "type": "zip",
                "url": "https://api.github.com/repos/matthiasmullie/path-converter/zipball/e7d13b2c7e2f2268e1424aaed02085518afa02d9",
                "reference": "e7d13b2c7e2f2268e1424aaed02085518afa02d9",
                "shasum": ""
            },
            "require": {
                "ext-pcre": "*",
                "php": ">=5.3.0"
            },
            "require-dev": {
                "phpunit/phpunit": "~4.8"
            },
            "type": "library",
            "autoload": {
                "psr-4": {
                    "MatthiasMullie\\PathConverter\\": "src/"
                }
            },
            "notification-url": "https://packagist.org/downloads/",
            "license": [
                "MIT"
            ],
            "authors": [
                {
                    "name": "Matthias Mullie",
                    "email": "pathconverter@mullie.eu",
                    "homepage": "http://www.mullie.eu",
                    "role": "Developer"
                }
            ],
            "description": "Relative path converter",
            "homepage": "http://github.com/matthiasmullie/path-converter",
            "keywords": [
                "converter",
                "path",
                "paths",
                "relative"
            ],
            "support": {
                "issues": "https://github.com/matthiasmullie/path-converter/issues",
                "source": "https://github.com/matthiasmullie/path-converter/tree/1.1.3"
            },
            "time": "2019-02-05T23:41:09+00:00"
        },
        {
            "name": "myclabs/deep-copy",
            "version": "1.11.0",
            "source": {
                "type": "git",
                "url": "https://github.com/myclabs/DeepCopy.git",
                "reference": "14daed4296fae74d9e3201d2c4925d1acb7aa614"
            },
            "dist": {
                "type": "zip",
                "url": "https://api.github.com/repos/myclabs/DeepCopy/zipball/14daed4296fae74d9e3201d2c4925d1acb7aa614",
                "reference": "14daed4296fae74d9e3201d2c4925d1acb7aa614",
                "shasum": ""
            },
            "require": {
                "php": "^7.1 || ^8.0"
            },
            "conflict": {
                "doctrine/collections": "<1.6.8",
                "doctrine/common": "<2.13.3 || >=3,<3.2.2"
            },
            "require-dev": {
                "doctrine/collections": "^1.6.8",
                "doctrine/common": "^2.13.3 || ^3.2.2",
                "phpunit/phpunit": "^7.5.20 || ^8.5.23 || ^9.5.13"
            },
            "type": "library",
            "autoload": {
                "files": [
                    "src/DeepCopy/deep_copy.php"
                ],
                "psr-4": {
                    "DeepCopy\\": "src/DeepCopy/"
                }
            },
            "notification-url": "https://packagist.org/downloads/",
            "license": [
                "MIT"
            ],
            "description": "Create deep copies (clones) of your objects",
            "keywords": [
                "clone",
                "copy",
                "duplicate",
                "object",
                "object graph"
            ],
            "support": {
                "issues": "https://github.com/myclabs/DeepCopy/issues",
                "source": "https://github.com/myclabs/DeepCopy/tree/1.11.0"
            },
            "funding": [
                {
                    "url": "https://tidelift.com/funding/github/packagist/myclabs/deep-copy",
                    "type": "tidelift"
                }
            ],
            "time": "2022-03-03T13:19:32+00:00"
        },
        {
            "name": "nikic/php-parser",
            "version": "v4.15.3",
            "source": {
                "type": "git",
                "url": "https://github.com/nikic/PHP-Parser.git",
                "reference": "570e980a201d8ed0236b0a62ddf2c9cbb2034039"
            },
            "dist": {
                "type": "zip",
                "url": "https://api.github.com/repos/nikic/PHP-Parser/zipball/570e980a201d8ed0236b0a62ddf2c9cbb2034039",
                "reference": "570e980a201d8ed0236b0a62ddf2c9cbb2034039",
                "shasum": ""
            },
            "require": {
                "ext-tokenizer": "*",
                "php": ">=7.0"
            },
            "require-dev": {
                "ircmaxell/php-yacc": "^0.0.7",
                "phpunit/phpunit": "^6.5 || ^7.0 || ^8.0 || ^9.0"
            },
            "bin": [
                "bin/php-parse"
            ],
            "type": "library",
            "extra": {
                "branch-alias": {
                    "dev-master": "4.9-dev"
                }
            },
            "autoload": {
                "psr-4": {
                    "PhpParser\\": "lib/PhpParser"
                }
            },
            "notification-url": "https://packagist.org/downloads/",
            "license": [
                "BSD-3-Clause"
            ],
            "authors": [
                {
                    "name": "Nikita Popov"
                }
            ],
            "description": "A PHP parser written in PHP",
            "keywords": [
                "parser",
                "php"
            ],
            "support": {
                "issues": "https://github.com/nikic/PHP-Parser/issues",
                "source": "https://github.com/nikic/PHP-Parser/tree/v4.15.3"
            },
            "time": "2023-01-16T22:05:37+00:00"
        },
        {
            "name": "phar-io/manifest",
            "version": "2.0.3",
            "source": {
                "type": "git",
                "url": "https://github.com/phar-io/manifest.git",
                "reference": "97803eca37d319dfa7826cc2437fc020857acb53"
            },
            "dist": {
                "type": "zip",
                "url": "https://api.github.com/repos/phar-io/manifest/zipball/97803eca37d319dfa7826cc2437fc020857acb53",
                "reference": "97803eca37d319dfa7826cc2437fc020857acb53",
                "shasum": ""
            },
            "require": {
                "ext-dom": "*",
                "ext-phar": "*",
                "ext-xmlwriter": "*",
                "phar-io/version": "^3.0.1",
                "php": "^7.2 || ^8.0"
            },
            "type": "library",
            "extra": {
                "branch-alias": {
                    "dev-master": "2.0.x-dev"
                }
            },
            "autoload": {
                "classmap": [
                    "src/"
                ]
            },
            "notification-url": "https://packagist.org/downloads/",
            "license": [
                "BSD-3-Clause"
            ],
            "authors": [
                {
                    "name": "Arne Blankerts",
                    "email": "arne@blankerts.de",
                    "role": "Developer"
                },
                {
                    "name": "Sebastian Heuer",
                    "email": "sebastian@phpeople.de",
                    "role": "Developer"
                },
                {
                    "name": "Sebastian Bergmann",
                    "email": "sebastian@phpunit.de",
                    "role": "Developer"
                }
            ],
            "description": "Component for reading phar.io manifest information from a PHP Archive (PHAR)",
            "support": {
                "issues": "https://github.com/phar-io/manifest/issues",
                "source": "https://github.com/phar-io/manifest/tree/2.0.3"
            },
            "time": "2021-07-20T11:28:43+00:00"
        },
        {
            "name": "phar-io/version",
            "version": "3.2.1",
            "source": {
                "type": "git",
                "url": "https://github.com/phar-io/version.git",
                "reference": "4f7fd7836c6f332bb2933569e566a0d6c4cbed74"
            },
            "dist": {
                "type": "zip",
                "url": "https://api.github.com/repos/phar-io/version/zipball/4f7fd7836c6f332bb2933569e566a0d6c4cbed74",
                "reference": "4f7fd7836c6f332bb2933569e566a0d6c4cbed74",
                "shasum": ""
            },
            "require": {
                "php": "^7.2 || ^8.0"
            },
            "type": "library",
            "autoload": {
                "classmap": [
                    "src/"
                ]
            },
            "notification-url": "https://packagist.org/downloads/",
            "license": [
                "BSD-3-Clause"
            ],
            "authors": [
                {
                    "name": "Arne Blankerts",
                    "email": "arne@blankerts.de",
                    "role": "Developer"
                },
                {
                    "name": "Sebastian Heuer",
                    "email": "sebastian@phpeople.de",
                    "role": "Developer"
                },
                {
                    "name": "Sebastian Bergmann",
                    "email": "sebastian@phpunit.de",
                    "role": "Developer"
                }
            ],
            "description": "Library for handling version information and constraints",
            "support": {
                "issues": "https://github.com/phar-io/version/issues",
                "source": "https://github.com/phar-io/version/tree/3.2.1"
            },
            "time": "2022-02-21T01:04:05+00:00"
        },
        {
            "name": "phpdocumentor/reflection-common",
            "version": "2.2.0",
            "source": {
                "type": "git",
                "url": "https://github.com/phpDocumentor/ReflectionCommon.git",
                "reference": "1d01c49d4ed62f25aa84a747ad35d5a16924662b"
            },
            "dist": {
                "type": "zip",
                "url": "https://api.github.com/repos/phpDocumentor/ReflectionCommon/zipball/1d01c49d4ed62f25aa84a747ad35d5a16924662b",
                "reference": "1d01c49d4ed62f25aa84a747ad35d5a16924662b",
                "shasum": ""
            },
            "require": {
                "php": "^7.2 || ^8.0"
            },
            "type": "library",
            "extra": {
                "branch-alias": {
                    "dev-2.x": "2.x-dev"
                }
            },
            "autoload": {
                "psr-4": {
                    "phpDocumentor\\Reflection\\": "src/"
                }
            },
            "notification-url": "https://packagist.org/downloads/",
            "license": [
                "MIT"
            ],
            "authors": [
                {
                    "name": "Jaap van Otterdijk",
                    "email": "opensource@ijaap.nl"
                }
            ],
            "description": "Common reflection classes used by phpdocumentor to reflect the code structure",
            "homepage": "http://www.phpdoc.org",
            "keywords": [
                "FQSEN",
                "phpDocumentor",
                "phpdoc",
                "reflection",
                "static analysis"
            ],
            "support": {
                "issues": "https://github.com/phpDocumentor/ReflectionCommon/issues",
                "source": "https://github.com/phpDocumentor/ReflectionCommon/tree/2.x"
            },
            "time": "2020-06-27T09:03:43+00:00"
        },
        {
            "name": "phpdocumentor/reflection-docblock",
            "version": "5.3.0",
            "source": {
                "type": "git",
                "url": "https://github.com/phpDocumentor/ReflectionDocBlock.git",
                "reference": "622548b623e81ca6d78b721c5e029f4ce664f170"
            },
            "dist": {
                "type": "zip",
                "url": "https://api.github.com/repos/phpDocumentor/ReflectionDocBlock/zipball/622548b623e81ca6d78b721c5e029f4ce664f170",
                "reference": "622548b623e81ca6d78b721c5e029f4ce664f170",
                "shasum": ""
            },
            "require": {
                "ext-filter": "*",
                "php": "^7.2 || ^8.0",
                "phpdocumentor/reflection-common": "^2.2",
                "phpdocumentor/type-resolver": "^1.3",
                "webmozart/assert": "^1.9.1"
            },
            "require-dev": {
                "mockery/mockery": "~1.3.2",
                "psalm/phar": "^4.8"
            },
            "type": "library",
            "extra": {
                "branch-alias": {
                    "dev-master": "5.x-dev"
                }
            },
            "autoload": {
                "psr-4": {
                    "phpDocumentor\\Reflection\\": "src"
                }
            },
            "notification-url": "https://packagist.org/downloads/",
            "license": [
                "MIT"
            ],
            "authors": [
                {
                    "name": "Mike van Riel",
                    "email": "me@mikevanriel.com"
                },
                {
                    "name": "Jaap van Otterdijk",
                    "email": "account@ijaap.nl"
                }
            ],
            "description": "With this component, a library can provide support for annotations via DocBlocks or otherwise retrieve information that is embedded in a DocBlock.",
            "support": {
                "issues": "https://github.com/phpDocumentor/ReflectionDocBlock/issues",
                "source": "https://github.com/phpDocumentor/ReflectionDocBlock/tree/5.3.0"
            },
            "time": "2021-10-19T17:43:47+00:00"
        },
        {
            "name": "phpdocumentor/type-resolver",
            "version": "1.6.2",
            "source": {
                "type": "git",
                "url": "https://github.com/phpDocumentor/TypeResolver.git",
                "reference": "48f445a408c131e38cab1c235aa6d2bb7a0bb20d"
            },
            "dist": {
                "type": "zip",
                "url": "https://api.github.com/repos/phpDocumentor/TypeResolver/zipball/48f445a408c131e38cab1c235aa6d2bb7a0bb20d",
                "reference": "48f445a408c131e38cab1c235aa6d2bb7a0bb20d",
                "shasum": ""
            },
            "require": {
                "php": "^7.4 || ^8.0",
                "phpdocumentor/reflection-common": "^2.0"
            },
            "require-dev": {
                "ext-tokenizer": "*",
                "phpstan/extension-installer": "^1.1",
                "phpstan/phpstan": "^1.8",
                "phpstan/phpstan-phpunit": "^1.1",
                "phpunit/phpunit": "^9.5",
                "rector/rector": "^0.13.9",
                "vimeo/psalm": "^4.25"
            },
            "type": "library",
            "extra": {
                "branch-alias": {
                    "dev-1.x": "1.x-dev"
                }
            },
            "autoload": {
                "psr-4": {
                    "phpDocumentor\\Reflection\\": "src"
                }
            },
            "notification-url": "https://packagist.org/downloads/",
            "license": [
                "MIT"
            ],
            "authors": [
                {
                    "name": "Mike van Riel",
                    "email": "me@mikevanriel.com"
                }
            ],
            "description": "A PSR-5 based resolver of Class names, Types and Structural Element Names",
            "support": {
                "issues": "https://github.com/phpDocumentor/TypeResolver/issues",
                "source": "https://github.com/phpDocumentor/TypeResolver/tree/1.6.2"
            },
            "time": "2022-10-14T12:47:21+00:00"
        },
        {
            "name": "phpspec/prophecy",
            "version": "v1.17.0",
            "source": {
                "type": "git",
                "url": "https://github.com/phpspec/prophecy.git",
                "reference": "15873c65b207b07765dbc3c95d20fdf4a320cbe2"
            },
            "dist": {
                "type": "zip",
                "url": "https://api.github.com/repos/phpspec/prophecy/zipball/15873c65b207b07765dbc3c95d20fdf4a320cbe2",
                "reference": "15873c65b207b07765dbc3c95d20fdf4a320cbe2",
                "shasum": ""
            },
            "require": {
                "doctrine/instantiator": "^1.2 || ^2.0",
                "php": "^7.2 || 8.0.* || 8.1.* || 8.2.*",
                "phpdocumentor/reflection-docblock": "^5.2",
                "sebastian/comparator": "^3.0 || ^4.0",
                "sebastian/recursion-context": "^3.0 || ^4.0"
            },
            "require-dev": {
                "phpspec/phpspec": "^6.0 || ^7.0",
                "phpstan/phpstan": "^1.9",
                "phpunit/phpunit": "^8.0 || ^9.0"
            },
            "type": "library",
            "extra": {
                "branch-alias": {
                    "dev-master": "1.x-dev"
                }
            },
            "autoload": {
                "psr-4": {
                    "Prophecy\\": "src/Prophecy"
                }
            },
            "notification-url": "https://packagist.org/downloads/",
            "license": [
                "MIT"
            ],
            "authors": [
                {
                    "name": "Konstantin Kudryashov",
                    "email": "ever.zet@gmail.com",
                    "homepage": "http://everzet.com"
                },
                {
                    "name": "Marcello Duarte",
                    "email": "marcello.duarte@gmail.com"
                }
            ],
            "description": "Highly opinionated mocking framework for PHP 5.3+",
            "homepage": "https://github.com/phpspec/prophecy",
            "keywords": [
                "Double",
                "Dummy",
                "fake",
                "mock",
                "spy",
                "stub"
            ],
            "support": {
                "issues": "https://github.com/phpspec/prophecy/issues",
                "source": "https://github.com/phpspec/prophecy/tree/v1.17.0"
            },
            "time": "2023-02-02T15:41:36+00:00"
        },
        {
            "name": "phpunit/php-code-coverage",
            "version": "9.2.24",
            "source": {
                "type": "git",
                "url": "https://github.com/sebastianbergmann/php-code-coverage.git",
                "reference": "2cf940ebc6355a9d430462811b5aaa308b174bed"
            },
            "dist": {
                "type": "zip",
                "url": "https://api.github.com/repos/sebastianbergmann/php-code-coverage/zipball/2cf940ebc6355a9d430462811b5aaa308b174bed",
                "reference": "2cf940ebc6355a9d430462811b5aaa308b174bed",
                "shasum": ""
            },
            "require": {
                "ext-dom": "*",
                "ext-libxml": "*",
                "ext-xmlwriter": "*",
                "nikic/php-parser": "^4.14",
                "php": ">=7.3",
                "phpunit/php-file-iterator": "^3.0.3",
                "phpunit/php-text-template": "^2.0.2",
                "sebastian/code-unit-reverse-lookup": "^2.0.2",
                "sebastian/complexity": "^2.0",
                "sebastian/environment": "^5.1.2",
                "sebastian/lines-of-code": "^1.0.3",
                "sebastian/version": "^3.0.1",
                "theseer/tokenizer": "^1.2.0"
            },
            "require-dev": {
                "phpunit/phpunit": "^9.3"
            },
            "suggest": {
                "ext-pcov": "*",
                "ext-xdebug": "*"
            },
            "type": "library",
            "extra": {
                "branch-alias": {
                    "dev-master": "9.2-dev"
                }
            },
            "autoload": {
                "classmap": [
                    "src/"
                ]
            },
            "notification-url": "https://packagist.org/downloads/",
            "license": [
                "BSD-3-Clause"
            ],
            "authors": [
                {
                    "name": "Sebastian Bergmann",
                    "email": "sebastian@phpunit.de",
                    "role": "lead"
                }
            ],
            "description": "Library that provides collection, processing, and rendering functionality for PHP code coverage information.",
            "homepage": "https://github.com/sebastianbergmann/php-code-coverage",
            "keywords": [
                "coverage",
                "testing",
                "xunit"
            ],
            "support": {
                "issues": "https://github.com/sebastianbergmann/php-code-coverage/issues",
                "source": "https://github.com/sebastianbergmann/php-code-coverage/tree/9.2.24"
            },
            "funding": [
                {
                    "url": "https://github.com/sebastianbergmann",
                    "type": "github"
                }
            ],
            "time": "2023-01-26T08:26:55+00:00"
        },
        {
            "name": "phpunit/php-file-iterator",
            "version": "3.0.6",
            "source": {
                "type": "git",
                "url": "https://github.com/sebastianbergmann/php-file-iterator.git",
                "reference": "cf1c2e7c203ac650e352f4cc675a7021e7d1b3cf"
            },
            "dist": {
                "type": "zip",
                "url": "https://api.github.com/repos/sebastianbergmann/php-file-iterator/zipball/cf1c2e7c203ac650e352f4cc675a7021e7d1b3cf",
                "reference": "cf1c2e7c203ac650e352f4cc675a7021e7d1b3cf",
                "shasum": ""
            },
            "require": {
                "php": ">=7.3"
            },
            "require-dev": {
                "phpunit/phpunit": "^9.3"
            },
            "type": "library",
            "extra": {
                "branch-alias": {
                    "dev-master": "3.0-dev"
                }
            },
            "autoload": {
                "classmap": [
                    "src/"
                ]
            },
            "notification-url": "https://packagist.org/downloads/",
            "license": [
                "BSD-3-Clause"
            ],
            "authors": [
                {
                    "name": "Sebastian Bergmann",
                    "email": "sebastian@phpunit.de",
                    "role": "lead"
                }
            ],
            "description": "FilterIterator implementation that filters files based on a list of suffixes.",
            "homepage": "https://github.com/sebastianbergmann/php-file-iterator/",
            "keywords": [
                "filesystem",
                "iterator"
            ],
            "support": {
                "issues": "https://github.com/sebastianbergmann/php-file-iterator/issues",
                "source": "https://github.com/sebastianbergmann/php-file-iterator/tree/3.0.6"
            },
            "funding": [
                {
                    "url": "https://github.com/sebastianbergmann",
                    "type": "github"
                }
            ],
            "time": "2021-12-02T12:48:52+00:00"
        },
        {
            "name": "phpunit/php-invoker",
            "version": "3.1.1",
            "source": {
                "type": "git",
                "url": "https://github.com/sebastianbergmann/php-invoker.git",
                "reference": "5a10147d0aaf65b58940a0b72f71c9ac0423cc67"
            },
            "dist": {
                "type": "zip",
                "url": "https://api.github.com/repos/sebastianbergmann/php-invoker/zipball/5a10147d0aaf65b58940a0b72f71c9ac0423cc67",
                "reference": "5a10147d0aaf65b58940a0b72f71c9ac0423cc67",
                "shasum": ""
            },
            "require": {
                "php": ">=7.3"
            },
            "require-dev": {
                "ext-pcntl": "*",
                "phpunit/phpunit": "^9.3"
            },
            "suggest": {
                "ext-pcntl": "*"
            },
            "type": "library",
            "extra": {
                "branch-alias": {
                    "dev-master": "3.1-dev"
                }
            },
            "autoload": {
                "classmap": [
                    "src/"
                ]
            },
            "notification-url": "https://packagist.org/downloads/",
            "license": [
                "BSD-3-Clause"
            ],
            "authors": [
                {
                    "name": "Sebastian Bergmann",
                    "email": "sebastian@phpunit.de",
                    "role": "lead"
                }
            ],
            "description": "Invoke callables with a timeout",
            "homepage": "https://github.com/sebastianbergmann/php-invoker/",
            "keywords": [
                "process"
            ],
            "support": {
                "issues": "https://github.com/sebastianbergmann/php-invoker/issues",
                "source": "https://github.com/sebastianbergmann/php-invoker/tree/3.1.1"
            },
            "funding": [
                {
                    "url": "https://github.com/sebastianbergmann",
                    "type": "github"
                }
            ],
            "time": "2020-09-28T05:58:55+00:00"
        },
        {
            "name": "phpunit/php-text-template",
            "version": "2.0.4",
            "source": {
                "type": "git",
                "url": "https://github.com/sebastianbergmann/php-text-template.git",
                "reference": "5da5f67fc95621df9ff4c4e5a84d6a8a2acf7c28"
            },
            "dist": {
                "type": "zip",
                "url": "https://api.github.com/repos/sebastianbergmann/php-text-template/zipball/5da5f67fc95621df9ff4c4e5a84d6a8a2acf7c28",
                "reference": "5da5f67fc95621df9ff4c4e5a84d6a8a2acf7c28",
                "shasum": ""
            },
            "require": {
                "php": ">=7.3"
            },
            "require-dev": {
                "phpunit/phpunit": "^9.3"
            },
            "type": "library",
            "extra": {
                "branch-alias": {
                    "dev-master": "2.0-dev"
                }
            },
            "autoload": {
                "classmap": [
                    "src/"
                ]
            },
            "notification-url": "https://packagist.org/downloads/",
            "license": [
                "BSD-3-Clause"
            ],
            "authors": [
                {
                    "name": "Sebastian Bergmann",
                    "email": "sebastian@phpunit.de",
                    "role": "lead"
                }
            ],
            "description": "Simple template engine.",
            "homepage": "https://github.com/sebastianbergmann/php-text-template/",
            "keywords": [
                "template"
            ],
            "support": {
                "issues": "https://github.com/sebastianbergmann/php-text-template/issues",
                "source": "https://github.com/sebastianbergmann/php-text-template/tree/2.0.4"
            },
            "funding": [
                {
                    "url": "https://github.com/sebastianbergmann",
                    "type": "github"
                }
            ],
            "time": "2020-10-26T05:33:50+00:00"
        },
        {
            "name": "phpunit/php-timer",
            "version": "5.0.3",
            "source": {
                "type": "git",
                "url": "https://github.com/sebastianbergmann/php-timer.git",
                "reference": "5a63ce20ed1b5bf577850e2c4e87f4aa902afbd2"
            },
            "dist": {
                "type": "zip",
                "url": "https://api.github.com/repos/sebastianbergmann/php-timer/zipball/5a63ce20ed1b5bf577850e2c4e87f4aa902afbd2",
                "reference": "5a63ce20ed1b5bf577850e2c4e87f4aa902afbd2",
                "shasum": ""
            },
            "require": {
                "php": ">=7.3"
            },
            "require-dev": {
                "phpunit/phpunit": "^9.3"
            },
            "type": "library",
            "extra": {
                "branch-alias": {
                    "dev-master": "5.0-dev"
                }
            },
            "autoload": {
                "classmap": [
                    "src/"
                ]
            },
            "notification-url": "https://packagist.org/downloads/",
            "license": [
                "BSD-3-Clause"
            ],
            "authors": [
                {
                    "name": "Sebastian Bergmann",
                    "email": "sebastian@phpunit.de",
                    "role": "lead"
                }
            ],
            "description": "Utility class for timing",
            "homepage": "https://github.com/sebastianbergmann/php-timer/",
            "keywords": [
                "timer"
            ],
            "support": {
                "issues": "https://github.com/sebastianbergmann/php-timer/issues",
                "source": "https://github.com/sebastianbergmann/php-timer/tree/5.0.3"
            },
            "funding": [
                {
                    "url": "https://github.com/sebastianbergmann",
                    "type": "github"
                }
            ],
            "time": "2020-10-26T13:16:10+00:00"
        },
        {
            "name": "phpunit/phpunit",
            "version": "9.5.20",
            "source": {
                "type": "git",
                "url": "https://github.com/sebastianbergmann/phpunit.git",
                "reference": "12bc8879fb65aef2138b26fc633cb1e3620cffba"
            },
            "dist": {
                "type": "zip",
                "url": "https://api.github.com/repos/sebastianbergmann/phpunit/zipball/12bc8879fb65aef2138b26fc633cb1e3620cffba",
                "reference": "12bc8879fb65aef2138b26fc633cb1e3620cffba",
                "shasum": ""
            },
            "require": {
                "doctrine/instantiator": "^1.3.1",
                "ext-dom": "*",
                "ext-json": "*",
                "ext-libxml": "*",
                "ext-mbstring": "*",
                "ext-xml": "*",
                "ext-xmlwriter": "*",
                "myclabs/deep-copy": "^1.10.1",
                "phar-io/manifest": "^2.0.3",
                "phar-io/version": "^3.0.2",
                "php": ">=7.3",
                "phpspec/prophecy": "^1.12.1",
                "phpunit/php-code-coverage": "^9.2.13",
                "phpunit/php-file-iterator": "^3.0.5",
                "phpunit/php-invoker": "^3.1.1",
                "phpunit/php-text-template": "^2.0.3",
                "phpunit/php-timer": "^5.0.2",
                "sebastian/cli-parser": "^1.0.1",
                "sebastian/code-unit": "^1.0.6",
                "sebastian/comparator": "^4.0.5",
                "sebastian/diff": "^4.0.3",
                "sebastian/environment": "^5.1.3",
                "sebastian/exporter": "^4.0.3",
                "sebastian/global-state": "^5.0.1",
                "sebastian/object-enumerator": "^4.0.3",
                "sebastian/resource-operations": "^3.0.3",
                "sebastian/type": "^3.0",
                "sebastian/version": "^3.0.2"
            },
            "require-dev": {
                "ext-pdo": "*",
                "phpspec/prophecy-phpunit": "^2.0.1"
            },
            "suggest": {
                "ext-soap": "*",
                "ext-xdebug": "*"
            },
            "bin": [
                "phpunit"
            ],
            "type": "library",
            "extra": {
                "branch-alias": {
                    "dev-master": "9.5-dev"
                }
            },
            "autoload": {
                "files": [
                    "src/Framework/Assert/Functions.php"
                ],
                "classmap": [
                    "src/"
                ]
            },
            "notification-url": "https://packagist.org/downloads/",
            "license": [
                "BSD-3-Clause"
            ],
            "authors": [
                {
                    "name": "Sebastian Bergmann",
                    "email": "sebastian@phpunit.de",
                    "role": "lead"
                }
            ],
            "description": "The PHP Unit Testing framework.",
            "homepage": "https://phpunit.de/",
            "keywords": [
                "phpunit",
                "testing",
                "xunit"
            ],
            "support": {
                "issues": "https://github.com/sebastianbergmann/phpunit/issues",
                "source": "https://github.com/sebastianbergmann/phpunit/tree/9.5.20"
            },
            "funding": [
                {
                    "url": "https://phpunit.de/sponsors.html",
                    "type": "custom"
                },
                {
                    "url": "https://github.com/sebastianbergmann",
                    "type": "github"
                }
            ],
            "time": "2022-04-01T12:37:26+00:00"
        },
        {
            "name": "sebastian/cli-parser",
            "version": "1.0.1",
            "source": {
                "type": "git",
                "url": "https://github.com/sebastianbergmann/cli-parser.git",
                "reference": "442e7c7e687e42adc03470c7b668bc4b2402c0b2"
            },
            "dist": {
                "type": "zip",
                "url": "https://api.github.com/repos/sebastianbergmann/cli-parser/zipball/442e7c7e687e42adc03470c7b668bc4b2402c0b2",
                "reference": "442e7c7e687e42adc03470c7b668bc4b2402c0b2",
                "shasum": ""
            },
            "require": {
                "php": ">=7.3"
            },
            "require-dev": {
                "phpunit/phpunit": "^9.3"
            },
            "type": "library",
            "extra": {
                "branch-alias": {
                    "dev-master": "1.0-dev"
                }
            },
            "autoload": {
                "classmap": [
                    "src/"
                ]
            },
            "notification-url": "https://packagist.org/downloads/",
            "license": [
                "BSD-3-Clause"
            ],
            "authors": [
                {
                    "name": "Sebastian Bergmann",
                    "email": "sebastian@phpunit.de",
                    "role": "lead"
                }
            ],
            "description": "Library for parsing CLI options",
            "homepage": "https://github.com/sebastianbergmann/cli-parser",
            "support": {
                "issues": "https://github.com/sebastianbergmann/cli-parser/issues",
                "source": "https://github.com/sebastianbergmann/cli-parser/tree/1.0.1"
            },
            "funding": [
                {
                    "url": "https://github.com/sebastianbergmann",
                    "type": "github"
                }
            ],
            "time": "2020-09-28T06:08:49+00:00"
        },
        {
            "name": "sebastian/code-unit",
            "version": "1.0.8",
            "source": {
                "type": "git",
                "url": "https://github.com/sebastianbergmann/code-unit.git",
                "reference": "1fc9f64c0927627ef78ba436c9b17d967e68e120"
            },
            "dist": {
                "type": "zip",
                "url": "https://api.github.com/repos/sebastianbergmann/code-unit/zipball/1fc9f64c0927627ef78ba436c9b17d967e68e120",
                "reference": "1fc9f64c0927627ef78ba436c9b17d967e68e120",
                "shasum": ""
            },
            "require": {
                "php": ">=7.3"
            },
            "require-dev": {
                "phpunit/phpunit": "^9.3"
            },
            "type": "library",
            "extra": {
                "branch-alias": {
                    "dev-master": "1.0-dev"
                }
            },
            "autoload": {
                "classmap": [
                    "src/"
                ]
            },
            "notification-url": "https://packagist.org/downloads/",
            "license": [
                "BSD-3-Clause"
            ],
            "authors": [
                {
                    "name": "Sebastian Bergmann",
                    "email": "sebastian@phpunit.de",
                    "role": "lead"
                }
            ],
            "description": "Collection of value objects that represent the PHP code units",
            "homepage": "https://github.com/sebastianbergmann/code-unit",
            "support": {
                "issues": "https://github.com/sebastianbergmann/code-unit/issues",
                "source": "https://github.com/sebastianbergmann/code-unit/tree/1.0.8"
            },
            "funding": [
                {
                    "url": "https://github.com/sebastianbergmann",
                    "type": "github"
                }
            ],
            "time": "2020-10-26T13:08:54+00:00"
        },
        {
            "name": "sebastian/code-unit-reverse-lookup",
            "version": "2.0.3",
            "source": {
                "type": "git",
                "url": "https://github.com/sebastianbergmann/code-unit-reverse-lookup.git",
                "reference": "ac91f01ccec49fb77bdc6fd1e548bc70f7faa3e5"
            },
            "dist": {
                "type": "zip",
                "url": "https://api.github.com/repos/sebastianbergmann/code-unit-reverse-lookup/zipball/ac91f01ccec49fb77bdc6fd1e548bc70f7faa3e5",
                "reference": "ac91f01ccec49fb77bdc6fd1e548bc70f7faa3e5",
                "shasum": ""
            },
            "require": {
                "php": ">=7.3"
            },
            "require-dev": {
                "phpunit/phpunit": "^9.3"
            },
            "type": "library",
            "extra": {
                "branch-alias": {
                    "dev-master": "2.0-dev"
                }
            },
            "autoload": {
                "classmap": [
                    "src/"
                ]
            },
            "notification-url": "https://packagist.org/downloads/",
            "license": [
                "BSD-3-Clause"
            ],
            "authors": [
                {
                    "name": "Sebastian Bergmann",
                    "email": "sebastian@phpunit.de"
                }
            ],
            "description": "Looks up which function or method a line of code belongs to",
            "homepage": "https://github.com/sebastianbergmann/code-unit-reverse-lookup/",
            "support": {
                "issues": "https://github.com/sebastianbergmann/code-unit-reverse-lookup/issues",
                "source": "https://github.com/sebastianbergmann/code-unit-reverse-lookup/tree/2.0.3"
            },
            "funding": [
                {
                    "url": "https://github.com/sebastianbergmann",
                    "type": "github"
                }
            ],
            "time": "2020-09-28T05:30:19+00:00"
        },
        {
            "name": "sebastian/comparator",
            "version": "4.0.8",
            "source": {
                "type": "git",
                "url": "https://github.com/sebastianbergmann/comparator.git",
                "reference": "fa0f136dd2334583309d32b62544682ee972b51a"
            },
            "dist": {
                "type": "zip",
                "url": "https://api.github.com/repos/sebastianbergmann/comparator/zipball/fa0f136dd2334583309d32b62544682ee972b51a",
                "reference": "fa0f136dd2334583309d32b62544682ee972b51a",
                "shasum": ""
            },
            "require": {
                "php": ">=7.3",
                "sebastian/diff": "^4.0",
                "sebastian/exporter": "^4.0"
            },
            "require-dev": {
                "phpunit/phpunit": "^9.3"
            },
            "type": "library",
            "extra": {
                "branch-alias": {
                    "dev-master": "4.0-dev"
                }
            },
            "autoload": {
                "classmap": [
                    "src/"
                ]
            },
            "notification-url": "https://packagist.org/downloads/",
            "license": [
                "BSD-3-Clause"
            ],
            "authors": [
                {
                    "name": "Sebastian Bergmann",
                    "email": "sebastian@phpunit.de"
                },
                {
                    "name": "Jeff Welch",
                    "email": "whatthejeff@gmail.com"
                },
                {
                    "name": "Volker Dusch",
                    "email": "github@wallbash.com"
                },
                {
                    "name": "Bernhard Schussek",
                    "email": "bschussek@2bepublished.at"
                }
            ],
            "description": "Provides the functionality to compare PHP values for equality",
            "homepage": "https://github.com/sebastianbergmann/comparator",
            "keywords": [
                "comparator",
                "compare",
                "equality"
            ],
            "support": {
                "issues": "https://github.com/sebastianbergmann/comparator/issues",
                "source": "https://github.com/sebastianbergmann/comparator/tree/4.0.8"
            },
            "funding": [
                {
                    "url": "https://github.com/sebastianbergmann",
                    "type": "github"
                }
            ],
            "time": "2022-09-14T12:41:17+00:00"
        },
        {
            "name": "sebastian/complexity",
            "version": "2.0.2",
            "source": {
                "type": "git",
                "url": "https://github.com/sebastianbergmann/complexity.git",
                "reference": "739b35e53379900cc9ac327b2147867b8b6efd88"
            },
            "dist": {
                "type": "zip",
                "url": "https://api.github.com/repos/sebastianbergmann/complexity/zipball/739b35e53379900cc9ac327b2147867b8b6efd88",
                "reference": "739b35e53379900cc9ac327b2147867b8b6efd88",
                "shasum": ""
            },
            "require": {
                "nikic/php-parser": "^4.7",
                "php": ">=7.3"
            },
            "require-dev": {
                "phpunit/phpunit": "^9.3"
            },
            "type": "library",
            "extra": {
                "branch-alias": {
                    "dev-master": "2.0-dev"
                }
            },
            "autoload": {
                "classmap": [
                    "src/"
                ]
            },
            "notification-url": "https://packagist.org/downloads/",
            "license": [
                "BSD-3-Clause"
            ],
            "authors": [
                {
                    "name": "Sebastian Bergmann",
                    "email": "sebastian@phpunit.de",
                    "role": "lead"
                }
            ],
            "description": "Library for calculating the complexity of PHP code units",
            "homepage": "https://github.com/sebastianbergmann/complexity",
            "support": {
                "issues": "https://github.com/sebastianbergmann/complexity/issues",
                "source": "https://github.com/sebastianbergmann/complexity/tree/2.0.2"
            },
            "funding": [
                {
                    "url": "https://github.com/sebastianbergmann",
                    "type": "github"
                }
            ],
            "time": "2020-10-26T15:52:27+00:00"
        },
        {
            "name": "sebastian/diff",
            "version": "4.0.4",
            "source": {
                "type": "git",
                "url": "https://github.com/sebastianbergmann/diff.git",
                "reference": "3461e3fccc7cfdfc2720be910d3bd73c69be590d"
            },
            "dist": {
                "type": "zip",
                "url": "https://api.github.com/repos/sebastianbergmann/diff/zipball/3461e3fccc7cfdfc2720be910d3bd73c69be590d",
                "reference": "3461e3fccc7cfdfc2720be910d3bd73c69be590d",
                "shasum": ""
            },
            "require": {
                "php": ">=7.3"
            },
            "require-dev": {
                "phpunit/phpunit": "^9.3",
                "symfony/process": "^4.2 || ^5"
            },
            "type": "library",
            "extra": {
                "branch-alias": {
                    "dev-master": "4.0-dev"
                }
            },
            "autoload": {
                "classmap": [
                    "src/"
                ]
            },
            "notification-url": "https://packagist.org/downloads/",
            "license": [
                "BSD-3-Clause"
            ],
            "authors": [
                {
                    "name": "Sebastian Bergmann",
                    "email": "sebastian@phpunit.de"
                },
                {
                    "name": "Kore Nordmann",
                    "email": "mail@kore-nordmann.de"
                }
            ],
            "description": "Diff implementation",
            "homepage": "https://github.com/sebastianbergmann/diff",
            "keywords": [
                "diff",
                "udiff",
                "unidiff",
                "unified diff"
            ],
            "support": {
                "issues": "https://github.com/sebastianbergmann/diff/issues",
                "source": "https://github.com/sebastianbergmann/diff/tree/4.0.4"
            },
            "funding": [
                {
                    "url": "https://github.com/sebastianbergmann",
                    "type": "github"
                }
            ],
            "time": "2020-10-26T13:10:38+00:00"
        },
        {
            "name": "sebastian/environment",
            "version": "5.1.5",
            "source": {
                "type": "git",
                "url": "https://github.com/sebastianbergmann/environment.git",
                "reference": "830c43a844f1f8d5b7a1f6d6076b784454d8b7ed"
            },
            "dist": {
                "type": "zip",
                "url": "https://api.github.com/repos/sebastianbergmann/environment/zipball/830c43a844f1f8d5b7a1f6d6076b784454d8b7ed",
                "reference": "830c43a844f1f8d5b7a1f6d6076b784454d8b7ed",
                "shasum": ""
            },
            "require": {
                "php": ">=7.3"
            },
            "require-dev": {
                "phpunit/phpunit": "^9.3"
            },
            "suggest": {
                "ext-posix": "*"
            },
            "type": "library",
            "extra": {
                "branch-alias": {
                    "dev-master": "5.1-dev"
                }
            },
            "autoload": {
                "classmap": [
                    "src/"
                ]
            },
            "notification-url": "https://packagist.org/downloads/",
            "license": [
                "BSD-3-Clause"
            ],
            "authors": [
                {
                    "name": "Sebastian Bergmann",
                    "email": "sebastian@phpunit.de"
                }
            ],
            "description": "Provides functionality to handle HHVM/PHP environments",
            "homepage": "http://www.github.com/sebastianbergmann/environment",
            "keywords": [
                "Xdebug",
                "environment",
                "hhvm"
            ],
            "support": {
                "issues": "https://github.com/sebastianbergmann/environment/issues",
                "source": "https://github.com/sebastianbergmann/environment/tree/5.1.5"
            },
            "funding": [
                {
                    "url": "https://github.com/sebastianbergmann",
                    "type": "github"
                }
            ],
            "time": "2023-02-03T06:03:51+00:00"
        },
        {
            "name": "sebastian/exporter",
            "version": "4.0.5",
            "source": {
                "type": "git",
                "url": "https://github.com/sebastianbergmann/exporter.git",
                "reference": "ac230ed27f0f98f597c8a2b6eb7ac563af5e5b9d"
            },
            "dist": {
                "type": "zip",
                "url": "https://api.github.com/repos/sebastianbergmann/exporter/zipball/ac230ed27f0f98f597c8a2b6eb7ac563af5e5b9d",
                "reference": "ac230ed27f0f98f597c8a2b6eb7ac563af5e5b9d",
                "shasum": ""
            },
            "require": {
                "php": ">=7.3",
                "sebastian/recursion-context": "^4.0"
            },
            "require-dev": {
                "ext-mbstring": "*",
                "phpunit/phpunit": "^9.3"
            },
            "type": "library",
            "extra": {
                "branch-alias": {
                    "dev-master": "4.0-dev"
                }
            },
            "autoload": {
                "classmap": [
                    "src/"
                ]
            },
            "notification-url": "https://packagist.org/downloads/",
            "license": [
                "BSD-3-Clause"
            ],
            "authors": [
                {
                    "name": "Sebastian Bergmann",
                    "email": "sebastian@phpunit.de"
                },
                {
                    "name": "Jeff Welch",
                    "email": "whatthejeff@gmail.com"
                },
                {
                    "name": "Volker Dusch",
                    "email": "github@wallbash.com"
                },
                {
                    "name": "Adam Harvey",
                    "email": "aharvey@php.net"
                },
                {
                    "name": "Bernhard Schussek",
                    "email": "bschussek@gmail.com"
                }
            ],
            "description": "Provides the functionality to export PHP variables for visualization",
            "homepage": "https://www.github.com/sebastianbergmann/exporter",
            "keywords": [
                "export",
                "exporter"
            ],
            "support": {
                "issues": "https://github.com/sebastianbergmann/exporter/issues",
                "source": "https://github.com/sebastianbergmann/exporter/tree/4.0.5"
            },
            "funding": [
                {
                    "url": "https://github.com/sebastianbergmann",
                    "type": "github"
                }
            ],
            "time": "2022-09-14T06:03:37+00:00"
        },
        {
            "name": "sebastian/global-state",
            "version": "5.0.5",
            "source": {
                "type": "git",
                "url": "https://github.com/sebastianbergmann/global-state.git",
                "reference": "0ca8db5a5fc9c8646244e629625ac486fa286bf2"
            },
            "dist": {
                "type": "zip",
                "url": "https://api.github.com/repos/sebastianbergmann/global-state/zipball/0ca8db5a5fc9c8646244e629625ac486fa286bf2",
                "reference": "0ca8db5a5fc9c8646244e629625ac486fa286bf2",
                "shasum": ""
            },
            "require": {
                "php": ">=7.3",
                "sebastian/object-reflector": "^2.0",
                "sebastian/recursion-context": "^4.0"
            },
            "require-dev": {
                "ext-dom": "*",
                "phpunit/phpunit": "^9.3"
            },
            "suggest": {
                "ext-uopz": "*"
            },
            "type": "library",
            "extra": {
                "branch-alias": {
                    "dev-master": "5.0-dev"
                }
            },
            "autoload": {
                "classmap": [
                    "src/"
                ]
            },
            "notification-url": "https://packagist.org/downloads/",
            "license": [
                "BSD-3-Clause"
            ],
            "authors": [
                {
                    "name": "Sebastian Bergmann",
                    "email": "sebastian@phpunit.de"
                }
            ],
            "description": "Snapshotting of global state",
            "homepage": "http://www.github.com/sebastianbergmann/global-state",
            "keywords": [
                "global state"
            ],
            "support": {
                "issues": "https://github.com/sebastianbergmann/global-state/issues",
                "source": "https://github.com/sebastianbergmann/global-state/tree/5.0.5"
            },
            "funding": [
                {
                    "url": "https://github.com/sebastianbergmann",
                    "type": "github"
                }
            ],
            "time": "2022-02-14T08:28:10+00:00"
        },
        {
            "name": "sebastian/lines-of-code",
            "version": "1.0.3",
            "source": {
                "type": "git",
                "url": "https://github.com/sebastianbergmann/lines-of-code.git",
                "reference": "c1c2e997aa3146983ed888ad08b15470a2e22ecc"
            },
            "dist": {
                "type": "zip",
                "url": "https://api.github.com/repos/sebastianbergmann/lines-of-code/zipball/c1c2e997aa3146983ed888ad08b15470a2e22ecc",
                "reference": "c1c2e997aa3146983ed888ad08b15470a2e22ecc",
                "shasum": ""
            },
            "require": {
                "nikic/php-parser": "^4.6",
                "php": ">=7.3"
            },
            "require-dev": {
                "phpunit/phpunit": "^9.3"
            },
            "type": "library",
            "extra": {
                "branch-alias": {
                    "dev-master": "1.0-dev"
                }
            },
            "autoload": {
                "classmap": [
                    "src/"
                ]
            },
            "notification-url": "https://packagist.org/downloads/",
            "license": [
                "BSD-3-Clause"
            ],
            "authors": [
                {
                    "name": "Sebastian Bergmann",
                    "email": "sebastian@phpunit.de",
                    "role": "lead"
                }
            ],
            "description": "Library for counting the lines of code in PHP source code",
            "homepage": "https://github.com/sebastianbergmann/lines-of-code",
            "support": {
                "issues": "https://github.com/sebastianbergmann/lines-of-code/issues",
                "source": "https://github.com/sebastianbergmann/lines-of-code/tree/1.0.3"
            },
            "funding": [
                {
                    "url": "https://github.com/sebastianbergmann",
                    "type": "github"
                }
            ],
            "time": "2020-11-28T06:42:11+00:00"
        },
        {
            "name": "sebastian/object-enumerator",
            "version": "4.0.4",
            "source": {
                "type": "git",
                "url": "https://github.com/sebastianbergmann/object-enumerator.git",
                "reference": "5c9eeac41b290a3712d88851518825ad78f45c71"
            },
            "dist": {
                "type": "zip",
                "url": "https://api.github.com/repos/sebastianbergmann/object-enumerator/zipball/5c9eeac41b290a3712d88851518825ad78f45c71",
                "reference": "5c9eeac41b290a3712d88851518825ad78f45c71",
                "shasum": ""
            },
            "require": {
                "php": ">=7.3",
                "sebastian/object-reflector": "^2.0",
                "sebastian/recursion-context": "^4.0"
            },
            "require-dev": {
                "phpunit/phpunit": "^9.3"
            },
            "type": "library",
            "extra": {
                "branch-alias": {
                    "dev-master": "4.0-dev"
                }
            },
            "autoload": {
                "classmap": [
                    "src/"
                ]
            },
            "notification-url": "https://packagist.org/downloads/",
            "license": [
                "BSD-3-Clause"
            ],
            "authors": [
                {
                    "name": "Sebastian Bergmann",
                    "email": "sebastian@phpunit.de"
                }
            ],
            "description": "Traverses array structures and object graphs to enumerate all referenced objects",
            "homepage": "https://github.com/sebastianbergmann/object-enumerator/",
            "support": {
                "issues": "https://github.com/sebastianbergmann/object-enumerator/issues",
                "source": "https://github.com/sebastianbergmann/object-enumerator/tree/4.0.4"
            },
            "funding": [
                {
                    "url": "https://github.com/sebastianbergmann",
                    "type": "github"
                }
            ],
            "time": "2020-10-26T13:12:34+00:00"
        },
        {
            "name": "sebastian/object-reflector",
            "version": "2.0.4",
            "source": {
                "type": "git",
                "url": "https://github.com/sebastianbergmann/object-reflector.git",
                "reference": "b4f479ebdbf63ac605d183ece17d8d7fe49c15c7"
            },
            "dist": {
                "type": "zip",
                "url": "https://api.github.com/repos/sebastianbergmann/object-reflector/zipball/b4f479ebdbf63ac605d183ece17d8d7fe49c15c7",
                "reference": "b4f479ebdbf63ac605d183ece17d8d7fe49c15c7",
                "shasum": ""
            },
            "require": {
                "php": ">=7.3"
            },
            "require-dev": {
                "phpunit/phpunit": "^9.3"
            },
            "type": "library",
            "extra": {
                "branch-alias": {
                    "dev-master": "2.0-dev"
                }
            },
            "autoload": {
                "classmap": [
                    "src/"
                ]
            },
            "notification-url": "https://packagist.org/downloads/",
            "license": [
                "BSD-3-Clause"
            ],
            "authors": [
                {
                    "name": "Sebastian Bergmann",
                    "email": "sebastian@phpunit.de"
                }
            ],
            "description": "Allows reflection of object attributes, including inherited and non-public ones",
            "homepage": "https://github.com/sebastianbergmann/object-reflector/",
            "support": {
                "issues": "https://github.com/sebastianbergmann/object-reflector/issues",
                "source": "https://github.com/sebastianbergmann/object-reflector/tree/2.0.4"
            },
            "funding": [
                {
                    "url": "https://github.com/sebastianbergmann",
                    "type": "github"
                }
            ],
            "time": "2020-10-26T13:14:26+00:00"
        },
        {
            "name": "sebastian/recursion-context",
            "version": "4.0.5",
            "source": {
                "type": "git",
                "url": "https://github.com/sebastianbergmann/recursion-context.git",
                "reference": "e75bd0f07204fec2a0af9b0f3cfe97d05f92efc1"
            },
            "dist": {
                "type": "zip",
                "url": "https://api.github.com/repos/sebastianbergmann/recursion-context/zipball/e75bd0f07204fec2a0af9b0f3cfe97d05f92efc1",
                "reference": "e75bd0f07204fec2a0af9b0f3cfe97d05f92efc1",
                "shasum": ""
            },
            "require": {
                "php": ">=7.3"
            },
            "require-dev": {
                "phpunit/phpunit": "^9.3"
            },
            "type": "library",
            "extra": {
                "branch-alias": {
                    "dev-master": "4.0-dev"
                }
            },
            "autoload": {
                "classmap": [
                    "src/"
                ]
            },
            "notification-url": "https://packagist.org/downloads/",
            "license": [
                "BSD-3-Clause"
            ],
            "authors": [
                {
                    "name": "Sebastian Bergmann",
                    "email": "sebastian@phpunit.de"
                },
                {
                    "name": "Jeff Welch",
                    "email": "whatthejeff@gmail.com"
                },
                {
                    "name": "Adam Harvey",
                    "email": "aharvey@php.net"
                }
            ],
            "description": "Provides functionality to recursively process PHP variables",
            "homepage": "https://github.com/sebastianbergmann/recursion-context",
            "support": {
                "issues": "https://github.com/sebastianbergmann/recursion-context/issues",
                "source": "https://github.com/sebastianbergmann/recursion-context/tree/4.0.5"
            },
            "funding": [
                {
                    "url": "https://github.com/sebastianbergmann",
                    "type": "github"
                }
            ],
            "time": "2023-02-03T06:07:39+00:00"
        },
        {
            "name": "sebastian/resource-operations",
            "version": "3.0.3",
            "source": {
                "type": "git",
                "url": "https://github.com/sebastianbergmann/resource-operations.git",
                "reference": "0f4443cb3a1d92ce809899753bc0d5d5a8dd19a8"
            },
            "dist": {
                "type": "zip",
                "url": "https://api.github.com/repos/sebastianbergmann/resource-operations/zipball/0f4443cb3a1d92ce809899753bc0d5d5a8dd19a8",
                "reference": "0f4443cb3a1d92ce809899753bc0d5d5a8dd19a8",
                "shasum": ""
            },
            "require": {
                "php": ">=7.3"
            },
            "require-dev": {
                "phpunit/phpunit": "^9.0"
            },
            "type": "library",
            "extra": {
                "branch-alias": {
                    "dev-master": "3.0-dev"
                }
            },
            "autoload": {
                "classmap": [
                    "src/"
                ]
            },
            "notification-url": "https://packagist.org/downloads/",
            "license": [
                "BSD-3-Clause"
            ],
            "authors": [
                {
                    "name": "Sebastian Bergmann",
                    "email": "sebastian@phpunit.de"
                }
            ],
            "description": "Provides a list of PHP built-in functions that operate on resources",
            "homepage": "https://www.github.com/sebastianbergmann/resource-operations",
            "support": {
                "issues": "https://github.com/sebastianbergmann/resource-operations/issues",
                "source": "https://github.com/sebastianbergmann/resource-operations/tree/3.0.3"
            },
            "funding": [
                {
                    "url": "https://github.com/sebastianbergmann",
                    "type": "github"
                }
            ],
            "time": "2020-09-28T06:45:17+00:00"
        },
        {
            "name": "sebastian/type",
            "version": "3.2.1",
            "source": {
                "type": "git",
                "url": "https://github.com/sebastianbergmann/type.git",
                "reference": "75e2c2a32f5e0b3aef905b9ed0b179b953b3d7c7"
            },
            "dist": {
                "type": "zip",
                "url": "https://api.github.com/repos/sebastianbergmann/type/zipball/75e2c2a32f5e0b3aef905b9ed0b179b953b3d7c7",
                "reference": "75e2c2a32f5e0b3aef905b9ed0b179b953b3d7c7",
                "shasum": ""
            },
            "require": {
                "php": ">=7.3"
            },
            "require-dev": {
                "phpunit/phpunit": "^9.5"
            },
            "type": "library",
            "extra": {
                "branch-alias": {
                    "dev-master": "3.2-dev"
                }
            },
            "autoload": {
                "classmap": [
                    "src/"
                ]
            },
            "notification-url": "https://packagist.org/downloads/",
            "license": [
                "BSD-3-Clause"
            ],
            "authors": [
                {
                    "name": "Sebastian Bergmann",
                    "email": "sebastian@phpunit.de",
                    "role": "lead"
                }
            ],
            "description": "Collection of value objects that represent the types of the PHP type system",
            "homepage": "https://github.com/sebastianbergmann/type",
            "support": {
                "issues": "https://github.com/sebastianbergmann/type/issues",
                "source": "https://github.com/sebastianbergmann/type/tree/3.2.1"
            },
            "funding": [
                {
                    "url": "https://github.com/sebastianbergmann",
                    "type": "github"
                }
            ],
            "time": "2023-02-03T06:13:03+00:00"
        },
        {
            "name": "sebastian/version",
            "version": "3.0.2",
            "source": {
                "type": "git",
                "url": "https://github.com/sebastianbergmann/version.git",
                "reference": "c6c1022351a901512170118436c764e473f6de8c"
            },
            "dist": {
                "type": "zip",
                "url": "https://api.github.com/repos/sebastianbergmann/version/zipball/c6c1022351a901512170118436c764e473f6de8c",
                "reference": "c6c1022351a901512170118436c764e473f6de8c",
                "shasum": ""
            },
            "require": {
                "php": ">=7.3"
            },
            "type": "library",
            "extra": {
                "branch-alias": {
                    "dev-master": "3.0-dev"
                }
            },
            "autoload": {
                "classmap": [
                    "src/"
                ]
            },
            "notification-url": "https://packagist.org/downloads/",
            "license": [
                "BSD-3-Clause"
            ],
            "authors": [
                {
                    "name": "Sebastian Bergmann",
                    "email": "sebastian@phpunit.de",
                    "role": "lead"
                }
            ],
            "description": "Library that helps with managing the version number of Git-hosted PHP projects",
            "homepage": "https://github.com/sebastianbergmann/version",
            "support": {
                "issues": "https://github.com/sebastianbergmann/version/issues",
                "source": "https://github.com/sebastianbergmann/version/tree/3.0.2"
            },
            "funding": [
                {
                    "url": "https://github.com/sebastianbergmann",
                    "type": "github"
                }
            ],
            "time": "2020-09-28T06:39:44+00:00"
        },
        {
            "name": "squizlabs/php_codesniffer",
            "version": "3.7.1",
            "source": {
                "type": "git",
                "url": "https://github.com/squizlabs/PHP_CodeSniffer.git",
                "reference": "1359e176e9307e906dc3d890bcc9603ff6d90619"
            },
            "dist": {
                "type": "zip",
                "url": "https://api.github.com/repos/squizlabs/PHP_CodeSniffer/zipball/1359e176e9307e906dc3d890bcc9603ff6d90619",
                "reference": "1359e176e9307e906dc3d890bcc9603ff6d90619",
                "shasum": ""
            },
            "require": {
                "ext-simplexml": "*",
                "ext-tokenizer": "*",
                "ext-xmlwriter": "*",
                "php": ">=5.4.0"
            },
            "require-dev": {
                "phpunit/phpunit": "^4.0 || ^5.0 || ^6.0 || ^7.0"
            },
            "bin": [
                "bin/phpcs",
                "bin/phpcbf"
            ],
            "type": "library",
            "extra": {
                "branch-alias": {
                    "dev-master": "3.x-dev"
                }
            },
            "notification-url": "https://packagist.org/downloads/",
            "license": [
                "BSD-3-Clause"
            ],
            "authors": [
                {
                    "name": "Greg Sherwood",
                    "role": "lead"
                }
            ],
            "description": "PHP_CodeSniffer tokenizes PHP, JavaScript and CSS files and detects violations of a defined set of coding standards.",
            "homepage": "https://github.com/squizlabs/PHP_CodeSniffer",
            "keywords": [
                "phpcs",
                "standards"
            ],
            "support": {
                "issues": "https://github.com/squizlabs/PHP_CodeSniffer/issues",
                "source": "https://github.com/squizlabs/PHP_CodeSniffer",
                "wiki": "https://github.com/squizlabs/PHP_CodeSniffer/wiki"
            },
            "time": "2022-06-18T07:21:10+00:00"
        },
        {
            "name": "swoole/ide-helper",
            "version": "4.8.9",
            "source": {
                "type": "git",
                "url": "https://github.com/swoole/ide-helper.git",
                "reference": "8f82ba3b6af04a5bccb97c1654af992d1ee8b0fe"
            },
            "dist": {
                "type": "zip",
                "url": "https://api.github.com/repos/swoole/ide-helper/zipball/8f82ba3b6af04a5bccb97c1654af992d1ee8b0fe",
                "reference": "8f82ba3b6af04a5bccb97c1654af992d1ee8b0fe",
                "shasum": ""
            },
            "type": "library",
            "notification-url": "https://packagist.org/downloads/",
            "license": [
                "Apache-2.0"
            ],
            "authors": [
                {
                    "name": "Team Swoole",
                    "email": "team@swoole.com"
                }
            ],
            "description": "IDE help files for Swoole.",
            "support": {
                "issues": "https://github.com/swoole/ide-helper/issues",
                "source": "https://github.com/swoole/ide-helper/tree/4.8.9"
            },
            "funding": [
                {
                    "url": "https://gitee.com/swoole/swoole?donate=true",
                    "type": "custom"
                },
                {
                    "url": "https://github.com/swoole",
                    "type": "github"
                }
            ],
            "time": "2022-04-18T20:38:04+00:00"
        },
        {
            "name": "symfony/polyfill-ctype",
            "version": "v1.27.0",
            "source": {
                "type": "git",
                "url": "https://github.com/symfony/polyfill-ctype.git",
                "reference": "5bbc823adecdae860bb64756d639ecfec17b050a"
            },
            "dist": {
                "type": "zip",
                "url": "https://api.github.com/repos/symfony/polyfill-ctype/zipball/5bbc823adecdae860bb64756d639ecfec17b050a",
                "reference": "5bbc823adecdae860bb64756d639ecfec17b050a",
                "shasum": ""
            },
            "require": {
                "php": ">=7.1"
            },
            "provide": {
                "ext-ctype": "*"
            },
            "suggest": {
                "ext-ctype": "For best performance"
            },
            "type": "library",
            "extra": {
                "branch-alias": {
                    "dev-main": "1.27-dev"
                },
                "thanks": {
                    "name": "symfony/polyfill",
                    "url": "https://github.com/symfony/polyfill"
                }
            },
            "autoload": {
                "files": [
                    "bootstrap.php"
                ],
                "psr-4": {
                    "Symfony\\Polyfill\\Ctype\\": ""
                }
            },
            "notification-url": "https://packagist.org/downloads/",
            "license": [
                "MIT"
            ],
            "authors": [
                {
                    "name": "Gert de Pagter",
                    "email": "BackEndTea@gmail.com"
                },
                {
                    "name": "Symfony Community",
                    "homepage": "https://symfony.com/contributors"
                }
            ],
            "description": "Symfony polyfill for ctype functions",
            "homepage": "https://symfony.com",
            "keywords": [
                "compatibility",
                "ctype",
                "polyfill",
                "portable"
            ],
            "support": {
                "source": "https://github.com/symfony/polyfill-ctype/tree/v1.27.0"
            },
            "funding": [
                {
                    "url": "https://symfony.com/sponsor",
                    "type": "custom"
                },
                {
                    "url": "https://github.com/fabpot",
                    "type": "github"
                },
                {
                    "url": "https://tidelift.com/funding/github/packagist/symfony/symfony",
                    "type": "tidelift"
                }
            ],
            "time": "2022-11-03T14:55:06+00:00"
        },
        {
            "name": "symfony/polyfill-mbstring",
            "version": "v1.27.0",
            "source": {
                "type": "git",
                "url": "https://github.com/symfony/polyfill-mbstring.git",
                "reference": "8ad114f6b39e2c98a8b0e3bd907732c207c2b534"
            },
            "dist": {
                "type": "zip",
                "url": "https://api.github.com/repos/symfony/polyfill-mbstring/zipball/8ad114f6b39e2c98a8b0e3bd907732c207c2b534",
                "reference": "8ad114f6b39e2c98a8b0e3bd907732c207c2b534",
                "shasum": ""
            },
            "require": {
                "php": ">=7.1"
            },
            "provide": {
                "ext-mbstring": "*"
            },
            "suggest": {
                "ext-mbstring": "For best performance"
            },
            "type": "library",
            "extra": {
                "branch-alias": {
                    "dev-main": "1.27-dev"
                },
                "thanks": {
                    "name": "symfony/polyfill",
                    "url": "https://github.com/symfony/polyfill"
                }
            },
            "autoload": {
                "files": [
                    "bootstrap.php"
                ],
                "psr-4": {
                    "Symfony\\Polyfill\\Mbstring\\": ""
                }
            },
            "notification-url": "https://packagist.org/downloads/",
            "license": [
                "MIT"
            ],
            "authors": [
                {
                    "name": "Nicolas Grekas",
                    "email": "p@tchwork.com"
                },
                {
                    "name": "Symfony Community",
                    "homepage": "https://symfony.com/contributors"
                }
            ],
            "description": "Symfony polyfill for the Mbstring extension",
            "homepage": "https://symfony.com",
            "keywords": [
                "compatibility",
                "mbstring",
                "polyfill",
                "portable",
                "shim"
            ],
            "support": {
                "source": "https://github.com/symfony/polyfill-mbstring/tree/v1.27.0"
            },
            "funding": [
                {
                    "url": "https://symfony.com/sponsor",
                    "type": "custom"
                },
                {
                    "url": "https://github.com/fabpot",
                    "type": "github"
                },
                {
                    "url": "https://tidelift.com/funding/github/packagist/symfony/symfony",
                    "type": "tidelift"
                }
            ],
            "time": "2022-11-03T14:55:06+00:00"
        },
        {
            "name": "textalk/websocket",
            "version": "1.5.7",
            "source": {
                "type": "git",
                "url": "https://github.com/Textalk/websocket-php.git",
                "reference": "1712325e99b6bf869ccbf9bf41ab749e7328ea46"
            },
            "dist": {
                "type": "zip",
                "url": "https://api.github.com/repos/Textalk/websocket-php/zipball/1712325e99b6bf869ccbf9bf41ab749e7328ea46",
                "reference": "1712325e99b6bf869ccbf9bf41ab749e7328ea46",
                "shasum": ""
            },
            "require": {
                "php": "^7.2 | ^8.0",
                "psr/log": "^1 | ^2 | ^3"
            },
            "require-dev": {
                "php-coveralls/php-coveralls": "^2.0",
                "phpunit/phpunit": "^8.0|^9.0",
                "squizlabs/php_codesniffer": "^3.5"
            },
            "type": "library",
            "autoload": {
                "psr-4": {
                    "WebSocket\\": "lib"
                }
            },
            "notification-url": "https://packagist.org/downloads/",
            "license": [
                "ISC"
            ],
            "authors": [
                {
                    "name": "Fredrik Liljegren"
                },
                {
                    "name": "Sören Jensen",
                    "email": "soren@abicart.se"
                }
            ],
            "description": "WebSocket client and server",
            "support": {
                "issues": "https://github.com/Textalk/websocket-php/issues",
                "source": "https://github.com/Textalk/websocket-php/tree/1.5.7"
            },
            "time": "2022-03-29T09:46:59+00:00"
        },
        {
            "name": "theseer/tokenizer",
            "version": "1.2.1",
            "source": {
                "type": "git",
                "url": "https://github.com/theseer/tokenizer.git",
                "reference": "34a41e998c2183e22995f158c581e7b5e755ab9e"
            },
            "dist": {
                "type": "zip",
                "url": "https://api.github.com/repos/theseer/tokenizer/zipball/34a41e998c2183e22995f158c581e7b5e755ab9e",
                "reference": "34a41e998c2183e22995f158c581e7b5e755ab9e",
                "shasum": ""
            },
            "require": {
                "ext-dom": "*",
                "ext-tokenizer": "*",
                "ext-xmlwriter": "*",
                "php": "^7.2 || ^8.0"
            },
            "type": "library",
            "autoload": {
                "classmap": [
                    "src/"
                ]
            },
            "notification-url": "https://packagist.org/downloads/",
            "license": [
                "BSD-3-Clause"
            ],
            "authors": [
                {
                    "name": "Arne Blankerts",
                    "email": "arne@blankerts.de",
                    "role": "Developer"
                }
            ],
            "description": "A small library for converting tokenized PHP source code into XML and potentially other formats",
            "support": {
                "issues": "https://github.com/theseer/tokenizer/issues",
                "source": "https://github.com/theseer/tokenizer/tree/1.2.1"
            },
            "funding": [
                {
                    "url": "https://github.com/theseer",
                    "type": "github"
                }
            ],
            "time": "2021-07-28T10:34:58+00:00"
        },
        {
            "name": "twig/twig",
<<<<<<< HEAD
            "version": "v3.5.1",
            "source": {
                "type": "git",
                "url": "https://github.com/twigphp/Twig.git",
                "reference": "a6e0510cc793912b451fd40ab983a1d28f611c15"
            },
            "dist": {
                "type": "zip",
                "url": "https://api.github.com/repos/twigphp/Twig/zipball/a6e0510cc793912b451fd40ab983a1d28f611c15",
                "reference": "a6e0510cc793912b451fd40ab983a1d28f611c15",
=======
            "version": "v3.5.0",
            "source": {
                "type": "git",
                "url": "https://github.com/twigphp/Twig.git",
                "reference": "3ffcf4b7d890770466da3b2666f82ac054e7ec72"
            },
            "dist": {
                "type": "zip",
                "url": "https://api.github.com/repos/twigphp/Twig/zipball/3ffcf4b7d890770466da3b2666f82ac054e7ec72",
                "reference": "3ffcf4b7d890770466da3b2666f82ac054e7ec72",
>>>>>>> 2ea61953
                "shasum": ""
            },
            "require": {
                "php": ">=7.2.5",
                "symfony/polyfill-ctype": "^1.8",
                "symfony/polyfill-mbstring": "^1.3"
            },
            "require-dev": {
                "psr/container": "^1.0",
                "symfony/phpunit-bridge": "^4.4.9|^5.0.9|^6.0"
            },
            "type": "library",
            "extra": {
                "branch-alias": {
                    "dev-master": "3.5-dev"
                }
            },
            "autoload": {
                "psr-4": {
                    "Twig\\": "src/"
                }
            },
            "notification-url": "https://packagist.org/downloads/",
            "license": [
                "BSD-3-Clause"
            ],
            "authors": [
                {
                    "name": "Fabien Potencier",
                    "email": "fabien@symfony.com",
                    "homepage": "http://fabien.potencier.org",
                    "role": "Lead Developer"
                },
                {
                    "name": "Twig Team",
                    "role": "Contributors"
                },
                {
                    "name": "Armin Ronacher",
                    "email": "armin.ronacher@active-4.com",
                    "role": "Project Founder"
                }
            ],
            "description": "Twig, the flexible, fast, and secure template language for PHP",
            "homepage": "https://twig.symfony.com",
            "keywords": [
                "templating"
            ],
            "support": {
                "issues": "https://github.com/twigphp/Twig/issues",
<<<<<<< HEAD
                "source": "https://github.com/twigphp/Twig/tree/v3.5.1"
=======
                "source": "https://github.com/twigphp/Twig/tree/v3.5.0"
>>>>>>> 2ea61953
            },
            "funding": [
                {
                    "url": "https://github.com/fabpot",
                    "type": "github"
                },
                {
                    "url": "https://tidelift.com/funding/github/packagist/twig/twig",
                    "type": "tidelift"
                }
            ],
<<<<<<< HEAD
            "time": "2023-02-08T07:49:20+00:00"
=======
            "time": "2022-12-27T12:28:18+00:00"
>>>>>>> 2ea61953
        }
    ],
    "aliases": [],
    "minimum-stability": "stable",
    "stability-flags": [],
    "prefer-stable": false,
    "prefer-lowest": false,
    "platform": {
        "php": ">=8.0.0",
        "ext-curl": "*",
        "ext-imagick": "*",
        "ext-mbstring": "*",
        "ext-json": "*",
        "ext-yaml": "*",
        "ext-dom": "*",
        "ext-redis": "*",
        "ext-swoole": "*",
        "ext-pdo": "*",
        "ext-openssl": "*",
        "ext-zlib": "*",
        "ext-sockets": "*"
    },
    "platform-dev": {
        "ext-fileinfo": "*"
    },
    "platform-overrides": {
        "php": "8.0"
    },
    "plugin-api-version": "2.2.0"
}<|MERGE_RESOLUTION|>--- conflicted
+++ resolved
@@ -5287,18 +5287,6 @@
         },
         {
             "name": "twig/twig",
-<<<<<<< HEAD
-            "version": "v3.5.1",
-            "source": {
-                "type": "git",
-                "url": "https://github.com/twigphp/Twig.git",
-                "reference": "a6e0510cc793912b451fd40ab983a1d28f611c15"
-            },
-            "dist": {
-                "type": "zip",
-                "url": "https://api.github.com/repos/twigphp/Twig/zipball/a6e0510cc793912b451fd40ab983a1d28f611c15",
-                "reference": "a6e0510cc793912b451fd40ab983a1d28f611c15",
-=======
             "version": "v3.5.0",
             "source": {
                 "type": "git",
@@ -5309,7 +5297,6 @@
                 "type": "zip",
                 "url": "https://api.github.com/repos/twigphp/Twig/zipball/3ffcf4b7d890770466da3b2666f82ac054e7ec72",
                 "reference": "3ffcf4b7d890770466da3b2666f82ac054e7ec72",
->>>>>>> 2ea61953
                 "shasum": ""
             },
             "require": {
@@ -5360,11 +5347,7 @@
             ],
             "support": {
                 "issues": "https://github.com/twigphp/Twig/issues",
-<<<<<<< HEAD
-                "source": "https://github.com/twigphp/Twig/tree/v3.5.1"
-=======
                 "source": "https://github.com/twigphp/Twig/tree/v3.5.0"
->>>>>>> 2ea61953
             },
             "funding": [
                 {
@@ -5376,11 +5359,7 @@
                     "type": "tidelift"
                 }
             ],
-<<<<<<< HEAD
-            "time": "2023-02-08T07:49:20+00:00"
-=======
             "time": "2022-12-27T12:28:18+00:00"
->>>>>>> 2ea61953
         }
     ],
     "aliases": [],
