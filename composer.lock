--- conflicted
+++ resolved
@@ -4,11 +4,7 @@
         "Read more about it at https://getcomposer.org/doc/01-basic-usage.md#installing-dependencies",
         "This file is @generated automatically"
     ],
-<<<<<<< HEAD
     "content-hash": "4bd2cfb69f671c01e68b67221f8664fd",
-=======
-    "content-hash": "eacaae6ec0973349a9b9f4ec78877b0a",
->>>>>>> 648b6f20
     "packages": [
         {
             "name": "adhocore/jwt",
@@ -2055,16 +2051,16 @@
         },
         {
             "name": "utopia-php/database",
-            "version": "dev-feat-permissions-maxlength",
+            "version": "0.18.7",
             "source": {
                 "type": "git",
                 "url": "https://github.com/utopia-php/database.git",
-                "reference": "85c304075bb42b91e3cb98762921f15fa28af13c"
-            },
-            "dist": {
-                "type": "zip",
-                "url": "https://api.github.com/repos/utopia-php/database/zipball/85c304075bb42b91e3cb98762921f15fa28af13c",
-                "reference": "85c304075bb42b91e3cb98762921f15fa28af13c",
+                "reference": "d542ee433f1a545d926ffaf707bdf952dc18a52e"
+            },
+            "dist": {
+                "type": "zip",
+                "url": "https://api.github.com/repos/utopia-php/database/zipball/d542ee433f1a545d926ffaf707bdf952dc18a52e",
+                "reference": "d542ee433f1a545d926ffaf707bdf952dc18a52e",
                 "shasum": ""
             },
             "require": {
@@ -2113,9 +2109,9 @@
             ],
             "support": {
                 "issues": "https://github.com/utopia-php/database/issues",
-                "source": "https://github.com/utopia-php/database/tree/feat-permissions-maxlength"
-            },
-            "time": "2022-07-10T17:08:47+00:00"
+                "source": "https://github.com/utopia-php/database/tree/0.18.7"
+            },
+            "time": "2022-07-11T10:20:33+00:00"
         },
         {
             "name": "utopia-php/domains",
@@ -5352,26 +5348,15 @@
     ],
     "aliases": [
         {
-<<<<<<< HEAD
             "package": "utopia-php/cli",
             "version": "dev-feat-allow-adding-task",
             "alias": "0.12.0",
             "alias_normalized": "0.12.0.0"
-=======
-            "package": "utopia-php/database",
-            "version": "dev-feat-permissions-maxlength",
-            "alias": "0.18.1",
-            "alias_normalized": "0.18.1.0"
->>>>>>> 648b6f20
         }
     ],
     "minimum-stability": "stable",
     "stability-flags": {
-<<<<<<< HEAD
         "utopia-php/cli": 20
-=======
-        "utopia-php/database": 20
->>>>>>> 648b6f20
     },
     "prefer-stable": false,
     "prefer-lowest": false,
