--- conflicted
+++ resolved
@@ -4,11 +4,7 @@
         "Read more about it at https://getcomposer.org/doc/01-basic-usage.md#installing-dependencies",
         "This file is @generated automatically"
     ],
-<<<<<<< HEAD
-    "content-hash": "f581e0be3663bcdcf888ec6237381d81",
-=======
     "content-hash": "83427d18095b42c274d2bd6eb302e4aa",
->>>>>>> fedac959
     "packages": [
         {
             "name": "adhocore/jwt",
