{
    "_readme": [
        "This file locks the dependencies of your project to a known state",
        "Read more about it at https://getcomposer.org/doc/01-basic-usage.md#installing-dependencies",
        "This file is @generated automatically"
    ],
<<<<<<< HEAD
    "content-hash": "7f417dc4a1f0d5ed97b3d6a88aa72adf",
=======
    "content-hash": "0a8ed4fa28bf33ceb7396c35b9e8a155",
>>>>>>> f1a3af6fce925ad8a2fbac32a4a99f7fbbfd1609
    "packages": [
        {
            "name": "adhocore/jwt",
            "version": "1.1.2",
            "source": {
                "type": "git",
                "url": "https://github.com/adhocore/php-jwt.git",
                "reference": "6c434af7170090bb7a8880d2bc220a2254ba7899"
            },
            "dist": {
                "type": "zip",
                "url": "https://api.github.com/repos/adhocore/php-jwt/zipball/6c434af7170090bb7a8880d2bc220a2254ba7899",
                "reference": "6c434af7170090bb7a8880d2bc220a2254ba7899",
                "shasum": ""
            },
            "require": {
                "php": "^7.0 || ^8.0"
            },
            "require-dev": {
                "phpunit/phpunit": "^6.5 || ^7.5"
            },
            "type": "library",
            "autoload": {
                "psr-4": {
                    "Ahc\\Jwt\\": "src/"
                }
            },
            "notification-url": "https://packagist.org/downloads/",
            "license": [
                "MIT"
            ],
            "authors": [
                {
                    "name": "Jitendra Adhikari",
                    "email": "jiten.adhikary@gmail.com"
                }
            ],
            "description": "Ultra lightweight JSON web token (JWT) library for PHP5.5+.",
            "keywords": [
                "auth",
                "json-web-token",
                "jwt",
                "jwt-auth",
                "jwt-php",
                "token"
            ],
            "support": {
                "issues": "https://github.com/adhocore/php-jwt/issues",
                "source": "https://github.com/adhocore/php-jwt/tree/1.1.2"
            },
            "funding": [
                {
                    "url": "https://paypal.me/ji10",
                    "type": "custom"
                }
            ],
            "time": "2021-02-20T09:56:44+00:00"
        },
        {
            "name": "appwrite/php-clamav",
            "version": "1.1.0",
            "source": {
                "type": "git",
                "url": "https://github.com/appwrite/php-clamav.git",
                "reference": "61d00f24f9e7766fbba233e7b8d09c5475388073"
            },
            "dist": {
                "type": "zip",
                "url": "https://api.github.com/repos/appwrite/php-clamav/zipball/61d00f24f9e7766fbba233e7b8d09c5475388073",
                "reference": "61d00f24f9e7766fbba233e7b8d09c5475388073",
                "shasum": ""
            },
            "require": {
                "ext-sockets": "*",
                "php": ">=7.1"
            },
            "require-dev": {
                "phpunit/phpunit": "^7.0"
            },
            "type": "library",
            "autoload": {
                "psr-4": {
                    "Appwrite\\ClamAV\\": "src/ClamAV"
                }
            },
            "notification-url": "https://packagist.org/downloads/",
            "license": [
                "MIT"
            ],
            "authors": [
                {
                    "name": "Eldad Fux",
                    "email": "eldad@appwrite.io"
                }
            ],
            "description": "ClamAV network and pipe client for PHP",
            "keywords": [
                "anti virus",
                "appwrite",
                "clamav",
                "php"
            ],
            "support": {
                "issues": "https://github.com/appwrite/php-clamav/issues",
                "source": "https://github.com/appwrite/php-clamav/tree/1.1.0"
            },
            "time": "2020-10-02T05:23:46+00:00"
        },
        {
            "name": "appwrite/php-runtimes",
            "version": "0.10.0",
            "source": {
                "type": "git",
                "url": "https://github.com/appwrite/runtimes.git",
                "reference": "09874846c6bdb7be58c97b12323d2b35ec995409"
            },
            "require": {
                "php": ">=8.0",
                "utopia-php/system": "0.4.*"
            },
            "require-dev": {
                "phpunit/phpunit": "^9.3",
                "vimeo/psalm": "4.0.1"
            },
            "type": "library",
            "autoload": {
                "psr-4": {
                    "Appwrite\\Runtimes\\": "src/Runtimes"
                }
            },
            "license": [
                "BSD-3-Clause"
            ],
            "authors": [
                {
                    "name": "Eldad Fux",
                    "email": "eldad@appwrite.io"
                },
                {
                    "name": "Torsten Dittmann",
                    "email": "torsten@appwrite.io"
                }
            ],
            "description": "Appwrite repository for Cloud Function runtimes that contains the configurations and tests for all of the Appwrite runtime environments.",
            "keywords": [
                "appwrite",
                "php",
                "runtimes"
            ],
            "time": "2022-06-28T05:26:20+00:00"
        },
        {
            "name": "chillerlan/php-qrcode",
            "version": "4.3.3",
            "source": {
                "type": "git",
                "url": "https://github.com/chillerlan/php-qrcode.git",
                "reference": "6356b246948ac1025882b3f55e7c68ebd4515ae3"
            },
            "dist": {
                "type": "zip",
                "url": "https://api.github.com/repos/chillerlan/php-qrcode/zipball/6356b246948ac1025882b3f55e7c68ebd4515ae3",
                "reference": "6356b246948ac1025882b3f55e7c68ebd4515ae3",
                "shasum": ""
            },
            "require": {
                "chillerlan/php-settings-container": "^2.1",
                "ext-mbstring": "*",
                "php": "^7.4 || ^8.0"
            },
            "require-dev": {
                "phan/phan": "^5.3",
                "phpunit/phpunit": "^9.5",
                "setasign/fpdf": "^1.8.2"
            },
            "suggest": {
                "chillerlan/php-authenticator": "Yet another Google authenticator! Also creates URIs for mobile apps.",
                "setasign/fpdf": "Required to use the QR FPDF output."
            },
            "type": "library",
            "autoload": {
                "psr-4": {
                    "chillerlan\\QRCode\\": "src/"
                }
            },
            "notification-url": "https://packagist.org/downloads/",
            "license": [
                "MIT"
            ],
            "authors": [
                {
                    "name": "Kazuhiko Arase",
                    "homepage": "https://github.com/kazuhikoarase"
                },
                {
                    "name": "Smiley",
                    "email": "smiley@chillerlan.net",
                    "homepage": "https://github.com/codemasher"
                },
                {
                    "name": "Contributors",
                    "homepage": "https://github.com/chillerlan/php-qrcode/graphs/contributors"
                }
            ],
            "description": "A QR code generator. PHP 7.4+",
            "homepage": "https://github.com/chillerlan/php-qrcode",
            "keywords": [
                "phpqrcode",
                "qr",
                "qr code",
                "qrcode",
                "qrcode-generator"
            ],
            "support": {
                "issues": "https://github.com/chillerlan/php-qrcode/issues",
                "source": "https://github.com/chillerlan/php-qrcode/tree/4.3.3"
            },
            "funding": [
                {
                    "url": "https://www.paypal.com/donate?hosted_button_id=WLYUNAT9ZTJZ4",
                    "type": "custom"
                },
                {
                    "url": "https://ko-fi.com/codemasher",
                    "type": "ko_fi"
                }
            ],
            "time": "2021-11-25T22:38:09+00:00"
        },
        {
            "name": "chillerlan/php-settings-container",
            "version": "2.1.4",
            "source": {
                "type": "git",
                "url": "https://github.com/chillerlan/php-settings-container.git",
                "reference": "1beb7df3c14346d4344b0b2e12f6f9a74feabd4a"
            },
            "dist": {
                "type": "zip",
                "url": "https://api.github.com/repos/chillerlan/php-settings-container/zipball/1beb7df3c14346d4344b0b2e12f6f9a74feabd4a",
                "reference": "1beb7df3c14346d4344b0b2e12f6f9a74feabd4a",
                "shasum": ""
            },
            "require": {
                "ext-json": "*",
                "php": "^7.4 || ^8.0"
            },
            "require-dev": {
                "phan/phan": "^5.3",
                "phpunit/phpunit": "^9.5"
            },
            "type": "library",
            "autoload": {
                "psr-4": {
                    "chillerlan\\Settings\\": "src/"
                }
            },
            "notification-url": "https://packagist.org/downloads/",
            "license": [
                "MIT"
            ],
            "authors": [
                {
                    "name": "Smiley",
                    "email": "smiley@chillerlan.net",
                    "homepage": "https://github.com/codemasher"
                }
            ],
            "description": "A container class for immutable settings objects. Not a DI container. PHP 7.4+",
            "homepage": "https://github.com/chillerlan/php-settings-container",
            "keywords": [
                "PHP7",
                "Settings",
                "configuration",
                "container",
                "helper"
            ],
            "support": {
                "issues": "https://github.com/chillerlan/php-settings-container/issues",
                "source": "https://github.com/chillerlan/php-settings-container"
            },
            "funding": [
                {
                    "url": "https://www.paypal.com/donate?hosted_button_id=WLYUNAT9ZTJZ4",
                    "type": "custom"
                },
                {
                    "url": "https://ko-fi.com/codemasher",
                    "type": "ko_fi"
                }
            ],
            "time": "2022-07-05T22:32:14+00:00"
        },
        {
            "name": "colinmollenhour/credis",
            "version": "v1.13.1",
            "source": {
                "type": "git",
                "url": "https://github.com/colinmollenhour/credis.git",
                "reference": "85df015088e00daf8ce395189de22c8eb45c8d49"
            },
            "dist": {
                "type": "zip",
                "url": "https://api.github.com/repos/colinmollenhour/credis/zipball/85df015088e00daf8ce395189de22c8eb45c8d49",
                "reference": "85df015088e00daf8ce395189de22c8eb45c8d49",
                "shasum": ""
            },
            "require": {
                "php": ">=5.6.0"
            },
            "suggest": {
                "ext-redis": "Improved performance for communicating with redis"
            },
            "type": "library",
            "autoload": {
                "classmap": [
                    "Client.php",
                    "Cluster.php",
                    "Sentinel.php",
                    "Module.php"
                ]
            },
            "notification-url": "https://packagist.org/downloads/",
            "license": [
                "MIT"
            ],
            "authors": [
                {
                    "name": "Colin Mollenhour",
                    "email": "colin@mollenhour.com"
                }
            ],
            "description": "Credis is a lightweight interface to the Redis key-value store which wraps the phpredis library when available for better performance.",
            "homepage": "https://github.com/colinmollenhour/credis",
            "support": {
                "issues": "https://github.com/colinmollenhour/credis/issues",
                "source": "https://github.com/colinmollenhour/credis/tree/v1.13.1"
            },
            "time": "2022-06-20T22:56:59+00:00"
        },
        {
            "name": "composer/package-versions-deprecated",
            "version": "1.11.99.5",
            "source": {
                "type": "git",
                "url": "https://github.com/composer/package-versions-deprecated.git",
                "reference": "b4f54f74ef3453349c24a845d22392cd31e65f1d"
            },
            "dist": {
                "type": "zip",
                "url": "https://api.github.com/repos/composer/package-versions-deprecated/zipball/b4f54f74ef3453349c24a845d22392cd31e65f1d",
                "reference": "b4f54f74ef3453349c24a845d22392cd31e65f1d",
                "shasum": ""
            },
            "require": {
                "composer-plugin-api": "^1.1.0 || ^2.0",
                "php": "^7 || ^8"
            },
            "replace": {
                "ocramius/package-versions": "1.11.99"
            },
            "require-dev": {
                "composer/composer": "^1.9.3 || ^2.0@dev",
                "ext-zip": "^1.13",
                "phpunit/phpunit": "^6.5 || ^7"
            },
            "type": "composer-plugin",
            "extra": {
                "class": "PackageVersions\\Installer",
                "branch-alias": {
                    "dev-master": "1.x-dev"
                }
            },
            "autoload": {
                "psr-4": {
                    "PackageVersions\\": "src/PackageVersions"
                }
            },
            "notification-url": "https://packagist.org/downloads/",
            "license": [
                "MIT"
            ],
            "authors": [
                {
                    "name": "Marco Pivetta",
                    "email": "ocramius@gmail.com"
                },
                {
                    "name": "Jordi Boggiano",
                    "email": "j.boggiano@seld.be"
                }
            ],
            "description": "Composer plugin that provides efficient querying for installed package versions (no runtime IO)",
            "support": {
                "issues": "https://github.com/composer/package-versions-deprecated/issues",
                "source": "https://github.com/composer/package-versions-deprecated/tree/1.11.99.5"
            },
            "funding": [
                {
                    "url": "https://packagist.com",
                    "type": "custom"
                },
                {
                    "url": "https://github.com/composer",
                    "type": "github"
                },
                {
                    "url": "https://tidelift.com/funding/github/packagist/composer/composer",
                    "type": "tidelift"
                }
            ],
            "time": "2022-01-17T14:14:24+00:00"
        },
        {
            "name": "dragonmantank/cron-expression",
            "version": "v3.3.1",
            "source": {
                "type": "git",
                "url": "https://github.com/dragonmantank/cron-expression.git",
                "reference": "be85b3f05b46c39bbc0d95f6c071ddff669510fa"
            },
            "dist": {
                "type": "zip",
                "url": "https://api.github.com/repos/dragonmantank/cron-expression/zipball/be85b3f05b46c39bbc0d95f6c071ddff669510fa",
                "reference": "be85b3f05b46c39bbc0d95f6c071ddff669510fa",
                "shasum": ""
            },
            "require": {
                "php": "^7.2|^8.0",
                "webmozart/assert": "^1.0"
            },
            "replace": {
                "mtdowling/cron-expression": "^1.0"
            },
            "require-dev": {
                "phpstan/extension-installer": "^1.0",
                "phpstan/phpstan": "^1.0",
                "phpstan/phpstan-webmozart-assert": "^1.0",
                "phpunit/phpunit": "^7.0|^8.0|^9.0"
            },
            "type": "library",
            "autoload": {
                "psr-4": {
                    "Cron\\": "src/Cron/"
                }
            },
            "notification-url": "https://packagist.org/downloads/",
            "license": [
                "MIT"
            ],
            "authors": [
                {
                    "name": "Chris Tankersley",
                    "email": "chris@ctankersley.com",
                    "homepage": "https://github.com/dragonmantank"
                }
            ],
            "description": "CRON for PHP: Calculate the next or previous run date and determine if a CRON expression is due",
            "keywords": [
                "cron",
                "schedule"
            ],
            "support": {
                "issues": "https://github.com/dragonmantank/cron-expression/issues",
                "source": "https://github.com/dragonmantank/cron-expression/tree/v3.3.1"
            },
            "funding": [
                {
                    "url": "https://github.com/dragonmantank",
                    "type": "github"
                }
            ],
            "time": "2022-01-18T15:43:28+00:00"
        },
        {
            "name": "guzzlehttp/guzzle",
            "version": "7.4.5",
            "source": {
                "type": "git",
                "url": "https://github.com/guzzle/guzzle.git",
                "reference": "1dd98b0564cb3f6bd16ce683cb755f94c10fbd82"
            },
            "dist": {
                "type": "zip",
                "url": "https://api.github.com/repos/guzzle/guzzle/zipball/1dd98b0564cb3f6bd16ce683cb755f94c10fbd82",
                "reference": "1dd98b0564cb3f6bd16ce683cb755f94c10fbd82",
                "shasum": ""
            },
            "require": {
                "ext-json": "*",
                "guzzlehttp/promises": "^1.5",
                "guzzlehttp/psr7": "^1.9 || ^2.4",
                "php": "^7.2.5 || ^8.0",
                "psr/http-client": "^1.0",
                "symfony/deprecation-contracts": "^2.2 || ^3.0"
            },
            "provide": {
                "psr/http-client-implementation": "1.0"
            },
            "require-dev": {
                "bamarni/composer-bin-plugin": "^1.4.1",
                "ext-curl": "*",
                "php-http/client-integration-tests": "^3.0",
                "phpunit/phpunit": "^8.5.5 || ^9.3.5",
                "psr/log": "^1.1 || ^2.0 || ^3.0"
            },
            "suggest": {
                "ext-curl": "Required for CURL handler support",
                "ext-intl": "Required for Internationalized Domain Name (IDN) support",
                "psr/log": "Required for using the Log middleware"
            },
            "type": "library",
            "extra": {
                "branch-alias": {
                    "dev-master": "7.4-dev"
                }
            },
            "autoload": {
                "files": [
                    "src/functions_include.php"
                ],
                "psr-4": {
                    "GuzzleHttp\\": "src/"
                }
            },
            "notification-url": "https://packagist.org/downloads/",
            "license": [
                "MIT"
            ],
            "authors": [
                {
                    "name": "Graham Campbell",
                    "email": "hello@gjcampbell.co.uk",
                    "homepage": "https://github.com/GrahamCampbell"
                },
                {
                    "name": "Michael Dowling",
                    "email": "mtdowling@gmail.com",
                    "homepage": "https://github.com/mtdowling"
                },
                {
                    "name": "Jeremy Lindblom",
                    "email": "jeremeamia@gmail.com",
                    "homepage": "https://github.com/jeremeamia"
                },
                {
                    "name": "George Mponos",
                    "email": "gmponos@gmail.com",
                    "homepage": "https://github.com/gmponos"
                },
                {
                    "name": "Tobias Nyholm",
                    "email": "tobias.nyholm@gmail.com",
                    "homepage": "https://github.com/Nyholm"
                },
                {
                    "name": "Márk Sági-Kazár",
                    "email": "mark.sagikazar@gmail.com",
                    "homepage": "https://github.com/sagikazarmark"
                },
                {
                    "name": "Tobias Schultze",
                    "email": "webmaster@tubo-world.de",
                    "homepage": "https://github.com/Tobion"
                }
            ],
            "description": "Guzzle is a PHP HTTP client library",
            "keywords": [
                "client",
                "curl",
                "framework",
                "http",
                "http client",
                "psr-18",
                "psr-7",
                "rest",
                "web service"
            ],
            "support": {
                "issues": "https://github.com/guzzle/guzzle/issues",
                "source": "https://github.com/guzzle/guzzle/tree/7.4.5"
            },
            "funding": [
                {
                    "url": "https://github.com/GrahamCampbell",
                    "type": "github"
                },
                {
                    "url": "https://github.com/Nyholm",
                    "type": "github"
                },
                {
                    "url": "https://tidelift.com/funding/github/packagist/guzzlehttp/guzzle",
                    "type": "tidelift"
                }
            ],
            "time": "2022-06-20T22:16:13+00:00"
        },
        {
            "name": "guzzlehttp/promises",
            "version": "1.5.1",
            "source": {
                "type": "git",
                "url": "https://github.com/guzzle/promises.git",
                "reference": "fe752aedc9fd8fcca3fe7ad05d419d32998a06da"
            },
            "dist": {
                "type": "zip",
                "url": "https://api.github.com/repos/guzzle/promises/zipball/fe752aedc9fd8fcca3fe7ad05d419d32998a06da",
                "reference": "fe752aedc9fd8fcca3fe7ad05d419d32998a06da",
                "shasum": ""
            },
            "require": {
                "php": ">=5.5"
            },
            "require-dev": {
                "symfony/phpunit-bridge": "^4.4 || ^5.1"
            },
            "type": "library",
            "extra": {
                "branch-alias": {
                    "dev-master": "1.5-dev"
                }
            },
            "autoload": {
                "files": [
                    "src/functions_include.php"
                ],
                "psr-4": {
                    "GuzzleHttp\\Promise\\": "src/"
                }
            },
            "notification-url": "https://packagist.org/downloads/",
            "license": [
                "MIT"
            ],
            "authors": [
                {
                    "name": "Graham Campbell",
                    "email": "hello@gjcampbell.co.uk",
                    "homepage": "https://github.com/GrahamCampbell"
                },
                {
                    "name": "Michael Dowling",
                    "email": "mtdowling@gmail.com",
                    "homepage": "https://github.com/mtdowling"
                },
                {
                    "name": "Tobias Nyholm",
                    "email": "tobias.nyholm@gmail.com",
                    "homepage": "https://github.com/Nyholm"
                },
                {
                    "name": "Tobias Schultze",
                    "email": "webmaster@tubo-world.de",
                    "homepage": "https://github.com/Tobion"
                }
            ],
            "description": "Guzzle promises library",
            "keywords": [
                "promise"
            ],
            "support": {
                "issues": "https://github.com/guzzle/promises/issues",
                "source": "https://github.com/guzzle/promises/tree/1.5.1"
            },
            "funding": [
                {
                    "url": "https://github.com/GrahamCampbell",
                    "type": "github"
                },
                {
                    "url": "https://github.com/Nyholm",
                    "type": "github"
                },
                {
                    "url": "https://tidelift.com/funding/github/packagist/guzzlehttp/promises",
                    "type": "tidelift"
                }
            ],
            "time": "2021-10-22T20:56:57+00:00"
        },
        {
            "name": "guzzlehttp/psr7",
            "version": "2.4.0",
            "source": {
                "type": "git",
                "url": "https://github.com/guzzle/psr7.git",
                "reference": "13388f00956b1503577598873fffb5ae994b5737"
            },
            "dist": {
                "type": "zip",
                "url": "https://api.github.com/repos/guzzle/psr7/zipball/13388f00956b1503577598873fffb5ae994b5737",
                "reference": "13388f00956b1503577598873fffb5ae994b5737",
                "shasum": ""
            },
            "require": {
                "php": "^7.2.5 || ^8.0",
                "psr/http-factory": "^1.0",
                "psr/http-message": "^1.0",
                "ralouphie/getallheaders": "^3.0"
            },
            "provide": {
                "psr/http-factory-implementation": "1.0",
                "psr/http-message-implementation": "1.0"
            },
            "require-dev": {
                "bamarni/composer-bin-plugin": "^1.4.1",
                "http-interop/http-factory-tests": "^0.9",
                "phpunit/phpunit": "^8.5.8 || ^9.3.10"
            },
            "suggest": {
                "laminas/laminas-httphandlerrunner": "Emit PSR-7 responses"
            },
            "type": "library",
            "extra": {
                "branch-alias": {
                    "dev-master": "2.4-dev"
                }
            },
            "autoload": {
                "psr-4": {
                    "GuzzleHttp\\Psr7\\": "src/"
                }
            },
            "notification-url": "https://packagist.org/downloads/",
            "license": [
                "MIT"
            ],
            "authors": [
                {
                    "name": "Graham Campbell",
                    "email": "hello@gjcampbell.co.uk",
                    "homepage": "https://github.com/GrahamCampbell"
                },
                {
                    "name": "Michael Dowling",
                    "email": "mtdowling@gmail.com",
                    "homepage": "https://github.com/mtdowling"
                },
                {
                    "name": "George Mponos",
                    "email": "gmponos@gmail.com",
                    "homepage": "https://github.com/gmponos"
                },
                {
                    "name": "Tobias Nyholm",
                    "email": "tobias.nyholm@gmail.com",
                    "homepage": "https://github.com/Nyholm"
                },
                {
                    "name": "Márk Sági-Kazár",
                    "email": "mark.sagikazar@gmail.com",
                    "homepage": "https://github.com/sagikazarmark"
                },
                {
                    "name": "Tobias Schultze",
                    "email": "webmaster@tubo-world.de",
                    "homepage": "https://github.com/Tobion"
                },
                {
                    "name": "Márk Sági-Kazár",
                    "email": "mark.sagikazar@gmail.com",
                    "homepage": "https://sagikazarmark.hu"
                }
            ],
            "description": "PSR-7 message implementation that also provides common utility methods",
            "keywords": [
                "http",
                "message",
                "psr-7",
                "request",
                "response",
                "stream",
                "uri",
                "url"
            ],
            "support": {
                "issues": "https://github.com/guzzle/psr7/issues",
                "source": "https://github.com/guzzle/psr7/tree/2.4.0"
            },
            "funding": [
                {
                    "url": "https://github.com/GrahamCampbell",
                    "type": "github"
                },
                {
                    "url": "https://github.com/Nyholm",
                    "type": "github"
                },
                {
                    "url": "https://tidelift.com/funding/github/packagist/guzzlehttp/psr7",
                    "type": "tidelift"
                }
            ],
            "time": "2022-06-20T21:43:11+00:00"
        },
        {
            "name": "influxdb/influxdb-php",
            "version": "1.15.2",
            "source": {
                "type": "git",
                "url": "https://github.com/influxdata/influxdb-php.git",
                "reference": "d6e59f4f04ab9107574fda69c2cbe36671253d03"
            },
            "dist": {
                "type": "zip",
                "url": "https://api.github.com/repos/influxdata/influxdb-php/zipball/d6e59f4f04ab9107574fda69c2cbe36671253d03",
                "reference": "d6e59f4f04ab9107574fda69c2cbe36671253d03",
                "shasum": ""
            },
            "require": {
                "guzzlehttp/guzzle": "^6.0|^7.0",
                "php": "^5.5 || ^7.0 || ^8.0"
            },
            "require-dev": {
                "dms/phpunit-arraysubset-asserts": "^0.2.1",
                "phpunit/phpunit": "^9.5"
            },
            "suggest": {
                "ext-curl": "Curl extension, needed for Curl driver",
                "stefanotorresi/influxdb-php-async": "An asyncronous client for InfluxDB, implemented via ReactPHP."
            },
            "type": "library",
            "autoload": {
                "psr-4": {
                    "InfluxDB\\": "src/InfluxDB"
                }
            },
            "notification-url": "https://packagist.org/downloads/",
            "license": [
                "MIT"
            ],
            "authors": [
                {
                    "name": "Stephen Hoogendijk",
                    "email": "stephen@tca0.nl"
                },
                {
                    "name": "Daniel Martinez",
                    "email": "danimartcas@hotmail.com"
                },
                {
                    "name": "Gianluca Arbezzano",
                    "email": "gianarb92@gmail.com"
                }
            ],
            "description": "InfluxDB client library for PHP",
            "keywords": [
                "client",
                "influxdata",
                "influxdb",
                "influxdb class",
                "influxdb client",
                "influxdb library",
                "time series"
            ],
            "support": {
                "issues": "https://github.com/influxdata/influxdb-php/issues",
                "source": "https://github.com/influxdata/influxdb-php/tree/1.15.2"
            },
            "time": "2020-12-26T17:45:17+00:00"
        },
        {
            "name": "jean85/pretty-package-versions",
            "version": "1.6.0",
            "source": {
                "type": "git",
                "url": "https://github.com/Jean85/pretty-package-versions.git",
                "reference": "1e0104b46f045868f11942aea058cd7186d6c303"
            },
            "dist": {
                "type": "zip",
                "url": "https://api.github.com/repos/Jean85/pretty-package-versions/zipball/1e0104b46f045868f11942aea058cd7186d6c303",
                "reference": "1e0104b46f045868f11942aea058cd7186d6c303",
                "shasum": ""
            },
            "require": {
                "composer/package-versions-deprecated": "^1.8.0",
                "php": "^7.0|^8.0"
            },
            "require-dev": {
                "phpunit/phpunit": "^6.0|^8.5|^9.2"
            },
            "type": "library",
            "extra": {
                "branch-alias": {
                    "dev-master": "1.x-dev"
                }
            },
            "autoload": {
                "psr-4": {
                    "Jean85\\": "src/"
                }
            },
            "notification-url": "https://packagist.org/downloads/",
            "license": [
                "MIT"
            ],
            "authors": [
                {
                    "name": "Alessandro Lai",
                    "email": "alessandro.lai85@gmail.com"
                }
            ],
            "description": "A wrapper for ocramius/package-versions to get pretty versions strings",
            "keywords": [
                "composer",
                "package",
                "release",
                "versions"
            ],
            "support": {
                "issues": "https://github.com/Jean85/pretty-package-versions/issues",
                "source": "https://github.com/Jean85/pretty-package-versions/tree/1.6.0"
            },
            "time": "2021-02-04T16:20:16+00:00"
        },
        {
            "name": "matomo/device-detector",
            "version": "6.0.0",
            "source": {
                "type": "git",
                "url": "https://github.com/matomo-org/device-detector.git",
                "reference": "7fc2af3af62bd69e6e3404d561e371a83c112be9"
            },
            "dist": {
                "type": "zip",
                "url": "https://api.github.com/repos/matomo-org/device-detector/zipball/7fc2af3af62bd69e6e3404d561e371a83c112be9",
                "reference": "7fc2af3af62bd69e6e3404d561e371a83c112be9",
                "shasum": ""
            },
            "require": {
                "mustangostang/spyc": "*",
                "php": "^7.2|^8.0"
            },
            "replace": {
                "piwik/device-detector": "self.version"
            },
            "require-dev": {
                "matthiasmullie/scrapbook": "^1.4.7",
                "mayflower/mo4-coding-standard": "^v8.0.0",
                "phpstan/phpstan": "^0.12.52",
                "phpunit/phpunit": "^8.5.8",
                "psr/cache": "^1.0.1",
                "psr/simple-cache": "^1.0.1",
                "symfony/yaml": "^5.1.7"
            },
            "suggest": {
                "doctrine/cache": "Can directly be used for caching purpose",
                "ext-yaml": "Necessary for using the Pecl YAML parser"
            },
            "type": "library",
            "autoload": {
                "psr-4": {
                    "DeviceDetector\\": ""
                },
                "exclude-from-classmap": [
                    "Tests/"
                ]
            },
            "notification-url": "https://packagist.org/downloads/",
            "license": [
                "LGPL-3.0-or-later"
            ],
            "authors": [
                {
                    "name": "The Matomo Team",
                    "email": "hello@matomo.org",
                    "homepage": "https://matomo.org/team/"
                }
            ],
            "description": "The Universal Device Detection library, that parses User Agents and detects devices (desktop, tablet, mobile, tv, cars, console, etc.), clients (browsers, media players, mobile apps, feed readers, libraries, etc), operating systems, devices, brands and models.",
            "homepage": "https://matomo.org",
            "keywords": [
                "devicedetection",
                "parser",
                "useragent"
            ],
            "support": {
                "forum": "https://forum.matomo.org/",
                "issues": "https://github.com/matomo-org/device-detector/issues",
                "source": "https://github.com/matomo-org/matomo",
                "wiki": "https://dev.matomo.org/"
            },
            "time": "2022-04-11T09:58:17+00:00"
        },
        {
            "name": "mongodb/mongodb",
            "version": "1.8.0",
            "source": {
                "type": "git",
                "url": "https://github.com/mongodb/mongo-php-library.git",
                "reference": "953dbc19443aa9314c44b7217a16873347e6840d"
            },
            "dist": {
                "type": "zip",
                "url": "https://api.github.com/repos/mongodb/mongo-php-library/zipball/953dbc19443aa9314c44b7217a16873347e6840d",
                "reference": "953dbc19443aa9314c44b7217a16873347e6840d",
                "shasum": ""
            },
            "require": {
                "ext-hash": "*",
                "ext-json": "*",
                "ext-mongodb": "^1.8.1",
                "jean85/pretty-package-versions": "^1.2",
                "php": "^7.0 || ^8.0",
                "symfony/polyfill-php80": "^1.19"
            },
            "require-dev": {
                "squizlabs/php_codesniffer": "^3.5, <3.5.5",
                "symfony/phpunit-bridge": "5.x-dev"
            },
            "type": "library",
            "extra": {
                "branch-alias": {
                    "dev-master": "1.8.x-dev"
                }
            },
            "autoload": {
                "files": [
                    "src/functions.php"
                ],
                "psr-4": {
                    "MongoDB\\": "src/"
                }
            },
            "notification-url": "https://packagist.org/downloads/",
            "license": [
                "Apache-2.0"
            ],
            "authors": [
                {
                    "name": "Andreas Braun",
                    "email": "andreas.braun@mongodb.com"
                },
                {
                    "name": "Jeremy Mikola",
                    "email": "jmikola@gmail.com"
                }
            ],
            "description": "MongoDB driver library",
            "homepage": "https://jira.mongodb.org/browse/PHPLIB",
            "keywords": [
                "database",
                "driver",
                "mongodb",
                "persistence"
            ],
            "support": {
                "issues": "https://github.com/mongodb/mongo-php-library/issues",
                "source": "https://github.com/mongodb/mongo-php-library/tree/1.8.0"
            },
            "time": "2020-11-25T12:26:02+00:00"
        },
        {
            "name": "mustangostang/spyc",
            "version": "0.6.3",
            "source": {
                "type": "git",
                "url": "git@github.com:mustangostang/spyc.git",
                "reference": "4627c838b16550b666d15aeae1e5289dd5b77da0"
            },
            "dist": {
                "type": "zip",
                "url": "https://api.github.com/repos/mustangostang/spyc/zipball/4627c838b16550b666d15aeae1e5289dd5b77da0",
                "reference": "4627c838b16550b666d15aeae1e5289dd5b77da0",
                "shasum": ""
            },
            "require": {
                "php": ">=5.3.1"
            },
            "require-dev": {
                "phpunit/phpunit": "4.3.*@dev"
            },
            "type": "library",
            "extra": {
                "branch-alias": {
                    "dev-master": "0.5.x-dev"
                }
            },
            "autoload": {
                "files": [
                    "Spyc.php"
                ]
            },
            "notification-url": "https://packagist.org/downloads/",
            "license": [
                "MIT"
            ],
            "authors": [
                {
                    "name": "mustangostang",
                    "email": "vlad.andersen@gmail.com"
                }
            ],
            "description": "A simple YAML loader/dumper class for PHP",
            "homepage": "https://github.com/mustangostang/spyc/",
            "keywords": [
                "spyc",
                "yaml",
                "yml"
            ],
            "time": "2019-09-10T13:16:29+00:00"
        },
        {
            "name": "phpmailer/phpmailer",
            "version": "v6.6.0",
            "source": {
                "type": "git",
                "url": "https://github.com/PHPMailer/PHPMailer.git",
                "reference": "e43bac82edc26ca04b36143a48bde1c051cfd5b1"
            },
            "dist": {
                "type": "zip",
                "url": "https://api.github.com/repos/PHPMailer/PHPMailer/zipball/e43bac82edc26ca04b36143a48bde1c051cfd5b1",
                "reference": "e43bac82edc26ca04b36143a48bde1c051cfd5b1",
                "shasum": ""
            },
            "require": {
                "ext-ctype": "*",
                "ext-filter": "*",
                "ext-hash": "*",
                "php": ">=5.5.0"
            },
            "require-dev": {
                "dealerdirect/phpcodesniffer-composer-installer": "^0.7.0",
                "doctrine/annotations": "^1.2",
                "php-parallel-lint/php-console-highlighter": "^0.5.0",
                "php-parallel-lint/php-parallel-lint": "^1.3.1",
                "phpcompatibility/php-compatibility": "^9.3.5",
                "roave/security-advisories": "dev-latest",
                "squizlabs/php_codesniffer": "^3.6.2",
                "yoast/phpunit-polyfills": "^1.0.0"
            },
            "suggest": {
                "ext-mbstring": "Needed to send email in multibyte encoding charset or decode encoded addresses",
                "hayageek/oauth2-yahoo": "Needed for Yahoo XOAUTH2 authentication",
                "league/oauth2-google": "Needed for Google XOAUTH2 authentication",
                "psr/log": "For optional PSR-3 debug logging",
                "stevenmaguire/oauth2-microsoft": "Needed for Microsoft XOAUTH2 authentication",
                "symfony/polyfill-mbstring": "To support UTF-8 if the Mbstring PHP extension is not enabled (^1.2)"
            },
            "type": "library",
            "autoload": {
                "psr-4": {
                    "PHPMailer\\PHPMailer\\": "src/"
                }
            },
            "notification-url": "https://packagist.org/downloads/",
            "license": [
                "LGPL-2.1-only"
            ],
            "authors": [
                {
                    "name": "Marcus Bointon",
                    "email": "phpmailer@synchromedia.co.uk"
                },
                {
                    "name": "Jim Jagielski",
                    "email": "jimjag@gmail.com"
                },
                {
                    "name": "Andy Prevost",
                    "email": "codeworxtech@users.sourceforge.net"
                },
                {
                    "name": "Brent R. Matzelle"
                }
            ],
            "description": "PHPMailer is a full-featured email creation and transfer class for PHP",
            "support": {
                "issues": "https://github.com/PHPMailer/PHPMailer/issues",
                "source": "https://github.com/PHPMailer/PHPMailer/tree/v6.6.0"
            },
            "funding": [
                {
                    "url": "https://github.com/Synchro",
                    "type": "github"
                }
            ],
            "time": "2022-02-28T15:31:21+00:00"
        },
        {
            "name": "psr/http-client",
            "version": "1.0.1",
            "source": {
                "type": "git",
                "url": "https://github.com/php-fig/http-client.git",
                "reference": "2dfb5f6c5eff0e91e20e913f8c5452ed95b86621"
            },
            "dist": {
                "type": "zip",
                "url": "https://api.github.com/repos/php-fig/http-client/zipball/2dfb5f6c5eff0e91e20e913f8c5452ed95b86621",
                "reference": "2dfb5f6c5eff0e91e20e913f8c5452ed95b86621",
                "shasum": ""
            },
            "require": {
                "php": "^7.0 || ^8.0",
                "psr/http-message": "^1.0"
            },
            "type": "library",
            "extra": {
                "branch-alias": {
                    "dev-master": "1.0.x-dev"
                }
            },
            "autoload": {
                "psr-4": {
                    "Psr\\Http\\Client\\": "src/"
                }
            },
            "notification-url": "https://packagist.org/downloads/",
            "license": [
                "MIT"
            ],
            "authors": [
                {
                    "name": "PHP-FIG",
                    "homepage": "http://www.php-fig.org/"
                }
            ],
            "description": "Common interface for HTTP clients",
            "homepage": "https://github.com/php-fig/http-client",
            "keywords": [
                "http",
                "http-client",
                "psr",
                "psr-18"
            ],
            "support": {
                "source": "https://github.com/php-fig/http-client/tree/master"
            },
            "time": "2020-06-29T06:28:15+00:00"
        },
        {
            "name": "psr/http-factory",
            "version": "1.0.1",
            "source": {
                "type": "git",
                "url": "https://github.com/php-fig/http-factory.git",
                "reference": "12ac7fcd07e5b077433f5f2bee95b3a771bf61be"
            },
            "dist": {
                "type": "zip",
                "url": "https://api.github.com/repos/php-fig/http-factory/zipball/12ac7fcd07e5b077433f5f2bee95b3a771bf61be",
                "reference": "12ac7fcd07e5b077433f5f2bee95b3a771bf61be",
                "shasum": ""
            },
            "require": {
                "php": ">=7.0.0",
                "psr/http-message": "^1.0"
            },
            "type": "library",
            "extra": {
                "branch-alias": {
                    "dev-master": "1.0.x-dev"
                }
            },
            "autoload": {
                "psr-4": {
                    "Psr\\Http\\Message\\": "src/"
                }
            },
            "notification-url": "https://packagist.org/downloads/",
            "license": [
                "MIT"
            ],
            "authors": [
                {
                    "name": "PHP-FIG",
                    "homepage": "http://www.php-fig.org/"
                }
            ],
            "description": "Common interfaces for PSR-7 HTTP message factories",
            "keywords": [
                "factory",
                "http",
                "message",
                "psr",
                "psr-17",
                "psr-7",
                "request",
                "response"
            ],
            "support": {
                "source": "https://github.com/php-fig/http-factory/tree/master"
            },
            "time": "2019-04-30T12:38:16+00:00"
        },
        {
            "name": "psr/http-message",
            "version": "1.0.1",
            "source": {
                "type": "git",
                "url": "https://github.com/php-fig/http-message.git",
                "reference": "f6561bf28d520154e4b0ec72be95418abe6d9363"
            },
            "dist": {
                "type": "zip",
                "url": "https://api.github.com/repos/php-fig/http-message/zipball/f6561bf28d520154e4b0ec72be95418abe6d9363",
                "reference": "f6561bf28d520154e4b0ec72be95418abe6d9363",
                "shasum": ""
            },
            "require": {
                "php": ">=5.3.0"
            },
            "type": "library",
            "extra": {
                "branch-alias": {
                    "dev-master": "1.0.x-dev"
                }
            },
            "autoload": {
                "psr-4": {
                    "Psr\\Http\\Message\\": "src/"
                }
            },
            "notification-url": "https://packagist.org/downloads/",
            "license": [
                "MIT"
            ],
            "authors": [
                {
                    "name": "PHP-FIG",
                    "homepage": "http://www.php-fig.org/"
                }
            ],
            "description": "Common interface for HTTP messages",
            "homepage": "https://github.com/php-fig/http-message",
            "keywords": [
                "http",
                "http-message",
                "psr",
                "psr-7",
                "request",
                "response"
            ],
            "support": {
                "source": "https://github.com/php-fig/http-message/tree/master"
            },
            "time": "2016-08-06T14:39:51+00:00"
        },
        {
            "name": "psr/log",
            "version": "1.1.4",
            "source": {
                "type": "git",
                "url": "https://github.com/php-fig/log.git",
                "reference": "d49695b909c3b7628b6289db5479a1c204601f11"
            },
            "dist": {
                "type": "zip",
                "url": "https://api.github.com/repos/php-fig/log/zipball/d49695b909c3b7628b6289db5479a1c204601f11",
                "reference": "d49695b909c3b7628b6289db5479a1c204601f11",
                "shasum": ""
            },
            "require": {
                "php": ">=5.3.0"
            },
            "type": "library",
            "extra": {
                "branch-alias": {
                    "dev-master": "1.1.x-dev"
                }
            },
            "autoload": {
                "psr-4": {
                    "Psr\\Log\\": "Psr/Log/"
                }
            },
            "notification-url": "https://packagist.org/downloads/",
            "license": [
                "MIT"
            ],
            "authors": [
                {
                    "name": "PHP-FIG",
                    "homepage": "https://www.php-fig.org/"
                }
            ],
            "description": "Common interface for logging libraries",
            "homepage": "https://github.com/php-fig/log",
            "keywords": [
                "log",
                "psr",
                "psr-3"
            ],
            "support": {
                "source": "https://github.com/php-fig/log/tree/1.1.4"
            },
            "time": "2021-05-03T11:20:27+00:00"
        },
        {
            "name": "ralouphie/getallheaders",
            "version": "3.0.3",
            "source": {
                "type": "git",
                "url": "https://github.com/ralouphie/getallheaders.git",
                "reference": "120b605dfeb996808c31b6477290a714d356e822"
            },
            "dist": {
                "type": "zip",
                "url": "https://api.github.com/repos/ralouphie/getallheaders/zipball/120b605dfeb996808c31b6477290a714d356e822",
                "reference": "120b605dfeb996808c31b6477290a714d356e822",
                "shasum": ""
            },
            "require": {
                "php": ">=5.6"
            },
            "require-dev": {
                "php-coveralls/php-coveralls": "^2.1",
                "phpunit/phpunit": "^5 || ^6.5"
            },
            "type": "library",
            "autoload": {
                "files": [
                    "src/getallheaders.php"
                ]
            },
            "notification-url": "https://packagist.org/downloads/",
            "license": [
                "MIT"
            ],
            "authors": [
                {
                    "name": "Ralph Khattar",
                    "email": "ralph.khattar@gmail.com"
                }
            ],
            "description": "A polyfill for getallheaders.",
            "support": {
                "issues": "https://github.com/ralouphie/getallheaders/issues",
                "source": "https://github.com/ralouphie/getallheaders/tree/develop"
            },
            "time": "2019-03-08T08:55:37+00:00"
        },
        {
            "name": "resque/php-resque",
            "version": "v1.3.6",
            "source": {
                "type": "git",
                "url": "https://github.com/resque/php-resque.git",
                "reference": "fe41c04763699b1318d97ed14cc78583e9380161"
            },
            "dist": {
                "type": "zip",
                "url": "https://api.github.com/repos/resque/php-resque/zipball/fe41c04763699b1318d97ed14cc78583e9380161",
                "reference": "fe41c04763699b1318d97ed14cc78583e9380161",
                "shasum": ""
            },
            "require": {
                "colinmollenhour/credis": "~1.7",
                "php": ">=5.6.0",
                "psr/log": "~1.0"
            },
            "require-dev": {
                "phpunit/phpunit": "^5.7"
            },
            "suggest": {
                "ext-pcntl": "REQUIRED for forking processes on platforms that support it (so anything but Windows).",
                "ext-proctitle": "Allows php-resque to rename the title of UNIX processes to show the status of a worker.",
                "ext-redis": "Native PHP extension for Redis connectivity. Credis will automatically utilize when available."
            },
            "bin": [
                "bin/resque",
                "bin/resque-scheduler"
            ],
            "type": "library",
            "extra": {
                "branch-alias": {
                    "dev-master": "1.0-dev"
                }
            },
            "autoload": {
                "psr-0": {
                    "Resque": "lib",
                    "ResqueScheduler": "lib"
                }
            },
            "notification-url": "https://packagist.org/downloads/",
            "license": [
                "MIT"
            ],
            "authors": [
                {
                    "name": "Dan Hunsaker",
                    "email": "danhunsaker+resque@gmail.com",
                    "role": "Maintainer"
                },
                {
                    "name": "Rajib Ahmed",
                    "homepage": "https://github.com/rajibahmed",
                    "role": "Maintainer"
                },
                {
                    "name": "Steve Klabnik",
                    "email": "steve@steveklabnik.com",
                    "role": "Maintainer"
                },
                {
                    "name": "Chris Boulton",
                    "email": "chris@bigcommerce.com",
                    "role": "Creator"
                }
            ],
            "description": "Redis backed library for creating background jobs and processing them later. Based on resque for Ruby.",
            "homepage": "http://www.github.com/resque/php-resque/",
            "keywords": [
                "background",
                "job",
                "redis",
                "resque"
            ],
            "support": {
                "issues": "https://github.com/resque/php-resque/issues",
                "source": "https://github.com/resque/php-resque/tree/v1.3.6"
            },
            "time": "2020-04-16T16:39:50+00:00"
        },
        {
            "name": "slickdeals/statsd",
            "version": "3.1.0",
            "source": {
                "type": "git",
                "url": "https://github.com/Slickdeals/statsd-php.git",
                "reference": "225588a0a079e145359049f6e5e23eedb1b4c17f"
            },
            "dist": {
                "type": "zip",
                "url": "https://api.github.com/repos/Slickdeals/statsd-php/zipball/225588a0a079e145359049f6e5e23eedb1b4c17f",
                "reference": "225588a0a079e145359049f6e5e23eedb1b4c17f",
                "shasum": ""
            },
            "require": {
                "php": ">= 7.3 || ^8"
            },
            "replace": {
                "domnikl/statsd": "self.version"
            },
            "require-dev": {
                "friendsofphp/php-cs-fixer": "^3.0",
                "phpunit/phpunit": "^9",
                "vimeo/psalm": "^4.6"
            },
            "type": "library",
            "autoload": {
                "psr-4": {
                    "Domnikl\\Statsd\\": "src/"
                }
            },
            "notification-url": "https://packagist.org/downloads/",
            "license": [
                "MIT"
            ],
            "authors": [
                {
                    "name": "Dominik Liebler",
                    "email": "liebler.dominik@gmail.com"
                }
            ],
            "description": "a PHP client for statsd",
            "homepage": "https://github.com/Slickdeals/statsd-php",
            "keywords": [
                "Metrics",
                "monitoring",
                "statistics",
                "statsd",
                "udp"
            ],
            "support": {
                "issues": "https://github.com/Slickdeals/statsd-php/issues",
                "source": "https://github.com/Slickdeals/statsd-php/tree/3.1.0"
            },
            "time": "2021-06-04T20:33:46+00:00"
        },
        {
            "name": "symfony/deprecation-contracts",
            "version": "v3.1.1",
            "source": {
                "type": "git",
                "url": "https://github.com/symfony/deprecation-contracts.git",
                "reference": "07f1b9cc2ffee6aaafcf4b710fbc38ff736bd918"
            },
            "dist": {
                "type": "zip",
                "url": "https://api.github.com/repos/symfony/deprecation-contracts/zipball/07f1b9cc2ffee6aaafcf4b710fbc38ff736bd918",
                "reference": "07f1b9cc2ffee6aaafcf4b710fbc38ff736bd918",
                "shasum": ""
            },
            "require": {
                "php": ">=8.1"
            },
            "type": "library",
            "extra": {
                "branch-alias": {
                    "dev-main": "3.1-dev"
                },
                "thanks": {
                    "name": "symfony/contracts",
                    "url": "https://github.com/symfony/contracts"
                }
            },
            "autoload": {
                "files": [
                    "function.php"
                ]
            },
            "notification-url": "https://packagist.org/downloads/",
            "license": [
                "MIT"
            ],
            "authors": [
                {
                    "name": "Nicolas Grekas",
                    "email": "p@tchwork.com"
                },
                {
                    "name": "Symfony Community",
                    "homepage": "https://symfony.com/contributors"
                }
            ],
            "description": "A generic function and convention to trigger deprecation notices",
            "homepage": "https://symfony.com",
            "support": {
                "source": "https://github.com/symfony/deprecation-contracts/tree/v3.1.1"
            },
            "funding": [
                {
                    "url": "https://symfony.com/sponsor",
                    "type": "custom"
                },
                {
                    "url": "https://github.com/fabpot",
                    "type": "github"
                },
                {
                    "url": "https://tidelift.com/funding/github/packagist/symfony/symfony",
                    "type": "tidelift"
                }
            ],
            "time": "2022-02-25T11:15:52+00:00"
        },
        {
            "name": "symfony/polyfill-php80",
            "version": "v1.26.0",
            "source": {
                "type": "git",
                "url": "https://github.com/symfony/polyfill-php80.git",
                "reference": "cfa0ae98841b9e461207c13ab093d76b0fa7bace"
            },
            "dist": {
                "type": "zip",
                "url": "https://api.github.com/repos/symfony/polyfill-php80/zipball/cfa0ae98841b9e461207c13ab093d76b0fa7bace",
                "reference": "cfa0ae98841b9e461207c13ab093d76b0fa7bace",
                "shasum": ""
            },
            "require": {
                "php": ">=7.1"
            },
            "type": "library",
            "extra": {
                "branch-alias": {
                    "dev-main": "1.26-dev"
                },
                "thanks": {
                    "name": "symfony/polyfill",
                    "url": "https://github.com/symfony/polyfill"
                }
            },
            "autoload": {
                "files": [
                    "bootstrap.php"
                ],
                "psr-4": {
                    "Symfony\\Polyfill\\Php80\\": ""
                },
                "classmap": [
                    "Resources/stubs"
                ]
            },
            "notification-url": "https://packagist.org/downloads/",
            "license": [
                "MIT"
            ],
            "authors": [
                {
                    "name": "Ion Bazan",
                    "email": "ion.bazan@gmail.com"
                },
                {
                    "name": "Nicolas Grekas",
                    "email": "p@tchwork.com"
                },
                {
                    "name": "Symfony Community",
                    "homepage": "https://symfony.com/contributors"
                }
            ],
            "description": "Symfony polyfill backporting some PHP 8.0+ features to lower PHP versions",
            "homepage": "https://symfony.com",
            "keywords": [
                "compatibility",
                "polyfill",
                "portable",
                "shim"
            ],
            "support": {
                "source": "https://github.com/symfony/polyfill-php80/tree/v1.26.0"
            },
            "funding": [
                {
                    "url": "https://symfony.com/sponsor",
                    "type": "custom"
                },
                {
                    "url": "https://github.com/fabpot",
                    "type": "github"
                },
                {
                    "url": "https://tidelift.com/funding/github/packagist/symfony/symfony",
                    "type": "tidelift"
                }
            ],
            "time": "2022-05-10T07:21:04+00:00"
        },
        {
            "name": "utopia-php/abuse",
            "version": "0.7.0",
            "source": {
                "type": "git",
                "url": "https://github.com/utopia-php/abuse.git",
                "reference": "52fb20e39e2e9619948bc0a73b52e10caa71350d"
            },
            "dist": {
                "type": "zip",
                "url": "https://api.github.com/repos/utopia-php/abuse/zipball/52fb20e39e2e9619948bc0a73b52e10caa71350d",
                "reference": "52fb20e39e2e9619948bc0a73b52e10caa71350d",
                "shasum": ""
            },
            "require": {
                "ext-pdo": "*",
                "php": ">=8.0",
                "utopia-php/database": ">=0.11 <1.0"
            },
            "require-dev": {
                "phpunit/phpunit": "^9.4",
                "vimeo/psalm": "4.0.1"
            },
            "type": "library",
            "autoload": {
                "psr-4": {
                    "Utopia\\Abuse\\": "src/Abuse"
                }
            },
            "notification-url": "https://packagist.org/downloads/",
            "license": [
                "MIT"
            ],
            "authors": [
                {
                    "name": "Eldad Fux",
                    "email": "eldad@appwrite.io"
                }
            ],
            "description": "A simple abuse library to manage application usage limits",
            "keywords": [
                "Abuse",
                "framework",
                "php",
                "upf",
                "utopia"
            ],
            "support": {
                "issues": "https://github.com/utopia-php/abuse/issues",
                "source": "https://github.com/utopia-php/abuse/tree/0.7.0"
            },
            "time": "2021-12-27T13:06:45+00:00"
        },
        {
            "name": "utopia-php/analytics",
            "version": "0.2.0",
            "source": {
                "type": "git",
                "url": "https://github.com/utopia-php/analytics.git",
                "reference": "adfc2d057a7f6ab618a77c8a20ed3e35485ff416"
            },
            "dist": {
                "type": "zip",
                "url": "https://api.github.com/repos/utopia-php/analytics/zipball/adfc2d057a7f6ab618a77c8a20ed3e35485ff416",
                "reference": "adfc2d057a7f6ab618a77c8a20ed3e35485ff416",
                "shasum": ""
            },
            "require": {
                "php": ">=7.4"
            },
            "require-dev": {
                "phpunit/phpunit": "^9.3",
                "vimeo/psalm": "4.0.1"
            },
            "type": "library",
            "autoload": {
                "psr-4": {
                    "Utopia\\Analytics\\": "src/Analytics"
                }
            },
            "notification-url": "https://packagist.org/downloads/",
            "license": [
                "MIT"
            ],
            "authors": [
                {
                    "name": "Eldad Fux",
                    "email": "eldad@appwrite.io"
                },
                {
                    "name": "Torsten Dittmann",
                    "email": "torsten@appwrite.io"
                }
            ],
            "description": "A simple library to track events & users.",
            "keywords": [
                "analytics",
                "framework",
                "php",
                "upf",
                "utopia"
            ],
            "support": {
                "issues": "https://github.com/utopia-php/analytics/issues",
                "source": "https://github.com/utopia-php/analytics/tree/0.2.0"
            },
            "time": "2021-03-23T21:33:07+00:00"
        },
        {
            "name": "utopia-php/audit",
            "version": "0.8.0",
            "source": {
                "type": "git",
                "url": "https://github.com/utopia-php/audit.git",
                "reference": "b46dc42614a69437c45eb229249b6a6d000122c1"
            },
            "dist": {
                "type": "zip",
                "url": "https://api.github.com/repos/utopia-php/audit/zipball/b46dc42614a69437c45eb229249b6a6d000122c1",
                "reference": "b46dc42614a69437c45eb229249b6a6d000122c1",
                "shasum": ""
            },
            "require": {
                "ext-pdo": "*",
                "php": ">=8.0",
                "utopia-php/database": ">=0.11 <1.0"
            },
            "require-dev": {
                "phpunit/phpunit": "^9.3",
                "vimeo/psalm": "4.0.1"
            },
            "type": "library",
            "autoload": {
                "psr-4": {
                    "Utopia\\Audit\\": "src/Audit"
                }
            },
            "notification-url": "https://packagist.org/downloads/",
            "license": [
                "MIT"
            ],
            "authors": [
                {
                    "name": "Eldad Fux",
                    "email": "eldad@appwrite.io"
                }
            ],
            "description": "A simple audit library to manage application users logs",
            "keywords": [
                "Audit",
                "framework",
                "php",
                "upf",
                "utopia"
            ],
            "support": {
                "issues": "https://github.com/utopia-php/audit/issues",
                "source": "https://github.com/utopia-php/audit/tree/0.8.0"
            },
            "time": "2021-12-27T13:05:56+00:00"
        },
        {
            "name": "utopia-php/cache",
            "version": "0.6.0",
            "source": {
                "type": "git",
                "url": "https://github.com/utopia-php/cache.git",
                "reference": "8ea1353a4bbab617e23c865a7c97b60d8074aee3"
            },
            "dist": {
                "type": "zip",
                "url": "https://api.github.com/repos/utopia-php/cache/zipball/8ea1353a4bbab617e23c865a7c97b60d8074aee3",
                "reference": "8ea1353a4bbab617e23c865a7c97b60d8074aee3",
                "shasum": ""
            },
            "require": {
                "ext-json": "*",
                "ext-redis": "*",
                "php": ">=8.0"
            },
            "require-dev": {
                "phpunit/phpunit": "^9.3",
                "vimeo/psalm": "4.13.1"
            },
            "type": "library",
            "autoload": {
                "psr-4": {
                    "Utopia\\Cache\\": "src/Cache"
                }
            },
            "notification-url": "https://packagist.org/downloads/",
            "license": [
                "MIT"
            ],
            "authors": [
                {
                    "name": "Eldad Fux",
                    "email": "eldad@appwrite.io"
                }
            ],
            "description": "A simple cache library to manage application cache storing, loading and purging",
            "keywords": [
                "cache",
                "framework",
                "php",
                "upf",
                "utopia"
            ],
            "support": {
                "issues": "https://github.com/utopia-php/cache/issues",
                "source": "https://github.com/utopia-php/cache/tree/0.6.0"
            },
            "time": "2022-04-04T12:30:05+00:00"
        },
        {
            "name": "utopia-php/cli",
            "version": "0.13.0",
            "source": {
                "type": "git",
                "url": "https://github.com/utopia-php/cli.git",
                "reference": "69e68f8ed525fe162fae950a0507ed28a0f179bc"
            },
            "dist": {
                "type": "zip",
                "url": "https://api.github.com/repos/utopia-php/cli/zipball/69e68f8ed525fe162fae950a0507ed28a0f179bc",
                "reference": "69e68f8ed525fe162fae950a0507ed28a0f179bc",
                "shasum": ""
            },
            "require": {
                "php": ">=7.4",
                "utopia-php/framework": "0.*.*"
            },
            "require-dev": {
                "phpunit/phpunit": "^9.3",
                "vimeo/psalm": "4.0.1"
            },
            "type": "library",
            "autoload": {
                "psr-4": {
                    "Utopia\\CLI\\": "src/CLI"
                }
            },
            "notification-url": "https://packagist.org/downloads/",
            "license": [
                "MIT"
            ],
            "authors": [
                {
                    "name": "Eldad Fux",
                    "email": "eldad@appwrite.io"
                }
            ],
            "description": "A simple CLI library to manage command line applications",
            "keywords": [
                "cli",
                "command line",
                "framework",
                "php",
                "upf",
                "utopia"
            ],
            "support": {
                "issues": "https://github.com/utopia-php/cli/issues",
                "source": "https://github.com/utopia-php/cli/tree/0.13.0"
            },
            "time": "2022-04-26T08:41:22+00:00"
        },
        {
            "name": "utopia-php/config",
            "version": "0.2.2",
            "source": {
                "type": "git",
                "url": "https://github.com/utopia-php/config.git",
                "reference": "a3d7bc0312d7150d5e04b1362dc34b2b136908cc"
            },
            "dist": {
                "type": "zip",
                "url": "https://api.github.com/repos/utopia-php/config/zipball/a3d7bc0312d7150d5e04b1362dc34b2b136908cc",
                "reference": "a3d7bc0312d7150d5e04b1362dc34b2b136908cc",
                "shasum": ""
            },
            "require": {
                "php": ">=7.3"
            },
            "require-dev": {
                "phpunit/phpunit": "^9.3",
                "vimeo/psalm": "4.0.1"
            },
            "type": "library",
            "autoload": {
                "psr-4": {
                    "Utopia\\Config\\": "src/Config"
                }
            },
            "notification-url": "https://packagist.org/downloads/",
            "license": [
                "MIT"
            ],
            "authors": [
                {
                    "name": "Eldad Fux",
                    "email": "eldad@appwrite.io"
                }
            ],
            "description": "A simple Config library to managing application config variables",
            "keywords": [
                "config",
                "framework",
                "php",
                "upf",
                "utopia"
            ],
            "support": {
                "issues": "https://github.com/utopia-php/config/issues",
                "source": "https://github.com/utopia-php/config/tree/0.2.2"
            },
            "time": "2020-10-24T09:49:09+00:00"
        },
        {
            "name": "utopia-php/database",
            "version": "0.18.9",
            "source": {
                "type": "git",
                "url": "https://github.com/utopia-php/database.git",
                "reference": "227b3ca919149b7b0d6556c8effe9ee46ed081e6"
            },
            "dist": {
                "type": "zip",
                "url": "https://api.github.com/repos/utopia-php/database/zipball/227b3ca919149b7b0d6556c8effe9ee46ed081e6",
                "reference": "227b3ca919149b7b0d6556c8effe9ee46ed081e6",
                "shasum": ""
            },
            "require": {
                "ext-mongodb": "*",
                "ext-pdo": "*",
                "ext-redis": "*",
                "mongodb/mongodb": "1.8.0",
                "php": ">=8.0",
                "utopia-php/cache": "0.6.*",
                "utopia-php/framework": "0.*.*"
            },
            "require-dev": {
                "fakerphp/faker": "^1.14",
                "phpunit/phpunit": "^9.4",
                "swoole/ide-helper": "4.8.0",
                "utopia-php/cli": "^0.11.0",
                "vimeo/psalm": "4.0.1"
            },
            "type": "library",
            "autoload": {
                "psr-4": {
                    "Utopia\\Database\\": "src/Database"
                }
            },
            "notification-url": "https://packagist.org/downloads/",
            "license": [
                "MIT"
            ],
            "authors": [
                {
                    "name": "Eldad Fux",
                    "email": "eldad@appwrite.io"
                },
                {
                    "name": "Brandon Leckemby",
                    "email": "brandon@appwrite.io"
                }
            ],
            "description": "A simple library to manage application persistency using multiple database adapters",
            "keywords": [
                "database",
                "framework",
                "php",
                "upf",
                "utopia"
            ],
            "support": {
                "issues": "https://github.com/utopia-php/database/issues",
                "source": "https://github.com/utopia-php/database/tree/0.18.9"
            },
            "time": "2022-07-19T09:42:53+00:00"
        },
        {
            "name": "utopia-php/domains",
            "version": "v1.1.0",
            "source": {
                "type": "git",
                "url": "https://github.com/utopia-php/domains.git",
                "reference": "1665e1d9932afa3be63b5c1e0dcfe01fe77d8e73"
            },
            "dist": {
                "type": "zip",
                "url": "https://api.github.com/repos/utopia-php/domains/zipball/1665e1d9932afa3be63b5c1e0dcfe01fe77d8e73",
                "reference": "1665e1d9932afa3be63b5c1e0dcfe01fe77d8e73",
                "shasum": ""
            },
            "require": {
                "php": ">=7.1"
            },
            "require-dev": {
                "phpunit/phpunit": "^7.0"
            },
            "type": "library",
            "autoload": {
                "psr-4": {
                    "Utopia\\Domains\\": "src/Domains"
                }
            },
            "notification-url": "https://packagist.org/downloads/",
            "license": [
                "MIT"
            ],
            "authors": [
                {
                    "name": "Eldad Fux",
                    "email": "eldad@appwrite.io"
                }
            ],
            "description": "Utopia Domains library is simple and lite library for parsing web domains. This library is aiming to be as simple and easy to learn and use.",
            "keywords": [
                "domains",
                "framework",
                "icann",
                "php",
                "public suffix",
                "tld",
                "tld extract",
                "upf",
                "utopia"
            ],
            "support": {
                "issues": "https://github.com/utopia-php/domains/issues",
                "source": "https://github.com/utopia-php/domains/tree/master"
            },
            "time": "2020-02-23T07:40:02+00:00"
        },
        {
            "name": "utopia-php/framework",
            "version": "0.20.0",
            "source": {
                "type": "git",
                "url": "https://github.com/utopia-php/framework.git",
                "reference": "beb5e861c7d0a6256a1272e6b9d70b060ca8629a"
            },
            "dist": {
                "type": "zip",
                "url": "https://api.github.com/repos/utopia-php/framework/zipball/beb5e861c7d0a6256a1272e6b9d70b060ca8629a",
                "reference": "beb5e861c7d0a6256a1272e6b9d70b060ca8629a",
                "shasum": ""
            },
            "require": {
                "php": ">=8.0.0"
            },
            "require-dev": {
                "phpunit/phpunit": "^9.5.10",
                "vimeo/psalm": "4.13.1"
            },
            "type": "library",
            "autoload": {
                "psr-4": {
                    "Utopia\\": "src/"
                }
            },
            "notification-url": "https://packagist.org/downloads/",
            "license": [
                "MIT"
            ],
            "authors": [
                {
                    "name": "Eldad Fux",
                    "email": "eldad@appwrite.io"
                }
            ],
            "description": "A simple, light and advanced PHP framework",
            "keywords": [
                "framework",
                "php",
                "upf"
            ],
            "support": {
                "issues": "https://github.com/utopia-php/framework/issues",
                "source": "https://github.com/utopia-php/framework/tree/0.20.0"
            },
            "time": "2022-07-30T09:55:28+00:00"
        },
        {
            "name": "utopia-php/image",
            "version": "0.5.4",
            "source": {
                "type": "git",
                "url": "https://github.com/utopia-php/image.git",
                "reference": "ca5f436f9aa22dedaa6648f24f3687733808e336"
            },
            "dist": {
                "type": "zip",
                "url": "https://api.github.com/repos/utopia-php/image/zipball/ca5f436f9aa22dedaa6648f24f3687733808e336",
                "reference": "ca5f436f9aa22dedaa6648f24f3687733808e336",
                "shasum": ""
            },
            "require": {
                "ext-imagick": "*",
                "php": ">=8.0"
            },
            "require-dev": {
                "phpunit/phpunit": "^9.3",
                "vimeo/psalm": "4.13.1"
            },
            "type": "library",
            "autoload": {
                "psr-4": {
                    "Utopia\\Image\\": "src/Image"
                }
            },
            "notification-url": "https://packagist.org/downloads/",
            "license": [
                "MIT"
            ],
            "authors": [
                {
                    "name": "Eldad Fux",
                    "email": "eldad@appwrite.io"
                }
            ],
            "description": "A simple Image manipulation library",
            "keywords": [
                "framework",
                "image",
                "php",
                "upf",
                "utopia"
            ],
            "support": {
                "issues": "https://github.com/utopia-php/image/issues",
                "source": "https://github.com/utopia-php/image/tree/0.5.4"
            },
            "time": "2022-05-11T12:30:41+00:00"
        },
        {
            "name": "utopia-php/locale",
            "version": "0.4.0",
            "source": {
                "type": "git",
                "url": "https://github.com/utopia-php/locale.git",
                "reference": "c2d9358d0fe2f6b6ed5448369f9d1e430c615447"
            },
            "dist": {
                "type": "zip",
                "url": "https://api.github.com/repos/utopia-php/locale/zipball/c2d9358d0fe2f6b6ed5448369f9d1e430c615447",
                "reference": "c2d9358d0fe2f6b6ed5448369f9d1e430c615447",
                "shasum": ""
            },
            "require": {
                "php": ">=7.4"
            },
            "require-dev": {
                "phpunit/phpunit": "^9.3",
                "vimeo/psalm": "4.0.1"
            },
            "type": "library",
            "autoload": {
                "psr-4": {
                    "Utopia\\Locale\\": "src/Locale"
                }
            },
            "notification-url": "https://packagist.org/downloads/",
            "license": [
                "MIT"
            ],
            "authors": [
                {
                    "name": "Eldad Fux",
                    "email": "eldad@appwrite.io"
                }
            ],
            "description": "A simple locale library to manage application translations",
            "keywords": [
                "framework",
                "locale",
                "php",
                "upf",
                "utopia"
            ],
            "support": {
                "issues": "https://github.com/utopia-php/locale/issues",
                "source": "https://github.com/utopia-php/locale/tree/0.4.0"
            },
            "time": "2021-07-24T11:35:55+00:00"
        },
        {
            "name": "utopia-php/logger",
            "version": "0.3.0",
            "source": {
                "type": "git",
                "url": "https://github.com/utopia-php/logger.git",
                "reference": "079656cb5169ca9600861eda0b6819199e3d4a57"
            },
            "dist": {
                "type": "zip",
                "url": "https://api.github.com/repos/utopia-php/logger/zipball/079656cb5169ca9600861eda0b6819199e3d4a57",
                "reference": "079656cb5169ca9600861eda0b6819199e3d4a57",
                "shasum": ""
            },
            "require": {
                "php": ">=8.0"
            },
            "require-dev": {
                "phpunit/phpunit": "^9.3",
                "vimeo/psalm": "4.0.1"
            },
            "type": "library",
            "autoload": {
                "psr-4": {
                    "Utopia\\Logger\\": "src/Logger"
                }
            },
            "notification-url": "https://packagist.org/downloads/",
            "license": [
                "MIT"
            ],
            "authors": [
                {
                    "name": "Eldad Fux",
                    "email": "eldad@appwrite.io"
                },
                {
                    "name": "Matej Bačo",
                    "email": "matej@appwrite.io"
                },
                {
                    "name": "Christy Jacob",
                    "email": "christy@appwrite.io"
                }
            ],
            "description": "Utopia Logger library is simple and lite library for logging information, such as errors or warnings. This library is aiming to be as simple and easy to learn and use.",
            "keywords": [
                "appsignal",
                "errors",
                "framework",
                "logger",
                "logging",
                "logs",
                "php",
                "raygun",
                "sentry",
                "upf",
                "utopia",
                "warnings"
            ],
            "support": {
                "issues": "https://github.com/utopia-php/logger/issues",
                "source": "https://github.com/utopia-php/logger/tree/0.3.0"
            },
            "time": "2022-03-18T10:56:57+00:00"
        },
        {
            "name": "utopia-php/orchestration",
            "version": "0.6.0",
            "source": {
                "type": "git",
                "url": "https://github.com/utopia-php/orchestration.git",
                "reference": "94263976413871efb6b16157a7101a81df3b6d78"
            },
            "dist": {
                "type": "zip",
                "url": "https://api.github.com/repos/utopia-php/orchestration/zipball/94263976413871efb6b16157a7101a81df3b6d78",
                "reference": "94263976413871efb6b16157a7101a81df3b6d78",
                "shasum": ""
            },
            "require": {
                "php": ">=8.0",
                "utopia-php/cli": "0.13.*"
            },
            "require-dev": {
                "phpunit/phpunit": "^9.3",
                "vimeo/psalm": "4.0.1"
            },
            "type": "library",
            "autoload": {
                "psr-4": {
                    "Utopia\\Orchestration\\": "src/Orchestration"
                }
            },
            "notification-url": "https://packagist.org/downloads/",
            "license": [
                "MIT"
            ],
            "authors": [
                {
                    "name": "Eldad Fux",
                    "email": "eldad@appwrite.io"
                }
            ],
            "description": "Lite & fast micro PHP abstraction library for container orchestration",
            "keywords": [
                "docker",
                "framework",
                "kubernetes",
                "orchestration",
                "php",
                "swarm",
                "upf",
                "utopia"
            ],
            "support": {
                "issues": "https://github.com/utopia-php/orchestration/issues",
                "source": "https://github.com/utopia-php/orchestration/tree/0.6.0"
            },
            "time": "2022-07-13T16:47:18+00:00"
        },
        {
            "name": "utopia-php/preloader",
            "version": "0.2.4",
            "source": {
                "type": "git",
                "url": "https://github.com/utopia-php/preloader.git",
                "reference": "65ef48392e72172f584b0baa2e224f9a1cebcce0"
            },
            "dist": {
                "type": "zip",
                "url": "https://api.github.com/repos/utopia-php/preloader/zipball/65ef48392e72172f584b0baa2e224f9a1cebcce0",
                "reference": "65ef48392e72172f584b0baa2e224f9a1cebcce0",
                "shasum": ""
            },
            "require": {
                "php": ">=7.1"
            },
            "require-dev": {
                "phpunit/phpunit": "^9.3",
                "vimeo/psalm": "4.0.1"
            },
            "type": "library",
            "autoload": {
                "psr-4": {
                    "Utopia\\Preloader\\": "src/Preloader"
                }
            },
            "notification-url": "https://packagist.org/downloads/",
            "license": [
                "MIT"
            ],
            "authors": [
                {
                    "name": "Eldad Fux",
                    "email": "team@appwrite.io"
                }
            ],
            "description": "Utopia Preloader library is simple and lite library for managing PHP preloading configuration",
            "keywords": [
                "framework",
                "php",
                "preload",
                "preloader",
                "preloading",
                "upf",
                "utopia"
            ],
            "support": {
                "issues": "https://github.com/utopia-php/preloader/issues",
                "source": "https://github.com/utopia-php/preloader/tree/0.2.4"
            },
            "time": "2020-10-24T07:04:59+00:00"
        },
        {
            "name": "utopia-php/registry",
            "version": "0.5.0",
            "source": {
                "type": "git",
                "url": "https://github.com/utopia-php/registry.git",
                "reference": "bedc4ed54527b2803e6dfdccc39449f98522b70d"
            },
            "dist": {
                "type": "zip",
                "url": "https://api.github.com/repos/utopia-php/registry/zipball/bedc4ed54527b2803e6dfdccc39449f98522b70d",
                "reference": "bedc4ed54527b2803e6dfdccc39449f98522b70d",
                "shasum": ""
            },
            "require": {
                "php": ">=7.4"
            },
            "require-dev": {
                "phpunit/phpunit": "^9.3",
                "vimeo/psalm": "4.0.1"
            },
            "type": "library",
            "autoload": {
                "psr-4": {
                    "Utopia\\Registry\\": "src/Registry"
                }
            },
            "notification-url": "https://packagist.org/downloads/",
            "license": [
                "MIT"
            ],
            "authors": [
                {
                    "name": "Eldad Fux",
                    "email": "eldad@appwrite.io"
                }
            ],
            "description": "A simple dependency management library for PHP",
            "keywords": [
                "dependency management",
                "di",
                "framework",
                "php",
                "upf",
                "utopia"
            ],
            "support": {
                "issues": "https://github.com/utopia-php/registry/issues",
                "source": "https://github.com/utopia-php/registry/tree/0.5.0"
            },
            "time": "2021-03-10T10:45:22+00:00"
        },
        {
            "name": "utopia-php/storage",
            "version": "0.9.0",
            "source": {
                "type": "git",
                "url": "https://github.com/utopia-php/storage.git",
                "reference": "c7912481a56e17cc86358fa8de57309de5e88ef7"
            },
            "dist": {
                "type": "zip",
                "url": "https://api.github.com/repos/utopia-php/storage/zipball/c7912481a56e17cc86358fa8de57309de5e88ef7",
                "reference": "c7912481a56e17cc86358fa8de57309de5e88ef7",
                "shasum": ""
            },
            "require": {
                "php": ">=8.0",
                "utopia-php/framework": "0.*.*"
            },
            "require-dev": {
                "phpunit/phpunit": "^9.3",
                "vimeo/psalm": "4.0.1"
            },
            "type": "library",
            "autoload": {
                "psr-4": {
                    "Utopia\\Storage\\": "src/Storage"
                }
            },
            "notification-url": "https://packagist.org/downloads/",
            "license": [
                "MIT"
            ],
            "authors": [
                {
                    "name": "Eldad Fux",
                    "email": "eldad@appwrite.io"
                }
            ],
            "description": "A simple Storage library to manage application storage",
            "keywords": [
                "framework",
                "php",
                "storage",
                "upf",
                "utopia"
            ],
            "support": {
                "issues": "https://github.com/utopia-php/storage/issues",
                "source": "https://github.com/utopia-php/storage/tree/0.9.0"
            },
            "time": "2022-05-19T11:05:45+00:00"
        },
        {
            "name": "utopia-php/swoole",
            "version": "0.3.3",
            "source": {
                "type": "git",
                "url": "https://github.com/utopia-php/swoole.git",
                "reference": "8312df69233b5dcd3992de88f131f238002749de"
            },
            "dist": {
                "type": "zip",
                "url": "https://api.github.com/repos/utopia-php/swoole/zipball/8312df69233b5dcd3992de88f131f238002749de",
                "reference": "8312df69233b5dcd3992de88f131f238002749de",
                "shasum": ""
            },
            "require": {
                "ext-swoole": "*",
                "php": ">=8.0",
                "utopia-php/framework": "0.*.*"
            },
            "require-dev": {
                "phpunit/phpunit": "^9.3",
                "swoole/ide-helper": "4.8.3",
                "vimeo/psalm": "4.15.0"
            },
            "type": "library",
            "autoload": {
                "psr-4": {
                    "Utopia\\Swoole\\": "src/Swoole"
                }
            },
            "notification-url": "https://packagist.org/downloads/",
            "license": [
                "MIT"
            ],
            "authors": [
                {
                    "name": "Eldad Fux",
                    "email": "team@appwrite.io"
                }
            ],
            "description": "An extension for Utopia Framework to work with PHP Swoole as a PHP FPM alternative",
            "keywords": [
                "framework",
                "http",
                "php",
                "server",
                "swoole",
                "upf",
                "utopia"
            ],
            "support": {
                "issues": "https://github.com/utopia-php/swoole/issues",
                "source": "https://github.com/utopia-php/swoole/tree/0.3.3"
            },
            "time": "2022-01-20T09:58:43+00:00"
        },
        {
            "name": "utopia-php/system",
            "version": "0.4.0",
            "source": {
                "type": "git",
                "url": "https://github.com/utopia-php/system.git",
                "reference": "67c92c66ce8f0cc925a00bca89f7a188bf9183c0"
            },
            "dist": {
                "type": "zip",
                "url": "https://api.github.com/repos/utopia-php/system/zipball/67c92c66ce8f0cc925a00bca89f7a188bf9183c0",
                "reference": "67c92c66ce8f0cc925a00bca89f7a188bf9183c0",
                "shasum": ""
            },
            "require": {
                "php": ">=7.4"
            },
            "require-dev": {
                "phpunit/phpunit": "^9.3",
                "vimeo/psalm": "4.0.1"
            },
            "type": "library",
            "autoload": {
                "psr-4": {
                    "Utopia\\System\\": "src/System"
                }
            },
            "notification-url": "https://packagist.org/downloads/",
            "license": [
                "MIT"
            ],
            "authors": [
                {
                    "name": "Eldad Fux",
                    "email": "eldad@appwrite.io"
                },
                {
                    "name": "Torsten Dittmann",
                    "email": "torsten@appwrite.io"
                }
            ],
            "description": "A simple library for obtaining information about the host's system.",
            "keywords": [
                "framework",
                "php",
                "system",
                "upf",
                "utopia"
            ],
            "support": {
                "issues": "https://github.com/utopia-php/system/issues",
                "source": "https://github.com/utopia-php/system/tree/0.4.0"
            },
            "time": "2021-02-04T14:14:49+00:00"
        },
        {
            "name": "utopia-php/websocket",
            "version": "0.1.0",
            "source": {
                "type": "git",
                "url": "https://github.com/utopia-php/websocket.git",
                "reference": "51fcb86171400d8aa40d76c54593481fd273dab5"
            },
            "dist": {
                "type": "zip",
                "url": "https://api.github.com/repos/utopia-php/websocket/zipball/51fcb86171400d8aa40d76c54593481fd273dab5",
                "reference": "51fcb86171400d8aa40d76c54593481fd273dab5",
                "shasum": ""
            },
            "require": {
                "php": ">=8.0"
            },
            "require-dev": {
                "phpunit/phpunit": "^9.5.5",
                "swoole/ide-helper": "4.6.6",
                "textalk/websocket": "1.5.2",
                "vimeo/psalm": "^4.8.1",
                "workerman/workerman": "^4.0"
            },
            "type": "library",
            "autoload": {
                "psr-4": {
                    "Utopia\\WebSocket\\": "src/WebSocket"
                }
            },
            "notification-url": "https://packagist.org/downloads/",
            "license": [
                "MIT"
            ],
            "authors": [
                {
                    "name": "Eldad Fux",
                    "email": "eldad@appwrite.io"
                },
                {
                    "name": "Torsten Dittmann",
                    "email": "torsten@appwrite.io"
                }
            ],
            "description": "A simple abstraction for WebSocket servers.",
            "keywords": [
                "framework",
                "php",
                "upf",
                "utopia",
                "websocket"
            ],
            "support": {
                "issues": "https://github.com/utopia-php/websocket/issues",
                "source": "https://github.com/utopia-php/websocket/tree/0.1.0"
            },
            "time": "2021-12-20T10:50:09+00:00"
        },
        {
            "name": "webmozart/assert",
            "version": "1.11.0",
            "source": {
                "type": "git",
                "url": "https://github.com/webmozarts/assert.git",
                "reference": "11cb2199493b2f8a3b53e7f19068fc6aac760991"
            },
            "dist": {
                "type": "zip",
                "url": "https://api.github.com/repos/webmozarts/assert/zipball/11cb2199493b2f8a3b53e7f19068fc6aac760991",
                "reference": "11cb2199493b2f8a3b53e7f19068fc6aac760991",
                "shasum": ""
            },
            "require": {
                "ext-ctype": "*",
                "php": "^7.2 || ^8.0"
            },
            "conflict": {
                "phpstan/phpstan": "<0.12.20",
                "vimeo/psalm": "<4.6.1 || 4.6.2"
            },
            "require-dev": {
                "phpunit/phpunit": "^8.5.13"
            },
            "type": "library",
            "extra": {
                "branch-alias": {
                    "dev-master": "1.10-dev"
                }
            },
            "autoload": {
                "psr-4": {
                    "Webmozart\\Assert\\": "src/"
                }
            },
            "notification-url": "https://packagist.org/downloads/",
            "license": [
                "MIT"
            ],
            "authors": [
                {
                    "name": "Bernhard Schussek",
                    "email": "bschussek@gmail.com"
                }
            ],
            "description": "Assertions to validate method input/output with nice error messages.",
            "keywords": [
                "assert",
                "check",
                "validate"
            ],
            "support": {
                "issues": "https://github.com/webmozarts/assert/issues",
                "source": "https://github.com/webmozarts/assert/tree/1.11.0"
            },
            "time": "2022-06-03T18:03:27+00:00"
        }
    ],
    "packages-dev": [
        {
            "name": "appwrite/sdk-generator",
            "version": "0.20.0",
            "source": {
                "type": "git",
                "url": "https://github.com/appwrite/sdk-generator.git",
                "reference": "af7dd08848a78a0d38befa3e63083eb0186806f7"
            },
            "dist": {
                "type": "zip",
                "url": "https://api.github.com/repos/appwrite/sdk-generator/zipball/af7dd08848a78a0d38befa3e63083eb0186806f7",
                "reference": "af7dd08848a78a0d38befa3e63083eb0186806f7",
                "shasum": ""
            },
            "require": {
                "ext-curl": "*",
                "ext-json": "*",
                "ext-mbstring": "*",
                "matthiasmullie/minify": "^1.3.68",
                "php": ">=7.0.0",
                "twig/twig": "^3.4.1"
            },
            "require-dev": {
                "brianium/paratest": "^6.4",
                "phpunit/phpunit": "^9.5.21"
            },
            "type": "library",
            "autoload": {
                "psr-4": {
                    "Appwrite\\SDK\\": "src/SDK",
                    "Appwrite\\Spec\\": "src/Spec"
                }
            },
            "notification-url": "https://packagist.org/downloads/",
            "license": [
                "MIT"
            ],
            "authors": [
                {
                    "name": "Eldad Fux",
                    "email": "eldad@appwrite.io"
                }
            ],
            "description": "Appwrite PHP library for generating API SDKs for multiple programming languages and platforms",
            "support": {
                "issues": "https://github.com/appwrite/sdk-generator/issues",
                "source": "https://github.com/appwrite/sdk-generator/tree/0.20.0"
            },
            "time": "2022-08-02T10:09:48+00:00"
        },
        {
            "name": "doctrine/instantiator",
            "version": "1.4.1",
            "source": {
                "type": "git",
                "url": "https://github.com/doctrine/instantiator.git",
                "reference": "10dcfce151b967d20fde1b34ae6640712c3891bc"
            },
            "dist": {
                "type": "zip",
                "url": "https://api.github.com/repos/doctrine/instantiator/zipball/10dcfce151b967d20fde1b34ae6640712c3891bc",
                "reference": "10dcfce151b967d20fde1b34ae6640712c3891bc",
                "shasum": ""
            },
            "require": {
                "php": "^7.1 || ^8.0"
            },
            "require-dev": {
                "doctrine/coding-standard": "^9",
                "ext-pdo": "*",
                "ext-phar": "*",
                "phpbench/phpbench": "^0.16 || ^1",
                "phpstan/phpstan": "^1.4",
                "phpstan/phpstan-phpunit": "^1",
                "phpunit/phpunit": "^7.5 || ^8.5 || ^9.5",
                "vimeo/psalm": "^4.22"
            },
            "type": "library",
            "autoload": {
                "psr-4": {
                    "Doctrine\\Instantiator\\": "src/Doctrine/Instantiator/"
                }
            },
            "notification-url": "https://packagist.org/downloads/",
            "license": [
                "MIT"
            ],
            "authors": [
                {
                    "name": "Marco Pivetta",
                    "email": "ocramius@gmail.com",
                    "homepage": "https://ocramius.github.io/"
                }
            ],
            "description": "A small, lightweight utility to instantiate objects in PHP without invoking their constructors",
            "homepage": "https://www.doctrine-project.org/projects/instantiator.html",
            "keywords": [
                "constructor",
                "instantiate"
            ],
            "support": {
                "issues": "https://github.com/doctrine/instantiator/issues",
                "source": "https://github.com/doctrine/instantiator/tree/1.4.1"
            },
            "funding": [
                {
                    "url": "https://www.doctrine-project.org/sponsorship.html",
                    "type": "custom"
                },
                {
                    "url": "https://www.patreon.com/phpdoctrine",
                    "type": "patreon"
                },
                {
                    "url": "https://tidelift.com/funding/github/packagist/doctrine%2Finstantiator",
                    "type": "tidelift"
                }
            ],
            "time": "2022-03-03T08:28:38+00:00"
        },
        {
            "name": "matthiasmullie/minify",
            "version": "1.3.68",
            "source": {
                "type": "git",
                "url": "https://github.com/matthiasmullie/minify.git",
                "reference": "c00fb02f71b2ef0a5f53fe18c5a8b9aa30f48297"
            },
            "dist": {
                "type": "zip",
                "url": "https://api.github.com/repos/matthiasmullie/minify/zipball/c00fb02f71b2ef0a5f53fe18c5a8b9aa30f48297",
                "reference": "c00fb02f71b2ef0a5f53fe18c5a8b9aa30f48297",
                "shasum": ""
            },
            "require": {
                "ext-pcre": "*",
                "matthiasmullie/path-converter": "~1.1",
                "php": ">=5.3.0"
            },
            "require-dev": {
                "friendsofphp/php-cs-fixer": "~2.0",
                "matthiasmullie/scrapbook": "dev-master",
                "phpunit/phpunit": ">=4.8"
            },
            "suggest": {
                "psr/cache-implementation": "Cache implementation to use with Minify::cache"
            },
            "bin": [
                "bin/minifycss",
                "bin/minifyjs"
            ],
            "type": "library",
            "autoload": {
                "psr-4": {
                    "MatthiasMullie\\Minify\\": "src/"
                }
            },
            "notification-url": "https://packagist.org/downloads/",
            "license": [
                "MIT"
            ],
            "authors": [
                {
                    "name": "Matthias Mullie",
                    "email": "minify@mullie.eu",
                    "homepage": "http://www.mullie.eu",
                    "role": "Developer"
                }
            ],
            "description": "CSS & JavaScript minifier, in PHP. Removes whitespace, strips comments, combines files (incl. @import statements and small assets in CSS files), and optimizes/shortens a few common programming patterns.",
            "homepage": "http://www.minifier.org",
            "keywords": [
                "JS",
                "css",
                "javascript",
                "minifier",
                "minify"
            ],
            "support": {
                "issues": "https://github.com/matthiasmullie/minify/issues",
                "source": "https://github.com/matthiasmullie/minify/tree/1.3.68"
            },
            "funding": [
                {
                    "url": "https://github.com/matthiasmullie",
                    "type": "github"
                }
            ],
            "time": "2022-04-19T08:28:56+00:00"
        },
        {
            "name": "matthiasmullie/path-converter",
            "version": "1.1.3",
            "source": {
                "type": "git",
                "url": "https://github.com/matthiasmullie/path-converter.git",
                "reference": "e7d13b2c7e2f2268e1424aaed02085518afa02d9"
            },
            "dist": {
                "type": "zip",
                "url": "https://api.github.com/repos/matthiasmullie/path-converter/zipball/e7d13b2c7e2f2268e1424aaed02085518afa02d9",
                "reference": "e7d13b2c7e2f2268e1424aaed02085518afa02d9",
                "shasum": ""
            },
            "require": {
                "ext-pcre": "*",
                "php": ">=5.3.0"
            },
            "require-dev": {
                "phpunit/phpunit": "~4.8"
            },
            "type": "library",
            "autoload": {
                "psr-4": {
                    "MatthiasMullie\\PathConverter\\": "src/"
                }
            },
            "notification-url": "https://packagist.org/downloads/",
            "license": [
                "MIT"
            ],
            "authors": [
                {
                    "name": "Matthias Mullie",
                    "email": "pathconverter@mullie.eu",
                    "homepage": "http://www.mullie.eu",
                    "role": "Developer"
                }
            ],
            "description": "Relative path converter",
            "homepage": "http://github.com/matthiasmullie/path-converter",
            "keywords": [
                "converter",
                "path",
                "paths",
                "relative"
            ],
            "support": {
                "issues": "https://github.com/matthiasmullie/path-converter/issues",
                "source": "https://github.com/matthiasmullie/path-converter/tree/1.1.3"
            },
            "time": "2019-02-05T23:41:09+00:00"
        },
        {
            "name": "myclabs/deep-copy",
            "version": "1.11.0",
            "source": {
                "type": "git",
                "url": "https://github.com/myclabs/DeepCopy.git",
                "reference": "14daed4296fae74d9e3201d2c4925d1acb7aa614"
            },
            "dist": {
                "type": "zip",
                "url": "https://api.github.com/repos/myclabs/DeepCopy/zipball/14daed4296fae74d9e3201d2c4925d1acb7aa614",
                "reference": "14daed4296fae74d9e3201d2c4925d1acb7aa614",
                "shasum": ""
            },
            "require": {
                "php": "^7.1 || ^8.0"
            },
            "conflict": {
                "doctrine/collections": "<1.6.8",
                "doctrine/common": "<2.13.3 || >=3,<3.2.2"
            },
            "require-dev": {
                "doctrine/collections": "^1.6.8",
                "doctrine/common": "^2.13.3 || ^3.2.2",
                "phpunit/phpunit": "^7.5.20 || ^8.5.23 || ^9.5.13"
            },
            "type": "library",
            "autoload": {
                "files": [
                    "src/DeepCopy/deep_copy.php"
                ],
                "psr-4": {
                    "DeepCopy\\": "src/DeepCopy/"
                }
            },
            "notification-url": "https://packagist.org/downloads/",
            "license": [
                "MIT"
            ],
            "description": "Create deep copies (clones) of your objects",
            "keywords": [
                "clone",
                "copy",
                "duplicate",
                "object",
                "object graph"
            ],
            "support": {
                "issues": "https://github.com/myclabs/DeepCopy/issues",
                "source": "https://github.com/myclabs/DeepCopy/tree/1.11.0"
            },
            "funding": [
                {
                    "url": "https://tidelift.com/funding/github/packagist/myclabs/deep-copy",
                    "type": "tidelift"
                }
            ],
            "time": "2022-03-03T13:19:32+00:00"
        },
        {
            "name": "nikic/php-parser",
            "version": "v4.14.0",
            "source": {
                "type": "git",
                "url": "https://github.com/nikic/PHP-Parser.git",
                "reference": "34bea19b6e03d8153165d8f30bba4c3be86184c1"
            },
            "dist": {
                "type": "zip",
                "url": "https://api.github.com/repos/nikic/PHP-Parser/zipball/34bea19b6e03d8153165d8f30bba4c3be86184c1",
                "reference": "34bea19b6e03d8153165d8f30bba4c3be86184c1",
                "shasum": ""
            },
            "require": {
                "ext-tokenizer": "*",
                "php": ">=7.0"
            },
            "require-dev": {
                "ircmaxell/php-yacc": "^0.0.7",
                "phpunit/phpunit": "^6.5 || ^7.0 || ^8.0 || ^9.0"
            },
            "bin": [
                "bin/php-parse"
            ],
            "type": "library",
            "extra": {
                "branch-alias": {
                    "dev-master": "4.9-dev"
                }
            },
            "autoload": {
                "psr-4": {
                    "PhpParser\\": "lib/PhpParser"
                }
            },
            "notification-url": "https://packagist.org/downloads/",
            "license": [
                "BSD-3-Clause"
            ],
            "authors": [
                {
                    "name": "Nikita Popov"
                }
            ],
            "description": "A PHP parser written in PHP",
            "keywords": [
                "parser",
                "php"
            ],
            "support": {
                "issues": "https://github.com/nikic/PHP-Parser/issues",
                "source": "https://github.com/nikic/PHP-Parser/tree/v4.14.0"
            },
            "time": "2022-05-31T20:59:12+00:00"
        },
        {
            "name": "phar-io/manifest",
            "version": "2.0.3",
            "source": {
                "type": "git",
                "url": "https://github.com/phar-io/manifest.git",
                "reference": "97803eca37d319dfa7826cc2437fc020857acb53"
            },
            "dist": {
                "type": "zip",
                "url": "https://api.github.com/repos/phar-io/manifest/zipball/97803eca37d319dfa7826cc2437fc020857acb53",
                "reference": "97803eca37d319dfa7826cc2437fc020857acb53",
                "shasum": ""
            },
            "require": {
                "ext-dom": "*",
                "ext-phar": "*",
                "ext-xmlwriter": "*",
                "phar-io/version": "^3.0.1",
                "php": "^7.2 || ^8.0"
            },
            "type": "library",
            "extra": {
                "branch-alias": {
                    "dev-master": "2.0.x-dev"
                }
            },
            "autoload": {
                "classmap": [
                    "src/"
                ]
            },
            "notification-url": "https://packagist.org/downloads/",
            "license": [
                "BSD-3-Clause"
            ],
            "authors": [
                {
                    "name": "Arne Blankerts",
                    "email": "arne@blankerts.de",
                    "role": "Developer"
                },
                {
                    "name": "Sebastian Heuer",
                    "email": "sebastian@phpeople.de",
                    "role": "Developer"
                },
                {
                    "name": "Sebastian Bergmann",
                    "email": "sebastian@phpunit.de",
                    "role": "Developer"
                }
            ],
            "description": "Component for reading phar.io manifest information from a PHP Archive (PHAR)",
            "support": {
                "issues": "https://github.com/phar-io/manifest/issues",
                "source": "https://github.com/phar-io/manifest/tree/2.0.3"
            },
            "time": "2021-07-20T11:28:43+00:00"
        },
        {
            "name": "phar-io/version",
            "version": "3.2.1",
            "source": {
                "type": "git",
                "url": "https://github.com/phar-io/version.git",
                "reference": "4f7fd7836c6f332bb2933569e566a0d6c4cbed74"
            },
            "dist": {
                "type": "zip",
                "url": "https://api.github.com/repos/phar-io/version/zipball/4f7fd7836c6f332bb2933569e566a0d6c4cbed74",
                "reference": "4f7fd7836c6f332bb2933569e566a0d6c4cbed74",
                "shasum": ""
            },
            "require": {
                "php": "^7.2 || ^8.0"
            },
            "type": "library",
            "autoload": {
                "classmap": [
                    "src/"
                ]
            },
            "notification-url": "https://packagist.org/downloads/",
            "license": [
                "BSD-3-Clause"
            ],
            "authors": [
                {
                    "name": "Arne Blankerts",
                    "email": "arne@blankerts.de",
                    "role": "Developer"
                },
                {
                    "name": "Sebastian Heuer",
                    "email": "sebastian@phpeople.de",
                    "role": "Developer"
                },
                {
                    "name": "Sebastian Bergmann",
                    "email": "sebastian@phpunit.de",
                    "role": "Developer"
                }
            ],
            "description": "Library for handling version information and constraints",
            "support": {
                "issues": "https://github.com/phar-io/version/issues",
                "source": "https://github.com/phar-io/version/tree/3.2.1"
            },
            "time": "2022-02-21T01:04:05+00:00"
        },
        {
            "name": "phpdocumentor/reflection-common",
            "version": "2.2.0",
            "source": {
                "type": "git",
                "url": "https://github.com/phpDocumentor/ReflectionCommon.git",
                "reference": "1d01c49d4ed62f25aa84a747ad35d5a16924662b"
            },
            "dist": {
                "type": "zip",
                "url": "https://api.github.com/repos/phpDocumentor/ReflectionCommon/zipball/1d01c49d4ed62f25aa84a747ad35d5a16924662b",
                "reference": "1d01c49d4ed62f25aa84a747ad35d5a16924662b",
                "shasum": ""
            },
            "require": {
                "php": "^7.2 || ^8.0"
            },
            "type": "library",
            "extra": {
                "branch-alias": {
                    "dev-2.x": "2.x-dev"
                }
            },
            "autoload": {
                "psr-4": {
                    "phpDocumentor\\Reflection\\": "src/"
                }
            },
            "notification-url": "https://packagist.org/downloads/",
            "license": [
                "MIT"
            ],
            "authors": [
                {
                    "name": "Jaap van Otterdijk",
                    "email": "opensource@ijaap.nl"
                }
            ],
            "description": "Common reflection classes used by phpdocumentor to reflect the code structure",
            "homepage": "http://www.phpdoc.org",
            "keywords": [
                "FQSEN",
                "phpDocumentor",
                "phpdoc",
                "reflection",
                "static analysis"
            ],
            "support": {
                "issues": "https://github.com/phpDocumentor/ReflectionCommon/issues",
                "source": "https://github.com/phpDocumentor/ReflectionCommon/tree/2.x"
            },
            "time": "2020-06-27T09:03:43+00:00"
        },
        {
            "name": "phpdocumentor/reflection-docblock",
            "version": "5.3.0",
            "source": {
                "type": "git",
                "url": "https://github.com/phpDocumentor/ReflectionDocBlock.git",
                "reference": "622548b623e81ca6d78b721c5e029f4ce664f170"
            },
            "dist": {
                "type": "zip",
                "url": "https://api.github.com/repos/phpDocumentor/ReflectionDocBlock/zipball/622548b623e81ca6d78b721c5e029f4ce664f170",
                "reference": "622548b623e81ca6d78b721c5e029f4ce664f170",
                "shasum": ""
            },
            "require": {
                "ext-filter": "*",
                "php": "^7.2 || ^8.0",
                "phpdocumentor/reflection-common": "^2.2",
                "phpdocumentor/type-resolver": "^1.3",
                "webmozart/assert": "^1.9.1"
            },
            "require-dev": {
                "mockery/mockery": "~1.3.2",
                "psalm/phar": "^4.8"
            },
            "type": "library",
            "extra": {
                "branch-alias": {
                    "dev-master": "5.x-dev"
                }
            },
            "autoload": {
                "psr-4": {
                    "phpDocumentor\\Reflection\\": "src"
                }
            },
            "notification-url": "https://packagist.org/downloads/",
            "license": [
                "MIT"
            ],
            "authors": [
                {
                    "name": "Mike van Riel",
                    "email": "me@mikevanriel.com"
                },
                {
                    "name": "Jaap van Otterdijk",
                    "email": "account@ijaap.nl"
                }
            ],
            "description": "With this component, a library can provide support for annotations via DocBlocks or otherwise retrieve information that is embedded in a DocBlock.",
            "support": {
                "issues": "https://github.com/phpDocumentor/ReflectionDocBlock/issues",
                "source": "https://github.com/phpDocumentor/ReflectionDocBlock/tree/5.3.0"
            },
            "time": "2021-10-19T17:43:47+00:00"
        },
        {
            "name": "phpdocumentor/type-resolver",
            "version": "1.6.1",
            "source": {
                "type": "git",
                "url": "https://github.com/phpDocumentor/TypeResolver.git",
                "reference": "77a32518733312af16a44300404e945338981de3"
            },
            "dist": {
                "type": "zip",
                "url": "https://api.github.com/repos/phpDocumentor/TypeResolver/zipball/77a32518733312af16a44300404e945338981de3",
                "reference": "77a32518733312af16a44300404e945338981de3",
                "shasum": ""
            },
            "require": {
                "php": "^7.2 || ^8.0",
                "phpdocumentor/reflection-common": "^2.0"
            },
            "require-dev": {
                "ext-tokenizer": "*",
                "psalm/phar": "^4.8"
            },
            "type": "library",
            "extra": {
                "branch-alias": {
                    "dev-1.x": "1.x-dev"
                }
            },
            "autoload": {
                "psr-4": {
                    "phpDocumentor\\Reflection\\": "src"
                }
            },
            "notification-url": "https://packagist.org/downloads/",
            "license": [
                "MIT"
            ],
            "authors": [
                {
                    "name": "Mike van Riel",
                    "email": "me@mikevanriel.com"
                }
            ],
            "description": "A PSR-5 based resolver of Class names, Types and Structural Element Names",
            "support": {
                "issues": "https://github.com/phpDocumentor/TypeResolver/issues",
                "source": "https://github.com/phpDocumentor/TypeResolver/tree/1.6.1"
            },
            "time": "2022-03-15T21:29:03+00:00"
        },
        {
            "name": "phpspec/prophecy",
            "version": "v1.15.0",
            "source": {
                "type": "git",
                "url": "https://github.com/phpspec/prophecy.git",
                "reference": "bbcd7380b0ebf3961ee21409db7b38bc31d69a13"
            },
            "dist": {
                "type": "zip",
                "url": "https://api.github.com/repos/phpspec/prophecy/zipball/bbcd7380b0ebf3961ee21409db7b38bc31d69a13",
                "reference": "bbcd7380b0ebf3961ee21409db7b38bc31d69a13",
                "shasum": ""
            },
            "require": {
                "doctrine/instantiator": "^1.2",
                "php": "^7.2 || ~8.0, <8.2",
                "phpdocumentor/reflection-docblock": "^5.2",
                "sebastian/comparator": "^3.0 || ^4.0",
                "sebastian/recursion-context": "^3.0 || ^4.0"
            },
            "require-dev": {
                "phpspec/phpspec": "^6.0 || ^7.0",
                "phpunit/phpunit": "^8.0 || ^9.0"
            },
            "type": "library",
            "extra": {
                "branch-alias": {
                    "dev-master": "1.x-dev"
                }
            },
            "autoload": {
                "psr-4": {
                    "Prophecy\\": "src/Prophecy"
                }
            },
            "notification-url": "https://packagist.org/downloads/",
            "license": [
                "MIT"
            ],
            "authors": [
                {
                    "name": "Konstantin Kudryashov",
                    "email": "ever.zet@gmail.com",
                    "homepage": "http://everzet.com"
                },
                {
                    "name": "Marcello Duarte",
                    "email": "marcello.duarte@gmail.com"
                }
            ],
            "description": "Highly opinionated mocking framework for PHP 5.3+",
            "homepage": "https://github.com/phpspec/prophecy",
            "keywords": [
                "Double",
                "Dummy",
                "fake",
                "mock",
                "spy",
                "stub"
            ],
            "support": {
                "issues": "https://github.com/phpspec/prophecy/issues",
                "source": "https://github.com/phpspec/prophecy/tree/v1.15.0"
            },
            "time": "2021-12-08T12:19:24+00:00"
        },
        {
            "name": "phpunit/php-code-coverage",
            "version": "9.2.15",
            "source": {
                "type": "git",
                "url": "https://github.com/sebastianbergmann/php-code-coverage.git",
                "reference": "2e9da11878c4202f97915c1cb4bb1ca318a63f5f"
            },
            "dist": {
                "type": "zip",
                "url": "https://api.github.com/repos/sebastianbergmann/php-code-coverage/zipball/2e9da11878c4202f97915c1cb4bb1ca318a63f5f",
                "reference": "2e9da11878c4202f97915c1cb4bb1ca318a63f5f",
                "shasum": ""
            },
            "require": {
                "ext-dom": "*",
                "ext-libxml": "*",
                "ext-xmlwriter": "*",
                "nikic/php-parser": "^4.13.0",
                "php": ">=7.3",
                "phpunit/php-file-iterator": "^3.0.3",
                "phpunit/php-text-template": "^2.0.2",
                "sebastian/code-unit-reverse-lookup": "^2.0.2",
                "sebastian/complexity": "^2.0",
                "sebastian/environment": "^5.1.2",
                "sebastian/lines-of-code": "^1.0.3",
                "sebastian/version": "^3.0.1",
                "theseer/tokenizer": "^1.2.0"
            },
            "require-dev": {
                "phpunit/phpunit": "^9.3"
            },
            "suggest": {
                "ext-pcov": "*",
                "ext-xdebug": "*"
            },
            "type": "library",
            "extra": {
                "branch-alias": {
                    "dev-master": "9.2-dev"
                }
            },
            "autoload": {
                "classmap": [
                    "src/"
                ]
            },
            "notification-url": "https://packagist.org/downloads/",
            "license": [
                "BSD-3-Clause"
            ],
            "authors": [
                {
                    "name": "Sebastian Bergmann",
                    "email": "sebastian@phpunit.de",
                    "role": "lead"
                }
            ],
            "description": "Library that provides collection, processing, and rendering functionality for PHP code coverage information.",
            "homepage": "https://github.com/sebastianbergmann/php-code-coverage",
            "keywords": [
                "coverage",
                "testing",
                "xunit"
            ],
            "support": {
                "issues": "https://github.com/sebastianbergmann/php-code-coverage/issues",
                "source": "https://github.com/sebastianbergmann/php-code-coverage/tree/9.2.15"
            },
            "funding": [
                {
                    "url": "https://github.com/sebastianbergmann",
                    "type": "github"
                }
            ],
            "time": "2022-03-07T09:28:20+00:00"
        },
        {
            "name": "phpunit/php-file-iterator",
            "version": "3.0.6",
            "source": {
                "type": "git",
                "url": "https://github.com/sebastianbergmann/php-file-iterator.git",
                "reference": "cf1c2e7c203ac650e352f4cc675a7021e7d1b3cf"
            },
            "dist": {
                "type": "zip",
                "url": "https://api.github.com/repos/sebastianbergmann/php-file-iterator/zipball/cf1c2e7c203ac650e352f4cc675a7021e7d1b3cf",
                "reference": "cf1c2e7c203ac650e352f4cc675a7021e7d1b3cf",
                "shasum": ""
            },
            "require": {
                "php": ">=7.3"
            },
            "require-dev": {
                "phpunit/phpunit": "^9.3"
            },
            "type": "library",
            "extra": {
                "branch-alias": {
                    "dev-master": "3.0-dev"
                }
            },
            "autoload": {
                "classmap": [
                    "src/"
                ]
            },
            "notification-url": "https://packagist.org/downloads/",
            "license": [
                "BSD-3-Clause"
            ],
            "authors": [
                {
                    "name": "Sebastian Bergmann",
                    "email": "sebastian@phpunit.de",
                    "role": "lead"
                }
            ],
            "description": "FilterIterator implementation that filters files based on a list of suffixes.",
            "homepage": "https://github.com/sebastianbergmann/php-file-iterator/",
            "keywords": [
                "filesystem",
                "iterator"
            ],
            "support": {
                "issues": "https://github.com/sebastianbergmann/php-file-iterator/issues",
                "source": "https://github.com/sebastianbergmann/php-file-iterator/tree/3.0.6"
            },
            "funding": [
                {
                    "url": "https://github.com/sebastianbergmann",
                    "type": "github"
                }
            ],
            "time": "2021-12-02T12:48:52+00:00"
        },
        {
            "name": "phpunit/php-invoker",
            "version": "3.1.1",
            "source": {
                "type": "git",
                "url": "https://github.com/sebastianbergmann/php-invoker.git",
                "reference": "5a10147d0aaf65b58940a0b72f71c9ac0423cc67"
            },
            "dist": {
                "type": "zip",
                "url": "https://api.github.com/repos/sebastianbergmann/php-invoker/zipball/5a10147d0aaf65b58940a0b72f71c9ac0423cc67",
                "reference": "5a10147d0aaf65b58940a0b72f71c9ac0423cc67",
                "shasum": ""
            },
            "require": {
                "php": ">=7.3"
            },
            "require-dev": {
                "ext-pcntl": "*",
                "phpunit/phpunit": "^9.3"
            },
            "suggest": {
                "ext-pcntl": "*"
            },
            "type": "library",
            "extra": {
                "branch-alias": {
                    "dev-master": "3.1-dev"
                }
            },
            "autoload": {
                "classmap": [
                    "src/"
                ]
            },
            "notification-url": "https://packagist.org/downloads/",
            "license": [
                "BSD-3-Clause"
            ],
            "authors": [
                {
                    "name": "Sebastian Bergmann",
                    "email": "sebastian@phpunit.de",
                    "role": "lead"
                }
            ],
            "description": "Invoke callables with a timeout",
            "homepage": "https://github.com/sebastianbergmann/php-invoker/",
            "keywords": [
                "process"
            ],
            "support": {
                "issues": "https://github.com/sebastianbergmann/php-invoker/issues",
                "source": "https://github.com/sebastianbergmann/php-invoker/tree/3.1.1"
            },
            "funding": [
                {
                    "url": "https://github.com/sebastianbergmann",
                    "type": "github"
                }
            ],
            "time": "2020-09-28T05:58:55+00:00"
        },
        {
            "name": "phpunit/php-text-template",
            "version": "2.0.4",
            "source": {
                "type": "git",
                "url": "https://github.com/sebastianbergmann/php-text-template.git",
                "reference": "5da5f67fc95621df9ff4c4e5a84d6a8a2acf7c28"
            },
            "dist": {
                "type": "zip",
                "url": "https://api.github.com/repos/sebastianbergmann/php-text-template/zipball/5da5f67fc95621df9ff4c4e5a84d6a8a2acf7c28",
                "reference": "5da5f67fc95621df9ff4c4e5a84d6a8a2acf7c28",
                "shasum": ""
            },
            "require": {
                "php": ">=7.3"
            },
            "require-dev": {
                "phpunit/phpunit": "^9.3"
            },
            "type": "library",
            "extra": {
                "branch-alias": {
                    "dev-master": "2.0-dev"
                }
            },
            "autoload": {
                "classmap": [
                    "src/"
                ]
            },
            "notification-url": "https://packagist.org/downloads/",
            "license": [
                "BSD-3-Clause"
            ],
            "authors": [
                {
                    "name": "Sebastian Bergmann",
                    "email": "sebastian@phpunit.de",
                    "role": "lead"
                }
            ],
            "description": "Simple template engine.",
            "homepage": "https://github.com/sebastianbergmann/php-text-template/",
            "keywords": [
                "template"
            ],
            "support": {
                "issues": "https://github.com/sebastianbergmann/php-text-template/issues",
                "source": "https://github.com/sebastianbergmann/php-text-template/tree/2.0.4"
            },
            "funding": [
                {
                    "url": "https://github.com/sebastianbergmann",
                    "type": "github"
                }
            ],
            "time": "2020-10-26T05:33:50+00:00"
        },
        {
            "name": "phpunit/php-timer",
            "version": "5.0.3",
            "source": {
                "type": "git",
                "url": "https://github.com/sebastianbergmann/php-timer.git",
                "reference": "5a63ce20ed1b5bf577850e2c4e87f4aa902afbd2"
            },
            "dist": {
                "type": "zip",
                "url": "https://api.github.com/repos/sebastianbergmann/php-timer/zipball/5a63ce20ed1b5bf577850e2c4e87f4aa902afbd2",
                "reference": "5a63ce20ed1b5bf577850e2c4e87f4aa902afbd2",
                "shasum": ""
            },
            "require": {
                "php": ">=7.3"
            },
            "require-dev": {
                "phpunit/phpunit": "^9.3"
            },
            "type": "library",
            "extra": {
                "branch-alias": {
                    "dev-master": "5.0-dev"
                }
            },
            "autoload": {
                "classmap": [
                    "src/"
                ]
            },
            "notification-url": "https://packagist.org/downloads/",
            "license": [
                "BSD-3-Clause"
            ],
            "authors": [
                {
                    "name": "Sebastian Bergmann",
                    "email": "sebastian@phpunit.de",
                    "role": "lead"
                }
            ],
            "description": "Utility class for timing",
            "homepage": "https://github.com/sebastianbergmann/php-timer/",
            "keywords": [
                "timer"
            ],
            "support": {
                "issues": "https://github.com/sebastianbergmann/php-timer/issues",
                "source": "https://github.com/sebastianbergmann/php-timer/tree/5.0.3"
            },
            "funding": [
                {
                    "url": "https://github.com/sebastianbergmann",
                    "type": "github"
                }
            ],
            "time": "2020-10-26T13:16:10+00:00"
        },
        {
            "name": "phpunit/phpunit",
            "version": "9.5.20",
            "source": {
                "type": "git",
                "url": "https://github.com/sebastianbergmann/phpunit.git",
                "reference": "12bc8879fb65aef2138b26fc633cb1e3620cffba"
            },
            "dist": {
                "type": "zip",
                "url": "https://api.github.com/repos/sebastianbergmann/phpunit/zipball/12bc8879fb65aef2138b26fc633cb1e3620cffba",
                "reference": "12bc8879fb65aef2138b26fc633cb1e3620cffba",
                "shasum": ""
            },
            "require": {
                "doctrine/instantiator": "^1.3.1",
                "ext-dom": "*",
                "ext-json": "*",
                "ext-libxml": "*",
                "ext-mbstring": "*",
                "ext-xml": "*",
                "ext-xmlwriter": "*",
                "myclabs/deep-copy": "^1.10.1",
                "phar-io/manifest": "^2.0.3",
                "phar-io/version": "^3.0.2",
                "php": ">=7.3",
                "phpspec/prophecy": "^1.12.1",
                "phpunit/php-code-coverage": "^9.2.13",
                "phpunit/php-file-iterator": "^3.0.5",
                "phpunit/php-invoker": "^3.1.1",
                "phpunit/php-text-template": "^2.0.3",
                "phpunit/php-timer": "^5.0.2",
                "sebastian/cli-parser": "^1.0.1",
                "sebastian/code-unit": "^1.0.6",
                "sebastian/comparator": "^4.0.5",
                "sebastian/diff": "^4.0.3",
                "sebastian/environment": "^5.1.3",
                "sebastian/exporter": "^4.0.3",
                "sebastian/global-state": "^5.0.1",
                "sebastian/object-enumerator": "^4.0.3",
                "sebastian/resource-operations": "^3.0.3",
                "sebastian/type": "^3.0",
                "sebastian/version": "^3.0.2"
            },
            "require-dev": {
                "ext-pdo": "*",
                "phpspec/prophecy-phpunit": "^2.0.1"
            },
            "suggest": {
                "ext-soap": "*",
                "ext-xdebug": "*"
            },
            "bin": [
                "phpunit"
            ],
            "type": "library",
            "extra": {
                "branch-alias": {
                    "dev-master": "9.5-dev"
                }
            },
            "autoload": {
                "files": [
                    "src/Framework/Assert/Functions.php"
                ],
                "classmap": [
                    "src/"
                ]
            },
            "notification-url": "https://packagist.org/downloads/",
            "license": [
                "BSD-3-Clause"
            ],
            "authors": [
                {
                    "name": "Sebastian Bergmann",
                    "email": "sebastian@phpunit.de",
                    "role": "lead"
                }
            ],
            "description": "The PHP Unit Testing framework.",
            "homepage": "https://phpunit.de/",
            "keywords": [
                "phpunit",
                "testing",
                "xunit"
            ],
            "support": {
                "issues": "https://github.com/sebastianbergmann/phpunit/issues",
                "source": "https://github.com/sebastianbergmann/phpunit/tree/9.5.20"
            },
            "funding": [
                {
                    "url": "https://phpunit.de/sponsors.html",
                    "type": "custom"
                },
                {
                    "url": "https://github.com/sebastianbergmann",
                    "type": "github"
                }
            ],
            "time": "2022-04-01T12:37:26+00:00"
        },
        {
            "name": "sebastian/cli-parser",
            "version": "1.0.1",
            "source": {
                "type": "git",
                "url": "https://github.com/sebastianbergmann/cli-parser.git",
                "reference": "442e7c7e687e42adc03470c7b668bc4b2402c0b2"
            },
            "dist": {
                "type": "zip",
                "url": "https://api.github.com/repos/sebastianbergmann/cli-parser/zipball/442e7c7e687e42adc03470c7b668bc4b2402c0b2",
                "reference": "442e7c7e687e42adc03470c7b668bc4b2402c0b2",
                "shasum": ""
            },
            "require": {
                "php": ">=7.3"
            },
            "require-dev": {
                "phpunit/phpunit": "^9.3"
            },
            "type": "library",
            "extra": {
                "branch-alias": {
                    "dev-master": "1.0-dev"
                }
            },
            "autoload": {
                "classmap": [
                    "src/"
                ]
            },
            "notification-url": "https://packagist.org/downloads/",
            "license": [
                "BSD-3-Clause"
            ],
            "authors": [
                {
                    "name": "Sebastian Bergmann",
                    "email": "sebastian@phpunit.de",
                    "role": "lead"
                }
            ],
            "description": "Library for parsing CLI options",
            "homepage": "https://github.com/sebastianbergmann/cli-parser",
            "support": {
                "issues": "https://github.com/sebastianbergmann/cli-parser/issues",
                "source": "https://github.com/sebastianbergmann/cli-parser/tree/1.0.1"
            },
            "funding": [
                {
                    "url": "https://github.com/sebastianbergmann",
                    "type": "github"
                }
            ],
            "time": "2020-09-28T06:08:49+00:00"
        },
        {
            "name": "sebastian/code-unit",
            "version": "1.0.8",
            "source": {
                "type": "git",
                "url": "https://github.com/sebastianbergmann/code-unit.git",
                "reference": "1fc9f64c0927627ef78ba436c9b17d967e68e120"
            },
            "dist": {
                "type": "zip",
                "url": "https://api.github.com/repos/sebastianbergmann/code-unit/zipball/1fc9f64c0927627ef78ba436c9b17d967e68e120",
                "reference": "1fc9f64c0927627ef78ba436c9b17d967e68e120",
                "shasum": ""
            },
            "require": {
                "php": ">=7.3"
            },
            "require-dev": {
                "phpunit/phpunit": "^9.3"
            },
            "type": "library",
            "extra": {
                "branch-alias": {
                    "dev-master": "1.0-dev"
                }
            },
            "autoload": {
                "classmap": [
                    "src/"
                ]
            },
            "notification-url": "https://packagist.org/downloads/",
            "license": [
                "BSD-3-Clause"
            ],
            "authors": [
                {
                    "name": "Sebastian Bergmann",
                    "email": "sebastian@phpunit.de",
                    "role": "lead"
                }
            ],
            "description": "Collection of value objects that represent the PHP code units",
            "homepage": "https://github.com/sebastianbergmann/code-unit",
            "support": {
                "issues": "https://github.com/sebastianbergmann/code-unit/issues",
                "source": "https://github.com/sebastianbergmann/code-unit/tree/1.0.8"
            },
            "funding": [
                {
                    "url": "https://github.com/sebastianbergmann",
                    "type": "github"
                }
            ],
            "time": "2020-10-26T13:08:54+00:00"
        },
        {
            "name": "sebastian/code-unit-reverse-lookup",
            "version": "2.0.3",
            "source": {
                "type": "git",
                "url": "https://github.com/sebastianbergmann/code-unit-reverse-lookup.git",
                "reference": "ac91f01ccec49fb77bdc6fd1e548bc70f7faa3e5"
            },
            "dist": {
                "type": "zip",
                "url": "https://api.github.com/repos/sebastianbergmann/code-unit-reverse-lookup/zipball/ac91f01ccec49fb77bdc6fd1e548bc70f7faa3e5",
                "reference": "ac91f01ccec49fb77bdc6fd1e548bc70f7faa3e5",
                "shasum": ""
            },
            "require": {
                "php": ">=7.3"
            },
            "require-dev": {
                "phpunit/phpunit": "^9.3"
            },
            "type": "library",
            "extra": {
                "branch-alias": {
                    "dev-master": "2.0-dev"
                }
            },
            "autoload": {
                "classmap": [
                    "src/"
                ]
            },
            "notification-url": "https://packagist.org/downloads/",
            "license": [
                "BSD-3-Clause"
            ],
            "authors": [
                {
                    "name": "Sebastian Bergmann",
                    "email": "sebastian@phpunit.de"
                }
            ],
            "description": "Looks up which function or method a line of code belongs to",
            "homepage": "https://github.com/sebastianbergmann/code-unit-reverse-lookup/",
            "support": {
                "issues": "https://github.com/sebastianbergmann/code-unit-reverse-lookup/issues",
                "source": "https://github.com/sebastianbergmann/code-unit-reverse-lookup/tree/2.0.3"
            },
            "funding": [
                {
                    "url": "https://github.com/sebastianbergmann",
                    "type": "github"
                }
            ],
            "time": "2020-09-28T05:30:19+00:00"
        },
        {
            "name": "sebastian/comparator",
            "version": "4.0.6",
            "source": {
                "type": "git",
                "url": "https://github.com/sebastianbergmann/comparator.git",
                "reference": "55f4261989e546dc112258c7a75935a81a7ce382"
            },
            "dist": {
                "type": "zip",
                "url": "https://api.github.com/repos/sebastianbergmann/comparator/zipball/55f4261989e546dc112258c7a75935a81a7ce382",
                "reference": "55f4261989e546dc112258c7a75935a81a7ce382",
                "shasum": ""
            },
            "require": {
                "php": ">=7.3",
                "sebastian/diff": "^4.0",
                "sebastian/exporter": "^4.0"
            },
            "require-dev": {
                "phpunit/phpunit": "^9.3"
            },
            "type": "library",
            "extra": {
                "branch-alias": {
                    "dev-master": "4.0-dev"
                }
            },
            "autoload": {
                "classmap": [
                    "src/"
                ]
            },
            "notification-url": "https://packagist.org/downloads/",
            "license": [
                "BSD-3-Clause"
            ],
            "authors": [
                {
                    "name": "Sebastian Bergmann",
                    "email": "sebastian@phpunit.de"
                },
                {
                    "name": "Jeff Welch",
                    "email": "whatthejeff@gmail.com"
                },
                {
                    "name": "Volker Dusch",
                    "email": "github@wallbash.com"
                },
                {
                    "name": "Bernhard Schussek",
                    "email": "bschussek@2bepublished.at"
                }
            ],
            "description": "Provides the functionality to compare PHP values for equality",
            "homepage": "https://github.com/sebastianbergmann/comparator",
            "keywords": [
                "comparator",
                "compare",
                "equality"
            ],
            "support": {
                "issues": "https://github.com/sebastianbergmann/comparator/issues",
                "source": "https://github.com/sebastianbergmann/comparator/tree/4.0.6"
            },
            "funding": [
                {
                    "url": "https://github.com/sebastianbergmann",
                    "type": "github"
                }
            ],
            "time": "2020-10-26T15:49:45+00:00"
        },
        {
            "name": "sebastian/complexity",
            "version": "2.0.2",
            "source": {
                "type": "git",
                "url": "https://github.com/sebastianbergmann/complexity.git",
                "reference": "739b35e53379900cc9ac327b2147867b8b6efd88"
            },
            "dist": {
                "type": "zip",
                "url": "https://api.github.com/repos/sebastianbergmann/complexity/zipball/739b35e53379900cc9ac327b2147867b8b6efd88",
                "reference": "739b35e53379900cc9ac327b2147867b8b6efd88",
                "shasum": ""
            },
            "require": {
                "nikic/php-parser": "^4.7",
                "php": ">=7.3"
            },
            "require-dev": {
                "phpunit/phpunit": "^9.3"
            },
            "type": "library",
            "extra": {
                "branch-alias": {
                    "dev-master": "2.0-dev"
                }
            },
            "autoload": {
                "classmap": [
                    "src/"
                ]
            },
            "notification-url": "https://packagist.org/downloads/",
            "license": [
                "BSD-3-Clause"
            ],
            "authors": [
                {
                    "name": "Sebastian Bergmann",
                    "email": "sebastian@phpunit.de",
                    "role": "lead"
                }
            ],
            "description": "Library for calculating the complexity of PHP code units",
            "homepage": "https://github.com/sebastianbergmann/complexity",
            "support": {
                "issues": "https://github.com/sebastianbergmann/complexity/issues",
                "source": "https://github.com/sebastianbergmann/complexity/tree/2.0.2"
            },
            "funding": [
                {
                    "url": "https://github.com/sebastianbergmann",
                    "type": "github"
                }
            ],
            "time": "2020-10-26T15:52:27+00:00"
        },
        {
            "name": "sebastian/diff",
            "version": "4.0.4",
            "source": {
                "type": "git",
                "url": "https://github.com/sebastianbergmann/diff.git",
                "reference": "3461e3fccc7cfdfc2720be910d3bd73c69be590d"
            },
            "dist": {
                "type": "zip",
                "url": "https://api.github.com/repos/sebastianbergmann/diff/zipball/3461e3fccc7cfdfc2720be910d3bd73c69be590d",
                "reference": "3461e3fccc7cfdfc2720be910d3bd73c69be590d",
                "shasum": ""
            },
            "require": {
                "php": ">=7.3"
            },
            "require-dev": {
                "phpunit/phpunit": "^9.3",
                "symfony/process": "^4.2 || ^5"
            },
            "type": "library",
            "extra": {
                "branch-alias": {
                    "dev-master": "4.0-dev"
                }
            },
            "autoload": {
                "classmap": [
                    "src/"
                ]
            },
            "notification-url": "https://packagist.org/downloads/",
            "license": [
                "BSD-3-Clause"
            ],
            "authors": [
                {
                    "name": "Sebastian Bergmann",
                    "email": "sebastian@phpunit.de"
                },
                {
                    "name": "Kore Nordmann",
                    "email": "mail@kore-nordmann.de"
                }
            ],
            "description": "Diff implementation",
            "homepage": "https://github.com/sebastianbergmann/diff",
            "keywords": [
                "diff",
                "udiff",
                "unidiff",
                "unified diff"
            ],
            "support": {
                "issues": "https://github.com/sebastianbergmann/diff/issues",
                "source": "https://github.com/sebastianbergmann/diff/tree/4.0.4"
            },
            "funding": [
                {
                    "url": "https://github.com/sebastianbergmann",
                    "type": "github"
                }
            ],
            "time": "2020-10-26T13:10:38+00:00"
        },
        {
            "name": "sebastian/environment",
            "version": "5.1.4",
            "source": {
                "type": "git",
                "url": "https://github.com/sebastianbergmann/environment.git",
                "reference": "1b5dff7bb151a4db11d49d90e5408e4e938270f7"
            },
            "dist": {
                "type": "zip",
                "url": "https://api.github.com/repos/sebastianbergmann/environment/zipball/1b5dff7bb151a4db11d49d90e5408e4e938270f7",
                "reference": "1b5dff7bb151a4db11d49d90e5408e4e938270f7",
                "shasum": ""
            },
            "require": {
                "php": ">=7.3"
            },
            "require-dev": {
                "phpunit/phpunit": "^9.3"
            },
            "suggest": {
                "ext-posix": "*"
            },
            "type": "library",
            "extra": {
                "branch-alias": {
                    "dev-master": "5.1-dev"
                }
            },
            "autoload": {
                "classmap": [
                    "src/"
                ]
            },
            "notification-url": "https://packagist.org/downloads/",
            "license": [
                "BSD-3-Clause"
            ],
            "authors": [
                {
                    "name": "Sebastian Bergmann",
                    "email": "sebastian@phpunit.de"
                }
            ],
            "description": "Provides functionality to handle HHVM/PHP environments",
            "homepage": "http://www.github.com/sebastianbergmann/environment",
            "keywords": [
                "Xdebug",
                "environment",
                "hhvm"
            ],
            "support": {
                "issues": "https://github.com/sebastianbergmann/environment/issues",
                "source": "https://github.com/sebastianbergmann/environment/tree/5.1.4"
            },
            "funding": [
                {
                    "url": "https://github.com/sebastianbergmann",
                    "type": "github"
                }
            ],
            "time": "2022-04-03T09:37:03+00:00"
        },
        {
            "name": "sebastian/exporter",
            "version": "4.0.4",
            "source": {
                "type": "git",
                "url": "https://github.com/sebastianbergmann/exporter.git",
                "reference": "65e8b7db476c5dd267e65eea9cab77584d3cfff9"
            },
            "dist": {
                "type": "zip",
                "url": "https://api.github.com/repos/sebastianbergmann/exporter/zipball/65e8b7db476c5dd267e65eea9cab77584d3cfff9",
                "reference": "65e8b7db476c5dd267e65eea9cab77584d3cfff9",
                "shasum": ""
            },
            "require": {
                "php": ">=7.3",
                "sebastian/recursion-context": "^4.0"
            },
            "require-dev": {
                "ext-mbstring": "*",
                "phpunit/phpunit": "^9.3"
            },
            "type": "library",
            "extra": {
                "branch-alias": {
                    "dev-master": "4.0-dev"
                }
            },
            "autoload": {
                "classmap": [
                    "src/"
                ]
            },
            "notification-url": "https://packagist.org/downloads/",
            "license": [
                "BSD-3-Clause"
            ],
            "authors": [
                {
                    "name": "Sebastian Bergmann",
                    "email": "sebastian@phpunit.de"
                },
                {
                    "name": "Jeff Welch",
                    "email": "whatthejeff@gmail.com"
                },
                {
                    "name": "Volker Dusch",
                    "email": "github@wallbash.com"
                },
                {
                    "name": "Adam Harvey",
                    "email": "aharvey@php.net"
                },
                {
                    "name": "Bernhard Schussek",
                    "email": "bschussek@gmail.com"
                }
            ],
            "description": "Provides the functionality to export PHP variables for visualization",
            "homepage": "https://www.github.com/sebastianbergmann/exporter",
            "keywords": [
                "export",
                "exporter"
            ],
            "support": {
                "issues": "https://github.com/sebastianbergmann/exporter/issues",
                "source": "https://github.com/sebastianbergmann/exporter/tree/4.0.4"
            },
            "funding": [
                {
                    "url": "https://github.com/sebastianbergmann",
                    "type": "github"
                }
            ],
            "time": "2021-11-11T14:18:36+00:00"
        },
        {
            "name": "sebastian/global-state",
            "version": "5.0.5",
            "source": {
                "type": "git",
                "url": "https://github.com/sebastianbergmann/global-state.git",
                "reference": "0ca8db5a5fc9c8646244e629625ac486fa286bf2"
            },
            "dist": {
                "type": "zip",
                "url": "https://api.github.com/repos/sebastianbergmann/global-state/zipball/0ca8db5a5fc9c8646244e629625ac486fa286bf2",
                "reference": "0ca8db5a5fc9c8646244e629625ac486fa286bf2",
                "shasum": ""
            },
            "require": {
                "php": ">=7.3",
                "sebastian/object-reflector": "^2.0",
                "sebastian/recursion-context": "^4.0"
            },
            "require-dev": {
                "ext-dom": "*",
                "phpunit/phpunit": "^9.3"
            },
            "suggest": {
                "ext-uopz": "*"
            },
            "type": "library",
            "extra": {
                "branch-alias": {
                    "dev-master": "5.0-dev"
                }
            },
            "autoload": {
                "classmap": [
                    "src/"
                ]
            },
            "notification-url": "https://packagist.org/downloads/",
            "license": [
                "BSD-3-Clause"
            ],
            "authors": [
                {
                    "name": "Sebastian Bergmann",
                    "email": "sebastian@phpunit.de"
                }
            ],
            "description": "Snapshotting of global state",
            "homepage": "http://www.github.com/sebastianbergmann/global-state",
            "keywords": [
                "global state"
            ],
            "support": {
                "issues": "https://github.com/sebastianbergmann/global-state/issues",
                "source": "https://github.com/sebastianbergmann/global-state/tree/5.0.5"
            },
            "funding": [
                {
                    "url": "https://github.com/sebastianbergmann",
                    "type": "github"
                }
            ],
            "time": "2022-02-14T08:28:10+00:00"
        },
        {
            "name": "sebastian/lines-of-code",
            "version": "1.0.3",
            "source": {
                "type": "git",
                "url": "https://github.com/sebastianbergmann/lines-of-code.git",
                "reference": "c1c2e997aa3146983ed888ad08b15470a2e22ecc"
            },
            "dist": {
                "type": "zip",
                "url": "https://api.github.com/repos/sebastianbergmann/lines-of-code/zipball/c1c2e997aa3146983ed888ad08b15470a2e22ecc",
                "reference": "c1c2e997aa3146983ed888ad08b15470a2e22ecc",
                "shasum": ""
            },
            "require": {
                "nikic/php-parser": "^4.6",
                "php": ">=7.3"
            },
            "require-dev": {
                "phpunit/phpunit": "^9.3"
            },
            "type": "library",
            "extra": {
                "branch-alias": {
                    "dev-master": "1.0-dev"
                }
            },
            "autoload": {
                "classmap": [
                    "src/"
                ]
            },
            "notification-url": "https://packagist.org/downloads/",
            "license": [
                "BSD-3-Clause"
            ],
            "authors": [
                {
                    "name": "Sebastian Bergmann",
                    "email": "sebastian@phpunit.de",
                    "role": "lead"
                }
            ],
            "description": "Library for counting the lines of code in PHP source code",
            "homepage": "https://github.com/sebastianbergmann/lines-of-code",
            "support": {
                "issues": "https://github.com/sebastianbergmann/lines-of-code/issues",
                "source": "https://github.com/sebastianbergmann/lines-of-code/tree/1.0.3"
            },
            "funding": [
                {
                    "url": "https://github.com/sebastianbergmann",
                    "type": "github"
                }
            ],
            "time": "2020-11-28T06:42:11+00:00"
        },
        {
            "name": "sebastian/object-enumerator",
            "version": "4.0.4",
            "source": {
                "type": "git",
                "url": "https://github.com/sebastianbergmann/object-enumerator.git",
                "reference": "5c9eeac41b290a3712d88851518825ad78f45c71"
            },
            "dist": {
                "type": "zip",
                "url": "https://api.github.com/repos/sebastianbergmann/object-enumerator/zipball/5c9eeac41b290a3712d88851518825ad78f45c71",
                "reference": "5c9eeac41b290a3712d88851518825ad78f45c71",
                "shasum": ""
            },
            "require": {
                "php": ">=7.3",
                "sebastian/object-reflector": "^2.0",
                "sebastian/recursion-context": "^4.0"
            },
            "require-dev": {
                "phpunit/phpunit": "^9.3"
            },
            "type": "library",
            "extra": {
                "branch-alias": {
                    "dev-master": "4.0-dev"
                }
            },
            "autoload": {
                "classmap": [
                    "src/"
                ]
            },
            "notification-url": "https://packagist.org/downloads/",
            "license": [
                "BSD-3-Clause"
            ],
            "authors": [
                {
                    "name": "Sebastian Bergmann",
                    "email": "sebastian@phpunit.de"
                }
            ],
            "description": "Traverses array structures and object graphs to enumerate all referenced objects",
            "homepage": "https://github.com/sebastianbergmann/object-enumerator/",
            "support": {
                "issues": "https://github.com/sebastianbergmann/object-enumerator/issues",
                "source": "https://github.com/sebastianbergmann/object-enumerator/tree/4.0.4"
            },
            "funding": [
                {
                    "url": "https://github.com/sebastianbergmann",
                    "type": "github"
                }
            ],
            "time": "2020-10-26T13:12:34+00:00"
        },
        {
            "name": "sebastian/object-reflector",
            "version": "2.0.4",
            "source": {
                "type": "git",
                "url": "https://github.com/sebastianbergmann/object-reflector.git",
                "reference": "b4f479ebdbf63ac605d183ece17d8d7fe49c15c7"
            },
            "dist": {
                "type": "zip",
                "url": "https://api.github.com/repos/sebastianbergmann/object-reflector/zipball/b4f479ebdbf63ac605d183ece17d8d7fe49c15c7",
                "reference": "b4f479ebdbf63ac605d183ece17d8d7fe49c15c7",
                "shasum": ""
            },
            "require": {
                "php": ">=7.3"
            },
            "require-dev": {
                "phpunit/phpunit": "^9.3"
            },
            "type": "library",
            "extra": {
                "branch-alias": {
                    "dev-master": "2.0-dev"
                }
            },
            "autoload": {
                "classmap": [
                    "src/"
                ]
            },
            "notification-url": "https://packagist.org/downloads/",
            "license": [
                "BSD-3-Clause"
            ],
            "authors": [
                {
                    "name": "Sebastian Bergmann",
                    "email": "sebastian@phpunit.de"
                }
            ],
            "description": "Allows reflection of object attributes, including inherited and non-public ones",
            "homepage": "https://github.com/sebastianbergmann/object-reflector/",
            "support": {
                "issues": "https://github.com/sebastianbergmann/object-reflector/issues",
                "source": "https://github.com/sebastianbergmann/object-reflector/tree/2.0.4"
            },
            "funding": [
                {
                    "url": "https://github.com/sebastianbergmann",
                    "type": "github"
                }
            ],
            "time": "2020-10-26T13:14:26+00:00"
        },
        {
            "name": "sebastian/recursion-context",
            "version": "4.0.4",
            "source": {
                "type": "git",
                "url": "https://github.com/sebastianbergmann/recursion-context.git",
                "reference": "cd9d8cf3c5804de4341c283ed787f099f5506172"
            },
            "dist": {
                "type": "zip",
                "url": "https://api.github.com/repos/sebastianbergmann/recursion-context/zipball/cd9d8cf3c5804de4341c283ed787f099f5506172",
                "reference": "cd9d8cf3c5804de4341c283ed787f099f5506172",
                "shasum": ""
            },
            "require": {
                "php": ">=7.3"
            },
            "require-dev": {
                "phpunit/phpunit": "^9.3"
            },
            "type": "library",
            "extra": {
                "branch-alias": {
                    "dev-master": "4.0-dev"
                }
            },
            "autoload": {
                "classmap": [
                    "src/"
                ]
            },
            "notification-url": "https://packagist.org/downloads/",
            "license": [
                "BSD-3-Clause"
            ],
            "authors": [
                {
                    "name": "Sebastian Bergmann",
                    "email": "sebastian@phpunit.de"
                },
                {
                    "name": "Jeff Welch",
                    "email": "whatthejeff@gmail.com"
                },
                {
                    "name": "Adam Harvey",
                    "email": "aharvey@php.net"
                }
            ],
            "description": "Provides functionality to recursively process PHP variables",
            "homepage": "http://www.github.com/sebastianbergmann/recursion-context",
            "support": {
                "issues": "https://github.com/sebastianbergmann/recursion-context/issues",
                "source": "https://github.com/sebastianbergmann/recursion-context/tree/4.0.4"
            },
            "funding": [
                {
                    "url": "https://github.com/sebastianbergmann",
                    "type": "github"
                }
            ],
            "time": "2020-10-26T13:17:30+00:00"
        },
        {
            "name": "sebastian/resource-operations",
            "version": "3.0.3",
            "source": {
                "type": "git",
                "url": "https://github.com/sebastianbergmann/resource-operations.git",
                "reference": "0f4443cb3a1d92ce809899753bc0d5d5a8dd19a8"
            },
            "dist": {
                "type": "zip",
                "url": "https://api.github.com/repos/sebastianbergmann/resource-operations/zipball/0f4443cb3a1d92ce809899753bc0d5d5a8dd19a8",
                "reference": "0f4443cb3a1d92ce809899753bc0d5d5a8dd19a8",
                "shasum": ""
            },
            "require": {
                "php": ">=7.3"
            },
            "require-dev": {
                "phpunit/phpunit": "^9.0"
            },
            "type": "library",
            "extra": {
                "branch-alias": {
                    "dev-master": "3.0-dev"
                }
            },
            "autoload": {
                "classmap": [
                    "src/"
                ]
            },
            "notification-url": "https://packagist.org/downloads/",
            "license": [
                "BSD-3-Clause"
            ],
            "authors": [
                {
                    "name": "Sebastian Bergmann",
                    "email": "sebastian@phpunit.de"
                }
            ],
            "description": "Provides a list of PHP built-in functions that operate on resources",
            "homepage": "https://www.github.com/sebastianbergmann/resource-operations",
            "support": {
                "issues": "https://github.com/sebastianbergmann/resource-operations/issues",
                "source": "https://github.com/sebastianbergmann/resource-operations/tree/3.0.3"
            },
            "funding": [
                {
                    "url": "https://github.com/sebastianbergmann",
                    "type": "github"
                }
            ],
            "time": "2020-09-28T06:45:17+00:00"
        },
        {
            "name": "sebastian/type",
            "version": "3.0.0",
            "source": {
                "type": "git",
                "url": "https://github.com/sebastianbergmann/type.git",
                "reference": "b233b84bc4465aff7b57cf1c4bc75c86d00d6dad"
            },
            "dist": {
                "type": "zip",
                "url": "https://api.github.com/repos/sebastianbergmann/type/zipball/b233b84bc4465aff7b57cf1c4bc75c86d00d6dad",
                "reference": "b233b84bc4465aff7b57cf1c4bc75c86d00d6dad",
                "shasum": ""
            },
            "require": {
                "php": ">=7.3"
            },
            "require-dev": {
                "phpunit/phpunit": "^9.5"
            },
            "type": "library",
            "extra": {
                "branch-alias": {
                    "dev-master": "3.0-dev"
                }
            },
            "autoload": {
                "classmap": [
                    "src/"
                ]
            },
            "notification-url": "https://packagist.org/downloads/",
            "license": [
                "BSD-3-Clause"
            ],
            "authors": [
                {
                    "name": "Sebastian Bergmann",
                    "email": "sebastian@phpunit.de",
                    "role": "lead"
                }
            ],
            "description": "Collection of value objects that represent the types of the PHP type system",
            "homepage": "https://github.com/sebastianbergmann/type",
            "support": {
                "issues": "https://github.com/sebastianbergmann/type/issues",
                "source": "https://github.com/sebastianbergmann/type/tree/3.0.0"
            },
            "funding": [
                {
                    "url": "https://github.com/sebastianbergmann",
                    "type": "github"
                }
            ],
            "time": "2022-03-15T09:54:48+00:00"
        },
        {
            "name": "sebastian/version",
            "version": "3.0.2",
            "source": {
                "type": "git",
                "url": "https://github.com/sebastianbergmann/version.git",
                "reference": "c6c1022351a901512170118436c764e473f6de8c"
            },
            "dist": {
                "type": "zip",
                "url": "https://api.github.com/repos/sebastianbergmann/version/zipball/c6c1022351a901512170118436c764e473f6de8c",
                "reference": "c6c1022351a901512170118436c764e473f6de8c",
                "shasum": ""
            },
            "require": {
                "php": ">=7.3"
            },
            "type": "library",
            "extra": {
                "branch-alias": {
                    "dev-master": "3.0-dev"
                }
            },
            "autoload": {
                "classmap": [
                    "src/"
                ]
            },
            "notification-url": "https://packagist.org/downloads/",
            "license": [
                "BSD-3-Clause"
            ],
            "authors": [
                {
                    "name": "Sebastian Bergmann",
                    "email": "sebastian@phpunit.de",
                    "role": "lead"
                }
            ],
            "description": "Library that helps with managing the version number of Git-hosted PHP projects",
            "homepage": "https://github.com/sebastianbergmann/version",
            "support": {
                "issues": "https://github.com/sebastianbergmann/version/issues",
                "source": "https://github.com/sebastianbergmann/version/tree/3.0.2"
            },
            "funding": [
                {
                    "url": "https://github.com/sebastianbergmann",
                    "type": "github"
                }
            ],
            "time": "2020-09-28T06:39:44+00:00"
        },
        {
            "name": "squizlabs/php_codesniffer",
            "version": "3.7.1",
            "source": {
                "type": "git",
                "url": "https://github.com/squizlabs/PHP_CodeSniffer.git",
                "reference": "1359e176e9307e906dc3d890bcc9603ff6d90619"
            },
            "dist": {
                "type": "zip",
                "url": "https://api.github.com/repos/squizlabs/PHP_CodeSniffer/zipball/1359e176e9307e906dc3d890bcc9603ff6d90619",
                "reference": "1359e176e9307e906dc3d890bcc9603ff6d90619",
                "shasum": ""
            },
            "require": {
                "ext-simplexml": "*",
                "ext-tokenizer": "*",
                "ext-xmlwriter": "*",
                "php": ">=5.4.0"
            },
            "require-dev": {
                "phpunit/phpunit": "^4.0 || ^5.0 || ^6.0 || ^7.0"
            },
            "bin": [
                "bin/phpcs",
                "bin/phpcbf"
            ],
            "type": "library",
            "extra": {
                "branch-alias": {
                    "dev-master": "3.x-dev"
                }
            },
            "notification-url": "https://packagist.org/downloads/",
            "license": [
                "BSD-3-Clause"
            ],
            "authors": [
                {
                    "name": "Greg Sherwood",
                    "role": "lead"
                }
            ],
            "description": "PHP_CodeSniffer tokenizes PHP, JavaScript and CSS files and detects violations of a defined set of coding standards.",
            "homepage": "https://github.com/squizlabs/PHP_CodeSniffer",
            "keywords": [
                "phpcs",
                "standards"
            ],
            "support": {
                "issues": "https://github.com/squizlabs/PHP_CodeSniffer/issues",
                "source": "https://github.com/squizlabs/PHP_CodeSniffer",
                "wiki": "https://github.com/squizlabs/PHP_CodeSniffer/wiki"
            },
            "time": "2022-06-18T07:21:10+00:00"
        },
        {
            "name": "swoole/ide-helper",
            "version": "4.8.9",
            "source": {
                "type": "git",
                "url": "https://github.com/swoole/ide-helper.git",
                "reference": "8f82ba3b6af04a5bccb97c1654af992d1ee8b0fe"
            },
            "dist": {
                "type": "zip",
                "url": "https://api.github.com/repos/swoole/ide-helper/zipball/8f82ba3b6af04a5bccb97c1654af992d1ee8b0fe",
                "reference": "8f82ba3b6af04a5bccb97c1654af992d1ee8b0fe",
                "shasum": ""
            },
            "type": "library",
            "notification-url": "https://packagist.org/downloads/",
            "license": [
                "Apache-2.0"
            ],
            "authors": [
                {
                    "name": "Team Swoole",
                    "email": "team@swoole.com"
                }
            ],
            "description": "IDE help files for Swoole.",
            "support": {
                "issues": "https://github.com/swoole/ide-helper/issues",
                "source": "https://github.com/swoole/ide-helper/tree/4.8.9"
            },
            "funding": [
                {
                    "url": "https://gitee.com/swoole/swoole?donate=true",
                    "type": "custom"
                },
                {
                    "url": "https://github.com/swoole",
                    "type": "github"
                }
            ],
            "time": "2022-04-18T20:38:04+00:00"
        },
        {
            "name": "symfony/polyfill-ctype",
            "version": "v1.26.0",
            "source": {
                "type": "git",
                "url": "https://github.com/symfony/polyfill-ctype.git",
                "reference": "6fd1b9a79f6e3cf65f9e679b23af304cd9e010d4"
            },
            "dist": {
                "type": "zip",
                "url": "https://api.github.com/repos/symfony/polyfill-ctype/zipball/6fd1b9a79f6e3cf65f9e679b23af304cd9e010d4",
                "reference": "6fd1b9a79f6e3cf65f9e679b23af304cd9e010d4",
                "shasum": ""
            },
            "require": {
                "php": ">=7.1"
            },
            "provide": {
                "ext-ctype": "*"
            },
            "suggest": {
                "ext-ctype": "For best performance"
            },
            "type": "library",
            "extra": {
                "branch-alias": {
                    "dev-main": "1.26-dev"
                },
                "thanks": {
                    "name": "symfony/polyfill",
                    "url": "https://github.com/symfony/polyfill"
                }
            },
            "autoload": {
                "files": [
                    "bootstrap.php"
                ],
                "psr-4": {
                    "Symfony\\Polyfill\\Ctype\\": ""
                }
            },
            "notification-url": "https://packagist.org/downloads/",
            "license": [
                "MIT"
            ],
            "authors": [
                {
                    "name": "Gert de Pagter",
                    "email": "BackEndTea@gmail.com"
                },
                {
                    "name": "Symfony Community",
                    "homepage": "https://symfony.com/contributors"
                }
            ],
            "description": "Symfony polyfill for ctype functions",
            "homepage": "https://symfony.com",
            "keywords": [
                "compatibility",
                "ctype",
                "polyfill",
                "portable"
            ],
            "support": {
                "source": "https://github.com/symfony/polyfill-ctype/tree/v1.26.0"
            },
            "funding": [
                {
                    "url": "https://symfony.com/sponsor",
                    "type": "custom"
                },
                {
                    "url": "https://github.com/fabpot",
                    "type": "github"
                },
                {
                    "url": "https://tidelift.com/funding/github/packagist/symfony/symfony",
                    "type": "tidelift"
                }
            ],
            "time": "2022-05-24T11:49:31+00:00"
        },
        {
            "name": "symfony/polyfill-mbstring",
            "version": "v1.26.0",
            "source": {
                "type": "git",
                "url": "https://github.com/symfony/polyfill-mbstring.git",
                "reference": "9344f9cb97f3b19424af1a21a3b0e75b0a7d8d7e"
            },
            "dist": {
                "type": "zip",
                "url": "https://api.github.com/repos/symfony/polyfill-mbstring/zipball/9344f9cb97f3b19424af1a21a3b0e75b0a7d8d7e",
                "reference": "9344f9cb97f3b19424af1a21a3b0e75b0a7d8d7e",
                "shasum": ""
            },
            "require": {
                "php": ">=7.1"
            },
            "provide": {
                "ext-mbstring": "*"
            },
            "suggest": {
                "ext-mbstring": "For best performance"
            },
            "type": "library",
            "extra": {
                "branch-alias": {
                    "dev-main": "1.26-dev"
                },
                "thanks": {
                    "name": "symfony/polyfill",
                    "url": "https://github.com/symfony/polyfill"
                }
            },
            "autoload": {
                "files": [
                    "bootstrap.php"
                ],
                "psr-4": {
                    "Symfony\\Polyfill\\Mbstring\\": ""
                }
            },
            "notification-url": "https://packagist.org/downloads/",
            "license": [
                "MIT"
            ],
            "authors": [
                {
                    "name": "Nicolas Grekas",
                    "email": "p@tchwork.com"
                },
                {
                    "name": "Symfony Community",
                    "homepage": "https://symfony.com/contributors"
                }
            ],
            "description": "Symfony polyfill for the Mbstring extension",
            "homepage": "https://symfony.com",
            "keywords": [
                "compatibility",
                "mbstring",
                "polyfill",
                "portable",
                "shim"
            ],
            "support": {
                "source": "https://github.com/symfony/polyfill-mbstring/tree/v1.26.0"
            },
            "funding": [
                {
                    "url": "https://symfony.com/sponsor",
                    "type": "custom"
                },
                {
                    "url": "https://github.com/fabpot",
                    "type": "github"
                },
                {
                    "url": "https://tidelift.com/funding/github/packagist/symfony/symfony",
                    "type": "tidelift"
                }
            ],
            "time": "2022-05-24T11:49:31+00:00"
        },
        {
            "name": "textalk/websocket",
            "version": "1.5.7",
            "source": {
                "type": "git",
                "url": "https://github.com/Textalk/websocket-php.git",
                "reference": "1712325e99b6bf869ccbf9bf41ab749e7328ea46"
            },
            "dist": {
                "type": "zip",
                "url": "https://api.github.com/repos/Textalk/websocket-php/zipball/1712325e99b6bf869ccbf9bf41ab749e7328ea46",
                "reference": "1712325e99b6bf869ccbf9bf41ab749e7328ea46",
                "shasum": ""
            },
            "require": {
                "php": "^7.2 | ^8.0",
                "psr/log": "^1 | ^2 | ^3"
            },
            "require-dev": {
                "php-coveralls/php-coveralls": "^2.0",
                "phpunit/phpunit": "^8.0|^9.0",
                "squizlabs/php_codesniffer": "^3.5"
            },
            "type": "library",
            "autoload": {
                "psr-4": {
                    "WebSocket\\": "lib"
                }
            },
            "notification-url": "https://packagist.org/downloads/",
            "license": [
                "ISC"
            ],
            "authors": [
                {
                    "name": "Fredrik Liljegren"
                },
                {
                    "name": "Sören Jensen",
                    "email": "soren@abicart.se"
                }
            ],
            "description": "WebSocket client and server",
            "support": {
                "issues": "https://github.com/Textalk/websocket-php/issues",
                "source": "https://github.com/Textalk/websocket-php/tree/1.5.7"
            },
            "time": "2022-03-29T09:46:59+00:00"
        },
        {
            "name": "theseer/tokenizer",
            "version": "1.2.1",
            "source": {
                "type": "git",
                "url": "https://github.com/theseer/tokenizer.git",
                "reference": "34a41e998c2183e22995f158c581e7b5e755ab9e"
            },
            "dist": {
                "type": "zip",
                "url": "https://api.github.com/repos/theseer/tokenizer/zipball/34a41e998c2183e22995f158c581e7b5e755ab9e",
                "reference": "34a41e998c2183e22995f158c581e7b5e755ab9e",
                "shasum": ""
            },
            "require": {
                "ext-dom": "*",
                "ext-tokenizer": "*",
                "ext-xmlwriter": "*",
                "php": "^7.2 || ^8.0"
            },
            "type": "library",
            "autoload": {
                "classmap": [
                    "src/"
                ]
            },
            "notification-url": "https://packagist.org/downloads/",
            "license": [
                "BSD-3-Clause"
            ],
            "authors": [
                {
                    "name": "Arne Blankerts",
                    "email": "arne@blankerts.de",
                    "role": "Developer"
                }
            ],
            "description": "A small library for converting tokenized PHP source code into XML and potentially other formats",
            "support": {
                "issues": "https://github.com/theseer/tokenizer/issues",
                "source": "https://github.com/theseer/tokenizer/tree/1.2.1"
            },
            "funding": [
                {
                    "url": "https://github.com/theseer",
                    "type": "github"
                }
            ],
            "time": "2021-07-28T10:34:58+00:00"
        },
        {
            "name": "twig/twig",
            "version": "v3.4.1",
            "source": {
                "type": "git",
                "url": "https://github.com/twigphp/Twig.git",
                "reference": "e939eae92386b69b49cfa4599dd9bead6bf4a342"
            },
            "dist": {
                "type": "zip",
                "url": "https://api.github.com/repos/twigphp/Twig/zipball/e939eae92386b69b49cfa4599dd9bead6bf4a342",
                "reference": "e939eae92386b69b49cfa4599dd9bead6bf4a342",
                "shasum": ""
            },
            "require": {
                "php": ">=7.2.5",
                "symfony/polyfill-ctype": "^1.8",
                "symfony/polyfill-mbstring": "^1.3"
            },
            "require-dev": {
                "psr/container": "^1.0",
                "symfony/phpunit-bridge": "^4.4.9|^5.0.9|^6.0"
            },
            "type": "library",
            "extra": {
                "branch-alias": {
                    "dev-master": "3.4-dev"
                }
            },
            "autoload": {
                "psr-4": {
                    "Twig\\": "src/"
                }
            },
            "notification-url": "https://packagist.org/downloads/",
            "license": [
                "BSD-3-Clause"
            ],
            "authors": [
                {
                    "name": "Fabien Potencier",
                    "email": "fabien@symfony.com",
                    "homepage": "http://fabien.potencier.org",
                    "role": "Lead Developer"
                },
                {
                    "name": "Twig Team",
                    "role": "Contributors"
                },
                {
                    "name": "Armin Ronacher",
                    "email": "armin.ronacher@active-4.com",
                    "role": "Project Founder"
                }
            ],
            "description": "Twig, the flexible, fast, and secure template language for PHP",
            "homepage": "https://twig.symfony.com",
            "keywords": [
                "templating"
            ],
            "support": {
                "issues": "https://github.com/twigphp/Twig/issues",
                "source": "https://github.com/twigphp/Twig/tree/v3.4.1"
            },
            "funding": [
                {
                    "url": "https://github.com/fabpot",
                    "type": "github"
                },
                {
                    "url": "https://tidelift.com/funding/github/packagist/twig/twig",
                    "type": "tidelift"
                }
            ],
            "time": "2022-05-17T05:48:52+00:00"
        }
    ],
    "aliases": [],
    "minimum-stability": "stable",
    "stability-flags": [],
    "prefer-stable": false,
    "prefer-lowest": false,
    "platform": {
        "php": ">=8.0.0",
        "ext-curl": "*",
        "ext-imagick": "*",
        "ext-mbstring": "*",
        "ext-json": "*",
        "ext-yaml": "*",
        "ext-dom": "*",
        "ext-redis": "*",
        "ext-swoole": "*",
        "ext-pdo": "*",
        "ext-openssl": "*",
        "ext-zlib": "*",
        "ext-sockets": "*"
    },
    "platform-dev": [],
    "platform-overrides": {
        "php": "8.0"
    },
    "plugin-api-version": "2.3.0"
}<|MERGE_RESOLUTION|>--- conflicted
+++ resolved
@@ -4,11 +4,7 @@
         "Read more about it at https://getcomposer.org/doc/01-basic-usage.md#installing-dependencies",
         "This file is @generated automatically"
     ],
-<<<<<<< HEAD
-    "content-hash": "7f417dc4a1f0d5ed97b3d6a88aa72adf",
-=======
-    "content-hash": "0a8ed4fa28bf33ceb7396c35b9e8a155",
->>>>>>> f1a3af6fce925ad8a2fbac32a4a99f7fbbfd1609
+    "content-hash": "55e1dfca29bbf789b3d748f5ca995495",
     "packages": [
         {
             "name": "adhocore/jwt",
@@ -1737,16 +1733,16 @@
         },
         {
             "name": "utopia-php/abuse",
-            "version": "0.7.0",
+            "version": "0.8.0",
             "source": {
                 "type": "git",
                 "url": "https://github.com/utopia-php/abuse.git",
-                "reference": "52fb20e39e2e9619948bc0a73b52e10caa71350d"
-            },
-            "dist": {
-                "type": "zip",
-                "url": "https://api.github.com/repos/utopia-php/abuse/zipball/52fb20e39e2e9619948bc0a73b52e10caa71350d",
-                "reference": "52fb20e39e2e9619948bc0a73b52e10caa71350d",
+                "reference": "8350d498c95bdcc803b7e39575ea04fd5c7561b9"
+            },
+            "dist": {
+                "type": "zip",
+                "url": "https://api.github.com/repos/utopia-php/abuse/zipball/8350d498c95bdcc803b7e39575ea04fd5c7561b9",
+                "reference": "8350d498c95bdcc803b7e39575ea04fd5c7561b9",
                 "shasum": ""
             },
             "require": {
@@ -1784,9 +1780,9 @@
             ],
             "support": {
                 "issues": "https://github.com/utopia-php/abuse/issues",
-                "source": "https://github.com/utopia-php/abuse/tree/0.7.0"
-            },
-            "time": "2021-12-27T13:06:45+00:00"
+                "source": "https://github.com/utopia-php/abuse/tree/0.8.0"
+            },
+            "time": "2022-08-08T12:48:24+00:00"
         },
         {
             "name": "utopia-php/analytics",
@@ -1845,16 +1841,16 @@
         },
         {
             "name": "utopia-php/audit",
-            "version": "0.8.0",
+            "version": "0.9.0",
             "source": {
                 "type": "git",
                 "url": "https://github.com/utopia-php/audit.git",
-                "reference": "b46dc42614a69437c45eb229249b6a6d000122c1"
-            },
-            "dist": {
-                "type": "zip",
-                "url": "https://api.github.com/repos/utopia-php/audit/zipball/b46dc42614a69437c45eb229249b6a6d000122c1",
-                "reference": "b46dc42614a69437c45eb229249b6a6d000122c1",
+                "reference": "2c52de04e7ffeb2256a09d9213e87b001b7e66d2"
+            },
+            "dist": {
+                "type": "zip",
+                "url": "https://api.github.com/repos/utopia-php/audit/zipball/2c52de04e7ffeb2256a09d9213e87b001b7e66d2",
+                "reference": "2c52de04e7ffeb2256a09d9213e87b001b7e66d2",
                 "shasum": ""
             },
             "require": {
@@ -1892,22 +1888,22 @@
             ],
             "support": {
                 "issues": "https://github.com/utopia-php/audit/issues",
-                "source": "https://github.com/utopia-php/audit/tree/0.8.0"
-            },
-            "time": "2021-12-27T13:05:56+00:00"
+                "source": "https://github.com/utopia-php/audit/tree/0.9.0"
+            },
+            "time": "2022-08-08T12:46:24+00:00"
         },
         {
             "name": "utopia-php/cache",
-            "version": "0.6.0",
+            "version": "0.6.1",
             "source": {
                 "type": "git",
                 "url": "https://github.com/utopia-php/cache.git",
-                "reference": "8ea1353a4bbab617e23c865a7c97b60d8074aee3"
-            },
-            "dist": {
-                "type": "zip",
-                "url": "https://api.github.com/repos/utopia-php/cache/zipball/8ea1353a4bbab617e23c865a7c97b60d8074aee3",
-                "reference": "8ea1353a4bbab617e23c865a7c97b60d8074aee3",
+                "reference": "9889235a6d3da6cbb1f435201529da4d27c30e79"
+            },
+            "dist": {
+                "type": "zip",
+                "url": "https://api.github.com/repos/utopia-php/cache/zipball/9889235a6d3da6cbb1f435201529da4d27c30e79",
+                "reference": "9889235a6d3da6cbb1f435201529da4d27c30e79",
                 "shasum": ""
             },
             "require": {
@@ -1945,9 +1941,9 @@
             ],
             "support": {
                 "issues": "https://github.com/utopia-php/cache/issues",
-                "source": "https://github.com/utopia-php/cache/tree/0.6.0"
-            },
-            "time": "2022-04-04T12:30:05+00:00"
+                "source": "https://github.com/utopia-php/cache/tree/0.6.1"
+            },
+            "time": "2022-08-10T08:12:46+00:00"
         },
         {
             "name": "utopia-php/cli",
@@ -2055,16 +2051,16 @@
         },
         {
             "name": "utopia-php/database",
-            "version": "0.18.9",
+            "version": "0.19.0",
             "source": {
                 "type": "git",
                 "url": "https://github.com/utopia-php/database.git",
-                "reference": "227b3ca919149b7b0d6556c8effe9ee46ed081e6"
-            },
-            "dist": {
-                "type": "zip",
-                "url": "https://api.github.com/repos/utopia-php/database/zipball/227b3ca919149b7b0d6556c8effe9ee46ed081e6",
-                "reference": "227b3ca919149b7b0d6556c8effe9ee46ed081e6",
+                "reference": "207d9f2665bf2124797351dfdcc928a46a301b04"
+            },
+            "dist": {
+                "type": "zip",
+                "url": "https://api.github.com/repos/utopia-php/database/zipball/207d9f2665bf2124797351dfdcc928a46a301b04",
+                "reference": "207d9f2665bf2124797351dfdcc928a46a301b04",
                 "shasum": ""
             },
             "require": {
@@ -2113,9 +2109,9 @@
             ],
             "support": {
                 "issues": "https://github.com/utopia-php/database/issues",
-                "source": "https://github.com/utopia-php/database/tree/0.18.9"
-            },
-            "time": "2022-07-19T09:42:53+00:00"
+                "source": "https://github.com/utopia-php/database/tree/0.19.0"
+            },
+            "time": "2022-08-01T11:51:01+00:00"
         },
         {
             "name": "utopia-php/domains",
@@ -5275,16 +5271,16 @@
         },
         {
             "name": "twig/twig",
-            "version": "v3.4.1",
+            "version": "v3.4.2",
             "source": {
                 "type": "git",
                 "url": "https://github.com/twigphp/Twig.git",
-                "reference": "e939eae92386b69b49cfa4599dd9bead6bf4a342"
-            },
-            "dist": {
-                "type": "zip",
-                "url": "https://api.github.com/repos/twigphp/Twig/zipball/e939eae92386b69b49cfa4599dd9bead6bf4a342",
-                "reference": "e939eae92386b69b49cfa4599dd9bead6bf4a342",
+                "reference": "e07cdd3d430cd7e453c31b36eb5ad6c0c5e43077"
+            },
+            "dist": {
+                "type": "zip",
+                "url": "https://api.github.com/repos/twigphp/Twig/zipball/e07cdd3d430cd7e453c31b36eb5ad6c0c5e43077",
+                "reference": "e07cdd3d430cd7e453c31b36eb5ad6c0c5e43077",
                 "shasum": ""
             },
             "require": {
@@ -5335,7 +5331,7 @@
             ],
             "support": {
                 "issues": "https://github.com/twigphp/Twig/issues",
-                "source": "https://github.com/twigphp/Twig/tree/v3.4.1"
+                "source": "https://github.com/twigphp/Twig/tree/v3.4.2"
             },
             "funding": [
                 {
@@ -5347,7 +5343,7 @@
                     "type": "tidelift"
                 }
             ],
-            "time": "2022-05-17T05:48:52+00:00"
+            "time": "2022-08-12T06:47:24+00:00"
         }
     ],
     "aliases": [],
