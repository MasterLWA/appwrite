{
    "_readme": [
        "This file locks the dependencies of your project to a known state",
        "Read more about it at https://getcomposer.org/doc/01-basic-usage.md#installing-dependencies",
        "This file is @generated automatically"
    ],
<<<<<<< HEAD
    "content-hash": "66447142ffcb7c061df7a86729c8ecac",
=======
    "content-hash": "266a47c93a9de6f1c36211aa5cf52799",
>>>>>>> 46d4525c
    "packages": [
        {
            "name": "adhocore/jwt",
            "version": "1.1.2",
            "source": {
                "type": "git",
                "url": "https://github.com/adhocore/php-jwt.git",
                "reference": "6c434af7170090bb7a8880d2bc220a2254ba7899"
            },
            "dist": {
                "type": "zip",
                "url": "https://api.github.com/repos/adhocore/php-jwt/zipball/6c434af7170090bb7a8880d2bc220a2254ba7899",
                "reference": "6c434af7170090bb7a8880d2bc220a2254ba7899",
                "shasum": ""
            },
            "require": {
                "php": "^7.0 || ^8.0"
            },
            "require-dev": {
                "phpunit/phpunit": "^6.5 || ^7.5"
            },
            "type": "library",
            "autoload": {
                "psr-4": {
                    "Ahc\\Jwt\\": "src/"
                }
            },
            "notification-url": "https://packagist.org/downloads/",
            "license": [
                "MIT"
            ],
            "authors": [
                {
                    "name": "Jitendra Adhikari",
                    "email": "jiten.adhikary@gmail.com"
                }
            ],
            "description": "Ultra lightweight JSON web token (JWT) library for PHP5.5+.",
            "keywords": [
                "auth",
                "json-web-token",
                "jwt",
                "jwt-auth",
                "jwt-php",
                "token"
            ],
            "support": {
                "issues": "https://github.com/adhocore/php-jwt/issues",
                "source": "https://github.com/adhocore/php-jwt/tree/1.1.2"
            },
            "funding": [
                {
                    "url": "https://paypal.me/ji10",
                    "type": "custom"
                }
            ],
            "time": "2021-02-20T09:56:44+00:00"
        },
        {
            "name": "appwrite/php-clamav",
            "version": "1.1.0",
            "source": {
                "type": "git",
                "url": "https://github.com/appwrite/php-clamav.git",
                "reference": "61d00f24f9e7766fbba233e7b8d09c5475388073"
            },
            "dist": {
                "type": "zip",
                "url": "https://api.github.com/repos/appwrite/php-clamav/zipball/61d00f24f9e7766fbba233e7b8d09c5475388073",
                "reference": "61d00f24f9e7766fbba233e7b8d09c5475388073",
                "shasum": ""
            },
            "require": {
                "ext-sockets": "*",
                "php": ">=7.1"
            },
            "require-dev": {
                "phpunit/phpunit": "^7.0"
            },
            "type": "library",
            "autoload": {
                "psr-4": {
                    "Appwrite\\ClamAV\\": "src/ClamAV"
                }
            },
            "notification-url": "https://packagist.org/downloads/",
            "license": [
                "MIT"
            ],
            "authors": [
                {
                    "name": "Eldad Fux",
                    "email": "eldad@appwrite.io"
                }
            ],
            "description": "ClamAV network and pipe client for PHP",
            "keywords": [
                "anti virus",
                "appwrite",
                "clamav",
                "php"
            ],
            "support": {
                "issues": "https://github.com/appwrite/php-clamav/issues",
                "source": "https://github.com/appwrite/php-clamav/tree/1.1.0"
            },
            "time": "2020-10-02T05:23:46+00:00"
        },
        {
            "name": "appwrite/php-runtimes",
            "version": "0.10.0",
            "source": {
                "type": "git",
                "url": "https://github.com/appwrite/runtimes.git",
                "reference": "09874846c6bdb7be58c97b12323d2b35ec995409"
            },
            "require": {
                "php": ">=8.0",
                "utopia-php/system": "0.4.*"
            },
            "require-dev": {
                "phpunit/phpunit": "^9.3",
                "vimeo/psalm": "4.0.1"
            },
            "type": "library",
            "autoload": {
                "psr-4": {
                    "Appwrite\\Runtimes\\": "src/Runtimes"
                }
            },
            "license": [
                "BSD-3-Clause"
            ],
            "authors": [
                {
                    "name": "Eldad Fux",
                    "email": "eldad@appwrite.io"
                },
                {
                    "name": "Torsten Dittmann",
                    "email": "torsten@appwrite.io"
                }
            ],
            "description": "Appwrite repository for Cloud Function runtimes that contains the configurations and tests for all of the Appwrite runtime environments.",
            "keywords": [
                "appwrite",
                "php",
                "runtimes"
            ],
            "time": "2022-06-28T05:26:20+00:00"
        },
        {
            "name": "chillerlan/php-qrcode",
            "version": "4.3.3",
            "source": {
                "type": "git",
                "url": "https://github.com/chillerlan/php-qrcode.git",
                "reference": "6356b246948ac1025882b3f55e7c68ebd4515ae3"
            },
            "dist": {
                "type": "zip",
                "url": "https://api.github.com/repos/chillerlan/php-qrcode/zipball/6356b246948ac1025882b3f55e7c68ebd4515ae3",
                "reference": "6356b246948ac1025882b3f55e7c68ebd4515ae3",
                "shasum": ""
            },
            "require": {
                "chillerlan/php-settings-container": "^2.1",
                "ext-mbstring": "*",
                "php": "^7.4 || ^8.0"
            },
            "require-dev": {
                "phan/phan": "^5.3",
                "phpunit/phpunit": "^9.5",
                "setasign/fpdf": "^1.8.2"
            },
            "suggest": {
                "chillerlan/php-authenticator": "Yet another Google authenticator! Also creates URIs for mobile apps.",
                "setasign/fpdf": "Required to use the QR FPDF output."
            },
            "type": "library",
            "autoload": {
                "psr-4": {
                    "chillerlan\\QRCode\\": "src/"
                }
            },
            "notification-url": "https://packagist.org/downloads/",
            "license": [
                "MIT"
            ],
            "authors": [
                {
                    "name": "Kazuhiko Arase",
                    "homepage": "https://github.com/kazuhikoarase"
                },
                {
                    "name": "Smiley",
                    "email": "smiley@chillerlan.net",
                    "homepage": "https://github.com/codemasher"
                },
                {
                    "name": "Contributors",
                    "homepage": "https://github.com/chillerlan/php-qrcode/graphs/contributors"
                }
            ],
            "description": "A QR code generator. PHP 7.4+",
            "homepage": "https://github.com/chillerlan/php-qrcode",
            "keywords": [
                "phpqrcode",
                "qr",
                "qr code",
                "qrcode",
                "qrcode-generator"
            ],
            "support": {
                "issues": "https://github.com/chillerlan/php-qrcode/issues",
                "source": "https://github.com/chillerlan/php-qrcode/tree/4.3.3"
            },
            "funding": [
                {
                    "url": "https://www.paypal.com/donate?hosted_button_id=WLYUNAT9ZTJZ4",
                    "type": "custom"
                },
                {
                    "url": "https://ko-fi.com/codemasher",
                    "type": "ko_fi"
                }
            ],
            "time": "2021-11-25T22:38:09+00:00"
        },
        {
            "name": "chillerlan/php-settings-container",
            "version": "2.1.3",
            "source": {
                "type": "git",
                "url": "https://github.com/chillerlan/php-settings-container.git",
                "reference": "125dd573b45ffc7cabecf385986a356ba2c6f602"
            },
            "dist": {
                "type": "zip",
                "url": "https://api.github.com/repos/chillerlan/php-settings-container/zipball/125dd573b45ffc7cabecf385986a356ba2c6f602",
                "reference": "125dd573b45ffc7cabecf385986a356ba2c6f602",
                "shasum": ""
            },
            "require": {
                "ext-json": "*",
                "php": "^7.4 || ^8.0"
            },
            "require-dev": {
                "phan/phan": "^5.3",
                "phpunit/phpunit": "^9.5"
            },
            "type": "library",
            "autoload": {
                "psr-4": {
                    "chillerlan\\Settings\\": "src/"
                }
            },
            "notification-url": "https://packagist.org/downloads/",
            "license": [
                "MIT"
            ],
            "authors": [
                {
                    "name": "Smiley",
                    "email": "smiley@chillerlan.net",
                    "homepage": "https://github.com/codemasher"
                }
            ],
            "description": "A container class for immutable settings objects. Not a DI container. PHP 7.4+",
            "homepage": "https://github.com/chillerlan/php-settings-container",
            "keywords": [
                "PHP7",
                "Settings",
                "configuration",
                "container",
                "helper"
            ],
            "support": {
                "issues": "https://github.com/chillerlan/php-settings-container/issues",
                "source": "https://github.com/chillerlan/php-settings-container"
            },
            "funding": [
                {
                    "url": "https://www.paypal.com/donate?hosted_button_id=WLYUNAT9ZTJZ4",
                    "type": "custom"
                },
                {
                    "url": "https://ko-fi.com/codemasher",
                    "type": "ko_fi"
                }
            ],
            "time": "2022-03-09T13:18:58+00:00"
        },
        {
            "name": "colinmollenhour/credis",
            "version": "v1.13.1",
            "source": {
                "type": "git",
                "url": "https://github.com/colinmollenhour/credis.git",
                "reference": "85df015088e00daf8ce395189de22c8eb45c8d49"
            },
            "dist": {
                "type": "zip",
                "url": "https://api.github.com/repos/colinmollenhour/credis/zipball/85df015088e00daf8ce395189de22c8eb45c8d49",
                "reference": "85df015088e00daf8ce395189de22c8eb45c8d49",
                "shasum": ""
            },
            "require": {
                "php": ">=5.6.0"
            },
            "suggest": {
                "ext-redis": "Improved performance for communicating with redis"
            },
            "type": "library",
            "autoload": {
                "classmap": [
                    "Client.php",
                    "Cluster.php",
                    "Sentinel.php",
                    "Module.php"
                ]
            },
            "notification-url": "https://packagist.org/downloads/",
            "license": [
                "MIT"
            ],
            "authors": [
                {
                    "name": "Colin Mollenhour",
                    "email": "colin@mollenhour.com"
                }
            ],
            "description": "Credis is a lightweight interface to the Redis key-value store which wraps the phpredis library when available for better performance.",
            "homepage": "https://github.com/colinmollenhour/credis",
            "support": {
                "issues": "https://github.com/colinmollenhour/credis/issues",
                "source": "https://github.com/colinmollenhour/credis/tree/v1.13.1"
            },
            "time": "2022-06-20T22:56:59+00:00"
        },
        {
            "name": "composer/package-versions-deprecated",
            "version": "1.11.99.5",
            "source": {
                "type": "git",
                "url": "https://github.com/composer/package-versions-deprecated.git",
                "reference": "b4f54f74ef3453349c24a845d22392cd31e65f1d"
            },
            "dist": {
                "type": "zip",
                "url": "https://api.github.com/repos/composer/package-versions-deprecated/zipball/b4f54f74ef3453349c24a845d22392cd31e65f1d",
                "reference": "b4f54f74ef3453349c24a845d22392cd31e65f1d",
                "shasum": ""
            },
            "require": {
                "composer-plugin-api": "^1.1.0 || ^2.0",
                "php": "^7 || ^8"
            },
            "replace": {
                "ocramius/package-versions": "1.11.99"
            },
            "require-dev": {
                "composer/composer": "^1.9.3 || ^2.0@dev",
                "ext-zip": "^1.13",
                "phpunit/phpunit": "^6.5 || ^7"
            },
            "type": "composer-plugin",
            "extra": {
                "class": "PackageVersions\\Installer",
                "branch-alias": {
                    "dev-master": "1.x-dev"
                }
            },
            "autoload": {
                "psr-4": {
                    "PackageVersions\\": "src/PackageVersions"
                }
            },
            "notification-url": "https://packagist.org/downloads/",
            "license": [
                "MIT"
            ],
            "authors": [
                {
                    "name": "Marco Pivetta",
                    "email": "ocramius@gmail.com"
                },
                {
                    "name": "Jordi Boggiano",
                    "email": "j.boggiano@seld.be"
                }
            ],
            "description": "Composer plugin that provides efficient querying for installed package versions (no runtime IO)",
            "support": {
                "issues": "https://github.com/composer/package-versions-deprecated/issues",
                "source": "https://github.com/composer/package-versions-deprecated/tree/1.11.99.5"
            },
            "funding": [
                {
                    "url": "https://packagist.com",
                    "type": "custom"
                },
                {
                    "url": "https://github.com/composer",
                    "type": "github"
                },
                {
                    "url": "https://tidelift.com/funding/github/packagist/composer/composer",
                    "type": "tidelift"
                }
            ],
            "time": "2022-01-17T14:14:24+00:00"
        },
        {
            "name": "dragonmantank/cron-expression",
            "version": "v3.3.1",
            "source": {
                "type": "git",
                "url": "https://github.com/dragonmantank/cron-expression.git",
                "reference": "be85b3f05b46c39bbc0d95f6c071ddff669510fa"
            },
            "dist": {
                "type": "zip",
                "url": "https://api.github.com/repos/dragonmantank/cron-expression/zipball/be85b3f05b46c39bbc0d95f6c071ddff669510fa",
                "reference": "be85b3f05b46c39bbc0d95f6c071ddff669510fa",
                "shasum": ""
            },
            "require": {
                "php": "^7.2|^8.0",
                "webmozart/assert": "^1.0"
            },
            "replace": {
                "mtdowling/cron-expression": "^1.0"
            },
            "require-dev": {
                "phpstan/extension-installer": "^1.0",
                "phpstan/phpstan": "^1.0",
                "phpstan/phpstan-webmozart-assert": "^1.0",
                "phpunit/phpunit": "^7.0|^8.0|^9.0"
            },
            "type": "library",
            "autoload": {
                "psr-4": {
                    "Cron\\": "src/Cron/"
                }
            },
            "notification-url": "https://packagist.org/downloads/",
            "license": [
                "MIT"
            ],
            "authors": [
                {
                    "name": "Chris Tankersley",
                    "email": "chris@ctankersley.com",
                    "homepage": "https://github.com/dragonmantank"
                }
            ],
            "description": "CRON for PHP: Calculate the next or previous run date and determine if a CRON expression is due",
            "keywords": [
                "cron",
                "schedule"
            ],
            "support": {
                "issues": "https://github.com/dragonmantank/cron-expression/issues",
                "source": "https://github.com/dragonmantank/cron-expression/tree/v3.3.1"
            },
            "funding": [
                {
                    "url": "https://github.com/dragonmantank",
                    "type": "github"
                }
            ],
            "time": "2022-01-18T15:43:28+00:00"
        },
        {
            "name": "guzzlehttp/guzzle",
            "version": "7.4.5",
            "source": {
                "type": "git",
                "url": "https://github.com/guzzle/guzzle.git",
                "reference": "1dd98b0564cb3f6bd16ce683cb755f94c10fbd82"
            },
            "dist": {
                "type": "zip",
                "url": "https://api.github.com/repos/guzzle/guzzle/zipball/1dd98b0564cb3f6bd16ce683cb755f94c10fbd82",
                "reference": "1dd98b0564cb3f6bd16ce683cb755f94c10fbd82",
                "shasum": ""
            },
            "require": {
                "ext-json": "*",
                "guzzlehttp/promises": "^1.5",
                "guzzlehttp/psr7": "^1.9 || ^2.4",
                "php": "^7.2.5 || ^8.0",
                "psr/http-client": "^1.0",
                "symfony/deprecation-contracts": "^2.2 || ^3.0"
            },
            "provide": {
                "psr/http-client-implementation": "1.0"
            },
            "require-dev": {
                "bamarni/composer-bin-plugin": "^1.4.1",
                "ext-curl": "*",
                "php-http/client-integration-tests": "^3.0",
                "phpunit/phpunit": "^8.5.5 || ^9.3.5",
                "psr/log": "^1.1 || ^2.0 || ^3.0"
            },
            "suggest": {
                "ext-curl": "Required for CURL handler support",
                "ext-intl": "Required for Internationalized Domain Name (IDN) support",
                "psr/log": "Required for using the Log middleware"
            },
            "type": "library",
            "extra": {
                "branch-alias": {
                    "dev-master": "7.4-dev"
                }
            },
            "autoload": {
                "files": [
                    "src/functions_include.php"
                ],
                "psr-4": {
                    "GuzzleHttp\\": "src/"
                }
            },
            "notification-url": "https://packagist.org/downloads/",
            "license": [
                "MIT"
            ],
            "authors": [
                {
                    "name": "Graham Campbell",
                    "email": "hello@gjcampbell.co.uk",
                    "homepage": "https://github.com/GrahamCampbell"
                },
                {
                    "name": "Michael Dowling",
                    "email": "mtdowling@gmail.com",
                    "homepage": "https://github.com/mtdowling"
                },
                {
                    "name": "Jeremy Lindblom",
                    "email": "jeremeamia@gmail.com",
                    "homepage": "https://github.com/jeremeamia"
                },
                {
                    "name": "George Mponos",
                    "email": "gmponos@gmail.com",
                    "homepage": "https://github.com/gmponos"
                },
                {
                    "name": "Tobias Nyholm",
                    "email": "tobias.nyholm@gmail.com",
                    "homepage": "https://github.com/Nyholm"
                },
                {
                    "name": "Márk Sági-Kazár",
                    "email": "mark.sagikazar@gmail.com",
                    "homepage": "https://github.com/sagikazarmark"
                },
                {
                    "name": "Tobias Schultze",
                    "email": "webmaster@tubo-world.de",
                    "homepage": "https://github.com/Tobion"
                }
            ],
            "description": "Guzzle is a PHP HTTP client library",
            "keywords": [
                "client",
                "curl",
                "framework",
                "http",
                "http client",
                "psr-18",
                "psr-7",
                "rest",
                "web service"
            ],
            "support": {
                "issues": "https://github.com/guzzle/guzzle/issues",
                "source": "https://github.com/guzzle/guzzle/tree/7.4.5"
            },
            "funding": [
                {
                    "url": "https://github.com/GrahamCampbell",
                    "type": "github"
                },
                {
                    "url": "https://github.com/Nyholm",
                    "type": "github"
                },
                {
                    "url": "https://tidelift.com/funding/github/packagist/guzzlehttp/guzzle",
                    "type": "tidelift"
                }
            ],
            "time": "2022-06-20T22:16:13+00:00"
        },
        {
            "name": "guzzlehttp/promises",
            "version": "1.5.1",
            "source": {
                "type": "git",
                "url": "https://github.com/guzzle/promises.git",
                "reference": "fe752aedc9fd8fcca3fe7ad05d419d32998a06da"
            },
            "dist": {
                "type": "zip",
                "url": "https://api.github.com/repos/guzzle/promises/zipball/fe752aedc9fd8fcca3fe7ad05d419d32998a06da",
                "reference": "fe752aedc9fd8fcca3fe7ad05d419d32998a06da",
                "shasum": ""
            },
            "require": {
                "php": ">=5.5"
            },
            "require-dev": {
                "symfony/phpunit-bridge": "^4.4 || ^5.1"
            },
            "type": "library",
            "extra": {
                "branch-alias": {
                    "dev-master": "1.5-dev"
                }
            },
            "autoload": {
                "files": [
                    "src/functions_include.php"
                ],
                "psr-4": {
                    "GuzzleHttp\\Promise\\": "src/"
                }
            },
            "notification-url": "https://packagist.org/downloads/",
            "license": [
                "MIT"
            ],
            "authors": [
                {
                    "name": "Graham Campbell",
                    "email": "hello@gjcampbell.co.uk",
                    "homepage": "https://github.com/GrahamCampbell"
                },
                {
                    "name": "Michael Dowling",
                    "email": "mtdowling@gmail.com",
                    "homepage": "https://github.com/mtdowling"
                },
                {
                    "name": "Tobias Nyholm",
                    "email": "tobias.nyholm@gmail.com",
                    "homepage": "https://github.com/Nyholm"
                },
                {
                    "name": "Tobias Schultze",
                    "email": "webmaster@tubo-world.de",
                    "homepage": "https://github.com/Tobion"
                }
            ],
            "description": "Guzzle promises library",
            "keywords": [
                "promise"
            ],
            "support": {
                "issues": "https://github.com/guzzle/promises/issues",
                "source": "https://github.com/guzzle/promises/tree/1.5.1"
            },
            "funding": [
                {
                    "url": "https://github.com/GrahamCampbell",
                    "type": "github"
                },
                {
                    "url": "https://github.com/Nyholm",
                    "type": "github"
                },
                {
                    "url": "https://tidelift.com/funding/github/packagist/guzzlehttp/promises",
                    "type": "tidelift"
                }
            ],
            "time": "2021-10-22T20:56:57+00:00"
        },
        {
            "name": "guzzlehttp/psr7",
            "version": "2.4.0",
            "source": {
                "type": "git",
                "url": "https://github.com/guzzle/psr7.git",
                "reference": "13388f00956b1503577598873fffb5ae994b5737"
            },
            "dist": {
                "type": "zip",
                "url": "https://api.github.com/repos/guzzle/psr7/zipball/13388f00956b1503577598873fffb5ae994b5737",
                "reference": "13388f00956b1503577598873fffb5ae994b5737",
                "shasum": ""
            },
            "require": {
                "php": "^7.2.5 || ^8.0",
                "psr/http-factory": "^1.0",
                "psr/http-message": "^1.0",
                "ralouphie/getallheaders": "^3.0"
            },
            "provide": {
                "psr/http-factory-implementation": "1.0",
                "psr/http-message-implementation": "1.0"
            },
            "require-dev": {
                "bamarni/composer-bin-plugin": "^1.4.1",
                "http-interop/http-factory-tests": "^0.9",
                "phpunit/phpunit": "^8.5.8 || ^9.3.10"
            },
            "suggest": {
                "laminas/laminas-httphandlerrunner": "Emit PSR-7 responses"
            },
            "type": "library",
            "extra": {
                "branch-alias": {
                    "dev-master": "2.4-dev"
                }
            },
            "autoload": {
                "psr-4": {
                    "GuzzleHttp\\Psr7\\": "src/"
                }
            },
            "notification-url": "https://packagist.org/downloads/",
            "license": [
                "MIT"
            ],
            "authors": [
                {
                    "name": "Graham Campbell",
                    "email": "hello@gjcampbell.co.uk",
                    "homepage": "https://github.com/GrahamCampbell"
                },
                {
                    "name": "Michael Dowling",
                    "email": "mtdowling@gmail.com",
                    "homepage": "https://github.com/mtdowling"
                },
                {
                    "name": "George Mponos",
                    "email": "gmponos@gmail.com",
                    "homepage": "https://github.com/gmponos"
                },
                {
                    "name": "Tobias Nyholm",
                    "email": "tobias.nyholm@gmail.com",
                    "homepage": "https://github.com/Nyholm"
                },
                {
                    "name": "Márk Sági-Kazár",
                    "email": "mark.sagikazar@gmail.com",
                    "homepage": "https://github.com/sagikazarmark"
                },
                {
                    "name": "Tobias Schultze",
                    "email": "webmaster@tubo-world.de",
                    "homepage": "https://github.com/Tobion"
                },
                {
                    "name": "Márk Sági-Kazár",
                    "email": "mark.sagikazar@gmail.com",
                    "homepage": "https://sagikazarmark.hu"
                }
            ],
            "description": "PSR-7 message implementation that also provides common utility methods",
            "keywords": [
                "http",
                "message",
                "psr-7",
                "request",
                "response",
                "stream",
                "uri",
                "url"
            ],
            "support": {
                "issues": "https://github.com/guzzle/psr7/issues",
                "source": "https://github.com/guzzle/psr7/tree/2.4.0"
            },
            "funding": [
                {
                    "url": "https://github.com/GrahamCampbell",
                    "type": "github"
                },
                {
                    "url": "https://github.com/Nyholm",
                    "type": "github"
                },
                {
                    "url": "https://tidelift.com/funding/github/packagist/guzzlehttp/psr7",
                    "type": "tidelift"
                }
            ],
            "time": "2022-06-20T21:43:11+00:00"
        },
        {
            "name": "influxdb/influxdb-php",
            "version": "1.15.2",
            "source": {
                "type": "git",
                "url": "https://github.com/influxdata/influxdb-php.git",
                "reference": "d6e59f4f04ab9107574fda69c2cbe36671253d03"
            },
            "dist": {
                "type": "zip",
                "url": "https://api.github.com/repos/influxdata/influxdb-php/zipball/d6e59f4f04ab9107574fda69c2cbe36671253d03",
                "reference": "d6e59f4f04ab9107574fda69c2cbe36671253d03",
                "shasum": ""
            },
            "require": {
                "guzzlehttp/guzzle": "^6.0|^7.0",
                "php": "^5.5 || ^7.0 || ^8.0"
            },
            "require-dev": {
                "dms/phpunit-arraysubset-asserts": "^0.2.1",
                "phpunit/phpunit": "^9.5"
            },
            "suggest": {
                "ext-curl": "Curl extension, needed for Curl driver",
                "stefanotorresi/influxdb-php-async": "An asyncronous client for InfluxDB, implemented via ReactPHP."
            },
            "type": "library",
            "autoload": {
                "psr-4": {
                    "InfluxDB\\": "src/InfluxDB"
                }
            },
            "notification-url": "https://packagist.org/downloads/",
            "license": [
                "MIT"
            ],
            "authors": [
                {
                    "name": "Stephen Hoogendijk",
                    "email": "stephen@tca0.nl"
                },
                {
                    "name": "Daniel Martinez",
                    "email": "danimartcas@hotmail.com"
                },
                {
                    "name": "Gianluca Arbezzano",
                    "email": "gianarb92@gmail.com"
                }
            ],
            "description": "InfluxDB client library for PHP",
            "keywords": [
                "client",
                "influxdata",
                "influxdb",
                "influxdb class",
                "influxdb client",
                "influxdb library",
                "time series"
            ],
            "support": {
                "issues": "https://github.com/influxdata/influxdb-php/issues",
                "source": "https://github.com/influxdata/influxdb-php/tree/1.15.2"
            },
            "time": "2020-12-26T17:45:17+00:00"
        },
        {
            "name": "jean85/pretty-package-versions",
            "version": "1.6.0",
            "source": {
                "type": "git",
                "url": "https://github.com/Jean85/pretty-package-versions.git",
                "reference": "1e0104b46f045868f11942aea058cd7186d6c303"
            },
            "dist": {
                "type": "zip",
                "url": "https://api.github.com/repos/Jean85/pretty-package-versions/zipball/1e0104b46f045868f11942aea058cd7186d6c303",
                "reference": "1e0104b46f045868f11942aea058cd7186d6c303",
                "shasum": ""
            },
            "require": {
                "composer/package-versions-deprecated": "^1.8.0",
                "php": "^7.0|^8.0"
            },
            "require-dev": {
                "phpunit/phpunit": "^6.0|^8.5|^9.2"
            },
            "type": "library",
            "extra": {
                "branch-alias": {
                    "dev-master": "1.x-dev"
                }
            },
            "autoload": {
                "psr-4": {
                    "Jean85\\": "src/"
                }
            },
            "notification-url": "https://packagist.org/downloads/",
            "license": [
                "MIT"
            ],
            "authors": [
                {
                    "name": "Alessandro Lai",
                    "email": "alessandro.lai85@gmail.com"
                }
            ],
            "description": "A wrapper for ocramius/package-versions to get pretty versions strings",
            "keywords": [
                "composer",
                "package",
                "release",
                "versions"
            ],
            "support": {
                "issues": "https://github.com/Jean85/pretty-package-versions/issues",
                "source": "https://github.com/Jean85/pretty-package-versions/tree/1.6.0"
            },
            "time": "2021-02-04T16:20:16+00:00"
        },
        {
            "name": "matomo/device-detector",
            "version": "6.0.0",
            "source": {
                "type": "git",
                "url": "https://github.com/matomo-org/device-detector.git",
                "reference": "7fc2af3af62bd69e6e3404d561e371a83c112be9"
            },
            "dist": {
                "type": "zip",
                "url": "https://api.github.com/repos/matomo-org/device-detector/zipball/7fc2af3af62bd69e6e3404d561e371a83c112be9",
                "reference": "7fc2af3af62bd69e6e3404d561e371a83c112be9",
                "shasum": ""
            },
            "require": {
                "mustangostang/spyc": "*",
                "php": "^7.2|^8.0"
            },
            "replace": {
                "piwik/device-detector": "self.version"
            },
            "require-dev": {
                "matthiasmullie/scrapbook": "^1.4.7",
                "mayflower/mo4-coding-standard": "^v8.0.0",
                "phpstan/phpstan": "^0.12.52",
                "phpunit/phpunit": "^8.5.8",
                "psr/cache": "^1.0.1",
                "psr/simple-cache": "^1.0.1",
                "symfony/yaml": "^5.1.7"
            },
            "suggest": {
                "doctrine/cache": "Can directly be used for caching purpose",
                "ext-yaml": "Necessary for using the Pecl YAML parser"
            },
            "type": "library",
            "autoload": {
                "psr-4": {
                    "DeviceDetector\\": ""
                },
                "exclude-from-classmap": [
                    "Tests/"
                ]
            },
            "notification-url": "https://packagist.org/downloads/",
            "license": [
                "LGPL-3.0-or-later"
            ],
            "authors": [
                {
                    "name": "The Matomo Team",
                    "email": "hello@matomo.org",
                    "homepage": "https://matomo.org/team/"
                }
            ],
            "description": "The Universal Device Detection library, that parses User Agents and detects devices (desktop, tablet, mobile, tv, cars, console, etc.), clients (browsers, media players, mobile apps, feed readers, libraries, etc), operating systems, devices, brands and models.",
            "homepage": "https://matomo.org",
            "keywords": [
                "devicedetection",
                "parser",
                "useragent"
            ],
            "support": {
                "forum": "https://forum.matomo.org/",
                "issues": "https://github.com/matomo-org/device-detector/issues",
                "source": "https://github.com/matomo-org/matomo",
                "wiki": "https://dev.matomo.org/"
            },
            "time": "2022-04-11T09:58:17+00:00"
        },
        {
            "name": "mongodb/mongodb",
            "version": "1.8.0",
            "source": {
                "type": "git",
                "url": "https://github.com/mongodb/mongo-php-library.git",
                "reference": "953dbc19443aa9314c44b7217a16873347e6840d"
            },
            "dist": {
                "type": "zip",
                "url": "https://api.github.com/repos/mongodb/mongo-php-library/zipball/953dbc19443aa9314c44b7217a16873347e6840d",
                "reference": "953dbc19443aa9314c44b7217a16873347e6840d",
                "shasum": ""
            },
            "require": {
                "ext-hash": "*",
                "ext-json": "*",
                "ext-mongodb": "^1.8.1",
                "jean85/pretty-package-versions": "^1.2",
                "php": "^7.0 || ^8.0",
                "symfony/polyfill-php80": "^1.19"
            },
            "require-dev": {
                "squizlabs/php_codesniffer": "^3.5, <3.5.5",
                "symfony/phpunit-bridge": "5.x-dev"
            },
            "type": "library",
            "extra": {
                "branch-alias": {
                    "dev-master": "1.8.x-dev"
                }
            },
            "autoload": {
                "files": [
                    "src/functions.php"
                ],
                "psr-4": {
                    "MongoDB\\": "src/"
                }
            },
            "notification-url": "https://packagist.org/downloads/",
            "license": [
                "Apache-2.0"
            ],
            "authors": [
                {
                    "name": "Andreas Braun",
                    "email": "andreas.braun@mongodb.com"
                },
                {
                    "name": "Jeremy Mikola",
                    "email": "jmikola@gmail.com"
                }
            ],
            "description": "MongoDB driver library",
            "homepage": "https://jira.mongodb.org/browse/PHPLIB",
            "keywords": [
                "database",
                "driver",
                "mongodb",
                "persistence"
            ],
            "support": {
                "issues": "https://github.com/mongodb/mongo-php-library/issues",
                "source": "https://github.com/mongodb/mongo-php-library/tree/1.8.0"
            },
            "time": "2020-11-25T12:26:02+00:00"
        },
        {
            "name": "mustangostang/spyc",
            "version": "0.6.3",
            "source": {
                "type": "git",
                "url": "git@github.com:mustangostang/spyc.git",
                "reference": "4627c838b16550b666d15aeae1e5289dd5b77da0"
            },
            "dist": {
                "type": "zip",
                "url": "https://api.github.com/repos/mustangostang/spyc/zipball/4627c838b16550b666d15aeae1e5289dd5b77da0",
                "reference": "4627c838b16550b666d15aeae1e5289dd5b77da0",
                "shasum": ""
            },
            "require": {
                "php": ">=5.3.1"
            },
            "require-dev": {
                "phpunit/phpunit": "4.3.*@dev"
            },
            "type": "library",
            "extra": {
                "branch-alias": {
                    "dev-master": "0.5.x-dev"
                }
            },
            "autoload": {
                "files": [
                    "Spyc.php"
                ]
            },
            "notification-url": "https://packagist.org/downloads/",
            "license": [
                "MIT"
            ],
            "authors": [
                {
                    "name": "mustangostang",
                    "email": "vlad.andersen@gmail.com"
                }
            ],
            "description": "A simple YAML loader/dumper class for PHP",
            "homepage": "https://github.com/mustangostang/spyc/",
            "keywords": [
                "spyc",
                "yaml",
                "yml"
            ],
            "time": "2019-09-10T13:16:29+00:00"
        },
        {
            "name": "phpmailer/phpmailer",
            "version": "v6.6.0",
            "source": {
                "type": "git",
                "url": "https://github.com/PHPMailer/PHPMailer.git",
                "reference": "e43bac82edc26ca04b36143a48bde1c051cfd5b1"
            },
            "dist": {
                "type": "zip",
                "url": "https://api.github.com/repos/PHPMailer/PHPMailer/zipball/e43bac82edc26ca04b36143a48bde1c051cfd5b1",
                "reference": "e43bac82edc26ca04b36143a48bde1c051cfd5b1",
                "shasum": ""
            },
            "require": {
                "ext-ctype": "*",
                "ext-filter": "*",
                "ext-hash": "*",
                "php": ">=5.5.0"
            },
            "require-dev": {
                "dealerdirect/phpcodesniffer-composer-installer": "^0.7.0",
                "doctrine/annotations": "^1.2",
                "php-parallel-lint/php-console-highlighter": "^0.5.0",
                "php-parallel-lint/php-parallel-lint": "^1.3.1",
                "phpcompatibility/php-compatibility": "^9.3.5",
                "roave/security-advisories": "dev-latest",
                "squizlabs/php_codesniffer": "^3.6.2",
                "yoast/phpunit-polyfills": "^1.0.0"
            },
            "suggest": {
                "ext-mbstring": "Needed to send email in multibyte encoding charset or decode encoded addresses",
                "hayageek/oauth2-yahoo": "Needed for Yahoo XOAUTH2 authentication",
                "league/oauth2-google": "Needed for Google XOAUTH2 authentication",
                "psr/log": "For optional PSR-3 debug logging",
                "stevenmaguire/oauth2-microsoft": "Needed for Microsoft XOAUTH2 authentication",
                "symfony/polyfill-mbstring": "To support UTF-8 if the Mbstring PHP extension is not enabled (^1.2)"
            },
            "type": "library",
            "autoload": {
                "psr-4": {
                    "PHPMailer\\PHPMailer\\": "src/"
                }
            },
            "notification-url": "https://packagist.org/downloads/",
            "license": [
                "LGPL-2.1-only"
            ],
            "authors": [
                {
                    "name": "Marcus Bointon",
                    "email": "phpmailer@synchromedia.co.uk"
                },
                {
                    "name": "Jim Jagielski",
                    "email": "jimjag@gmail.com"
                },
                {
                    "name": "Andy Prevost",
                    "email": "codeworxtech@users.sourceforge.net"
                },
                {
                    "name": "Brent R. Matzelle"
                }
            ],
            "description": "PHPMailer is a full-featured email creation and transfer class for PHP",
            "support": {
                "issues": "https://github.com/PHPMailer/PHPMailer/issues",
                "source": "https://github.com/PHPMailer/PHPMailer/tree/v6.6.0"
            },
            "funding": [
                {
                    "url": "https://github.com/Synchro",
                    "type": "github"
                }
            ],
            "time": "2022-02-28T15:31:21+00:00"
        },
        {
            "name": "psr/http-client",
            "version": "1.0.1",
            "source": {
                "type": "git",
                "url": "https://github.com/php-fig/http-client.git",
                "reference": "2dfb5f6c5eff0e91e20e913f8c5452ed95b86621"
            },
            "dist": {
                "type": "zip",
                "url": "https://api.github.com/repos/php-fig/http-client/zipball/2dfb5f6c5eff0e91e20e913f8c5452ed95b86621",
                "reference": "2dfb5f6c5eff0e91e20e913f8c5452ed95b86621",
                "shasum": ""
            },
            "require": {
                "php": "^7.0 || ^8.0",
                "psr/http-message": "^1.0"
            },
            "type": "library",
            "extra": {
                "branch-alias": {
                    "dev-master": "1.0.x-dev"
                }
            },
            "autoload": {
                "psr-4": {
                    "Psr\\Http\\Client\\": "src/"
                }
            },
            "notification-url": "https://packagist.org/downloads/",
            "license": [
                "MIT"
            ],
            "authors": [
                {
                    "name": "PHP-FIG",
                    "homepage": "http://www.php-fig.org/"
                }
            ],
            "description": "Common interface for HTTP clients",
            "homepage": "https://github.com/php-fig/http-client",
            "keywords": [
                "http",
                "http-client",
                "psr",
                "psr-18"
            ],
            "support": {
                "source": "https://github.com/php-fig/http-client/tree/master"
            },
            "time": "2020-06-29T06:28:15+00:00"
        },
        {
            "name": "psr/http-factory",
            "version": "1.0.1",
            "source": {
                "type": "git",
                "url": "https://github.com/php-fig/http-factory.git",
                "reference": "12ac7fcd07e5b077433f5f2bee95b3a771bf61be"
            },
            "dist": {
                "type": "zip",
                "url": "https://api.github.com/repos/php-fig/http-factory/zipball/12ac7fcd07e5b077433f5f2bee95b3a771bf61be",
                "reference": "12ac7fcd07e5b077433f5f2bee95b3a771bf61be",
                "shasum": ""
            },
            "require": {
                "php": ">=7.0.0",
                "psr/http-message": "^1.0"
            },
            "type": "library",
            "extra": {
                "branch-alias": {
                    "dev-master": "1.0.x-dev"
                }
            },
            "autoload": {
                "psr-4": {
                    "Psr\\Http\\Message\\": "src/"
                }
            },
            "notification-url": "https://packagist.org/downloads/",
            "license": [
                "MIT"
            ],
            "authors": [
                {
                    "name": "PHP-FIG",
                    "homepage": "http://www.php-fig.org/"
                }
            ],
            "description": "Common interfaces for PSR-7 HTTP message factories",
            "keywords": [
                "factory",
                "http",
                "message",
                "psr",
                "psr-17",
                "psr-7",
                "request",
                "response"
            ],
            "support": {
                "source": "https://github.com/php-fig/http-factory/tree/master"
            },
            "time": "2019-04-30T12:38:16+00:00"
        },
        {
            "name": "psr/http-message",
            "version": "1.0.1",
            "source": {
                "type": "git",
                "url": "https://github.com/php-fig/http-message.git",
                "reference": "f6561bf28d520154e4b0ec72be95418abe6d9363"
            },
            "dist": {
                "type": "zip",
                "url": "https://api.github.com/repos/php-fig/http-message/zipball/f6561bf28d520154e4b0ec72be95418abe6d9363",
                "reference": "f6561bf28d520154e4b0ec72be95418abe6d9363",
                "shasum": ""
            },
            "require": {
                "php": ">=5.3.0"
            },
            "type": "library",
            "extra": {
                "branch-alias": {
                    "dev-master": "1.0.x-dev"
                }
            },
            "autoload": {
                "psr-4": {
                    "Psr\\Http\\Message\\": "src/"
                }
            },
            "notification-url": "https://packagist.org/downloads/",
            "license": [
                "MIT"
            ],
            "authors": [
                {
                    "name": "PHP-FIG",
                    "homepage": "http://www.php-fig.org/"
                }
            ],
            "description": "Common interface for HTTP messages",
            "homepage": "https://github.com/php-fig/http-message",
            "keywords": [
                "http",
                "http-message",
                "psr",
                "psr-7",
                "request",
                "response"
            ],
            "support": {
                "source": "https://github.com/php-fig/http-message/tree/master"
            },
            "time": "2016-08-06T14:39:51+00:00"
        },
        {
            "name": "psr/log",
            "version": "1.1.4",
            "source": {
                "type": "git",
                "url": "https://github.com/php-fig/log.git",
                "reference": "d49695b909c3b7628b6289db5479a1c204601f11"
            },
            "dist": {
                "type": "zip",
                "url": "https://api.github.com/repos/php-fig/log/zipball/d49695b909c3b7628b6289db5479a1c204601f11",
                "reference": "d49695b909c3b7628b6289db5479a1c204601f11",
                "shasum": ""
            },
            "require": {
                "php": ">=5.3.0"
            },
            "type": "library",
            "extra": {
                "branch-alias": {
                    "dev-master": "1.1.x-dev"
                }
            },
            "autoload": {
                "psr-4": {
                    "Psr\\Log\\": "Psr/Log/"
                }
            },
            "notification-url": "https://packagist.org/downloads/",
            "license": [
                "MIT"
            ],
            "authors": [
                {
                    "name": "PHP-FIG",
                    "homepage": "https://www.php-fig.org/"
                }
            ],
            "description": "Common interface for logging libraries",
            "homepage": "https://github.com/php-fig/log",
            "keywords": [
                "log",
                "psr",
                "psr-3"
            ],
            "support": {
                "source": "https://github.com/php-fig/log/tree/1.1.4"
            },
            "time": "2021-05-03T11:20:27+00:00"
        },
        {
            "name": "ralouphie/getallheaders",
            "version": "3.0.3",
            "source": {
                "type": "git",
                "url": "https://github.com/ralouphie/getallheaders.git",
                "reference": "120b605dfeb996808c31b6477290a714d356e822"
            },
            "dist": {
                "type": "zip",
                "url": "https://api.github.com/repos/ralouphie/getallheaders/zipball/120b605dfeb996808c31b6477290a714d356e822",
                "reference": "120b605dfeb996808c31b6477290a714d356e822",
                "shasum": ""
            },
            "require": {
                "php": ">=5.6"
            },
            "require-dev": {
                "php-coveralls/php-coveralls": "^2.1",
                "phpunit/phpunit": "^5 || ^6.5"
            },
            "type": "library",
            "autoload": {
                "files": [
                    "src/getallheaders.php"
                ]
            },
            "notification-url": "https://packagist.org/downloads/",
            "license": [
                "MIT"
            ],
            "authors": [
                {
                    "name": "Ralph Khattar",
                    "email": "ralph.khattar@gmail.com"
                }
            ],
            "description": "A polyfill for getallheaders.",
            "support": {
                "issues": "https://github.com/ralouphie/getallheaders/issues",
                "source": "https://github.com/ralouphie/getallheaders/tree/develop"
            },
            "time": "2019-03-08T08:55:37+00:00"
        },
        {
            "name": "resque/php-resque",
            "version": "v1.3.6",
            "source": {
                "type": "git",
                "url": "https://github.com/resque/php-resque.git",
                "reference": "fe41c04763699b1318d97ed14cc78583e9380161"
            },
            "dist": {
                "type": "zip",
                "url": "https://api.github.com/repos/resque/php-resque/zipball/fe41c04763699b1318d97ed14cc78583e9380161",
                "reference": "fe41c04763699b1318d97ed14cc78583e9380161",
                "shasum": ""
            },
            "require": {
                "colinmollenhour/credis": "~1.7",
                "php": ">=5.6.0",
                "psr/log": "~1.0"
            },
            "require-dev": {
                "phpunit/phpunit": "^5.7"
            },
            "suggest": {
                "ext-pcntl": "REQUIRED for forking processes on platforms that support it (so anything but Windows).",
                "ext-proctitle": "Allows php-resque to rename the title of UNIX processes to show the status of a worker.",
                "ext-redis": "Native PHP extension for Redis connectivity. Credis will automatically utilize when available."
            },
            "bin": [
                "bin/resque",
                "bin/resque-scheduler"
            ],
            "type": "library",
            "extra": {
                "branch-alias": {
                    "dev-master": "1.0-dev"
                }
            },
            "autoload": {
                "psr-0": {
                    "Resque": "lib",
                    "ResqueScheduler": "lib"
                }
            },
            "notification-url": "https://packagist.org/downloads/",
            "license": [
                "MIT"
            ],
            "authors": [
                {
                    "name": "Dan Hunsaker",
                    "email": "danhunsaker+resque@gmail.com",
                    "role": "Maintainer"
                },
                {
                    "name": "Rajib Ahmed",
                    "homepage": "https://github.com/rajibahmed",
                    "role": "Maintainer"
                },
                {
                    "name": "Steve Klabnik",
                    "email": "steve@steveklabnik.com",
                    "role": "Maintainer"
                },
                {
                    "name": "Chris Boulton",
                    "email": "chris@bigcommerce.com",
                    "role": "Creator"
                }
            ],
            "description": "Redis backed library for creating background jobs and processing them later. Based on resque for Ruby.",
            "homepage": "http://www.github.com/resque/php-resque/",
            "keywords": [
                "background",
                "job",
                "redis",
                "resque"
            ],
            "support": {
                "issues": "https://github.com/resque/php-resque/issues",
                "source": "https://github.com/resque/php-resque/tree/v1.3.6"
            },
            "time": "2020-04-16T16:39:50+00:00"
        },
        {
            "name": "slickdeals/statsd",
            "version": "3.1.0",
            "source": {
                "type": "git",
                "url": "https://github.com/Slickdeals/statsd-php.git",
                "reference": "225588a0a079e145359049f6e5e23eedb1b4c17f"
            },
            "dist": {
                "type": "zip",
                "url": "https://api.github.com/repos/Slickdeals/statsd-php/zipball/225588a0a079e145359049f6e5e23eedb1b4c17f",
                "reference": "225588a0a079e145359049f6e5e23eedb1b4c17f",
                "shasum": ""
            },
            "require": {
                "php": ">= 7.3 || ^8"
            },
            "replace": {
                "domnikl/statsd": "self.version"
            },
            "require-dev": {
                "friendsofphp/php-cs-fixer": "^3.0",
                "phpunit/phpunit": "^9",
                "vimeo/psalm": "^4.6"
            },
            "type": "library",
            "autoload": {
                "psr-4": {
                    "Domnikl\\Statsd\\": "src/"
                }
            },
            "notification-url": "https://packagist.org/downloads/",
            "license": [
                "MIT"
            ],
            "authors": [
                {
                    "name": "Dominik Liebler",
                    "email": "liebler.dominik@gmail.com"
                }
            ],
            "description": "a PHP client for statsd",
            "homepage": "https://github.com/Slickdeals/statsd-php",
            "keywords": [
                "Metrics",
                "monitoring",
                "statistics",
                "statsd",
                "udp"
            ],
            "support": {
                "issues": "https://github.com/Slickdeals/statsd-php/issues",
                "source": "https://github.com/Slickdeals/statsd-php/tree/3.1.0"
            },
            "time": "2021-06-04T20:33:46+00:00"
        },
        {
            "name": "symfony/deprecation-contracts",
            "version": "v3.1.1",
            "source": {
                "type": "git",
                "url": "https://github.com/symfony/deprecation-contracts.git",
                "reference": "07f1b9cc2ffee6aaafcf4b710fbc38ff736bd918"
            },
            "dist": {
                "type": "zip",
                "url": "https://api.github.com/repos/symfony/deprecation-contracts/zipball/07f1b9cc2ffee6aaafcf4b710fbc38ff736bd918",
                "reference": "07f1b9cc2ffee6aaafcf4b710fbc38ff736bd918",
                "shasum": ""
            },
            "require": {
                "php": ">=8.1"
            },
            "type": "library",
            "extra": {
                "branch-alias": {
                    "dev-main": "3.1-dev"
                },
                "thanks": {
                    "name": "symfony/contracts",
                    "url": "https://github.com/symfony/contracts"
                }
            },
            "autoload": {
                "files": [
                    "function.php"
                ]
            },
            "notification-url": "https://packagist.org/downloads/",
            "license": [
                "MIT"
            ],
            "authors": [
                {
                    "name": "Nicolas Grekas",
                    "email": "p@tchwork.com"
                },
                {
                    "name": "Symfony Community",
                    "homepage": "https://symfony.com/contributors"
                }
            ],
            "description": "A generic function and convention to trigger deprecation notices",
            "homepage": "https://symfony.com",
            "support": {
                "source": "https://github.com/symfony/deprecation-contracts/tree/v3.1.1"
            },
            "funding": [
                {
                    "url": "https://symfony.com/sponsor",
                    "type": "custom"
                },
                {
                    "url": "https://github.com/fabpot",
                    "type": "github"
                },
                {
                    "url": "https://tidelift.com/funding/github/packagist/symfony/symfony",
                    "type": "tidelift"
                }
            ],
            "time": "2022-02-25T11:15:52+00:00"
        },
        {
            "name": "symfony/polyfill-php80",
            "version": "v1.26.0",
            "source": {
                "type": "git",
                "url": "https://github.com/symfony/polyfill-php80.git",
                "reference": "cfa0ae98841b9e461207c13ab093d76b0fa7bace"
            },
            "dist": {
                "type": "zip",
                "url": "https://api.github.com/repos/symfony/polyfill-php80/zipball/cfa0ae98841b9e461207c13ab093d76b0fa7bace",
                "reference": "cfa0ae98841b9e461207c13ab093d76b0fa7bace",
                "shasum": ""
            },
            "require": {
                "php": ">=7.1"
            },
            "type": "library",
            "extra": {
                "branch-alias": {
                    "dev-main": "1.26-dev"
                },
                "thanks": {
                    "name": "symfony/polyfill",
                    "url": "https://github.com/symfony/polyfill"
                }
            },
            "autoload": {
                "files": [
                    "bootstrap.php"
                ],
                "psr-4": {
                    "Symfony\\Polyfill\\Php80\\": ""
                },
                "classmap": [
                    "Resources/stubs"
                ]
            },
            "notification-url": "https://packagist.org/downloads/",
            "license": [
                "MIT"
            ],
            "authors": [
                {
                    "name": "Ion Bazan",
                    "email": "ion.bazan@gmail.com"
                },
                {
                    "name": "Nicolas Grekas",
                    "email": "p@tchwork.com"
                },
                {
                    "name": "Symfony Community",
                    "homepage": "https://symfony.com/contributors"
                }
            ],
            "description": "Symfony polyfill backporting some PHP 8.0+ features to lower PHP versions",
            "homepage": "https://symfony.com",
            "keywords": [
                "compatibility",
                "polyfill",
                "portable",
                "shim"
            ],
            "support": {
                "source": "https://github.com/symfony/polyfill-php80/tree/v1.26.0"
            },
            "funding": [
                {
                    "url": "https://symfony.com/sponsor",
                    "type": "custom"
                },
                {
                    "url": "https://github.com/fabpot",
                    "type": "github"
                },
                {
                    "url": "https://tidelift.com/funding/github/packagist/symfony/symfony",
                    "type": "tidelift"
                }
            ],
            "time": "2022-05-10T07:21:04+00:00"
        },
        {
            "name": "utopia-php/abuse",
            "version": "0.7.0",
            "source": {
                "type": "git",
                "url": "https://github.com/utopia-php/abuse.git",
                "reference": "52fb20e39e2e9619948bc0a73b52e10caa71350d"
            },
            "dist": {
                "type": "zip",
                "url": "https://api.github.com/repos/utopia-php/abuse/zipball/52fb20e39e2e9619948bc0a73b52e10caa71350d",
                "reference": "52fb20e39e2e9619948bc0a73b52e10caa71350d",
                "shasum": ""
            },
            "require": {
                "ext-pdo": "*",
                "php": ">=8.0",
                "utopia-php/database": ">=0.11 <1.0"
            },
            "require-dev": {
                "phpunit/phpunit": "^9.4",
                "vimeo/psalm": "4.0.1"
            },
            "type": "library",
            "autoload": {
                "psr-4": {
                    "Utopia\\Abuse\\": "src/Abuse"
                }
            },
            "notification-url": "https://packagist.org/downloads/",
            "license": [
                "MIT"
            ],
            "authors": [
                {
                    "name": "Eldad Fux",
                    "email": "eldad@appwrite.io"
                }
            ],
            "description": "A simple abuse library to manage application usage limits",
            "keywords": [
                "Abuse",
                "framework",
                "php",
                "upf",
                "utopia"
            ],
            "support": {
                "issues": "https://github.com/utopia-php/abuse/issues",
                "source": "https://github.com/utopia-php/abuse/tree/0.7.0"
            },
            "time": "2021-12-27T13:06:45+00:00"
        },
        {
            "name": "utopia-php/analytics",
            "version": "0.2.0",
            "source": {
                "type": "git",
                "url": "https://github.com/utopia-php/analytics.git",
                "reference": "adfc2d057a7f6ab618a77c8a20ed3e35485ff416"
            },
            "dist": {
                "type": "zip",
                "url": "https://api.github.com/repos/utopia-php/analytics/zipball/adfc2d057a7f6ab618a77c8a20ed3e35485ff416",
                "reference": "adfc2d057a7f6ab618a77c8a20ed3e35485ff416",
                "shasum": ""
            },
            "require": {
                "php": ">=7.4"
            },
            "require-dev": {
                "phpunit/phpunit": "^9.3",
                "vimeo/psalm": "4.0.1"
            },
            "type": "library",
            "autoload": {
                "psr-4": {
                    "Utopia\\Analytics\\": "src/Analytics"
                }
            },
            "notification-url": "https://packagist.org/downloads/",
            "license": [
                "MIT"
            ],
            "authors": [
                {
                    "name": "Eldad Fux",
                    "email": "eldad@appwrite.io"
                },
                {
                    "name": "Torsten Dittmann",
                    "email": "torsten@appwrite.io"
                }
            ],
            "description": "A simple library to track events & users.",
            "keywords": [
                "analytics",
                "framework",
                "php",
                "upf",
                "utopia"
            ],
            "support": {
                "issues": "https://github.com/utopia-php/analytics/issues",
                "source": "https://github.com/utopia-php/analytics/tree/0.2.0"
            },
            "time": "2021-03-23T21:33:07+00:00"
        },
        {
            "name": "utopia-php/audit",
            "version": "0.8.0",
            "source": {
                "type": "git",
                "url": "https://github.com/utopia-php/audit.git",
                "reference": "b46dc42614a69437c45eb229249b6a6d000122c1"
            },
            "dist": {
                "type": "zip",
                "url": "https://api.github.com/repos/utopia-php/audit/zipball/b46dc42614a69437c45eb229249b6a6d000122c1",
                "reference": "b46dc42614a69437c45eb229249b6a6d000122c1",
                "shasum": ""
            },
            "require": {
                "ext-pdo": "*",
                "php": ">=8.0",
                "utopia-php/database": ">=0.11 <1.0"
            },
            "require-dev": {
                "phpunit/phpunit": "^9.3",
                "vimeo/psalm": "4.0.1"
            },
            "type": "library",
            "autoload": {
                "psr-4": {
                    "Utopia\\Audit\\": "src/Audit"
                }
            },
            "notification-url": "https://packagist.org/downloads/",
            "license": [
                "MIT"
            ],
            "authors": [
                {
                    "name": "Eldad Fux",
                    "email": "eldad@appwrite.io"
                }
            ],
            "description": "A simple audit library to manage application users logs",
            "keywords": [
                "Audit",
                "framework",
                "php",
                "upf",
                "utopia"
            ],
            "support": {
                "issues": "https://github.com/utopia-php/audit/issues",
                "source": "https://github.com/utopia-php/audit/tree/0.8.0"
            },
            "time": "2021-12-27T13:05:56+00:00"
        },
        {
            "name": "utopia-php/cache",
            "version": "0.6.0",
            "source": {
                "type": "git",
                "url": "https://github.com/utopia-php/cache.git",
                "reference": "8ea1353a4bbab617e23c865a7c97b60d8074aee3"
            },
            "dist": {
                "type": "zip",
                "url": "https://api.github.com/repos/utopia-php/cache/zipball/8ea1353a4bbab617e23c865a7c97b60d8074aee3",
                "reference": "8ea1353a4bbab617e23c865a7c97b60d8074aee3",
                "shasum": ""
            },
            "require": {
                "ext-json": "*",
                "ext-redis": "*",
                "php": ">=8.0"
            },
            "require-dev": {
                "phpunit/phpunit": "^9.3",
                "vimeo/psalm": "4.13.1"
            },
            "type": "library",
            "autoload": {
                "psr-4": {
                    "Utopia\\Cache\\": "src/Cache"
                }
            },
            "notification-url": "https://packagist.org/downloads/",
            "license": [
                "MIT"
            ],
            "authors": [
                {
                    "name": "Eldad Fux",
                    "email": "eldad@appwrite.io"
                }
            ],
            "description": "A simple cache library to manage application cache storing, loading and purging",
            "keywords": [
                "cache",
                "framework",
                "php",
                "upf",
                "utopia"
            ],
            "support": {
                "issues": "https://github.com/utopia-php/cache/issues",
                "source": "https://github.com/utopia-php/cache/tree/0.6.0"
            },
            "time": "2022-04-04T12:30:05+00:00"
        },
        {
            "name": "utopia-php/cli",
            "version": "0.12.0",
            "source": {
                "type": "git",
                "url": "https://github.com/utopia-php/cli.git",
                "reference": "6d164b752efeb1ca089e3a517bc274d8b383474b"
            },
            "dist": {
                "type": "zip",
                "url": "https://api.github.com/repos/utopia-php/cli/zipball/6d164b752efeb1ca089e3a517bc274d8b383474b",
                "reference": "6d164b752efeb1ca089e3a517bc274d8b383474b",
                "shasum": ""
            },
            "require": {
                "php": ">=7.4",
                "utopia-php/framework": "0.*.*"
            },
            "require-dev": {
                "phpunit/phpunit": "^9.3",
                "vimeo/psalm": "4.0.1"
            },
            "type": "library",
            "autoload": {
                "psr-4": {
                    "Utopia\\CLI\\": "src/CLI"
                }
            },
            "notification-url": "https://packagist.org/downloads/",
            "license": [
                "MIT"
            ],
            "authors": [
                {
                    "name": "Eldad Fux",
                    "email": "eldad@appwrite.io"
                }
            ],
            "description": "A simple CLI library to manage command line applications",
            "keywords": [
                "cli",
                "command line",
                "framework",
                "php",
                "upf",
                "utopia"
            ],
            "support": {
                "issues": "https://github.com/utopia-php/cli/issues",
                "source": "https://github.com/utopia-php/cli/tree/0.12.0"
            },
            "time": "2022-02-18T22:10:41+00:00"
        },
        {
            "name": "utopia-php/config",
            "version": "0.2.2",
            "source": {
                "type": "git",
                "url": "https://github.com/utopia-php/config.git",
                "reference": "a3d7bc0312d7150d5e04b1362dc34b2b136908cc"
            },
            "dist": {
                "type": "zip",
                "url": "https://api.github.com/repos/utopia-php/config/zipball/a3d7bc0312d7150d5e04b1362dc34b2b136908cc",
                "reference": "a3d7bc0312d7150d5e04b1362dc34b2b136908cc",
                "shasum": ""
            },
            "require": {
                "php": ">=7.3"
            },
            "require-dev": {
                "phpunit/phpunit": "^9.3",
                "vimeo/psalm": "4.0.1"
            },
            "type": "library",
            "autoload": {
                "psr-4": {
                    "Utopia\\Config\\": "src/Config"
                }
            },
            "notification-url": "https://packagist.org/downloads/",
            "license": [
                "MIT"
            ],
            "authors": [
                {
                    "name": "Eldad Fux",
                    "email": "eldad@appwrite.io"
                }
            ],
            "description": "A simple Config library to managing application config variables",
            "keywords": [
                "config",
                "framework",
                "php",
                "upf",
                "utopia"
            ],
            "support": {
                "issues": "https://github.com/utopia-php/config/issues",
                "source": "https://github.com/utopia-php/config/tree/0.2.2"
            },
            "time": "2020-10-24T09:49:09+00:00"
        },
        {
            "name": "utopia-php/database",
            "version": "0.18.6",
            "source": {
                "type": "git",
                "url": "https://github.com/utopia-php/database.git",
                "reference": "e9e163642546343267c2fe0ee90016a4a0230b4a"
            },
            "dist": {
                "type": "zip",
                "url": "https://api.github.com/repos/utopia-php/database/zipball/e9e163642546343267c2fe0ee90016a4a0230b4a",
                "reference": "e9e163642546343267c2fe0ee90016a4a0230b4a",
                "shasum": ""
            },
            "require": {
                "ext-mongodb": "*",
                "ext-pdo": "*",
                "ext-redis": "*",
                "mongodb/mongodb": "1.8.0",
                "php": ">=8.0",
                "utopia-php/cache": "0.6.*",
                "utopia-php/framework": "0.*.*"
            },
            "require-dev": {
                "fakerphp/faker": "^1.14",
                "phpunit/phpunit": "^9.4",
                "swoole/ide-helper": "4.8.0",
                "utopia-php/cli": "^0.11.0",
                "vimeo/psalm": "4.0.1"
            },
            "type": "library",
            "autoload": {
                "psr-4": {
                    "Utopia\\Database\\": "src/Database"
                }
            },
            "notification-url": "https://packagist.org/downloads/",
            "license": [
                "MIT"
            ],
            "authors": [
                {
                    "name": "Eldad Fux",
                    "email": "eldad@appwrite.io"
                },
                {
                    "name": "Brandon Leckemby",
                    "email": "brandon@appwrite.io"
                }
            ],
            "description": "A simple library to manage application persistency using multiple database adapters",
            "keywords": [
                "database",
                "framework",
                "php",
                "upf",
                "utopia"
            ],
            "support": {
                "issues": "https://github.com/utopia-php/database/issues",
                "source": "https://github.com/utopia-php/database/tree/0.18.6"
            },
            "time": "2022-06-27T17:28:05+00:00"
        },
        {
            "name": "utopia-php/domains",
            "version": "v1.1.0",
            "source": {
                "type": "git",
                "url": "https://github.com/utopia-php/domains.git",
                "reference": "1665e1d9932afa3be63b5c1e0dcfe01fe77d8e73"
            },
            "dist": {
                "type": "zip",
                "url": "https://api.github.com/repos/utopia-php/domains/zipball/1665e1d9932afa3be63b5c1e0dcfe01fe77d8e73",
                "reference": "1665e1d9932afa3be63b5c1e0dcfe01fe77d8e73",
                "shasum": ""
            },
            "require": {
                "php": ">=7.1"
            },
            "require-dev": {
                "phpunit/phpunit": "^7.0"
            },
            "type": "library",
            "autoload": {
                "psr-4": {
                    "Utopia\\Domains\\": "src/Domains"
                }
            },
            "notification-url": "https://packagist.org/downloads/",
            "license": [
                "MIT"
            ],
            "authors": [
                {
                    "name": "Eldad Fux",
                    "email": "eldad@appwrite.io"
                }
            ],
            "description": "Utopia Domains library is simple and lite library for parsing web domains. This library is aiming to be as simple and easy to learn and use.",
            "keywords": [
                "domains",
                "framework",
                "icann",
                "php",
                "public suffix",
                "tld",
                "tld extract",
                "upf",
                "utopia"
            ],
            "support": {
                "issues": "https://github.com/utopia-php/domains/issues",
                "source": "https://github.com/utopia-php/domains/tree/master"
            },
            "time": "2020-02-23T07:40:02+00:00"
        },
        {
            "name": "utopia-php/framework",
            "version": "0.19.21",
            "source": {
                "type": "git",
                "url": "https://github.com/utopia-php/framework.git",
                "reference": "3b7bd8e4acf84fd7d560ced8e0142221d302575d"
            },
            "dist": {
                "type": "zip",
                "url": "https://api.github.com/repos/utopia-php/framework/zipball/3b7bd8e4acf84fd7d560ced8e0142221d302575d",
                "reference": "3b7bd8e4acf84fd7d560ced8e0142221d302575d",
                "shasum": ""
            },
            "require": {
                "php": ">=8.0.0"
            },
            "require-dev": {
                "phpunit/phpunit": "^9.5.10",
                "vimeo/psalm": "4.13.1"
            },
            "type": "library",
            "autoload": {
                "psr-4": {
                    "Utopia\\": "src/"
                }
            },
            "notification-url": "https://packagist.org/downloads/",
            "license": [
                "MIT"
            ],
            "authors": [
                {
                    "name": "Eldad Fux",
                    "email": "eldad@appwrite.io"
                }
            ],
            "description": "A simple, light and advanced PHP framework",
            "keywords": [
                "framework",
                "php",
                "upf"
            ],
            "support": {
                "issues": "https://github.com/utopia-php/framework/issues",
                "source": "https://github.com/utopia-php/framework/tree/0.19.21"
            },
            "time": "2022-05-12T18:42:28+00:00"
        },
        {
            "name": "utopia-php/image",
            "version": "0.5.4",
            "source": {
                "type": "git",
                "url": "https://github.com/utopia-php/image.git",
                "reference": "ca5f436f9aa22dedaa6648f24f3687733808e336"
            },
            "dist": {
                "type": "zip",
                "url": "https://api.github.com/repos/utopia-php/image/zipball/ca5f436f9aa22dedaa6648f24f3687733808e336",
                "reference": "ca5f436f9aa22dedaa6648f24f3687733808e336",
                "shasum": ""
            },
            "require": {
                "ext-imagick": "*",
                "php": ">=8.0"
            },
            "require-dev": {
                "phpunit/phpunit": "^9.3",
                "vimeo/psalm": "4.13.1"
            },
            "type": "library",
            "autoload": {
                "psr-4": {
                    "Utopia\\Image\\": "src/Image"
                }
            },
            "notification-url": "https://packagist.org/downloads/",
            "license": [
                "MIT"
            ],
            "authors": [
                {
                    "name": "Eldad Fux",
                    "email": "eldad@appwrite.io"
                }
            ],
            "description": "A simple Image manipulation library",
            "keywords": [
                "framework",
                "image",
                "php",
                "upf",
                "utopia"
            ],
            "support": {
                "issues": "https://github.com/utopia-php/image/issues",
                "source": "https://github.com/utopia-php/image/tree/0.5.4"
            },
            "time": "2022-05-11T12:30:41+00:00"
        },
        {
            "name": "utopia-php/locale",
            "version": "0.4.0",
            "source": {
                "type": "git",
                "url": "https://github.com/utopia-php/locale.git",
                "reference": "c2d9358d0fe2f6b6ed5448369f9d1e430c615447"
            },
            "dist": {
                "type": "zip",
                "url": "https://api.github.com/repos/utopia-php/locale/zipball/c2d9358d0fe2f6b6ed5448369f9d1e430c615447",
                "reference": "c2d9358d0fe2f6b6ed5448369f9d1e430c615447",
                "shasum": ""
            },
            "require": {
                "php": ">=7.4"
            },
            "require-dev": {
                "phpunit/phpunit": "^9.3",
                "vimeo/psalm": "4.0.1"
            },
            "type": "library",
            "autoload": {
                "psr-4": {
                    "Utopia\\Locale\\": "src/Locale"
                }
            },
            "notification-url": "https://packagist.org/downloads/",
            "license": [
                "MIT"
            ],
            "authors": [
                {
                    "name": "Eldad Fux",
                    "email": "eldad@appwrite.io"
                }
            ],
            "description": "A simple locale library to manage application translations",
            "keywords": [
                "framework",
                "locale",
                "php",
                "upf",
                "utopia"
            ],
            "support": {
                "issues": "https://github.com/utopia-php/locale/issues",
                "source": "https://github.com/utopia-php/locale/tree/0.4.0"
            },
            "time": "2021-07-24T11:35:55+00:00"
        },
        {
            "name": "utopia-php/logger",
            "version": "0.3.0",
            "source": {
                "type": "git",
                "url": "https://github.com/utopia-php/logger.git",
                "reference": "079656cb5169ca9600861eda0b6819199e3d4a57"
            },
            "dist": {
                "type": "zip",
                "url": "https://api.github.com/repos/utopia-php/logger/zipball/079656cb5169ca9600861eda0b6819199e3d4a57",
                "reference": "079656cb5169ca9600861eda0b6819199e3d4a57",
                "shasum": ""
            },
            "require": {
                "php": ">=8.0"
            },
            "require-dev": {
                "phpunit/phpunit": "^9.3",
                "vimeo/psalm": "4.0.1"
            },
            "type": "library",
            "autoload": {
                "psr-4": {
                    "Utopia\\Logger\\": "src/Logger"
                }
            },
            "notification-url": "https://packagist.org/downloads/",
            "license": [
                "MIT"
            ],
            "authors": [
                {
                    "name": "Eldad Fux",
                    "email": "eldad@appwrite.io"
                },
                {
                    "name": "Matej Bačo",
                    "email": "matej@appwrite.io"
                },
                {
                    "name": "Christy Jacob",
                    "email": "christy@appwrite.io"
                }
            ],
            "description": "Utopia Logger library is simple and lite library for logging information, such as errors or warnings. This library is aiming to be as simple and easy to learn and use.",
            "keywords": [
                "appsignal",
                "errors",
                "framework",
                "logger",
                "logging",
                "logs",
                "php",
                "raygun",
                "sentry",
                "upf",
                "utopia",
                "warnings"
            ],
            "support": {
                "issues": "https://github.com/utopia-php/logger/issues",
                "source": "https://github.com/utopia-php/logger/tree/0.3.0"
            },
            "time": "2022-03-18T10:56:57+00:00"
        },
        {
            "name": "utopia-php/orchestration",
            "version": "0.4.1",
            "source": {
                "type": "git",
                "url": "https://github.com/utopia-php/orchestration.git",
                "reference": "67cf0ab15a096d274c093ea918aa4ace14ac7af7"
            },
            "dist": {
                "type": "zip",
                "url": "https://api.github.com/repos/utopia-php/orchestration/zipball/67cf0ab15a096d274c093ea918aa4ace14ac7af7",
                "reference": "67cf0ab15a096d274c093ea918aa4ace14ac7af7",
                "shasum": ""
            },
            "require": {
                "php": ">=8.0",
                "utopia-php/cli": "0.12.*"
            },
            "require-dev": {
                "phpunit/phpunit": "^9.3",
                "vimeo/psalm": "4.0.1"
            },
            "type": "library",
            "autoload": {
                "psr-4": {
                    "Utopia\\Orchestration\\": "src/Orchestration"
                }
            },
            "notification-url": "https://packagist.org/downloads/",
            "license": [
                "MIT"
            ],
            "authors": [
                {
                    "name": "Eldad Fux",
                    "email": "eldad@appwrite.io"
                }
            ],
            "description": "Lite & fast micro PHP abstraction library for container orchestration",
            "keywords": [
                "docker",
                "framework",
                "kubernetes",
                "orchestration",
                "php",
                "swarm",
                "upf",
                "utopia"
            ],
            "support": {
                "issues": "https://github.com/utopia-php/orchestration/issues",
                "source": "https://github.com/utopia-php/orchestration/tree/0.4.1"
            },
            "time": "2022-02-20T09:23:06+00:00"
        },
        {
            "name": "utopia-php/preloader",
            "version": "0.2.4",
            "source": {
                "type": "git",
                "url": "https://github.com/utopia-php/preloader.git",
                "reference": "65ef48392e72172f584b0baa2e224f9a1cebcce0"
            },
            "dist": {
                "type": "zip",
                "url": "https://api.github.com/repos/utopia-php/preloader/zipball/65ef48392e72172f584b0baa2e224f9a1cebcce0",
                "reference": "65ef48392e72172f584b0baa2e224f9a1cebcce0",
                "shasum": ""
            },
            "require": {
                "php": ">=7.1"
            },
            "require-dev": {
                "phpunit/phpunit": "^9.3",
                "vimeo/psalm": "4.0.1"
            },
            "type": "library",
            "autoload": {
                "psr-4": {
                    "Utopia\\Preloader\\": "src/Preloader"
                }
            },
            "notification-url": "https://packagist.org/downloads/",
            "license": [
                "MIT"
            ],
            "authors": [
                {
                    "name": "Eldad Fux",
                    "email": "team@appwrite.io"
                }
            ],
            "description": "Utopia Preloader library is simple and lite library for managing PHP preloading configuration",
            "keywords": [
                "framework",
                "php",
                "preload",
                "preloader",
                "preloading",
                "upf",
                "utopia"
            ],
            "support": {
                "issues": "https://github.com/utopia-php/preloader/issues",
                "source": "https://github.com/utopia-php/preloader/tree/0.2.4"
            },
            "time": "2020-10-24T07:04:59+00:00"
        },
        {
            "name": "utopia-php/registry",
            "version": "dev-feat-allow-querying",
            "source": {
                "type": "git",
                "url": "https://github.com/utopia-php/registry.git",
                "reference": "3cd3c13ba906af820b02dd717d92e2a1bad3eb7b"
            },
            "dist": {
                "type": "zip",
                "url": "https://api.github.com/repos/utopia-php/registry/zipball/3cd3c13ba906af820b02dd717d92e2a1bad3eb7b",
                "reference": "3cd3c13ba906af820b02dd717d92e2a1bad3eb7b",
                "shasum": ""
            },
            "require": {
                "php": ">=7.4"
            },
            "require-dev": {
                "phpunit/phpunit": "^9.3",
                "vimeo/psalm": "4.0.1"
            },
            "type": "library",
            "autoload": {
                "psr-4": {
                    "Utopia\\Registry\\": "src/Registry"
                }
            },
            "notification-url": "https://packagist.org/downloads/",
            "license": [
                "MIT"
            ],
            "authors": [
                {
                    "name": "Eldad Fux",
                    "email": "eldad@appwrite.io"
                }
            ],
            "description": "A simple dependency management library for PHP",
            "keywords": [
                "dependency management",
                "di",
                "framework",
                "php",
                "upf",
                "utopia"
            ],
            "support": {
                "issues": "https://github.com/utopia-php/registry/issues",
                "source": "https://github.com/utopia-php/registry/tree/feat-allow-querying"
            },
            "time": "2022-04-06T03:43:58+00:00"
        },
        {
            "name": "utopia-php/storage",
            "version": "0.9.0",
            "source": {
                "type": "git",
                "url": "https://github.com/utopia-php/storage.git",
                "reference": "c7912481a56e17cc86358fa8de57309de5e88ef7"
            },
            "dist": {
                "type": "zip",
                "url": "https://api.github.com/repos/utopia-php/storage/zipball/c7912481a56e17cc86358fa8de57309de5e88ef7",
                "reference": "c7912481a56e17cc86358fa8de57309de5e88ef7",
                "shasum": ""
            },
            "require": {
                "php": ">=8.0",
                "utopia-php/framework": "0.*.*"
            },
            "require-dev": {
                "phpunit/phpunit": "^9.3",
                "vimeo/psalm": "4.0.1"
            },
            "type": "library",
            "autoload": {
                "psr-4": {
                    "Utopia\\Storage\\": "src/Storage"
                }
            },
            "notification-url": "https://packagist.org/downloads/",
            "license": [
                "MIT"
            ],
            "authors": [
                {
                    "name": "Eldad Fux",
                    "email": "eldad@appwrite.io"
                }
            ],
            "description": "A simple Storage library to manage application storage",
            "keywords": [
                "framework",
                "php",
                "storage",
                "upf",
                "utopia"
            ],
            "support": {
                "issues": "https://github.com/utopia-php/storage/issues",
                "source": "https://github.com/utopia-php/storage/tree/0.9.0"
            },
            "time": "2022-05-19T11:05:45+00:00"
        },
        {
            "name": "utopia-php/swoole",
            "version": "0.3.3",
            "source": {
                "type": "git",
                "url": "https://github.com/utopia-php/swoole.git",
                "reference": "8312df69233b5dcd3992de88f131f238002749de"
            },
            "dist": {
                "type": "zip",
                "url": "https://api.github.com/repos/utopia-php/swoole/zipball/8312df69233b5dcd3992de88f131f238002749de",
                "reference": "8312df69233b5dcd3992de88f131f238002749de",
                "shasum": ""
            },
            "require": {
                "ext-swoole": "*",
                "php": ">=8.0",
                "utopia-php/framework": "0.*.*"
            },
            "require-dev": {
                "phpunit/phpunit": "^9.3",
                "swoole/ide-helper": "4.8.3",
                "vimeo/psalm": "4.15.0"
            },
            "type": "library",
            "autoload": {
                "psr-4": {
                    "Utopia\\Swoole\\": "src/Swoole"
                }
            },
            "notification-url": "https://packagist.org/downloads/",
            "license": [
                "MIT"
            ],
            "authors": [
                {
                    "name": "Eldad Fux",
                    "email": "team@appwrite.io"
                }
            ],
            "description": "An extension for Utopia Framework to work with PHP Swoole as a PHP FPM alternative",
            "keywords": [
                "framework",
                "http",
                "php",
                "server",
                "swoole",
                "upf",
                "utopia"
            ],
            "support": {
                "issues": "https://github.com/utopia-php/swoole/issues",
                "source": "https://github.com/utopia-php/swoole/tree/0.3.3"
            },
            "time": "2022-01-20T09:58:43+00:00"
        },
        {
            "name": "utopia-php/system",
            "version": "0.4.0",
            "source": {
                "type": "git",
                "url": "https://github.com/utopia-php/system.git",
                "reference": "67c92c66ce8f0cc925a00bca89f7a188bf9183c0"
            },
            "dist": {
                "type": "zip",
                "url": "https://api.github.com/repos/utopia-php/system/zipball/67c92c66ce8f0cc925a00bca89f7a188bf9183c0",
                "reference": "67c92c66ce8f0cc925a00bca89f7a188bf9183c0",
                "shasum": ""
            },
            "require": {
                "php": ">=7.4"
            },
            "require-dev": {
                "phpunit/phpunit": "^9.3",
                "vimeo/psalm": "4.0.1"
            },
            "type": "library",
            "autoload": {
                "psr-4": {
                    "Utopia\\System\\": "src/System"
                }
            },
            "notification-url": "https://packagist.org/downloads/",
            "license": [
                "MIT"
            ],
            "authors": [
                {
                    "name": "Eldad Fux",
                    "email": "eldad@appwrite.io"
                },
                {
                    "name": "Torsten Dittmann",
                    "email": "torsten@appwrite.io"
                }
            ],
            "description": "A simple library for obtaining information about the host's system.",
            "keywords": [
                "framework",
                "php",
                "system",
                "upf",
                "utopia"
            ],
            "support": {
                "issues": "https://github.com/utopia-php/system/issues",
                "source": "https://github.com/utopia-php/system/tree/0.4.0"
            },
            "time": "2021-02-04T14:14:49+00:00"
        },
        {
            "name": "utopia-php/websocket",
            "version": "0.1.0",
            "source": {
                "type": "git",
                "url": "https://github.com/utopia-php/websocket.git",
                "reference": "51fcb86171400d8aa40d76c54593481fd273dab5"
            },
            "dist": {
                "type": "zip",
                "url": "https://api.github.com/repos/utopia-php/websocket/zipball/51fcb86171400d8aa40d76c54593481fd273dab5",
                "reference": "51fcb86171400d8aa40d76c54593481fd273dab5",
                "shasum": ""
            },
            "require": {
                "php": ">=8.0"
            },
            "require-dev": {
                "phpunit/phpunit": "^9.5.5",
                "swoole/ide-helper": "4.6.6",
                "textalk/websocket": "1.5.2",
                "vimeo/psalm": "^4.8.1",
                "workerman/workerman": "^4.0"
            },
            "type": "library",
            "autoload": {
                "psr-4": {
                    "Utopia\\WebSocket\\": "src/WebSocket"
                }
            },
            "notification-url": "https://packagist.org/downloads/",
            "license": [
                "MIT"
            ],
            "authors": [
                {
                    "name": "Eldad Fux",
                    "email": "eldad@appwrite.io"
                },
                {
                    "name": "Torsten Dittmann",
                    "email": "torsten@appwrite.io"
                }
            ],
            "description": "A simple abstraction for WebSocket servers.",
            "keywords": [
                "framework",
                "php",
                "upf",
                "utopia",
                "websocket"
            ],
            "support": {
                "issues": "https://github.com/utopia-php/websocket/issues",
                "source": "https://github.com/utopia-php/websocket/tree/0.1.0"
            },
            "time": "2021-12-20T10:50:09+00:00"
        },
        {
            "name": "webmozart/assert",
            "version": "1.11.0",
            "source": {
                "type": "git",
                "url": "https://github.com/webmozarts/assert.git",
                "reference": "11cb2199493b2f8a3b53e7f19068fc6aac760991"
            },
            "dist": {
                "type": "zip",
                "url": "https://api.github.com/repos/webmozarts/assert/zipball/11cb2199493b2f8a3b53e7f19068fc6aac760991",
                "reference": "11cb2199493b2f8a3b53e7f19068fc6aac760991",
                "shasum": ""
            },
            "require": {
                "ext-ctype": "*",
                "php": "^7.2 || ^8.0"
            },
            "conflict": {
                "phpstan/phpstan": "<0.12.20",
                "vimeo/psalm": "<4.6.1 || 4.6.2"
            },
            "require-dev": {
                "phpunit/phpunit": "^8.5.13"
            },
            "type": "library",
            "extra": {
                "branch-alias": {
                    "dev-master": "1.10-dev"
                }
            },
            "autoload": {
                "psr-4": {
                    "Webmozart\\Assert\\": "src/"
                }
            },
            "notification-url": "https://packagist.org/downloads/",
            "license": [
                "MIT"
            ],
            "authors": [
                {
                    "name": "Bernhard Schussek",
                    "email": "bschussek@gmail.com"
                }
            ],
            "description": "Assertions to validate method input/output with nice error messages.",
            "keywords": [
                "assert",
                "check",
                "validate"
            ],
            "support": {
                "issues": "https://github.com/webmozarts/assert/issues",
                "source": "https://github.com/webmozarts/assert/tree/1.11.0"
            },
            "time": "2022-06-03T18:03:27+00:00"
        },
        {
            "name": "webonyx/graphql-php",
            "version": "v14.1.1",
            "source": {
                "type": "git",
                "url": "https://github.com/webonyx/graphql-php.git",
                "reference": "d6fe86179a388abb0b671eec9688799b96673403"
            },
            "dist": {
                "type": "zip",
                "url": "https://api.github.com/repos/webonyx/graphql-php/zipball/d6fe86179a388abb0b671eec9688799b96673403",
                "reference": "d6fe86179a388abb0b671eec9688799b96673403",
                "shasum": ""
            },
            "require": {
                "ext-json": "*",
                "ext-mbstring": "*",
                "php": "^7.1||^8.0"
            },
            "require-dev": {
                "amphp/amp": "^2.3",
                "doctrine/coding-standard": "^6.0",
                "nyholm/psr7": "^1.2",
                "phpbench/phpbench": "^0.16.10",
                "phpstan/extension-installer": "^1.0",
                "phpstan/phpstan": "0.12.32",
                "phpstan/phpstan-phpunit": "0.12.11",
                "phpstan/phpstan-strict-rules": "0.12.2",
                "phpunit/phpunit": "^7.2|^8.5",
                "psr/http-message": "^1.0",
                "react/promise": "2.*",
                "simpod/php-coveralls-mirror": "^3.0",
                "squizlabs/php_codesniffer": "3.5.4"
            },
            "suggest": {
                "psr/http-message": "To use standard GraphQL server",
                "react/promise": "To leverage async resolving on React PHP platform"
            },
            "type": "library",
            "autoload": {
                "psr-4": {
                    "GraphQL\\": "src/"
                }
            },
            "notification-url": "https://packagist.org/downloads/",
            "license": [
                "MIT"
            ],
            "description": "A PHP port of GraphQL reference implementation",
            "homepage": "https://github.com/webonyx/graphql-php",
            "keywords": [
                "api",
                "graphql"
            ],
            "support": {
                "issues": "https://github.com/webonyx/graphql-php/issues",
                "source": "https://github.com/webonyx/graphql-php/tree/v14.1.1"
            },
            "funding": [
                {
                    "url": "https://opencollective.com/webonyx-graphql-php",
                    "type": "open_collective"
                }
            ],
            "time": "2020-07-21T17:39:31+00:00"
        }
    ],
    "packages-dev": [
        {
            "name": "appwrite/sdk-generator",
            "version": "0.19.4",
            "source": {
                "type": "git",
                "url": "https://github.com/appwrite/sdk-generator.git",
                "reference": "51a8e4205cd4809deeff8121a24e717642d68564"
            },
            "dist": {
                "type": "zip",
                "url": "https://api.github.com/repos/appwrite/sdk-generator/zipball/51a8e4205cd4809deeff8121a24e717642d68564",
                "reference": "51a8e4205cd4809deeff8121a24e717642d68564",
                "shasum": ""
            },
            "require": {
                "ext-curl": "*",
                "ext-json": "*",
                "ext-mbstring": "*",
                "matthiasmullie/minify": "^1.3",
                "php": ">=7.0.0",
                "twig/twig": "^3.3"
            },
            "require-dev": {
                "brianium/paratest": "^6.4",
                "phpunit/phpunit": "^9.5.13"
            },
            "type": "library",
            "autoload": {
                "psr-4": {
                    "Appwrite\\SDK\\": "src/SDK",
                    "Appwrite\\Spec\\": "src/Spec"
                }
            },
            "notification-url": "https://packagist.org/downloads/",
            "license": [
                "MIT"
            ],
            "authors": [
                {
                    "name": "Eldad Fux",
                    "email": "eldad@appwrite.io"
                }
            ],
            "description": "Appwrite PHP library for generating API SDKs for multiple programming languages and platforms",
            "support": {
                "issues": "https://github.com/appwrite/sdk-generator/issues",
                "source": "https://github.com/appwrite/sdk-generator/tree/0.19.4"
            },
            "time": "2022-06-29T15:19:58+00:00"
        },
        {
            "name": "doctrine/instantiator",
            "version": "1.4.1",
            "source": {
                "type": "git",
                "url": "https://github.com/doctrine/instantiator.git",
                "reference": "10dcfce151b967d20fde1b34ae6640712c3891bc"
            },
            "dist": {
                "type": "zip",
                "url": "https://api.github.com/repos/doctrine/instantiator/zipball/10dcfce151b967d20fde1b34ae6640712c3891bc",
                "reference": "10dcfce151b967d20fde1b34ae6640712c3891bc",
                "shasum": ""
            },
            "require": {
                "php": "^7.1 || ^8.0"
            },
            "require-dev": {
                "doctrine/coding-standard": "^9",
                "ext-pdo": "*",
                "ext-phar": "*",
                "phpbench/phpbench": "^0.16 || ^1",
                "phpstan/phpstan": "^1.4",
                "phpstan/phpstan-phpunit": "^1",
                "phpunit/phpunit": "^7.5 || ^8.5 || ^9.5",
                "vimeo/psalm": "^4.22"
            },
            "type": "library",
            "autoload": {
                "psr-4": {
                    "Doctrine\\Instantiator\\": "src/Doctrine/Instantiator/"
                }
            },
            "notification-url": "https://packagist.org/downloads/",
            "license": [
                "MIT"
            ],
            "authors": [
                {
                    "name": "Marco Pivetta",
                    "email": "ocramius@gmail.com",
                    "homepage": "https://ocramius.github.io/"
                }
            ],
            "description": "A small, lightweight utility to instantiate objects in PHP without invoking their constructors",
            "homepage": "https://www.doctrine-project.org/projects/instantiator.html",
            "keywords": [
                "constructor",
                "instantiate"
            ],
            "support": {
                "issues": "https://github.com/doctrine/instantiator/issues",
                "source": "https://github.com/doctrine/instantiator/tree/1.4.1"
            },
            "funding": [
                {
                    "url": "https://www.doctrine-project.org/sponsorship.html",
                    "type": "custom"
                },
                {
                    "url": "https://www.patreon.com/phpdoctrine",
                    "type": "patreon"
                },
                {
                    "url": "https://tidelift.com/funding/github/packagist/doctrine%2Finstantiator",
                    "type": "tidelift"
                }
            ],
            "time": "2022-03-03T08:28:38+00:00"
        },
        {
            "name": "matthiasmullie/minify",
            "version": "1.3.68",
            "source": {
                "type": "git",
                "url": "https://github.com/matthiasmullie/minify.git",
                "reference": "c00fb02f71b2ef0a5f53fe18c5a8b9aa30f48297"
            },
            "dist": {
                "type": "zip",
                "url": "https://api.github.com/repos/matthiasmullie/minify/zipball/c00fb02f71b2ef0a5f53fe18c5a8b9aa30f48297",
                "reference": "c00fb02f71b2ef0a5f53fe18c5a8b9aa30f48297",
                "shasum": ""
            },
            "require": {
                "ext-pcre": "*",
                "matthiasmullie/path-converter": "~1.1",
                "php": ">=5.3.0"
            },
            "require-dev": {
                "friendsofphp/php-cs-fixer": "~2.0",
                "matthiasmullie/scrapbook": "dev-master",
                "phpunit/phpunit": ">=4.8"
            },
            "suggest": {
                "psr/cache-implementation": "Cache implementation to use with Minify::cache"
            },
            "bin": [
                "bin/minifycss",
                "bin/minifyjs"
            ],
            "type": "library",
            "autoload": {
                "psr-4": {
                    "MatthiasMullie\\Minify\\": "src/"
                }
            },
            "notification-url": "https://packagist.org/downloads/",
            "license": [
                "MIT"
            ],
            "authors": [
                {
                    "name": "Matthias Mullie",
                    "email": "minify@mullie.eu",
                    "homepage": "http://www.mullie.eu",
                    "role": "Developer"
                }
            ],
            "description": "CSS & JavaScript minifier, in PHP. Removes whitespace, strips comments, combines files (incl. @import statements and small assets in CSS files), and optimizes/shortens a few common programming patterns.",
            "homepage": "http://www.minifier.org",
            "keywords": [
                "JS",
                "css",
                "javascript",
                "minifier",
                "minify"
            ],
            "support": {
                "issues": "https://github.com/matthiasmullie/minify/issues",
                "source": "https://github.com/matthiasmullie/minify/tree/1.3.68"
            },
            "funding": [
                {
                    "url": "https://github.com/matthiasmullie",
                    "type": "github"
                }
            ],
            "time": "2022-04-19T08:28:56+00:00"
        },
        {
            "name": "matthiasmullie/path-converter",
            "version": "1.1.3",
            "source": {
                "type": "git",
                "url": "https://github.com/matthiasmullie/path-converter.git",
                "reference": "e7d13b2c7e2f2268e1424aaed02085518afa02d9"
            },
            "dist": {
                "type": "zip",
                "url": "https://api.github.com/repos/matthiasmullie/path-converter/zipball/e7d13b2c7e2f2268e1424aaed02085518afa02d9",
                "reference": "e7d13b2c7e2f2268e1424aaed02085518afa02d9",
                "shasum": ""
            },
            "require": {
                "ext-pcre": "*",
                "php": ">=5.3.0"
            },
            "require-dev": {
                "phpunit/phpunit": "~4.8"
            },
            "type": "library",
            "autoload": {
                "psr-4": {
                    "MatthiasMullie\\PathConverter\\": "src/"
                }
            },
            "notification-url": "https://packagist.org/downloads/",
            "license": [
                "MIT"
            ],
            "authors": [
                {
                    "name": "Matthias Mullie",
                    "email": "pathconverter@mullie.eu",
                    "homepage": "http://www.mullie.eu",
                    "role": "Developer"
                }
            ],
            "description": "Relative path converter",
            "homepage": "http://github.com/matthiasmullie/path-converter",
            "keywords": [
                "converter",
                "path",
                "paths",
                "relative"
            ],
            "support": {
                "issues": "https://github.com/matthiasmullie/path-converter/issues",
                "source": "https://github.com/matthiasmullie/path-converter/tree/1.1.3"
            },
            "time": "2019-02-05T23:41:09+00:00"
        },
        {
            "name": "myclabs/deep-copy",
            "version": "1.11.0",
            "source": {
                "type": "git",
                "url": "https://github.com/myclabs/DeepCopy.git",
                "reference": "14daed4296fae74d9e3201d2c4925d1acb7aa614"
            },
            "dist": {
                "type": "zip",
                "url": "https://api.github.com/repos/myclabs/DeepCopy/zipball/14daed4296fae74d9e3201d2c4925d1acb7aa614",
                "reference": "14daed4296fae74d9e3201d2c4925d1acb7aa614",
                "shasum": ""
            },
            "require": {
                "php": "^7.1 || ^8.0"
            },
            "conflict": {
                "doctrine/collections": "<1.6.8",
                "doctrine/common": "<2.13.3 || >=3,<3.2.2"
            },
            "require-dev": {
                "doctrine/collections": "^1.6.8",
                "doctrine/common": "^2.13.3 || ^3.2.2",
                "phpunit/phpunit": "^7.5.20 || ^8.5.23 || ^9.5.13"
            },
            "type": "library",
            "autoload": {
                "files": [
                    "src/DeepCopy/deep_copy.php"
                ],
                "psr-4": {
                    "DeepCopy\\": "src/DeepCopy/"
                }
            },
            "notification-url": "https://packagist.org/downloads/",
            "license": [
                "MIT"
            ],
            "description": "Create deep copies (clones) of your objects",
            "keywords": [
                "clone",
                "copy",
                "duplicate",
                "object",
                "object graph"
            ],
            "support": {
                "issues": "https://github.com/myclabs/DeepCopy/issues",
                "source": "https://github.com/myclabs/DeepCopy/tree/1.11.0"
            },
            "funding": [
                {
                    "url": "https://tidelift.com/funding/github/packagist/myclabs/deep-copy",
                    "type": "tidelift"
                }
            ],
            "time": "2022-03-03T13:19:32+00:00"
        },
        {
            "name": "nikic/php-parser",
            "version": "v4.14.0",
            "source": {
                "type": "git",
                "url": "https://github.com/nikic/PHP-Parser.git",
                "reference": "34bea19b6e03d8153165d8f30bba4c3be86184c1"
            },
            "dist": {
                "type": "zip",
                "url": "https://api.github.com/repos/nikic/PHP-Parser/zipball/34bea19b6e03d8153165d8f30bba4c3be86184c1",
                "reference": "34bea19b6e03d8153165d8f30bba4c3be86184c1",
                "shasum": ""
            },
            "require": {
                "ext-tokenizer": "*",
                "php": ">=7.0"
            },
            "require-dev": {
                "ircmaxell/php-yacc": "^0.0.7",
                "phpunit/phpunit": "^6.5 || ^7.0 || ^8.0 || ^9.0"
            },
            "bin": [
                "bin/php-parse"
            ],
            "type": "library",
            "extra": {
                "branch-alias": {
                    "dev-master": "4.9-dev"
                }
            },
            "autoload": {
                "psr-4": {
                    "PhpParser\\": "lib/PhpParser"
                }
            },
            "notification-url": "https://packagist.org/downloads/",
            "license": [
                "BSD-3-Clause"
            ],
            "authors": [
                {
                    "name": "Nikita Popov"
                }
            ],
            "description": "A PHP parser written in PHP",
            "keywords": [
                "parser",
                "php"
            ],
            "support": {
                "issues": "https://github.com/nikic/PHP-Parser/issues",
                "source": "https://github.com/nikic/PHP-Parser/tree/v4.14.0"
            },
            "time": "2022-05-31T20:59:12+00:00"
        },
        {
            "name": "phar-io/manifest",
            "version": "2.0.3",
            "source": {
                "type": "git",
                "url": "https://github.com/phar-io/manifest.git",
                "reference": "97803eca37d319dfa7826cc2437fc020857acb53"
            },
            "dist": {
                "type": "zip",
                "url": "https://api.github.com/repos/phar-io/manifest/zipball/97803eca37d319dfa7826cc2437fc020857acb53",
                "reference": "97803eca37d319dfa7826cc2437fc020857acb53",
                "shasum": ""
            },
            "require": {
                "ext-dom": "*",
                "ext-phar": "*",
                "ext-xmlwriter": "*",
                "phar-io/version": "^3.0.1",
                "php": "^7.2 || ^8.0"
            },
            "type": "library",
            "extra": {
                "branch-alias": {
                    "dev-master": "2.0.x-dev"
                }
            },
            "autoload": {
                "classmap": [
                    "src/"
                ]
            },
            "notification-url": "https://packagist.org/downloads/",
            "license": [
                "BSD-3-Clause"
            ],
            "authors": [
                {
                    "name": "Arne Blankerts",
                    "email": "arne@blankerts.de",
                    "role": "Developer"
                },
                {
                    "name": "Sebastian Heuer",
                    "email": "sebastian@phpeople.de",
                    "role": "Developer"
                },
                {
                    "name": "Sebastian Bergmann",
                    "email": "sebastian@phpunit.de",
                    "role": "Developer"
                }
            ],
            "description": "Component for reading phar.io manifest information from a PHP Archive (PHAR)",
            "support": {
                "issues": "https://github.com/phar-io/manifest/issues",
                "source": "https://github.com/phar-io/manifest/tree/2.0.3"
            },
            "time": "2021-07-20T11:28:43+00:00"
        },
        {
            "name": "phar-io/version",
            "version": "3.2.1",
            "source": {
                "type": "git",
                "url": "https://github.com/phar-io/version.git",
                "reference": "4f7fd7836c6f332bb2933569e566a0d6c4cbed74"
            },
            "dist": {
                "type": "zip",
                "url": "https://api.github.com/repos/phar-io/version/zipball/4f7fd7836c6f332bb2933569e566a0d6c4cbed74",
                "reference": "4f7fd7836c6f332bb2933569e566a0d6c4cbed74",
                "shasum": ""
            },
            "require": {
                "php": "^7.2 || ^8.0"
            },
            "type": "library",
            "autoload": {
                "classmap": [
                    "src/"
                ]
            },
            "notification-url": "https://packagist.org/downloads/",
            "license": [
                "BSD-3-Clause"
            ],
            "authors": [
                {
                    "name": "Arne Blankerts",
                    "email": "arne@blankerts.de",
                    "role": "Developer"
                },
                {
                    "name": "Sebastian Heuer",
                    "email": "sebastian@phpeople.de",
                    "role": "Developer"
                },
                {
                    "name": "Sebastian Bergmann",
                    "email": "sebastian@phpunit.de",
                    "role": "Developer"
                }
            ],
            "description": "Library for handling version information and constraints",
            "support": {
                "issues": "https://github.com/phar-io/version/issues",
                "source": "https://github.com/phar-io/version/tree/3.2.1"
            },
            "time": "2022-02-21T01:04:05+00:00"
        },
        {
            "name": "phpdocumentor/reflection-common",
            "version": "2.2.0",
            "source": {
                "type": "git",
                "url": "https://github.com/phpDocumentor/ReflectionCommon.git",
                "reference": "1d01c49d4ed62f25aa84a747ad35d5a16924662b"
            },
            "dist": {
                "type": "zip",
                "url": "https://api.github.com/repos/phpDocumentor/ReflectionCommon/zipball/1d01c49d4ed62f25aa84a747ad35d5a16924662b",
                "reference": "1d01c49d4ed62f25aa84a747ad35d5a16924662b",
                "shasum": ""
            },
            "require": {
                "php": "^7.2 || ^8.0"
            },
            "type": "library",
            "extra": {
                "branch-alias": {
                    "dev-2.x": "2.x-dev"
                }
            },
            "autoload": {
                "psr-4": {
                    "phpDocumentor\\Reflection\\": "src/"
                }
            },
            "notification-url": "https://packagist.org/downloads/",
            "license": [
                "MIT"
            ],
            "authors": [
                {
                    "name": "Jaap van Otterdijk",
                    "email": "opensource@ijaap.nl"
                }
            ],
            "description": "Common reflection classes used by phpdocumentor to reflect the code structure",
            "homepage": "http://www.phpdoc.org",
            "keywords": [
                "FQSEN",
                "phpDocumentor",
                "phpdoc",
                "reflection",
                "static analysis"
            ],
            "support": {
                "issues": "https://github.com/phpDocumentor/ReflectionCommon/issues",
                "source": "https://github.com/phpDocumentor/ReflectionCommon/tree/2.x"
            },
            "time": "2020-06-27T09:03:43+00:00"
        },
        {
            "name": "phpdocumentor/reflection-docblock",
            "version": "5.3.0",
            "source": {
                "type": "git",
                "url": "https://github.com/phpDocumentor/ReflectionDocBlock.git",
                "reference": "622548b623e81ca6d78b721c5e029f4ce664f170"
            },
            "dist": {
                "type": "zip",
                "url": "https://api.github.com/repos/phpDocumentor/ReflectionDocBlock/zipball/622548b623e81ca6d78b721c5e029f4ce664f170",
                "reference": "622548b623e81ca6d78b721c5e029f4ce664f170",
                "shasum": ""
            },
            "require": {
                "ext-filter": "*",
                "php": "^7.2 || ^8.0",
                "phpdocumentor/reflection-common": "^2.2",
                "phpdocumentor/type-resolver": "^1.3",
                "webmozart/assert": "^1.9.1"
            },
            "require-dev": {
                "mockery/mockery": "~1.3.2",
                "psalm/phar": "^4.8"
            },
            "type": "library",
            "extra": {
                "branch-alias": {
                    "dev-master": "5.x-dev"
                }
            },
            "autoload": {
                "psr-4": {
                    "phpDocumentor\\Reflection\\": "src"
                }
            },
            "notification-url": "https://packagist.org/downloads/",
            "license": [
                "MIT"
            ],
            "authors": [
                {
                    "name": "Mike van Riel",
                    "email": "me@mikevanriel.com"
                },
                {
                    "name": "Jaap van Otterdijk",
                    "email": "account@ijaap.nl"
                }
            ],
            "description": "With this component, a library can provide support for annotations via DocBlocks or otherwise retrieve information that is embedded in a DocBlock.",
            "support": {
                "issues": "https://github.com/phpDocumentor/ReflectionDocBlock/issues",
                "source": "https://github.com/phpDocumentor/ReflectionDocBlock/tree/5.3.0"
            },
            "time": "2021-10-19T17:43:47+00:00"
        },
        {
            "name": "phpdocumentor/type-resolver",
            "version": "1.6.1",
            "source": {
                "type": "git",
                "url": "https://github.com/phpDocumentor/TypeResolver.git",
                "reference": "77a32518733312af16a44300404e945338981de3"
            },
            "dist": {
                "type": "zip",
                "url": "https://api.github.com/repos/phpDocumentor/TypeResolver/zipball/77a32518733312af16a44300404e945338981de3",
                "reference": "77a32518733312af16a44300404e945338981de3",
                "shasum": ""
            },
            "require": {
                "php": "^7.2 || ^8.0",
                "phpdocumentor/reflection-common": "^2.0"
            },
            "require-dev": {
                "ext-tokenizer": "*",
                "psalm/phar": "^4.8"
            },
            "type": "library",
            "extra": {
                "branch-alias": {
                    "dev-1.x": "1.x-dev"
                }
            },
            "autoload": {
                "psr-4": {
                    "phpDocumentor\\Reflection\\": "src"
                }
            },
            "notification-url": "https://packagist.org/downloads/",
            "license": [
                "MIT"
            ],
            "authors": [
                {
                    "name": "Mike van Riel",
                    "email": "me@mikevanriel.com"
                }
            ],
            "description": "A PSR-5 based resolver of Class names, Types and Structural Element Names",
            "support": {
                "issues": "https://github.com/phpDocumentor/TypeResolver/issues",
                "source": "https://github.com/phpDocumentor/TypeResolver/tree/1.6.1"
            },
            "time": "2022-03-15T21:29:03+00:00"
        },
        {
            "name": "phpspec/prophecy",
            "version": "v1.15.0",
            "source": {
                "type": "git",
                "url": "https://github.com/phpspec/prophecy.git",
                "reference": "bbcd7380b0ebf3961ee21409db7b38bc31d69a13"
            },
            "dist": {
                "type": "zip",
                "url": "https://api.github.com/repos/phpspec/prophecy/zipball/bbcd7380b0ebf3961ee21409db7b38bc31d69a13",
                "reference": "bbcd7380b0ebf3961ee21409db7b38bc31d69a13",
                "shasum": ""
            },
            "require": {
                "doctrine/instantiator": "^1.2",
                "php": "^7.2 || ~8.0, <8.2",
                "phpdocumentor/reflection-docblock": "^5.2",
                "sebastian/comparator": "^3.0 || ^4.0",
                "sebastian/recursion-context": "^3.0 || ^4.0"
            },
            "require-dev": {
                "phpspec/phpspec": "^6.0 || ^7.0",
                "phpunit/phpunit": "^8.0 || ^9.0"
            },
            "type": "library",
            "extra": {
                "branch-alias": {
                    "dev-master": "1.x-dev"
                }
            },
            "autoload": {
                "psr-4": {
                    "Prophecy\\": "src/Prophecy"
                }
            },
            "notification-url": "https://packagist.org/downloads/",
            "license": [
                "MIT"
            ],
            "authors": [
                {
                    "name": "Konstantin Kudryashov",
                    "email": "ever.zet@gmail.com",
                    "homepage": "http://everzet.com"
                },
                {
                    "name": "Marcello Duarte",
                    "email": "marcello.duarte@gmail.com"
                }
            ],
            "description": "Highly opinionated mocking framework for PHP 5.3+",
            "homepage": "https://github.com/phpspec/prophecy",
            "keywords": [
                "Double",
                "Dummy",
                "fake",
                "mock",
                "spy",
                "stub"
            ],
            "support": {
                "issues": "https://github.com/phpspec/prophecy/issues",
                "source": "https://github.com/phpspec/prophecy/tree/v1.15.0"
            },
            "time": "2021-12-08T12:19:24+00:00"
        },
        {
            "name": "phpunit/php-code-coverage",
            "version": "9.2.15",
            "source": {
                "type": "git",
                "url": "https://github.com/sebastianbergmann/php-code-coverage.git",
                "reference": "2e9da11878c4202f97915c1cb4bb1ca318a63f5f"
            },
            "dist": {
                "type": "zip",
                "url": "https://api.github.com/repos/sebastianbergmann/php-code-coverage/zipball/2e9da11878c4202f97915c1cb4bb1ca318a63f5f",
                "reference": "2e9da11878c4202f97915c1cb4bb1ca318a63f5f",
                "shasum": ""
            },
            "require": {
                "ext-dom": "*",
                "ext-libxml": "*",
                "ext-xmlwriter": "*",
                "nikic/php-parser": "^4.13.0",
                "php": ">=7.3",
                "phpunit/php-file-iterator": "^3.0.3",
                "phpunit/php-text-template": "^2.0.2",
                "sebastian/code-unit-reverse-lookup": "^2.0.2",
                "sebastian/complexity": "^2.0",
                "sebastian/environment": "^5.1.2",
                "sebastian/lines-of-code": "^1.0.3",
                "sebastian/version": "^3.0.1",
                "theseer/tokenizer": "^1.2.0"
            },
            "require-dev": {
                "phpunit/phpunit": "^9.3"
            },
            "suggest": {
                "ext-pcov": "*",
                "ext-xdebug": "*"
            },
            "type": "library",
            "extra": {
                "branch-alias": {
                    "dev-master": "9.2-dev"
                }
            },
            "autoload": {
                "classmap": [
                    "src/"
                ]
            },
            "notification-url": "https://packagist.org/downloads/",
            "license": [
                "BSD-3-Clause"
            ],
            "authors": [
                {
                    "name": "Sebastian Bergmann",
                    "email": "sebastian@phpunit.de",
                    "role": "lead"
                }
            ],
            "description": "Library that provides collection, processing, and rendering functionality for PHP code coverage information.",
            "homepage": "https://github.com/sebastianbergmann/php-code-coverage",
            "keywords": [
                "coverage",
                "testing",
                "xunit"
            ],
            "support": {
                "issues": "https://github.com/sebastianbergmann/php-code-coverage/issues",
                "source": "https://github.com/sebastianbergmann/php-code-coverage/tree/9.2.15"
            },
            "funding": [
                {
                    "url": "https://github.com/sebastianbergmann",
                    "type": "github"
                }
            ],
            "time": "2022-03-07T09:28:20+00:00"
        },
        {
            "name": "phpunit/php-file-iterator",
            "version": "3.0.6",
            "source": {
                "type": "git",
                "url": "https://github.com/sebastianbergmann/php-file-iterator.git",
                "reference": "cf1c2e7c203ac650e352f4cc675a7021e7d1b3cf"
            },
            "dist": {
                "type": "zip",
                "url": "https://api.github.com/repos/sebastianbergmann/php-file-iterator/zipball/cf1c2e7c203ac650e352f4cc675a7021e7d1b3cf",
                "reference": "cf1c2e7c203ac650e352f4cc675a7021e7d1b3cf",
                "shasum": ""
            },
            "require": {
                "php": ">=7.3"
            },
            "require-dev": {
                "phpunit/phpunit": "^9.3"
            },
            "type": "library",
            "extra": {
                "branch-alias": {
                    "dev-master": "3.0-dev"
                }
            },
            "autoload": {
                "classmap": [
                    "src/"
                ]
            },
            "notification-url": "https://packagist.org/downloads/",
            "license": [
                "BSD-3-Clause"
            ],
            "authors": [
                {
                    "name": "Sebastian Bergmann",
                    "email": "sebastian@phpunit.de",
                    "role": "lead"
                }
            ],
            "description": "FilterIterator implementation that filters files based on a list of suffixes.",
            "homepage": "https://github.com/sebastianbergmann/php-file-iterator/",
            "keywords": [
                "filesystem",
                "iterator"
            ],
            "support": {
                "issues": "https://github.com/sebastianbergmann/php-file-iterator/issues",
                "source": "https://github.com/sebastianbergmann/php-file-iterator/tree/3.0.6"
            },
            "funding": [
                {
                    "url": "https://github.com/sebastianbergmann",
                    "type": "github"
                }
            ],
            "time": "2021-12-02T12:48:52+00:00"
        },
        {
            "name": "phpunit/php-invoker",
            "version": "3.1.1",
            "source": {
                "type": "git",
                "url": "https://github.com/sebastianbergmann/php-invoker.git",
                "reference": "5a10147d0aaf65b58940a0b72f71c9ac0423cc67"
            },
            "dist": {
                "type": "zip",
                "url": "https://api.github.com/repos/sebastianbergmann/php-invoker/zipball/5a10147d0aaf65b58940a0b72f71c9ac0423cc67",
                "reference": "5a10147d0aaf65b58940a0b72f71c9ac0423cc67",
                "shasum": ""
            },
            "require": {
                "php": ">=7.3"
            },
            "require-dev": {
                "ext-pcntl": "*",
                "phpunit/phpunit": "^9.3"
            },
            "suggest": {
                "ext-pcntl": "*"
            },
            "type": "library",
            "extra": {
                "branch-alias": {
                    "dev-master": "3.1-dev"
                }
            },
            "autoload": {
                "classmap": [
                    "src/"
                ]
            },
            "notification-url": "https://packagist.org/downloads/",
            "license": [
                "BSD-3-Clause"
            ],
            "authors": [
                {
                    "name": "Sebastian Bergmann",
                    "email": "sebastian@phpunit.de",
                    "role": "lead"
                }
            ],
            "description": "Invoke callables with a timeout",
            "homepage": "https://github.com/sebastianbergmann/php-invoker/",
            "keywords": [
                "process"
            ],
            "support": {
                "issues": "https://github.com/sebastianbergmann/php-invoker/issues",
                "source": "https://github.com/sebastianbergmann/php-invoker/tree/3.1.1"
            },
            "funding": [
                {
                    "url": "https://github.com/sebastianbergmann",
                    "type": "github"
                }
            ],
            "time": "2020-09-28T05:58:55+00:00"
        },
        {
            "name": "phpunit/php-text-template",
            "version": "2.0.4",
            "source": {
                "type": "git",
                "url": "https://github.com/sebastianbergmann/php-text-template.git",
                "reference": "5da5f67fc95621df9ff4c4e5a84d6a8a2acf7c28"
            },
            "dist": {
                "type": "zip",
                "url": "https://api.github.com/repos/sebastianbergmann/php-text-template/zipball/5da5f67fc95621df9ff4c4e5a84d6a8a2acf7c28",
                "reference": "5da5f67fc95621df9ff4c4e5a84d6a8a2acf7c28",
                "shasum": ""
            },
            "require": {
                "php": ">=7.3"
            },
            "require-dev": {
                "phpunit/phpunit": "^9.3"
            },
            "type": "library",
            "extra": {
                "branch-alias": {
                    "dev-master": "2.0-dev"
                }
            },
            "autoload": {
                "classmap": [
                    "src/"
                ]
            },
            "notification-url": "https://packagist.org/downloads/",
            "license": [
                "BSD-3-Clause"
            ],
            "authors": [
                {
                    "name": "Sebastian Bergmann",
                    "email": "sebastian@phpunit.de",
                    "role": "lead"
                }
            ],
            "description": "Simple template engine.",
            "homepage": "https://github.com/sebastianbergmann/php-text-template/",
            "keywords": [
                "template"
            ],
            "support": {
                "issues": "https://github.com/sebastianbergmann/php-text-template/issues",
                "source": "https://github.com/sebastianbergmann/php-text-template/tree/2.0.4"
            },
            "funding": [
                {
                    "url": "https://github.com/sebastianbergmann",
                    "type": "github"
                }
            ],
            "time": "2020-10-26T05:33:50+00:00"
        },
        {
            "name": "phpunit/php-timer",
            "version": "5.0.3",
            "source": {
                "type": "git",
                "url": "https://github.com/sebastianbergmann/php-timer.git",
                "reference": "5a63ce20ed1b5bf577850e2c4e87f4aa902afbd2"
            },
            "dist": {
                "type": "zip",
                "url": "https://api.github.com/repos/sebastianbergmann/php-timer/zipball/5a63ce20ed1b5bf577850e2c4e87f4aa902afbd2",
                "reference": "5a63ce20ed1b5bf577850e2c4e87f4aa902afbd2",
                "shasum": ""
            },
            "require": {
                "php": ">=7.3"
            },
            "require-dev": {
                "phpunit/phpunit": "^9.3"
            },
            "type": "library",
            "extra": {
                "branch-alias": {
                    "dev-master": "5.0-dev"
                }
            },
            "autoload": {
                "classmap": [
                    "src/"
                ]
            },
            "notification-url": "https://packagist.org/downloads/",
            "license": [
                "BSD-3-Clause"
            ],
            "authors": [
                {
                    "name": "Sebastian Bergmann",
                    "email": "sebastian@phpunit.de",
                    "role": "lead"
                }
            ],
            "description": "Utility class for timing",
            "homepage": "https://github.com/sebastianbergmann/php-timer/",
            "keywords": [
                "timer"
            ],
            "support": {
                "issues": "https://github.com/sebastianbergmann/php-timer/issues",
                "source": "https://github.com/sebastianbergmann/php-timer/tree/5.0.3"
            },
            "funding": [
                {
                    "url": "https://github.com/sebastianbergmann",
                    "type": "github"
                }
            ],
            "time": "2020-10-26T13:16:10+00:00"
        },
        {
            "name": "phpunit/phpunit",
            "version": "9.5.20",
            "source": {
                "type": "git",
                "url": "https://github.com/sebastianbergmann/phpunit.git",
                "reference": "12bc8879fb65aef2138b26fc633cb1e3620cffba"
            },
            "dist": {
                "type": "zip",
                "url": "https://api.github.com/repos/sebastianbergmann/phpunit/zipball/12bc8879fb65aef2138b26fc633cb1e3620cffba",
                "reference": "12bc8879fb65aef2138b26fc633cb1e3620cffba",
                "shasum": ""
            },
            "require": {
                "doctrine/instantiator": "^1.3.1",
                "ext-dom": "*",
                "ext-json": "*",
                "ext-libxml": "*",
                "ext-mbstring": "*",
                "ext-xml": "*",
                "ext-xmlwriter": "*",
                "myclabs/deep-copy": "^1.10.1",
                "phar-io/manifest": "^2.0.3",
                "phar-io/version": "^3.0.2",
                "php": ">=7.3",
                "phpspec/prophecy": "^1.12.1",
                "phpunit/php-code-coverage": "^9.2.13",
                "phpunit/php-file-iterator": "^3.0.5",
                "phpunit/php-invoker": "^3.1.1",
                "phpunit/php-text-template": "^2.0.3",
                "phpunit/php-timer": "^5.0.2",
                "sebastian/cli-parser": "^1.0.1",
                "sebastian/code-unit": "^1.0.6",
                "sebastian/comparator": "^4.0.5",
                "sebastian/diff": "^4.0.3",
                "sebastian/environment": "^5.1.3",
                "sebastian/exporter": "^4.0.3",
                "sebastian/global-state": "^5.0.1",
                "sebastian/object-enumerator": "^4.0.3",
                "sebastian/resource-operations": "^3.0.3",
                "sebastian/type": "^3.0",
                "sebastian/version": "^3.0.2"
            },
            "require-dev": {
                "ext-pdo": "*",
                "phpspec/prophecy-phpunit": "^2.0.1"
            },
            "suggest": {
                "ext-soap": "*",
                "ext-xdebug": "*"
            },
            "bin": [
                "phpunit"
            ],
            "type": "library",
            "extra": {
                "branch-alias": {
                    "dev-master": "9.5-dev"
                }
            },
            "autoload": {
                "files": [
                    "src/Framework/Assert/Functions.php"
                ],
                "classmap": [
                    "src/"
                ]
            },
            "notification-url": "https://packagist.org/downloads/",
            "license": [
                "BSD-3-Clause"
            ],
            "authors": [
                {
                    "name": "Sebastian Bergmann",
                    "email": "sebastian@phpunit.de",
                    "role": "lead"
                }
            ],
            "description": "The PHP Unit Testing framework.",
            "homepage": "https://phpunit.de/",
            "keywords": [
                "phpunit",
                "testing",
                "xunit"
            ],
            "support": {
                "issues": "https://github.com/sebastianbergmann/phpunit/issues",
                "source": "https://github.com/sebastianbergmann/phpunit/tree/9.5.20"
            },
            "funding": [
                {
                    "url": "https://phpunit.de/sponsors.html",
                    "type": "custom"
                },
                {
                    "url": "https://github.com/sebastianbergmann",
                    "type": "github"
                }
            ],
            "time": "2022-04-01T12:37:26+00:00"
        },
        {
            "name": "sebastian/cli-parser",
            "version": "1.0.1",
            "source": {
                "type": "git",
                "url": "https://github.com/sebastianbergmann/cli-parser.git",
                "reference": "442e7c7e687e42adc03470c7b668bc4b2402c0b2"
            },
            "dist": {
                "type": "zip",
                "url": "https://api.github.com/repos/sebastianbergmann/cli-parser/zipball/442e7c7e687e42adc03470c7b668bc4b2402c0b2",
                "reference": "442e7c7e687e42adc03470c7b668bc4b2402c0b2",
                "shasum": ""
            },
            "require": {
                "php": ">=7.3"
            },
            "require-dev": {
                "phpunit/phpunit": "^9.3"
            },
            "type": "library",
            "extra": {
                "branch-alias": {
                    "dev-master": "1.0-dev"
                }
            },
            "autoload": {
                "classmap": [
                    "src/"
                ]
            },
            "notification-url": "https://packagist.org/downloads/",
            "license": [
                "BSD-3-Clause"
            ],
            "authors": [
                {
                    "name": "Sebastian Bergmann",
                    "email": "sebastian@phpunit.de",
                    "role": "lead"
                }
            ],
            "description": "Library for parsing CLI options",
            "homepage": "https://github.com/sebastianbergmann/cli-parser",
            "support": {
                "issues": "https://github.com/sebastianbergmann/cli-parser/issues",
                "source": "https://github.com/sebastianbergmann/cli-parser/tree/1.0.1"
            },
            "funding": [
                {
                    "url": "https://github.com/sebastianbergmann",
                    "type": "github"
                }
            ],
            "time": "2020-09-28T06:08:49+00:00"
        },
        {
            "name": "sebastian/code-unit",
            "version": "1.0.8",
            "source": {
                "type": "git",
                "url": "https://github.com/sebastianbergmann/code-unit.git",
                "reference": "1fc9f64c0927627ef78ba436c9b17d967e68e120"
            },
            "dist": {
                "type": "zip",
                "url": "https://api.github.com/repos/sebastianbergmann/code-unit/zipball/1fc9f64c0927627ef78ba436c9b17d967e68e120",
                "reference": "1fc9f64c0927627ef78ba436c9b17d967e68e120",
                "shasum": ""
            },
            "require": {
                "php": ">=7.3"
            },
            "require-dev": {
                "phpunit/phpunit": "^9.3"
            },
            "type": "library",
            "extra": {
                "branch-alias": {
                    "dev-master": "1.0-dev"
                }
            },
            "autoload": {
                "classmap": [
                    "src/"
                ]
            },
            "notification-url": "https://packagist.org/downloads/",
            "license": [
                "BSD-3-Clause"
            ],
            "authors": [
                {
                    "name": "Sebastian Bergmann",
                    "email": "sebastian@phpunit.de",
                    "role": "lead"
                }
            ],
            "description": "Collection of value objects that represent the PHP code units",
            "homepage": "https://github.com/sebastianbergmann/code-unit",
            "support": {
                "issues": "https://github.com/sebastianbergmann/code-unit/issues",
                "source": "https://github.com/sebastianbergmann/code-unit/tree/1.0.8"
            },
            "funding": [
                {
                    "url": "https://github.com/sebastianbergmann",
                    "type": "github"
                }
            ],
            "time": "2020-10-26T13:08:54+00:00"
        },
        {
            "name": "sebastian/code-unit-reverse-lookup",
            "version": "2.0.3",
            "source": {
                "type": "git",
                "url": "https://github.com/sebastianbergmann/code-unit-reverse-lookup.git",
                "reference": "ac91f01ccec49fb77bdc6fd1e548bc70f7faa3e5"
            },
            "dist": {
                "type": "zip",
                "url": "https://api.github.com/repos/sebastianbergmann/code-unit-reverse-lookup/zipball/ac91f01ccec49fb77bdc6fd1e548bc70f7faa3e5",
                "reference": "ac91f01ccec49fb77bdc6fd1e548bc70f7faa3e5",
                "shasum": ""
            },
            "require": {
                "php": ">=7.3"
            },
            "require-dev": {
                "phpunit/phpunit": "^9.3"
            },
            "type": "library",
            "extra": {
                "branch-alias": {
                    "dev-master": "2.0-dev"
                }
            },
            "autoload": {
                "classmap": [
                    "src/"
                ]
            },
            "notification-url": "https://packagist.org/downloads/",
            "license": [
                "BSD-3-Clause"
            ],
            "authors": [
                {
                    "name": "Sebastian Bergmann",
                    "email": "sebastian@phpunit.de"
                }
            ],
            "description": "Looks up which function or method a line of code belongs to",
            "homepage": "https://github.com/sebastianbergmann/code-unit-reverse-lookup/",
            "support": {
                "issues": "https://github.com/sebastianbergmann/code-unit-reverse-lookup/issues",
                "source": "https://github.com/sebastianbergmann/code-unit-reverse-lookup/tree/2.0.3"
            },
            "funding": [
                {
                    "url": "https://github.com/sebastianbergmann",
                    "type": "github"
                }
            ],
            "time": "2020-09-28T05:30:19+00:00"
        },
        {
            "name": "sebastian/comparator",
            "version": "4.0.6",
            "source": {
                "type": "git",
                "url": "https://github.com/sebastianbergmann/comparator.git",
                "reference": "55f4261989e546dc112258c7a75935a81a7ce382"
            },
            "dist": {
                "type": "zip",
                "url": "https://api.github.com/repos/sebastianbergmann/comparator/zipball/55f4261989e546dc112258c7a75935a81a7ce382",
                "reference": "55f4261989e546dc112258c7a75935a81a7ce382",
                "shasum": ""
            },
            "require": {
                "php": ">=7.3",
                "sebastian/diff": "^4.0",
                "sebastian/exporter": "^4.0"
            },
            "require-dev": {
                "phpunit/phpunit": "^9.3"
            },
            "type": "library",
            "extra": {
                "branch-alias": {
                    "dev-master": "4.0-dev"
                }
            },
            "autoload": {
                "classmap": [
                    "src/"
                ]
            },
            "notification-url": "https://packagist.org/downloads/",
            "license": [
                "BSD-3-Clause"
            ],
            "authors": [
                {
                    "name": "Sebastian Bergmann",
                    "email": "sebastian@phpunit.de"
                },
                {
                    "name": "Jeff Welch",
                    "email": "whatthejeff@gmail.com"
                },
                {
                    "name": "Volker Dusch",
                    "email": "github@wallbash.com"
                },
                {
                    "name": "Bernhard Schussek",
                    "email": "bschussek@2bepublished.at"
                }
            ],
            "description": "Provides the functionality to compare PHP values for equality",
            "homepage": "https://github.com/sebastianbergmann/comparator",
            "keywords": [
                "comparator",
                "compare",
                "equality"
            ],
            "support": {
                "issues": "https://github.com/sebastianbergmann/comparator/issues",
                "source": "https://github.com/sebastianbergmann/comparator/tree/4.0.6"
            },
            "funding": [
                {
                    "url": "https://github.com/sebastianbergmann",
                    "type": "github"
                }
            ],
            "time": "2020-10-26T15:49:45+00:00"
        },
        {
            "name": "sebastian/complexity",
            "version": "2.0.2",
            "source": {
                "type": "git",
                "url": "https://github.com/sebastianbergmann/complexity.git",
                "reference": "739b35e53379900cc9ac327b2147867b8b6efd88"
            },
            "dist": {
                "type": "zip",
                "url": "https://api.github.com/repos/sebastianbergmann/complexity/zipball/739b35e53379900cc9ac327b2147867b8b6efd88",
                "reference": "739b35e53379900cc9ac327b2147867b8b6efd88",
                "shasum": ""
            },
            "require": {
                "nikic/php-parser": "^4.7",
                "php": ">=7.3"
            },
            "require-dev": {
                "phpunit/phpunit": "^9.3"
            },
            "type": "library",
            "extra": {
                "branch-alias": {
                    "dev-master": "2.0-dev"
                }
            },
            "autoload": {
                "classmap": [
                    "src/"
                ]
            },
            "notification-url": "https://packagist.org/downloads/",
            "license": [
                "BSD-3-Clause"
            ],
            "authors": [
                {
                    "name": "Sebastian Bergmann",
                    "email": "sebastian@phpunit.de",
                    "role": "lead"
                }
            ],
            "description": "Library for calculating the complexity of PHP code units",
            "homepage": "https://github.com/sebastianbergmann/complexity",
            "support": {
                "issues": "https://github.com/sebastianbergmann/complexity/issues",
                "source": "https://github.com/sebastianbergmann/complexity/tree/2.0.2"
            },
            "funding": [
                {
                    "url": "https://github.com/sebastianbergmann",
                    "type": "github"
                }
            ],
            "time": "2020-10-26T15:52:27+00:00"
        },
        {
            "name": "sebastian/diff",
            "version": "4.0.4",
            "source": {
                "type": "git",
                "url": "https://github.com/sebastianbergmann/diff.git",
                "reference": "3461e3fccc7cfdfc2720be910d3bd73c69be590d"
            },
            "dist": {
                "type": "zip",
                "url": "https://api.github.com/repos/sebastianbergmann/diff/zipball/3461e3fccc7cfdfc2720be910d3bd73c69be590d",
                "reference": "3461e3fccc7cfdfc2720be910d3bd73c69be590d",
                "shasum": ""
            },
            "require": {
                "php": ">=7.3"
            },
            "require-dev": {
                "phpunit/phpunit": "^9.3",
                "symfony/process": "^4.2 || ^5"
            },
            "type": "library",
            "extra": {
                "branch-alias": {
                    "dev-master": "4.0-dev"
                }
            },
            "autoload": {
                "classmap": [
                    "src/"
                ]
            },
            "notification-url": "https://packagist.org/downloads/",
            "license": [
                "BSD-3-Clause"
            ],
            "authors": [
                {
                    "name": "Sebastian Bergmann",
                    "email": "sebastian@phpunit.de"
                },
                {
                    "name": "Kore Nordmann",
                    "email": "mail@kore-nordmann.de"
                }
            ],
            "description": "Diff implementation",
            "homepage": "https://github.com/sebastianbergmann/diff",
            "keywords": [
                "diff",
                "udiff",
                "unidiff",
                "unified diff"
            ],
            "support": {
                "issues": "https://github.com/sebastianbergmann/diff/issues",
                "source": "https://github.com/sebastianbergmann/diff/tree/4.0.4"
            },
            "funding": [
                {
                    "url": "https://github.com/sebastianbergmann",
                    "type": "github"
                }
            ],
            "time": "2020-10-26T13:10:38+00:00"
        },
        {
            "name": "sebastian/environment",
            "version": "5.1.4",
            "source": {
                "type": "git",
                "url": "https://github.com/sebastianbergmann/environment.git",
                "reference": "1b5dff7bb151a4db11d49d90e5408e4e938270f7"
            },
            "dist": {
                "type": "zip",
                "url": "https://api.github.com/repos/sebastianbergmann/environment/zipball/1b5dff7bb151a4db11d49d90e5408e4e938270f7",
                "reference": "1b5dff7bb151a4db11d49d90e5408e4e938270f7",
                "shasum": ""
            },
            "require": {
                "php": ">=7.3"
            },
            "require-dev": {
                "phpunit/phpunit": "^9.3"
            },
            "suggest": {
                "ext-posix": "*"
            },
            "type": "library",
            "extra": {
                "branch-alias": {
                    "dev-master": "5.1-dev"
                }
            },
            "autoload": {
                "classmap": [
                    "src/"
                ]
            },
            "notification-url": "https://packagist.org/downloads/",
            "license": [
                "BSD-3-Clause"
            ],
            "authors": [
                {
                    "name": "Sebastian Bergmann",
                    "email": "sebastian@phpunit.de"
                }
            ],
            "description": "Provides functionality to handle HHVM/PHP environments",
            "homepage": "http://www.github.com/sebastianbergmann/environment",
            "keywords": [
                "Xdebug",
                "environment",
                "hhvm"
            ],
            "support": {
                "issues": "https://github.com/sebastianbergmann/environment/issues",
                "source": "https://github.com/sebastianbergmann/environment/tree/5.1.4"
            },
            "funding": [
                {
                    "url": "https://github.com/sebastianbergmann",
                    "type": "github"
                }
            ],
            "time": "2022-04-03T09:37:03+00:00"
        },
        {
            "name": "sebastian/exporter",
            "version": "4.0.4",
            "source": {
                "type": "git",
                "url": "https://github.com/sebastianbergmann/exporter.git",
                "reference": "65e8b7db476c5dd267e65eea9cab77584d3cfff9"
            },
            "dist": {
                "type": "zip",
                "url": "https://api.github.com/repos/sebastianbergmann/exporter/zipball/65e8b7db476c5dd267e65eea9cab77584d3cfff9",
                "reference": "65e8b7db476c5dd267e65eea9cab77584d3cfff9",
                "shasum": ""
            },
            "require": {
                "php": ">=7.3",
                "sebastian/recursion-context": "^4.0"
            },
            "require-dev": {
                "ext-mbstring": "*",
                "phpunit/phpunit": "^9.3"
            },
            "type": "library",
            "extra": {
                "branch-alias": {
                    "dev-master": "4.0-dev"
                }
            },
            "autoload": {
                "classmap": [
                    "src/"
                ]
            },
            "notification-url": "https://packagist.org/downloads/",
            "license": [
                "BSD-3-Clause"
            ],
            "authors": [
                {
                    "name": "Sebastian Bergmann",
                    "email": "sebastian@phpunit.de"
                },
                {
                    "name": "Jeff Welch",
                    "email": "whatthejeff@gmail.com"
                },
                {
                    "name": "Volker Dusch",
                    "email": "github@wallbash.com"
                },
                {
                    "name": "Adam Harvey",
                    "email": "aharvey@php.net"
                },
                {
                    "name": "Bernhard Schussek",
                    "email": "bschussek@gmail.com"
                }
            ],
            "description": "Provides the functionality to export PHP variables for visualization",
            "homepage": "https://www.github.com/sebastianbergmann/exporter",
            "keywords": [
                "export",
                "exporter"
            ],
            "support": {
                "issues": "https://github.com/sebastianbergmann/exporter/issues",
                "source": "https://github.com/sebastianbergmann/exporter/tree/4.0.4"
            },
            "funding": [
                {
                    "url": "https://github.com/sebastianbergmann",
                    "type": "github"
                }
            ],
            "time": "2021-11-11T14:18:36+00:00"
        },
        {
            "name": "sebastian/global-state",
            "version": "5.0.5",
            "source": {
                "type": "git",
                "url": "https://github.com/sebastianbergmann/global-state.git",
                "reference": "0ca8db5a5fc9c8646244e629625ac486fa286bf2"
            },
            "dist": {
                "type": "zip",
                "url": "https://api.github.com/repos/sebastianbergmann/global-state/zipball/0ca8db5a5fc9c8646244e629625ac486fa286bf2",
                "reference": "0ca8db5a5fc9c8646244e629625ac486fa286bf2",
                "shasum": ""
            },
            "require": {
                "php": ">=7.3",
                "sebastian/object-reflector": "^2.0",
                "sebastian/recursion-context": "^4.0"
            },
            "require-dev": {
                "ext-dom": "*",
                "phpunit/phpunit": "^9.3"
            },
            "suggest": {
                "ext-uopz": "*"
            },
            "type": "library",
            "extra": {
                "branch-alias": {
                    "dev-master": "5.0-dev"
                }
            },
            "autoload": {
                "classmap": [
                    "src/"
                ]
            },
            "notification-url": "https://packagist.org/downloads/",
            "license": [
                "BSD-3-Clause"
            ],
            "authors": [
                {
                    "name": "Sebastian Bergmann",
                    "email": "sebastian@phpunit.de"
                }
            ],
            "description": "Snapshotting of global state",
            "homepage": "http://www.github.com/sebastianbergmann/global-state",
            "keywords": [
                "global state"
            ],
            "support": {
                "issues": "https://github.com/sebastianbergmann/global-state/issues",
                "source": "https://github.com/sebastianbergmann/global-state/tree/5.0.5"
            },
            "funding": [
                {
                    "url": "https://github.com/sebastianbergmann",
                    "type": "github"
                }
            ],
            "time": "2022-02-14T08:28:10+00:00"
        },
        {
            "name": "sebastian/lines-of-code",
            "version": "1.0.3",
            "source": {
                "type": "git",
                "url": "https://github.com/sebastianbergmann/lines-of-code.git",
                "reference": "c1c2e997aa3146983ed888ad08b15470a2e22ecc"
            },
            "dist": {
                "type": "zip",
                "url": "https://api.github.com/repos/sebastianbergmann/lines-of-code/zipball/c1c2e997aa3146983ed888ad08b15470a2e22ecc",
                "reference": "c1c2e997aa3146983ed888ad08b15470a2e22ecc",
                "shasum": ""
            },
            "require": {
                "nikic/php-parser": "^4.6",
                "php": ">=7.3"
            },
            "require-dev": {
                "phpunit/phpunit": "^9.3"
            },
            "type": "library",
            "extra": {
                "branch-alias": {
                    "dev-master": "1.0-dev"
                }
            },
            "autoload": {
                "classmap": [
                    "src/"
                ]
            },
            "notification-url": "https://packagist.org/downloads/",
            "license": [
                "BSD-3-Clause"
            ],
            "authors": [
                {
                    "name": "Sebastian Bergmann",
                    "email": "sebastian@phpunit.de",
                    "role": "lead"
                }
            ],
            "description": "Library for counting the lines of code in PHP source code",
            "homepage": "https://github.com/sebastianbergmann/lines-of-code",
            "support": {
                "issues": "https://github.com/sebastianbergmann/lines-of-code/issues",
                "source": "https://github.com/sebastianbergmann/lines-of-code/tree/1.0.3"
            },
            "funding": [
                {
                    "url": "https://github.com/sebastianbergmann",
                    "type": "github"
                }
            ],
            "time": "2020-11-28T06:42:11+00:00"
        },
        {
            "name": "sebastian/object-enumerator",
            "version": "4.0.4",
            "source": {
                "type": "git",
                "url": "https://github.com/sebastianbergmann/object-enumerator.git",
                "reference": "5c9eeac41b290a3712d88851518825ad78f45c71"
            },
            "dist": {
                "type": "zip",
                "url": "https://api.github.com/repos/sebastianbergmann/object-enumerator/zipball/5c9eeac41b290a3712d88851518825ad78f45c71",
                "reference": "5c9eeac41b290a3712d88851518825ad78f45c71",
                "shasum": ""
            },
            "require": {
                "php": ">=7.3",
                "sebastian/object-reflector": "^2.0",
                "sebastian/recursion-context": "^4.0"
            },
            "require-dev": {
                "phpunit/phpunit": "^9.3"
            },
            "type": "library",
            "extra": {
                "branch-alias": {
                    "dev-master": "4.0-dev"
                }
            },
            "autoload": {
                "classmap": [
                    "src/"
                ]
            },
            "notification-url": "https://packagist.org/downloads/",
            "license": [
                "BSD-3-Clause"
            ],
            "authors": [
                {
                    "name": "Sebastian Bergmann",
                    "email": "sebastian@phpunit.de"
                }
            ],
            "description": "Traverses array structures and object graphs to enumerate all referenced objects",
            "homepage": "https://github.com/sebastianbergmann/object-enumerator/",
            "support": {
                "issues": "https://github.com/sebastianbergmann/object-enumerator/issues",
                "source": "https://github.com/sebastianbergmann/object-enumerator/tree/4.0.4"
            },
            "funding": [
                {
                    "url": "https://github.com/sebastianbergmann",
                    "type": "github"
                }
            ],
            "time": "2020-10-26T13:12:34+00:00"
        },
        {
            "name": "sebastian/object-reflector",
            "version": "2.0.4",
            "source": {
                "type": "git",
                "url": "https://github.com/sebastianbergmann/object-reflector.git",
                "reference": "b4f479ebdbf63ac605d183ece17d8d7fe49c15c7"
            },
            "dist": {
                "type": "zip",
                "url": "https://api.github.com/repos/sebastianbergmann/object-reflector/zipball/b4f479ebdbf63ac605d183ece17d8d7fe49c15c7",
                "reference": "b4f479ebdbf63ac605d183ece17d8d7fe49c15c7",
                "shasum": ""
            },
            "require": {
                "php": ">=7.3"
            },
            "require-dev": {
                "phpunit/phpunit": "^9.3"
            },
            "type": "library",
            "extra": {
                "branch-alias": {
                    "dev-master": "2.0-dev"
                }
            },
            "autoload": {
                "classmap": [
                    "src/"
                ]
            },
            "notification-url": "https://packagist.org/downloads/",
            "license": [
                "BSD-3-Clause"
            ],
            "authors": [
                {
                    "name": "Sebastian Bergmann",
                    "email": "sebastian@phpunit.de"
                }
            ],
            "description": "Allows reflection of object attributes, including inherited and non-public ones",
            "homepage": "https://github.com/sebastianbergmann/object-reflector/",
            "support": {
                "issues": "https://github.com/sebastianbergmann/object-reflector/issues",
                "source": "https://github.com/sebastianbergmann/object-reflector/tree/2.0.4"
            },
            "funding": [
                {
                    "url": "https://github.com/sebastianbergmann",
                    "type": "github"
                }
            ],
            "time": "2020-10-26T13:14:26+00:00"
        },
        {
            "name": "sebastian/recursion-context",
            "version": "4.0.4",
            "source": {
                "type": "git",
                "url": "https://github.com/sebastianbergmann/recursion-context.git",
                "reference": "cd9d8cf3c5804de4341c283ed787f099f5506172"
            },
            "dist": {
                "type": "zip",
                "url": "https://api.github.com/repos/sebastianbergmann/recursion-context/zipball/cd9d8cf3c5804de4341c283ed787f099f5506172",
                "reference": "cd9d8cf3c5804de4341c283ed787f099f5506172",
                "shasum": ""
            },
            "require": {
                "php": ">=7.3"
            },
            "require-dev": {
                "phpunit/phpunit": "^9.3"
            },
            "type": "library",
            "extra": {
                "branch-alias": {
                    "dev-master": "4.0-dev"
                }
            },
            "autoload": {
                "classmap": [
                    "src/"
                ]
            },
            "notification-url": "https://packagist.org/downloads/",
            "license": [
                "BSD-3-Clause"
            ],
            "authors": [
                {
                    "name": "Sebastian Bergmann",
                    "email": "sebastian@phpunit.de"
                },
                {
                    "name": "Jeff Welch",
                    "email": "whatthejeff@gmail.com"
                },
                {
                    "name": "Adam Harvey",
                    "email": "aharvey@php.net"
                }
            ],
            "description": "Provides functionality to recursively process PHP variables",
            "homepage": "http://www.github.com/sebastianbergmann/recursion-context",
            "support": {
                "issues": "https://github.com/sebastianbergmann/recursion-context/issues",
                "source": "https://github.com/sebastianbergmann/recursion-context/tree/4.0.4"
            },
            "funding": [
                {
                    "url": "https://github.com/sebastianbergmann",
                    "type": "github"
                }
            ],
            "time": "2020-10-26T13:17:30+00:00"
        },
        {
            "name": "sebastian/resource-operations",
            "version": "3.0.3",
            "source": {
                "type": "git",
                "url": "https://github.com/sebastianbergmann/resource-operations.git",
                "reference": "0f4443cb3a1d92ce809899753bc0d5d5a8dd19a8"
            },
            "dist": {
                "type": "zip",
                "url": "https://api.github.com/repos/sebastianbergmann/resource-operations/zipball/0f4443cb3a1d92ce809899753bc0d5d5a8dd19a8",
                "reference": "0f4443cb3a1d92ce809899753bc0d5d5a8dd19a8",
                "shasum": ""
            },
            "require": {
                "php": ">=7.3"
            },
            "require-dev": {
                "phpunit/phpunit": "^9.0"
            },
            "type": "library",
            "extra": {
                "branch-alias": {
                    "dev-master": "3.0-dev"
                }
            },
            "autoload": {
                "classmap": [
                    "src/"
                ]
            },
            "notification-url": "https://packagist.org/downloads/",
            "license": [
                "BSD-3-Clause"
            ],
            "authors": [
                {
                    "name": "Sebastian Bergmann",
                    "email": "sebastian@phpunit.de"
                }
            ],
            "description": "Provides a list of PHP built-in functions that operate on resources",
            "homepage": "https://www.github.com/sebastianbergmann/resource-operations",
            "support": {
                "issues": "https://github.com/sebastianbergmann/resource-operations/issues",
                "source": "https://github.com/sebastianbergmann/resource-operations/tree/3.0.3"
            },
            "funding": [
                {
                    "url": "https://github.com/sebastianbergmann",
                    "type": "github"
                }
            ],
            "time": "2020-09-28T06:45:17+00:00"
        },
        {
            "name": "sebastian/type",
            "version": "3.0.0",
            "source": {
                "type": "git",
                "url": "https://github.com/sebastianbergmann/type.git",
                "reference": "b233b84bc4465aff7b57cf1c4bc75c86d00d6dad"
            },
            "dist": {
                "type": "zip",
                "url": "https://api.github.com/repos/sebastianbergmann/type/zipball/b233b84bc4465aff7b57cf1c4bc75c86d00d6dad",
                "reference": "b233b84bc4465aff7b57cf1c4bc75c86d00d6dad",
                "shasum": ""
            },
            "require": {
                "php": ">=7.3"
            },
            "require-dev": {
                "phpunit/phpunit": "^9.5"
            },
            "type": "library",
            "extra": {
                "branch-alias": {
                    "dev-master": "3.0-dev"
                }
            },
            "autoload": {
                "classmap": [
                    "src/"
                ]
            },
            "notification-url": "https://packagist.org/downloads/",
            "license": [
                "BSD-3-Clause"
            ],
            "authors": [
                {
                    "name": "Sebastian Bergmann",
                    "email": "sebastian@phpunit.de",
                    "role": "lead"
                }
            ],
            "description": "Collection of value objects that represent the types of the PHP type system",
            "homepage": "https://github.com/sebastianbergmann/type",
            "support": {
                "issues": "https://github.com/sebastianbergmann/type/issues",
                "source": "https://github.com/sebastianbergmann/type/tree/3.0.0"
            },
            "funding": [
                {
                    "url": "https://github.com/sebastianbergmann",
                    "type": "github"
                }
            ],
            "time": "2022-03-15T09:54:48+00:00"
        },
        {
            "name": "sebastian/version",
            "version": "3.0.2",
            "source": {
                "type": "git",
                "url": "https://github.com/sebastianbergmann/version.git",
                "reference": "c6c1022351a901512170118436c764e473f6de8c"
            },
            "dist": {
                "type": "zip",
                "url": "https://api.github.com/repos/sebastianbergmann/version/zipball/c6c1022351a901512170118436c764e473f6de8c",
                "reference": "c6c1022351a901512170118436c764e473f6de8c",
                "shasum": ""
            },
            "require": {
                "php": ">=7.3"
            },
            "type": "library",
            "extra": {
                "branch-alias": {
                    "dev-master": "3.0-dev"
                }
            },
            "autoload": {
                "classmap": [
                    "src/"
                ]
            },
            "notification-url": "https://packagist.org/downloads/",
            "license": [
                "BSD-3-Clause"
            ],
            "authors": [
                {
                    "name": "Sebastian Bergmann",
                    "email": "sebastian@phpunit.de",
                    "role": "lead"
                }
            ],
            "description": "Library that helps with managing the version number of Git-hosted PHP projects",
            "homepage": "https://github.com/sebastianbergmann/version",
            "support": {
                "issues": "https://github.com/sebastianbergmann/version/issues",
                "source": "https://github.com/sebastianbergmann/version/tree/3.0.2"
            },
            "funding": [
                {
                    "url": "https://github.com/sebastianbergmann",
                    "type": "github"
                }
            ],
            "time": "2020-09-28T06:39:44+00:00"
        },
        {
            "name": "squizlabs/php_codesniffer",
            "version": "3.7.1",
            "source": {
                "type": "git",
                "url": "https://github.com/squizlabs/PHP_CodeSniffer.git",
                "reference": "1359e176e9307e906dc3d890bcc9603ff6d90619"
            },
            "dist": {
                "type": "zip",
                "url": "https://api.github.com/repos/squizlabs/PHP_CodeSniffer/zipball/1359e176e9307e906dc3d890bcc9603ff6d90619",
                "reference": "1359e176e9307e906dc3d890bcc9603ff6d90619",
                "shasum": ""
            },
            "require": {
                "ext-simplexml": "*",
                "ext-tokenizer": "*",
                "ext-xmlwriter": "*",
                "php": ">=5.4.0"
            },
            "require-dev": {
                "phpunit/phpunit": "^4.0 || ^5.0 || ^6.0 || ^7.0"
            },
            "bin": [
                "bin/phpcs",
                "bin/phpcbf"
            ],
            "type": "library",
            "extra": {
                "branch-alias": {
                    "dev-master": "3.x-dev"
                }
            },
            "notification-url": "https://packagist.org/downloads/",
            "license": [
                "BSD-3-Clause"
            ],
            "authors": [
                {
                    "name": "Greg Sherwood",
                    "role": "lead"
                }
            ],
            "description": "PHP_CodeSniffer tokenizes PHP, JavaScript and CSS files and detects violations of a defined set of coding standards.",
            "homepage": "https://github.com/squizlabs/PHP_CodeSniffer",
            "keywords": [
                "phpcs",
                "standards"
            ],
            "support": {
                "issues": "https://github.com/squizlabs/PHP_CodeSniffer/issues",
                "source": "https://github.com/squizlabs/PHP_CodeSniffer",
                "wiki": "https://github.com/squizlabs/PHP_CodeSniffer/wiki"
            },
            "time": "2022-06-18T07:21:10+00:00"
        },
        {
            "name": "swoole/ide-helper",
            "version": "4.8.9",
            "source": {
                "type": "git",
                "url": "https://github.com/swoole/ide-helper.git",
                "reference": "8f82ba3b6af04a5bccb97c1654af992d1ee8b0fe"
            },
            "dist": {
                "type": "zip",
                "url": "https://api.github.com/repos/swoole/ide-helper/zipball/8f82ba3b6af04a5bccb97c1654af992d1ee8b0fe",
                "reference": "8f82ba3b6af04a5bccb97c1654af992d1ee8b0fe",
                "shasum": ""
            },
            "type": "library",
            "notification-url": "https://packagist.org/downloads/",
            "license": [
                "Apache-2.0"
            ],
            "authors": [
                {
                    "name": "Team Swoole",
                    "email": "team@swoole.com"
                }
            ],
            "description": "IDE help files for Swoole.",
            "support": {
                "issues": "https://github.com/swoole/ide-helper/issues",
                "source": "https://github.com/swoole/ide-helper/tree/4.8.9"
            },
            "funding": [
                {
                    "url": "https://gitee.com/swoole/swoole?donate=true",
                    "type": "custom"
                },
                {
                    "url": "https://github.com/swoole",
                    "type": "github"
                }
            ],
            "time": "2022-04-18T20:38:04+00:00"
        },
        {
            "name": "symfony/polyfill-ctype",
            "version": "v1.26.0",
            "source": {
                "type": "git",
                "url": "https://github.com/symfony/polyfill-ctype.git",
                "reference": "6fd1b9a79f6e3cf65f9e679b23af304cd9e010d4"
            },
            "dist": {
                "type": "zip",
                "url": "https://api.github.com/repos/symfony/polyfill-ctype/zipball/6fd1b9a79f6e3cf65f9e679b23af304cd9e010d4",
                "reference": "6fd1b9a79f6e3cf65f9e679b23af304cd9e010d4",
                "shasum": ""
            },
            "require": {
                "php": ">=7.1"
            },
            "provide": {
                "ext-ctype": "*"
            },
            "suggest": {
                "ext-ctype": "For best performance"
            },
            "type": "library",
            "extra": {
                "branch-alias": {
                    "dev-main": "1.26-dev"
                },
                "thanks": {
                    "name": "symfony/polyfill",
                    "url": "https://github.com/symfony/polyfill"
                }
            },
            "autoload": {
                "files": [
                    "bootstrap.php"
                ],
                "psr-4": {
                    "Symfony\\Polyfill\\Ctype\\": ""
                }
            },
            "notification-url": "https://packagist.org/downloads/",
            "license": [
                "MIT"
            ],
            "authors": [
                {
                    "name": "Gert de Pagter",
                    "email": "BackEndTea@gmail.com"
                },
                {
                    "name": "Symfony Community",
                    "homepage": "https://symfony.com/contributors"
                }
            ],
            "description": "Symfony polyfill for ctype functions",
            "homepage": "https://symfony.com",
            "keywords": [
                "compatibility",
                "ctype",
                "polyfill",
                "portable"
            ],
            "support": {
                "source": "https://github.com/symfony/polyfill-ctype/tree/v1.26.0"
            },
            "funding": [
                {
                    "url": "https://symfony.com/sponsor",
                    "type": "custom"
                },
                {
                    "url": "https://github.com/fabpot",
                    "type": "github"
                },
                {
                    "url": "https://tidelift.com/funding/github/packagist/symfony/symfony",
                    "type": "tidelift"
                }
            ],
            "time": "2022-05-24T11:49:31+00:00"
        },
        {
            "name": "symfony/polyfill-mbstring",
            "version": "v1.26.0",
            "source": {
                "type": "git",
                "url": "https://github.com/symfony/polyfill-mbstring.git",
                "reference": "9344f9cb97f3b19424af1a21a3b0e75b0a7d8d7e"
            },
            "dist": {
                "type": "zip",
                "url": "https://api.github.com/repos/symfony/polyfill-mbstring/zipball/9344f9cb97f3b19424af1a21a3b0e75b0a7d8d7e",
                "reference": "9344f9cb97f3b19424af1a21a3b0e75b0a7d8d7e",
                "shasum": ""
            },
            "require": {
                "php": ">=7.1"
            },
            "provide": {
                "ext-mbstring": "*"
            },
            "suggest": {
                "ext-mbstring": "For best performance"
            },
            "type": "library",
            "extra": {
                "branch-alias": {
                    "dev-main": "1.26-dev"
                },
                "thanks": {
                    "name": "symfony/polyfill",
                    "url": "https://github.com/symfony/polyfill"
                }
            },
            "autoload": {
                "files": [
                    "bootstrap.php"
                ],
                "psr-4": {
                    "Symfony\\Polyfill\\Mbstring\\": ""
                }
            },
            "notification-url": "https://packagist.org/downloads/",
            "license": [
                "MIT"
            ],
            "authors": [
                {
                    "name": "Nicolas Grekas",
                    "email": "p@tchwork.com"
                },
                {
                    "name": "Symfony Community",
                    "homepage": "https://symfony.com/contributors"
                }
            ],
            "description": "Symfony polyfill for the Mbstring extension",
            "homepage": "https://symfony.com",
            "keywords": [
                "compatibility",
                "mbstring",
                "polyfill",
                "portable",
                "shim"
            ],
            "support": {
                "source": "https://github.com/symfony/polyfill-mbstring/tree/v1.26.0"
            },
            "funding": [
                {
                    "url": "https://symfony.com/sponsor",
                    "type": "custom"
                },
                {
                    "url": "https://github.com/fabpot",
                    "type": "github"
                },
                {
                    "url": "https://tidelift.com/funding/github/packagist/symfony/symfony",
                    "type": "tidelift"
                }
            ],
            "time": "2022-05-24T11:49:31+00:00"
        },
        {
            "name": "textalk/websocket",
            "version": "1.5.7",
            "source": {
                "type": "git",
                "url": "https://github.com/Textalk/websocket-php.git",
                "reference": "1712325e99b6bf869ccbf9bf41ab749e7328ea46"
            },
            "dist": {
                "type": "zip",
                "url": "https://api.github.com/repos/Textalk/websocket-php/zipball/1712325e99b6bf869ccbf9bf41ab749e7328ea46",
                "reference": "1712325e99b6bf869ccbf9bf41ab749e7328ea46",
                "shasum": ""
            },
            "require": {
                "php": "^7.2 | ^8.0",
                "psr/log": "^1 | ^2 | ^3"
            },
            "require-dev": {
                "php-coveralls/php-coveralls": "^2.0",
                "phpunit/phpunit": "^8.0|^9.0",
                "squizlabs/php_codesniffer": "^3.5"
            },
            "type": "library",
            "autoload": {
                "psr-4": {
                    "WebSocket\\": "lib"
                }
            },
            "notification-url": "https://packagist.org/downloads/",
            "license": [
                "ISC"
            ],
            "authors": [
                {
                    "name": "Fredrik Liljegren"
                },
                {
                    "name": "Sören Jensen",
                    "email": "soren@abicart.se"
                }
            ],
            "description": "WebSocket client and server",
            "support": {
                "issues": "https://github.com/Textalk/websocket-php/issues",
                "source": "https://github.com/Textalk/websocket-php/tree/1.5.7"
            },
            "time": "2022-03-29T09:46:59+00:00"
        },
        {
            "name": "theseer/tokenizer",
            "version": "1.2.1",
            "source": {
                "type": "git",
                "url": "https://github.com/theseer/tokenizer.git",
                "reference": "34a41e998c2183e22995f158c581e7b5e755ab9e"
            },
            "dist": {
                "type": "zip",
                "url": "https://api.github.com/repos/theseer/tokenizer/zipball/34a41e998c2183e22995f158c581e7b5e755ab9e",
                "reference": "34a41e998c2183e22995f158c581e7b5e755ab9e",
                "shasum": ""
            },
            "require": {
                "ext-dom": "*",
                "ext-tokenizer": "*",
                "ext-xmlwriter": "*",
                "php": "^7.2 || ^8.0"
            },
            "type": "library",
            "autoload": {
                "classmap": [
                    "src/"
                ]
            },
            "notification-url": "https://packagist.org/downloads/",
            "license": [
                "BSD-3-Clause"
            ],
            "authors": [
                {
                    "name": "Arne Blankerts",
                    "email": "arne@blankerts.de",
                    "role": "Developer"
                }
            ],
            "description": "A small library for converting tokenized PHP source code into XML and potentially other formats",
            "support": {
                "issues": "https://github.com/theseer/tokenizer/issues",
                "source": "https://github.com/theseer/tokenizer/tree/1.2.1"
            },
            "funding": [
                {
                    "url": "https://github.com/theseer",
                    "type": "github"
                }
            ],
            "time": "2021-07-28T10:34:58+00:00"
        },
        {
            "name": "twig/twig",
            "version": "v3.4.1",
            "source": {
                "type": "git",
                "url": "https://github.com/twigphp/Twig.git",
                "reference": "e939eae92386b69b49cfa4599dd9bead6bf4a342"
            },
            "dist": {
                "type": "zip",
                "url": "https://api.github.com/repos/twigphp/Twig/zipball/e939eae92386b69b49cfa4599dd9bead6bf4a342",
                "reference": "e939eae92386b69b49cfa4599dd9bead6bf4a342",
                "shasum": ""
            },
            "require": {
                "php": ">=7.2.5",
                "symfony/polyfill-ctype": "^1.8",
                "symfony/polyfill-mbstring": "^1.3"
            },
            "require-dev": {
                "psr/container": "^1.0",
                "symfony/phpunit-bridge": "^4.4.9|^5.0.9|^6.0"
            },
            "type": "library",
            "extra": {
                "branch-alias": {
                    "dev-master": "3.4-dev"
                }
            },
            "autoload": {
                "psr-4": {
                    "Twig\\": "src/"
                }
            },
            "notification-url": "https://packagist.org/downloads/",
            "license": [
                "BSD-3-Clause"
            ],
            "authors": [
                {
                    "name": "Fabien Potencier",
                    "email": "fabien@symfony.com",
                    "homepage": "http://fabien.potencier.org",
                    "role": "Lead Developer"
                },
                {
                    "name": "Twig Team",
                    "role": "Contributors"
                },
                {
                    "name": "Armin Ronacher",
                    "email": "armin.ronacher@active-4.com",
                    "role": "Project Founder"
                }
            ],
            "description": "Twig, the flexible, fast, and secure template language for PHP",
            "homepage": "https://twig.symfony.com",
            "keywords": [
                "templating"
            ],
            "support": {
                "issues": "https://github.com/twigphp/Twig/issues",
                "source": "https://github.com/twigphp/Twig/tree/v3.4.1"
            },
            "funding": [
                {
                    "url": "https://github.com/fabpot",
                    "type": "github"
                },
                {
                    "url": "https://tidelift.com/funding/github/packagist/twig/twig",
                    "type": "tidelift"
                }
            ],
            "time": "2022-05-17T05:48:52+00:00"
        }
    ],
    "aliases": [],
    "minimum-stability": "stable",
    "stability-flags": {
        "utopia-php/registry": 20
    },
    "prefer-stable": false,
    "prefer-lowest": false,
    "platform": {
        "php": ">=8.0.0",
        "ext-curl": "*",
        "ext-imagick": "*",
        "ext-mbstring": "*",
        "ext-json": "*",
        "ext-yaml": "*",
        "ext-dom": "*",
        "ext-redis": "*",
        "ext-swoole": "*",
        "ext-pdo": "*",
        "ext-openssl": "*",
        "ext-zlib": "*",
        "ext-sockets": "*"
    },
    "platform-dev": [],
    "platform-overrides": {
        "php": "8.0"
    },
    "plugin-api-version": "2.3.0"
}<|MERGE_RESOLUTION|>--- conflicted
+++ resolved
@@ -4,11 +4,7 @@
         "Read more about it at https://getcomposer.org/doc/01-basic-usage.md#installing-dependencies",
         "This file is @generated automatically"
     ],
-<<<<<<< HEAD
-    "content-hash": "66447142ffcb7c061df7a86729c8ecac",
-=======
     "content-hash": "266a47c93a9de6f1c36211aa5cf52799",
->>>>>>> 46d4525c
     "packages": [
         {
             "name": "adhocore/jwt",
