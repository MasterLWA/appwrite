--- conflicted
+++ resolved
@@ -1923,11 +1923,7 @@
             "source": {
                 "type": "git",
                 "url": "https://github.com/appwrite/sdk-generator",
-<<<<<<< HEAD
-                "reference": "43d15fc337bcbfe480f2a5503bd7c0615743035b"
-=======
                 "reference": "404cf6bb4c75f8ae3b2419e04f6afd215ed706a5"
->>>>>>> 676bf3a1
             },
             "require": {
                 "ext-curl": "*",
@@ -1957,11 +1953,7 @@
                 }
             ],
             "description": "Appwrite PHP library for generating API SDKs for multiple programming languages and platforms",
-<<<<<<< HEAD
-            "time": "2020-07-26T09:32:03+00:00"
-=======
             "time": "2020-07-26T07:11:06+00:00"
->>>>>>> 676bf3a1
         },
         {
             "name": "doctrine/instantiator",
