{
    "_readme": [
        "This file locks the dependencies of your project to a known state",
        "Read more about it at https://getcomposer.org/doc/01-basic-usage.md#installing-dependencies",
        "This file is @generated automatically"
    ],
<<<<<<< HEAD
    "content-hash": "a63c25e2c7daccf59d5337d13c79c8b5",
=======
    "content-hash": "de8b7360734c246c97d8cee4779983e3",
>>>>>>> 99a0dc5e
    "packages": [
        {
            "name": "adhocore/jwt",
            "version": "1.1.2",
            "source": {
                "type": "git",
                "url": "https://github.com/adhocore/php-jwt.git",
                "reference": "6c434af7170090bb7a8880d2bc220a2254ba7899"
            },
            "dist": {
                "type": "zip",
                "url": "https://api.github.com/repos/adhocore/php-jwt/zipball/6c434af7170090bb7a8880d2bc220a2254ba7899",
                "reference": "6c434af7170090bb7a8880d2bc220a2254ba7899",
                "shasum": ""
            },
            "require": {
                "php": "^7.0 || ^8.0"
            },
            "require-dev": {
                "phpunit/phpunit": "^6.5 || ^7.5"
            },
            "type": "library",
            "autoload": {
                "psr-4": {
                    "Ahc\\Jwt\\": "src/"
                }
            },
            "notification-url": "https://packagist.org/downloads/",
            "license": [
                "MIT"
            ],
            "authors": [
                {
                    "name": "Jitendra Adhikari",
                    "email": "jiten.adhikary@gmail.com"
                }
            ],
            "description": "Ultra lightweight JSON web token (JWT) library for PHP5.5+.",
            "keywords": [
                "auth",
                "json-web-token",
                "jwt",
                "jwt-auth",
                "jwt-php",
                "token"
            ],
            "support": {
                "issues": "https://github.com/adhocore/php-jwt/issues",
                "source": "https://github.com/adhocore/php-jwt/tree/1.1.2"
            },
            "funding": [
                {
                    "url": "https://paypal.me/ji10",
                    "type": "custom"
                }
            ],
            "time": "2021-02-20T09:56:44+00:00"
        },
        {
            "name": "appwrite/php-clamav",
            "version": "1.1.0",
            "source": {
                "type": "git",
                "url": "https://github.com/appwrite/php-clamav.git",
                "reference": "61d00f24f9e7766fbba233e7b8d09c5475388073"
            },
            "dist": {
                "type": "zip",
                "url": "https://api.github.com/repos/appwrite/php-clamav/zipball/61d00f24f9e7766fbba233e7b8d09c5475388073",
                "reference": "61d00f24f9e7766fbba233e7b8d09c5475388073",
                "shasum": ""
            },
            "require": {
                "ext-sockets": "*",
                "php": ">=7.1"
            },
            "require-dev": {
                "phpunit/phpunit": "^7.0"
            },
            "type": "library",
            "autoload": {
                "psr-4": {
                    "Appwrite\\ClamAV\\": "src/ClamAV"
                }
            },
            "notification-url": "https://packagist.org/downloads/",
            "license": [
                "MIT"
            ],
            "authors": [
                {
                    "name": "Eldad Fux",
                    "email": "eldad@appwrite.io"
                }
            ],
            "description": "ClamAV network and pipe client for PHP",
            "keywords": [
                "anti virus",
                "appwrite",
                "clamav",
                "php"
            ],
            "support": {
                "issues": "https://github.com/appwrite/php-clamav/issues",
                "source": "https://github.com/appwrite/php-clamav/tree/1.1.0"
            },
            "time": "2020-10-02T05:23:46+00:00"
        },
        {
            "name": "appwrite/php-runtimes",
            "version": "0.6.1",
            "source": {
                "type": "git",
                "url": "https://github.com/appwrite/php-runtimes.git",
                "reference": "a42434de2fbd60818244c1a9b2ac0429ad0ef9ee"
            },
            "dist": {
                "type": "zip",
                "url": "https://api.github.com/repos/appwrite/php-runtimes/zipball/a42434de2fbd60818244c1a9b2ac0429ad0ef9ee",
                "reference": "a42434de2fbd60818244c1a9b2ac0429ad0ef9ee",
                "shasum": ""
            },
            "require": {
                "php": ">=8.0",
                "utopia-php/system": "0.4.*"
            },
            "require-dev": {
                "phpunit/phpunit": "^9.3",
                "utopia-php/cli": "0.11.*",
                "vimeo/psalm": "4.0.1"
            },
            "type": "library",
            "autoload": {
                "psr-4": {
                    "Appwrite\\Runtimes\\": "src/Runtimes"
                }
            },
            "notification-url": "https://packagist.org/downloads/",
            "license": [
                "BSD-3-Clause"
            ],
            "authors": [
                {
                    "name": "Eldad Fux",
                    "email": "eldad@appwrite.io"
                },
                {
                    "name": "Torsten Dittmann",
                    "email": "torsten@appwrite.io"
                }
            ],
            "description": "Appwrite repository for Cloud Function runtimes that contains the configurations and tests for all of the Appwrite runtime environments.",
            "keywords": [
                "appwrite",
                "php",
                "runtimes"
            ],
            "support": {
                "issues": "https://github.com/appwrite/php-runtimes/issues",
                "source": "https://github.com/appwrite/php-runtimes/tree/0.6.1"
            },
            "time": "2021-10-21T11:32:25+00:00"
        },
        {
            "name": "chillerlan/php-qrcode",
            "version": "4.3.1",
            "source": {
                "type": "git",
                "url": "https://github.com/chillerlan/php-qrcode.git",
                "reference": "be3beb936c21fe53a4e7e8f7f3582e9f02443666"
            },
            "dist": {
                "type": "zip",
                "url": "https://api.github.com/repos/chillerlan/php-qrcode/zipball/be3beb936c21fe53a4e7e8f7f3582e9f02443666",
                "reference": "be3beb936c21fe53a4e7e8f7f3582e9f02443666",
                "shasum": ""
            },
            "require": {
                "chillerlan/php-settings-container": "^2.1",
                "ext-mbstring": "*",
                "php": "^7.4 || ^8.0"
            },
            "require-dev": {
                "phan/phan": "^3.2.2",
                "phpunit/phpunit": "^9.5",
                "setasign/fpdf": "^1.8.2"
            },
            "suggest": {
                "chillerlan/php-authenticator": "Yet another Google authenticator! Also creates URIs for mobile apps.",
                "setasign/fpdf": "Required to use the QR FPDF output."
            },
            "type": "library",
            "autoload": {
                "psr-4": {
                    "chillerlan\\QRCode\\": "src/"
                }
            },
            "notification-url": "https://packagist.org/downloads/",
            "license": [
                "MIT"
            ],
            "authors": [
                {
                    "name": "Kazuhiko Arase",
                    "homepage": "https://github.com/kazuhikoarase"
                },
                {
                    "name": "Smiley",
                    "email": "smiley@chillerlan.net",
                    "homepage": "https://github.com/codemasher"
                },
                {
                    "name": "Contributors",
                    "homepage": "https://github.com/chillerlan/php-qrcode/graphs/contributors"
                }
            ],
            "description": "A QR code generator. PHP 7.4+",
            "homepage": "https://github.com/chillerlan/php-qrcode",
            "keywords": [
                "phpqrcode",
                "qr",
                "qr code",
                "qrcode",
                "qrcode-generator"
            ],
            "support": {
                "issues": "https://github.com/chillerlan/php-qrcode/issues",
                "source": "https://github.com/chillerlan/php-qrcode/tree/4.3.1"
            },
            "funding": [
                {
                    "url": "https://www.paypal.com/donate?hosted_button_id=WLYUNAT9ZTJZ4",
                    "type": "custom"
                },
                {
                    "url": "https://ko-fi.com/codemasher",
                    "type": "ko_fi"
                }
            ],
            "time": "2021-01-05T21:21:28+00:00"
        },
        {
            "name": "chillerlan/php-settings-container",
            "version": "2.1.2",
            "source": {
                "type": "git",
                "url": "https://github.com/chillerlan/php-settings-container.git",
                "reference": "ec834493a88682dd69652a1eeaf462789ed0c5f5"
            },
            "dist": {
                "type": "zip",
                "url": "https://api.github.com/repos/chillerlan/php-settings-container/zipball/ec834493a88682dd69652a1eeaf462789ed0c5f5",
                "reference": "ec834493a88682dd69652a1eeaf462789ed0c5f5",
                "shasum": ""
            },
            "require": {
                "ext-json": "*",
                "php": "^7.4 || ^8.0"
            },
            "require-dev": {
                "phan/phan": "^4.0",
                "phpunit/phpunit": "^9.5"
            },
            "type": "library",
            "autoload": {
                "psr-4": {
                    "chillerlan\\Settings\\": "src/"
                }
            },
            "notification-url": "https://packagist.org/downloads/",
            "license": [
                "MIT"
            ],
            "authors": [
                {
                    "name": "Smiley",
                    "email": "smiley@chillerlan.net",
                    "homepage": "https://github.com/codemasher"
                }
            ],
            "description": "A container class for immutable settings objects. Not a DI container. PHP 7.4+",
            "homepage": "https://github.com/chillerlan/php-settings-container",
            "keywords": [
                "PHP7",
                "Settings",
                "container",
                "helper"
            ],
            "support": {
                "issues": "https://github.com/chillerlan/php-settings-container/issues",
                "source": "https://github.com/chillerlan/php-settings-container"
            },
            "funding": [
                {
                    "url": "https://www.paypal.com/donate?hosted_button_id=WLYUNAT9ZTJZ4",
                    "type": "custom"
                },
                {
                    "url": "https://ko-fi.com/codemasher",
                    "type": "ko_fi"
                }
            ],
            "time": "2021-09-06T15:17:01+00:00"
        },
        {
            "name": "colinmollenhour/credis",
            "version": "v1.12.1",
            "source": {
                "type": "git",
                "url": "https://github.com/colinmollenhour/credis.git",
                "reference": "c27faa11724229986335c23f4b6d0f1d8d6547fb"
            },
            "dist": {
                "type": "zip",
                "url": "https://api.github.com/repos/colinmollenhour/credis/zipball/c27faa11724229986335c23f4b6d0f1d8d6547fb",
                "reference": "c27faa11724229986335c23f4b6d0f1d8d6547fb",
                "shasum": ""
            },
            "require": {
                "php": ">=5.4.0"
            },
            "type": "library",
            "autoload": {
                "classmap": [
                    "Client.php",
                    "Cluster.php",
                    "Sentinel.php",
                    "Module.php"
                ]
            },
            "notification-url": "https://packagist.org/downloads/",
            "license": [
                "MIT"
            ],
            "authors": [
                {
                    "name": "Colin Mollenhour",
                    "email": "colin@mollenhour.com"
                }
            ],
            "description": "Credis is a lightweight interface to the Redis key-value store which wraps the phpredis library when available for better performance.",
            "homepage": "https://github.com/colinmollenhour/credis",
            "support": {
                "issues": "https://github.com/colinmollenhour/credis/issues",
                "source": "https://github.com/colinmollenhour/credis/tree/v1.12.1"
            },
            "time": "2020-11-06T16:09:14+00:00"
        },
        {
            "name": "composer/package-versions-deprecated",
            "version": "1.11.99.4",
            "source": {
                "type": "git",
                "url": "https://github.com/composer/package-versions-deprecated.git",
                "reference": "b174585d1fe49ceed21928a945138948cb394600"
            },
            "dist": {
                "type": "zip",
                "url": "https://api.github.com/repos/composer/package-versions-deprecated/zipball/b174585d1fe49ceed21928a945138948cb394600",
                "reference": "b174585d1fe49ceed21928a945138948cb394600",
                "shasum": ""
            },
            "require": {
                "composer-plugin-api": "^1.1.0 || ^2.0",
                "php": "^7 || ^8"
            },
            "replace": {
                "ocramius/package-versions": "1.11.99"
            },
            "require-dev": {
                "composer/composer": "^1.9.3 || ^2.0@dev",
                "ext-zip": "^1.13",
                "phpunit/phpunit": "^6.5 || ^7"
            },
            "type": "composer-plugin",
            "extra": {
                "class": "PackageVersions\\Installer",
                "branch-alias": {
                    "dev-master": "1.x-dev"
                }
            },
            "autoload": {
                "psr-4": {
                    "PackageVersions\\": "src/PackageVersions"
                }
            },
            "notification-url": "https://packagist.org/downloads/",
            "license": [
                "MIT"
            ],
            "authors": [
                {
                    "name": "Marco Pivetta",
                    "email": "ocramius@gmail.com"
                },
                {
                    "name": "Jordi Boggiano",
                    "email": "j.boggiano@seld.be"
                }
            ],
            "description": "Composer plugin that provides efficient querying for installed package versions (no runtime IO)",
            "support": {
                "issues": "https://github.com/composer/package-versions-deprecated/issues",
                "source": "https://github.com/composer/package-versions-deprecated/tree/1.11.99.4"
            },
            "funding": [
                {
                    "url": "https://packagist.com",
                    "type": "custom"
                },
                {
                    "url": "https://github.com/composer",
                    "type": "github"
                },
                {
                    "url": "https://tidelift.com/funding/github/packagist/composer/composer",
                    "type": "tidelift"
                }
            ],
            "time": "2021-09-13T08:41:34+00:00"
        },
        {
            "name": "dragonmantank/cron-expression",
            "version": "v3.1.0",
            "source": {
                "type": "git",
                "url": "https://github.com/dragonmantank/cron-expression.git",
                "reference": "7a8c6e56ab3ffcc538d05e8155bb42269abf1a0c"
            },
            "dist": {
                "type": "zip",
                "url": "https://api.github.com/repos/dragonmantank/cron-expression/zipball/7a8c6e56ab3ffcc538d05e8155bb42269abf1a0c",
                "reference": "7a8c6e56ab3ffcc538d05e8155bb42269abf1a0c",
                "shasum": ""
            },
            "require": {
                "php": "^7.2|^8.0",
                "webmozart/assert": "^1.7.0"
            },
            "replace": {
                "mtdowling/cron-expression": "^1.0"
            },
            "require-dev": {
                "phpstan/extension-installer": "^1.0",
                "phpstan/phpstan": "^0.12",
                "phpstan/phpstan-webmozart-assert": "^0.12.7",
                "phpunit/phpunit": "^7.0|^8.0|^9.0"
            },
            "type": "library",
            "autoload": {
                "psr-4": {
                    "Cron\\": "src/Cron/"
                }
            },
            "notification-url": "https://packagist.org/downloads/",
            "license": [
                "MIT"
            ],
            "authors": [
                {
                    "name": "Chris Tankersley",
                    "email": "chris@ctankersley.com",
                    "homepage": "https://github.com/dragonmantank"
                }
            ],
            "description": "CRON for PHP: Calculate the next or previous run date and determine if a CRON expression is due",
            "keywords": [
                "cron",
                "schedule"
            ],
            "support": {
                "issues": "https://github.com/dragonmantank/cron-expression/issues",
                "source": "https://github.com/dragonmantank/cron-expression/tree/v3.1.0"
            },
            "funding": [
                {
                    "url": "https://github.com/dragonmantank",
                    "type": "github"
                }
            ],
            "time": "2020-11-24T19:55:57+00:00"
        },
        {
            "name": "guzzlehttp/guzzle",
            "version": "7.4.0",
            "source": {
                "type": "git",
                "url": "https://github.com/guzzle/guzzle.git",
                "reference": "868b3571a039f0ebc11ac8f344f4080babe2cb94"
            },
            "dist": {
                "type": "zip",
                "url": "https://api.github.com/repos/guzzle/guzzle/zipball/868b3571a039f0ebc11ac8f344f4080babe2cb94",
                "reference": "868b3571a039f0ebc11ac8f344f4080babe2cb94",
                "shasum": ""
            },
            "require": {
                "ext-json": "*",
                "guzzlehttp/promises": "^1.5",
                "guzzlehttp/psr7": "^1.8.3 || ^2.1",
                "php": "^7.2.5 || ^8.0",
                "psr/http-client": "^1.0",
                "symfony/deprecation-contracts": "^2.2"
            },
            "provide": {
                "psr/http-client-implementation": "1.0"
            },
            "require-dev": {
                "bamarni/composer-bin-plugin": "^1.4.1",
                "ext-curl": "*",
                "php-http/client-integration-tests": "^3.0",
                "phpunit/phpunit": "^8.5.5 || ^9.3.5",
                "psr/log": "^1.1 || ^2.0 || ^3.0"
            },
            "suggest": {
                "ext-curl": "Required for CURL handler support",
                "ext-intl": "Required for Internationalized Domain Name (IDN) support",
                "psr/log": "Required for using the Log middleware"
            },
            "type": "library",
            "extra": {
                "branch-alias": {
                    "dev-master": "7.4-dev"
                }
            },
            "autoload": {
                "psr-4": {
                    "GuzzleHttp\\": "src/"
                },
                "files": [
                    "src/functions_include.php"
                ]
            },
            "notification-url": "https://packagist.org/downloads/",
            "license": [
                "MIT"
            ],
            "authors": [
                {
                    "name": "Graham Campbell",
                    "email": "hello@gjcampbell.co.uk",
                    "homepage": "https://github.com/GrahamCampbell"
                },
                {
                    "name": "Michael Dowling",
                    "email": "mtdowling@gmail.com",
                    "homepage": "https://github.com/mtdowling"
                },
                {
                    "name": "Jeremy Lindblom",
                    "email": "jeremeamia@gmail.com",
                    "homepage": "https://github.com/jeremeamia"
                },
                {
                    "name": "George Mponos",
                    "email": "gmponos@gmail.com",
                    "homepage": "https://github.com/gmponos"
                },
                {
                    "name": "Tobias Nyholm",
                    "email": "tobias.nyholm@gmail.com",
                    "homepage": "https://github.com/Nyholm"
                },
                {
                    "name": "Márk Sági-Kazár",
                    "email": "mark.sagikazar@gmail.com",
                    "homepage": "https://github.com/sagikazarmark"
                },
                {
                    "name": "Tobias Schultze",
                    "email": "webmaster@tubo-world.de",
                    "homepage": "https://github.com/Tobion"
                }
            ],
            "description": "Guzzle is a PHP HTTP client library",
            "keywords": [
                "client",
                "curl",
                "framework",
                "http",
                "http client",
                "psr-18",
                "psr-7",
                "rest",
                "web service"
            ],
            "support": {
                "issues": "https://github.com/guzzle/guzzle/issues",
                "source": "https://github.com/guzzle/guzzle/tree/7.4.0"
            },
            "funding": [
                {
                    "url": "https://github.com/GrahamCampbell",
                    "type": "github"
                },
                {
                    "url": "https://github.com/Nyholm",
                    "type": "github"
                },
                {
                    "url": "https://tidelift.com/funding/github/packagist/guzzlehttp/guzzle",
                    "type": "tidelift"
                }
            ],
            "time": "2021-10-18T09:52:00+00:00"
        },
        {
            "name": "guzzlehttp/promises",
            "version": "1.5.1",
            "source": {
                "type": "git",
                "url": "https://github.com/guzzle/promises.git",
                "reference": "fe752aedc9fd8fcca3fe7ad05d419d32998a06da"
            },
            "dist": {
                "type": "zip",
                "url": "https://api.github.com/repos/guzzle/promises/zipball/fe752aedc9fd8fcca3fe7ad05d419d32998a06da",
                "reference": "fe752aedc9fd8fcca3fe7ad05d419d32998a06da",
                "shasum": ""
            },
            "require": {
                "php": ">=5.5"
            },
            "require-dev": {
                "symfony/phpunit-bridge": "^4.4 || ^5.1"
            },
            "type": "library",
            "extra": {
                "branch-alias": {
                    "dev-master": "1.5-dev"
                }
            },
            "autoload": {
                "psr-4": {
                    "GuzzleHttp\\Promise\\": "src/"
                },
                "files": [
                    "src/functions_include.php"
                ]
            },
            "notification-url": "https://packagist.org/downloads/",
            "license": [
                "MIT"
            ],
            "authors": [
                {
                    "name": "Graham Campbell",
                    "email": "hello@gjcampbell.co.uk",
                    "homepage": "https://github.com/GrahamCampbell"
                },
                {
                    "name": "Michael Dowling",
                    "email": "mtdowling@gmail.com",
                    "homepage": "https://github.com/mtdowling"
                },
                {
                    "name": "Tobias Nyholm",
                    "email": "tobias.nyholm@gmail.com",
                    "homepage": "https://github.com/Nyholm"
                },
                {
                    "name": "Tobias Schultze",
                    "email": "webmaster@tubo-world.de",
                    "homepage": "https://github.com/Tobion"
                }
            ],
            "description": "Guzzle promises library",
            "keywords": [
                "promise"
            ],
            "support": {
                "issues": "https://github.com/guzzle/promises/issues",
                "source": "https://github.com/guzzle/promises/tree/1.5.1"
            },
            "funding": [
                {
                    "url": "https://github.com/GrahamCampbell",
                    "type": "github"
                },
                {
                    "url": "https://github.com/Nyholm",
                    "type": "github"
                },
                {
                    "url": "https://tidelift.com/funding/github/packagist/guzzlehttp/promises",
                    "type": "tidelift"
                }
            ],
            "time": "2021-10-22T20:56:57+00:00"
        },
        {
            "name": "guzzlehttp/psr7",
            "version": "2.1.0",
            "source": {
                "type": "git",
                "url": "https://github.com/guzzle/psr7.git",
                "reference": "089edd38f5b8abba6cb01567c2a8aaa47cec4c72"
            },
            "dist": {
                "type": "zip",
                "url": "https://api.github.com/repos/guzzle/psr7/zipball/089edd38f5b8abba6cb01567c2a8aaa47cec4c72",
                "reference": "089edd38f5b8abba6cb01567c2a8aaa47cec4c72",
                "shasum": ""
            },
            "require": {
                "php": "^7.2.5 || ^8.0",
                "psr/http-factory": "^1.0",
                "psr/http-message": "^1.0",
                "ralouphie/getallheaders": "^3.0"
            },
            "provide": {
                "psr/http-factory-implementation": "1.0",
                "psr/http-message-implementation": "1.0"
            },
            "require-dev": {
                "bamarni/composer-bin-plugin": "^1.4.1",
                "http-interop/http-factory-tests": "^0.9",
                "phpunit/phpunit": "^8.5.8 || ^9.3.10"
            },
            "suggest": {
                "laminas/laminas-httphandlerrunner": "Emit PSR-7 responses"
            },
            "type": "library",
            "extra": {
                "branch-alias": {
                    "dev-master": "2.1-dev"
                }
            },
            "autoload": {
                "psr-4": {
                    "GuzzleHttp\\Psr7\\": "src/"
                }
            },
            "notification-url": "https://packagist.org/downloads/",
            "license": [
                "MIT"
            ],
            "authors": [
                {
                    "name": "Graham Campbell",
                    "email": "hello@gjcampbell.co.uk",
                    "homepage": "https://github.com/GrahamCampbell"
                },
                {
                    "name": "Michael Dowling",
                    "email": "mtdowling@gmail.com",
                    "homepage": "https://github.com/mtdowling"
                },
                {
                    "name": "George Mponos",
                    "email": "gmponos@gmail.com",
                    "homepage": "https://github.com/gmponos"
                },
                {
                    "name": "Tobias Nyholm",
                    "email": "tobias.nyholm@gmail.com",
                    "homepage": "https://github.com/Nyholm"
                },
                {
                    "name": "Márk Sági-Kazár",
                    "email": "mark.sagikazar@gmail.com",
                    "homepage": "https://github.com/sagikazarmark"
                },
                {
                    "name": "Tobias Schultze",
                    "email": "webmaster@tubo-world.de",
                    "homepage": "https://github.com/Tobion"
                },
                {
                    "name": "Márk Sági-Kazár",
                    "email": "mark.sagikazar@gmail.com",
                    "homepage": "https://sagikazarmark.hu"
                }
            ],
            "description": "PSR-7 message implementation that also provides common utility methods",
            "keywords": [
                "http",
                "message",
                "psr-7",
                "request",
                "response",
                "stream",
                "uri",
                "url"
            ],
            "support": {
                "issues": "https://github.com/guzzle/psr7/issues",
                "source": "https://github.com/guzzle/psr7/tree/2.1.0"
            },
            "funding": [
                {
                    "url": "https://github.com/GrahamCampbell",
                    "type": "github"
                },
                {
                    "url": "https://github.com/Nyholm",
                    "type": "github"
                },
                {
                    "url": "https://tidelift.com/funding/github/packagist/guzzlehttp/psr7",
                    "type": "tidelift"
                }
            ],
            "time": "2021-10-06T17:43:30+00:00"
        },
        {
            "name": "influxdb/influxdb-php",
            "version": "1.15.2",
            "source": {
                "type": "git",
                "url": "https://github.com/influxdata/influxdb-php.git",
                "reference": "d6e59f4f04ab9107574fda69c2cbe36671253d03"
            },
            "dist": {
                "type": "zip",
                "url": "https://api.github.com/repos/influxdata/influxdb-php/zipball/d6e59f4f04ab9107574fda69c2cbe36671253d03",
                "reference": "d6e59f4f04ab9107574fda69c2cbe36671253d03",
                "shasum": ""
            },
            "require": {
                "guzzlehttp/guzzle": "^6.0|^7.0",
                "php": "^5.5 || ^7.0 || ^8.0"
            },
            "require-dev": {
                "dms/phpunit-arraysubset-asserts": "^0.2.1",
                "phpunit/phpunit": "^9.5"
            },
            "suggest": {
                "ext-curl": "Curl extension, needed for Curl driver",
                "stefanotorresi/influxdb-php-async": "An asyncronous client for InfluxDB, implemented via ReactPHP."
            },
            "type": "library",
            "autoload": {
                "psr-4": {
                    "InfluxDB\\": "src/InfluxDB"
                }
            },
            "notification-url": "https://packagist.org/downloads/",
            "license": [
                "MIT"
            ],
            "authors": [
                {
                    "name": "Stephen Hoogendijk",
                    "email": "stephen@tca0.nl"
                },
                {
                    "name": "Daniel Martinez",
                    "email": "danimartcas@hotmail.com"
                },
                {
                    "name": "Gianluca Arbezzano",
                    "email": "gianarb92@gmail.com"
                }
            ],
            "description": "InfluxDB client library for PHP",
            "keywords": [
                "client",
                "influxdata",
                "influxdb",
                "influxdb class",
                "influxdb client",
                "influxdb library",
                "time series"
            ],
            "support": {
                "issues": "https://github.com/influxdata/influxdb-php/issues",
                "source": "https://github.com/influxdata/influxdb-php/tree/1.15.2"
            },
            "time": "2020-12-26T17:45:17+00:00"
        },
        {
            "name": "jean85/pretty-package-versions",
            "version": "1.6.0",
            "source": {
                "type": "git",
                "url": "https://github.com/Jean85/pretty-package-versions.git",
                "reference": "1e0104b46f045868f11942aea058cd7186d6c303"
            },
            "dist": {
                "type": "zip",
                "url": "https://api.github.com/repos/Jean85/pretty-package-versions/zipball/1e0104b46f045868f11942aea058cd7186d6c303",
                "reference": "1e0104b46f045868f11942aea058cd7186d6c303",
                "shasum": ""
            },
            "require": {
                "composer/package-versions-deprecated": "^1.8.0",
                "php": "^7.0|^8.0"
            },
            "require-dev": {
                "phpunit/phpunit": "^6.0|^8.5|^9.2"
            },
            "type": "library",
            "extra": {
                "branch-alias": {
                    "dev-master": "1.x-dev"
                }
            },
            "autoload": {
                "psr-4": {
                    "Jean85\\": "src/"
                }
            },
            "notification-url": "https://packagist.org/downloads/",
            "license": [
                "MIT"
            ],
            "authors": [
                {
                    "name": "Alessandro Lai",
                    "email": "alessandro.lai85@gmail.com"
                }
            ],
            "description": "A wrapper for ocramius/package-versions to get pretty versions strings",
            "keywords": [
                "composer",
                "package",
                "release",
                "versions"
            ],
            "support": {
                "issues": "https://github.com/Jean85/pretty-package-versions/issues",
                "source": "https://github.com/Jean85/pretty-package-versions/tree/1.6.0"
            },
            "time": "2021-02-04T16:20:16+00:00"
        },
        {
            "name": "matomo/device-detector",
            "version": "4.3.1",
            "source": {
                "type": "git",
                "url": "https://github.com/matomo-org/device-detector.git",
                "reference": "88e5419ee1448ccb9537e287dd09836ff9d2de3b"
            },
            "dist": {
                "type": "zip",
                "url": "https://api.github.com/repos/matomo-org/device-detector/zipball/88e5419ee1448ccb9537e287dd09836ff9d2de3b",
                "reference": "88e5419ee1448ccb9537e287dd09836ff9d2de3b",
                "shasum": ""
            },
            "require": {
                "mustangostang/spyc": "*",
                "php": ">=7.2"
            },
            "replace": {
                "piwik/device-detector": "self.version"
            },
            "require-dev": {
                "matthiasmullie/scrapbook": "^1.4.7",
                "mayflower/mo4-coding-standard": "dev-master#275cb9d",
                "phpstan/phpstan": "^0.12.52",
                "phpunit/phpunit": "^8.5.8",
                "psr/cache": "^1.0.1",
                "psr/simple-cache": "^1.0.1",
                "symfony/yaml": "^5.1.7"
            },
            "suggest": {
                "doctrine/cache": "Can directly be used for caching purpose",
                "ext-yaml": "Necessary for using the Pecl YAML parser"
            },
            "type": "library",
            "autoload": {
                "psr-4": {
                    "DeviceDetector\\": ""
                },
                "exclude-from-classmap": [
                    "Tests/"
                ]
            },
            "notification-url": "https://packagist.org/downloads/",
            "license": [
                "LGPL-3.0-or-later"
            ],
            "authors": [
                {
                    "name": "The Matomo Team",
                    "email": "hello@matomo.org",
                    "homepage": "https://matomo.org/team/"
                }
            ],
            "description": "The Universal Device Detection library, that parses User Agents and detects devices (desktop, tablet, mobile, tv, cars, console, etc.), clients (browsers, media players, mobile apps, feed readers, libraries, etc), operating systems, devices, brands and models.",
            "homepage": "https://matomo.org",
            "keywords": [
                "devicedetection",
                "parser",
                "useragent"
            ],
            "support": {
                "forum": "https://forum.matomo.org/",
                "issues": "https://github.com/matomo-org/device-detector/issues",
                "source": "https://github.com/matomo-org/matomo",
                "wiki": "https://dev.matomo.org/"
            },
            "time": "2021-09-20T12:34:12+00:00"
        },
        {
            "name": "mongodb/mongodb",
            "version": "1.8.0",
            "source": {
                "type": "git",
                "url": "https://github.com/mongodb/mongo-php-library.git",
                "reference": "953dbc19443aa9314c44b7217a16873347e6840d"
            },
            "dist": {
                "type": "zip",
                "url": "https://api.github.com/repos/mongodb/mongo-php-library/zipball/953dbc19443aa9314c44b7217a16873347e6840d",
                "reference": "953dbc19443aa9314c44b7217a16873347e6840d",
                "shasum": ""
            },
            "require": {
                "ext-hash": "*",
                "ext-json": "*",
                "ext-mongodb": "^1.8.1",
                "jean85/pretty-package-versions": "^1.2",
                "php": "^7.0 || ^8.0",
                "symfony/polyfill-php80": "^1.19"
            },
            "require-dev": {
                "squizlabs/php_codesniffer": "^3.5, <3.5.5",
                "symfony/phpunit-bridge": "5.x-dev"
            },
            "type": "library",
            "extra": {
                "branch-alias": {
                    "dev-master": "1.8.x-dev"
                }
            },
            "autoload": {
                "psr-4": {
                    "MongoDB\\": "src/"
                },
                "files": [
                    "src/functions.php"
                ]
            },
            "notification-url": "https://packagist.org/downloads/",
            "license": [
                "Apache-2.0"
            ],
            "authors": [
                {
                    "name": "Andreas Braun",
                    "email": "andreas.braun@mongodb.com"
                },
                {
                    "name": "Jeremy Mikola",
                    "email": "jmikola@gmail.com"
                }
            ],
            "description": "MongoDB driver library",
            "homepage": "https://jira.mongodb.org/browse/PHPLIB",
            "keywords": [
                "database",
                "driver",
                "mongodb",
                "persistence"
            ],
            "support": {
                "issues": "https://github.com/mongodb/mongo-php-library/issues",
                "source": "https://github.com/mongodb/mongo-php-library/tree/1.8.0"
            },
            "time": "2020-11-25T12:26:02+00:00"
        },
        {
            "name": "mustangostang/spyc",
            "version": "0.6.3",
            "source": {
                "type": "git",
                "url": "git@github.com:mustangostang/spyc.git",
                "reference": "4627c838b16550b666d15aeae1e5289dd5b77da0"
            },
            "dist": {
                "type": "zip",
                "url": "https://api.github.com/repos/mustangostang/spyc/zipball/4627c838b16550b666d15aeae1e5289dd5b77da0",
                "reference": "4627c838b16550b666d15aeae1e5289dd5b77da0",
                "shasum": ""
            },
            "require": {
                "php": ">=5.3.1"
            },
            "require-dev": {
                "phpunit/phpunit": "4.3.*@dev"
            },
            "type": "library",
            "extra": {
                "branch-alias": {
                    "dev-master": "0.5.x-dev"
                }
            },
            "autoload": {
                "files": [
                    "Spyc.php"
                ]
            },
            "notification-url": "https://packagist.org/downloads/",
            "license": [
                "MIT"
            ],
            "authors": [
                {
                    "name": "mustangostang",
                    "email": "vlad.andersen@gmail.com"
                }
            ],
            "description": "A simple YAML loader/dumper class for PHP",
            "homepage": "https://github.com/mustangostang/spyc/",
            "keywords": [
                "spyc",
                "yaml",
                "yml"
            ],
            "time": "2019-09-10T13:16:29+00:00"
        },
        {
            "name": "phpmailer/phpmailer",
            "version": "v6.5.1",
            "source": {
                "type": "git",
                "url": "https://github.com/PHPMailer/PHPMailer.git",
                "reference": "dd803df5ad7492e1b40637f7ebd258fee5ca7355"
            },
            "dist": {
                "type": "zip",
                "url": "https://api.github.com/repos/PHPMailer/PHPMailer/zipball/dd803df5ad7492e1b40637f7ebd258fee5ca7355",
                "reference": "dd803df5ad7492e1b40637f7ebd258fee5ca7355",
                "shasum": ""
            },
            "require": {
                "ext-ctype": "*",
                "ext-filter": "*",
                "ext-hash": "*",
                "php": ">=5.5.0"
            },
            "require-dev": {
                "dealerdirect/phpcodesniffer-composer-installer": "^0.7.0",
                "doctrine/annotations": "^1.2",
                "php-parallel-lint/php-console-highlighter": "^0.5.0",
                "php-parallel-lint/php-parallel-lint": "^1.3",
                "phpcompatibility/php-compatibility": "^9.3.5",
                "roave/security-advisories": "dev-latest",
                "squizlabs/php_codesniffer": "^3.6.0",
                "yoast/phpunit-polyfills": "^1.0.0"
            },
            "suggest": {
                "ext-mbstring": "Needed to send email in multibyte encoding charset or decode encoded addresses",
                "hayageek/oauth2-yahoo": "Needed for Yahoo XOAUTH2 authentication",
                "league/oauth2-google": "Needed for Google XOAUTH2 authentication",
                "psr/log": "For optional PSR-3 debug logging",
                "stevenmaguire/oauth2-microsoft": "Needed for Microsoft XOAUTH2 authentication",
                "symfony/polyfill-mbstring": "To support UTF-8 if the Mbstring PHP extension is not enabled (^1.2)"
            },
            "type": "library",
            "autoload": {
                "psr-4": {
                    "PHPMailer\\PHPMailer\\": "src/"
                }
            },
            "notification-url": "https://packagist.org/downloads/",
            "license": [
                "LGPL-2.1-only"
            ],
            "authors": [
                {
                    "name": "Marcus Bointon",
                    "email": "phpmailer@synchromedia.co.uk"
                },
                {
                    "name": "Jim Jagielski",
                    "email": "jimjag@gmail.com"
                },
                {
                    "name": "Andy Prevost",
                    "email": "codeworxtech@users.sourceforge.net"
                },
                {
                    "name": "Brent R. Matzelle"
                }
            ],
            "description": "PHPMailer is a full-featured email creation and transfer class for PHP",
            "support": {
                "issues": "https://github.com/PHPMailer/PHPMailer/issues",
                "source": "https://github.com/PHPMailer/PHPMailer/tree/v6.5.1"
            },
            "funding": [
                {
                    "url": "https://github.com/Synchro",
                    "type": "github"
                }
            ],
            "time": "2021-08-18T09:14:16+00:00"
        },
        {
            "name": "psr/http-client",
            "version": "1.0.1",
            "source": {
                "type": "git",
                "url": "https://github.com/php-fig/http-client.git",
                "reference": "2dfb5f6c5eff0e91e20e913f8c5452ed95b86621"
            },
            "dist": {
                "type": "zip",
                "url": "https://api.github.com/repos/php-fig/http-client/zipball/2dfb5f6c5eff0e91e20e913f8c5452ed95b86621",
                "reference": "2dfb5f6c5eff0e91e20e913f8c5452ed95b86621",
                "shasum": ""
            },
            "require": {
                "php": "^7.0 || ^8.0",
                "psr/http-message": "^1.0"
            },
            "type": "library",
            "extra": {
                "branch-alias": {
                    "dev-master": "1.0.x-dev"
                }
            },
            "autoload": {
                "psr-4": {
                    "Psr\\Http\\Client\\": "src/"
                }
            },
            "notification-url": "https://packagist.org/downloads/",
            "license": [
                "MIT"
            ],
            "authors": [
                {
                    "name": "PHP-FIG",
                    "homepage": "http://www.php-fig.org/"
                }
            ],
            "description": "Common interface for HTTP clients",
            "homepage": "https://github.com/php-fig/http-client",
            "keywords": [
                "http",
                "http-client",
                "psr",
                "psr-18"
            ],
            "support": {
                "source": "https://github.com/php-fig/http-client/tree/master"
            },
            "time": "2020-06-29T06:28:15+00:00"
        },
        {
            "name": "psr/http-factory",
            "version": "1.0.1",
            "source": {
                "type": "git",
                "url": "https://github.com/php-fig/http-factory.git",
                "reference": "12ac7fcd07e5b077433f5f2bee95b3a771bf61be"
            },
            "dist": {
                "type": "zip",
                "url": "https://api.github.com/repos/php-fig/http-factory/zipball/12ac7fcd07e5b077433f5f2bee95b3a771bf61be",
                "reference": "12ac7fcd07e5b077433f5f2bee95b3a771bf61be",
                "shasum": ""
            },
            "require": {
                "php": ">=7.0.0",
                "psr/http-message": "^1.0"
            },
            "type": "library",
            "extra": {
                "branch-alias": {
                    "dev-master": "1.0.x-dev"
                }
            },
            "autoload": {
                "psr-4": {
                    "Psr\\Http\\Message\\": "src/"
                }
            },
            "notification-url": "https://packagist.org/downloads/",
            "license": [
                "MIT"
            ],
            "authors": [
                {
                    "name": "PHP-FIG",
                    "homepage": "http://www.php-fig.org/"
                }
            ],
            "description": "Common interfaces for PSR-7 HTTP message factories",
            "keywords": [
                "factory",
                "http",
                "message",
                "psr",
                "psr-17",
                "psr-7",
                "request",
                "response"
            ],
            "support": {
                "source": "https://github.com/php-fig/http-factory/tree/master"
            },
            "time": "2019-04-30T12:38:16+00:00"
        },
        {
            "name": "psr/http-message",
            "version": "1.0.1",
            "source": {
                "type": "git",
                "url": "https://github.com/php-fig/http-message.git",
                "reference": "f6561bf28d520154e4b0ec72be95418abe6d9363"
            },
            "dist": {
                "type": "zip",
                "url": "https://api.github.com/repos/php-fig/http-message/zipball/f6561bf28d520154e4b0ec72be95418abe6d9363",
                "reference": "f6561bf28d520154e4b0ec72be95418abe6d9363",
                "shasum": ""
            },
            "require": {
                "php": ">=5.3.0"
            },
            "type": "library",
            "extra": {
                "branch-alias": {
                    "dev-master": "1.0.x-dev"
                }
            },
            "autoload": {
                "psr-4": {
                    "Psr\\Http\\Message\\": "src/"
                }
            },
            "notification-url": "https://packagist.org/downloads/",
            "license": [
                "MIT"
            ],
            "authors": [
                {
                    "name": "PHP-FIG",
                    "homepage": "http://www.php-fig.org/"
                }
            ],
            "description": "Common interface for HTTP messages",
            "homepage": "https://github.com/php-fig/http-message",
            "keywords": [
                "http",
                "http-message",
                "psr",
                "psr-7",
                "request",
                "response"
            ],
            "support": {
                "source": "https://github.com/php-fig/http-message/tree/master"
            },
            "time": "2016-08-06T14:39:51+00:00"
        },
        {
            "name": "psr/log",
            "version": "1.1.4",
            "source": {
                "type": "git",
                "url": "https://github.com/php-fig/log.git",
                "reference": "d49695b909c3b7628b6289db5479a1c204601f11"
            },
            "dist": {
                "type": "zip",
                "url": "https://api.github.com/repos/php-fig/log/zipball/d49695b909c3b7628b6289db5479a1c204601f11",
                "reference": "d49695b909c3b7628b6289db5479a1c204601f11",
                "shasum": ""
            },
            "require": {
                "php": ">=5.3.0"
            },
            "type": "library",
            "extra": {
                "branch-alias": {
                    "dev-master": "1.1.x-dev"
                }
            },
            "autoload": {
                "psr-4": {
                    "Psr\\Log\\": "Psr/Log/"
                }
            },
            "notification-url": "https://packagist.org/downloads/",
            "license": [
                "MIT"
            ],
            "authors": [
                {
                    "name": "PHP-FIG",
                    "homepage": "https://www.php-fig.org/"
                }
            ],
            "description": "Common interface for logging libraries",
            "homepage": "https://github.com/php-fig/log",
            "keywords": [
                "log",
                "psr",
                "psr-3"
            ],
            "support": {
                "source": "https://github.com/php-fig/log/tree/1.1.4"
            },
            "time": "2021-05-03T11:20:27+00:00"
        },
        {
            "name": "ralouphie/getallheaders",
            "version": "3.0.3",
            "source": {
                "type": "git",
                "url": "https://github.com/ralouphie/getallheaders.git",
                "reference": "120b605dfeb996808c31b6477290a714d356e822"
            },
            "dist": {
                "type": "zip",
                "url": "https://api.github.com/repos/ralouphie/getallheaders/zipball/120b605dfeb996808c31b6477290a714d356e822",
                "reference": "120b605dfeb996808c31b6477290a714d356e822",
                "shasum": ""
            },
            "require": {
                "php": ">=5.6"
            },
            "require-dev": {
                "php-coveralls/php-coveralls": "^2.1",
                "phpunit/phpunit": "^5 || ^6.5"
            },
            "type": "library",
            "autoload": {
                "files": [
                    "src/getallheaders.php"
                ]
            },
            "notification-url": "https://packagist.org/downloads/",
            "license": [
                "MIT"
            ],
            "authors": [
                {
                    "name": "Ralph Khattar",
                    "email": "ralph.khattar@gmail.com"
                }
            ],
            "description": "A polyfill for getallheaders.",
            "support": {
                "issues": "https://github.com/ralouphie/getallheaders/issues",
                "source": "https://github.com/ralouphie/getallheaders/tree/develop"
            },
            "time": "2019-03-08T08:55:37+00:00"
        },
        {
            "name": "resque/php-resque",
            "version": "v1.3.6",
            "source": {
                "type": "git",
                "url": "https://github.com/resque/php-resque.git",
                "reference": "fe41c04763699b1318d97ed14cc78583e9380161"
            },
            "dist": {
                "type": "zip",
                "url": "https://api.github.com/repos/resque/php-resque/zipball/fe41c04763699b1318d97ed14cc78583e9380161",
                "reference": "fe41c04763699b1318d97ed14cc78583e9380161",
                "shasum": ""
            },
            "require": {
                "colinmollenhour/credis": "~1.7",
                "php": ">=5.6.0",
                "psr/log": "~1.0"
            },
            "require-dev": {
                "phpunit/phpunit": "^5.7"
            },
            "suggest": {
                "ext-pcntl": "REQUIRED for forking processes on platforms that support it (so anything but Windows).",
                "ext-proctitle": "Allows php-resque to rename the title of UNIX processes to show the status of a worker.",
                "ext-redis": "Native PHP extension for Redis connectivity. Credis will automatically utilize when available."
            },
            "bin": [
                "bin/resque",
                "bin/resque-scheduler"
            ],
            "type": "library",
            "extra": {
                "branch-alias": {
                    "dev-master": "1.0-dev"
                }
            },
            "autoload": {
                "psr-0": {
                    "Resque": "lib",
                    "ResqueScheduler": "lib"
                }
            },
            "notification-url": "https://packagist.org/downloads/",
            "license": [
                "MIT"
            ],
            "authors": [
                {
                    "name": "Dan Hunsaker",
                    "email": "danhunsaker+resque@gmail.com",
                    "role": "Maintainer"
                },
                {
                    "name": "Rajib Ahmed",
                    "homepage": "https://github.com/rajibahmed",
                    "role": "Maintainer"
                },
                {
                    "name": "Steve Klabnik",
                    "email": "steve@steveklabnik.com",
                    "role": "Maintainer"
                },
                {
                    "name": "Chris Boulton",
                    "email": "chris@bigcommerce.com",
                    "role": "Creator"
                }
            ],
            "description": "Redis backed library for creating background jobs and processing them later. Based on resque for Ruby.",
            "homepage": "http://www.github.com/resque/php-resque/",
            "keywords": [
                "background",
                "job",
                "redis",
                "resque"
            ],
            "support": {
                "issues": "https://github.com/resque/php-resque/issues",
                "source": "https://github.com/resque/php-resque/tree/v1.3.6"
            },
            "time": "2020-04-16T16:39:50+00:00"
        },
        {
            "name": "slickdeals/statsd",
            "version": "3.1.0",
            "source": {
                "type": "git",
                "url": "https://github.com/Slickdeals/statsd-php.git",
                "reference": "225588a0a079e145359049f6e5e23eedb1b4c17f"
            },
            "dist": {
                "type": "zip",
                "url": "https://api.github.com/repos/Slickdeals/statsd-php/zipball/225588a0a079e145359049f6e5e23eedb1b4c17f",
                "reference": "225588a0a079e145359049f6e5e23eedb1b4c17f",
                "shasum": ""
            },
            "require": {
                "php": ">= 7.3 || ^8"
            },
            "replace": {
                "domnikl/statsd": "self.version"
            },
            "require-dev": {
                "friendsofphp/php-cs-fixer": "^3.0",
                "phpunit/phpunit": "^9",
                "vimeo/psalm": "^4.6"
            },
            "type": "library",
            "autoload": {
                "psr-4": {
                    "Domnikl\\Statsd\\": "src/"
                }
            },
            "notification-url": "https://packagist.org/downloads/",
            "license": [
                "MIT"
            ],
            "authors": [
                {
                    "name": "Dominik Liebler",
                    "email": "liebler.dominik@gmail.com"
                }
            ],
            "description": "a PHP client for statsd",
            "homepage": "https://github.com/Slickdeals/statsd-php",
            "keywords": [
                "Metrics",
                "monitoring",
                "statistics",
                "statsd",
                "udp"
            ],
            "support": {
                "issues": "https://github.com/Slickdeals/statsd-php/issues",
                "source": "https://github.com/Slickdeals/statsd-php/tree/3.1.0"
            },
            "time": "2021-06-04T20:33:46+00:00"
        },
        {
            "name": "symfony/deprecation-contracts",
            "version": "v2.4.0",
            "source": {
                "type": "git",
                "url": "https://github.com/symfony/deprecation-contracts.git",
                "reference": "5f38c8804a9e97d23e0c8d63341088cd8a22d627"
            },
            "dist": {
                "type": "zip",
                "url": "https://api.github.com/repos/symfony/deprecation-contracts/zipball/5f38c8804a9e97d23e0c8d63341088cd8a22d627",
                "reference": "5f38c8804a9e97d23e0c8d63341088cd8a22d627",
                "shasum": ""
            },
            "require": {
                "php": ">=7.1"
            },
            "type": "library",
            "extra": {
                "branch-alias": {
                    "dev-main": "2.4-dev"
                },
                "thanks": {
                    "name": "symfony/contracts",
                    "url": "https://github.com/symfony/contracts"
                }
            },
            "autoload": {
                "files": [
                    "function.php"
                ]
            },
            "notification-url": "https://packagist.org/downloads/",
            "license": [
                "MIT"
            ],
            "authors": [
                {
                    "name": "Nicolas Grekas",
                    "email": "p@tchwork.com"
                },
                {
                    "name": "Symfony Community",
                    "homepage": "https://symfony.com/contributors"
                }
            ],
            "description": "A generic function and convention to trigger deprecation notices",
            "homepage": "https://symfony.com",
            "support": {
                "source": "https://github.com/symfony/deprecation-contracts/tree/v2.4.0"
            },
            "funding": [
                {
                    "url": "https://symfony.com/sponsor",
                    "type": "custom"
                },
                {
                    "url": "https://github.com/fabpot",
                    "type": "github"
                },
                {
                    "url": "https://tidelift.com/funding/github/packagist/symfony/symfony",
                    "type": "tidelift"
                }
            ],
            "time": "2021-03-23T23:28:01+00:00"
        },
        {
            "name": "symfony/polyfill-ctype",
            "version": "v1.23.0",
            "source": {
                "type": "git",
                "url": "https://github.com/symfony/polyfill-ctype.git",
                "reference": "46cd95797e9df938fdd2b03693b5fca5e64b01ce"
            },
            "dist": {
                "type": "zip",
                "url": "https://api.github.com/repos/symfony/polyfill-ctype/zipball/46cd95797e9df938fdd2b03693b5fca5e64b01ce",
                "reference": "46cd95797e9df938fdd2b03693b5fca5e64b01ce",
                "shasum": ""
            },
            "require": {
                "php": ">=7.1"
            },
            "suggest": {
                "ext-ctype": "For best performance"
            },
            "type": "library",
            "extra": {
                "branch-alias": {
                    "dev-main": "1.23-dev"
                },
                "thanks": {
                    "name": "symfony/polyfill",
                    "url": "https://github.com/symfony/polyfill"
                }
            },
            "autoload": {
                "psr-4": {
                    "Symfony\\Polyfill\\Ctype\\": ""
                },
                "files": [
                    "bootstrap.php"
                ]
            },
            "notification-url": "https://packagist.org/downloads/",
            "license": [
                "MIT"
            ],
            "authors": [
                {
                    "name": "Gert de Pagter",
                    "email": "BackEndTea@gmail.com"
                },
                {
                    "name": "Symfony Community",
                    "homepage": "https://symfony.com/contributors"
                }
            ],
            "description": "Symfony polyfill for ctype functions",
            "homepage": "https://symfony.com",
            "keywords": [
                "compatibility",
                "ctype",
                "polyfill",
                "portable"
            ],
            "support": {
                "source": "https://github.com/symfony/polyfill-ctype/tree/v1.23.0"
            },
            "funding": [
                {
                    "url": "https://symfony.com/sponsor",
                    "type": "custom"
                },
                {
                    "url": "https://github.com/fabpot",
                    "type": "github"
                },
                {
                    "url": "https://tidelift.com/funding/github/packagist/symfony/symfony",
                    "type": "tidelift"
                }
            ],
            "time": "2021-02-19T12:13:01+00:00"
        },
        {
            "name": "symfony/polyfill-php80",
            "version": "v1.23.1",
            "source": {
                "type": "git",
                "url": "https://github.com/symfony/polyfill-php80.git",
                "reference": "1100343ed1a92e3a38f9ae122fc0eb21602547be"
            },
            "dist": {
                "type": "zip",
                "url": "https://api.github.com/repos/symfony/polyfill-php80/zipball/1100343ed1a92e3a38f9ae122fc0eb21602547be",
                "reference": "1100343ed1a92e3a38f9ae122fc0eb21602547be",
                "shasum": ""
            },
            "require": {
                "php": ">=7.1"
            },
            "type": "library",
            "extra": {
                "branch-alias": {
                    "dev-main": "1.23-dev"
                },
                "thanks": {
                    "name": "symfony/polyfill",
                    "url": "https://github.com/symfony/polyfill"
                }
            },
            "autoload": {
                "psr-4": {
                    "Symfony\\Polyfill\\Php80\\": ""
                },
                "files": [
                    "bootstrap.php"
                ],
                "classmap": [
                    "Resources/stubs"
                ]
            },
            "notification-url": "https://packagist.org/downloads/",
            "license": [
                "MIT"
            ],
            "authors": [
                {
                    "name": "Ion Bazan",
                    "email": "ion.bazan@gmail.com"
                },
                {
                    "name": "Nicolas Grekas",
                    "email": "p@tchwork.com"
                },
                {
                    "name": "Symfony Community",
                    "homepage": "https://symfony.com/contributors"
                }
            ],
            "description": "Symfony polyfill backporting some PHP 8.0+ features to lower PHP versions",
            "homepage": "https://symfony.com",
            "keywords": [
                "compatibility",
                "polyfill",
                "portable",
                "shim"
            ],
            "support": {
                "source": "https://github.com/symfony/polyfill-php80/tree/v1.23.1"
            },
            "funding": [
                {
                    "url": "https://symfony.com/sponsor",
                    "type": "custom"
                },
                {
                    "url": "https://github.com/fabpot",
                    "type": "github"
                },
                {
                    "url": "https://tidelift.com/funding/github/packagist/symfony/symfony",
                    "type": "tidelift"
                }
            ],
            "time": "2021-07-28T13:41:28+00:00"
        },
        {
            "name": "utopia-php/abuse",
            "version": "0.6.3",
            "source": {
                "type": "git",
                "url": "https://github.com/utopia-php/abuse.git",
                "reference": "d63e928c2c50b367495a499a85ba9806ee274c5e"
            },
            "dist": {
                "type": "zip",
                "url": "https://api.github.com/repos/utopia-php/abuse/zipball/d63e928c2c50b367495a499a85ba9806ee274c5e",
                "reference": "d63e928c2c50b367495a499a85ba9806ee274c5e",
                "shasum": ""
            },
            "require": {
                "ext-pdo": "*",
                "php": ">=7.4",
                "utopia-php/database": ">=0.6 <1.0"
            },
            "require-dev": {
                "phpunit/phpunit": "^9.4",
                "vimeo/psalm": "4.0.1"
            },
            "type": "library",
            "autoload": {
                "psr-4": {
                    "Utopia\\Abuse\\": "src/Abuse"
                }
            },
            "notification-url": "https://packagist.org/downloads/",
            "license": [
                "MIT"
            ],
            "authors": [
                {
                    "name": "Eldad Fux",
                    "email": "eldad@appwrite.io"
                }
            ],
            "description": "A simple abuse library to manage application usage limits",
            "keywords": [
                "Abuse",
                "framework",
                "php",
                "upf",
                "utopia"
            ],
            "support": {
                "issues": "https://github.com/utopia-php/abuse/issues",
                "source": "https://github.com/utopia-php/abuse/tree/0.6.3"
            },
            "time": "2021-08-16T18:38:31+00:00"
        },
        {
            "name": "utopia-php/analytics",
            "version": "0.2.0",
            "source": {
                "type": "git",
                "url": "https://github.com/utopia-php/analytics.git",
                "reference": "adfc2d057a7f6ab618a77c8a20ed3e35485ff416"
            },
            "dist": {
                "type": "zip",
                "url": "https://api.github.com/repos/utopia-php/analytics/zipball/adfc2d057a7f6ab618a77c8a20ed3e35485ff416",
                "reference": "adfc2d057a7f6ab618a77c8a20ed3e35485ff416",
                "shasum": ""
            },
            "require": {
                "php": ">=7.4"
            },
            "require-dev": {
                "phpunit/phpunit": "^9.3",
                "vimeo/psalm": "4.0.1"
            },
            "type": "library",
            "autoload": {
                "psr-4": {
                    "Utopia\\Analytics\\": "src/Analytics"
                }
            },
            "notification-url": "https://packagist.org/downloads/",
            "license": [
                "MIT"
            ],
            "authors": [
                {
                    "name": "Eldad Fux",
                    "email": "eldad@appwrite.io"
                },
                {
                    "name": "Torsten Dittmann",
                    "email": "torsten@appwrite.io"
                }
            ],
            "description": "A simple library to track events & users.",
            "keywords": [
                "analytics",
                "framework",
                "php",
                "upf",
                "utopia"
            ],
            "support": {
                "issues": "https://github.com/utopia-php/analytics/issues",
                "source": "https://github.com/utopia-php/analytics/tree/0.2.0"
            },
            "time": "2021-03-23T21:33:07+00:00"
        },
        {
            "name": "utopia-php/audit",
            "version": "dev-feat-count-methods",
            "source": {
                "type": "git",
                "url": "https://github.com/utopia-php/audit.git",
                "reference": "4d5f39733557bafe6247a8349656b511563e1b75"
            },
            "dist": {
                "type": "zip",
                "url": "https://api.github.com/repos/utopia-php/audit/zipball/4d5f39733557bafe6247a8349656b511563e1b75",
                "reference": "4d5f39733557bafe6247a8349656b511563e1b75",
                "shasum": ""
            },
            "require": {
                "ext-pdo": "*",
                "php": ">=7.4",
                "utopia-php/database": "dev-main"
            },
            "require-dev": {
                "phpunit/phpunit": "^9.3",
                "vimeo/psalm": "4.0.1"
            },
            "type": "library",
            "autoload": {
                "psr-4": {
                    "Utopia\\Audit\\": "src/Audit"
                }
            },
            "notification-url": "https://packagist.org/downloads/",
            "license": [
                "MIT"
            ],
            "authors": [
                {
                    "name": "Eldad Fux",
                    "email": "eldad@appwrite.io"
                }
            ],
            "description": "A simple audit library to manage application users logs",
            "keywords": [
                "Audit",
                "framework",
                "php",
                "upf",
                "utopia"
            ],
            "support": {
                "issues": "https://github.com/utopia-php/audit/issues",
                "source": "https://github.com/utopia-php/audit/tree/feat-count-methods"
            },
            "time": "2021-11-17T10:01:36+00:00"
        },
        {
            "name": "utopia-php/cache",
            "version": "0.4.1",
            "source": {
                "type": "git",
                "url": "https://github.com/utopia-php/cache.git",
                "reference": "8c48eff73219c8c1ac2807909f0a38f3480c8938"
            },
            "dist": {
                "type": "zip",
                "url": "https://api.github.com/repos/utopia-php/cache/zipball/8c48eff73219c8c1ac2807909f0a38f3480c8938",
                "reference": "8c48eff73219c8c1ac2807909f0a38f3480c8938",
                "shasum": ""
            },
            "require": {
                "ext-json": "*",
                "ext-redis": "*",
                "php": ">=7.4"
            },
            "require-dev": {
                "phpunit/phpunit": "^9.3",
                "vimeo/psalm": "4.0.1"
            },
            "type": "library",
            "autoload": {
                "psr-4": {
                    "Utopia\\Cache\\": "src/Cache"
                }
            },
            "notification-url": "https://packagist.org/downloads/",
            "license": [
                "MIT"
            ],
            "authors": [
                {
                    "name": "Eldad Fux",
                    "email": "eldad@appwrite.io"
                }
            ],
            "description": "A simple cache library to manage application cache storing, loading and purging",
            "keywords": [
                "cache",
                "framework",
                "php",
                "upf",
                "utopia"
            ],
            "support": {
                "issues": "https://github.com/utopia-php/cache/issues",
                "source": "https://github.com/utopia-php/cache/tree/0.4.1"
            },
            "time": "2021-04-29T18:41:43+00:00"
        },
        {
            "name": "utopia-php/cli",
            "version": "0.11.0",
            "source": {
                "type": "git",
                "url": "https://github.com/utopia-php/cli.git",
                "reference": "c7a6908a8dbe9234b8b2c954e5487d34cb079af6"
            },
            "dist": {
                "type": "zip",
                "url": "https://api.github.com/repos/utopia-php/cli/zipball/c7a6908a8dbe9234b8b2c954e5487d34cb079af6",
                "reference": "c7a6908a8dbe9234b8b2c954e5487d34cb079af6",
                "shasum": ""
            },
            "require": {
                "php": ">=7.4",
                "utopia-php/framework": "0.*.*"
            },
            "require-dev": {
                "phpunit/phpunit": "^9.3",
                "vimeo/psalm": "4.0.1"
            },
            "type": "library",
            "autoload": {
                "psr-4": {
                    "Utopia\\CLI\\": "src/CLI"
                }
            },
            "notification-url": "https://packagist.org/downloads/",
            "license": [
                "MIT"
            ],
            "authors": [
                {
                    "name": "Eldad Fux",
                    "email": "eldad@appwrite.io"
                }
            ],
            "description": "A simple CLI library to manage command line applications",
            "keywords": [
                "cli",
                "command line",
                "framework",
                "php",
                "upf",
                "utopia"
            ],
            "support": {
                "issues": "https://github.com/utopia-php/cli/issues",
                "source": "https://github.com/utopia-php/cli/tree/0.11.0"
            },
            "time": "2021-04-16T15:16:08+00:00"
        },
        {
            "name": "utopia-php/config",
            "version": "0.2.2",
            "source": {
                "type": "git",
                "url": "https://github.com/utopia-php/config.git",
                "reference": "a3d7bc0312d7150d5e04b1362dc34b2b136908cc"
            },
            "dist": {
                "type": "zip",
                "url": "https://api.github.com/repos/utopia-php/config/zipball/a3d7bc0312d7150d5e04b1362dc34b2b136908cc",
                "reference": "a3d7bc0312d7150d5e04b1362dc34b2b136908cc",
                "shasum": ""
            },
            "require": {
                "php": ">=7.3"
            },
            "require-dev": {
                "phpunit/phpunit": "^9.3",
                "vimeo/psalm": "4.0.1"
            },
            "type": "library",
            "autoload": {
                "psr-4": {
                    "Utopia\\Config\\": "src/Config"
                }
            },
            "notification-url": "https://packagist.org/downloads/",
            "license": [
                "MIT"
            ],
            "authors": [
                {
                    "name": "Eldad Fux",
                    "email": "eldad@appwrite.io"
                }
            ],
            "description": "A simple Config library to managing application config variables",
            "keywords": [
                "config",
                "framework",
                "php",
                "upf",
                "utopia"
            ],
            "support": {
                "issues": "https://github.com/utopia-php/config/issues",
                "source": "https://github.com/utopia-php/config/tree/0.2.2"
            },
            "time": "2020-10-24T09:49:09+00:00"
        },
        {
            "name": "utopia-php/database",
<<<<<<< HEAD
            "version": "dev-main",
            "source": {
                "type": "git",
                "url": "https://github.com/utopia-php/database.git",
                "reference": "5fc0476d05567d1a156b00e17033f32148c93a38"
            },
            "dist": {
                "type": "zip",
                "url": "https://api.github.com/repos/utopia-php/database/zipball/5fc0476d05567d1a156b00e17033f32148c93a38",
                "reference": "5fc0476d05567d1a156b00e17033f32148c93a38",
=======
            "version": "0.10.1",
            "source": {
                "type": "git",
                "url": "https://github.com/utopia-php/database.git",
                "reference": "9b4697612a2cd1ad55beeb6a02570f6ffe26dc1e"
            },
            "dist": {
                "type": "zip",
                "url": "https://api.github.com/repos/utopia-php/database/zipball/9b4697612a2cd1ad55beeb6a02570f6ffe26dc1e",
                "reference": "9b4697612a2cd1ad55beeb6a02570f6ffe26dc1e",
>>>>>>> 99a0dc5e
                "shasum": ""
            },
            "require": {
                "ext-mongodb": "*",
                "ext-pdo": "*",
                "ext-redis": "*",
                "mongodb/mongodb": "1.8.0",
                "php": ">=7.1",
                "utopia-php/cache": "0.4.*",
                "utopia-php/framework": "0.*.*"
            },
            "require-dev": {
                "fakerphp/faker": "^1.14",
                "phpunit/phpunit": "^9.4",
                "utopia-php/cli": "^0.11.0",
                "vimeo/psalm": "4.0.1"
            },
            "default-branch": true,
            "type": "library",
            "autoload": {
                "psr-4": {
                    "Utopia\\Database\\": "src/Database"
                }
            },
            "notification-url": "https://packagist.org/downloads/",
            "license": [
                "MIT"
            ],
            "authors": [
                {
                    "name": "Eldad Fux",
                    "email": "eldad@appwrite.io"
                },
                {
                    "name": "Brandon Leckemby",
                    "email": "brandon@appwrite.io"
                }
            ],
            "description": "A simple library to manage application persistency using multiple database adapters",
            "keywords": [
                "database",
                "framework",
                "php",
                "upf",
                "utopia"
            ],
            "support": {
                "issues": "https://github.com/utopia-php/database/issues",
<<<<<<< HEAD
                "source": "https://github.com/utopia-php/database/tree/main"
            },
            "time": "2021-11-17T09:53:02+00:00"
=======
                "source": "https://github.com/utopia-php/database/tree/0.10.1"
            },
            "time": "2021-11-02T15:10:39+00:00"
>>>>>>> 99a0dc5e
        },
        {
            "name": "utopia-php/domains",
            "version": "v1.1.0",
            "source": {
                "type": "git",
                "url": "https://github.com/utopia-php/domains.git",
                "reference": "1665e1d9932afa3be63b5c1e0dcfe01fe77d8e73"
            },
            "dist": {
                "type": "zip",
                "url": "https://api.github.com/repos/utopia-php/domains/zipball/1665e1d9932afa3be63b5c1e0dcfe01fe77d8e73",
                "reference": "1665e1d9932afa3be63b5c1e0dcfe01fe77d8e73",
                "shasum": ""
            },
            "require": {
                "php": ">=7.1"
            },
            "require-dev": {
                "phpunit/phpunit": "^7.0"
            },
            "type": "library",
            "autoload": {
                "psr-4": {
                    "Utopia\\Domains\\": "src/Domains"
                }
            },
            "notification-url": "https://packagist.org/downloads/",
            "license": [
                "MIT"
            ],
            "authors": [
                {
                    "name": "Eldad Fux",
                    "email": "eldad@appwrite.io"
                }
            ],
            "description": "Utopia Domains library is simple and lite library for parsing web domains. This library is aiming to be as simple and easy to learn and use.",
            "keywords": [
                "domains",
                "framework",
                "icann",
                "php",
                "public suffix",
                "tld",
                "tld extract",
                "upf",
                "utopia"
            ],
            "support": {
                "issues": "https://github.com/utopia-php/domains/issues",
                "source": "https://github.com/utopia-php/domains/tree/master"
            },
            "time": "2020-02-23T07:40:02+00:00"
        },
        {
            "name": "utopia-php/framework",
            "version": "0.19.0",
            "source": {
                "type": "git",
                "url": "https://github.com/utopia-php/framework.git",
                "reference": "c86fc078ef258f3c88d3a25233202267314df3a9"
            },
            "dist": {
                "type": "zip",
                "url": "https://api.github.com/repos/utopia-php/framework/zipball/c86fc078ef258f3c88d3a25233202267314df3a9",
                "reference": "c86fc078ef258f3c88d3a25233202267314df3a9",
                "shasum": ""
            },
            "require": {
                "php": ">=7.3.0"
            },
            "require-dev": {
                "phpunit/phpunit": "^9.4",
                "vimeo/psalm": "4.0.1"
            },
            "type": "library",
            "autoload": {
                "psr-4": {
                    "Utopia\\": "src/"
                }
            },
            "notification-url": "https://packagist.org/downloads/",
            "license": [
                "MIT"
            ],
            "authors": [
                {
                    "name": "Eldad Fux",
                    "email": "eldad@appwrite.io"
                }
            ],
            "description": "A simple, light and advanced PHP framework",
            "keywords": [
                "framework",
                "php",
                "upf"
            ],
            "support": {
                "issues": "https://github.com/utopia-php/framework/issues",
                "source": "https://github.com/utopia-php/framework/tree/0.19.0"
            },
            "time": "2021-10-08T11:46:20+00:00"
        },
        {
            "name": "utopia-php/image",
            "version": "0.5.3",
            "source": {
                "type": "git",
                "url": "https://github.com/utopia-php/image.git",
                "reference": "4a8429b62dcf56562b038d6712375f75166f0c02"
            },
            "dist": {
                "type": "zip",
                "url": "https://api.github.com/repos/utopia-php/image/zipball/4a8429b62dcf56562b038d6712375f75166f0c02",
                "reference": "4a8429b62dcf56562b038d6712375f75166f0c02",
                "shasum": ""
            },
            "require": {
                "ext-imagick": "*",
                "php": ">=7.4"
            },
            "require-dev": {
                "phpunit/phpunit": "^9.3",
                "vimeo/psalm": "4.0.1"
            },
            "type": "library",
            "autoload": {
                "psr-4": {
                    "Utopia\\Image\\": "src/Image"
                }
            },
            "notification-url": "https://packagist.org/downloads/",
            "license": [
                "MIT"
            ],
            "authors": [
                {
                    "name": "Eldad Fux",
                    "email": "eldad@appwrite.io"
                }
            ],
            "description": "A simple Image manipulation library",
            "keywords": [
                "framework",
                "image",
                "php",
                "upf",
                "utopia"
            ],
            "support": {
                "issues": "https://github.com/utopia-php/image/issues",
                "source": "https://github.com/utopia-php/image/tree/0.5.3"
            },
            "time": "2021-11-02T05:47:16+00:00"
        },
        {
            "name": "utopia-php/locale",
            "version": "0.4.0",
            "source": {
                "type": "git",
                "url": "https://github.com/utopia-php/locale.git",
                "reference": "c2d9358d0fe2f6b6ed5448369f9d1e430c615447"
            },
            "dist": {
                "type": "zip",
                "url": "https://api.github.com/repos/utopia-php/locale/zipball/c2d9358d0fe2f6b6ed5448369f9d1e430c615447",
                "reference": "c2d9358d0fe2f6b6ed5448369f9d1e430c615447",
                "shasum": ""
            },
            "require": {
                "php": ">=7.4"
            },
            "require-dev": {
                "phpunit/phpunit": "^9.3",
                "vimeo/psalm": "4.0.1"
            },
            "type": "library",
            "autoload": {
                "psr-4": {
                    "Utopia\\Locale\\": "src/Locale"
                }
            },
            "notification-url": "https://packagist.org/downloads/",
            "license": [
                "MIT"
            ],
            "authors": [
                {
                    "name": "Eldad Fux",
                    "email": "eldad@appwrite.io"
                }
            ],
            "description": "A simple locale library to manage application translations",
            "keywords": [
                "framework",
                "locale",
                "php",
                "upf",
                "utopia"
            ],
            "support": {
                "issues": "https://github.com/utopia-php/locale/issues",
                "source": "https://github.com/utopia-php/locale/tree/0.4.0"
            },
            "time": "2021-07-24T11:35:55+00:00"
        },
        {
            "name": "utopia-php/orchestration",
            "version": "0.2.1",
            "source": {
                "type": "git",
                "url": "https://github.com/utopia-php/orchestration.git",
                "reference": "55da7a331a45d5887de8122268dfccd15fee94d1"
            },
            "dist": {
                "type": "zip",
                "url": "https://api.github.com/repos/utopia-php/orchestration/zipball/55da7a331a45d5887de8122268dfccd15fee94d1",
                "reference": "55da7a331a45d5887de8122268dfccd15fee94d1",
                "shasum": ""
            },
            "require": {
                "php": ">=8.0",
                "utopia-php/cli": "0.11.*"
            },
            "require-dev": {
                "phpunit/phpunit": "^9.3",
                "vimeo/psalm": "4.0.1"
            },
            "type": "library",
            "autoload": {
                "psr-4": {
                    "Utopia\\Orchestration\\": "src/Orchestration"
                }
            },
            "notification-url": "https://packagist.org/downloads/",
            "license": [
                "MIT"
            ],
            "authors": [
                {
                    "name": "Eldad Fux",
                    "email": "eldad@appwrite.io"
                }
            ],
            "description": "Lite & fast micro PHP abstraction library for container orchestration",
            "keywords": [
                "docker",
                "framework",
                "kubernetes",
                "orchestration",
                "php",
                "swarm",
                "upf",
                "utopia"
            ],
            "support": {
                "issues": "https://github.com/utopia-php/orchestration/issues",
                "source": "https://github.com/utopia-php/orchestration/tree/0.2.1"
            },
            "time": "2021-09-03T11:29:20+00:00"
        },
        {
            "name": "utopia-php/preloader",
            "version": "0.2.4",
            "source": {
                "type": "git",
                "url": "https://github.com/utopia-php/preloader.git",
                "reference": "65ef48392e72172f584b0baa2e224f9a1cebcce0"
            },
            "dist": {
                "type": "zip",
                "url": "https://api.github.com/repos/utopia-php/preloader/zipball/65ef48392e72172f584b0baa2e224f9a1cebcce0",
                "reference": "65ef48392e72172f584b0baa2e224f9a1cebcce0",
                "shasum": ""
            },
            "require": {
                "php": ">=7.1"
            },
            "require-dev": {
                "phpunit/phpunit": "^9.3",
                "vimeo/psalm": "4.0.1"
            },
            "type": "library",
            "autoload": {
                "psr-4": {
                    "Utopia\\Preloader\\": "src/Preloader"
                }
            },
            "notification-url": "https://packagist.org/downloads/",
            "license": [
                "MIT"
            ],
            "authors": [
                {
                    "name": "Eldad Fux",
                    "email": "team@appwrite.io"
                }
            ],
            "description": "Utopia Preloader library is simple and lite library for managing PHP preloading configuration",
            "keywords": [
                "framework",
                "php",
                "preload",
                "preloader",
                "preloading",
                "upf",
                "utopia"
            ],
            "support": {
                "issues": "https://github.com/utopia-php/preloader/issues",
                "source": "https://github.com/utopia-php/preloader/tree/0.2.4"
            },
            "time": "2020-10-24T07:04:59+00:00"
        },
        {
            "name": "utopia-php/registry",
            "version": "0.5.0",
            "source": {
                "type": "git",
                "url": "https://github.com/utopia-php/registry.git",
                "reference": "bedc4ed54527b2803e6dfdccc39449f98522b70d"
            },
            "dist": {
                "type": "zip",
                "url": "https://api.github.com/repos/utopia-php/registry/zipball/bedc4ed54527b2803e6dfdccc39449f98522b70d",
                "reference": "bedc4ed54527b2803e6dfdccc39449f98522b70d",
                "shasum": ""
            },
            "require": {
                "php": ">=7.4"
            },
            "require-dev": {
                "phpunit/phpunit": "^9.3",
                "vimeo/psalm": "4.0.1"
            },
            "type": "library",
            "autoload": {
                "psr-4": {
                    "Utopia\\Registry\\": "src/Registry"
                }
            },
            "notification-url": "https://packagist.org/downloads/",
            "license": [
                "MIT"
            ],
            "authors": [
                {
                    "name": "Eldad Fux",
                    "email": "eldad@appwrite.io"
                }
            ],
            "description": "A simple dependency management library for PHP",
            "keywords": [
                "dependency management",
                "di",
                "framework",
                "php",
                "upf",
                "utopia"
            ],
            "support": {
                "issues": "https://github.com/utopia-php/registry/issues",
                "source": "https://github.com/utopia-php/registry/tree/0.5.0"
            },
            "time": "2021-03-10T10:45:22+00:00"
        },
        {
            "name": "utopia-php/storage",
            "version": "0.5.0",
            "source": {
                "type": "git",
                "url": "https://github.com/utopia-php/storage.git",
                "reference": "92ae20c7a2ac329f573a58a82dc245134cc63408"
            },
            "dist": {
                "type": "zip",
                "url": "https://api.github.com/repos/utopia-php/storage/zipball/92ae20c7a2ac329f573a58a82dc245134cc63408",
                "reference": "92ae20c7a2ac329f573a58a82dc245134cc63408",
                "shasum": ""
            },
            "require": {
                "php": ">=7.4",
                "utopia-php/framework": "0.*.*"
            },
            "require-dev": {
                "phpunit/phpunit": "^9.3",
                "vimeo/psalm": "4.0.1"
            },
            "type": "library",
            "autoload": {
                "psr-4": {
                    "Utopia\\Storage\\": "src/Storage"
                }
            },
            "notification-url": "https://packagist.org/downloads/",
            "license": [
                "MIT"
            ],
            "authors": [
                {
                    "name": "Eldad Fux",
                    "email": "eldad@appwrite.io"
                }
            ],
            "description": "A simple Storage library to manage application storage",
            "keywords": [
                "framework",
                "php",
                "storage",
                "upf",
                "utopia"
            ],
            "support": {
                "issues": "https://github.com/utopia-php/storage/issues",
                "source": "https://github.com/utopia-php/storage/tree/0.5.0"
            },
            "time": "2021-04-15T16:43:12+00:00"
        },
        {
            "name": "utopia-php/swoole",
            "version": "0.2.4",
            "source": {
                "type": "git",
                "url": "https://github.com/utopia-php/swoole.git",
                "reference": "37d8c64b536d6bc7da4f0f5a934a0ec44885abf4"
            },
            "dist": {
                "type": "zip",
                "url": "https://api.github.com/repos/utopia-php/swoole/zipball/37d8c64b536d6bc7da4f0f5a934a0ec44885abf4",
                "reference": "37d8c64b536d6bc7da4f0f5a934a0ec44885abf4",
                "shasum": ""
            },
            "require": {
                "ext-swoole": "*",
                "php": ">=7.4",
                "utopia-php/framework": "0.*.*"
            },
            "require-dev": {
                "phpunit/phpunit": "^9.3",
                "swoole/ide-helper": "4.5.5",
                "vimeo/psalm": "4.0.1"
            },
            "type": "library",
            "autoload": {
                "psr-4": {
                    "Utopia\\Swoole\\": "src/Swoole"
                }
            },
            "notification-url": "https://packagist.org/downloads/",
            "license": [
                "MIT"
            ],
            "authors": [
                {
                    "name": "Eldad Fux",
                    "email": "team@appwrite.io"
                }
            ],
            "description": "An extension for Utopia Framework to work with PHP Swoole as a PHP FPM alternative",
            "keywords": [
                "framework",
                "http",
                "php",
                "server",
                "swoole",
                "upf",
                "utopia"
            ],
            "support": {
                "issues": "https://github.com/utopia-php/swoole/issues",
                "source": "https://github.com/utopia-php/swoole/tree/0.2.4"
            },
            "time": "2021-06-22T10:49:24+00:00"
        },
        {
            "name": "utopia-php/system",
            "version": "0.4.0",
            "source": {
                "type": "git",
                "url": "https://github.com/utopia-php/system.git",
                "reference": "67c92c66ce8f0cc925a00bca89f7a188bf9183c0"
            },
            "dist": {
                "type": "zip",
                "url": "https://api.github.com/repos/utopia-php/system/zipball/67c92c66ce8f0cc925a00bca89f7a188bf9183c0",
                "reference": "67c92c66ce8f0cc925a00bca89f7a188bf9183c0",
                "shasum": ""
            },
            "require": {
                "php": ">=7.4"
            },
            "require-dev": {
                "phpunit/phpunit": "^9.3",
                "vimeo/psalm": "4.0.1"
            },
            "type": "library",
            "autoload": {
                "psr-4": {
                    "Utopia\\System\\": "src/System"
                }
            },
            "notification-url": "https://packagist.org/downloads/",
            "license": [
                "MIT"
            ],
            "authors": [
                {
                    "name": "Eldad Fux",
                    "email": "eldad@appwrite.io"
                },
                {
                    "name": "Torsten Dittmann",
                    "email": "torsten@appwrite.io"
                }
            ],
            "description": "A simple library for obtaining information about the host's system.",
            "keywords": [
                "framework",
                "php",
                "system",
                "upf",
                "utopia"
            ],
            "support": {
                "issues": "https://github.com/utopia-php/system/issues",
                "source": "https://github.com/utopia-php/system/tree/0.4.0"
            },
            "time": "2021-02-04T14:14:49+00:00"
        },
        {
            "name": "utopia-php/websocket",
            "version": "0.0.1",
            "source": {
                "type": "git",
                "url": "https://github.com/utopia-php/websocket.git",
                "reference": "808317ef4ea0683c2c82dee5d543b1c8378e2e1b"
            },
            "dist": {
                "type": "zip",
                "url": "https://api.github.com/repos/utopia-php/websocket/zipball/808317ef4ea0683c2c82dee5d543b1c8378e2e1b",
                "reference": "808317ef4ea0683c2c82dee5d543b1c8378e2e1b",
                "shasum": ""
            },
            "require": {
                "php": ">=8.0"
            },
            "require-dev": {
                "phpunit/phpunit": "^9.5.5",
                "swoole/ide-helper": "4.6.6",
                "textalk/websocket": "1.5.2",
                "vimeo/psalm": "^4.8.1",
                "workerman/workerman": "^4.0"
            },
            "type": "library",
            "autoload": {
                "psr-4": {
                    "Utopia\\WebSocket\\": "src/WebSocket"
                }
            },
            "notification-url": "https://packagist.org/downloads/",
            "license": [
                "MIT"
            ],
            "authors": [
                {
                    "name": "Eldad Fux",
                    "email": "eldad@appwrite.io"
                },
                {
                    "name": "Torsten Dittmann",
                    "email": "torsten@appwrite.io"
                }
            ],
            "description": "A simple abstraction for WebSocket servers.",
            "keywords": [
                "framework",
                "php",
                "upf",
                "utopia",
                "websocket"
            ],
            "support": {
                "issues": "https://github.com/utopia-php/websocket/issues",
                "source": "https://github.com/utopia-php/websocket/tree/0.0.1"
            },
            "time": "2021-07-11T13:09:44+00:00"
        },
        {
            "name": "webmozart/assert",
            "version": "1.10.0",
            "source": {
                "type": "git",
                "url": "https://github.com/webmozarts/assert.git",
                "reference": "6964c76c7804814a842473e0c8fd15bab0f18e25"
            },
            "dist": {
                "type": "zip",
                "url": "https://api.github.com/repos/webmozarts/assert/zipball/6964c76c7804814a842473e0c8fd15bab0f18e25",
                "reference": "6964c76c7804814a842473e0c8fd15bab0f18e25",
                "shasum": ""
            },
            "require": {
                "php": "^7.2 || ^8.0",
                "symfony/polyfill-ctype": "^1.8"
            },
            "conflict": {
                "phpstan/phpstan": "<0.12.20",
                "vimeo/psalm": "<4.6.1 || 4.6.2"
            },
            "require-dev": {
                "phpunit/phpunit": "^8.5.13"
            },
            "type": "library",
            "extra": {
                "branch-alias": {
                    "dev-master": "1.10-dev"
                }
            },
            "autoload": {
                "psr-4": {
                    "Webmozart\\Assert\\": "src/"
                }
            },
            "notification-url": "https://packagist.org/downloads/",
            "license": [
                "MIT"
            ],
            "authors": [
                {
                    "name": "Bernhard Schussek",
                    "email": "bschussek@gmail.com"
                }
            ],
            "description": "Assertions to validate method input/output with nice error messages.",
            "keywords": [
                "assert",
                "check",
                "validate"
            ],
            "support": {
                "issues": "https://github.com/webmozarts/assert/issues",
                "source": "https://github.com/webmozarts/assert/tree/1.10.0"
            },
            "time": "2021-03-09T10:59:23+00:00"
        }
    ],
    "packages-dev": [
        {
            "name": "amphp/amp",
            "version": "v2.6.1",
            "source": {
                "type": "git",
                "url": "https://github.com/amphp/amp.git",
                "reference": "c5fc66a78ee38d7ac9195a37bacaf940eb3f65ae"
            },
            "dist": {
                "type": "zip",
                "url": "https://api.github.com/repos/amphp/amp/zipball/c5fc66a78ee38d7ac9195a37bacaf940eb3f65ae",
                "reference": "c5fc66a78ee38d7ac9195a37bacaf940eb3f65ae",
                "shasum": ""
            },
            "require": {
                "php": ">=7.1"
            },
            "require-dev": {
                "amphp/php-cs-fixer-config": "dev-master",
                "amphp/phpunit-util": "^1",
                "ext-json": "*",
                "jetbrains/phpstorm-stubs": "^2019.3",
                "phpunit/phpunit": "^7 | ^8 | ^9",
                "psalm/phar": "^3.11@dev",
                "react/promise": "^2"
            },
            "type": "library",
            "extra": {
                "branch-alias": {
                    "dev-master": "2.x-dev"
                }
            },
            "autoload": {
                "psr-4": {
                    "Amp\\": "lib"
                },
                "files": [
                    "lib/functions.php",
                    "lib/Internal/functions.php"
                ]
            },
            "notification-url": "https://packagist.org/downloads/",
            "license": [
                "MIT"
            ],
            "authors": [
                {
                    "name": "Daniel Lowrey",
                    "email": "rdlowrey@php.net"
                },
                {
                    "name": "Aaron Piotrowski",
                    "email": "aaron@trowski.com"
                },
                {
                    "name": "Bob Weinand",
                    "email": "bobwei9@hotmail.com"
                },
                {
                    "name": "Niklas Keller",
                    "email": "me@kelunik.com"
                }
            ],
            "description": "A non-blocking concurrency framework for PHP applications.",
            "homepage": "http://amphp.org/amp",
            "keywords": [
                "async",
                "asynchronous",
                "awaitable",
                "concurrency",
                "event",
                "event-loop",
                "future",
                "non-blocking",
                "promise"
            ],
            "support": {
                "irc": "irc://irc.freenode.org/amphp",
                "issues": "https://github.com/amphp/amp/issues",
                "source": "https://github.com/amphp/amp/tree/v2.6.1"
            },
            "funding": [
                {
                    "url": "https://github.com/amphp",
                    "type": "github"
                }
            ],
            "time": "2021-09-23T18:43:08+00:00"
        },
        {
            "name": "amphp/byte-stream",
            "version": "v1.8.1",
            "source": {
                "type": "git",
                "url": "https://github.com/amphp/byte-stream.git",
                "reference": "acbd8002b3536485c997c4e019206b3f10ca15bd"
            },
            "dist": {
                "type": "zip",
                "url": "https://api.github.com/repos/amphp/byte-stream/zipball/acbd8002b3536485c997c4e019206b3f10ca15bd",
                "reference": "acbd8002b3536485c997c4e019206b3f10ca15bd",
                "shasum": ""
            },
            "require": {
                "amphp/amp": "^2",
                "php": ">=7.1"
            },
            "require-dev": {
                "amphp/php-cs-fixer-config": "dev-master",
                "amphp/phpunit-util": "^1.4",
                "friendsofphp/php-cs-fixer": "^2.3",
                "jetbrains/phpstorm-stubs": "^2019.3",
                "phpunit/phpunit": "^6 || ^7 || ^8",
                "psalm/phar": "^3.11.4"
            },
            "type": "library",
            "extra": {
                "branch-alias": {
                    "dev-master": "1.x-dev"
                }
            },
            "autoload": {
                "psr-4": {
                    "Amp\\ByteStream\\": "lib"
                },
                "files": [
                    "lib/functions.php"
                ]
            },
            "notification-url": "https://packagist.org/downloads/",
            "license": [
                "MIT"
            ],
            "authors": [
                {
                    "name": "Aaron Piotrowski",
                    "email": "aaron@trowski.com"
                },
                {
                    "name": "Niklas Keller",
                    "email": "me@kelunik.com"
                }
            ],
            "description": "A stream abstraction to make working with non-blocking I/O simple.",
            "homepage": "http://amphp.org/byte-stream",
            "keywords": [
                "amp",
                "amphp",
                "async",
                "io",
                "non-blocking",
                "stream"
            ],
            "support": {
                "irc": "irc://irc.freenode.org/amphp",
                "issues": "https://github.com/amphp/byte-stream/issues",
                "source": "https://github.com/amphp/byte-stream/tree/v1.8.1"
            },
            "funding": [
                {
                    "url": "https://github.com/amphp",
                    "type": "github"
                }
            ],
            "time": "2021-03-30T17:13:30+00:00"
        },
        {
            "name": "appwrite/sdk-generator",
            "version": "0.16.2",
            "source": {
                "type": "git",
                "url": "https://github.com/appwrite/sdk-generator.git",
                "reference": "e3a20c96a745a9c4aa048fd344650fcfbf41cf6f"
            },
            "dist": {
                "type": "zip",
                "url": "https://api.github.com/repos/appwrite/sdk-generator/zipball/e3a20c96a745a9c4aa048fd344650fcfbf41cf6f",
                "reference": "e3a20c96a745a9c4aa048fd344650fcfbf41cf6f",
                "shasum": ""
            },
            "require": {
                "ext-curl": "*",
                "ext-json": "*",
                "ext-mbstring": "*",
                "matthiasmullie/minify": "^1.3",
                "php": ">=7.0.0",
                "twig/twig": "^2.14"
            },
            "require-dev": {
                "phpunit/phpunit": "^7.0"
            },
            "type": "library",
            "autoload": {
                "psr-4": {
                    "Appwrite\\SDK\\": "src/SDK",
                    "Appwrite\\Spec\\": "src/Spec"
                }
            },
            "notification-url": "https://packagist.org/downloads/",
            "license": [
                "MIT"
            ],
            "authors": [
                {
                    "name": "Eldad Fux",
                    "email": "eldad@appwrite.io"
                }
            ],
            "description": "Appwrite PHP library for generating API SDKs for multiple programming languages and platforms",
            "support": {
                "issues": "https://github.com/appwrite/sdk-generator/issues",
                "source": "https://github.com/appwrite/sdk-generator/tree/0.16.2"
            },
            "time": "2021-11-12T11:09:38+00:00"
        },
        {
            "name": "composer/semver",
            "version": "3.2.6",
            "source": {
                "type": "git",
                "url": "https://github.com/composer/semver.git",
                "reference": "83e511e247de329283478496f7a1e114c9517506"
            },
            "dist": {
                "type": "zip",
                "url": "https://api.github.com/repos/composer/semver/zipball/83e511e247de329283478496f7a1e114c9517506",
                "reference": "83e511e247de329283478496f7a1e114c9517506",
                "shasum": ""
            },
            "require": {
                "php": "^5.3.2 || ^7.0 || ^8.0"
            },
            "require-dev": {
                "phpstan/phpstan": "^0.12.54",
                "symfony/phpunit-bridge": "^4.2 || ^5"
            },
            "type": "library",
            "extra": {
                "branch-alias": {
                    "dev-main": "3.x-dev"
                }
            },
            "autoload": {
                "psr-4": {
                    "Composer\\Semver\\": "src"
                }
            },
            "notification-url": "https://packagist.org/downloads/",
            "license": [
                "MIT"
            ],
            "authors": [
                {
                    "name": "Nils Adermann",
                    "email": "naderman@naderman.de",
                    "homepage": "http://www.naderman.de"
                },
                {
                    "name": "Jordi Boggiano",
                    "email": "j.boggiano@seld.be",
                    "homepage": "http://seld.be"
                },
                {
                    "name": "Rob Bast",
                    "email": "rob.bast@gmail.com",
                    "homepage": "http://robbast.nl"
                }
            ],
            "description": "Semver library that offers utilities, version constraint parsing and validation.",
            "keywords": [
                "semantic",
                "semver",
                "validation",
                "versioning"
            ],
            "support": {
                "irc": "irc://irc.freenode.org/composer",
                "issues": "https://github.com/composer/semver/issues",
                "source": "https://github.com/composer/semver/tree/3.2.6"
            },
            "funding": [
                {
                    "url": "https://packagist.com",
                    "type": "custom"
                },
                {
                    "url": "https://github.com/composer",
                    "type": "github"
                },
                {
                    "url": "https://tidelift.com/funding/github/packagist/composer/composer",
                    "type": "tidelift"
                }
            ],
            "time": "2021-10-25T11:34:17+00:00"
        },
        {
            "name": "composer/xdebug-handler",
            "version": "2.0.2",
            "source": {
                "type": "git",
                "url": "https://github.com/composer/xdebug-handler.git",
                "reference": "84674dd3a7575ba617f5a76d7e9e29a7d3891339"
            },
            "dist": {
                "type": "zip",
                "url": "https://api.github.com/repos/composer/xdebug-handler/zipball/84674dd3a7575ba617f5a76d7e9e29a7d3891339",
                "reference": "84674dd3a7575ba617f5a76d7e9e29a7d3891339",
                "shasum": ""
            },
            "require": {
                "php": "^5.3.2 || ^7.0 || ^8.0",
                "psr/log": "^1 || ^2 || ^3"
            },
            "require-dev": {
                "phpstan/phpstan": "^0.12.55",
                "symfony/phpunit-bridge": "^4.2 || ^5"
            },
            "type": "library",
            "autoload": {
                "psr-4": {
                    "Composer\\XdebugHandler\\": "src"
                }
            },
            "notification-url": "https://packagist.org/downloads/",
            "license": [
                "MIT"
            ],
            "authors": [
                {
                    "name": "John Stevenson",
                    "email": "john-stevenson@blueyonder.co.uk"
                }
            ],
            "description": "Restarts a process without Xdebug.",
            "keywords": [
                "Xdebug",
                "performance"
            ],
            "support": {
                "irc": "irc://irc.freenode.org/composer",
                "issues": "https://github.com/composer/xdebug-handler/issues",
                "source": "https://github.com/composer/xdebug-handler/tree/2.0.2"
            },
            "funding": [
                {
                    "url": "https://packagist.com",
                    "type": "custom"
                },
                {
                    "url": "https://github.com/composer",
                    "type": "github"
                },
                {
                    "url": "https://tidelift.com/funding/github/packagist/composer/composer",
                    "type": "tidelift"
                }
            ],
            "time": "2021-07-31T17:03:58+00:00"
        },
        {
            "name": "dnoegel/php-xdg-base-dir",
            "version": "v0.1.1",
            "source": {
                "type": "git",
                "url": "https://github.com/dnoegel/php-xdg-base-dir.git",
                "reference": "8f8a6e48c5ecb0f991c2fdcf5f154a47d85f9ffd"
            },
            "dist": {
                "type": "zip",
                "url": "https://api.github.com/repos/dnoegel/php-xdg-base-dir/zipball/8f8a6e48c5ecb0f991c2fdcf5f154a47d85f9ffd",
                "reference": "8f8a6e48c5ecb0f991c2fdcf5f154a47d85f9ffd",
                "shasum": ""
            },
            "require": {
                "php": ">=5.3.2"
            },
            "require-dev": {
                "phpunit/phpunit": "~7.0|~6.0|~5.0|~4.8.35"
            },
            "type": "library",
            "autoload": {
                "psr-4": {
                    "XdgBaseDir\\": "src/"
                }
            },
            "notification-url": "https://packagist.org/downloads/",
            "license": [
                "MIT"
            ],
            "description": "implementation of xdg base directory specification for php",
            "support": {
                "issues": "https://github.com/dnoegel/php-xdg-base-dir/issues",
                "source": "https://github.com/dnoegel/php-xdg-base-dir/tree/v0.1.1"
            },
            "time": "2019-12-04T15:06:13+00:00"
        },
        {
            "name": "doctrine/instantiator",
            "version": "1.4.0",
            "source": {
                "type": "git",
                "url": "https://github.com/doctrine/instantiator.git",
                "reference": "d56bf6102915de5702778fe20f2de3b2fe570b5b"
            },
            "dist": {
                "type": "zip",
                "url": "https://api.github.com/repos/doctrine/instantiator/zipball/d56bf6102915de5702778fe20f2de3b2fe570b5b",
                "reference": "d56bf6102915de5702778fe20f2de3b2fe570b5b",
                "shasum": ""
            },
            "require": {
                "php": "^7.1 || ^8.0"
            },
            "require-dev": {
                "doctrine/coding-standard": "^8.0",
                "ext-pdo": "*",
                "ext-phar": "*",
                "phpbench/phpbench": "^0.13 || 1.0.0-alpha2",
                "phpstan/phpstan": "^0.12",
                "phpstan/phpstan-phpunit": "^0.12",
                "phpunit/phpunit": "^7.0 || ^8.0 || ^9.0"
            },
            "type": "library",
            "autoload": {
                "psr-4": {
                    "Doctrine\\Instantiator\\": "src/Doctrine/Instantiator/"
                }
            },
            "notification-url": "https://packagist.org/downloads/",
            "license": [
                "MIT"
            ],
            "authors": [
                {
                    "name": "Marco Pivetta",
                    "email": "ocramius@gmail.com",
                    "homepage": "https://ocramius.github.io/"
                }
            ],
            "description": "A small, lightweight utility to instantiate objects in PHP without invoking their constructors",
            "homepage": "https://www.doctrine-project.org/projects/instantiator.html",
            "keywords": [
                "constructor",
                "instantiate"
            ],
            "support": {
                "issues": "https://github.com/doctrine/instantiator/issues",
                "source": "https://github.com/doctrine/instantiator/tree/1.4.0"
            },
            "funding": [
                {
                    "url": "https://www.doctrine-project.org/sponsorship.html",
                    "type": "custom"
                },
                {
                    "url": "https://www.patreon.com/phpdoctrine",
                    "type": "patreon"
                },
                {
                    "url": "https://tidelift.com/funding/github/packagist/doctrine%2Finstantiator",
                    "type": "tidelift"
                }
            ],
            "time": "2020-11-10T18:47:58+00:00"
        },
        {
            "name": "felixfbecker/advanced-json-rpc",
            "version": "v3.2.1",
            "source": {
                "type": "git",
                "url": "https://github.com/felixfbecker/php-advanced-json-rpc.git",
                "reference": "b5f37dbff9a8ad360ca341f3240dc1c168b45447"
            },
            "dist": {
                "type": "zip",
                "url": "https://api.github.com/repos/felixfbecker/php-advanced-json-rpc/zipball/b5f37dbff9a8ad360ca341f3240dc1c168b45447",
                "reference": "b5f37dbff9a8ad360ca341f3240dc1c168b45447",
                "shasum": ""
            },
            "require": {
                "netresearch/jsonmapper": "^1.0 || ^2.0 || ^3.0 || ^4.0",
                "php": "^7.1 || ^8.0",
                "phpdocumentor/reflection-docblock": "^4.3.4 || ^5.0.0"
            },
            "require-dev": {
                "phpunit/phpunit": "^7.0 || ^8.0"
            },
            "type": "library",
            "autoload": {
                "psr-4": {
                    "AdvancedJsonRpc\\": "lib/"
                }
            },
            "notification-url": "https://packagist.org/downloads/",
            "license": [
                "ISC"
            ],
            "authors": [
                {
                    "name": "Felix Becker",
                    "email": "felix.b@outlook.com"
                }
            ],
            "description": "A more advanced JSONRPC implementation",
            "support": {
                "issues": "https://github.com/felixfbecker/php-advanced-json-rpc/issues",
                "source": "https://github.com/felixfbecker/php-advanced-json-rpc/tree/v3.2.1"
            },
            "time": "2021-06-11T22:34:44+00:00"
        },
        {
            "name": "felixfbecker/language-server-protocol",
            "version": "1.5.1",
            "source": {
                "type": "git",
                "url": "https://github.com/felixfbecker/php-language-server-protocol.git",
                "reference": "9d846d1f5cf101deee7a61c8ba7caa0a975cd730"
            },
            "dist": {
                "type": "zip",
                "url": "https://api.github.com/repos/felixfbecker/php-language-server-protocol/zipball/9d846d1f5cf101deee7a61c8ba7caa0a975cd730",
                "reference": "9d846d1f5cf101deee7a61c8ba7caa0a975cd730",
                "shasum": ""
            },
            "require": {
                "php": ">=7.1"
            },
            "require-dev": {
                "phpstan/phpstan": "*",
                "squizlabs/php_codesniffer": "^3.1",
                "vimeo/psalm": "^4.0"
            },
            "type": "library",
            "extra": {
                "branch-alias": {
                    "dev-master": "1.x-dev"
                }
            },
            "autoload": {
                "psr-4": {
                    "LanguageServerProtocol\\": "src/"
                }
            },
            "notification-url": "https://packagist.org/downloads/",
            "license": [
                "ISC"
            ],
            "authors": [
                {
                    "name": "Felix Becker",
                    "email": "felix.b@outlook.com"
                }
            ],
            "description": "PHP classes for the Language Server Protocol",
            "keywords": [
                "language",
                "microsoft",
                "php",
                "server"
            ],
            "support": {
                "issues": "https://github.com/felixfbecker/php-language-server-protocol/issues",
                "source": "https://github.com/felixfbecker/php-language-server-protocol/tree/1.5.1"
            },
            "time": "2021-02-22T14:02:09+00:00"
        },
        {
            "name": "matthiasmullie/minify",
            "version": "1.3.66",
            "source": {
                "type": "git",
                "url": "https://github.com/matthiasmullie/minify.git",
                "reference": "45fd3b0f1dfa2c965857c6d4a470bea52adc31a6"
            },
            "dist": {
                "type": "zip",
                "url": "https://api.github.com/repos/matthiasmullie/minify/zipball/45fd3b0f1dfa2c965857c6d4a470bea52adc31a6",
                "reference": "45fd3b0f1dfa2c965857c6d4a470bea52adc31a6",
                "shasum": ""
            },
            "require": {
                "ext-pcre": "*",
                "matthiasmullie/path-converter": "~1.1",
                "php": ">=5.3.0"
            },
            "require-dev": {
                "friendsofphp/php-cs-fixer": "~2.0",
                "matthiasmullie/scrapbook": "dev-master",
                "phpunit/phpunit": ">=4.8"
            },
            "suggest": {
                "psr/cache-implementation": "Cache implementation to use with Minify::cache"
            },
            "bin": [
                "bin/minifycss",
                "bin/minifyjs"
            ],
            "type": "library",
            "autoload": {
                "psr-4": {
                    "MatthiasMullie\\Minify\\": "src/"
                }
            },
            "notification-url": "https://packagist.org/downloads/",
            "license": [
                "MIT"
            ],
            "authors": [
                {
                    "name": "Matthias Mullie",
                    "email": "minify@mullie.eu",
                    "homepage": "http://www.mullie.eu",
                    "role": "Developer"
                }
            ],
            "description": "CSS & JavaScript minifier, in PHP. Removes whitespace, strips comments, combines files (incl. @import statements and small assets in CSS files), and optimizes/shortens a few common programming patterns.",
            "homepage": "http://www.minifier.org",
            "keywords": [
                "JS",
                "css",
                "javascript",
                "minifier",
                "minify"
            ],
            "support": {
                "issues": "https://github.com/matthiasmullie/minify/issues",
                "source": "https://github.com/matthiasmullie/minify/tree/1.3.66"
            },
            "funding": [
                {
                    "url": "https://github.com/[user1",
                    "type": "github"
                },
                {
                    "url": "https://github.com/matthiasmullie] # Replace with up to 4 GitHub Sponsors-enabled usernames e.g.",
                    "type": "github"
                },
                {
                    "url": "https://github.com/user2",
                    "type": "github"
                }
            ],
            "time": "2021-01-06T15:18:10+00:00"
        },
        {
            "name": "matthiasmullie/path-converter",
            "version": "1.1.3",
            "source": {
                "type": "git",
                "url": "https://github.com/matthiasmullie/path-converter.git",
                "reference": "e7d13b2c7e2f2268e1424aaed02085518afa02d9"
            },
            "dist": {
                "type": "zip",
                "url": "https://api.github.com/repos/matthiasmullie/path-converter/zipball/e7d13b2c7e2f2268e1424aaed02085518afa02d9",
                "reference": "e7d13b2c7e2f2268e1424aaed02085518afa02d9",
                "shasum": ""
            },
            "require": {
                "ext-pcre": "*",
                "php": ">=5.3.0"
            },
            "require-dev": {
                "phpunit/phpunit": "~4.8"
            },
            "type": "library",
            "autoload": {
                "psr-4": {
                    "MatthiasMullie\\PathConverter\\": "src/"
                }
            },
            "notification-url": "https://packagist.org/downloads/",
            "license": [
                "MIT"
            ],
            "authors": [
                {
                    "name": "Matthias Mullie",
                    "email": "pathconverter@mullie.eu",
                    "homepage": "http://www.mullie.eu",
                    "role": "Developer"
                }
            ],
            "description": "Relative path converter",
            "homepage": "http://github.com/matthiasmullie/path-converter",
            "keywords": [
                "converter",
                "path",
                "paths",
                "relative"
            ],
            "support": {
                "issues": "https://github.com/matthiasmullie/path-converter/issues",
                "source": "https://github.com/matthiasmullie/path-converter/tree/1.1.3"
            },
            "time": "2019-02-05T23:41:09+00:00"
        },
        {
            "name": "myclabs/deep-copy",
            "version": "1.10.2",
            "source": {
                "type": "git",
                "url": "https://github.com/myclabs/DeepCopy.git",
                "reference": "776f831124e9c62e1a2c601ecc52e776d8bb7220"
            },
            "dist": {
                "type": "zip",
                "url": "https://api.github.com/repos/myclabs/DeepCopy/zipball/776f831124e9c62e1a2c601ecc52e776d8bb7220",
                "reference": "776f831124e9c62e1a2c601ecc52e776d8bb7220",
                "shasum": ""
            },
            "require": {
                "php": "^7.1 || ^8.0"
            },
            "replace": {
                "myclabs/deep-copy": "self.version"
            },
            "require-dev": {
                "doctrine/collections": "^1.0",
                "doctrine/common": "^2.6",
                "phpunit/phpunit": "^7.1"
            },
            "type": "library",
            "autoload": {
                "psr-4": {
                    "DeepCopy\\": "src/DeepCopy/"
                },
                "files": [
                    "src/DeepCopy/deep_copy.php"
                ]
            },
            "notification-url": "https://packagist.org/downloads/",
            "license": [
                "MIT"
            ],
            "description": "Create deep copies (clones) of your objects",
            "keywords": [
                "clone",
                "copy",
                "duplicate",
                "object",
                "object graph"
            ],
            "support": {
                "issues": "https://github.com/myclabs/DeepCopy/issues",
                "source": "https://github.com/myclabs/DeepCopy/tree/1.10.2"
            },
            "funding": [
                {
                    "url": "https://tidelift.com/funding/github/packagist/myclabs/deep-copy",
                    "type": "tidelift"
                }
            ],
            "time": "2020-11-13T09:40:50+00:00"
        },
        {
            "name": "netresearch/jsonmapper",
            "version": "v4.0.0",
            "source": {
                "type": "git",
                "url": "https://github.com/cweiske/jsonmapper.git",
                "reference": "8bbc021a8edb2e4a7ea2f8ad4fa9ec9dce2fcb8d"
            },
            "dist": {
                "type": "zip",
                "url": "https://api.github.com/repos/cweiske/jsonmapper/zipball/8bbc021a8edb2e4a7ea2f8ad4fa9ec9dce2fcb8d",
                "reference": "8bbc021a8edb2e4a7ea2f8ad4fa9ec9dce2fcb8d",
                "shasum": ""
            },
            "require": {
                "ext-json": "*",
                "ext-pcre": "*",
                "ext-reflection": "*",
                "ext-spl": "*",
                "php": ">=7.1"
            },
            "require-dev": {
                "phpunit/phpunit": "~7.5 || ~8.0 || ~9.0",
                "squizlabs/php_codesniffer": "~3.5"
            },
            "type": "library",
            "autoload": {
                "psr-0": {
                    "JsonMapper": "src/"
                }
            },
            "notification-url": "https://packagist.org/downloads/",
            "license": [
                "OSL-3.0"
            ],
            "authors": [
                {
                    "name": "Christian Weiske",
                    "email": "cweiske@cweiske.de",
                    "homepage": "http://github.com/cweiske/jsonmapper/",
                    "role": "Developer"
                }
            ],
            "description": "Map nested JSON structures onto PHP classes",
            "support": {
                "email": "cweiske@cweiske.de",
                "issues": "https://github.com/cweiske/jsonmapper/issues",
                "source": "https://github.com/cweiske/jsonmapper/tree/v4.0.0"
            },
            "time": "2020-12-01T19:48:11+00:00"
        },
        {
            "name": "nikic/php-parser",
            "version": "v4.13.1",
            "source": {
                "type": "git",
                "url": "https://github.com/nikic/PHP-Parser.git",
                "reference": "63a79e8daa781cac14e5195e63ed8ae231dd10fd"
            },
            "dist": {
                "type": "zip",
                "url": "https://api.github.com/repos/nikic/PHP-Parser/zipball/63a79e8daa781cac14e5195e63ed8ae231dd10fd",
                "reference": "63a79e8daa781cac14e5195e63ed8ae231dd10fd",
                "shasum": ""
            },
            "require": {
                "ext-tokenizer": "*",
                "php": ">=7.0"
            },
            "require-dev": {
                "ircmaxell/php-yacc": "^0.0.7",
                "phpunit/phpunit": "^6.5 || ^7.0 || ^8.0 || ^9.0"
            },
            "bin": [
                "bin/php-parse"
            ],
            "type": "library",
            "extra": {
                "branch-alias": {
                    "dev-master": "4.9-dev"
                }
            },
            "autoload": {
                "psr-4": {
                    "PhpParser\\": "lib/PhpParser"
                }
            },
            "notification-url": "https://packagist.org/downloads/",
            "license": [
                "BSD-3-Clause"
            ],
            "authors": [
                {
                    "name": "Nikita Popov"
                }
            ],
            "description": "A PHP parser written in PHP",
            "keywords": [
                "parser",
                "php"
            ],
            "support": {
                "issues": "https://github.com/nikic/PHP-Parser/issues",
                "source": "https://github.com/nikic/PHP-Parser/tree/v4.13.1"
            },
            "time": "2021-11-03T20:52:16+00:00"
        },
        {
            "name": "openlss/lib-array2xml",
            "version": "1.0.0",
            "source": {
                "type": "git",
                "url": "https://github.com/nullivex/lib-array2xml.git",
                "reference": "a91f18a8dfc69ffabe5f9b068bc39bb202c81d90"
            },
            "dist": {
                "type": "zip",
                "url": "https://api.github.com/repos/nullivex/lib-array2xml/zipball/a91f18a8dfc69ffabe5f9b068bc39bb202c81d90",
                "reference": "a91f18a8dfc69ffabe5f9b068bc39bb202c81d90",
                "shasum": ""
            },
            "require": {
                "php": ">=5.3.2"
            },
            "type": "library",
            "autoload": {
                "psr-0": {
                    "LSS": ""
                }
            },
            "notification-url": "https://packagist.org/downloads/",
            "license": [
                "Apache-2.0"
            ],
            "authors": [
                {
                    "name": "Bryan Tong",
                    "email": "bryan@nullivex.com",
                    "homepage": "https://www.nullivex.com"
                },
                {
                    "name": "Tony Butler",
                    "email": "spudz76@gmail.com",
                    "homepage": "https://www.nullivex.com"
                }
            ],
            "description": "Array2XML conversion library credit to lalit.org",
            "homepage": "https://www.nullivex.com",
            "keywords": [
                "array",
                "array conversion",
                "xml",
                "xml conversion"
            ],
            "support": {
                "issues": "https://github.com/nullivex/lib-array2xml/issues",
                "source": "https://github.com/nullivex/lib-array2xml/tree/master"
            },
            "time": "2019-03-29T20:06:56+00:00"
        },
        {
            "name": "phar-io/manifest",
            "version": "2.0.3",
            "source": {
                "type": "git",
                "url": "https://github.com/phar-io/manifest.git",
                "reference": "97803eca37d319dfa7826cc2437fc020857acb53"
            },
            "dist": {
                "type": "zip",
                "url": "https://api.github.com/repos/phar-io/manifest/zipball/97803eca37d319dfa7826cc2437fc020857acb53",
                "reference": "97803eca37d319dfa7826cc2437fc020857acb53",
                "shasum": ""
            },
            "require": {
                "ext-dom": "*",
                "ext-phar": "*",
                "ext-xmlwriter": "*",
                "phar-io/version": "^3.0.1",
                "php": "^7.2 || ^8.0"
            },
            "type": "library",
            "extra": {
                "branch-alias": {
                    "dev-master": "2.0.x-dev"
                }
            },
            "autoload": {
                "classmap": [
                    "src/"
                ]
            },
            "notification-url": "https://packagist.org/downloads/",
            "license": [
                "BSD-3-Clause"
            ],
            "authors": [
                {
                    "name": "Arne Blankerts",
                    "email": "arne@blankerts.de",
                    "role": "Developer"
                },
                {
                    "name": "Sebastian Heuer",
                    "email": "sebastian@phpeople.de",
                    "role": "Developer"
                },
                {
                    "name": "Sebastian Bergmann",
                    "email": "sebastian@phpunit.de",
                    "role": "Developer"
                }
            ],
            "description": "Component for reading phar.io manifest information from a PHP Archive (PHAR)",
            "support": {
                "issues": "https://github.com/phar-io/manifest/issues",
                "source": "https://github.com/phar-io/manifest/tree/2.0.3"
            },
            "time": "2021-07-20T11:28:43+00:00"
        },
        {
            "name": "phar-io/version",
            "version": "3.1.0",
            "source": {
                "type": "git",
                "url": "https://github.com/phar-io/version.git",
                "reference": "bae7c545bef187884426f042434e561ab1ddb182"
            },
            "dist": {
                "type": "zip",
                "url": "https://api.github.com/repos/phar-io/version/zipball/bae7c545bef187884426f042434e561ab1ddb182",
                "reference": "bae7c545bef187884426f042434e561ab1ddb182",
                "shasum": ""
            },
            "require": {
                "php": "^7.2 || ^8.0"
            },
            "type": "library",
            "autoload": {
                "classmap": [
                    "src/"
                ]
            },
            "notification-url": "https://packagist.org/downloads/",
            "license": [
                "BSD-3-Clause"
            ],
            "authors": [
                {
                    "name": "Arne Blankerts",
                    "email": "arne@blankerts.de",
                    "role": "Developer"
                },
                {
                    "name": "Sebastian Heuer",
                    "email": "sebastian@phpeople.de",
                    "role": "Developer"
                },
                {
                    "name": "Sebastian Bergmann",
                    "email": "sebastian@phpunit.de",
                    "role": "Developer"
                }
            ],
            "description": "Library for handling version information and constraints",
            "support": {
                "issues": "https://github.com/phar-io/version/issues",
                "source": "https://github.com/phar-io/version/tree/3.1.0"
            },
            "time": "2021-02-23T14:00:09+00:00"
        },
        {
            "name": "phpdocumentor/reflection-common",
            "version": "2.2.0",
            "source": {
                "type": "git",
                "url": "https://github.com/phpDocumentor/ReflectionCommon.git",
                "reference": "1d01c49d4ed62f25aa84a747ad35d5a16924662b"
            },
            "dist": {
                "type": "zip",
                "url": "https://api.github.com/repos/phpDocumentor/ReflectionCommon/zipball/1d01c49d4ed62f25aa84a747ad35d5a16924662b",
                "reference": "1d01c49d4ed62f25aa84a747ad35d5a16924662b",
                "shasum": ""
            },
            "require": {
                "php": "^7.2 || ^8.0"
            },
            "type": "library",
            "extra": {
                "branch-alias": {
                    "dev-2.x": "2.x-dev"
                }
            },
            "autoload": {
                "psr-4": {
                    "phpDocumentor\\Reflection\\": "src/"
                }
            },
            "notification-url": "https://packagist.org/downloads/",
            "license": [
                "MIT"
            ],
            "authors": [
                {
                    "name": "Jaap van Otterdijk",
                    "email": "opensource@ijaap.nl"
                }
            ],
            "description": "Common reflection classes used by phpdocumentor to reflect the code structure",
            "homepage": "http://www.phpdoc.org",
            "keywords": [
                "FQSEN",
                "phpDocumentor",
                "phpdoc",
                "reflection",
                "static analysis"
            ],
            "support": {
                "issues": "https://github.com/phpDocumentor/ReflectionCommon/issues",
                "source": "https://github.com/phpDocumentor/ReflectionCommon/tree/2.x"
            },
            "time": "2020-06-27T09:03:43+00:00"
        },
        {
            "name": "phpdocumentor/reflection-docblock",
            "version": "5.3.0",
            "source": {
                "type": "git",
                "url": "https://github.com/phpDocumentor/ReflectionDocBlock.git",
                "reference": "622548b623e81ca6d78b721c5e029f4ce664f170"
            },
            "dist": {
                "type": "zip",
                "url": "https://api.github.com/repos/phpDocumentor/ReflectionDocBlock/zipball/622548b623e81ca6d78b721c5e029f4ce664f170",
                "reference": "622548b623e81ca6d78b721c5e029f4ce664f170",
                "shasum": ""
            },
            "require": {
                "ext-filter": "*",
                "php": "^7.2 || ^8.0",
                "phpdocumentor/reflection-common": "^2.2",
                "phpdocumentor/type-resolver": "^1.3",
                "webmozart/assert": "^1.9.1"
            },
            "require-dev": {
                "mockery/mockery": "~1.3.2",
                "psalm/phar": "^4.8"
            },
            "type": "library",
            "extra": {
                "branch-alias": {
                    "dev-master": "5.x-dev"
                }
            },
            "autoload": {
                "psr-4": {
                    "phpDocumentor\\Reflection\\": "src"
                }
            },
            "notification-url": "https://packagist.org/downloads/",
            "license": [
                "MIT"
            ],
            "authors": [
                {
                    "name": "Mike van Riel",
                    "email": "me@mikevanriel.com"
                },
                {
                    "name": "Jaap van Otterdijk",
                    "email": "account@ijaap.nl"
                }
            ],
            "description": "With this component, a library can provide support for annotations via DocBlocks or otherwise retrieve information that is embedded in a DocBlock.",
            "support": {
                "issues": "https://github.com/phpDocumentor/ReflectionDocBlock/issues",
                "source": "https://github.com/phpDocumentor/ReflectionDocBlock/tree/5.3.0"
            },
            "time": "2021-10-19T17:43:47+00:00"
        },
        {
            "name": "phpdocumentor/type-resolver",
            "version": "1.5.1",
            "source": {
                "type": "git",
                "url": "https://github.com/phpDocumentor/TypeResolver.git",
                "reference": "a12f7e301eb7258bb68acd89d4aefa05c2906cae"
            },
            "dist": {
                "type": "zip",
                "url": "https://api.github.com/repos/phpDocumentor/TypeResolver/zipball/a12f7e301eb7258bb68acd89d4aefa05c2906cae",
                "reference": "a12f7e301eb7258bb68acd89d4aefa05c2906cae",
                "shasum": ""
            },
            "require": {
                "php": "^7.2 || ^8.0",
                "phpdocumentor/reflection-common": "^2.0"
            },
            "require-dev": {
                "ext-tokenizer": "*",
                "psalm/phar": "^4.8"
            },
            "type": "library",
            "extra": {
                "branch-alias": {
                    "dev-1.x": "1.x-dev"
                }
            },
            "autoload": {
                "psr-4": {
                    "phpDocumentor\\Reflection\\": "src"
                }
            },
            "notification-url": "https://packagist.org/downloads/",
            "license": [
                "MIT"
            ],
            "authors": [
                {
                    "name": "Mike van Riel",
                    "email": "me@mikevanriel.com"
                }
            ],
            "description": "A PSR-5 based resolver of Class names, Types and Structural Element Names",
            "support": {
                "issues": "https://github.com/phpDocumentor/TypeResolver/issues",
                "source": "https://github.com/phpDocumentor/TypeResolver/tree/1.5.1"
            },
            "time": "2021-10-02T14:08:47+00:00"
        },
        {
            "name": "phpspec/prophecy",
            "version": "1.14.0",
            "source": {
                "type": "git",
                "url": "https://github.com/phpspec/prophecy.git",
                "reference": "d86dfc2e2a3cd366cee475e52c6bb3bbc371aa0e"
            },
            "dist": {
                "type": "zip",
                "url": "https://api.github.com/repos/phpspec/prophecy/zipball/d86dfc2e2a3cd366cee475e52c6bb3bbc371aa0e",
                "reference": "d86dfc2e2a3cd366cee475e52c6bb3bbc371aa0e",
                "shasum": ""
            },
            "require": {
                "doctrine/instantiator": "^1.2",
                "php": "^7.2 || ~8.0, <8.2",
                "phpdocumentor/reflection-docblock": "^5.2",
                "sebastian/comparator": "^3.0 || ^4.0",
                "sebastian/recursion-context": "^3.0 || ^4.0"
            },
            "require-dev": {
                "phpspec/phpspec": "^6.0 || ^7.0",
                "phpunit/phpunit": "^8.0 || ^9.0"
            },
            "type": "library",
            "extra": {
                "branch-alias": {
                    "dev-master": "1.x-dev"
                }
            },
            "autoload": {
                "psr-4": {
                    "Prophecy\\": "src/Prophecy"
                }
            },
            "notification-url": "https://packagist.org/downloads/",
            "license": [
                "MIT"
            ],
            "authors": [
                {
                    "name": "Konstantin Kudryashov",
                    "email": "ever.zet@gmail.com",
                    "homepage": "http://everzet.com"
                },
                {
                    "name": "Marcello Duarte",
                    "email": "marcello.duarte@gmail.com"
                }
            ],
            "description": "Highly opinionated mocking framework for PHP 5.3+",
            "homepage": "https://github.com/phpspec/prophecy",
            "keywords": [
                "Double",
                "Dummy",
                "fake",
                "mock",
                "spy",
                "stub"
            ],
            "support": {
                "issues": "https://github.com/phpspec/prophecy/issues",
                "source": "https://github.com/phpspec/prophecy/tree/1.14.0"
            },
            "time": "2021-09-10T09:02:12+00:00"
        },
        {
            "name": "phpunit/php-code-coverage",
            "version": "9.2.8",
            "source": {
                "type": "git",
                "url": "https://github.com/sebastianbergmann/php-code-coverage.git",
                "reference": "cf04e88a2e3c56fc1a65488afd493325b4c1bc3e"
            },
            "dist": {
                "type": "zip",
                "url": "https://api.github.com/repos/sebastianbergmann/php-code-coverage/zipball/cf04e88a2e3c56fc1a65488afd493325b4c1bc3e",
                "reference": "cf04e88a2e3c56fc1a65488afd493325b4c1bc3e",
                "shasum": ""
            },
            "require": {
                "ext-dom": "*",
                "ext-libxml": "*",
                "ext-xmlwriter": "*",
                "nikic/php-parser": "^4.13.0",
                "php": ">=7.3",
                "phpunit/php-file-iterator": "^3.0.3",
                "phpunit/php-text-template": "^2.0.2",
                "sebastian/code-unit-reverse-lookup": "^2.0.2",
                "sebastian/complexity": "^2.0",
                "sebastian/environment": "^5.1.2",
                "sebastian/lines-of-code": "^1.0.3",
                "sebastian/version": "^3.0.1",
                "theseer/tokenizer": "^1.2.0"
            },
            "require-dev": {
                "phpunit/phpunit": "^9.3"
            },
            "suggest": {
                "ext-pcov": "*",
                "ext-xdebug": "*"
            },
            "type": "library",
            "extra": {
                "branch-alias": {
                    "dev-master": "9.2-dev"
                }
            },
            "autoload": {
                "classmap": [
                    "src/"
                ]
            },
            "notification-url": "https://packagist.org/downloads/",
            "license": [
                "BSD-3-Clause"
            ],
            "authors": [
                {
                    "name": "Sebastian Bergmann",
                    "email": "sebastian@phpunit.de",
                    "role": "lead"
                }
            ],
            "description": "Library that provides collection, processing, and rendering functionality for PHP code coverage information.",
            "homepage": "https://github.com/sebastianbergmann/php-code-coverage",
            "keywords": [
                "coverage",
                "testing",
                "xunit"
            ],
            "support": {
                "issues": "https://github.com/sebastianbergmann/php-code-coverage/issues",
                "source": "https://github.com/sebastianbergmann/php-code-coverage/tree/9.2.8"
            },
            "funding": [
                {
                    "url": "https://github.com/sebastianbergmann",
                    "type": "github"
                }
            ],
            "time": "2021-10-30T08:01:38+00:00"
        },
        {
            "name": "phpunit/php-file-iterator",
            "version": "3.0.5",
            "source": {
                "type": "git",
                "url": "https://github.com/sebastianbergmann/php-file-iterator.git",
                "reference": "aa4be8575f26070b100fccb67faabb28f21f66f8"
            },
            "dist": {
                "type": "zip",
                "url": "https://api.github.com/repos/sebastianbergmann/php-file-iterator/zipball/aa4be8575f26070b100fccb67faabb28f21f66f8",
                "reference": "aa4be8575f26070b100fccb67faabb28f21f66f8",
                "shasum": ""
            },
            "require": {
                "php": ">=7.3"
            },
            "require-dev": {
                "phpunit/phpunit": "^9.3"
            },
            "type": "library",
            "extra": {
                "branch-alias": {
                    "dev-master": "3.0-dev"
                }
            },
            "autoload": {
                "classmap": [
                    "src/"
                ]
            },
            "notification-url": "https://packagist.org/downloads/",
            "license": [
                "BSD-3-Clause"
            ],
            "authors": [
                {
                    "name": "Sebastian Bergmann",
                    "email": "sebastian@phpunit.de",
                    "role": "lead"
                }
            ],
            "description": "FilterIterator implementation that filters files based on a list of suffixes.",
            "homepage": "https://github.com/sebastianbergmann/php-file-iterator/",
            "keywords": [
                "filesystem",
                "iterator"
            ],
            "support": {
                "issues": "https://github.com/sebastianbergmann/php-file-iterator/issues",
                "source": "https://github.com/sebastianbergmann/php-file-iterator/tree/3.0.5"
            },
            "funding": [
                {
                    "url": "https://github.com/sebastianbergmann",
                    "type": "github"
                }
            ],
            "time": "2020-09-28T05:57:25+00:00"
        },
        {
            "name": "phpunit/php-invoker",
            "version": "3.1.1",
            "source": {
                "type": "git",
                "url": "https://github.com/sebastianbergmann/php-invoker.git",
                "reference": "5a10147d0aaf65b58940a0b72f71c9ac0423cc67"
            },
            "dist": {
                "type": "zip",
                "url": "https://api.github.com/repos/sebastianbergmann/php-invoker/zipball/5a10147d0aaf65b58940a0b72f71c9ac0423cc67",
                "reference": "5a10147d0aaf65b58940a0b72f71c9ac0423cc67",
                "shasum": ""
            },
            "require": {
                "php": ">=7.3"
            },
            "require-dev": {
                "ext-pcntl": "*",
                "phpunit/phpunit": "^9.3"
            },
            "suggest": {
                "ext-pcntl": "*"
            },
            "type": "library",
            "extra": {
                "branch-alias": {
                    "dev-master": "3.1-dev"
                }
            },
            "autoload": {
                "classmap": [
                    "src/"
                ]
            },
            "notification-url": "https://packagist.org/downloads/",
            "license": [
                "BSD-3-Clause"
            ],
            "authors": [
                {
                    "name": "Sebastian Bergmann",
                    "email": "sebastian@phpunit.de",
                    "role": "lead"
                }
            ],
            "description": "Invoke callables with a timeout",
            "homepage": "https://github.com/sebastianbergmann/php-invoker/",
            "keywords": [
                "process"
            ],
            "support": {
                "issues": "https://github.com/sebastianbergmann/php-invoker/issues",
                "source": "https://github.com/sebastianbergmann/php-invoker/tree/3.1.1"
            },
            "funding": [
                {
                    "url": "https://github.com/sebastianbergmann",
                    "type": "github"
                }
            ],
            "time": "2020-09-28T05:58:55+00:00"
        },
        {
            "name": "phpunit/php-text-template",
            "version": "2.0.4",
            "source": {
                "type": "git",
                "url": "https://github.com/sebastianbergmann/php-text-template.git",
                "reference": "5da5f67fc95621df9ff4c4e5a84d6a8a2acf7c28"
            },
            "dist": {
                "type": "zip",
                "url": "https://api.github.com/repos/sebastianbergmann/php-text-template/zipball/5da5f67fc95621df9ff4c4e5a84d6a8a2acf7c28",
                "reference": "5da5f67fc95621df9ff4c4e5a84d6a8a2acf7c28",
                "shasum": ""
            },
            "require": {
                "php": ">=7.3"
            },
            "require-dev": {
                "phpunit/phpunit": "^9.3"
            },
            "type": "library",
            "extra": {
                "branch-alias": {
                    "dev-master": "2.0-dev"
                }
            },
            "autoload": {
                "classmap": [
                    "src/"
                ]
            },
            "notification-url": "https://packagist.org/downloads/",
            "license": [
                "BSD-3-Clause"
            ],
            "authors": [
                {
                    "name": "Sebastian Bergmann",
                    "email": "sebastian@phpunit.de",
                    "role": "lead"
                }
            ],
            "description": "Simple template engine.",
            "homepage": "https://github.com/sebastianbergmann/php-text-template/",
            "keywords": [
                "template"
            ],
            "support": {
                "issues": "https://github.com/sebastianbergmann/php-text-template/issues",
                "source": "https://github.com/sebastianbergmann/php-text-template/tree/2.0.4"
            },
            "funding": [
                {
                    "url": "https://github.com/sebastianbergmann",
                    "type": "github"
                }
            ],
            "time": "2020-10-26T05:33:50+00:00"
        },
        {
            "name": "phpunit/php-timer",
            "version": "5.0.3",
            "source": {
                "type": "git",
                "url": "https://github.com/sebastianbergmann/php-timer.git",
                "reference": "5a63ce20ed1b5bf577850e2c4e87f4aa902afbd2"
            },
            "dist": {
                "type": "zip",
                "url": "https://api.github.com/repos/sebastianbergmann/php-timer/zipball/5a63ce20ed1b5bf577850e2c4e87f4aa902afbd2",
                "reference": "5a63ce20ed1b5bf577850e2c4e87f4aa902afbd2",
                "shasum": ""
            },
            "require": {
                "php": ">=7.3"
            },
            "require-dev": {
                "phpunit/phpunit": "^9.3"
            },
            "type": "library",
            "extra": {
                "branch-alias": {
                    "dev-master": "5.0-dev"
                }
            },
            "autoload": {
                "classmap": [
                    "src/"
                ]
            },
            "notification-url": "https://packagist.org/downloads/",
            "license": [
                "BSD-3-Clause"
            ],
            "authors": [
                {
                    "name": "Sebastian Bergmann",
                    "email": "sebastian@phpunit.de",
                    "role": "lead"
                }
            ],
            "description": "Utility class for timing",
            "homepage": "https://github.com/sebastianbergmann/php-timer/",
            "keywords": [
                "timer"
            ],
            "support": {
                "issues": "https://github.com/sebastianbergmann/php-timer/issues",
                "source": "https://github.com/sebastianbergmann/php-timer/tree/5.0.3"
            },
            "funding": [
                {
                    "url": "https://github.com/sebastianbergmann",
                    "type": "github"
                }
            ],
            "time": "2020-10-26T13:16:10+00:00"
        },
        {
            "name": "phpunit/phpunit",
            "version": "9.5.6",
            "source": {
                "type": "git",
                "url": "https://github.com/sebastianbergmann/phpunit.git",
                "reference": "fb9b8333f14e3dce976a60ef6a7e05c7c7ed8bfb"
            },
            "dist": {
                "type": "zip",
                "url": "https://api.github.com/repos/sebastianbergmann/phpunit/zipball/fb9b8333f14e3dce976a60ef6a7e05c7c7ed8bfb",
                "reference": "fb9b8333f14e3dce976a60ef6a7e05c7c7ed8bfb",
                "shasum": ""
            },
            "require": {
                "doctrine/instantiator": "^1.3.1",
                "ext-dom": "*",
                "ext-json": "*",
                "ext-libxml": "*",
                "ext-mbstring": "*",
                "ext-xml": "*",
                "ext-xmlwriter": "*",
                "myclabs/deep-copy": "^1.10.1",
                "phar-io/manifest": "^2.0.1",
                "phar-io/version": "^3.0.2",
                "php": ">=7.3",
                "phpspec/prophecy": "^1.12.1",
                "phpunit/php-code-coverage": "^9.2.3",
                "phpunit/php-file-iterator": "^3.0.5",
                "phpunit/php-invoker": "^3.1.1",
                "phpunit/php-text-template": "^2.0.3",
                "phpunit/php-timer": "^5.0.2",
                "sebastian/cli-parser": "^1.0.1",
                "sebastian/code-unit": "^1.0.6",
                "sebastian/comparator": "^4.0.5",
                "sebastian/diff": "^4.0.3",
                "sebastian/environment": "^5.1.3",
                "sebastian/exporter": "^4.0.3",
                "sebastian/global-state": "^5.0.1",
                "sebastian/object-enumerator": "^4.0.3",
                "sebastian/resource-operations": "^3.0.3",
                "sebastian/type": "^2.3.4",
                "sebastian/version": "^3.0.2"
            },
            "require-dev": {
                "ext-pdo": "*",
                "phpspec/prophecy-phpunit": "^2.0.1"
            },
            "suggest": {
                "ext-soap": "*",
                "ext-xdebug": "*"
            },
            "bin": [
                "phpunit"
            ],
            "type": "library",
            "extra": {
                "branch-alias": {
                    "dev-master": "9.5-dev"
                }
            },
            "autoload": {
                "classmap": [
                    "src/"
                ],
                "files": [
                    "src/Framework/Assert/Functions.php"
                ]
            },
            "notification-url": "https://packagist.org/downloads/",
            "license": [
                "BSD-3-Clause"
            ],
            "authors": [
                {
                    "name": "Sebastian Bergmann",
                    "email": "sebastian@phpunit.de",
                    "role": "lead"
                }
            ],
            "description": "The PHP Unit Testing framework.",
            "homepage": "https://phpunit.de/",
            "keywords": [
                "phpunit",
                "testing",
                "xunit"
            ],
            "support": {
                "issues": "https://github.com/sebastianbergmann/phpunit/issues",
                "source": "https://github.com/sebastianbergmann/phpunit/tree/9.5.6"
            },
            "funding": [
                {
                    "url": "https://phpunit.de/donate.html",
                    "type": "custom"
                },
                {
                    "url": "https://github.com/sebastianbergmann",
                    "type": "github"
                }
            ],
            "time": "2021-06-23T05:14:38+00:00"
        },
        {
            "name": "psr/container",
            "version": "1.1.2",
            "source": {
                "type": "git",
                "url": "https://github.com/php-fig/container.git",
                "reference": "513e0666f7216c7459170d56df27dfcefe1689ea"
            },
            "dist": {
                "type": "zip",
                "url": "https://api.github.com/repos/php-fig/container/zipball/513e0666f7216c7459170d56df27dfcefe1689ea",
                "reference": "513e0666f7216c7459170d56df27dfcefe1689ea",
                "shasum": ""
            },
            "require": {
                "php": ">=7.4.0"
            },
            "type": "library",
            "autoload": {
                "psr-4": {
                    "Psr\\Container\\": "src/"
                }
            },
            "notification-url": "https://packagist.org/downloads/",
            "license": [
                "MIT"
            ],
            "authors": [
                {
                    "name": "PHP-FIG",
                    "homepage": "https://www.php-fig.org/"
                }
            ],
            "description": "Common Container Interface (PHP FIG PSR-11)",
            "homepage": "https://github.com/php-fig/container",
            "keywords": [
                "PSR-11",
                "container",
                "container-interface",
                "container-interop",
                "psr"
            ],
            "support": {
                "issues": "https://github.com/php-fig/container/issues",
                "source": "https://github.com/php-fig/container/tree/1.1.2"
            },
            "time": "2021-11-05T16:50:12+00:00"
        },
        {
            "name": "sebastian/cli-parser",
            "version": "1.0.1",
            "source": {
                "type": "git",
                "url": "https://github.com/sebastianbergmann/cli-parser.git",
                "reference": "442e7c7e687e42adc03470c7b668bc4b2402c0b2"
            },
            "dist": {
                "type": "zip",
                "url": "https://api.github.com/repos/sebastianbergmann/cli-parser/zipball/442e7c7e687e42adc03470c7b668bc4b2402c0b2",
                "reference": "442e7c7e687e42adc03470c7b668bc4b2402c0b2",
                "shasum": ""
            },
            "require": {
                "php": ">=7.3"
            },
            "require-dev": {
                "phpunit/phpunit": "^9.3"
            },
            "type": "library",
            "extra": {
                "branch-alias": {
                    "dev-master": "1.0-dev"
                }
            },
            "autoload": {
                "classmap": [
                    "src/"
                ]
            },
            "notification-url": "https://packagist.org/downloads/",
            "license": [
                "BSD-3-Clause"
            ],
            "authors": [
                {
                    "name": "Sebastian Bergmann",
                    "email": "sebastian@phpunit.de",
                    "role": "lead"
                }
            ],
            "description": "Library for parsing CLI options",
            "homepage": "https://github.com/sebastianbergmann/cli-parser",
            "support": {
                "issues": "https://github.com/sebastianbergmann/cli-parser/issues",
                "source": "https://github.com/sebastianbergmann/cli-parser/tree/1.0.1"
            },
            "funding": [
                {
                    "url": "https://github.com/sebastianbergmann",
                    "type": "github"
                }
            ],
            "time": "2020-09-28T06:08:49+00:00"
        },
        {
            "name": "sebastian/code-unit",
            "version": "1.0.8",
            "source": {
                "type": "git",
                "url": "https://github.com/sebastianbergmann/code-unit.git",
                "reference": "1fc9f64c0927627ef78ba436c9b17d967e68e120"
            },
            "dist": {
                "type": "zip",
                "url": "https://api.github.com/repos/sebastianbergmann/code-unit/zipball/1fc9f64c0927627ef78ba436c9b17d967e68e120",
                "reference": "1fc9f64c0927627ef78ba436c9b17d967e68e120",
                "shasum": ""
            },
            "require": {
                "php": ">=7.3"
            },
            "require-dev": {
                "phpunit/phpunit": "^9.3"
            },
            "type": "library",
            "extra": {
                "branch-alias": {
                    "dev-master": "1.0-dev"
                }
            },
            "autoload": {
                "classmap": [
                    "src/"
                ]
            },
            "notification-url": "https://packagist.org/downloads/",
            "license": [
                "BSD-3-Clause"
            ],
            "authors": [
                {
                    "name": "Sebastian Bergmann",
                    "email": "sebastian@phpunit.de",
                    "role": "lead"
                }
            ],
            "description": "Collection of value objects that represent the PHP code units",
            "homepage": "https://github.com/sebastianbergmann/code-unit",
            "support": {
                "issues": "https://github.com/sebastianbergmann/code-unit/issues",
                "source": "https://github.com/sebastianbergmann/code-unit/tree/1.0.8"
            },
            "funding": [
                {
                    "url": "https://github.com/sebastianbergmann",
                    "type": "github"
                }
            ],
            "time": "2020-10-26T13:08:54+00:00"
        },
        {
            "name": "sebastian/code-unit-reverse-lookup",
            "version": "2.0.3",
            "source": {
                "type": "git",
                "url": "https://github.com/sebastianbergmann/code-unit-reverse-lookup.git",
                "reference": "ac91f01ccec49fb77bdc6fd1e548bc70f7faa3e5"
            },
            "dist": {
                "type": "zip",
                "url": "https://api.github.com/repos/sebastianbergmann/code-unit-reverse-lookup/zipball/ac91f01ccec49fb77bdc6fd1e548bc70f7faa3e5",
                "reference": "ac91f01ccec49fb77bdc6fd1e548bc70f7faa3e5",
                "shasum": ""
            },
            "require": {
                "php": ">=7.3"
            },
            "require-dev": {
                "phpunit/phpunit": "^9.3"
            },
            "type": "library",
            "extra": {
                "branch-alias": {
                    "dev-master": "2.0-dev"
                }
            },
            "autoload": {
                "classmap": [
                    "src/"
                ]
            },
            "notification-url": "https://packagist.org/downloads/",
            "license": [
                "BSD-3-Clause"
            ],
            "authors": [
                {
                    "name": "Sebastian Bergmann",
                    "email": "sebastian@phpunit.de"
                }
            ],
            "description": "Looks up which function or method a line of code belongs to",
            "homepage": "https://github.com/sebastianbergmann/code-unit-reverse-lookup/",
            "support": {
                "issues": "https://github.com/sebastianbergmann/code-unit-reverse-lookup/issues",
                "source": "https://github.com/sebastianbergmann/code-unit-reverse-lookup/tree/2.0.3"
            },
            "funding": [
                {
                    "url": "https://github.com/sebastianbergmann",
                    "type": "github"
                }
            ],
            "time": "2020-09-28T05:30:19+00:00"
        },
        {
            "name": "sebastian/comparator",
            "version": "4.0.6",
            "source": {
                "type": "git",
                "url": "https://github.com/sebastianbergmann/comparator.git",
                "reference": "55f4261989e546dc112258c7a75935a81a7ce382"
            },
            "dist": {
                "type": "zip",
                "url": "https://api.github.com/repos/sebastianbergmann/comparator/zipball/55f4261989e546dc112258c7a75935a81a7ce382",
                "reference": "55f4261989e546dc112258c7a75935a81a7ce382",
                "shasum": ""
            },
            "require": {
                "php": ">=7.3",
                "sebastian/diff": "^4.0",
                "sebastian/exporter": "^4.0"
            },
            "require-dev": {
                "phpunit/phpunit": "^9.3"
            },
            "type": "library",
            "extra": {
                "branch-alias": {
                    "dev-master": "4.0-dev"
                }
            },
            "autoload": {
                "classmap": [
                    "src/"
                ]
            },
            "notification-url": "https://packagist.org/downloads/",
            "license": [
                "BSD-3-Clause"
            ],
            "authors": [
                {
                    "name": "Sebastian Bergmann",
                    "email": "sebastian@phpunit.de"
                },
                {
                    "name": "Jeff Welch",
                    "email": "whatthejeff@gmail.com"
                },
                {
                    "name": "Volker Dusch",
                    "email": "github@wallbash.com"
                },
                {
                    "name": "Bernhard Schussek",
                    "email": "bschussek@2bepublished.at"
                }
            ],
            "description": "Provides the functionality to compare PHP values for equality",
            "homepage": "https://github.com/sebastianbergmann/comparator",
            "keywords": [
                "comparator",
                "compare",
                "equality"
            ],
            "support": {
                "issues": "https://github.com/sebastianbergmann/comparator/issues",
                "source": "https://github.com/sebastianbergmann/comparator/tree/4.0.6"
            },
            "funding": [
                {
                    "url": "https://github.com/sebastianbergmann",
                    "type": "github"
                }
            ],
            "time": "2020-10-26T15:49:45+00:00"
        },
        {
            "name": "sebastian/complexity",
            "version": "2.0.2",
            "source": {
                "type": "git",
                "url": "https://github.com/sebastianbergmann/complexity.git",
                "reference": "739b35e53379900cc9ac327b2147867b8b6efd88"
            },
            "dist": {
                "type": "zip",
                "url": "https://api.github.com/repos/sebastianbergmann/complexity/zipball/739b35e53379900cc9ac327b2147867b8b6efd88",
                "reference": "739b35e53379900cc9ac327b2147867b8b6efd88",
                "shasum": ""
            },
            "require": {
                "nikic/php-parser": "^4.7",
                "php": ">=7.3"
            },
            "require-dev": {
                "phpunit/phpunit": "^9.3"
            },
            "type": "library",
            "extra": {
                "branch-alias": {
                    "dev-master": "2.0-dev"
                }
            },
            "autoload": {
                "classmap": [
                    "src/"
                ]
            },
            "notification-url": "https://packagist.org/downloads/",
            "license": [
                "BSD-3-Clause"
            ],
            "authors": [
                {
                    "name": "Sebastian Bergmann",
                    "email": "sebastian@phpunit.de",
                    "role": "lead"
                }
            ],
            "description": "Library for calculating the complexity of PHP code units",
            "homepage": "https://github.com/sebastianbergmann/complexity",
            "support": {
                "issues": "https://github.com/sebastianbergmann/complexity/issues",
                "source": "https://github.com/sebastianbergmann/complexity/tree/2.0.2"
            },
            "funding": [
                {
                    "url": "https://github.com/sebastianbergmann",
                    "type": "github"
                }
            ],
            "time": "2020-10-26T15:52:27+00:00"
        },
        {
            "name": "sebastian/diff",
            "version": "4.0.4",
            "source": {
                "type": "git",
                "url": "https://github.com/sebastianbergmann/diff.git",
                "reference": "3461e3fccc7cfdfc2720be910d3bd73c69be590d"
            },
            "dist": {
                "type": "zip",
                "url": "https://api.github.com/repos/sebastianbergmann/diff/zipball/3461e3fccc7cfdfc2720be910d3bd73c69be590d",
                "reference": "3461e3fccc7cfdfc2720be910d3bd73c69be590d",
                "shasum": ""
            },
            "require": {
                "php": ">=7.3"
            },
            "require-dev": {
                "phpunit/phpunit": "^9.3",
                "symfony/process": "^4.2 || ^5"
            },
            "type": "library",
            "extra": {
                "branch-alias": {
                    "dev-master": "4.0-dev"
                }
            },
            "autoload": {
                "classmap": [
                    "src/"
                ]
            },
            "notification-url": "https://packagist.org/downloads/",
            "license": [
                "BSD-3-Clause"
            ],
            "authors": [
                {
                    "name": "Sebastian Bergmann",
                    "email": "sebastian@phpunit.de"
                },
                {
                    "name": "Kore Nordmann",
                    "email": "mail@kore-nordmann.de"
                }
            ],
            "description": "Diff implementation",
            "homepage": "https://github.com/sebastianbergmann/diff",
            "keywords": [
                "diff",
                "udiff",
                "unidiff",
                "unified diff"
            ],
            "support": {
                "issues": "https://github.com/sebastianbergmann/diff/issues",
                "source": "https://github.com/sebastianbergmann/diff/tree/4.0.4"
            },
            "funding": [
                {
                    "url": "https://github.com/sebastianbergmann",
                    "type": "github"
                }
            ],
            "time": "2020-10-26T13:10:38+00:00"
        },
        {
            "name": "sebastian/environment",
            "version": "5.1.3",
            "source": {
                "type": "git",
                "url": "https://github.com/sebastianbergmann/environment.git",
                "reference": "388b6ced16caa751030f6a69e588299fa09200ac"
            },
            "dist": {
                "type": "zip",
                "url": "https://api.github.com/repos/sebastianbergmann/environment/zipball/388b6ced16caa751030f6a69e588299fa09200ac",
                "reference": "388b6ced16caa751030f6a69e588299fa09200ac",
                "shasum": ""
            },
            "require": {
                "php": ">=7.3"
            },
            "require-dev": {
                "phpunit/phpunit": "^9.3"
            },
            "suggest": {
                "ext-posix": "*"
            },
            "type": "library",
            "extra": {
                "branch-alias": {
                    "dev-master": "5.1-dev"
                }
            },
            "autoload": {
                "classmap": [
                    "src/"
                ]
            },
            "notification-url": "https://packagist.org/downloads/",
            "license": [
                "BSD-3-Clause"
            ],
            "authors": [
                {
                    "name": "Sebastian Bergmann",
                    "email": "sebastian@phpunit.de"
                }
            ],
            "description": "Provides functionality to handle HHVM/PHP environments",
            "homepage": "http://www.github.com/sebastianbergmann/environment",
            "keywords": [
                "Xdebug",
                "environment",
                "hhvm"
            ],
            "support": {
                "issues": "https://github.com/sebastianbergmann/environment/issues",
                "source": "https://github.com/sebastianbergmann/environment/tree/5.1.3"
            },
            "funding": [
                {
                    "url": "https://github.com/sebastianbergmann",
                    "type": "github"
                }
            ],
            "time": "2020-09-28T05:52:38+00:00"
        },
        {
            "name": "sebastian/exporter",
            "version": "4.0.4",
            "source": {
                "type": "git",
                "url": "https://github.com/sebastianbergmann/exporter.git",
                "reference": "65e8b7db476c5dd267e65eea9cab77584d3cfff9"
            },
            "dist": {
                "type": "zip",
                "url": "https://api.github.com/repos/sebastianbergmann/exporter/zipball/65e8b7db476c5dd267e65eea9cab77584d3cfff9",
                "reference": "65e8b7db476c5dd267e65eea9cab77584d3cfff9",
                "shasum": ""
            },
            "require": {
                "php": ">=7.3",
                "sebastian/recursion-context": "^4.0"
            },
            "require-dev": {
                "ext-mbstring": "*",
                "phpunit/phpunit": "^9.3"
            },
            "type": "library",
            "extra": {
                "branch-alias": {
                    "dev-master": "4.0-dev"
                }
            },
            "autoload": {
                "classmap": [
                    "src/"
                ]
            },
            "notification-url": "https://packagist.org/downloads/",
            "license": [
                "BSD-3-Clause"
            ],
            "authors": [
                {
                    "name": "Sebastian Bergmann",
                    "email": "sebastian@phpunit.de"
                },
                {
                    "name": "Jeff Welch",
                    "email": "whatthejeff@gmail.com"
                },
                {
                    "name": "Volker Dusch",
                    "email": "github@wallbash.com"
                },
                {
                    "name": "Adam Harvey",
                    "email": "aharvey@php.net"
                },
                {
                    "name": "Bernhard Schussek",
                    "email": "bschussek@gmail.com"
                }
            ],
            "description": "Provides the functionality to export PHP variables for visualization",
            "homepage": "https://www.github.com/sebastianbergmann/exporter",
            "keywords": [
                "export",
                "exporter"
            ],
            "support": {
                "issues": "https://github.com/sebastianbergmann/exporter/issues",
                "source": "https://github.com/sebastianbergmann/exporter/tree/4.0.4"
            },
            "funding": [
                {
                    "url": "https://github.com/sebastianbergmann",
                    "type": "github"
                }
            ],
            "time": "2021-11-11T14:18:36+00:00"
        },
        {
            "name": "sebastian/global-state",
            "version": "5.0.3",
            "source": {
                "type": "git",
                "url": "https://github.com/sebastianbergmann/global-state.git",
                "reference": "23bd5951f7ff26f12d4e3242864df3e08dec4e49"
            },
            "dist": {
                "type": "zip",
                "url": "https://api.github.com/repos/sebastianbergmann/global-state/zipball/23bd5951f7ff26f12d4e3242864df3e08dec4e49",
                "reference": "23bd5951f7ff26f12d4e3242864df3e08dec4e49",
                "shasum": ""
            },
            "require": {
                "php": ">=7.3",
                "sebastian/object-reflector": "^2.0",
                "sebastian/recursion-context": "^4.0"
            },
            "require-dev": {
                "ext-dom": "*",
                "phpunit/phpunit": "^9.3"
            },
            "suggest": {
                "ext-uopz": "*"
            },
            "type": "library",
            "extra": {
                "branch-alias": {
                    "dev-master": "5.0-dev"
                }
            },
            "autoload": {
                "classmap": [
                    "src/"
                ]
            },
            "notification-url": "https://packagist.org/downloads/",
            "license": [
                "BSD-3-Clause"
            ],
            "authors": [
                {
                    "name": "Sebastian Bergmann",
                    "email": "sebastian@phpunit.de"
                }
            ],
            "description": "Snapshotting of global state",
            "homepage": "http://www.github.com/sebastianbergmann/global-state",
            "keywords": [
                "global state"
            ],
            "support": {
                "issues": "https://github.com/sebastianbergmann/global-state/issues",
                "source": "https://github.com/sebastianbergmann/global-state/tree/5.0.3"
            },
            "funding": [
                {
                    "url": "https://github.com/sebastianbergmann",
                    "type": "github"
                }
            ],
            "time": "2021-06-11T13:31:12+00:00"
        },
        {
            "name": "sebastian/lines-of-code",
            "version": "1.0.3",
            "source": {
                "type": "git",
                "url": "https://github.com/sebastianbergmann/lines-of-code.git",
                "reference": "c1c2e997aa3146983ed888ad08b15470a2e22ecc"
            },
            "dist": {
                "type": "zip",
                "url": "https://api.github.com/repos/sebastianbergmann/lines-of-code/zipball/c1c2e997aa3146983ed888ad08b15470a2e22ecc",
                "reference": "c1c2e997aa3146983ed888ad08b15470a2e22ecc",
                "shasum": ""
            },
            "require": {
                "nikic/php-parser": "^4.6",
                "php": ">=7.3"
            },
            "require-dev": {
                "phpunit/phpunit": "^9.3"
            },
            "type": "library",
            "extra": {
                "branch-alias": {
                    "dev-master": "1.0-dev"
                }
            },
            "autoload": {
                "classmap": [
                    "src/"
                ]
            },
            "notification-url": "https://packagist.org/downloads/",
            "license": [
                "BSD-3-Clause"
            ],
            "authors": [
                {
                    "name": "Sebastian Bergmann",
                    "email": "sebastian@phpunit.de",
                    "role": "lead"
                }
            ],
            "description": "Library for counting the lines of code in PHP source code",
            "homepage": "https://github.com/sebastianbergmann/lines-of-code",
            "support": {
                "issues": "https://github.com/sebastianbergmann/lines-of-code/issues",
                "source": "https://github.com/sebastianbergmann/lines-of-code/tree/1.0.3"
            },
            "funding": [
                {
                    "url": "https://github.com/sebastianbergmann",
                    "type": "github"
                }
            ],
            "time": "2020-11-28T06:42:11+00:00"
        },
        {
            "name": "sebastian/object-enumerator",
            "version": "4.0.4",
            "source": {
                "type": "git",
                "url": "https://github.com/sebastianbergmann/object-enumerator.git",
                "reference": "5c9eeac41b290a3712d88851518825ad78f45c71"
            },
            "dist": {
                "type": "zip",
                "url": "https://api.github.com/repos/sebastianbergmann/object-enumerator/zipball/5c9eeac41b290a3712d88851518825ad78f45c71",
                "reference": "5c9eeac41b290a3712d88851518825ad78f45c71",
                "shasum": ""
            },
            "require": {
                "php": ">=7.3",
                "sebastian/object-reflector": "^2.0",
                "sebastian/recursion-context": "^4.0"
            },
            "require-dev": {
                "phpunit/phpunit": "^9.3"
            },
            "type": "library",
            "extra": {
                "branch-alias": {
                    "dev-master": "4.0-dev"
                }
            },
            "autoload": {
                "classmap": [
                    "src/"
                ]
            },
            "notification-url": "https://packagist.org/downloads/",
            "license": [
                "BSD-3-Clause"
            ],
            "authors": [
                {
                    "name": "Sebastian Bergmann",
                    "email": "sebastian@phpunit.de"
                }
            ],
            "description": "Traverses array structures and object graphs to enumerate all referenced objects",
            "homepage": "https://github.com/sebastianbergmann/object-enumerator/",
            "support": {
                "issues": "https://github.com/sebastianbergmann/object-enumerator/issues",
                "source": "https://github.com/sebastianbergmann/object-enumerator/tree/4.0.4"
            },
            "funding": [
                {
                    "url": "https://github.com/sebastianbergmann",
                    "type": "github"
                }
            ],
            "time": "2020-10-26T13:12:34+00:00"
        },
        {
            "name": "sebastian/object-reflector",
            "version": "2.0.4",
            "source": {
                "type": "git",
                "url": "https://github.com/sebastianbergmann/object-reflector.git",
                "reference": "b4f479ebdbf63ac605d183ece17d8d7fe49c15c7"
            },
            "dist": {
                "type": "zip",
                "url": "https://api.github.com/repos/sebastianbergmann/object-reflector/zipball/b4f479ebdbf63ac605d183ece17d8d7fe49c15c7",
                "reference": "b4f479ebdbf63ac605d183ece17d8d7fe49c15c7",
                "shasum": ""
            },
            "require": {
                "php": ">=7.3"
            },
            "require-dev": {
                "phpunit/phpunit": "^9.3"
            },
            "type": "library",
            "extra": {
                "branch-alias": {
                    "dev-master": "2.0-dev"
                }
            },
            "autoload": {
                "classmap": [
                    "src/"
                ]
            },
            "notification-url": "https://packagist.org/downloads/",
            "license": [
                "BSD-3-Clause"
            ],
            "authors": [
                {
                    "name": "Sebastian Bergmann",
                    "email": "sebastian@phpunit.de"
                }
            ],
            "description": "Allows reflection of object attributes, including inherited and non-public ones",
            "homepage": "https://github.com/sebastianbergmann/object-reflector/",
            "support": {
                "issues": "https://github.com/sebastianbergmann/object-reflector/issues",
                "source": "https://github.com/sebastianbergmann/object-reflector/tree/2.0.4"
            },
            "funding": [
                {
                    "url": "https://github.com/sebastianbergmann",
                    "type": "github"
                }
            ],
            "time": "2020-10-26T13:14:26+00:00"
        },
        {
            "name": "sebastian/recursion-context",
            "version": "4.0.4",
            "source": {
                "type": "git",
                "url": "https://github.com/sebastianbergmann/recursion-context.git",
                "reference": "cd9d8cf3c5804de4341c283ed787f099f5506172"
            },
            "dist": {
                "type": "zip",
                "url": "https://api.github.com/repos/sebastianbergmann/recursion-context/zipball/cd9d8cf3c5804de4341c283ed787f099f5506172",
                "reference": "cd9d8cf3c5804de4341c283ed787f099f5506172",
                "shasum": ""
            },
            "require": {
                "php": ">=7.3"
            },
            "require-dev": {
                "phpunit/phpunit": "^9.3"
            },
            "type": "library",
            "extra": {
                "branch-alias": {
                    "dev-master": "4.0-dev"
                }
            },
            "autoload": {
                "classmap": [
                    "src/"
                ]
            },
            "notification-url": "https://packagist.org/downloads/",
            "license": [
                "BSD-3-Clause"
            ],
            "authors": [
                {
                    "name": "Sebastian Bergmann",
                    "email": "sebastian@phpunit.de"
                },
                {
                    "name": "Jeff Welch",
                    "email": "whatthejeff@gmail.com"
                },
                {
                    "name": "Adam Harvey",
                    "email": "aharvey@php.net"
                }
            ],
            "description": "Provides functionality to recursively process PHP variables",
            "homepage": "http://www.github.com/sebastianbergmann/recursion-context",
            "support": {
                "issues": "https://github.com/sebastianbergmann/recursion-context/issues",
                "source": "https://github.com/sebastianbergmann/recursion-context/tree/4.0.4"
            },
            "funding": [
                {
                    "url": "https://github.com/sebastianbergmann",
                    "type": "github"
                }
            ],
            "time": "2020-10-26T13:17:30+00:00"
        },
        {
            "name": "sebastian/resource-operations",
            "version": "3.0.3",
            "source": {
                "type": "git",
                "url": "https://github.com/sebastianbergmann/resource-operations.git",
                "reference": "0f4443cb3a1d92ce809899753bc0d5d5a8dd19a8"
            },
            "dist": {
                "type": "zip",
                "url": "https://api.github.com/repos/sebastianbergmann/resource-operations/zipball/0f4443cb3a1d92ce809899753bc0d5d5a8dd19a8",
                "reference": "0f4443cb3a1d92ce809899753bc0d5d5a8dd19a8",
                "shasum": ""
            },
            "require": {
                "php": ">=7.3"
            },
            "require-dev": {
                "phpunit/phpunit": "^9.0"
            },
            "type": "library",
            "extra": {
                "branch-alias": {
                    "dev-master": "3.0-dev"
                }
            },
            "autoload": {
                "classmap": [
                    "src/"
                ]
            },
            "notification-url": "https://packagist.org/downloads/",
            "license": [
                "BSD-3-Clause"
            ],
            "authors": [
                {
                    "name": "Sebastian Bergmann",
                    "email": "sebastian@phpunit.de"
                }
            ],
            "description": "Provides a list of PHP built-in functions that operate on resources",
            "homepage": "https://www.github.com/sebastianbergmann/resource-operations",
            "support": {
                "issues": "https://github.com/sebastianbergmann/resource-operations/issues",
                "source": "https://github.com/sebastianbergmann/resource-operations/tree/3.0.3"
            },
            "funding": [
                {
                    "url": "https://github.com/sebastianbergmann",
                    "type": "github"
                }
            ],
            "time": "2020-09-28T06:45:17+00:00"
        },
        {
            "name": "sebastian/type",
            "version": "2.3.4",
            "source": {
                "type": "git",
                "url": "https://github.com/sebastianbergmann/type.git",
                "reference": "b8cd8a1c753c90bc1a0f5372170e3e489136f914"
            },
            "dist": {
                "type": "zip",
                "url": "https://api.github.com/repos/sebastianbergmann/type/zipball/b8cd8a1c753c90bc1a0f5372170e3e489136f914",
                "reference": "b8cd8a1c753c90bc1a0f5372170e3e489136f914",
                "shasum": ""
            },
            "require": {
                "php": ">=7.3"
            },
            "require-dev": {
                "phpunit/phpunit": "^9.3"
            },
            "type": "library",
            "extra": {
                "branch-alias": {
                    "dev-master": "2.3-dev"
                }
            },
            "autoload": {
                "classmap": [
                    "src/"
                ]
            },
            "notification-url": "https://packagist.org/downloads/",
            "license": [
                "BSD-3-Clause"
            ],
            "authors": [
                {
                    "name": "Sebastian Bergmann",
                    "email": "sebastian@phpunit.de",
                    "role": "lead"
                }
            ],
            "description": "Collection of value objects that represent the types of the PHP type system",
            "homepage": "https://github.com/sebastianbergmann/type",
            "support": {
                "issues": "https://github.com/sebastianbergmann/type/issues",
                "source": "https://github.com/sebastianbergmann/type/tree/2.3.4"
            },
            "funding": [
                {
                    "url": "https://github.com/sebastianbergmann",
                    "type": "github"
                }
            ],
            "time": "2021-06-15T12:49:02+00:00"
        },
        {
            "name": "sebastian/version",
            "version": "3.0.2",
            "source": {
                "type": "git",
                "url": "https://github.com/sebastianbergmann/version.git",
                "reference": "c6c1022351a901512170118436c764e473f6de8c"
            },
            "dist": {
                "type": "zip",
                "url": "https://api.github.com/repos/sebastianbergmann/version/zipball/c6c1022351a901512170118436c764e473f6de8c",
                "reference": "c6c1022351a901512170118436c764e473f6de8c",
                "shasum": ""
            },
            "require": {
                "php": ">=7.3"
            },
            "type": "library",
            "extra": {
                "branch-alias": {
                    "dev-master": "3.0-dev"
                }
            },
            "autoload": {
                "classmap": [
                    "src/"
                ]
            },
            "notification-url": "https://packagist.org/downloads/",
            "license": [
                "BSD-3-Clause"
            ],
            "authors": [
                {
                    "name": "Sebastian Bergmann",
                    "email": "sebastian@phpunit.de",
                    "role": "lead"
                }
            ],
            "description": "Library that helps with managing the version number of Git-hosted PHP projects",
            "homepage": "https://github.com/sebastianbergmann/version",
            "support": {
                "issues": "https://github.com/sebastianbergmann/version/issues",
                "source": "https://github.com/sebastianbergmann/version/tree/3.0.2"
            },
            "funding": [
                {
                    "url": "https://github.com/sebastianbergmann",
                    "type": "github"
                }
            ],
            "time": "2020-09-28T06:39:44+00:00"
        },
        {
            "name": "swoole/ide-helper",
            "version": "4.6.7",
            "source": {
                "type": "git",
                "url": "https://github.com/swoole/ide-helper.git",
                "reference": "0d1409b8274117addfe64d3ea412812a69807411"
            },
            "dist": {
                "type": "zip",
                "url": "https://api.github.com/repos/swoole/ide-helper/zipball/0d1409b8274117addfe64d3ea412812a69807411",
                "reference": "0d1409b8274117addfe64d3ea412812a69807411",
                "shasum": ""
            },
            "require-dev": {
                "guzzlehttp/guzzle": "~6.5.0",
                "laminas/laminas-code": "~3.4.0",
                "squizlabs/php_codesniffer": "~3.5.0",
                "symfony/filesystem": "~4.0"
            },
            "type": "library",
            "notification-url": "https://packagist.org/downloads/",
            "license": [
                "Apache-2.0"
            ],
            "authors": [
                {
                    "name": "Team Swoole",
                    "email": "team@swoole.com"
                }
            ],
            "description": "IDE help files for Swoole.",
            "support": {
                "issues": "https://github.com/swoole/ide-helper/issues",
                "source": "https://github.com/swoole/ide-helper/tree/4.6.7"
            },
            "funding": [
                {
                    "url": "https://gitee.com/swoole/swoole?donate=true",
                    "type": "custom"
                },
                {
                    "url": "https://github.com/swoole",
                    "type": "github"
                },
                {
                    "url": "https://opencollective.com/swoole-src",
                    "type": "open_collective"
                }
            ],
            "time": "2021-05-14T16:05:16+00:00"
        },
        {
            "name": "symfony/console",
            "version": "v5.3.10",
            "source": {
                "type": "git",
                "url": "https://github.com/symfony/console.git",
                "reference": "d4e409d9fbcfbf71af0e5a940abb7b0b4bad0bd3"
            },
            "dist": {
                "type": "zip",
                "url": "https://api.github.com/repos/symfony/console/zipball/d4e409d9fbcfbf71af0e5a940abb7b0b4bad0bd3",
                "reference": "d4e409d9fbcfbf71af0e5a940abb7b0b4bad0bd3",
                "shasum": ""
            },
            "require": {
                "php": ">=7.2.5",
                "symfony/deprecation-contracts": "^2.1",
                "symfony/polyfill-mbstring": "~1.0",
                "symfony/polyfill-php73": "^1.8",
                "symfony/polyfill-php80": "^1.16",
                "symfony/service-contracts": "^1.1|^2",
                "symfony/string": "^5.1"
            },
            "conflict": {
                "psr/log": ">=3",
                "symfony/dependency-injection": "<4.4",
                "symfony/dotenv": "<5.1",
                "symfony/event-dispatcher": "<4.4",
                "symfony/lock": "<4.4",
                "symfony/process": "<4.4"
            },
            "provide": {
                "psr/log-implementation": "1.0|2.0"
            },
            "require-dev": {
                "psr/log": "^1|^2",
                "symfony/config": "^4.4|^5.0",
                "symfony/dependency-injection": "^4.4|^5.0",
                "symfony/event-dispatcher": "^4.4|^5.0",
                "symfony/lock": "^4.4|^5.0",
                "symfony/process": "^4.4|^5.0",
                "symfony/var-dumper": "^4.4|^5.0"
            },
            "suggest": {
                "psr/log": "For using the console logger",
                "symfony/event-dispatcher": "",
                "symfony/lock": "",
                "symfony/process": ""
            },
            "type": "library",
            "autoload": {
                "psr-4": {
                    "Symfony\\Component\\Console\\": ""
                },
                "exclude-from-classmap": [
                    "/Tests/"
                ]
            },
            "notification-url": "https://packagist.org/downloads/",
            "license": [
                "MIT"
            ],
            "authors": [
                {
                    "name": "Fabien Potencier",
                    "email": "fabien@symfony.com"
                },
                {
                    "name": "Symfony Community",
                    "homepage": "https://symfony.com/contributors"
                }
            ],
            "description": "Eases the creation of beautiful and testable command line interfaces",
            "homepage": "https://symfony.com",
            "keywords": [
                "cli",
                "command line",
                "console",
                "terminal"
            ],
            "support": {
                "source": "https://github.com/symfony/console/tree/v5.3.10"
            },
            "funding": [
                {
                    "url": "https://symfony.com/sponsor",
                    "type": "custom"
                },
                {
                    "url": "https://github.com/fabpot",
                    "type": "github"
                },
                {
                    "url": "https://tidelift.com/funding/github/packagist/symfony/symfony",
                    "type": "tidelift"
                }
            ],
            "time": "2021-10-26T09:30:15+00:00"
        },
        {
            "name": "symfony/polyfill-intl-grapheme",
            "version": "v1.23.1",
            "source": {
                "type": "git",
                "url": "https://github.com/symfony/polyfill-intl-grapheme.git",
                "reference": "16880ba9c5ebe3642d1995ab866db29270b36535"
            },
            "dist": {
                "type": "zip",
                "url": "https://api.github.com/repos/symfony/polyfill-intl-grapheme/zipball/16880ba9c5ebe3642d1995ab866db29270b36535",
                "reference": "16880ba9c5ebe3642d1995ab866db29270b36535",
                "shasum": ""
            },
            "require": {
                "php": ">=7.1"
            },
            "suggest": {
                "ext-intl": "For best performance"
            },
            "type": "library",
            "extra": {
                "branch-alias": {
                    "dev-main": "1.23-dev"
                },
                "thanks": {
                    "name": "symfony/polyfill",
                    "url": "https://github.com/symfony/polyfill"
                }
            },
            "autoload": {
                "psr-4": {
                    "Symfony\\Polyfill\\Intl\\Grapheme\\": ""
                },
                "files": [
                    "bootstrap.php"
                ]
            },
            "notification-url": "https://packagist.org/downloads/",
            "license": [
                "MIT"
            ],
            "authors": [
                {
                    "name": "Nicolas Grekas",
                    "email": "p@tchwork.com"
                },
                {
                    "name": "Symfony Community",
                    "homepage": "https://symfony.com/contributors"
                }
            ],
            "description": "Symfony polyfill for intl's grapheme_* functions",
            "homepage": "https://symfony.com",
            "keywords": [
                "compatibility",
                "grapheme",
                "intl",
                "polyfill",
                "portable",
                "shim"
            ],
            "support": {
                "source": "https://github.com/symfony/polyfill-intl-grapheme/tree/v1.23.1"
            },
            "funding": [
                {
                    "url": "https://symfony.com/sponsor",
                    "type": "custom"
                },
                {
                    "url": "https://github.com/fabpot",
                    "type": "github"
                },
                {
                    "url": "https://tidelift.com/funding/github/packagist/symfony/symfony",
                    "type": "tidelift"
                }
            ],
            "time": "2021-05-27T12:26:48+00:00"
        },
        {
            "name": "symfony/polyfill-intl-normalizer",
            "version": "v1.23.0",
            "source": {
                "type": "git",
                "url": "https://github.com/symfony/polyfill-intl-normalizer.git",
                "reference": "8590a5f561694770bdcd3f9b5c69dde6945028e8"
            },
            "dist": {
                "type": "zip",
                "url": "https://api.github.com/repos/symfony/polyfill-intl-normalizer/zipball/8590a5f561694770bdcd3f9b5c69dde6945028e8",
                "reference": "8590a5f561694770bdcd3f9b5c69dde6945028e8",
                "shasum": ""
            },
            "require": {
                "php": ">=7.1"
            },
            "suggest": {
                "ext-intl": "For best performance"
            },
            "type": "library",
            "extra": {
                "branch-alias": {
                    "dev-main": "1.23-dev"
                },
                "thanks": {
                    "name": "symfony/polyfill",
                    "url": "https://github.com/symfony/polyfill"
                }
            },
            "autoload": {
                "psr-4": {
                    "Symfony\\Polyfill\\Intl\\Normalizer\\": ""
                },
                "files": [
                    "bootstrap.php"
                ],
                "classmap": [
                    "Resources/stubs"
                ]
            },
            "notification-url": "https://packagist.org/downloads/",
            "license": [
                "MIT"
            ],
            "authors": [
                {
                    "name": "Nicolas Grekas",
                    "email": "p@tchwork.com"
                },
                {
                    "name": "Symfony Community",
                    "homepage": "https://symfony.com/contributors"
                }
            ],
            "description": "Symfony polyfill for intl's Normalizer class and related functions",
            "homepage": "https://symfony.com",
            "keywords": [
                "compatibility",
                "intl",
                "normalizer",
                "polyfill",
                "portable",
                "shim"
            ],
            "support": {
                "source": "https://github.com/symfony/polyfill-intl-normalizer/tree/v1.23.0"
            },
            "funding": [
                {
                    "url": "https://symfony.com/sponsor",
                    "type": "custom"
                },
                {
                    "url": "https://github.com/fabpot",
                    "type": "github"
                },
                {
                    "url": "https://tidelift.com/funding/github/packagist/symfony/symfony",
                    "type": "tidelift"
                }
            ],
            "time": "2021-02-19T12:13:01+00:00"
        },
        {
            "name": "symfony/polyfill-mbstring",
            "version": "v1.23.1",
            "source": {
                "type": "git",
                "url": "https://github.com/symfony/polyfill-mbstring.git",
                "reference": "9174a3d80210dca8daa7f31fec659150bbeabfc6"
            },
            "dist": {
                "type": "zip",
                "url": "https://api.github.com/repos/symfony/polyfill-mbstring/zipball/9174a3d80210dca8daa7f31fec659150bbeabfc6",
                "reference": "9174a3d80210dca8daa7f31fec659150bbeabfc6",
                "shasum": ""
            },
            "require": {
                "php": ">=7.1"
            },
            "suggest": {
                "ext-mbstring": "For best performance"
            },
            "type": "library",
            "extra": {
                "branch-alias": {
                    "dev-main": "1.23-dev"
                },
                "thanks": {
                    "name": "symfony/polyfill",
                    "url": "https://github.com/symfony/polyfill"
                }
            },
            "autoload": {
                "psr-4": {
                    "Symfony\\Polyfill\\Mbstring\\": ""
                },
                "files": [
                    "bootstrap.php"
                ]
            },
            "notification-url": "https://packagist.org/downloads/",
            "license": [
                "MIT"
            ],
            "authors": [
                {
                    "name": "Nicolas Grekas",
                    "email": "p@tchwork.com"
                },
                {
                    "name": "Symfony Community",
                    "homepage": "https://symfony.com/contributors"
                }
            ],
            "description": "Symfony polyfill for the Mbstring extension",
            "homepage": "https://symfony.com",
            "keywords": [
                "compatibility",
                "mbstring",
                "polyfill",
                "portable",
                "shim"
            ],
            "support": {
                "source": "https://github.com/symfony/polyfill-mbstring/tree/v1.23.1"
            },
            "funding": [
                {
                    "url": "https://symfony.com/sponsor",
                    "type": "custom"
                },
                {
                    "url": "https://github.com/fabpot",
                    "type": "github"
                },
                {
                    "url": "https://tidelift.com/funding/github/packagist/symfony/symfony",
                    "type": "tidelift"
                }
            ],
            "time": "2021-05-27T12:26:48+00:00"
        },
        {
            "name": "symfony/polyfill-php73",
            "version": "v1.23.0",
            "source": {
                "type": "git",
                "url": "https://github.com/symfony/polyfill-php73.git",
                "reference": "fba8933c384d6476ab14fb7b8526e5287ca7e010"
            },
            "dist": {
                "type": "zip",
                "url": "https://api.github.com/repos/symfony/polyfill-php73/zipball/fba8933c384d6476ab14fb7b8526e5287ca7e010",
                "reference": "fba8933c384d6476ab14fb7b8526e5287ca7e010",
                "shasum": ""
            },
            "require": {
                "php": ">=7.1"
            },
            "type": "library",
            "extra": {
                "branch-alias": {
                    "dev-main": "1.23-dev"
                },
                "thanks": {
                    "name": "symfony/polyfill",
                    "url": "https://github.com/symfony/polyfill"
                }
            },
            "autoload": {
                "psr-4": {
                    "Symfony\\Polyfill\\Php73\\": ""
                },
                "files": [
                    "bootstrap.php"
                ],
                "classmap": [
                    "Resources/stubs"
                ]
            },
            "notification-url": "https://packagist.org/downloads/",
            "license": [
                "MIT"
            ],
            "authors": [
                {
                    "name": "Nicolas Grekas",
                    "email": "p@tchwork.com"
                },
                {
                    "name": "Symfony Community",
                    "homepage": "https://symfony.com/contributors"
                }
            ],
            "description": "Symfony polyfill backporting some PHP 7.3+ features to lower PHP versions",
            "homepage": "https://symfony.com",
            "keywords": [
                "compatibility",
                "polyfill",
                "portable",
                "shim"
            ],
            "support": {
                "source": "https://github.com/symfony/polyfill-php73/tree/v1.23.0"
            },
            "funding": [
                {
                    "url": "https://symfony.com/sponsor",
                    "type": "custom"
                },
                {
                    "url": "https://github.com/fabpot",
                    "type": "github"
                },
                {
                    "url": "https://tidelift.com/funding/github/packagist/symfony/symfony",
                    "type": "tidelift"
                }
            ],
            "time": "2021-02-19T12:13:01+00:00"
        },
        {
            "name": "symfony/service-contracts",
            "version": "v2.4.0",
            "source": {
                "type": "git",
                "url": "https://github.com/symfony/service-contracts.git",
                "reference": "f040a30e04b57fbcc9c6cbcf4dbaa96bd318b9bb"
            },
            "dist": {
                "type": "zip",
                "url": "https://api.github.com/repos/symfony/service-contracts/zipball/f040a30e04b57fbcc9c6cbcf4dbaa96bd318b9bb",
                "reference": "f040a30e04b57fbcc9c6cbcf4dbaa96bd318b9bb",
                "shasum": ""
            },
            "require": {
                "php": ">=7.2.5",
                "psr/container": "^1.1"
            },
            "suggest": {
                "symfony/service-implementation": ""
            },
            "type": "library",
            "extra": {
                "branch-alias": {
                    "dev-main": "2.4-dev"
                },
                "thanks": {
                    "name": "symfony/contracts",
                    "url": "https://github.com/symfony/contracts"
                }
            },
            "autoload": {
                "psr-4": {
                    "Symfony\\Contracts\\Service\\": ""
                }
            },
            "notification-url": "https://packagist.org/downloads/",
            "license": [
                "MIT"
            ],
            "authors": [
                {
                    "name": "Nicolas Grekas",
                    "email": "p@tchwork.com"
                },
                {
                    "name": "Symfony Community",
                    "homepage": "https://symfony.com/contributors"
                }
            ],
            "description": "Generic abstractions related to writing services",
            "homepage": "https://symfony.com",
            "keywords": [
                "abstractions",
                "contracts",
                "decoupling",
                "interfaces",
                "interoperability",
                "standards"
            ],
            "support": {
                "source": "https://github.com/symfony/service-contracts/tree/v2.4.0"
            },
            "funding": [
                {
                    "url": "https://symfony.com/sponsor",
                    "type": "custom"
                },
                {
                    "url": "https://github.com/fabpot",
                    "type": "github"
                },
                {
                    "url": "https://tidelift.com/funding/github/packagist/symfony/symfony",
                    "type": "tidelift"
                }
            ],
            "time": "2021-04-01T10:43:52+00:00"
        },
        {
            "name": "symfony/string",
            "version": "v5.3.10",
            "source": {
                "type": "git",
                "url": "https://github.com/symfony/string.git",
                "reference": "d70c35bb20bbca71fc4ab7921e3c6bda1a82a60c"
            },
            "dist": {
                "type": "zip",
                "url": "https://api.github.com/repos/symfony/string/zipball/d70c35bb20bbca71fc4ab7921e3c6bda1a82a60c",
                "reference": "d70c35bb20bbca71fc4ab7921e3c6bda1a82a60c",
                "shasum": ""
            },
            "require": {
                "php": ">=7.2.5",
                "symfony/polyfill-ctype": "~1.8",
                "symfony/polyfill-intl-grapheme": "~1.0",
                "symfony/polyfill-intl-normalizer": "~1.0",
                "symfony/polyfill-mbstring": "~1.0",
                "symfony/polyfill-php80": "~1.15"
            },
            "require-dev": {
                "symfony/error-handler": "^4.4|^5.0",
                "symfony/http-client": "^4.4|^5.0",
                "symfony/translation-contracts": "^1.1|^2",
                "symfony/var-exporter": "^4.4|^5.0"
            },
            "type": "library",
            "autoload": {
                "psr-4": {
                    "Symfony\\Component\\String\\": ""
                },
                "files": [
                    "Resources/functions.php"
                ],
                "exclude-from-classmap": [
                    "/Tests/"
                ]
            },
            "notification-url": "https://packagist.org/downloads/",
            "license": [
                "MIT"
            ],
            "authors": [
                {
                    "name": "Nicolas Grekas",
                    "email": "p@tchwork.com"
                },
                {
                    "name": "Symfony Community",
                    "homepage": "https://symfony.com/contributors"
                }
            ],
            "description": "Provides an object-oriented API to strings and deals with bytes, UTF-8 code points and grapheme clusters in a unified way",
            "homepage": "https://symfony.com",
            "keywords": [
                "grapheme",
                "i18n",
                "string",
                "unicode",
                "utf-8",
                "utf8"
            ],
            "support": {
                "source": "https://github.com/symfony/string/tree/v5.3.10"
            },
            "funding": [
                {
                    "url": "https://symfony.com/sponsor",
                    "type": "custom"
                },
                {
                    "url": "https://github.com/fabpot",
                    "type": "github"
                },
                {
                    "url": "https://tidelift.com/funding/github/packagist/symfony/symfony",
                    "type": "tidelift"
                }
            ],
            "time": "2021-10-27T18:21:46+00:00"
        },
        {
            "name": "textalk/websocket",
            "version": "1.5.2",
            "source": {
                "type": "git",
                "url": "https://github.com/Textalk/websocket-php.git",
                "reference": "b93249453806a2dd46495de46d76fcbcb0d8dee8"
            },
            "dist": {
                "type": "zip",
                "url": "https://api.github.com/repos/Textalk/websocket-php/zipball/b93249453806a2dd46495de46d76fcbcb0d8dee8",
                "reference": "b93249453806a2dd46495de46d76fcbcb0d8dee8",
                "shasum": ""
            },
            "require": {
                "php": "^7.2 | ^8.0",
                "psr/log": "^1.0"
            },
            "require-dev": {
                "php-coveralls/php-coveralls": "^2.0",
                "phpunit/phpunit": "^8.0|^9.0",
                "squizlabs/php_codesniffer": "^3.5"
            },
            "type": "library",
            "autoload": {
                "psr-4": {
                    "WebSocket\\": "lib"
                }
            },
            "notification-url": "https://packagist.org/downloads/",
            "license": [
                "ISC"
            ],
            "authors": [
                {
                    "name": "Fredrik Liljegren"
                },
                {
                    "name": "Sören Jensen",
                    "email": "soren@abicart.se"
                }
            ],
            "description": "WebSocket client and server",
            "support": {
                "issues": "https://github.com/Textalk/websocket-php/issues",
                "source": "https://github.com/Textalk/websocket-php/tree/1.5.2"
            },
            "time": "2021-02-12T15:39:23+00:00"
        },
        {
            "name": "theseer/tokenizer",
            "version": "1.2.1",
            "source": {
                "type": "git",
                "url": "https://github.com/theseer/tokenizer.git",
                "reference": "34a41e998c2183e22995f158c581e7b5e755ab9e"
            },
            "dist": {
                "type": "zip",
                "url": "https://api.github.com/repos/theseer/tokenizer/zipball/34a41e998c2183e22995f158c581e7b5e755ab9e",
                "reference": "34a41e998c2183e22995f158c581e7b5e755ab9e",
                "shasum": ""
            },
            "require": {
                "ext-dom": "*",
                "ext-tokenizer": "*",
                "ext-xmlwriter": "*",
                "php": "^7.2 || ^8.0"
            },
            "type": "library",
            "autoload": {
                "classmap": [
                    "src/"
                ]
            },
            "notification-url": "https://packagist.org/downloads/",
            "license": [
                "BSD-3-Clause"
            ],
            "authors": [
                {
                    "name": "Arne Blankerts",
                    "email": "arne@blankerts.de",
                    "role": "Developer"
                }
            ],
            "description": "A small library for converting tokenized PHP source code into XML and potentially other formats",
            "support": {
                "issues": "https://github.com/theseer/tokenizer/issues",
                "source": "https://github.com/theseer/tokenizer/tree/1.2.1"
            },
            "funding": [
                {
                    "url": "https://github.com/theseer",
                    "type": "github"
                }
            ],
            "time": "2021-07-28T10:34:58+00:00"
        },
        {
            "name": "twig/twig",
            "version": "v2.14.7",
            "source": {
                "type": "git",
                "url": "https://github.com/twigphp/Twig.git",
                "reference": "8e202327ee1ed863629de9b18a5ec70ac614d88f"
            },
            "dist": {
                "type": "zip",
                "url": "https://api.github.com/repos/twigphp/Twig/zipball/8e202327ee1ed863629de9b18a5ec70ac614d88f",
                "reference": "8e202327ee1ed863629de9b18a5ec70ac614d88f",
                "shasum": ""
            },
            "require": {
                "php": ">=7.2.5",
                "symfony/polyfill-ctype": "^1.8",
                "symfony/polyfill-mbstring": "^1.3"
            },
            "require-dev": {
                "psr/container": "^1.0",
                "symfony/phpunit-bridge": "^4.4.9|^5.0.9|^6.0"
            },
            "type": "library",
            "extra": {
                "branch-alias": {
                    "dev-master": "2.14-dev"
                }
            },
            "autoload": {
                "psr-0": {
                    "Twig_": "lib/"
                },
                "psr-4": {
                    "Twig\\": "src/"
                }
            },
            "notification-url": "https://packagist.org/downloads/",
            "license": [
                "BSD-3-Clause"
            ],
            "authors": [
                {
                    "name": "Fabien Potencier",
                    "email": "fabien@symfony.com",
                    "homepage": "http://fabien.potencier.org",
                    "role": "Lead Developer"
                },
                {
                    "name": "Twig Team",
                    "role": "Contributors"
                },
                {
                    "name": "Armin Ronacher",
                    "email": "armin.ronacher@active-4.com",
                    "role": "Project Founder"
                }
            ],
            "description": "Twig, the flexible, fast, and secure template language for PHP",
            "homepage": "https://twig.symfony.com",
            "keywords": [
                "templating"
            ],
            "support": {
                "issues": "https://github.com/twigphp/Twig/issues",
                "source": "https://github.com/twigphp/Twig/tree/v2.14.7"
            },
            "funding": [
                {
                    "url": "https://github.com/fabpot",
                    "type": "github"
                },
                {
                    "url": "https://tidelift.com/funding/github/packagist/twig/twig",
                    "type": "tidelift"
                }
            ],
            "time": "2021-09-17T08:39:54+00:00"
        },
        {
            "name": "vimeo/psalm",
            "version": "4.7.2",
            "source": {
                "type": "git",
                "url": "https://github.com/vimeo/psalm.git",
                "reference": "83a0325c0a95c0ab531d6b90c877068b464377b5"
            },
            "dist": {
                "type": "zip",
                "url": "https://api.github.com/repos/vimeo/psalm/zipball/83a0325c0a95c0ab531d6b90c877068b464377b5",
                "reference": "83a0325c0a95c0ab531d6b90c877068b464377b5",
                "shasum": ""
            },
            "require": {
                "amphp/amp": "^2.4.2",
                "amphp/byte-stream": "^1.5",
                "composer/package-versions-deprecated": "^1.8.0",
                "composer/semver": "^1.4 || ^2.0 || ^3.0",
                "composer/xdebug-handler": "^1.1 || ^2.0",
                "dnoegel/php-xdg-base-dir": "^0.1.1",
                "ext-dom": "*",
                "ext-json": "*",
                "ext-libxml": "*",
                "ext-mbstring": "*",
                "ext-simplexml": "*",
                "ext-tokenizer": "*",
                "felixfbecker/advanced-json-rpc": "^3.0.3",
                "felixfbecker/language-server-protocol": "^1.5",
                "netresearch/jsonmapper": "^1.0 || ^2.0 || ^3.0 || ^4.0",
                "nikic/php-parser": "^4.10.1",
                "openlss/lib-array2xml": "^1.0",
                "php": "^7.1|^8",
                "sebastian/diff": "^3.0 || ^4.0",
                "symfony/console": "^3.4.17 || ^4.1.6 || ^5.0",
                "webmozart/path-util": "^2.3"
            },
            "provide": {
                "psalm/psalm": "self.version"
            },
            "require-dev": {
                "bamarni/composer-bin-plugin": "^1.2",
                "brianium/paratest": "^4.0||^6.0",
                "ext-curl": "*",
                "php-parallel-lint/php-parallel-lint": "^1.2",
                "phpdocumentor/reflection-docblock": "^5",
                "phpmyadmin/sql-parser": "5.1.0||dev-master",
                "phpspec/prophecy": ">=1.9.0",
                "phpunit/phpunit": "^9.0",
                "psalm/plugin-phpunit": "^0.13",
                "slevomat/coding-standard": "^6.3.11",
                "squizlabs/php_codesniffer": "^3.5",
                "symfony/process": "^4.3",
                "weirdan/phpunit-appveyor-reporter": "^1.0.0",
                "weirdan/prophecy-shim": "^1.0 || ^2.0"
            },
            "suggest": {
                "ext-igbinary": "^2.0.5"
            },
            "bin": [
                "psalm",
                "psalm-language-server",
                "psalm-plugin",
                "psalm-refactor",
                "psalter"
            ],
            "type": "library",
            "extra": {
                "branch-alias": {
                    "dev-master": "4.x-dev",
                    "dev-3.x": "3.x-dev",
                    "dev-2.x": "2.x-dev",
                    "dev-1.x": "1.x-dev"
                }
            },
            "autoload": {
                "psr-4": {
                    "Psalm\\": "src/Psalm/"
                },
                "files": [
                    "src/functions.php",
                    "src/spl_object_id.php"
                ]
            },
            "notification-url": "https://packagist.org/downloads/",
            "license": [
                "MIT"
            ],
            "authors": [
                {
                    "name": "Matthew Brown"
                }
            ],
            "description": "A static analysis tool for finding errors in PHP applications",
            "keywords": [
                "code",
                "inspection",
                "php"
            ],
            "support": {
                "issues": "https://github.com/vimeo/psalm/issues",
                "source": "https://github.com/vimeo/psalm/tree/4.7.2"
            },
            "time": "2021-05-01T20:56:25+00:00"
        },
        {
            "name": "webmozart/path-util",
            "version": "2.3.0",
            "source": {
                "type": "git",
                "url": "https://github.com/webmozart/path-util.git",
                "reference": "d939f7edc24c9a1bb9c0dee5cb05d8e859490725"
            },
            "dist": {
                "type": "zip",
                "url": "https://api.github.com/repos/webmozart/path-util/zipball/d939f7edc24c9a1bb9c0dee5cb05d8e859490725",
                "reference": "d939f7edc24c9a1bb9c0dee5cb05d8e859490725",
                "shasum": ""
            },
            "require": {
                "php": ">=5.3.3",
                "webmozart/assert": "~1.0"
            },
            "require-dev": {
                "phpunit/phpunit": "^4.6",
                "sebastian/version": "^1.0.1"
            },
            "type": "library",
            "extra": {
                "branch-alias": {
                    "dev-master": "2.3-dev"
                }
            },
            "autoload": {
                "psr-4": {
                    "Webmozart\\PathUtil\\": "src/"
                }
            },
            "notification-url": "https://packagist.org/downloads/",
            "license": [
                "MIT"
            ],
            "authors": [
                {
                    "name": "Bernhard Schussek",
                    "email": "bschussek@gmail.com"
                }
            ],
            "description": "A robust cross-platform utility for normalizing, comparing and modifying file paths.",
            "support": {
                "issues": "https://github.com/webmozart/path-util/issues",
                "source": "https://github.com/webmozart/path-util/tree/2.3.0"
            },
            "abandoned": "symfony/filesystem",
            "time": "2015-12-17T08:42:14+00:00"
        }
    ],
    "aliases": [
        {
            "package": "utopia-php/database",
            "version": "dev-main",
            "alias": "0.10.1",
            "alias_normalized": "0.10.1.0"
        }
    ],
    "minimum-stability": "stable",
    "stability-flags": {
        "utopia-php/audit": 20,
        "utopia-php/database": 20
    },
    "prefer-stable": false,
    "prefer-lowest": false,
    "platform": {
        "php": ">=8.0.0",
        "ext-curl": "*",
        "ext-imagick": "*",
        "ext-mbstring": "*",
        "ext-json": "*",
        "ext-yaml": "*",
        "ext-dom": "*",
        "ext-redis": "*",
        "ext-swoole": "*",
        "ext-pdo": "*",
        "ext-openssl": "*",
        "ext-zlib": "*",
        "ext-sockets": "*"
    },
    "platform-dev": [],
    "platform-overrides": {
        "php": "8.0"
    },
    "plugin-api-version": "2.1.0"
}<|MERGE_RESOLUTION|>--- conflicted
+++ resolved
@@ -4,11 +4,7 @@
         "Read more about it at https://getcomposer.org/doc/01-basic-usage.md#installing-dependencies",
         "This file is @generated automatically"
     ],
-<<<<<<< HEAD
-    "content-hash": "a63c25e2c7daccf59d5337d13c79c8b5",
-=======
     "content-hash": "de8b7360734c246c97d8cee4779983e3",
->>>>>>> 99a0dc5e
     "packages": [
         {
             "name": "adhocore/jwt",
@@ -2142,18 +2138,6 @@
         },
         {
             "name": "utopia-php/database",
-<<<<<<< HEAD
-            "version": "dev-main",
-            "source": {
-                "type": "git",
-                "url": "https://github.com/utopia-php/database.git",
-                "reference": "5fc0476d05567d1a156b00e17033f32148c93a38"
-            },
-            "dist": {
-                "type": "zip",
-                "url": "https://api.github.com/repos/utopia-php/database/zipball/5fc0476d05567d1a156b00e17033f32148c93a38",
-                "reference": "5fc0476d05567d1a156b00e17033f32148c93a38",
-=======
             "version": "0.10.1",
             "source": {
                 "type": "git",
@@ -2164,7 +2148,6 @@
                 "type": "zip",
                 "url": "https://api.github.com/repos/utopia-php/database/zipball/9b4697612a2cd1ad55beeb6a02570f6ffe26dc1e",
                 "reference": "9b4697612a2cd1ad55beeb6a02570f6ffe26dc1e",
->>>>>>> 99a0dc5e
                 "shasum": ""
             },
             "require": {
@@ -2213,15 +2196,9 @@
             ],
             "support": {
                 "issues": "https://github.com/utopia-php/database/issues",
-<<<<<<< HEAD
-                "source": "https://github.com/utopia-php/database/tree/main"
-            },
-            "time": "2021-11-17T09:53:02+00:00"
-=======
                 "source": "https://github.com/utopia-php/database/tree/0.10.1"
             },
             "time": "2021-11-02T15:10:39+00:00"
->>>>>>> 99a0dc5e
         },
         {
             "name": "utopia-php/domains",
