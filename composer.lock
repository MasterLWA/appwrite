--- conflicted
+++ resolved
@@ -4,11 +4,7 @@
         "Read more about it at https://getcomposer.org/doc/01-basic-usage.md#installing-dependencies",
         "This file is @generated automatically"
     ],
-<<<<<<< HEAD
-    "content-hash": "0d8c70aa8083e18082849c7ec6feb056",
-=======
-    "content-hash": "fa760a49c4911c4a1a4ae0b8881738aa",
->>>>>>> ae288ffc
+    "content-hash": "9b307ef7117f2d6ee9202e62ff9300d9",
     "packages": [
         {
             "name": "adhocore/jwt",
@@ -1745,7 +1741,6 @@
         },
         {
             "name": "utopia-php/abuse",
-<<<<<<< HEAD
             "version": "0.15.0",
             "source": {
                 "type": "git",
@@ -1756,29 +1751,13 @@
                 "type": "zip",
                 "url": "https://api.github.com/repos/utopia-php/abuse/zipball/fa7684d3162d370cf17df349066dd6535dd7264a",
                 "reference": "fa7684d3162d370cf17df349066dd6535dd7264a",
-=======
-            "version": "0.14.0",
-            "source": {
-                "type": "git",
-                "url": "https://github.com/utopia-php/abuse.git",
-                "reference": "1a5da248e74c1bfc39bc440fa949de6935acceeb"
-            },
-            "dist": {
-                "type": "zip",
-                "url": "https://api.github.com/repos/utopia-php/abuse/zipball/1a5da248e74c1bfc39bc440fa949de6935acceeb",
-                "reference": "1a5da248e74c1bfc39bc440fa949de6935acceeb",
->>>>>>> ae288ffc
                 "shasum": ""
             },
             "require": {
                 "ext-curl": "*",
                 "ext-pdo": "*",
                 "php": ">=8.0",
-<<<<<<< HEAD
                 "utopia-php/database": "0.27.*"
-=======
-                "utopia-php/database": "0.26.*"
->>>>>>> ae288ffc
             },
             "require-dev": {
                 "phpunit/phpunit": "^9.4",
@@ -1810,15 +1789,9 @@
             ],
             "support": {
                 "issues": "https://github.com/utopia-php/abuse/issues",
-<<<<<<< HEAD
                 "source": "https://github.com/utopia-php/abuse/tree/0.15.0"
             },
             "time": "2022-10-30T08:11:12+00:00"
-=======
-                "source": "https://github.com/utopia-php/abuse/tree/0.14.0"
-            },
-            "time": "2022-10-14T11:26:39+00:00"
->>>>>>> ae288ffc
         },
         {
             "name": "utopia-php/analytics",
@@ -1877,7 +1850,6 @@
         },
         {
             "name": "utopia-php/audit",
-<<<<<<< HEAD
             "version": "0.16.0",
             "source": {
                 "type": "git",
@@ -1888,28 +1860,12 @@
                 "type": "zip",
                 "url": "https://api.github.com/repos/utopia-php/audit/zipball/fd8a0ea973f50443e6b7b8d0728d4c1e136da0ef",
                 "reference": "fd8a0ea973f50443e6b7b8d0728d4c1e136da0ef",
-=======
-            "version": "0.15.0",
-            "source": {
-                "type": "git",
-                "url": "https://github.com/utopia-php/audit.git",
-                "reference": "937ffd13e7a5ac9ad220b329247569ef2a4881d9"
-            },
-            "dist": {
-                "type": "zip",
-                "url": "https://api.github.com/repos/utopia-php/audit/zipball/937ffd13e7a5ac9ad220b329247569ef2a4881d9",
-                "reference": "937ffd13e7a5ac9ad220b329247569ef2a4881d9",
->>>>>>> ae288ffc
                 "shasum": ""
             },
             "require": {
                 "ext-pdo": "*",
                 "php": ">=8.0",
-<<<<<<< HEAD
                 "utopia-php/database": "0.27.*"
-=======
-                "utopia-php/database": "0.26.*"
->>>>>>> ae288ffc
             },
             "require-dev": {
                 "phpunit/phpunit": "^9.3",
@@ -1935,15 +1891,9 @@
             ],
             "support": {
                 "issues": "https://github.com/utopia-php/audit/issues",
-<<<<<<< HEAD
                 "source": "https://github.com/utopia-php/audit/tree/0.16.0"
             },
             "time": "2022-10-30T08:11:26+00:00"
-=======
-                "source": "https://github.com/utopia-php/audit/tree/0.15.0"
-            },
-            "time": "2022-10-14T11:39:18+00:00"
->>>>>>> ae288ffc
         },
         {
             "name": "utopia-php/cache",
@@ -2104,7 +2054,6 @@
         },
         {
             "name": "utopia-php/database",
-<<<<<<< HEAD
             "version": "0.27.0",
             "source": {
                 "type": "git",
@@ -2115,18 +2064,6 @@
                 "type": "zip",
                 "url": "https://api.github.com/repos/utopia-php/database/zipball/0644cd8a7efee2fc745ed70dbf2b73a78eeefa52",
                 "reference": "0644cd8a7efee2fc745ed70dbf2b73a78eeefa52",
-=======
-            "version": "0.26.0",
-            "source": {
-                "type": "git",
-                "url": "https://github.com/utopia-php/database.git",
-                "reference": "d172af2541137c83a86d066f82f48914b5a3a610"
-            },
-            "dist": {
-                "type": "zip",
-                "url": "https://api.github.com/repos/utopia-php/database/zipball/d172af2541137c83a86d066f82f48914b5a3a610",
-                "reference": "d172af2541137c83a86d066f82f48914b5a3a610",
->>>>>>> ae288ffc
                 "shasum": ""
             },
             "require": {
@@ -2165,15 +2102,9 @@
             ],
             "support": {
                 "issues": "https://github.com/utopia-php/database/issues",
-<<<<<<< HEAD
                 "source": "https://github.com/utopia-php/database/tree/0.27.0"
             },
             "time": "2022-10-16T07:39:26+00:00"
-=======
-                "source": "https://github.com/utopia-php/database/tree/0.26.0"
-            },
-            "time": "2022-10-03T17:12:01+00:00"
->>>>>>> ae288ffc
         },
         {
             "name": "utopia-php/domains",
