{
    "_readme": [
        "This file locks the dependencies of your project to a known state",
        "Read more about it at https://getcomposer.org/doc/01-basic-usage.md#installing-dependencies",
        "This file is @generated automatically"
    ],
    "content-hash": "1145ff29befcc4aa21b5002da0b8319c",
    "packages": [
        {
            "name": "adhocore/jwt",
            "version": "1.1.2",
            "source": {
                "type": "git",
                "url": "https://github.com/adhocore/php-jwt.git",
                "reference": "6c434af7170090bb7a8880d2bc220a2254ba7899"
            },
            "dist": {
                "type": "zip",
                "url": "https://api.github.com/repos/adhocore/php-jwt/zipball/6c434af7170090bb7a8880d2bc220a2254ba7899",
                "reference": "6c434af7170090bb7a8880d2bc220a2254ba7899",
                "shasum": ""
            },
            "require": {
                "php": "^7.0 || ^8.0"
            },
            "require-dev": {
                "phpunit/phpunit": "^6.5 || ^7.5"
            },
            "type": "library",
            "autoload": {
                "psr-4": {
                    "Ahc\\Jwt\\": "src/"
                }
            },
            "notification-url": "https://packagist.org/downloads/",
            "license": [
                "MIT"
            ],
            "authors": [
                {
                    "name": "Jitendra Adhikari",
                    "email": "jiten.adhikary@gmail.com"
                }
            ],
            "description": "Ultra lightweight JSON web token (JWT) library for PHP5.5+.",
            "keywords": [
                "auth",
                "json-web-token",
                "jwt",
                "jwt-auth",
                "jwt-php",
                "token"
            ],
            "support": {
                "issues": "https://github.com/adhocore/php-jwt/issues",
                "source": "https://github.com/adhocore/php-jwt/tree/1.1.2"
            },
            "funding": [
                {
                    "url": "https://paypal.me/ji10",
                    "type": "custom"
                }
            ],
            "time": "2021-02-20T09:56:44+00:00"
        },
        {
            "name": "appwrite/php-clamav",
            "version": "1.1.0",
            "source": {
                "type": "git",
                "url": "https://github.com/appwrite/php-clamav.git",
                "reference": "61d00f24f9e7766fbba233e7b8d09c5475388073"
            },
            "dist": {
                "type": "zip",
                "url": "https://api.github.com/repos/appwrite/php-clamav/zipball/61d00f24f9e7766fbba233e7b8d09c5475388073",
                "reference": "61d00f24f9e7766fbba233e7b8d09c5475388073",
                "shasum": ""
            },
            "require": {
                "ext-sockets": "*",
                "php": ">=7.1"
            },
            "require-dev": {
                "phpunit/phpunit": "^7.0"
            },
            "type": "library",
            "autoload": {
                "psr-4": {
                    "Appwrite\\ClamAV\\": "src/ClamAV"
                }
            },
            "notification-url": "https://packagist.org/downloads/",
            "license": [
                "MIT"
            ],
            "authors": [
                {
                    "name": "Eldad Fux",
                    "email": "eldad@appwrite.io"
                }
            ],
            "description": "ClamAV network and pipe client for PHP",
            "keywords": [
                "anti virus",
                "appwrite",
                "clamav",
                "php"
            ],
            "support": {
                "issues": "https://github.com/appwrite/php-clamav/issues",
                "source": "https://github.com/appwrite/php-clamav/tree/1.1.0"
            },
            "time": "2020-10-02T05:23:46+00:00"
        },
        {
            "name": "appwrite/php-runtimes",
            "version": "0.11.0",
            "source": {
                "type": "git",
                "url": "https://github.com/appwrite/runtimes.git",
                "reference": "547fc026e11c0946846a8ac690898f5bf53be101"
            },
            "require": {
                "php": ">=8.0",
                "utopia-php/system": "0.4.*"
            },
            "require-dev": {
                "phpunit/phpunit": "^9.3",
                "vimeo/psalm": "4.0.1"
            },
            "type": "library",
            "autoload": {
                "psr-4": {
                    "Appwrite\\Runtimes\\": "src/Runtimes"
                }
            },
            "license": [
                "BSD-3-Clause"
            ],
            "authors": [
                {
                    "name": "Eldad Fux",
                    "email": "eldad@appwrite.io"
                },
                {
                    "name": "Torsten Dittmann",
                    "email": "torsten@appwrite.io"
                }
            ],
            "description": "Appwrite repository for Cloud Function runtimes that contains the configurations and tests for all of the Appwrite runtime environments.",
            "keywords": [
                "appwrite",
                "php",
                "runtimes"
            ],
            "time": "2022-08-15T14:03:36+00:00"
        },
        {
            "name": "chillerlan/php-qrcode",
            "version": "4.3.3",
            "source": {
                "type": "git",
                "url": "https://github.com/chillerlan/php-qrcode.git",
                "reference": "6356b246948ac1025882b3f55e7c68ebd4515ae3"
            },
            "dist": {
                "type": "zip",
                "url": "https://api.github.com/repos/chillerlan/php-qrcode/zipball/6356b246948ac1025882b3f55e7c68ebd4515ae3",
                "reference": "6356b246948ac1025882b3f55e7c68ebd4515ae3",
                "shasum": ""
            },
            "require": {
                "chillerlan/php-settings-container": "^2.1",
                "ext-mbstring": "*",
                "php": "^7.4 || ^8.0"
            },
            "require-dev": {
                "phan/phan": "^5.3",
                "phpunit/phpunit": "^9.5",
                "setasign/fpdf": "^1.8.2"
            },
            "suggest": {
                "chillerlan/php-authenticator": "Yet another Google authenticator! Also creates URIs for mobile apps.",
                "setasign/fpdf": "Required to use the QR FPDF output."
            },
            "type": "library",
            "autoload": {
                "psr-4": {
                    "chillerlan\\QRCode\\": "src/"
                }
            },
            "notification-url": "https://packagist.org/downloads/",
            "license": [
                "MIT"
            ],
            "authors": [
                {
                    "name": "Kazuhiko Arase",
                    "homepage": "https://github.com/kazuhikoarase"
                },
                {
                    "name": "Smiley",
                    "email": "smiley@chillerlan.net",
                    "homepage": "https://github.com/codemasher"
                },
                {
                    "name": "Contributors",
                    "homepage": "https://github.com/chillerlan/php-qrcode/graphs/contributors"
                }
            ],
            "description": "A QR code generator. PHP 7.4+",
            "homepage": "https://github.com/chillerlan/php-qrcode",
            "keywords": [
                "phpqrcode",
                "qr",
                "qr code",
                "qrcode",
                "qrcode-generator"
            ],
            "support": {
                "issues": "https://github.com/chillerlan/php-qrcode/issues",
                "source": "https://github.com/chillerlan/php-qrcode/tree/4.3.3"
            },
            "funding": [
                {
                    "url": "https://www.paypal.com/donate?hosted_button_id=WLYUNAT9ZTJZ4",
                    "type": "custom"
                },
                {
                    "url": "https://ko-fi.com/codemasher",
                    "type": "ko_fi"
                }
            ],
            "time": "2021-11-25T22:38:09+00:00"
        },
        {
            "name": "chillerlan/php-settings-container",
            "version": "2.1.4",
            "source": {
                "type": "git",
                "url": "https://github.com/chillerlan/php-settings-container.git",
                "reference": "1beb7df3c14346d4344b0b2e12f6f9a74feabd4a"
            },
            "dist": {
                "type": "zip",
                "url": "https://api.github.com/repos/chillerlan/php-settings-container/zipball/1beb7df3c14346d4344b0b2e12f6f9a74feabd4a",
                "reference": "1beb7df3c14346d4344b0b2e12f6f9a74feabd4a",
                "shasum": ""
            },
            "require": {
                "ext-json": "*",
                "php": "^7.4 || ^8.0"
            },
            "require-dev": {
                "phan/phan": "^5.3",
                "phpunit/phpunit": "^9.5"
            },
            "type": "library",
            "autoload": {
                "psr-4": {
                    "chillerlan\\Settings\\": "src/"
                }
            },
            "notification-url": "https://packagist.org/downloads/",
            "license": [
                "MIT"
            ],
            "authors": [
                {
                    "name": "Smiley",
                    "email": "smiley@chillerlan.net",
                    "homepage": "https://github.com/codemasher"
                }
            ],
            "description": "A container class for immutable settings objects. Not a DI container. PHP 7.4+",
            "homepage": "https://github.com/chillerlan/php-settings-container",
            "keywords": [
                "PHP7",
                "Settings",
                "configuration",
                "container",
                "helper"
            ],
            "support": {
                "issues": "https://github.com/chillerlan/php-settings-container/issues",
                "source": "https://github.com/chillerlan/php-settings-container"
            },
            "funding": [
                {
                    "url": "https://www.paypal.com/donate?hosted_button_id=WLYUNAT9ZTJZ4",
                    "type": "custom"
                },
                {
                    "url": "https://ko-fi.com/codemasher",
                    "type": "ko_fi"
                }
            ],
            "time": "2022-07-05T22:32:14+00:00"
        },
        {
            "name": "colinmollenhour/credis",
            "version": "v1.13.1",
            "source": {
                "type": "git",
                "url": "https://github.com/colinmollenhour/credis.git",
                "reference": "85df015088e00daf8ce395189de22c8eb45c8d49"
            },
            "dist": {
                "type": "zip",
                "url": "https://api.github.com/repos/colinmollenhour/credis/zipball/85df015088e00daf8ce395189de22c8eb45c8d49",
                "reference": "85df015088e00daf8ce395189de22c8eb45c8d49",
                "shasum": ""
            },
            "require": {
                "php": ">=5.6.0"
            },
            "suggest": {
                "ext-redis": "Improved performance for communicating with redis"
            },
            "type": "library",
            "autoload": {
                "classmap": [
                    "Client.php",
                    "Cluster.php",
                    "Sentinel.php",
                    "Module.php"
                ]
            },
            "notification-url": "https://packagist.org/downloads/",
            "license": [
                "MIT"
            ],
            "authors": [
                {
                    "name": "Colin Mollenhour",
                    "email": "colin@mollenhour.com"
                }
            ],
            "description": "Credis is a lightweight interface to the Redis key-value store which wraps the phpredis library when available for better performance.",
            "homepage": "https://github.com/colinmollenhour/credis",
            "support": {
                "issues": "https://github.com/colinmollenhour/credis/issues",
                "source": "https://github.com/colinmollenhour/credis/tree/v1.13.1"
            },
            "time": "2022-06-20T22:56:59+00:00"
        },
        {
            "name": "composer/package-versions-deprecated",
            "version": "1.11.99.5",
            "source": {
                "type": "git",
                "url": "https://github.com/composer/package-versions-deprecated.git",
                "reference": "b4f54f74ef3453349c24a845d22392cd31e65f1d"
            },
            "dist": {
                "type": "zip",
                "url": "https://api.github.com/repos/composer/package-versions-deprecated/zipball/b4f54f74ef3453349c24a845d22392cd31e65f1d",
                "reference": "b4f54f74ef3453349c24a845d22392cd31e65f1d",
                "shasum": ""
            },
            "require": {
                "composer-plugin-api": "^1.1.0 || ^2.0",
                "php": "^7 || ^8"
            },
            "replace": {
                "ocramius/package-versions": "1.11.99"
            },
            "require-dev": {
                "composer/composer": "^1.9.3 || ^2.0@dev",
                "ext-zip": "^1.13",
                "phpunit/phpunit": "^6.5 || ^7"
            },
            "type": "composer-plugin",
            "extra": {
                "class": "PackageVersions\\Installer",
                "branch-alias": {
                    "dev-master": "1.x-dev"
                }
            },
            "autoload": {
                "psr-4": {
                    "PackageVersions\\": "src/PackageVersions"
                }
            },
            "notification-url": "https://packagist.org/downloads/",
            "license": [
                "MIT"
            ],
            "authors": [
                {
                    "name": "Marco Pivetta",
                    "email": "ocramius@gmail.com"
                },
                {
                    "name": "Jordi Boggiano",
                    "email": "j.boggiano@seld.be"
                }
            ],
            "description": "Composer plugin that provides efficient querying for installed package versions (no runtime IO)",
            "support": {
                "issues": "https://github.com/composer/package-versions-deprecated/issues",
                "source": "https://github.com/composer/package-versions-deprecated/tree/1.11.99.5"
            },
            "funding": [
                {
                    "url": "https://packagist.com",
                    "type": "custom"
                },
                {
                    "url": "https://github.com/composer",
                    "type": "github"
                },
                {
                    "url": "https://tidelift.com/funding/github/packagist/composer/composer",
                    "type": "tidelift"
                }
            ],
            "time": "2022-01-17T14:14:24+00:00"
        },
        {
            "name": "dragonmantank/cron-expression",
            "version": "v3.3.1",
            "source": {
                "type": "git",
                "url": "https://github.com/dragonmantank/cron-expression.git",
                "reference": "be85b3f05b46c39bbc0d95f6c071ddff669510fa"
            },
            "dist": {
                "type": "zip",
                "url": "https://api.github.com/repos/dragonmantank/cron-expression/zipball/be85b3f05b46c39bbc0d95f6c071ddff669510fa",
                "reference": "be85b3f05b46c39bbc0d95f6c071ddff669510fa",
                "shasum": ""
            },
            "require": {
                "php": "^7.2|^8.0",
                "webmozart/assert": "^1.0"
            },
            "replace": {
                "mtdowling/cron-expression": "^1.0"
            },
            "require-dev": {
                "phpstan/extension-installer": "^1.0",
                "phpstan/phpstan": "^1.0",
                "phpstan/phpstan-webmozart-assert": "^1.0",
                "phpunit/phpunit": "^7.0|^8.0|^9.0"
            },
            "type": "library",
            "autoload": {
                "psr-4": {
                    "Cron\\": "src/Cron/"
                }
            },
            "notification-url": "https://packagist.org/downloads/",
            "license": [
                "MIT"
            ],
            "authors": [
                {
                    "name": "Chris Tankersley",
                    "email": "chris@ctankersley.com",
                    "homepage": "https://github.com/dragonmantank"
                }
            ],
            "description": "CRON for PHP: Calculate the next or previous run date and determine if a CRON expression is due",
            "keywords": [
                "cron",
                "schedule"
            ],
            "support": {
                "issues": "https://github.com/dragonmantank/cron-expression/issues",
                "source": "https://github.com/dragonmantank/cron-expression/tree/v3.3.1"
            },
            "funding": [
                {
                    "url": "https://github.com/dragonmantank",
                    "type": "github"
                }
            ],
            "time": "2022-01-18T15:43:28+00:00"
        },
        {
            "name": "guzzlehttp/guzzle",
            "version": "7.5.0",
            "source": {
                "type": "git",
                "url": "https://github.com/guzzle/guzzle.git",
                "reference": "b50a2a1251152e43f6a37f0fa053e730a67d25ba"
            },
            "dist": {
                "type": "zip",
                "url": "https://api.github.com/repos/guzzle/guzzle/zipball/b50a2a1251152e43f6a37f0fa053e730a67d25ba",
                "reference": "b50a2a1251152e43f6a37f0fa053e730a67d25ba",
                "shasum": ""
            },
            "require": {
                "ext-json": "*",
                "guzzlehttp/promises": "^1.5",
                "guzzlehttp/psr7": "^1.9 || ^2.4",
                "php": "^7.2.5 || ^8.0",
                "psr/http-client": "^1.0",
                "symfony/deprecation-contracts": "^2.2 || ^3.0"
            },
            "provide": {
                "psr/http-client-implementation": "1.0"
            },
            "require-dev": {
                "bamarni/composer-bin-plugin": "^1.8.1",
                "ext-curl": "*",
                "php-http/client-integration-tests": "^3.0",
                "phpunit/phpunit": "^8.5.29 || ^9.5.23",
                "psr/log": "^1.1 || ^2.0 || ^3.0"
            },
            "suggest": {
                "ext-curl": "Required for CURL handler support",
                "ext-intl": "Required for Internationalized Domain Name (IDN) support",
                "psr/log": "Required for using the Log middleware"
            },
            "type": "library",
            "extra": {
                "bamarni-bin": {
                    "bin-links": true,
                    "forward-command": false
                },
                "branch-alias": {
                    "dev-master": "7.5-dev"
                }
            },
            "autoload": {
                "files": [
                    "src/functions_include.php"
                ],
                "psr-4": {
                    "GuzzleHttp\\": "src/"
                }
            },
            "notification-url": "https://packagist.org/downloads/",
            "license": [
                "MIT"
            ],
            "authors": [
                {
                    "name": "Graham Campbell",
                    "email": "hello@gjcampbell.co.uk",
                    "homepage": "https://github.com/GrahamCampbell"
                },
                {
                    "name": "Michael Dowling",
                    "email": "mtdowling@gmail.com",
                    "homepage": "https://github.com/mtdowling"
                },
                {
                    "name": "Jeremy Lindblom",
                    "email": "jeremeamia@gmail.com",
                    "homepage": "https://github.com/jeremeamia"
                },
                {
                    "name": "George Mponos",
                    "email": "gmponos@gmail.com",
                    "homepage": "https://github.com/gmponos"
                },
                {
                    "name": "Tobias Nyholm",
                    "email": "tobias.nyholm@gmail.com",
                    "homepage": "https://github.com/Nyholm"
                },
                {
                    "name": "Márk Sági-Kazár",
                    "email": "mark.sagikazar@gmail.com",
                    "homepage": "https://github.com/sagikazarmark"
                },
                {
                    "name": "Tobias Schultze",
                    "email": "webmaster@tubo-world.de",
                    "homepage": "https://github.com/Tobion"
                }
            ],
            "description": "Guzzle is a PHP HTTP client library",
            "keywords": [
                "client",
                "curl",
                "framework",
                "http",
                "http client",
                "psr-18",
                "psr-7",
                "rest",
                "web service"
            ],
            "support": {
                "issues": "https://github.com/guzzle/guzzle/issues",
                "source": "https://github.com/guzzle/guzzle/tree/7.5.0"
            },
            "funding": [
                {
                    "url": "https://github.com/GrahamCampbell",
                    "type": "github"
                },
                {
                    "url": "https://github.com/Nyholm",
                    "type": "github"
                },
                {
                    "url": "https://tidelift.com/funding/github/packagist/guzzlehttp/guzzle",
                    "type": "tidelift"
                }
            ],
            "time": "2022-08-28T15:39:27+00:00"
        },
        {
            "name": "guzzlehttp/promises",
            "version": "1.5.2",
            "source": {
                "type": "git",
                "url": "https://github.com/guzzle/promises.git",
                "reference": "b94b2807d85443f9719887892882d0329d1e2598"
            },
            "dist": {
                "type": "zip",
                "url": "https://api.github.com/repos/guzzle/promises/zipball/b94b2807d85443f9719887892882d0329d1e2598",
                "reference": "b94b2807d85443f9719887892882d0329d1e2598",
                "shasum": ""
            },
            "require": {
                "php": ">=5.5"
            },
            "require-dev": {
                "symfony/phpunit-bridge": "^4.4 || ^5.1"
            },
            "type": "library",
            "extra": {
                "branch-alias": {
                    "dev-master": "1.5-dev"
                }
            },
            "autoload": {
                "files": [
                    "src/functions_include.php"
                ],
                "psr-4": {
                    "GuzzleHttp\\Promise\\": "src/"
                }
            },
            "notification-url": "https://packagist.org/downloads/",
            "license": [
                "MIT"
            ],
            "authors": [
                {
                    "name": "Graham Campbell",
                    "email": "hello@gjcampbell.co.uk",
                    "homepage": "https://github.com/GrahamCampbell"
                },
                {
                    "name": "Michael Dowling",
                    "email": "mtdowling@gmail.com",
                    "homepage": "https://github.com/mtdowling"
                },
                {
                    "name": "Tobias Nyholm",
                    "email": "tobias.nyholm@gmail.com",
                    "homepage": "https://github.com/Nyholm"
                },
                {
                    "name": "Tobias Schultze",
                    "email": "webmaster@tubo-world.de",
                    "homepage": "https://github.com/Tobion"
                }
            ],
            "description": "Guzzle promises library",
            "keywords": [
                "promise"
            ],
            "support": {
                "issues": "https://github.com/guzzle/promises/issues",
                "source": "https://github.com/guzzle/promises/tree/1.5.2"
            },
            "funding": [
                {
                    "url": "https://github.com/GrahamCampbell",
                    "type": "github"
                },
                {
                    "url": "https://github.com/Nyholm",
                    "type": "github"
                },
                {
                    "url": "https://tidelift.com/funding/github/packagist/guzzlehttp/promises",
                    "type": "tidelift"
                }
            ],
            "time": "2022-08-28T14:55:35+00:00"
        },
        {
            "name": "guzzlehttp/psr7",
            "version": "2.4.1",
            "source": {
                "type": "git",
                "url": "https://github.com/guzzle/psr7.git",
                "reference": "69568e4293f4fa993f3b0e51c9723e1e17c41379"
            },
            "dist": {
                "type": "zip",
                "url": "https://api.github.com/repos/guzzle/psr7/zipball/69568e4293f4fa993f3b0e51c9723e1e17c41379",
                "reference": "69568e4293f4fa993f3b0e51c9723e1e17c41379",
                "shasum": ""
            },
            "require": {
                "php": "^7.2.5 || ^8.0",
                "psr/http-factory": "^1.0",
                "psr/http-message": "^1.0",
                "ralouphie/getallheaders": "^3.0"
            },
            "provide": {
                "psr/http-factory-implementation": "1.0",
                "psr/http-message-implementation": "1.0"
            },
            "require-dev": {
                "bamarni/composer-bin-plugin": "^1.8.1",
                "http-interop/http-factory-tests": "^0.9",
                "phpunit/phpunit": "^8.5.29 || ^9.5.23"
            },
            "suggest": {
                "laminas/laminas-httphandlerrunner": "Emit PSR-7 responses"
            },
            "type": "library",
            "extra": {
                "bamarni-bin": {
                    "bin-links": true,
                    "forward-command": false
                },
                "branch-alias": {
                    "dev-master": "2.4-dev"
                }
            },
            "autoload": {
                "psr-4": {
                    "GuzzleHttp\\Psr7\\": "src/"
                }
            },
            "notification-url": "https://packagist.org/downloads/",
            "license": [
                "MIT"
            ],
            "authors": [
                {
                    "name": "Graham Campbell",
                    "email": "hello@gjcampbell.co.uk",
                    "homepage": "https://github.com/GrahamCampbell"
                },
                {
                    "name": "Michael Dowling",
                    "email": "mtdowling@gmail.com",
                    "homepage": "https://github.com/mtdowling"
                },
                {
                    "name": "George Mponos",
                    "email": "gmponos@gmail.com",
                    "homepage": "https://github.com/gmponos"
                },
                {
                    "name": "Tobias Nyholm",
                    "email": "tobias.nyholm@gmail.com",
                    "homepage": "https://github.com/Nyholm"
                },
                {
                    "name": "Márk Sági-Kazár",
                    "email": "mark.sagikazar@gmail.com",
                    "homepage": "https://github.com/sagikazarmark"
                },
                {
                    "name": "Tobias Schultze",
                    "email": "webmaster@tubo-world.de",
                    "homepage": "https://github.com/Tobion"
                },
                {
                    "name": "Márk Sági-Kazár",
                    "email": "mark.sagikazar@gmail.com",
                    "homepage": "https://sagikazarmark.hu"
                }
            ],
            "description": "PSR-7 message implementation that also provides common utility methods",
            "keywords": [
                "http",
                "message",
                "psr-7",
                "request",
                "response",
                "stream",
                "uri",
                "url"
            ],
            "support": {
                "issues": "https://github.com/guzzle/psr7/issues",
                "source": "https://github.com/guzzle/psr7/tree/2.4.1"
            },
            "funding": [
                {
                    "url": "https://github.com/GrahamCampbell",
                    "type": "github"
                },
                {
                    "url": "https://github.com/Nyholm",
                    "type": "github"
                },
                {
                    "url": "https://tidelift.com/funding/github/packagist/guzzlehttp/psr7",
                    "type": "tidelift"
                }
            ],
            "time": "2022-08-28T14:45:39+00:00"
        },
        {
            "name": "influxdb/influxdb-php",
            "version": "1.15.2",
            "source": {
                "type": "git",
                "url": "https://github.com/influxdata/influxdb-php.git",
                "reference": "d6e59f4f04ab9107574fda69c2cbe36671253d03"
            },
            "dist": {
                "type": "zip",
                "url": "https://api.github.com/repos/influxdata/influxdb-php/zipball/d6e59f4f04ab9107574fda69c2cbe36671253d03",
                "reference": "d6e59f4f04ab9107574fda69c2cbe36671253d03",
                "shasum": ""
            },
            "require": {
                "guzzlehttp/guzzle": "^6.0|^7.0",
                "php": "^5.5 || ^7.0 || ^8.0"
            },
            "require-dev": {
                "dms/phpunit-arraysubset-asserts": "^0.2.1",
                "phpunit/phpunit": "^9.5"
            },
            "suggest": {
                "ext-curl": "Curl extension, needed for Curl driver",
                "stefanotorresi/influxdb-php-async": "An asyncronous client for InfluxDB, implemented via ReactPHP."
            },
            "type": "library",
            "autoload": {
                "psr-4": {
                    "InfluxDB\\": "src/InfluxDB"
                }
            },
            "notification-url": "https://packagist.org/downloads/",
            "license": [
                "MIT"
            ],
            "authors": [
                {
                    "name": "Stephen Hoogendijk",
                    "email": "stephen@tca0.nl"
                },
                {
                    "name": "Daniel Martinez",
                    "email": "danimartcas@hotmail.com"
                },
                {
                    "name": "Gianluca Arbezzano",
                    "email": "gianarb92@gmail.com"
                }
            ],
            "description": "InfluxDB client library for PHP",
            "keywords": [
                "client",
                "influxdata",
                "influxdb",
                "influxdb class",
                "influxdb client",
                "influxdb library",
                "time series"
            ],
            "support": {
                "issues": "https://github.com/influxdata/influxdb-php/issues",
                "source": "https://github.com/influxdata/influxdb-php/tree/1.15.2"
            },
            "time": "2020-12-26T17:45:17+00:00"
        },
        {
            "name": "jean85/pretty-package-versions",
            "version": "1.6.0",
            "source": {
                "type": "git",
                "url": "https://github.com/Jean85/pretty-package-versions.git",
                "reference": "1e0104b46f045868f11942aea058cd7186d6c303"
            },
            "dist": {
                "type": "zip",
                "url": "https://api.github.com/repos/Jean85/pretty-package-versions/zipball/1e0104b46f045868f11942aea058cd7186d6c303",
                "reference": "1e0104b46f045868f11942aea058cd7186d6c303",
                "shasum": ""
            },
            "require": {
                "composer/package-versions-deprecated": "^1.8.0",
                "php": "^7.0|^8.0"
            },
            "require-dev": {
                "phpunit/phpunit": "^6.0|^8.5|^9.2"
            },
            "type": "library",
            "extra": {
                "branch-alias": {
                    "dev-master": "1.x-dev"
                }
            },
            "autoload": {
                "psr-4": {
                    "Jean85\\": "src/"
                }
            },
            "notification-url": "https://packagist.org/downloads/",
            "license": [
                "MIT"
            ],
            "authors": [
                {
                    "name": "Alessandro Lai",
                    "email": "alessandro.lai85@gmail.com"
                }
            ],
            "description": "A wrapper for ocramius/package-versions to get pretty versions strings",
            "keywords": [
                "composer",
                "package",
                "release",
                "versions"
            ],
            "support": {
                "issues": "https://github.com/Jean85/pretty-package-versions/issues",
                "source": "https://github.com/Jean85/pretty-package-versions/tree/1.6.0"
            },
            "time": "2021-02-04T16:20:16+00:00"
        },
        {
            "name": "matomo/device-detector",
            "version": "6.0.0",
            "source": {
                "type": "git",
                "url": "https://github.com/matomo-org/device-detector.git",
                "reference": "7fc2af3af62bd69e6e3404d561e371a83c112be9"
            },
            "dist": {
                "type": "zip",
                "url": "https://api.github.com/repos/matomo-org/device-detector/zipball/7fc2af3af62bd69e6e3404d561e371a83c112be9",
                "reference": "7fc2af3af62bd69e6e3404d561e371a83c112be9",
                "shasum": ""
            },
            "require": {
                "mustangostang/spyc": "*",
                "php": "^7.2|^8.0"
            },
            "replace": {
                "piwik/device-detector": "self.version"
            },
            "require-dev": {
                "matthiasmullie/scrapbook": "^1.4.7",
                "mayflower/mo4-coding-standard": "^v8.0.0",
                "phpstan/phpstan": "^0.12.52",
                "phpunit/phpunit": "^8.5.8",
                "psr/cache": "^1.0.1",
                "psr/simple-cache": "^1.0.1",
                "symfony/yaml": "^5.1.7"
            },
            "suggest": {
                "doctrine/cache": "Can directly be used for caching purpose",
                "ext-yaml": "Necessary for using the Pecl YAML parser"
            },
            "type": "library",
            "autoload": {
                "psr-4": {
                    "DeviceDetector\\": ""
                },
                "exclude-from-classmap": [
                    "Tests/"
                ]
            },
            "notification-url": "https://packagist.org/downloads/",
            "license": [
                "LGPL-3.0-or-later"
            ],
            "authors": [
                {
                    "name": "The Matomo Team",
                    "email": "hello@matomo.org",
                    "homepage": "https://matomo.org/team/"
                }
            ],
            "description": "The Universal Device Detection library, that parses User Agents and detects devices (desktop, tablet, mobile, tv, cars, console, etc.), clients (browsers, media players, mobile apps, feed readers, libraries, etc), operating systems, devices, brands and models.",
            "homepage": "https://matomo.org",
            "keywords": [
                "devicedetection",
                "parser",
                "useragent"
            ],
            "support": {
                "forum": "https://forum.matomo.org/",
                "issues": "https://github.com/matomo-org/device-detector/issues",
                "source": "https://github.com/matomo-org/matomo",
                "wiki": "https://dev.matomo.org/"
            },
            "time": "2022-04-11T09:58:17+00:00"
        },
        {
            "name": "mongodb/mongodb",
            "version": "1.8.0",
            "source": {
                "type": "git",
                "url": "https://github.com/mongodb/mongo-php-library.git",
                "reference": "953dbc19443aa9314c44b7217a16873347e6840d"
            },
            "dist": {
                "type": "zip",
                "url": "https://api.github.com/repos/mongodb/mongo-php-library/zipball/953dbc19443aa9314c44b7217a16873347e6840d",
                "reference": "953dbc19443aa9314c44b7217a16873347e6840d",
                "shasum": ""
            },
            "require": {
                "ext-hash": "*",
                "ext-json": "*",
                "ext-mongodb": "^1.8.1",
                "jean85/pretty-package-versions": "^1.2",
                "php": "^7.0 || ^8.0",
                "symfony/polyfill-php80": "^1.19"
            },
            "require-dev": {
                "squizlabs/php_codesniffer": "^3.5, <3.5.5",
                "symfony/phpunit-bridge": "5.x-dev"
            },
            "type": "library",
            "extra": {
                "branch-alias": {
                    "dev-master": "1.8.x-dev"
                }
            },
            "autoload": {
                "files": [
                    "src/functions.php"
                ],
                "psr-4": {
                    "MongoDB\\": "src/"
                }
            },
            "notification-url": "https://packagist.org/downloads/",
            "license": [
                "Apache-2.0"
            ],
            "authors": [
                {
                    "name": "Andreas Braun",
                    "email": "andreas.braun@mongodb.com"
                },
                {
                    "name": "Jeremy Mikola",
                    "email": "jmikola@gmail.com"
                }
            ],
            "description": "MongoDB driver library",
            "homepage": "https://jira.mongodb.org/browse/PHPLIB",
            "keywords": [
                "database",
                "driver",
                "mongodb",
                "persistence"
            ],
            "support": {
                "issues": "https://github.com/mongodb/mongo-php-library/issues",
                "source": "https://github.com/mongodb/mongo-php-library/tree/1.8.0"
            },
            "time": "2020-11-25T12:26:02+00:00"
        },
        {
            "name": "mustangostang/spyc",
            "version": "0.6.3",
            "source": {
                "type": "git",
                "url": "git@github.com:mustangostang/spyc.git",
                "reference": "4627c838b16550b666d15aeae1e5289dd5b77da0"
            },
            "dist": {
                "type": "zip",
                "url": "https://api.github.com/repos/mustangostang/spyc/zipball/4627c838b16550b666d15aeae1e5289dd5b77da0",
                "reference": "4627c838b16550b666d15aeae1e5289dd5b77da0",
                "shasum": ""
            },
            "require": {
                "php": ">=5.3.1"
            },
            "require-dev": {
                "phpunit/phpunit": "4.3.*@dev"
            },
            "type": "library",
            "extra": {
                "branch-alias": {
                    "dev-master": "0.5.x-dev"
                }
            },
            "autoload": {
                "files": [
                    "Spyc.php"
                ]
            },
            "notification-url": "https://packagist.org/downloads/",
            "license": [
                "MIT"
            ],
            "authors": [
                {
                    "name": "mustangostang",
                    "email": "vlad.andersen@gmail.com"
                }
            ],
            "description": "A simple YAML loader/dumper class for PHP",
            "homepage": "https://github.com/mustangostang/spyc/",
            "keywords": [
                "spyc",
                "yaml",
                "yml"
            ],
            "time": "2019-09-10T13:16:29+00:00"
        },
        {
            "name": "phpmailer/phpmailer",
            "version": "v6.6.0",
            "source": {
                "type": "git",
                "url": "https://github.com/PHPMailer/PHPMailer.git",
                "reference": "e43bac82edc26ca04b36143a48bde1c051cfd5b1"
            },
            "dist": {
                "type": "zip",
                "url": "https://api.github.com/repos/PHPMailer/PHPMailer/zipball/e43bac82edc26ca04b36143a48bde1c051cfd5b1",
                "reference": "e43bac82edc26ca04b36143a48bde1c051cfd5b1",
                "shasum": ""
            },
            "require": {
                "ext-ctype": "*",
                "ext-filter": "*",
                "ext-hash": "*",
                "php": ">=5.5.0"
            },
            "require-dev": {
                "dealerdirect/phpcodesniffer-composer-installer": "^0.7.0",
                "doctrine/annotations": "^1.2",
                "php-parallel-lint/php-console-highlighter": "^0.5.0",
                "php-parallel-lint/php-parallel-lint": "^1.3.1",
                "phpcompatibility/php-compatibility": "^9.3.5",
                "roave/security-advisories": "dev-latest",
                "squizlabs/php_codesniffer": "^3.6.2",
                "yoast/phpunit-polyfills": "^1.0.0"
            },
            "suggest": {
                "ext-mbstring": "Needed to send email in multibyte encoding charset or decode encoded addresses",
                "hayageek/oauth2-yahoo": "Needed for Yahoo XOAUTH2 authentication",
                "league/oauth2-google": "Needed for Google XOAUTH2 authentication",
                "psr/log": "For optional PSR-3 debug logging",
                "stevenmaguire/oauth2-microsoft": "Needed for Microsoft XOAUTH2 authentication",
                "symfony/polyfill-mbstring": "To support UTF-8 if the Mbstring PHP extension is not enabled (^1.2)"
            },
            "type": "library",
            "autoload": {
                "psr-4": {
                    "PHPMailer\\PHPMailer\\": "src/"
                }
            },
            "notification-url": "https://packagist.org/downloads/",
            "license": [
                "LGPL-2.1-only"
            ],
            "authors": [
                {
                    "name": "Marcus Bointon",
                    "email": "phpmailer@synchromedia.co.uk"
                },
                {
                    "name": "Jim Jagielski",
                    "email": "jimjag@gmail.com"
                },
                {
                    "name": "Andy Prevost",
                    "email": "codeworxtech@users.sourceforge.net"
                },
                {
                    "name": "Brent R. Matzelle"
                }
            ],
            "description": "PHPMailer is a full-featured email creation and transfer class for PHP",
            "support": {
                "issues": "https://github.com/PHPMailer/PHPMailer/issues",
                "source": "https://github.com/PHPMailer/PHPMailer/tree/v6.6.0"
            },
            "funding": [
                {
                    "url": "https://github.com/Synchro",
                    "type": "github"
                }
            ],
            "time": "2022-02-28T15:31:21+00:00"
        },
        {
            "name": "psr/http-client",
            "version": "1.0.1",
            "source": {
                "type": "git",
                "url": "https://github.com/php-fig/http-client.git",
                "reference": "2dfb5f6c5eff0e91e20e913f8c5452ed95b86621"
            },
            "dist": {
                "type": "zip",
                "url": "https://api.github.com/repos/php-fig/http-client/zipball/2dfb5f6c5eff0e91e20e913f8c5452ed95b86621",
                "reference": "2dfb5f6c5eff0e91e20e913f8c5452ed95b86621",
                "shasum": ""
            },
            "require": {
                "php": "^7.0 || ^8.0",
                "psr/http-message": "^1.0"
            },
            "type": "library",
            "extra": {
                "branch-alias": {
                    "dev-master": "1.0.x-dev"
                }
            },
            "autoload": {
                "psr-4": {
                    "Psr\\Http\\Client\\": "src/"
                }
            },
            "notification-url": "https://packagist.org/downloads/",
            "license": [
                "MIT"
            ],
            "authors": [
                {
                    "name": "PHP-FIG",
                    "homepage": "http://www.php-fig.org/"
                }
            ],
            "description": "Common interface for HTTP clients",
            "homepage": "https://github.com/php-fig/http-client",
            "keywords": [
                "http",
                "http-client",
                "psr",
                "psr-18"
            ],
            "support": {
                "source": "https://github.com/php-fig/http-client/tree/master"
            },
            "time": "2020-06-29T06:28:15+00:00"
        },
        {
            "name": "psr/http-factory",
            "version": "1.0.1",
            "source": {
                "type": "git",
                "url": "https://github.com/php-fig/http-factory.git",
                "reference": "12ac7fcd07e5b077433f5f2bee95b3a771bf61be"
            },
            "dist": {
                "type": "zip",
                "url": "https://api.github.com/repos/php-fig/http-factory/zipball/12ac7fcd07e5b077433f5f2bee95b3a771bf61be",
                "reference": "12ac7fcd07e5b077433f5f2bee95b3a771bf61be",
                "shasum": ""
            },
            "require": {
                "php": ">=7.0.0",
                "psr/http-message": "^1.0"
            },
            "type": "library",
            "extra": {
                "branch-alias": {
                    "dev-master": "1.0.x-dev"
                }
            },
            "autoload": {
                "psr-4": {
                    "Psr\\Http\\Message\\": "src/"
                }
            },
            "notification-url": "https://packagist.org/downloads/",
            "license": [
                "MIT"
            ],
            "authors": [
                {
                    "name": "PHP-FIG",
                    "homepage": "http://www.php-fig.org/"
                }
            ],
            "description": "Common interfaces for PSR-7 HTTP message factories",
            "keywords": [
                "factory",
                "http",
                "message",
                "psr",
                "psr-17",
                "psr-7",
                "request",
                "response"
            ],
            "support": {
                "source": "https://github.com/php-fig/http-factory/tree/master"
            },
            "time": "2019-04-30T12:38:16+00:00"
        },
        {
            "name": "psr/http-message",
            "version": "1.0.1",
            "source": {
                "type": "git",
                "url": "https://github.com/php-fig/http-message.git",
                "reference": "f6561bf28d520154e4b0ec72be95418abe6d9363"
            },
            "dist": {
                "type": "zip",
                "url": "https://api.github.com/repos/php-fig/http-message/zipball/f6561bf28d520154e4b0ec72be95418abe6d9363",
                "reference": "f6561bf28d520154e4b0ec72be95418abe6d9363",
                "shasum": ""
            },
            "require": {
                "php": ">=5.3.0"
            },
            "type": "library",
            "extra": {
                "branch-alias": {
                    "dev-master": "1.0.x-dev"
                }
            },
            "autoload": {
                "psr-4": {
                    "Psr\\Http\\Message\\": "src/"
                }
            },
            "notification-url": "https://packagist.org/downloads/",
            "license": [
                "MIT"
            ],
            "authors": [
                {
                    "name": "PHP-FIG",
                    "homepage": "http://www.php-fig.org/"
                }
            ],
            "description": "Common interface for HTTP messages",
            "homepage": "https://github.com/php-fig/http-message",
            "keywords": [
                "http",
                "http-message",
                "psr",
                "psr-7",
                "request",
                "response"
            ],
            "support": {
                "source": "https://github.com/php-fig/http-message/tree/master"
            },
            "time": "2016-08-06T14:39:51+00:00"
        },
        {
            "name": "psr/log",
            "version": "1.1.4",
            "source": {
                "type": "git",
                "url": "https://github.com/php-fig/log.git",
                "reference": "d49695b909c3b7628b6289db5479a1c204601f11"
            },
            "dist": {
                "type": "zip",
                "url": "https://api.github.com/repos/php-fig/log/zipball/d49695b909c3b7628b6289db5479a1c204601f11",
                "reference": "d49695b909c3b7628b6289db5479a1c204601f11",
                "shasum": ""
            },
            "require": {
                "php": ">=5.3.0"
            },
            "type": "library",
            "extra": {
                "branch-alias": {
                    "dev-master": "1.1.x-dev"
                }
            },
            "autoload": {
                "psr-4": {
                    "Psr\\Log\\": "Psr/Log/"
                }
            },
            "notification-url": "https://packagist.org/downloads/",
            "license": [
                "MIT"
            ],
            "authors": [
                {
                    "name": "PHP-FIG",
                    "homepage": "https://www.php-fig.org/"
                }
            ],
            "description": "Common interface for logging libraries",
            "homepage": "https://github.com/php-fig/log",
            "keywords": [
                "log",
                "psr",
                "psr-3"
            ],
            "support": {
                "source": "https://github.com/php-fig/log/tree/1.1.4"
            },
            "time": "2021-05-03T11:20:27+00:00"
        },
        {
            "name": "ralouphie/getallheaders",
            "version": "3.0.3",
            "source": {
                "type": "git",
                "url": "https://github.com/ralouphie/getallheaders.git",
                "reference": "120b605dfeb996808c31b6477290a714d356e822"
            },
            "dist": {
                "type": "zip",
                "url": "https://api.github.com/repos/ralouphie/getallheaders/zipball/120b605dfeb996808c31b6477290a714d356e822",
                "reference": "120b605dfeb996808c31b6477290a714d356e822",
                "shasum": ""
            },
            "require": {
                "php": ">=5.6"
            },
            "require-dev": {
                "php-coveralls/php-coveralls": "^2.1",
                "phpunit/phpunit": "^5 || ^6.5"
            },
            "type": "library",
            "autoload": {
                "files": [
                    "src/getallheaders.php"
                ]
            },
            "notification-url": "https://packagist.org/downloads/",
            "license": [
                "MIT"
            ],
            "authors": [
                {
                    "name": "Ralph Khattar",
                    "email": "ralph.khattar@gmail.com"
                }
            ],
            "description": "A polyfill for getallheaders.",
            "support": {
                "issues": "https://github.com/ralouphie/getallheaders/issues",
                "source": "https://github.com/ralouphie/getallheaders/tree/develop"
            },
            "time": "2019-03-08T08:55:37+00:00"
        },
        {
            "name": "resque/php-resque",
            "version": "v1.3.6",
            "source": {
                "type": "git",
                "url": "https://github.com/resque/php-resque.git",
                "reference": "fe41c04763699b1318d97ed14cc78583e9380161"
            },
            "dist": {
                "type": "zip",
                "url": "https://api.github.com/repos/resque/php-resque/zipball/fe41c04763699b1318d97ed14cc78583e9380161",
                "reference": "fe41c04763699b1318d97ed14cc78583e9380161",
                "shasum": ""
            },
            "require": {
                "colinmollenhour/credis": "~1.7",
                "php": ">=5.6.0",
                "psr/log": "~1.0"
            },
            "require-dev": {
                "phpunit/phpunit": "^5.7"
            },
            "suggest": {
                "ext-pcntl": "REQUIRED for forking processes on platforms that support it (so anything but Windows).",
                "ext-proctitle": "Allows php-resque to rename the title of UNIX processes to show the status of a worker.",
                "ext-redis": "Native PHP extension for Redis connectivity. Credis will automatically utilize when available."
            },
            "bin": [
                "bin/resque",
                "bin/resque-scheduler"
            ],
            "type": "library",
            "extra": {
                "branch-alias": {
                    "dev-master": "1.0-dev"
                }
            },
            "autoload": {
                "psr-0": {
                    "Resque": "lib",
                    "ResqueScheduler": "lib"
                }
            },
            "notification-url": "https://packagist.org/downloads/",
            "license": [
                "MIT"
            ],
            "authors": [
                {
                    "name": "Dan Hunsaker",
                    "email": "danhunsaker+resque@gmail.com",
                    "role": "Maintainer"
                },
                {
                    "name": "Rajib Ahmed",
                    "homepage": "https://github.com/rajibahmed",
                    "role": "Maintainer"
                },
                {
                    "name": "Steve Klabnik",
                    "email": "steve@steveklabnik.com",
                    "role": "Maintainer"
                },
                {
                    "name": "Chris Boulton",
                    "email": "chris@bigcommerce.com",
                    "role": "Creator"
                }
            ],
            "description": "Redis backed library for creating background jobs and processing them later. Based on resque for Ruby.",
            "homepage": "http://www.github.com/resque/php-resque/",
            "keywords": [
                "background",
                "job",
                "redis",
                "resque"
            ],
            "support": {
                "issues": "https://github.com/resque/php-resque/issues",
                "source": "https://github.com/resque/php-resque/tree/v1.3.6"
            },
            "time": "2020-04-16T16:39:50+00:00"
        },
        {
            "name": "slickdeals/statsd",
            "version": "3.1.0",
            "source": {
                "type": "git",
                "url": "https://github.com/Slickdeals/statsd-php.git",
                "reference": "225588a0a079e145359049f6e5e23eedb1b4c17f"
            },
            "dist": {
                "type": "zip",
                "url": "https://api.github.com/repos/Slickdeals/statsd-php/zipball/225588a0a079e145359049f6e5e23eedb1b4c17f",
                "reference": "225588a0a079e145359049f6e5e23eedb1b4c17f",
                "shasum": ""
            },
            "require": {
                "php": ">= 7.3 || ^8"
            },
            "replace": {
                "domnikl/statsd": "self.version"
            },
            "require-dev": {
                "friendsofphp/php-cs-fixer": "^3.0",
                "phpunit/phpunit": "^9",
                "vimeo/psalm": "^4.6"
            },
            "type": "library",
            "autoload": {
                "psr-4": {
                    "Domnikl\\Statsd\\": "src/"
                }
            },
            "notification-url": "https://packagist.org/downloads/",
            "license": [
                "MIT"
            ],
            "authors": [
                {
                    "name": "Dominik Liebler",
                    "email": "liebler.dominik@gmail.com"
                }
            ],
            "description": "a PHP client for statsd",
            "homepage": "https://github.com/Slickdeals/statsd-php",
            "keywords": [
                "Metrics",
                "monitoring",
                "statistics",
                "statsd",
                "udp"
            ],
            "support": {
                "issues": "https://github.com/Slickdeals/statsd-php/issues",
                "source": "https://github.com/Slickdeals/statsd-php/tree/3.1.0"
            },
            "time": "2021-06-04T20:33:46+00:00"
        },
        {
            "name": "symfony/deprecation-contracts",
            "version": "v3.1.1",
            "source": {
                "type": "git",
                "url": "https://github.com/symfony/deprecation-contracts.git",
                "reference": "07f1b9cc2ffee6aaafcf4b710fbc38ff736bd918"
            },
            "dist": {
                "type": "zip",
                "url": "https://api.github.com/repos/symfony/deprecation-contracts/zipball/07f1b9cc2ffee6aaafcf4b710fbc38ff736bd918",
                "reference": "07f1b9cc2ffee6aaafcf4b710fbc38ff736bd918",
                "shasum": ""
            },
            "require": {
                "php": ">=8.1"
            },
            "type": "library",
            "extra": {
                "branch-alias": {
                    "dev-main": "3.1-dev"
                },
                "thanks": {
                    "name": "symfony/contracts",
                    "url": "https://github.com/symfony/contracts"
                }
            },
            "autoload": {
                "files": [
                    "function.php"
                ]
            },
            "notification-url": "https://packagist.org/downloads/",
            "license": [
                "MIT"
            ],
            "authors": [
                {
                    "name": "Nicolas Grekas",
                    "email": "p@tchwork.com"
                },
                {
                    "name": "Symfony Community",
                    "homepage": "https://symfony.com/contributors"
                }
            ],
            "description": "A generic function and convention to trigger deprecation notices",
            "homepage": "https://symfony.com",
            "support": {
                "source": "https://github.com/symfony/deprecation-contracts/tree/v3.1.1"
            },
            "funding": [
                {
                    "url": "https://symfony.com/sponsor",
                    "type": "custom"
                },
                {
                    "url": "https://github.com/fabpot",
                    "type": "github"
                },
                {
                    "url": "https://tidelift.com/funding/github/packagist/symfony/symfony",
                    "type": "tidelift"
                }
            ],
            "time": "2022-02-25T11:15:52+00:00"
        },
        {
            "name": "symfony/polyfill-php80",
            "version": "v1.26.0",
            "source": {
                "type": "git",
                "url": "https://github.com/symfony/polyfill-php80.git",
                "reference": "cfa0ae98841b9e461207c13ab093d76b0fa7bace"
            },
            "dist": {
                "type": "zip",
                "url": "https://api.github.com/repos/symfony/polyfill-php80/zipball/cfa0ae98841b9e461207c13ab093d76b0fa7bace",
                "reference": "cfa0ae98841b9e461207c13ab093d76b0fa7bace",
                "shasum": ""
            },
            "require": {
                "php": ">=7.1"
            },
            "type": "library",
            "extra": {
                "branch-alias": {
                    "dev-main": "1.26-dev"
                },
                "thanks": {
                    "name": "symfony/polyfill",
                    "url": "https://github.com/symfony/polyfill"
                }
            },
            "autoload": {
                "files": [
                    "bootstrap.php"
                ],
                "psr-4": {
                    "Symfony\\Polyfill\\Php80\\": ""
                },
                "classmap": [
                    "Resources/stubs"
                ]
            },
            "notification-url": "https://packagist.org/downloads/",
            "license": [
                "MIT"
            ],
            "authors": [
                {
                    "name": "Ion Bazan",
                    "email": "ion.bazan@gmail.com"
                },
                {
                    "name": "Nicolas Grekas",
                    "email": "p@tchwork.com"
                },
                {
                    "name": "Symfony Community",
                    "homepage": "https://symfony.com/contributors"
                }
            ],
            "description": "Symfony polyfill backporting some PHP 8.0+ features to lower PHP versions",
            "homepage": "https://symfony.com",
            "keywords": [
                "compatibility",
                "polyfill",
                "portable",
                "shim"
            ],
            "support": {
                "source": "https://github.com/symfony/polyfill-php80/tree/v1.26.0"
            },
            "funding": [
                {
                    "url": "https://symfony.com/sponsor",
                    "type": "custom"
                },
                {
                    "url": "https://github.com/fabpot",
                    "type": "github"
                },
                {
                    "url": "https://tidelift.com/funding/github/packagist/symfony/symfony",
                    "type": "tidelift"
                }
            ],
            "time": "2022-05-10T07:21:04+00:00"
        },
        {
            "name": "utopia-php/abuse",
            "version": "0.12.0",
            "source": {
                "type": "git",
                "url": "https://github.com/utopia-php/abuse.git",
                "reference": "aa1e1aae163ecf8ea81d48857ff55c241dcb695f"
            },
            "dist": {
                "type": "zip",
                "url": "https://api.github.com/repos/utopia-php/abuse/zipball/aa1e1aae163ecf8ea81d48857ff55c241dcb695f",
                "reference": "aa1e1aae163ecf8ea81d48857ff55c241dcb695f",
                "shasum": ""
            },
            "require": {
                "ext-curl": "*",
                "ext-pdo": "*",
                "php": ">=8.0",
                "utopia-php/database": "0.24.0"
            },
            "require-dev": {
                "phpunit/phpunit": "^9.4",
                "vimeo/psalm": "4.0.1"
            },
            "type": "library",
            "autoload": {
                "psr-4": {
                    "Utopia\\Abuse\\": "src/Abuse"
                }
            },
            "notification-url": "https://packagist.org/downloads/",
            "license": [
                "MIT"
            ],
            "authors": [
                {
                    "name": "Eldad Fux",
                    "email": "eldad@appwrite.io"
                }
            ],
            "description": "A simple abuse library to manage application usage limits",
            "keywords": [
                "Abuse",
                "framework",
                "php",
                "upf",
                "utopia"
            ],
            "support": {
                "issues": "https://github.com/utopia-php/abuse/issues",
                "source": "https://github.com/utopia-php/abuse/tree/0.12.0"
            },
            "time": "2022-08-27T09:50:09+00:00"
        },
        {
            "name": "utopia-php/analytics",
            "version": "0.2.0",
            "source": {
                "type": "git",
                "url": "https://github.com/utopia-php/analytics.git",
                "reference": "adfc2d057a7f6ab618a77c8a20ed3e35485ff416"
            },
            "dist": {
                "type": "zip",
                "url": "https://api.github.com/repos/utopia-php/analytics/zipball/adfc2d057a7f6ab618a77c8a20ed3e35485ff416",
                "reference": "adfc2d057a7f6ab618a77c8a20ed3e35485ff416",
                "shasum": ""
            },
            "require": {
                "php": ">=7.4"
            },
            "require-dev": {
                "phpunit/phpunit": "^9.3",
                "vimeo/psalm": "4.0.1"
            },
            "type": "library",
            "autoload": {
                "psr-4": {
                    "Utopia\\Analytics\\": "src/Analytics"
                }
            },
            "notification-url": "https://packagist.org/downloads/",
            "license": [
                "MIT"
            ],
            "authors": [
                {
                    "name": "Eldad Fux",
                    "email": "eldad@appwrite.io"
                },
                {
                    "name": "Torsten Dittmann",
                    "email": "torsten@appwrite.io"
                }
            ],
            "description": "A simple library to track events & users.",
            "keywords": [
                "analytics",
                "framework",
                "php",
                "upf",
                "utopia"
            ],
            "support": {
                "issues": "https://github.com/utopia-php/analytics/issues",
                "source": "https://github.com/utopia-php/analytics/tree/0.2.0"
            },
            "time": "2021-03-23T21:33:07+00:00"
        },
        {
            "name": "utopia-php/audit",
            "version": "0.13.0",
            "source": {
                "type": "git",
                "url": "https://github.com/utopia-php/audit.git",
                "reference": "a2f30ccfba7a61b1718b9ebd4557ed0d8a4dcb5b"
            },
            "dist": {
                "type": "zip",
                "url": "https://api.github.com/repos/utopia-php/audit/zipball/a2f30ccfba7a61b1718b9ebd4557ed0d8a4dcb5b",
                "reference": "a2f30ccfba7a61b1718b9ebd4557ed0d8a4dcb5b",
                "shasum": ""
            },
            "require": {
                "ext-pdo": "*",
                "php": ">=8.0",
                "utopia-php/database": "0.24.0"
            },
            "require-dev": {
                "phpunit/phpunit": "^9.3",
                "vimeo/psalm": "4.0.1"
            },
            "type": "library",
            "autoload": {
                "psr-4": {
                    "Utopia\\Audit\\": "src/Audit"
                }
            },
            "notification-url": "https://packagist.org/downloads/",
            "license": [
                "MIT"
            ],
            "authors": [
                {
                    "name": "Eldad Fux",
                    "email": "eldad@appwrite.io"
                }
            ],
            "description": "A simple audit library to manage application users logs",
            "keywords": [
                "Audit",
                "framework",
                "php",
                "upf",
                "utopia"
            ],
            "support": {
                "issues": "https://github.com/utopia-php/audit/issues",
                "source": "https://github.com/utopia-php/audit/tree/0.13.0"
            },
            "time": "2022-08-27T09:18:57+00:00"
        },
        {
            "name": "utopia-php/cache",
            "version": "0.6.1",
            "source": {
                "type": "git",
                "url": "https://github.com/utopia-php/cache.git",
                "reference": "9889235a6d3da6cbb1f435201529da4d27c30e79"
            },
            "dist": {
                "type": "zip",
                "url": "https://api.github.com/repos/utopia-php/cache/zipball/9889235a6d3da6cbb1f435201529da4d27c30e79",
                "reference": "9889235a6d3da6cbb1f435201529da4d27c30e79",
                "shasum": ""
            },
            "require": {
                "ext-json": "*",
                "ext-redis": "*",
                "php": ">=8.0"
            },
            "require-dev": {
                "phpunit/phpunit": "^9.3",
                "vimeo/psalm": "4.13.1"
            },
            "type": "library",
            "autoload": {
                "psr-4": {
                    "Utopia\\Cache\\": "src/Cache"
                }
            },
            "notification-url": "https://packagist.org/downloads/",
            "license": [
                "MIT"
            ],
            "authors": [
                {
                    "name": "Eldad Fux",
                    "email": "eldad@appwrite.io"
                }
            ],
            "description": "A simple cache library to manage application cache storing, loading and purging",
            "keywords": [
                "cache",
                "framework",
                "php",
                "upf",
                "utopia"
            ],
            "support": {
                "issues": "https://github.com/utopia-php/cache/issues",
                "source": "https://github.com/utopia-php/cache/tree/0.6.1"
            },
            "time": "2022-08-10T08:12:46+00:00"
        },
        {
            "name": "utopia-php/cli",
            "version": "0.13.0",
            "source": {
                "type": "git",
                "url": "https://github.com/utopia-php/cli.git",
                "reference": "69e68f8ed525fe162fae950a0507ed28a0f179bc"
            },
            "dist": {
                "type": "zip",
                "url": "https://api.github.com/repos/utopia-php/cli/zipball/69e68f8ed525fe162fae950a0507ed28a0f179bc",
                "reference": "69e68f8ed525fe162fae950a0507ed28a0f179bc",
                "shasum": ""
            },
            "require": {
                "php": ">=7.4",
                "utopia-php/framework": "0.*.*"
            },
            "require-dev": {
                "phpunit/phpunit": "^9.3",
                "vimeo/psalm": "4.0.1"
            },
            "type": "library",
            "autoload": {
                "psr-4": {
                    "Utopia\\CLI\\": "src/CLI"
                }
            },
            "notification-url": "https://packagist.org/downloads/",
            "license": [
                "MIT"
            ],
            "authors": [
                {
                    "name": "Eldad Fux",
                    "email": "eldad@appwrite.io"
                }
            ],
            "description": "A simple CLI library to manage command line applications",
            "keywords": [
                "cli",
                "command line",
                "framework",
                "php",
                "upf",
                "utopia"
            ],
            "support": {
                "issues": "https://github.com/utopia-php/cli/issues",
                "source": "https://github.com/utopia-php/cli/tree/0.13.0"
            },
            "time": "2022-04-26T08:41:22+00:00"
        },
        {
            "name": "utopia-php/config",
            "version": "0.2.2",
            "source": {
                "type": "git",
                "url": "https://github.com/utopia-php/config.git",
                "reference": "a3d7bc0312d7150d5e04b1362dc34b2b136908cc"
            },
            "dist": {
                "type": "zip",
                "url": "https://api.github.com/repos/utopia-php/config/zipball/a3d7bc0312d7150d5e04b1362dc34b2b136908cc",
                "reference": "a3d7bc0312d7150d5e04b1362dc34b2b136908cc",
                "shasum": ""
            },
            "require": {
                "php": ">=7.3"
            },
            "require-dev": {
                "phpunit/phpunit": "^9.3",
                "vimeo/psalm": "4.0.1"
            },
            "type": "library",
            "autoload": {
                "psr-4": {
                    "Utopia\\Config\\": "src/Config"
                }
            },
            "notification-url": "https://packagist.org/downloads/",
            "license": [
                "MIT"
            ],
            "authors": [
                {
                    "name": "Eldad Fux",
                    "email": "eldad@appwrite.io"
                }
            ],
            "description": "A simple Config library to managing application config variables",
            "keywords": [
                "config",
                "framework",
                "php",
                "upf",
                "utopia"
            ],
            "support": {
                "issues": "https://github.com/utopia-php/config/issues",
                "source": "https://github.com/utopia-php/config/tree/0.2.2"
            },
            "time": "2020-10-24T09:49:09+00:00"
        },
        {
            "name": "utopia-php/database",
            "version": "0.24.0",
            "source": {
                "type": "git",
                "url": "https://github.com/utopia-php/database.git",
<<<<<<< HEAD
                "reference": "a3b291456b0d73ea6b0de1a1bb8fc6713472575e"
            },
            "dist": {
                "type": "zip",
                "url": "https://api.github.com/repos/utopia-php/database/zipball/a3b291456b0d73ea6b0de1a1bb8fc6713472575e",
                "reference": "a3b291456b0d73ea6b0de1a1bb8fc6713472575e",
=======
                "reference": "7da841d65d87e9f2c242589e58c38880def44dd8"
            },
            "dist": {
                "type": "zip",
                "url": "https://api.github.com/repos/utopia-php/database/zipball/7da841d65d87e9f2c242589e58c38880def44dd8",
                "reference": "7da841d65d87e9f2c242589e58c38880def44dd8",
>>>>>>> 889eaff4
                "shasum": ""
            },
            "require": {
                "ext-mongodb": "*",
                "ext-pdo": "*",
                "ext-redis": "*",
                "mongodb/mongodb": "1.8.0",
                "php": ">=8.0",
                "utopia-php/cache": "0.6.*",
                "utopia-php/framework": "0.*.*"
            },
            "require-dev": {
                "fakerphp/faker": "^1.14",
                "phpunit/phpunit": "^9.4",
                "swoole/ide-helper": "4.8.0",
                "utopia-php/cli": "^0.11.0",
                "vimeo/psalm": "4.0.1"
            },
            "type": "library",
            "autoload": {
                "psr-4": {
                    "Utopia\\Database\\": "src/Database"
                }
            },
            "notification-url": "https://packagist.org/downloads/",
            "license": [
                "MIT"
            ],
            "authors": [
                {
                    "name": "Eldad Fux",
                    "email": "eldad@appwrite.io"
                },
                {
                    "name": "Brandon Leckemby",
                    "email": "brandon@appwrite.io"
                }
            ],
            "description": "A simple library to manage application persistency using multiple database adapters",
            "keywords": [
                "database",
                "framework",
                "php",
                "upf",
                "utopia"
            ],
            "support": {
                "issues": "https://github.com/utopia-php/database/issues",
                "source": "https://github.com/utopia-php/database/tree/0.24.0"
            },
<<<<<<< HEAD
            "time": "2022-08-26T09:03:29+00:00"
=======
            "time": "2022-08-27T09:16:05+00:00"
>>>>>>> 889eaff4
        },
        {
            "name": "utopia-php/domains",
            "version": "v1.1.0",
            "source": {
                "type": "git",
                "url": "https://github.com/utopia-php/domains.git",
                "reference": "1665e1d9932afa3be63b5c1e0dcfe01fe77d8e73"
            },
            "dist": {
                "type": "zip",
                "url": "https://api.github.com/repos/utopia-php/domains/zipball/1665e1d9932afa3be63b5c1e0dcfe01fe77d8e73",
                "reference": "1665e1d9932afa3be63b5c1e0dcfe01fe77d8e73",
                "shasum": ""
            },
            "require": {
                "php": ">=7.1"
            },
            "require-dev": {
                "phpunit/phpunit": "^7.0"
            },
            "type": "library",
            "autoload": {
                "psr-4": {
                    "Utopia\\Domains\\": "src/Domains"
                }
            },
            "notification-url": "https://packagist.org/downloads/",
            "license": [
                "MIT"
            ],
            "authors": [
                {
                    "name": "Eldad Fux",
                    "email": "eldad@appwrite.io"
                }
            ],
            "description": "Utopia Domains library is simple and lite library for parsing web domains. This library is aiming to be as simple and easy to learn and use.",
            "keywords": [
                "domains",
                "framework",
                "icann",
                "php",
                "public suffix",
                "tld",
                "tld extract",
                "upf",
                "utopia"
            ],
            "support": {
                "issues": "https://github.com/utopia-php/domains/issues",
                "source": "https://github.com/utopia-php/domains/tree/master"
            },
            "time": "2020-02-23T07:40:02+00:00"
        },
        {
            "name": "utopia-php/framework",
            "version": "0.21.0",
            "source": {
                "type": "git",
                "url": "https://github.com/utopia-php/framework.git",
                "reference": "5aa5431788460a782065e42b0e8a35e7f139af2f"
            },
            "dist": {
                "type": "zip",
                "url": "https://api.github.com/repos/utopia-php/framework/zipball/5aa5431788460a782065e42b0e8a35e7f139af2f",
                "reference": "5aa5431788460a782065e42b0e8a35e7f139af2f",
                "shasum": ""
            },
            "require": {
                "php": ">=8.0.0"
            },
            "require-dev": {
                "phpunit/phpunit": "^9.5.10",
                "vimeo/psalm": "4.13.1"
            },
            "type": "library",
            "autoload": {
                "psr-4": {
                    "Utopia\\": "src/"
                }
            },
            "notification-url": "https://packagist.org/downloads/",
            "license": [
                "MIT"
            ],
            "authors": [
                {
                    "name": "Eldad Fux",
                    "email": "eldad@appwrite.io"
                }
            ],
            "description": "A simple, light and advanced PHP framework",
            "keywords": [
                "framework",
                "php",
                "upf"
            ],
            "support": {
                "issues": "https://github.com/utopia-php/framework/issues",
                "source": "https://github.com/utopia-php/framework/tree/0.21.0"
            },
            "time": "2022-08-12T11:37:21+00:00"
        },
        {
            "name": "utopia-php/image",
            "version": "0.5.4",
            "source": {
                "type": "git",
                "url": "https://github.com/utopia-php/image.git",
                "reference": "ca5f436f9aa22dedaa6648f24f3687733808e336"
            },
            "dist": {
                "type": "zip",
                "url": "https://api.github.com/repos/utopia-php/image/zipball/ca5f436f9aa22dedaa6648f24f3687733808e336",
                "reference": "ca5f436f9aa22dedaa6648f24f3687733808e336",
                "shasum": ""
            },
            "require": {
                "ext-imagick": "*",
                "php": ">=8.0"
            },
            "require-dev": {
                "phpunit/phpunit": "^9.3",
                "vimeo/psalm": "4.13.1"
            },
            "type": "library",
            "autoload": {
                "psr-4": {
                    "Utopia\\Image\\": "src/Image"
                }
            },
            "notification-url": "https://packagist.org/downloads/",
            "license": [
                "MIT"
            ],
            "authors": [
                {
                    "name": "Eldad Fux",
                    "email": "eldad@appwrite.io"
                }
            ],
            "description": "A simple Image manipulation library",
            "keywords": [
                "framework",
                "image",
                "php",
                "upf",
                "utopia"
            ],
            "support": {
                "issues": "https://github.com/utopia-php/image/issues",
                "source": "https://github.com/utopia-php/image/tree/0.5.4"
            },
            "time": "2022-05-11T12:30:41+00:00"
        },
        {
            "name": "utopia-php/locale",
            "version": "0.4.0",
            "source": {
                "type": "git",
                "url": "https://github.com/utopia-php/locale.git",
                "reference": "c2d9358d0fe2f6b6ed5448369f9d1e430c615447"
            },
            "dist": {
                "type": "zip",
                "url": "https://api.github.com/repos/utopia-php/locale/zipball/c2d9358d0fe2f6b6ed5448369f9d1e430c615447",
                "reference": "c2d9358d0fe2f6b6ed5448369f9d1e430c615447",
                "shasum": ""
            },
            "require": {
                "php": ">=7.4"
            },
            "require-dev": {
                "phpunit/phpunit": "^9.3",
                "vimeo/psalm": "4.0.1"
            },
            "type": "library",
            "autoload": {
                "psr-4": {
                    "Utopia\\Locale\\": "src/Locale"
                }
            },
            "notification-url": "https://packagist.org/downloads/",
            "license": [
                "MIT"
            ],
            "authors": [
                {
                    "name": "Eldad Fux",
                    "email": "eldad@appwrite.io"
                }
            ],
            "description": "A simple locale library to manage application translations",
            "keywords": [
                "framework",
                "locale",
                "php",
                "upf",
                "utopia"
            ],
            "support": {
                "issues": "https://github.com/utopia-php/locale/issues",
                "source": "https://github.com/utopia-php/locale/tree/0.4.0"
            },
            "time": "2021-07-24T11:35:55+00:00"
        },
        {
            "name": "utopia-php/logger",
            "version": "0.3.0",
            "source": {
                "type": "git",
                "url": "https://github.com/utopia-php/logger.git",
                "reference": "079656cb5169ca9600861eda0b6819199e3d4a57"
            },
            "dist": {
                "type": "zip",
                "url": "https://api.github.com/repos/utopia-php/logger/zipball/079656cb5169ca9600861eda0b6819199e3d4a57",
                "reference": "079656cb5169ca9600861eda0b6819199e3d4a57",
                "shasum": ""
            },
            "require": {
                "php": ">=8.0"
            },
            "require-dev": {
                "phpunit/phpunit": "^9.3",
                "vimeo/psalm": "4.0.1"
            },
            "type": "library",
            "autoload": {
                "psr-4": {
                    "Utopia\\Logger\\": "src/Logger"
                }
            },
            "notification-url": "https://packagist.org/downloads/",
            "license": [
                "MIT"
            ],
            "authors": [
                {
                    "name": "Eldad Fux",
                    "email": "eldad@appwrite.io"
                },
                {
                    "name": "Matej Bačo",
                    "email": "matej@appwrite.io"
                },
                {
                    "name": "Christy Jacob",
                    "email": "christy@appwrite.io"
                }
            ],
            "description": "Utopia Logger library is simple and lite library for logging information, such as errors or warnings. This library is aiming to be as simple and easy to learn and use.",
            "keywords": [
                "appsignal",
                "errors",
                "framework",
                "logger",
                "logging",
                "logs",
                "php",
                "raygun",
                "sentry",
                "upf",
                "utopia",
                "warnings"
            ],
            "support": {
                "issues": "https://github.com/utopia-php/logger/issues",
                "source": "https://github.com/utopia-php/logger/tree/0.3.0"
            },
            "time": "2022-03-18T10:56:57+00:00"
        },
        {
            "name": "utopia-php/orchestration",
            "version": "0.6.0",
            "source": {
                "type": "git",
                "url": "https://github.com/utopia-php/orchestration.git",
                "reference": "94263976413871efb6b16157a7101a81df3b6d78"
            },
            "dist": {
                "type": "zip",
                "url": "https://api.github.com/repos/utopia-php/orchestration/zipball/94263976413871efb6b16157a7101a81df3b6d78",
                "reference": "94263976413871efb6b16157a7101a81df3b6d78",
                "shasum": ""
            },
            "require": {
                "php": ">=8.0",
                "utopia-php/cli": "0.13.*"
            },
            "require-dev": {
                "phpunit/phpunit": "^9.3",
                "vimeo/psalm": "4.0.1"
            },
            "type": "library",
            "autoload": {
                "psr-4": {
                    "Utopia\\Orchestration\\": "src/Orchestration"
                }
            },
            "notification-url": "https://packagist.org/downloads/",
            "license": [
                "MIT"
            ],
            "authors": [
                {
                    "name": "Eldad Fux",
                    "email": "eldad@appwrite.io"
                }
            ],
            "description": "Lite & fast micro PHP abstraction library for container orchestration",
            "keywords": [
                "docker",
                "framework",
                "kubernetes",
                "orchestration",
                "php",
                "swarm",
                "upf",
                "utopia"
            ],
            "support": {
                "issues": "https://github.com/utopia-php/orchestration/issues",
                "source": "https://github.com/utopia-php/orchestration/tree/0.6.0"
            },
            "time": "2022-07-13T16:47:18+00:00"
        },
        {
            "name": "utopia-php/preloader",
            "version": "0.2.4",
            "source": {
                "type": "git",
                "url": "https://github.com/utopia-php/preloader.git",
                "reference": "65ef48392e72172f584b0baa2e224f9a1cebcce0"
            },
            "dist": {
                "type": "zip",
                "url": "https://api.github.com/repos/utopia-php/preloader/zipball/65ef48392e72172f584b0baa2e224f9a1cebcce0",
                "reference": "65ef48392e72172f584b0baa2e224f9a1cebcce0",
                "shasum": ""
            },
            "require": {
                "php": ">=7.1"
            },
            "require-dev": {
                "phpunit/phpunit": "^9.3",
                "vimeo/psalm": "4.0.1"
            },
            "type": "library",
            "autoload": {
                "psr-4": {
                    "Utopia\\Preloader\\": "src/Preloader"
                }
            },
            "notification-url": "https://packagist.org/downloads/",
            "license": [
                "MIT"
            ],
            "authors": [
                {
                    "name": "Eldad Fux",
                    "email": "team@appwrite.io"
                }
            ],
            "description": "Utopia Preloader library is simple and lite library for managing PHP preloading configuration",
            "keywords": [
                "framework",
                "php",
                "preload",
                "preloader",
                "preloading",
                "upf",
                "utopia"
            ],
            "support": {
                "issues": "https://github.com/utopia-php/preloader/issues",
                "source": "https://github.com/utopia-php/preloader/tree/0.2.4"
            },
            "time": "2020-10-24T07:04:59+00:00"
        },
        {
            "name": "utopia-php/registry",
            "version": "0.5.0",
            "source": {
                "type": "git",
                "url": "https://github.com/utopia-php/registry.git",
                "reference": "bedc4ed54527b2803e6dfdccc39449f98522b70d"
            },
            "dist": {
                "type": "zip",
                "url": "https://api.github.com/repos/utopia-php/registry/zipball/bedc4ed54527b2803e6dfdccc39449f98522b70d",
                "reference": "bedc4ed54527b2803e6dfdccc39449f98522b70d",
                "shasum": ""
            },
            "require": {
                "php": ">=7.4"
            },
            "require-dev": {
                "phpunit/phpunit": "^9.3",
                "vimeo/psalm": "4.0.1"
            },
            "type": "library",
            "autoload": {
                "psr-4": {
                    "Utopia\\Registry\\": "src/Registry"
                }
            },
            "notification-url": "https://packagist.org/downloads/",
            "license": [
                "MIT"
            ],
            "authors": [
                {
                    "name": "Eldad Fux",
                    "email": "eldad@appwrite.io"
                }
            ],
            "description": "A simple dependency management library for PHP",
            "keywords": [
                "dependency management",
                "di",
                "framework",
                "php",
                "upf",
                "utopia"
            ],
            "support": {
                "issues": "https://github.com/utopia-php/registry/issues",
                "source": "https://github.com/utopia-php/registry/tree/0.5.0"
            },
            "time": "2021-03-10T10:45:22+00:00"
        },
        {
            "name": "utopia-php/storage",
            "version": "0.9.0",
            "source": {
                "type": "git",
                "url": "https://github.com/utopia-php/storage.git",
                "reference": "c7912481a56e17cc86358fa8de57309de5e88ef7"
            },
            "dist": {
                "type": "zip",
                "url": "https://api.github.com/repos/utopia-php/storage/zipball/c7912481a56e17cc86358fa8de57309de5e88ef7",
                "reference": "c7912481a56e17cc86358fa8de57309de5e88ef7",
                "shasum": ""
            },
            "require": {
                "php": ">=8.0",
                "utopia-php/framework": "0.*.*"
            },
            "require-dev": {
                "phpunit/phpunit": "^9.3",
                "vimeo/psalm": "4.0.1"
            },
            "type": "library",
            "autoload": {
                "psr-4": {
                    "Utopia\\Storage\\": "src/Storage"
                }
            },
            "notification-url": "https://packagist.org/downloads/",
            "license": [
                "MIT"
            ],
            "authors": [
                {
                    "name": "Eldad Fux",
                    "email": "eldad@appwrite.io"
                }
            ],
            "description": "A simple Storage library to manage application storage",
            "keywords": [
                "framework",
                "php",
                "storage",
                "upf",
                "utopia"
            ],
            "support": {
                "issues": "https://github.com/utopia-php/storage/issues",
                "source": "https://github.com/utopia-php/storage/tree/0.9.0"
            },
            "time": "2022-05-19T11:05:45+00:00"
        },
        {
            "name": "utopia-php/swoole",
            "version": "0.3.3",
            "source": {
                "type": "git",
                "url": "https://github.com/utopia-php/swoole.git",
                "reference": "8312df69233b5dcd3992de88f131f238002749de"
            },
            "dist": {
                "type": "zip",
                "url": "https://api.github.com/repos/utopia-php/swoole/zipball/8312df69233b5dcd3992de88f131f238002749de",
                "reference": "8312df69233b5dcd3992de88f131f238002749de",
                "shasum": ""
            },
            "require": {
                "ext-swoole": "*",
                "php": ">=8.0",
                "utopia-php/framework": "0.*.*"
            },
            "require-dev": {
                "phpunit/phpunit": "^9.3",
                "swoole/ide-helper": "4.8.3",
                "vimeo/psalm": "4.15.0"
            },
            "type": "library",
            "autoload": {
                "psr-4": {
                    "Utopia\\Swoole\\": "src/Swoole"
                }
            },
            "notification-url": "https://packagist.org/downloads/",
            "license": [
                "MIT"
            ],
            "authors": [
                {
                    "name": "Eldad Fux",
                    "email": "team@appwrite.io"
                }
            ],
            "description": "An extension for Utopia Framework to work with PHP Swoole as a PHP FPM alternative",
            "keywords": [
                "framework",
                "http",
                "php",
                "server",
                "swoole",
                "upf",
                "utopia"
            ],
            "support": {
                "issues": "https://github.com/utopia-php/swoole/issues",
                "source": "https://github.com/utopia-php/swoole/tree/0.3.3"
            },
            "time": "2022-01-20T09:58:43+00:00"
        },
        {
            "name": "utopia-php/system",
            "version": "0.4.0",
            "source": {
                "type": "git",
                "url": "https://github.com/utopia-php/system.git",
                "reference": "67c92c66ce8f0cc925a00bca89f7a188bf9183c0"
            },
            "dist": {
                "type": "zip",
                "url": "https://api.github.com/repos/utopia-php/system/zipball/67c92c66ce8f0cc925a00bca89f7a188bf9183c0",
                "reference": "67c92c66ce8f0cc925a00bca89f7a188bf9183c0",
                "shasum": ""
            },
            "require": {
                "php": ">=7.4"
            },
            "require-dev": {
                "phpunit/phpunit": "^9.3",
                "vimeo/psalm": "4.0.1"
            },
            "type": "library",
            "autoload": {
                "psr-4": {
                    "Utopia\\System\\": "src/System"
                }
            },
            "notification-url": "https://packagist.org/downloads/",
            "license": [
                "MIT"
            ],
            "authors": [
                {
                    "name": "Eldad Fux",
                    "email": "eldad@appwrite.io"
                },
                {
                    "name": "Torsten Dittmann",
                    "email": "torsten@appwrite.io"
                }
            ],
            "description": "A simple library for obtaining information about the host's system.",
            "keywords": [
                "framework",
                "php",
                "system",
                "upf",
                "utopia"
            ],
            "support": {
                "issues": "https://github.com/utopia-php/system/issues",
                "source": "https://github.com/utopia-php/system/tree/0.4.0"
            },
            "time": "2021-02-04T14:14:49+00:00"
        },
        {
            "name": "utopia-php/websocket",
            "version": "0.1.0",
            "source": {
                "type": "git",
                "url": "https://github.com/utopia-php/websocket.git",
                "reference": "51fcb86171400d8aa40d76c54593481fd273dab5"
            },
            "dist": {
                "type": "zip",
                "url": "https://api.github.com/repos/utopia-php/websocket/zipball/51fcb86171400d8aa40d76c54593481fd273dab5",
                "reference": "51fcb86171400d8aa40d76c54593481fd273dab5",
                "shasum": ""
            },
            "require": {
                "php": ">=8.0"
            },
            "require-dev": {
                "phpunit/phpunit": "^9.5.5",
                "swoole/ide-helper": "4.6.6",
                "textalk/websocket": "1.5.2",
                "vimeo/psalm": "^4.8.1",
                "workerman/workerman": "^4.0"
            },
            "type": "library",
            "autoload": {
                "psr-4": {
                    "Utopia\\WebSocket\\": "src/WebSocket"
                }
            },
            "notification-url": "https://packagist.org/downloads/",
            "license": [
                "MIT"
            ],
            "authors": [
                {
                    "name": "Eldad Fux",
                    "email": "eldad@appwrite.io"
                },
                {
                    "name": "Torsten Dittmann",
                    "email": "torsten@appwrite.io"
                }
            ],
            "description": "A simple abstraction for WebSocket servers.",
            "keywords": [
                "framework",
                "php",
                "upf",
                "utopia",
                "websocket"
            ],
            "support": {
                "issues": "https://github.com/utopia-php/websocket/issues",
                "source": "https://github.com/utopia-php/websocket/tree/0.1.0"
            },
            "time": "2021-12-20T10:50:09+00:00"
        },
        {
            "name": "webmozart/assert",
            "version": "1.11.0",
            "source": {
                "type": "git",
                "url": "https://github.com/webmozarts/assert.git",
                "reference": "11cb2199493b2f8a3b53e7f19068fc6aac760991"
            },
            "dist": {
                "type": "zip",
                "url": "https://api.github.com/repos/webmozarts/assert/zipball/11cb2199493b2f8a3b53e7f19068fc6aac760991",
                "reference": "11cb2199493b2f8a3b53e7f19068fc6aac760991",
                "shasum": ""
            },
            "require": {
                "ext-ctype": "*",
                "php": "^7.2 || ^8.0"
            },
            "conflict": {
                "phpstan/phpstan": "<0.12.20",
                "vimeo/psalm": "<4.6.1 || 4.6.2"
            },
            "require-dev": {
                "phpunit/phpunit": "^8.5.13"
            },
            "type": "library",
            "extra": {
                "branch-alias": {
                    "dev-master": "1.10-dev"
                }
            },
            "autoload": {
                "psr-4": {
                    "Webmozart\\Assert\\": "src/"
                }
            },
            "notification-url": "https://packagist.org/downloads/",
            "license": [
                "MIT"
            ],
            "authors": [
                {
                    "name": "Bernhard Schussek",
                    "email": "bschussek@gmail.com"
                }
            ],
            "description": "Assertions to validate method input/output with nice error messages.",
            "keywords": [
                "assert",
                "check",
                "validate"
            ],
            "support": {
                "issues": "https://github.com/webmozarts/assert/issues",
                "source": "https://github.com/webmozarts/assert/tree/1.11.0"
            },
            "time": "2022-06-03T18:03:27+00:00"
        }
    ],
    "packages-dev": [
        {
            "name": "appwrite/sdk-generator",
            "version": "dev-master",
            "source": {
                "type": "git",
                "url": "https://github.com/appwrite/sdk-generator.git",
                "reference": "bf05fc00755b9d27dac530669ca834f3ceb655ec"
            },
            "dist": {
                "type": "zip",
                "url": "https://api.github.com/repos/appwrite/sdk-generator/zipball/bf05fc00755b9d27dac530669ca834f3ceb655ec",
                "reference": "bf05fc00755b9d27dac530669ca834f3ceb655ec",
                "shasum": ""
            },
            "require": {
                "ext-curl": "*",
                "ext-json": "*",
                "ext-mbstring": "*",
                "matthiasmullie/minify": "^1.3.68",
                "php": ">=7.0.0",
                "twig/twig": "^3.4.1"
            },
            "require-dev": {
                "brianium/paratest": "^6.4",
                "phpunit/phpunit": "^9.5.21"
            },
            "default-branch": true,
            "type": "library",
            "autoload": {
                "psr-4": {
                    "Appwrite\\SDK\\": "src/SDK",
                    "Appwrite\\Spec\\": "src/Spec"
                }
            },
            "notification-url": "https://packagist.org/downloads/",
            "license": [
                "MIT"
            ],
            "authors": [
                {
                    "name": "Eldad Fux",
                    "email": "eldad@appwrite.io"
                }
            ],
            "description": "Appwrite PHP library for generating API SDKs for multiple programming languages and platforms",
            "support": {
                "issues": "https://github.com/appwrite/sdk-generator/issues",
                "source": "https://github.com/appwrite/sdk-generator/tree/master"
            },
            "time": "2022-08-28T04:14:32+00:00"
        },
        {
            "name": "doctrine/instantiator",
            "version": "1.4.1",
            "source": {
                "type": "git",
                "url": "https://github.com/doctrine/instantiator.git",
                "reference": "10dcfce151b967d20fde1b34ae6640712c3891bc"
            },
            "dist": {
                "type": "zip",
                "url": "https://api.github.com/repos/doctrine/instantiator/zipball/10dcfce151b967d20fde1b34ae6640712c3891bc",
                "reference": "10dcfce151b967d20fde1b34ae6640712c3891bc",
                "shasum": ""
            },
            "require": {
                "php": "^7.1 || ^8.0"
            },
            "require-dev": {
                "doctrine/coding-standard": "^9",
                "ext-pdo": "*",
                "ext-phar": "*",
                "phpbench/phpbench": "^0.16 || ^1",
                "phpstan/phpstan": "^1.4",
                "phpstan/phpstan-phpunit": "^1",
                "phpunit/phpunit": "^7.5 || ^8.5 || ^9.5",
                "vimeo/psalm": "^4.22"
            },
            "type": "library",
            "autoload": {
                "psr-4": {
                    "Doctrine\\Instantiator\\": "src/Doctrine/Instantiator/"
                }
            },
            "notification-url": "https://packagist.org/downloads/",
            "license": [
                "MIT"
            ],
            "authors": [
                {
                    "name": "Marco Pivetta",
                    "email": "ocramius@gmail.com",
                    "homepage": "https://ocramius.github.io/"
                }
            ],
            "description": "A small, lightweight utility to instantiate objects in PHP without invoking their constructors",
            "homepage": "https://www.doctrine-project.org/projects/instantiator.html",
            "keywords": [
                "constructor",
                "instantiate"
            ],
            "support": {
                "issues": "https://github.com/doctrine/instantiator/issues",
                "source": "https://github.com/doctrine/instantiator/tree/1.4.1"
            },
            "funding": [
                {
                    "url": "https://www.doctrine-project.org/sponsorship.html",
                    "type": "custom"
                },
                {
                    "url": "https://www.patreon.com/phpdoctrine",
                    "type": "patreon"
                },
                {
                    "url": "https://tidelift.com/funding/github/packagist/doctrine%2Finstantiator",
                    "type": "tidelift"
                }
            ],
            "time": "2022-03-03T08:28:38+00:00"
        },
        {
            "name": "matthiasmullie/minify",
            "version": "1.3.69",
            "source": {
                "type": "git",
                "url": "https://github.com/matthiasmullie/minify.git",
                "reference": "a61c949cccd086808063611ef9698eabe42ef22f"
            },
            "dist": {
                "type": "zip",
                "url": "https://api.github.com/repos/matthiasmullie/minify/zipball/a61c949cccd086808063611ef9698eabe42ef22f",
                "reference": "a61c949cccd086808063611ef9698eabe42ef22f",
                "shasum": ""
            },
            "require": {
                "ext-pcre": "*",
                "matthiasmullie/path-converter": "~1.1",
                "php": ">=5.3.0"
            },
            "require-dev": {
                "friendsofphp/php-cs-fixer": "~2.0",
                "matthiasmullie/scrapbook": "dev-master",
                "phpunit/phpunit": ">=4.8"
            },
            "suggest": {
                "psr/cache-implementation": "Cache implementation to use with Minify::cache"
            },
            "bin": [
                "bin/minifycss",
                "bin/minifyjs"
            ],
            "type": "library",
            "autoload": {
                "psr-4": {
                    "MatthiasMullie\\Minify\\": "src/"
                }
            },
            "notification-url": "https://packagist.org/downloads/",
            "license": [
                "MIT"
            ],
            "authors": [
                {
                    "name": "Matthias Mullie",
                    "email": "minify@mullie.eu",
                    "homepage": "http://www.mullie.eu",
                    "role": "Developer"
                }
            ],
            "description": "CSS & JavaScript minifier, in PHP. Removes whitespace, strips comments, combines files (incl. @import statements and small assets in CSS files), and optimizes/shortens a few common programming patterns.",
            "homepage": "http://www.minifier.org",
            "keywords": [
                "JS",
                "css",
                "javascript",
                "minifier",
                "minify"
            ],
            "support": {
                "issues": "https://github.com/matthiasmullie/minify/issues",
                "source": "https://github.com/matthiasmullie/minify/tree/1.3.69"
            },
            "funding": [
                {
                    "url": "https://github.com/matthiasmullie",
                    "type": "github"
                }
            ],
            "time": "2022-08-01T09:00:18+00:00"
        },
        {
            "name": "matthiasmullie/path-converter",
            "version": "1.1.3",
            "source": {
                "type": "git",
                "url": "https://github.com/matthiasmullie/path-converter.git",
                "reference": "e7d13b2c7e2f2268e1424aaed02085518afa02d9"
            },
            "dist": {
                "type": "zip",
                "url": "https://api.github.com/repos/matthiasmullie/path-converter/zipball/e7d13b2c7e2f2268e1424aaed02085518afa02d9",
                "reference": "e7d13b2c7e2f2268e1424aaed02085518afa02d9",
                "shasum": ""
            },
            "require": {
                "ext-pcre": "*",
                "php": ">=5.3.0"
            },
            "require-dev": {
                "phpunit/phpunit": "~4.8"
            },
            "type": "library",
            "autoload": {
                "psr-4": {
                    "MatthiasMullie\\PathConverter\\": "src/"
                }
            },
            "notification-url": "https://packagist.org/downloads/",
            "license": [
                "MIT"
            ],
            "authors": [
                {
                    "name": "Matthias Mullie",
                    "email": "pathconverter@mullie.eu",
                    "homepage": "http://www.mullie.eu",
                    "role": "Developer"
                }
            ],
            "description": "Relative path converter",
            "homepage": "http://github.com/matthiasmullie/path-converter",
            "keywords": [
                "converter",
                "path",
                "paths",
                "relative"
            ],
            "support": {
                "issues": "https://github.com/matthiasmullie/path-converter/issues",
                "source": "https://github.com/matthiasmullie/path-converter/tree/1.1.3"
            },
            "time": "2019-02-05T23:41:09+00:00"
        },
        {
            "name": "myclabs/deep-copy",
            "version": "1.11.0",
            "source": {
                "type": "git",
                "url": "https://github.com/myclabs/DeepCopy.git",
                "reference": "14daed4296fae74d9e3201d2c4925d1acb7aa614"
            },
            "dist": {
                "type": "zip",
                "url": "https://api.github.com/repos/myclabs/DeepCopy/zipball/14daed4296fae74d9e3201d2c4925d1acb7aa614",
                "reference": "14daed4296fae74d9e3201d2c4925d1acb7aa614",
                "shasum": ""
            },
            "require": {
                "php": "^7.1 || ^8.0"
            },
            "conflict": {
                "doctrine/collections": "<1.6.8",
                "doctrine/common": "<2.13.3 || >=3,<3.2.2"
            },
            "require-dev": {
                "doctrine/collections": "^1.6.8",
                "doctrine/common": "^2.13.3 || ^3.2.2",
                "phpunit/phpunit": "^7.5.20 || ^8.5.23 || ^9.5.13"
            },
            "type": "library",
            "autoload": {
                "files": [
                    "src/DeepCopy/deep_copy.php"
                ],
                "psr-4": {
                    "DeepCopy\\": "src/DeepCopy/"
                }
            },
            "notification-url": "https://packagist.org/downloads/",
            "license": [
                "MIT"
            ],
            "description": "Create deep copies (clones) of your objects",
            "keywords": [
                "clone",
                "copy",
                "duplicate",
                "object",
                "object graph"
            ],
            "support": {
                "issues": "https://github.com/myclabs/DeepCopy/issues",
                "source": "https://github.com/myclabs/DeepCopy/tree/1.11.0"
            },
            "funding": [
                {
                    "url": "https://tidelift.com/funding/github/packagist/myclabs/deep-copy",
                    "type": "tidelift"
                }
            ],
            "time": "2022-03-03T13:19:32+00:00"
        },
        {
            "name": "nikic/php-parser",
            "version": "v4.14.0",
            "source": {
                "type": "git",
                "url": "https://github.com/nikic/PHP-Parser.git",
                "reference": "34bea19b6e03d8153165d8f30bba4c3be86184c1"
            },
            "dist": {
                "type": "zip",
                "url": "https://api.github.com/repos/nikic/PHP-Parser/zipball/34bea19b6e03d8153165d8f30bba4c3be86184c1",
                "reference": "34bea19b6e03d8153165d8f30bba4c3be86184c1",
                "shasum": ""
            },
            "require": {
                "ext-tokenizer": "*",
                "php": ">=7.0"
            },
            "require-dev": {
                "ircmaxell/php-yacc": "^0.0.7",
                "phpunit/phpunit": "^6.5 || ^7.0 || ^8.0 || ^9.0"
            },
            "bin": [
                "bin/php-parse"
            ],
            "type": "library",
            "extra": {
                "branch-alias": {
                    "dev-master": "4.9-dev"
                }
            },
            "autoload": {
                "psr-4": {
                    "PhpParser\\": "lib/PhpParser"
                }
            },
            "notification-url": "https://packagist.org/downloads/",
            "license": [
                "BSD-3-Clause"
            ],
            "authors": [
                {
                    "name": "Nikita Popov"
                }
            ],
            "description": "A PHP parser written in PHP",
            "keywords": [
                "parser",
                "php"
            ],
            "support": {
                "issues": "https://github.com/nikic/PHP-Parser/issues",
                "source": "https://github.com/nikic/PHP-Parser/tree/v4.14.0"
            },
            "time": "2022-05-31T20:59:12+00:00"
        },
        {
            "name": "phar-io/manifest",
            "version": "2.0.3",
            "source": {
                "type": "git",
                "url": "https://github.com/phar-io/manifest.git",
                "reference": "97803eca37d319dfa7826cc2437fc020857acb53"
            },
            "dist": {
                "type": "zip",
                "url": "https://api.github.com/repos/phar-io/manifest/zipball/97803eca37d319dfa7826cc2437fc020857acb53",
                "reference": "97803eca37d319dfa7826cc2437fc020857acb53",
                "shasum": ""
            },
            "require": {
                "ext-dom": "*",
                "ext-phar": "*",
                "ext-xmlwriter": "*",
                "phar-io/version": "^3.0.1",
                "php": "^7.2 || ^8.0"
            },
            "type": "library",
            "extra": {
                "branch-alias": {
                    "dev-master": "2.0.x-dev"
                }
            },
            "autoload": {
                "classmap": [
                    "src/"
                ]
            },
            "notification-url": "https://packagist.org/downloads/",
            "license": [
                "BSD-3-Clause"
            ],
            "authors": [
                {
                    "name": "Arne Blankerts",
                    "email": "arne@blankerts.de",
                    "role": "Developer"
                },
                {
                    "name": "Sebastian Heuer",
                    "email": "sebastian@phpeople.de",
                    "role": "Developer"
                },
                {
                    "name": "Sebastian Bergmann",
                    "email": "sebastian@phpunit.de",
                    "role": "Developer"
                }
            ],
            "description": "Component for reading phar.io manifest information from a PHP Archive (PHAR)",
            "support": {
                "issues": "https://github.com/phar-io/manifest/issues",
                "source": "https://github.com/phar-io/manifest/tree/2.0.3"
            },
            "time": "2021-07-20T11:28:43+00:00"
        },
        {
            "name": "phar-io/version",
            "version": "3.2.1",
            "source": {
                "type": "git",
                "url": "https://github.com/phar-io/version.git",
                "reference": "4f7fd7836c6f332bb2933569e566a0d6c4cbed74"
            },
            "dist": {
                "type": "zip",
                "url": "https://api.github.com/repos/phar-io/version/zipball/4f7fd7836c6f332bb2933569e566a0d6c4cbed74",
                "reference": "4f7fd7836c6f332bb2933569e566a0d6c4cbed74",
                "shasum": ""
            },
            "require": {
                "php": "^7.2 || ^8.0"
            },
            "type": "library",
            "autoload": {
                "classmap": [
                    "src/"
                ]
            },
            "notification-url": "https://packagist.org/downloads/",
            "license": [
                "BSD-3-Clause"
            ],
            "authors": [
                {
                    "name": "Arne Blankerts",
                    "email": "arne@blankerts.de",
                    "role": "Developer"
                },
                {
                    "name": "Sebastian Heuer",
                    "email": "sebastian@phpeople.de",
                    "role": "Developer"
                },
                {
                    "name": "Sebastian Bergmann",
                    "email": "sebastian@phpunit.de",
                    "role": "Developer"
                }
            ],
            "description": "Library for handling version information and constraints",
            "support": {
                "issues": "https://github.com/phar-io/version/issues",
                "source": "https://github.com/phar-io/version/tree/3.2.1"
            },
            "time": "2022-02-21T01:04:05+00:00"
        },
        {
            "name": "phpdocumentor/reflection-common",
            "version": "2.2.0",
            "source": {
                "type": "git",
                "url": "https://github.com/phpDocumentor/ReflectionCommon.git",
                "reference": "1d01c49d4ed62f25aa84a747ad35d5a16924662b"
            },
            "dist": {
                "type": "zip",
                "url": "https://api.github.com/repos/phpDocumentor/ReflectionCommon/zipball/1d01c49d4ed62f25aa84a747ad35d5a16924662b",
                "reference": "1d01c49d4ed62f25aa84a747ad35d5a16924662b",
                "shasum": ""
            },
            "require": {
                "php": "^7.2 || ^8.0"
            },
            "type": "library",
            "extra": {
                "branch-alias": {
                    "dev-2.x": "2.x-dev"
                }
            },
            "autoload": {
                "psr-4": {
                    "phpDocumentor\\Reflection\\": "src/"
                }
            },
            "notification-url": "https://packagist.org/downloads/",
            "license": [
                "MIT"
            ],
            "authors": [
                {
                    "name": "Jaap van Otterdijk",
                    "email": "opensource@ijaap.nl"
                }
            ],
            "description": "Common reflection classes used by phpdocumentor to reflect the code structure",
            "homepage": "http://www.phpdoc.org",
            "keywords": [
                "FQSEN",
                "phpDocumentor",
                "phpdoc",
                "reflection",
                "static analysis"
            ],
            "support": {
                "issues": "https://github.com/phpDocumentor/ReflectionCommon/issues",
                "source": "https://github.com/phpDocumentor/ReflectionCommon/tree/2.x"
            },
            "time": "2020-06-27T09:03:43+00:00"
        },
        {
            "name": "phpdocumentor/reflection-docblock",
            "version": "5.3.0",
            "source": {
                "type": "git",
                "url": "https://github.com/phpDocumentor/ReflectionDocBlock.git",
                "reference": "622548b623e81ca6d78b721c5e029f4ce664f170"
            },
            "dist": {
                "type": "zip",
                "url": "https://api.github.com/repos/phpDocumentor/ReflectionDocBlock/zipball/622548b623e81ca6d78b721c5e029f4ce664f170",
                "reference": "622548b623e81ca6d78b721c5e029f4ce664f170",
                "shasum": ""
            },
            "require": {
                "ext-filter": "*",
                "php": "^7.2 || ^8.0",
                "phpdocumentor/reflection-common": "^2.2",
                "phpdocumentor/type-resolver": "^1.3",
                "webmozart/assert": "^1.9.1"
            },
            "require-dev": {
                "mockery/mockery": "~1.3.2",
                "psalm/phar": "^4.8"
            },
            "type": "library",
            "extra": {
                "branch-alias": {
                    "dev-master": "5.x-dev"
                }
            },
            "autoload": {
                "psr-4": {
                    "phpDocumentor\\Reflection\\": "src"
                }
            },
            "notification-url": "https://packagist.org/downloads/",
            "license": [
                "MIT"
            ],
            "authors": [
                {
                    "name": "Mike van Riel",
                    "email": "me@mikevanriel.com"
                },
                {
                    "name": "Jaap van Otterdijk",
                    "email": "account@ijaap.nl"
                }
            ],
            "description": "With this component, a library can provide support for annotations via DocBlocks or otherwise retrieve information that is embedded in a DocBlock.",
            "support": {
                "issues": "https://github.com/phpDocumentor/ReflectionDocBlock/issues",
                "source": "https://github.com/phpDocumentor/ReflectionDocBlock/tree/5.3.0"
            },
            "time": "2021-10-19T17:43:47+00:00"
        },
        {
            "name": "phpdocumentor/type-resolver",
            "version": "1.6.1",
            "source": {
                "type": "git",
                "url": "https://github.com/phpDocumentor/TypeResolver.git",
                "reference": "77a32518733312af16a44300404e945338981de3"
            },
            "dist": {
                "type": "zip",
                "url": "https://api.github.com/repos/phpDocumentor/TypeResolver/zipball/77a32518733312af16a44300404e945338981de3",
                "reference": "77a32518733312af16a44300404e945338981de3",
                "shasum": ""
            },
            "require": {
                "php": "^7.2 || ^8.0",
                "phpdocumentor/reflection-common": "^2.0"
            },
            "require-dev": {
                "ext-tokenizer": "*",
                "psalm/phar": "^4.8"
            },
            "type": "library",
            "extra": {
                "branch-alias": {
                    "dev-1.x": "1.x-dev"
                }
            },
            "autoload": {
                "psr-4": {
                    "phpDocumentor\\Reflection\\": "src"
                }
            },
            "notification-url": "https://packagist.org/downloads/",
            "license": [
                "MIT"
            ],
            "authors": [
                {
                    "name": "Mike van Riel",
                    "email": "me@mikevanriel.com"
                }
            ],
            "description": "A PSR-5 based resolver of Class names, Types and Structural Element Names",
            "support": {
                "issues": "https://github.com/phpDocumentor/TypeResolver/issues",
                "source": "https://github.com/phpDocumentor/TypeResolver/tree/1.6.1"
            },
            "time": "2022-03-15T21:29:03+00:00"
        },
        {
            "name": "phpspec/prophecy",
            "version": "v1.15.0",
            "source": {
                "type": "git",
                "url": "https://github.com/phpspec/prophecy.git",
                "reference": "bbcd7380b0ebf3961ee21409db7b38bc31d69a13"
            },
            "dist": {
                "type": "zip",
                "url": "https://api.github.com/repos/phpspec/prophecy/zipball/bbcd7380b0ebf3961ee21409db7b38bc31d69a13",
                "reference": "bbcd7380b0ebf3961ee21409db7b38bc31d69a13",
                "shasum": ""
            },
            "require": {
                "doctrine/instantiator": "^1.2",
                "php": "^7.2 || ~8.0, <8.2",
                "phpdocumentor/reflection-docblock": "^5.2",
                "sebastian/comparator": "^3.0 || ^4.0",
                "sebastian/recursion-context": "^3.0 || ^4.0"
            },
            "require-dev": {
                "phpspec/phpspec": "^6.0 || ^7.0",
                "phpunit/phpunit": "^8.0 || ^9.0"
            },
            "type": "library",
            "extra": {
                "branch-alias": {
                    "dev-master": "1.x-dev"
                }
            },
            "autoload": {
                "psr-4": {
                    "Prophecy\\": "src/Prophecy"
                }
            },
            "notification-url": "https://packagist.org/downloads/",
            "license": [
                "MIT"
            ],
            "authors": [
                {
                    "name": "Konstantin Kudryashov",
                    "email": "ever.zet@gmail.com",
                    "homepage": "http://everzet.com"
                },
                {
                    "name": "Marcello Duarte",
                    "email": "marcello.duarte@gmail.com"
                }
            ],
            "description": "Highly opinionated mocking framework for PHP 5.3+",
            "homepage": "https://github.com/phpspec/prophecy",
            "keywords": [
                "Double",
                "Dummy",
                "fake",
                "mock",
                "spy",
                "stub"
            ],
            "support": {
                "issues": "https://github.com/phpspec/prophecy/issues",
                "source": "https://github.com/phpspec/prophecy/tree/v1.15.0"
            },
            "time": "2021-12-08T12:19:24+00:00"
        },
        {
            "name": "phpunit/php-code-coverage",
            "version": "9.2.16",
            "source": {
                "type": "git",
                "url": "https://github.com/sebastianbergmann/php-code-coverage.git",
                "reference": "2593003befdcc10db5e213f9f28814f5aa8ac073"
            },
            "dist": {
                "type": "zip",
                "url": "https://api.github.com/repos/sebastianbergmann/php-code-coverage/zipball/2593003befdcc10db5e213f9f28814f5aa8ac073",
                "reference": "2593003befdcc10db5e213f9f28814f5aa8ac073",
                "shasum": ""
            },
            "require": {
                "ext-dom": "*",
                "ext-libxml": "*",
                "ext-xmlwriter": "*",
                "nikic/php-parser": "^4.14",
                "php": ">=7.3",
                "phpunit/php-file-iterator": "^3.0.3",
                "phpunit/php-text-template": "^2.0.2",
                "sebastian/code-unit-reverse-lookup": "^2.0.2",
                "sebastian/complexity": "^2.0",
                "sebastian/environment": "^5.1.2",
                "sebastian/lines-of-code": "^1.0.3",
                "sebastian/version": "^3.0.1",
                "theseer/tokenizer": "^1.2.0"
            },
            "require-dev": {
                "phpunit/phpunit": "^9.3"
            },
            "suggest": {
                "ext-pcov": "*",
                "ext-xdebug": "*"
            },
            "type": "library",
            "extra": {
                "branch-alias": {
                    "dev-master": "9.2-dev"
                }
            },
            "autoload": {
                "classmap": [
                    "src/"
                ]
            },
            "notification-url": "https://packagist.org/downloads/",
            "license": [
                "BSD-3-Clause"
            ],
            "authors": [
                {
                    "name": "Sebastian Bergmann",
                    "email": "sebastian@phpunit.de",
                    "role": "lead"
                }
            ],
            "description": "Library that provides collection, processing, and rendering functionality for PHP code coverage information.",
            "homepage": "https://github.com/sebastianbergmann/php-code-coverage",
            "keywords": [
                "coverage",
                "testing",
                "xunit"
            ],
            "support": {
                "issues": "https://github.com/sebastianbergmann/php-code-coverage/issues",
                "source": "https://github.com/sebastianbergmann/php-code-coverage/tree/9.2.16"
            },
            "funding": [
                {
                    "url": "https://github.com/sebastianbergmann",
                    "type": "github"
                }
            ],
            "time": "2022-08-20T05:26:47+00:00"
        },
        {
            "name": "phpunit/php-file-iterator",
            "version": "3.0.6",
            "source": {
                "type": "git",
                "url": "https://github.com/sebastianbergmann/php-file-iterator.git",
                "reference": "cf1c2e7c203ac650e352f4cc675a7021e7d1b3cf"
            },
            "dist": {
                "type": "zip",
                "url": "https://api.github.com/repos/sebastianbergmann/php-file-iterator/zipball/cf1c2e7c203ac650e352f4cc675a7021e7d1b3cf",
                "reference": "cf1c2e7c203ac650e352f4cc675a7021e7d1b3cf",
                "shasum": ""
            },
            "require": {
                "php": ">=7.3"
            },
            "require-dev": {
                "phpunit/phpunit": "^9.3"
            },
            "type": "library",
            "extra": {
                "branch-alias": {
                    "dev-master": "3.0-dev"
                }
            },
            "autoload": {
                "classmap": [
                    "src/"
                ]
            },
            "notification-url": "https://packagist.org/downloads/",
            "license": [
                "BSD-3-Clause"
            ],
            "authors": [
                {
                    "name": "Sebastian Bergmann",
                    "email": "sebastian@phpunit.de",
                    "role": "lead"
                }
            ],
            "description": "FilterIterator implementation that filters files based on a list of suffixes.",
            "homepage": "https://github.com/sebastianbergmann/php-file-iterator/",
            "keywords": [
                "filesystem",
                "iterator"
            ],
            "support": {
                "issues": "https://github.com/sebastianbergmann/php-file-iterator/issues",
                "source": "https://github.com/sebastianbergmann/php-file-iterator/tree/3.0.6"
            },
            "funding": [
                {
                    "url": "https://github.com/sebastianbergmann",
                    "type": "github"
                }
            ],
            "time": "2021-12-02T12:48:52+00:00"
        },
        {
            "name": "phpunit/php-invoker",
            "version": "3.1.1",
            "source": {
                "type": "git",
                "url": "https://github.com/sebastianbergmann/php-invoker.git",
                "reference": "5a10147d0aaf65b58940a0b72f71c9ac0423cc67"
            },
            "dist": {
                "type": "zip",
                "url": "https://api.github.com/repos/sebastianbergmann/php-invoker/zipball/5a10147d0aaf65b58940a0b72f71c9ac0423cc67",
                "reference": "5a10147d0aaf65b58940a0b72f71c9ac0423cc67",
                "shasum": ""
            },
            "require": {
                "php": ">=7.3"
            },
            "require-dev": {
                "ext-pcntl": "*",
                "phpunit/phpunit": "^9.3"
            },
            "suggest": {
                "ext-pcntl": "*"
            },
            "type": "library",
            "extra": {
                "branch-alias": {
                    "dev-master": "3.1-dev"
                }
            },
            "autoload": {
                "classmap": [
                    "src/"
                ]
            },
            "notification-url": "https://packagist.org/downloads/",
            "license": [
                "BSD-3-Clause"
            ],
            "authors": [
                {
                    "name": "Sebastian Bergmann",
                    "email": "sebastian@phpunit.de",
                    "role": "lead"
                }
            ],
            "description": "Invoke callables with a timeout",
            "homepage": "https://github.com/sebastianbergmann/php-invoker/",
            "keywords": [
                "process"
            ],
            "support": {
                "issues": "https://github.com/sebastianbergmann/php-invoker/issues",
                "source": "https://github.com/sebastianbergmann/php-invoker/tree/3.1.1"
            },
            "funding": [
                {
                    "url": "https://github.com/sebastianbergmann",
                    "type": "github"
                }
            ],
            "time": "2020-09-28T05:58:55+00:00"
        },
        {
            "name": "phpunit/php-text-template",
            "version": "2.0.4",
            "source": {
                "type": "git",
                "url": "https://github.com/sebastianbergmann/php-text-template.git",
                "reference": "5da5f67fc95621df9ff4c4e5a84d6a8a2acf7c28"
            },
            "dist": {
                "type": "zip",
                "url": "https://api.github.com/repos/sebastianbergmann/php-text-template/zipball/5da5f67fc95621df9ff4c4e5a84d6a8a2acf7c28",
                "reference": "5da5f67fc95621df9ff4c4e5a84d6a8a2acf7c28",
                "shasum": ""
            },
            "require": {
                "php": ">=7.3"
            },
            "require-dev": {
                "phpunit/phpunit": "^9.3"
            },
            "type": "library",
            "extra": {
                "branch-alias": {
                    "dev-master": "2.0-dev"
                }
            },
            "autoload": {
                "classmap": [
                    "src/"
                ]
            },
            "notification-url": "https://packagist.org/downloads/",
            "license": [
                "BSD-3-Clause"
            ],
            "authors": [
                {
                    "name": "Sebastian Bergmann",
                    "email": "sebastian@phpunit.de",
                    "role": "lead"
                }
            ],
            "description": "Simple template engine.",
            "homepage": "https://github.com/sebastianbergmann/php-text-template/",
            "keywords": [
                "template"
            ],
            "support": {
                "issues": "https://github.com/sebastianbergmann/php-text-template/issues",
                "source": "https://github.com/sebastianbergmann/php-text-template/tree/2.0.4"
            },
            "funding": [
                {
                    "url": "https://github.com/sebastianbergmann",
                    "type": "github"
                }
            ],
            "time": "2020-10-26T05:33:50+00:00"
        },
        {
            "name": "phpunit/php-timer",
            "version": "5.0.3",
            "source": {
                "type": "git",
                "url": "https://github.com/sebastianbergmann/php-timer.git",
                "reference": "5a63ce20ed1b5bf577850e2c4e87f4aa902afbd2"
            },
            "dist": {
                "type": "zip",
                "url": "https://api.github.com/repos/sebastianbergmann/php-timer/zipball/5a63ce20ed1b5bf577850e2c4e87f4aa902afbd2",
                "reference": "5a63ce20ed1b5bf577850e2c4e87f4aa902afbd2",
                "shasum": ""
            },
            "require": {
                "php": ">=7.3"
            },
            "require-dev": {
                "phpunit/phpunit": "^9.3"
            },
            "type": "library",
            "extra": {
                "branch-alias": {
                    "dev-master": "5.0-dev"
                }
            },
            "autoload": {
                "classmap": [
                    "src/"
                ]
            },
            "notification-url": "https://packagist.org/downloads/",
            "license": [
                "BSD-3-Clause"
            ],
            "authors": [
                {
                    "name": "Sebastian Bergmann",
                    "email": "sebastian@phpunit.de",
                    "role": "lead"
                }
            ],
            "description": "Utility class for timing",
            "homepage": "https://github.com/sebastianbergmann/php-timer/",
            "keywords": [
                "timer"
            ],
            "support": {
                "issues": "https://github.com/sebastianbergmann/php-timer/issues",
                "source": "https://github.com/sebastianbergmann/php-timer/tree/5.0.3"
            },
            "funding": [
                {
                    "url": "https://github.com/sebastianbergmann",
                    "type": "github"
                }
            ],
            "time": "2020-10-26T13:16:10+00:00"
        },
        {
            "name": "phpunit/phpunit",
            "version": "9.5.20",
            "source": {
                "type": "git",
                "url": "https://github.com/sebastianbergmann/phpunit.git",
                "reference": "12bc8879fb65aef2138b26fc633cb1e3620cffba"
            },
            "dist": {
                "type": "zip",
                "url": "https://api.github.com/repos/sebastianbergmann/phpunit/zipball/12bc8879fb65aef2138b26fc633cb1e3620cffba",
                "reference": "12bc8879fb65aef2138b26fc633cb1e3620cffba",
                "shasum": ""
            },
            "require": {
                "doctrine/instantiator": "^1.3.1",
                "ext-dom": "*",
                "ext-json": "*",
                "ext-libxml": "*",
                "ext-mbstring": "*",
                "ext-xml": "*",
                "ext-xmlwriter": "*",
                "myclabs/deep-copy": "^1.10.1",
                "phar-io/manifest": "^2.0.3",
                "phar-io/version": "^3.0.2",
                "php": ">=7.3",
                "phpspec/prophecy": "^1.12.1",
                "phpunit/php-code-coverage": "^9.2.13",
                "phpunit/php-file-iterator": "^3.0.5",
                "phpunit/php-invoker": "^3.1.1",
                "phpunit/php-text-template": "^2.0.3",
                "phpunit/php-timer": "^5.0.2",
                "sebastian/cli-parser": "^1.0.1",
                "sebastian/code-unit": "^1.0.6",
                "sebastian/comparator": "^4.0.5",
                "sebastian/diff": "^4.0.3",
                "sebastian/environment": "^5.1.3",
                "sebastian/exporter": "^4.0.3",
                "sebastian/global-state": "^5.0.1",
                "sebastian/object-enumerator": "^4.0.3",
                "sebastian/resource-operations": "^3.0.3",
                "sebastian/type": "^3.0",
                "sebastian/version": "^3.0.2"
            },
            "require-dev": {
                "ext-pdo": "*",
                "phpspec/prophecy-phpunit": "^2.0.1"
            },
            "suggest": {
                "ext-soap": "*",
                "ext-xdebug": "*"
            },
            "bin": [
                "phpunit"
            ],
            "type": "library",
            "extra": {
                "branch-alias": {
                    "dev-master": "9.5-dev"
                }
            },
            "autoload": {
                "files": [
                    "src/Framework/Assert/Functions.php"
                ],
                "classmap": [
                    "src/"
                ]
            },
            "notification-url": "https://packagist.org/downloads/",
            "license": [
                "BSD-3-Clause"
            ],
            "authors": [
                {
                    "name": "Sebastian Bergmann",
                    "email": "sebastian@phpunit.de",
                    "role": "lead"
                }
            ],
            "description": "The PHP Unit Testing framework.",
            "homepage": "https://phpunit.de/",
            "keywords": [
                "phpunit",
                "testing",
                "xunit"
            ],
            "support": {
                "issues": "https://github.com/sebastianbergmann/phpunit/issues",
                "source": "https://github.com/sebastianbergmann/phpunit/tree/9.5.20"
            },
            "funding": [
                {
                    "url": "https://phpunit.de/sponsors.html",
                    "type": "custom"
                },
                {
                    "url": "https://github.com/sebastianbergmann",
                    "type": "github"
                }
            ],
            "time": "2022-04-01T12:37:26+00:00"
        },
        {
            "name": "sebastian/cli-parser",
            "version": "1.0.1",
            "source": {
                "type": "git",
                "url": "https://github.com/sebastianbergmann/cli-parser.git",
                "reference": "442e7c7e687e42adc03470c7b668bc4b2402c0b2"
            },
            "dist": {
                "type": "zip",
                "url": "https://api.github.com/repos/sebastianbergmann/cli-parser/zipball/442e7c7e687e42adc03470c7b668bc4b2402c0b2",
                "reference": "442e7c7e687e42adc03470c7b668bc4b2402c0b2",
                "shasum": ""
            },
            "require": {
                "php": ">=7.3"
            },
            "require-dev": {
                "phpunit/phpunit": "^9.3"
            },
            "type": "library",
            "extra": {
                "branch-alias": {
                    "dev-master": "1.0-dev"
                }
            },
            "autoload": {
                "classmap": [
                    "src/"
                ]
            },
            "notification-url": "https://packagist.org/downloads/",
            "license": [
                "BSD-3-Clause"
            ],
            "authors": [
                {
                    "name": "Sebastian Bergmann",
                    "email": "sebastian@phpunit.de",
                    "role": "lead"
                }
            ],
            "description": "Library for parsing CLI options",
            "homepage": "https://github.com/sebastianbergmann/cli-parser",
            "support": {
                "issues": "https://github.com/sebastianbergmann/cli-parser/issues",
                "source": "https://github.com/sebastianbergmann/cli-parser/tree/1.0.1"
            },
            "funding": [
                {
                    "url": "https://github.com/sebastianbergmann",
                    "type": "github"
                }
            ],
            "time": "2020-09-28T06:08:49+00:00"
        },
        {
            "name": "sebastian/code-unit",
            "version": "1.0.8",
            "source": {
                "type": "git",
                "url": "https://github.com/sebastianbergmann/code-unit.git",
                "reference": "1fc9f64c0927627ef78ba436c9b17d967e68e120"
            },
            "dist": {
                "type": "zip",
                "url": "https://api.github.com/repos/sebastianbergmann/code-unit/zipball/1fc9f64c0927627ef78ba436c9b17d967e68e120",
                "reference": "1fc9f64c0927627ef78ba436c9b17d967e68e120",
                "shasum": ""
            },
            "require": {
                "php": ">=7.3"
            },
            "require-dev": {
                "phpunit/phpunit": "^9.3"
            },
            "type": "library",
            "extra": {
                "branch-alias": {
                    "dev-master": "1.0-dev"
                }
            },
            "autoload": {
                "classmap": [
                    "src/"
                ]
            },
            "notification-url": "https://packagist.org/downloads/",
            "license": [
                "BSD-3-Clause"
            ],
            "authors": [
                {
                    "name": "Sebastian Bergmann",
                    "email": "sebastian@phpunit.de",
                    "role": "lead"
                }
            ],
            "description": "Collection of value objects that represent the PHP code units",
            "homepage": "https://github.com/sebastianbergmann/code-unit",
            "support": {
                "issues": "https://github.com/sebastianbergmann/code-unit/issues",
                "source": "https://github.com/sebastianbergmann/code-unit/tree/1.0.8"
            },
            "funding": [
                {
                    "url": "https://github.com/sebastianbergmann",
                    "type": "github"
                }
            ],
            "time": "2020-10-26T13:08:54+00:00"
        },
        {
            "name": "sebastian/code-unit-reverse-lookup",
            "version": "2.0.3",
            "source": {
                "type": "git",
                "url": "https://github.com/sebastianbergmann/code-unit-reverse-lookup.git",
                "reference": "ac91f01ccec49fb77bdc6fd1e548bc70f7faa3e5"
            },
            "dist": {
                "type": "zip",
                "url": "https://api.github.com/repos/sebastianbergmann/code-unit-reverse-lookup/zipball/ac91f01ccec49fb77bdc6fd1e548bc70f7faa3e5",
                "reference": "ac91f01ccec49fb77bdc6fd1e548bc70f7faa3e5",
                "shasum": ""
            },
            "require": {
                "php": ">=7.3"
            },
            "require-dev": {
                "phpunit/phpunit": "^9.3"
            },
            "type": "library",
            "extra": {
                "branch-alias": {
                    "dev-master": "2.0-dev"
                }
            },
            "autoload": {
                "classmap": [
                    "src/"
                ]
            },
            "notification-url": "https://packagist.org/downloads/",
            "license": [
                "BSD-3-Clause"
            ],
            "authors": [
                {
                    "name": "Sebastian Bergmann",
                    "email": "sebastian@phpunit.de"
                }
            ],
            "description": "Looks up which function or method a line of code belongs to",
            "homepage": "https://github.com/sebastianbergmann/code-unit-reverse-lookup/",
            "support": {
                "issues": "https://github.com/sebastianbergmann/code-unit-reverse-lookup/issues",
                "source": "https://github.com/sebastianbergmann/code-unit-reverse-lookup/tree/2.0.3"
            },
            "funding": [
                {
                    "url": "https://github.com/sebastianbergmann",
                    "type": "github"
                }
            ],
            "time": "2020-09-28T05:30:19+00:00"
        },
        {
            "name": "sebastian/comparator",
            "version": "4.0.6",
            "source": {
                "type": "git",
                "url": "https://github.com/sebastianbergmann/comparator.git",
                "reference": "55f4261989e546dc112258c7a75935a81a7ce382"
            },
            "dist": {
                "type": "zip",
                "url": "https://api.github.com/repos/sebastianbergmann/comparator/zipball/55f4261989e546dc112258c7a75935a81a7ce382",
                "reference": "55f4261989e546dc112258c7a75935a81a7ce382",
                "shasum": ""
            },
            "require": {
                "php": ">=7.3",
                "sebastian/diff": "^4.0",
                "sebastian/exporter": "^4.0"
            },
            "require-dev": {
                "phpunit/phpunit": "^9.3"
            },
            "type": "library",
            "extra": {
                "branch-alias": {
                    "dev-master": "4.0-dev"
                }
            },
            "autoload": {
                "classmap": [
                    "src/"
                ]
            },
            "notification-url": "https://packagist.org/downloads/",
            "license": [
                "BSD-3-Clause"
            ],
            "authors": [
                {
                    "name": "Sebastian Bergmann",
                    "email": "sebastian@phpunit.de"
                },
                {
                    "name": "Jeff Welch",
                    "email": "whatthejeff@gmail.com"
                },
                {
                    "name": "Volker Dusch",
                    "email": "github@wallbash.com"
                },
                {
                    "name": "Bernhard Schussek",
                    "email": "bschussek@2bepublished.at"
                }
            ],
            "description": "Provides the functionality to compare PHP values for equality",
            "homepage": "https://github.com/sebastianbergmann/comparator",
            "keywords": [
                "comparator",
                "compare",
                "equality"
            ],
            "support": {
                "issues": "https://github.com/sebastianbergmann/comparator/issues",
                "source": "https://github.com/sebastianbergmann/comparator/tree/4.0.6"
            },
            "funding": [
                {
                    "url": "https://github.com/sebastianbergmann",
                    "type": "github"
                }
            ],
            "time": "2020-10-26T15:49:45+00:00"
        },
        {
            "name": "sebastian/complexity",
            "version": "2.0.2",
            "source": {
                "type": "git",
                "url": "https://github.com/sebastianbergmann/complexity.git",
                "reference": "739b35e53379900cc9ac327b2147867b8b6efd88"
            },
            "dist": {
                "type": "zip",
                "url": "https://api.github.com/repos/sebastianbergmann/complexity/zipball/739b35e53379900cc9ac327b2147867b8b6efd88",
                "reference": "739b35e53379900cc9ac327b2147867b8b6efd88",
                "shasum": ""
            },
            "require": {
                "nikic/php-parser": "^4.7",
                "php": ">=7.3"
            },
            "require-dev": {
                "phpunit/phpunit": "^9.3"
            },
            "type": "library",
            "extra": {
                "branch-alias": {
                    "dev-master": "2.0-dev"
                }
            },
            "autoload": {
                "classmap": [
                    "src/"
                ]
            },
            "notification-url": "https://packagist.org/downloads/",
            "license": [
                "BSD-3-Clause"
            ],
            "authors": [
                {
                    "name": "Sebastian Bergmann",
                    "email": "sebastian@phpunit.de",
                    "role": "lead"
                }
            ],
            "description": "Library for calculating the complexity of PHP code units",
            "homepage": "https://github.com/sebastianbergmann/complexity",
            "support": {
                "issues": "https://github.com/sebastianbergmann/complexity/issues",
                "source": "https://github.com/sebastianbergmann/complexity/tree/2.0.2"
            },
            "funding": [
                {
                    "url": "https://github.com/sebastianbergmann",
                    "type": "github"
                }
            ],
            "time": "2020-10-26T15:52:27+00:00"
        },
        {
            "name": "sebastian/diff",
            "version": "4.0.4",
            "source": {
                "type": "git",
                "url": "https://github.com/sebastianbergmann/diff.git",
                "reference": "3461e3fccc7cfdfc2720be910d3bd73c69be590d"
            },
            "dist": {
                "type": "zip",
                "url": "https://api.github.com/repos/sebastianbergmann/diff/zipball/3461e3fccc7cfdfc2720be910d3bd73c69be590d",
                "reference": "3461e3fccc7cfdfc2720be910d3bd73c69be590d",
                "shasum": ""
            },
            "require": {
                "php": ">=7.3"
            },
            "require-dev": {
                "phpunit/phpunit": "^9.3",
                "symfony/process": "^4.2 || ^5"
            },
            "type": "library",
            "extra": {
                "branch-alias": {
                    "dev-master": "4.0-dev"
                }
            },
            "autoload": {
                "classmap": [
                    "src/"
                ]
            },
            "notification-url": "https://packagist.org/downloads/",
            "license": [
                "BSD-3-Clause"
            ],
            "authors": [
                {
                    "name": "Sebastian Bergmann",
                    "email": "sebastian@phpunit.de"
                },
                {
                    "name": "Kore Nordmann",
                    "email": "mail@kore-nordmann.de"
                }
            ],
            "description": "Diff implementation",
            "homepage": "https://github.com/sebastianbergmann/diff",
            "keywords": [
                "diff",
                "udiff",
                "unidiff",
                "unified diff"
            ],
            "support": {
                "issues": "https://github.com/sebastianbergmann/diff/issues",
                "source": "https://github.com/sebastianbergmann/diff/tree/4.0.4"
            },
            "funding": [
                {
                    "url": "https://github.com/sebastianbergmann",
                    "type": "github"
                }
            ],
            "time": "2020-10-26T13:10:38+00:00"
        },
        {
            "name": "sebastian/environment",
            "version": "5.1.4",
            "source": {
                "type": "git",
                "url": "https://github.com/sebastianbergmann/environment.git",
                "reference": "1b5dff7bb151a4db11d49d90e5408e4e938270f7"
            },
            "dist": {
                "type": "zip",
                "url": "https://api.github.com/repos/sebastianbergmann/environment/zipball/1b5dff7bb151a4db11d49d90e5408e4e938270f7",
                "reference": "1b5dff7bb151a4db11d49d90e5408e4e938270f7",
                "shasum": ""
            },
            "require": {
                "php": ">=7.3"
            },
            "require-dev": {
                "phpunit/phpunit": "^9.3"
            },
            "suggest": {
                "ext-posix": "*"
            },
            "type": "library",
            "extra": {
                "branch-alias": {
                    "dev-master": "5.1-dev"
                }
            },
            "autoload": {
                "classmap": [
                    "src/"
                ]
            },
            "notification-url": "https://packagist.org/downloads/",
            "license": [
                "BSD-3-Clause"
            ],
            "authors": [
                {
                    "name": "Sebastian Bergmann",
                    "email": "sebastian@phpunit.de"
                }
            ],
            "description": "Provides functionality to handle HHVM/PHP environments",
            "homepage": "http://www.github.com/sebastianbergmann/environment",
            "keywords": [
                "Xdebug",
                "environment",
                "hhvm"
            ],
            "support": {
                "issues": "https://github.com/sebastianbergmann/environment/issues",
                "source": "https://github.com/sebastianbergmann/environment/tree/5.1.4"
            },
            "funding": [
                {
                    "url": "https://github.com/sebastianbergmann",
                    "type": "github"
                }
            ],
            "time": "2022-04-03T09:37:03+00:00"
        },
        {
            "name": "sebastian/exporter",
            "version": "4.0.4",
            "source": {
                "type": "git",
                "url": "https://github.com/sebastianbergmann/exporter.git",
                "reference": "65e8b7db476c5dd267e65eea9cab77584d3cfff9"
            },
            "dist": {
                "type": "zip",
                "url": "https://api.github.com/repos/sebastianbergmann/exporter/zipball/65e8b7db476c5dd267e65eea9cab77584d3cfff9",
                "reference": "65e8b7db476c5dd267e65eea9cab77584d3cfff9",
                "shasum": ""
            },
            "require": {
                "php": ">=7.3",
                "sebastian/recursion-context": "^4.0"
            },
            "require-dev": {
                "ext-mbstring": "*",
                "phpunit/phpunit": "^9.3"
            },
            "type": "library",
            "extra": {
                "branch-alias": {
                    "dev-master": "4.0-dev"
                }
            },
            "autoload": {
                "classmap": [
                    "src/"
                ]
            },
            "notification-url": "https://packagist.org/downloads/",
            "license": [
                "BSD-3-Clause"
            ],
            "authors": [
                {
                    "name": "Sebastian Bergmann",
                    "email": "sebastian@phpunit.de"
                },
                {
                    "name": "Jeff Welch",
                    "email": "whatthejeff@gmail.com"
                },
                {
                    "name": "Volker Dusch",
                    "email": "github@wallbash.com"
                },
                {
                    "name": "Adam Harvey",
                    "email": "aharvey@php.net"
                },
                {
                    "name": "Bernhard Schussek",
                    "email": "bschussek@gmail.com"
                }
            ],
            "description": "Provides the functionality to export PHP variables for visualization",
            "homepage": "https://www.github.com/sebastianbergmann/exporter",
            "keywords": [
                "export",
                "exporter"
            ],
            "support": {
                "issues": "https://github.com/sebastianbergmann/exporter/issues",
                "source": "https://github.com/sebastianbergmann/exporter/tree/4.0.4"
            },
            "funding": [
                {
                    "url": "https://github.com/sebastianbergmann",
                    "type": "github"
                }
            ],
            "time": "2021-11-11T14:18:36+00:00"
        },
        {
            "name": "sebastian/global-state",
            "version": "5.0.5",
            "source": {
                "type": "git",
                "url": "https://github.com/sebastianbergmann/global-state.git",
                "reference": "0ca8db5a5fc9c8646244e629625ac486fa286bf2"
            },
            "dist": {
                "type": "zip",
                "url": "https://api.github.com/repos/sebastianbergmann/global-state/zipball/0ca8db5a5fc9c8646244e629625ac486fa286bf2",
                "reference": "0ca8db5a5fc9c8646244e629625ac486fa286bf2",
                "shasum": ""
            },
            "require": {
                "php": ">=7.3",
                "sebastian/object-reflector": "^2.0",
                "sebastian/recursion-context": "^4.0"
            },
            "require-dev": {
                "ext-dom": "*",
                "phpunit/phpunit": "^9.3"
            },
            "suggest": {
                "ext-uopz": "*"
            },
            "type": "library",
            "extra": {
                "branch-alias": {
                    "dev-master": "5.0-dev"
                }
            },
            "autoload": {
                "classmap": [
                    "src/"
                ]
            },
            "notification-url": "https://packagist.org/downloads/",
            "license": [
                "BSD-3-Clause"
            ],
            "authors": [
                {
                    "name": "Sebastian Bergmann",
                    "email": "sebastian@phpunit.de"
                }
            ],
            "description": "Snapshotting of global state",
            "homepage": "http://www.github.com/sebastianbergmann/global-state",
            "keywords": [
                "global state"
            ],
            "support": {
                "issues": "https://github.com/sebastianbergmann/global-state/issues",
                "source": "https://github.com/sebastianbergmann/global-state/tree/5.0.5"
            },
            "funding": [
                {
                    "url": "https://github.com/sebastianbergmann",
                    "type": "github"
                }
            ],
            "time": "2022-02-14T08:28:10+00:00"
        },
        {
            "name": "sebastian/lines-of-code",
            "version": "1.0.3",
            "source": {
                "type": "git",
                "url": "https://github.com/sebastianbergmann/lines-of-code.git",
                "reference": "c1c2e997aa3146983ed888ad08b15470a2e22ecc"
            },
            "dist": {
                "type": "zip",
                "url": "https://api.github.com/repos/sebastianbergmann/lines-of-code/zipball/c1c2e997aa3146983ed888ad08b15470a2e22ecc",
                "reference": "c1c2e997aa3146983ed888ad08b15470a2e22ecc",
                "shasum": ""
            },
            "require": {
                "nikic/php-parser": "^4.6",
                "php": ">=7.3"
            },
            "require-dev": {
                "phpunit/phpunit": "^9.3"
            },
            "type": "library",
            "extra": {
                "branch-alias": {
                    "dev-master": "1.0-dev"
                }
            },
            "autoload": {
                "classmap": [
                    "src/"
                ]
            },
            "notification-url": "https://packagist.org/downloads/",
            "license": [
                "BSD-3-Clause"
            ],
            "authors": [
                {
                    "name": "Sebastian Bergmann",
                    "email": "sebastian@phpunit.de",
                    "role": "lead"
                }
            ],
            "description": "Library for counting the lines of code in PHP source code",
            "homepage": "https://github.com/sebastianbergmann/lines-of-code",
            "support": {
                "issues": "https://github.com/sebastianbergmann/lines-of-code/issues",
                "source": "https://github.com/sebastianbergmann/lines-of-code/tree/1.0.3"
            },
            "funding": [
                {
                    "url": "https://github.com/sebastianbergmann",
                    "type": "github"
                }
            ],
            "time": "2020-11-28T06:42:11+00:00"
        },
        {
            "name": "sebastian/object-enumerator",
            "version": "4.0.4",
            "source": {
                "type": "git",
                "url": "https://github.com/sebastianbergmann/object-enumerator.git",
                "reference": "5c9eeac41b290a3712d88851518825ad78f45c71"
            },
            "dist": {
                "type": "zip",
                "url": "https://api.github.com/repos/sebastianbergmann/object-enumerator/zipball/5c9eeac41b290a3712d88851518825ad78f45c71",
                "reference": "5c9eeac41b290a3712d88851518825ad78f45c71",
                "shasum": ""
            },
            "require": {
                "php": ">=7.3",
                "sebastian/object-reflector": "^2.0",
                "sebastian/recursion-context": "^4.0"
            },
            "require-dev": {
                "phpunit/phpunit": "^9.3"
            },
            "type": "library",
            "extra": {
                "branch-alias": {
                    "dev-master": "4.0-dev"
                }
            },
            "autoload": {
                "classmap": [
                    "src/"
                ]
            },
            "notification-url": "https://packagist.org/downloads/",
            "license": [
                "BSD-3-Clause"
            ],
            "authors": [
                {
                    "name": "Sebastian Bergmann",
                    "email": "sebastian@phpunit.de"
                }
            ],
            "description": "Traverses array structures and object graphs to enumerate all referenced objects",
            "homepage": "https://github.com/sebastianbergmann/object-enumerator/",
            "support": {
                "issues": "https://github.com/sebastianbergmann/object-enumerator/issues",
                "source": "https://github.com/sebastianbergmann/object-enumerator/tree/4.0.4"
            },
            "funding": [
                {
                    "url": "https://github.com/sebastianbergmann",
                    "type": "github"
                }
            ],
            "time": "2020-10-26T13:12:34+00:00"
        },
        {
            "name": "sebastian/object-reflector",
            "version": "2.0.4",
            "source": {
                "type": "git",
                "url": "https://github.com/sebastianbergmann/object-reflector.git",
                "reference": "b4f479ebdbf63ac605d183ece17d8d7fe49c15c7"
            },
            "dist": {
                "type": "zip",
                "url": "https://api.github.com/repos/sebastianbergmann/object-reflector/zipball/b4f479ebdbf63ac605d183ece17d8d7fe49c15c7",
                "reference": "b4f479ebdbf63ac605d183ece17d8d7fe49c15c7",
                "shasum": ""
            },
            "require": {
                "php": ">=7.3"
            },
            "require-dev": {
                "phpunit/phpunit": "^9.3"
            },
            "type": "library",
            "extra": {
                "branch-alias": {
                    "dev-master": "2.0-dev"
                }
            },
            "autoload": {
                "classmap": [
                    "src/"
                ]
            },
            "notification-url": "https://packagist.org/downloads/",
            "license": [
                "BSD-3-Clause"
            ],
            "authors": [
                {
                    "name": "Sebastian Bergmann",
                    "email": "sebastian@phpunit.de"
                }
            ],
            "description": "Allows reflection of object attributes, including inherited and non-public ones",
            "homepage": "https://github.com/sebastianbergmann/object-reflector/",
            "support": {
                "issues": "https://github.com/sebastianbergmann/object-reflector/issues",
                "source": "https://github.com/sebastianbergmann/object-reflector/tree/2.0.4"
            },
            "funding": [
                {
                    "url": "https://github.com/sebastianbergmann",
                    "type": "github"
                }
            ],
            "time": "2020-10-26T13:14:26+00:00"
        },
        {
            "name": "sebastian/recursion-context",
            "version": "4.0.4",
            "source": {
                "type": "git",
                "url": "https://github.com/sebastianbergmann/recursion-context.git",
                "reference": "cd9d8cf3c5804de4341c283ed787f099f5506172"
            },
            "dist": {
                "type": "zip",
                "url": "https://api.github.com/repos/sebastianbergmann/recursion-context/zipball/cd9d8cf3c5804de4341c283ed787f099f5506172",
                "reference": "cd9d8cf3c5804de4341c283ed787f099f5506172",
                "shasum": ""
            },
            "require": {
                "php": ">=7.3"
            },
            "require-dev": {
                "phpunit/phpunit": "^9.3"
            },
            "type": "library",
            "extra": {
                "branch-alias": {
                    "dev-master": "4.0-dev"
                }
            },
            "autoload": {
                "classmap": [
                    "src/"
                ]
            },
            "notification-url": "https://packagist.org/downloads/",
            "license": [
                "BSD-3-Clause"
            ],
            "authors": [
                {
                    "name": "Sebastian Bergmann",
                    "email": "sebastian@phpunit.de"
                },
                {
                    "name": "Jeff Welch",
                    "email": "whatthejeff@gmail.com"
                },
                {
                    "name": "Adam Harvey",
                    "email": "aharvey@php.net"
                }
            ],
            "description": "Provides functionality to recursively process PHP variables",
            "homepage": "http://www.github.com/sebastianbergmann/recursion-context",
            "support": {
                "issues": "https://github.com/sebastianbergmann/recursion-context/issues",
                "source": "https://github.com/sebastianbergmann/recursion-context/tree/4.0.4"
            },
            "funding": [
                {
                    "url": "https://github.com/sebastianbergmann",
                    "type": "github"
                }
            ],
            "time": "2020-10-26T13:17:30+00:00"
        },
        {
            "name": "sebastian/resource-operations",
            "version": "3.0.3",
            "source": {
                "type": "git",
                "url": "https://github.com/sebastianbergmann/resource-operations.git",
                "reference": "0f4443cb3a1d92ce809899753bc0d5d5a8dd19a8"
            },
            "dist": {
                "type": "zip",
                "url": "https://api.github.com/repos/sebastianbergmann/resource-operations/zipball/0f4443cb3a1d92ce809899753bc0d5d5a8dd19a8",
                "reference": "0f4443cb3a1d92ce809899753bc0d5d5a8dd19a8",
                "shasum": ""
            },
            "require": {
                "php": ">=7.3"
            },
            "require-dev": {
                "phpunit/phpunit": "^9.0"
            },
            "type": "library",
            "extra": {
                "branch-alias": {
                    "dev-master": "3.0-dev"
                }
            },
            "autoload": {
                "classmap": [
                    "src/"
                ]
            },
            "notification-url": "https://packagist.org/downloads/",
            "license": [
                "BSD-3-Clause"
            ],
            "authors": [
                {
                    "name": "Sebastian Bergmann",
                    "email": "sebastian@phpunit.de"
                }
            ],
            "description": "Provides a list of PHP built-in functions that operate on resources",
            "homepage": "https://www.github.com/sebastianbergmann/resource-operations",
            "support": {
                "issues": "https://github.com/sebastianbergmann/resource-operations/issues",
                "source": "https://github.com/sebastianbergmann/resource-operations/tree/3.0.3"
            },
            "funding": [
                {
                    "url": "https://github.com/sebastianbergmann",
                    "type": "github"
                }
            ],
            "time": "2020-09-28T06:45:17+00:00"
        },
        {
            "name": "sebastian/type",
            "version": "3.1.0",
            "source": {
                "type": "git",
                "url": "https://github.com/sebastianbergmann/type.git",
                "reference": "fb44e1cc6e557418387ad815780360057e40753e"
            },
            "dist": {
                "type": "zip",
                "url": "https://api.github.com/repos/sebastianbergmann/type/zipball/fb44e1cc6e557418387ad815780360057e40753e",
                "reference": "fb44e1cc6e557418387ad815780360057e40753e",
                "shasum": ""
            },
            "require": {
                "php": ">=7.3"
            },
            "require-dev": {
                "phpunit/phpunit": "^9.5"
            },
            "type": "library",
            "extra": {
                "branch-alias": {
                    "dev-master": "3.1-dev"
                }
            },
            "autoload": {
                "classmap": [
                    "src/"
                ]
            },
            "notification-url": "https://packagist.org/downloads/",
            "license": [
                "BSD-3-Clause"
            ],
            "authors": [
                {
                    "name": "Sebastian Bergmann",
                    "email": "sebastian@phpunit.de",
                    "role": "lead"
                }
            ],
            "description": "Collection of value objects that represent the types of the PHP type system",
            "homepage": "https://github.com/sebastianbergmann/type",
            "support": {
                "issues": "https://github.com/sebastianbergmann/type/issues",
                "source": "https://github.com/sebastianbergmann/type/tree/3.1.0"
            },
            "funding": [
                {
                    "url": "https://github.com/sebastianbergmann",
                    "type": "github"
                }
            ],
            "time": "2022-08-29T06:55:37+00:00"
        },
        {
            "name": "sebastian/version",
            "version": "3.0.2",
            "source": {
                "type": "git",
                "url": "https://github.com/sebastianbergmann/version.git",
                "reference": "c6c1022351a901512170118436c764e473f6de8c"
            },
            "dist": {
                "type": "zip",
                "url": "https://api.github.com/repos/sebastianbergmann/version/zipball/c6c1022351a901512170118436c764e473f6de8c",
                "reference": "c6c1022351a901512170118436c764e473f6de8c",
                "shasum": ""
            },
            "require": {
                "php": ">=7.3"
            },
            "type": "library",
            "extra": {
                "branch-alias": {
                    "dev-master": "3.0-dev"
                }
            },
            "autoload": {
                "classmap": [
                    "src/"
                ]
            },
            "notification-url": "https://packagist.org/downloads/",
            "license": [
                "BSD-3-Clause"
            ],
            "authors": [
                {
                    "name": "Sebastian Bergmann",
                    "email": "sebastian@phpunit.de",
                    "role": "lead"
                }
            ],
            "description": "Library that helps with managing the version number of Git-hosted PHP projects",
            "homepage": "https://github.com/sebastianbergmann/version",
            "support": {
                "issues": "https://github.com/sebastianbergmann/version/issues",
                "source": "https://github.com/sebastianbergmann/version/tree/3.0.2"
            },
            "funding": [
                {
                    "url": "https://github.com/sebastianbergmann",
                    "type": "github"
                }
            ],
            "time": "2020-09-28T06:39:44+00:00"
        },
        {
            "name": "squizlabs/php_codesniffer",
            "version": "3.7.1",
            "source": {
                "type": "git",
                "url": "https://github.com/squizlabs/PHP_CodeSniffer.git",
                "reference": "1359e176e9307e906dc3d890bcc9603ff6d90619"
            },
            "dist": {
                "type": "zip",
                "url": "https://api.github.com/repos/squizlabs/PHP_CodeSniffer/zipball/1359e176e9307e906dc3d890bcc9603ff6d90619",
                "reference": "1359e176e9307e906dc3d890bcc9603ff6d90619",
                "shasum": ""
            },
            "require": {
                "ext-simplexml": "*",
                "ext-tokenizer": "*",
                "ext-xmlwriter": "*",
                "php": ">=5.4.0"
            },
            "require-dev": {
                "phpunit/phpunit": "^4.0 || ^5.0 || ^6.0 || ^7.0"
            },
            "bin": [
                "bin/phpcs",
                "bin/phpcbf"
            ],
            "type": "library",
            "extra": {
                "branch-alias": {
                    "dev-master": "3.x-dev"
                }
            },
            "notification-url": "https://packagist.org/downloads/",
            "license": [
                "BSD-3-Clause"
            ],
            "authors": [
                {
                    "name": "Greg Sherwood",
                    "role": "lead"
                }
            ],
            "description": "PHP_CodeSniffer tokenizes PHP, JavaScript and CSS files and detects violations of a defined set of coding standards.",
            "homepage": "https://github.com/squizlabs/PHP_CodeSniffer",
            "keywords": [
                "phpcs",
                "standards"
            ],
            "support": {
                "issues": "https://github.com/squizlabs/PHP_CodeSniffer/issues",
                "source": "https://github.com/squizlabs/PHP_CodeSniffer",
                "wiki": "https://github.com/squizlabs/PHP_CodeSniffer/wiki"
            },
            "time": "2022-06-18T07:21:10+00:00"
        },
        {
            "name": "swoole/ide-helper",
            "version": "4.8.9",
            "source": {
                "type": "git",
                "url": "https://github.com/swoole/ide-helper.git",
                "reference": "8f82ba3b6af04a5bccb97c1654af992d1ee8b0fe"
            },
            "dist": {
                "type": "zip",
                "url": "https://api.github.com/repos/swoole/ide-helper/zipball/8f82ba3b6af04a5bccb97c1654af992d1ee8b0fe",
                "reference": "8f82ba3b6af04a5bccb97c1654af992d1ee8b0fe",
                "shasum": ""
            },
            "type": "library",
            "notification-url": "https://packagist.org/downloads/",
            "license": [
                "Apache-2.0"
            ],
            "authors": [
                {
                    "name": "Team Swoole",
                    "email": "team@swoole.com"
                }
            ],
            "description": "IDE help files for Swoole.",
            "support": {
                "issues": "https://github.com/swoole/ide-helper/issues",
                "source": "https://github.com/swoole/ide-helper/tree/4.8.9"
            },
            "funding": [
                {
                    "url": "https://gitee.com/swoole/swoole?donate=true",
                    "type": "custom"
                },
                {
                    "url": "https://github.com/swoole",
                    "type": "github"
                }
            ],
            "time": "2022-04-18T20:38:04+00:00"
        },
        {
            "name": "symfony/polyfill-ctype",
            "version": "v1.26.0",
            "source": {
                "type": "git",
                "url": "https://github.com/symfony/polyfill-ctype.git",
                "reference": "6fd1b9a79f6e3cf65f9e679b23af304cd9e010d4"
            },
            "dist": {
                "type": "zip",
                "url": "https://api.github.com/repos/symfony/polyfill-ctype/zipball/6fd1b9a79f6e3cf65f9e679b23af304cd9e010d4",
                "reference": "6fd1b9a79f6e3cf65f9e679b23af304cd9e010d4",
                "shasum": ""
            },
            "require": {
                "php": ">=7.1"
            },
            "provide": {
                "ext-ctype": "*"
            },
            "suggest": {
                "ext-ctype": "For best performance"
            },
            "type": "library",
            "extra": {
                "branch-alias": {
                    "dev-main": "1.26-dev"
                },
                "thanks": {
                    "name": "symfony/polyfill",
                    "url": "https://github.com/symfony/polyfill"
                }
            },
            "autoload": {
                "files": [
                    "bootstrap.php"
                ],
                "psr-4": {
                    "Symfony\\Polyfill\\Ctype\\": ""
                }
            },
            "notification-url": "https://packagist.org/downloads/",
            "license": [
                "MIT"
            ],
            "authors": [
                {
                    "name": "Gert de Pagter",
                    "email": "BackEndTea@gmail.com"
                },
                {
                    "name": "Symfony Community",
                    "homepage": "https://symfony.com/contributors"
                }
            ],
            "description": "Symfony polyfill for ctype functions",
            "homepage": "https://symfony.com",
            "keywords": [
                "compatibility",
                "ctype",
                "polyfill",
                "portable"
            ],
            "support": {
                "source": "https://github.com/symfony/polyfill-ctype/tree/v1.26.0"
            },
            "funding": [
                {
                    "url": "https://symfony.com/sponsor",
                    "type": "custom"
                },
                {
                    "url": "https://github.com/fabpot",
                    "type": "github"
                },
                {
                    "url": "https://tidelift.com/funding/github/packagist/symfony/symfony",
                    "type": "tidelift"
                }
            ],
            "time": "2022-05-24T11:49:31+00:00"
        },
        {
            "name": "symfony/polyfill-mbstring",
            "version": "v1.26.0",
            "source": {
                "type": "git",
                "url": "https://github.com/symfony/polyfill-mbstring.git",
                "reference": "9344f9cb97f3b19424af1a21a3b0e75b0a7d8d7e"
            },
            "dist": {
                "type": "zip",
                "url": "https://api.github.com/repos/symfony/polyfill-mbstring/zipball/9344f9cb97f3b19424af1a21a3b0e75b0a7d8d7e",
                "reference": "9344f9cb97f3b19424af1a21a3b0e75b0a7d8d7e",
                "shasum": ""
            },
            "require": {
                "php": ">=7.1"
            },
            "provide": {
                "ext-mbstring": "*"
            },
            "suggest": {
                "ext-mbstring": "For best performance"
            },
            "type": "library",
            "extra": {
                "branch-alias": {
                    "dev-main": "1.26-dev"
                },
                "thanks": {
                    "name": "symfony/polyfill",
                    "url": "https://github.com/symfony/polyfill"
                }
            },
            "autoload": {
                "files": [
                    "bootstrap.php"
                ],
                "psr-4": {
                    "Symfony\\Polyfill\\Mbstring\\": ""
                }
            },
            "notification-url": "https://packagist.org/downloads/",
            "license": [
                "MIT"
            ],
            "authors": [
                {
                    "name": "Nicolas Grekas",
                    "email": "p@tchwork.com"
                },
                {
                    "name": "Symfony Community",
                    "homepage": "https://symfony.com/contributors"
                }
            ],
            "description": "Symfony polyfill for the Mbstring extension",
            "homepage": "https://symfony.com",
            "keywords": [
                "compatibility",
                "mbstring",
                "polyfill",
                "portable",
                "shim"
            ],
            "support": {
                "source": "https://github.com/symfony/polyfill-mbstring/tree/v1.26.0"
            },
            "funding": [
                {
                    "url": "https://symfony.com/sponsor",
                    "type": "custom"
                },
                {
                    "url": "https://github.com/fabpot",
                    "type": "github"
                },
                {
                    "url": "https://tidelift.com/funding/github/packagist/symfony/symfony",
                    "type": "tidelift"
                }
            ],
            "time": "2022-05-24T11:49:31+00:00"
        },
        {
            "name": "textalk/websocket",
            "version": "1.5.7",
            "source": {
                "type": "git",
                "url": "https://github.com/Textalk/websocket-php.git",
                "reference": "1712325e99b6bf869ccbf9bf41ab749e7328ea46"
            },
            "dist": {
                "type": "zip",
                "url": "https://api.github.com/repos/Textalk/websocket-php/zipball/1712325e99b6bf869ccbf9bf41ab749e7328ea46",
                "reference": "1712325e99b6bf869ccbf9bf41ab749e7328ea46",
                "shasum": ""
            },
            "require": {
                "php": "^7.2 | ^8.0",
                "psr/log": "^1 | ^2 | ^3"
            },
            "require-dev": {
                "php-coveralls/php-coveralls": "^2.0",
                "phpunit/phpunit": "^8.0|^9.0",
                "squizlabs/php_codesniffer": "^3.5"
            },
            "type": "library",
            "autoload": {
                "psr-4": {
                    "WebSocket\\": "lib"
                }
            },
            "notification-url": "https://packagist.org/downloads/",
            "license": [
                "ISC"
            ],
            "authors": [
                {
                    "name": "Fredrik Liljegren"
                },
                {
                    "name": "Sören Jensen",
                    "email": "soren@abicart.se"
                }
            ],
            "description": "WebSocket client and server",
            "support": {
                "issues": "https://github.com/Textalk/websocket-php/issues",
                "source": "https://github.com/Textalk/websocket-php/tree/1.5.7"
            },
            "time": "2022-03-29T09:46:59+00:00"
        },
        {
            "name": "theseer/tokenizer",
            "version": "1.2.1",
            "source": {
                "type": "git",
                "url": "https://github.com/theseer/tokenizer.git",
                "reference": "34a41e998c2183e22995f158c581e7b5e755ab9e"
            },
            "dist": {
                "type": "zip",
                "url": "https://api.github.com/repos/theseer/tokenizer/zipball/34a41e998c2183e22995f158c581e7b5e755ab9e",
                "reference": "34a41e998c2183e22995f158c581e7b5e755ab9e",
                "shasum": ""
            },
            "require": {
                "ext-dom": "*",
                "ext-tokenizer": "*",
                "ext-xmlwriter": "*",
                "php": "^7.2 || ^8.0"
            },
            "type": "library",
            "autoload": {
                "classmap": [
                    "src/"
                ]
            },
            "notification-url": "https://packagist.org/downloads/",
            "license": [
                "BSD-3-Clause"
            ],
            "authors": [
                {
                    "name": "Arne Blankerts",
                    "email": "arne@blankerts.de",
                    "role": "Developer"
                }
            ],
            "description": "A small library for converting tokenized PHP source code into XML and potentially other formats",
            "support": {
                "issues": "https://github.com/theseer/tokenizer/issues",
                "source": "https://github.com/theseer/tokenizer/tree/1.2.1"
            },
            "funding": [
                {
                    "url": "https://github.com/theseer",
                    "type": "github"
                }
            ],
            "time": "2021-07-28T10:34:58+00:00"
        },
        {
            "name": "twig/twig",
            "version": "v3.4.2",
            "source": {
                "type": "git",
                "url": "https://github.com/twigphp/Twig.git",
                "reference": "e07cdd3d430cd7e453c31b36eb5ad6c0c5e43077"
            },
            "dist": {
                "type": "zip",
                "url": "https://api.github.com/repos/twigphp/Twig/zipball/e07cdd3d430cd7e453c31b36eb5ad6c0c5e43077",
                "reference": "e07cdd3d430cd7e453c31b36eb5ad6c0c5e43077",
                "shasum": ""
            },
            "require": {
                "php": ">=7.2.5",
                "symfony/polyfill-ctype": "^1.8",
                "symfony/polyfill-mbstring": "^1.3"
            },
            "require-dev": {
                "psr/container": "^1.0",
                "symfony/phpunit-bridge": "^4.4.9|^5.0.9|^6.0"
            },
            "type": "library",
            "extra": {
                "branch-alias": {
                    "dev-master": "3.4-dev"
                }
            },
            "autoload": {
                "psr-4": {
                    "Twig\\": "src/"
                }
            },
            "notification-url": "https://packagist.org/downloads/",
            "license": [
                "BSD-3-Clause"
            ],
            "authors": [
                {
                    "name": "Fabien Potencier",
                    "email": "fabien@symfony.com",
                    "homepage": "http://fabien.potencier.org",
                    "role": "Lead Developer"
                },
                {
                    "name": "Twig Team",
                    "role": "Contributors"
                },
                {
                    "name": "Armin Ronacher",
                    "email": "armin.ronacher@active-4.com",
                    "role": "Project Founder"
                }
            ],
            "description": "Twig, the flexible, fast, and secure template language for PHP",
            "homepage": "https://twig.symfony.com",
            "keywords": [
                "templating"
            ],
            "support": {
                "issues": "https://github.com/twigphp/Twig/issues",
                "source": "https://github.com/twigphp/Twig/tree/v3.4.2"
            },
            "funding": [
                {
                    "url": "https://github.com/fabpot",
                    "type": "github"
                },
                {
                    "url": "https://tidelift.com/funding/github/packagist/twig/twig",
                    "type": "tidelift"
                }
            ],
            "time": "2022-08-12T06:47:24+00:00"
        }
    ],
    "aliases": [
        {
            "package": "appwrite/sdk-generator",
            "version": "9999999-dev",
            "alias": "0.19.5",
            "alias_normalized": "0.19.5.0"
        }
    ],
    "minimum-stability": "stable",
    "stability-flags": {
        "appwrite/sdk-generator": 20
    },
    "prefer-stable": false,
    "prefer-lowest": false,
    "platform": {
        "php": ">=8.0.0",
        "ext-curl": "*",
        "ext-imagick": "*",
        "ext-mbstring": "*",
        "ext-json": "*",
        "ext-yaml": "*",
        "ext-dom": "*",
        "ext-redis": "*",
        "ext-swoole": "*",
        "ext-pdo": "*",
        "ext-openssl": "*",
        "ext-zlib": "*",
        "ext-sockets": "*"
    },
    "platform-dev": {
        "ext-fileinfo": "*"
    },
    "platform-overrides": {
        "php": "8.0"
    },
    "plugin-api-version": "2.3.0"
}<|MERGE_RESOLUTION|>--- conflicted
+++ resolved
@@ -2064,21 +2064,12 @@
             "source": {
                 "type": "git",
                 "url": "https://github.com/utopia-php/database.git",
-<<<<<<< HEAD
-                "reference": "a3b291456b0d73ea6b0de1a1bb8fc6713472575e"
-            },
-            "dist": {
-                "type": "zip",
-                "url": "https://api.github.com/repos/utopia-php/database/zipball/a3b291456b0d73ea6b0de1a1bb8fc6713472575e",
-                "reference": "a3b291456b0d73ea6b0de1a1bb8fc6713472575e",
-=======
                 "reference": "7da841d65d87e9f2c242589e58c38880def44dd8"
             },
             "dist": {
                 "type": "zip",
                 "url": "https://api.github.com/repos/utopia-php/database/zipball/7da841d65d87e9f2c242589e58c38880def44dd8",
                 "reference": "7da841d65d87e9f2c242589e58c38880def44dd8",
->>>>>>> 889eaff4
                 "shasum": ""
             },
             "require": {
@@ -2129,11 +2120,7 @@
                 "issues": "https://github.com/utopia-php/database/issues",
                 "source": "https://github.com/utopia-php/database/tree/0.24.0"
             },
-<<<<<<< HEAD
-            "time": "2022-08-26T09:03:29+00:00"
-=======
             "time": "2022-08-27T09:16:05+00:00"
->>>>>>> 889eaff4
         },
         {
             "name": "utopia-php/domains",
