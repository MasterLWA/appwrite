--- conflicted
+++ resolved
@@ -1771,18 +1771,6 @@
         },
         {
             "name": "utopia-php/database",
-<<<<<<< HEAD
-            "version": "0.25.5",
-            "source": {
-                "type": "git",
-                "url": "https://github.com/utopia-php/database.git",
-                "reference": "6d1c1d46d66553154975a3e8e72d30b5bd2413d9"
-            },
-            "dist": {
-                "type": "zip",
-                "url": "https://api.github.com/repos/utopia-php/database/zipball/6d1c1d46d66553154975a3e8e72d30b5bd2413d9",
-                "reference": "6d1c1d46d66553154975a3e8e72d30b5bd2413d9",
-=======
             "version": "0.28.0",
             "source": {
                 "type": "git",
@@ -1793,7 +1781,6 @@
                 "type": "zip",
                 "url": "https://api.github.com/repos/utopia-php/database/zipball/ef6506af1c09c22f5dc1e7859159d323f7fafa94",
                 "reference": "ef6506af1c09c22f5dc1e7859159d323f7fafa94",
->>>>>>> 622c8523
                 "shasum": ""
             },
             "require": {
@@ -1832,15 +1819,9 @@
             ],
             "support": {
                 "issues": "https://github.com/utopia-php/database/issues",
-<<<<<<< HEAD
-                "source": "https://github.com/utopia-php/database/tree/0.25.5"
-            },
-            "time": "2022-09-30T15:01:32+00:00"
-=======
                 "source": "https://github.com/utopia-php/database/tree/0.28.0"
             },
             "time": "2022-10-31T09:58:46+00:00"
->>>>>>> 622c8523
         },
         {
             "name": "utopia-php/domains",
