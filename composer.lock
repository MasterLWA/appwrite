--- conflicted
+++ resolved
@@ -2133,18 +2133,6 @@
         },
         {
             "name": "utopia-php/database",
-<<<<<<< HEAD
-            "version": "0.16.0",
-            "source": {
-                "type": "git",
-                "url": "https://github.com/utopia-php/database.git",
-                "reference": "7c484e2f71c551d2f8f43bf721938af3726c7455"
-            },
-            "dist": {
-                "type": "zip",
-                "url": "https://api.github.com/repos/utopia-php/database/zipball/7c484e2f71c551d2f8f43bf721938af3726c7455",
-                "reference": "7c484e2f71c551d2f8f43bf721938af3726c7455",
-=======
             "version": "0.16.1",
             "source": {
                 "type": "git",
@@ -2155,7 +2143,6 @@
                 "type": "zip",
                 "url": "https://api.github.com/repos/utopia-php/database/zipball/ab30b2a2ae27b83bd1756928e4ffa47fd8c9e602",
                 "reference": "ab30b2a2ae27b83bd1756928e4ffa47fd8c9e602",
->>>>>>> 49b64573
                 "shasum": ""
             },
             "require": {
@@ -2203,15 +2190,9 @@
             ],
             "support": {
                 "issues": "https://github.com/utopia-php/database/issues",
-<<<<<<< HEAD
-                "source": "https://github.com/utopia-php/database/tree/0.16.0"
-            },
-            "time": "2022-05-08T16:07:02+00:00"
-=======
                 "source": "https://github.com/utopia-php/database/tree/0.16.1"
             },
             "time": "2022-05-12T17:05:57+00:00"
->>>>>>> 49b64573
         },
         {
             "name": "utopia-php/domains",
