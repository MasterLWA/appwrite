{
    "_readme": [
        "This file locks the dependencies of your project to a known state",
        "Read more about it at https://getcomposer.org/doc/01-basic-usage.md#installing-dependencies",
        "This file is @generated automatically"
    ],
<<<<<<< HEAD
    "content-hash": "3e96a4fbfbff083f2ca166fcfa6fbbbd",
=======
    "content-hash": "43a23882f28fd91a870f7b9e217b2ec3",
>>>>>>> 26d4760d
    "packages": [
        {
            "name": "appwrite/php-clamav",
            "version": "v1.0.1",
            "source": {
                "type": "git",
                "url": "https://github.com/appwrite/php-clamav.git",
                "reference": "4c13abddfc89d59395da0bd75c18a8eeadc2a542"
            },
            "dist": {
                "type": "zip",
                "url": "https://api.github.com/repos/appwrite/php-clamav/zipball/4c13abddfc89d59395da0bd75c18a8eeadc2a542",
                "reference": "4c13abddfc89d59395da0bd75c18a8eeadc2a542",
                "shasum": ""
            },
            "require": {
                "php": ">=7.1"
            },
            "require-dev": {
                "phpunit/phpunit": "^7.0"
            },
            "type": "library",
            "autoload": {
                "psr-4": {
                    "Appwrite\\ClamAV\\": "src/ClamAV"
                }
            },
            "notification-url": "https://packagist.org/downloads/",
            "license": [
                "MIT"
            ],
            "authors": [
                {
                    "name": "Eldad Fux",
                    "email": "eldad@appwrite.io"
                }
            ],
            "description": "ClamAV network and pipe client for PHP",
            "keywords": [
                "anti virus",
                "appwrite",
                "clamav",
                "php"
            ],
            "support": {
                "issues": "https://github.com/appwrite/php-clamav/issues",
                "source": "https://github.com/appwrite/php-clamav/tree/master"
            },
            "time": "2020-02-29T11:35:01+00:00"
        },
        {
            "name": "chillerlan/php-qrcode",
            "version": "4.2.0",
            "source": {
                "type": "git",
                "url": "https://github.com/chillerlan/php-qrcode.git",
                "reference": "1972af7af51b203bc239d8fb94243f6ed2a1067a"
            },
            "dist": {
                "type": "zip",
                "url": "https://api.github.com/repos/chillerlan/php-qrcode/zipball/1972af7af51b203bc239d8fb94243f6ed2a1067a",
                "reference": "1972af7af51b203bc239d8fb94243f6ed2a1067a",
                "shasum": ""
            },
            "require": {
                "chillerlan/php-settings-container": "^2.1",
                "ext-mbstring": "*",
                "php": "^7.4 || ^8.0"
            },
            "require-dev": {
                "phan/phan": "^3.2.2",
                "phpunit/phpunit": "^9.4",
                "setasign/fpdf": "^1.8.2"
            },
            "suggest": {
                "chillerlan/php-authenticator": "Yet another Google authenticator! Also creates URIs for mobile apps.",
                "setasign/fpdf": "Required to use the QR FPDF output."
            },
            "type": "library",
            "autoload": {
                "psr-4": {
                    "chillerlan\\QRCode\\": "src/"
                }
            },
            "notification-url": "https://packagist.org/downloads/",
            "license": [
                "MIT"
            ],
            "authors": [
                {
                    "name": "Kazuhiko Arase",
                    "homepage": "https://github.com/kazuhikoarase"
                },
                {
                    "name": "Smiley",
                    "email": "smiley@chillerlan.net",
                    "homepage": "https://github.com/codemasher"
                },
                {
                    "name": "Contributors",
                    "homepage": "https://github.com/chillerlan/php-qrcode/graphs/contributors"
                }
            ],
            "description": "A QR code generator. PHP 7.4+",
            "homepage": "https://github.com/chillerlan/php-qrcode",
            "keywords": [
                "phpqrcode",
                "qr",
                "qr code",
                "qrcode",
                "qrcode-generator"
            ],
            "support": {
                "issues": "https://github.com/chillerlan/php-qrcode/issues",
                "source": "https://github.com/chillerlan/php-qrcode/tree/4.2.0"
            },
            "funding": [
                {
                    "url": "https://ko-fi.com/codemasher",
                    "type": "ko_fi"
                }
            ],
            "time": "2020-10-07T14:41:07+00:00"
        },
        {
            "name": "chillerlan/php-settings-container",
            "version": "2.1.0",
            "source": {
                "type": "git",
                "url": "https://github.com/chillerlan/php-settings-container.git",
                "reference": "90ab24a3dc09569bfa0f3dbc3d44bab3aaa2a6c5"
            },
            "dist": {
                "type": "zip",
                "url": "https://api.github.com/repos/chillerlan/php-settings-container/zipball/90ab24a3dc09569bfa0f3dbc3d44bab3aaa2a6c5",
                "reference": "90ab24a3dc09569bfa0f3dbc3d44bab3aaa2a6c5",
                "shasum": ""
            },
            "require": {
                "ext-json": "*",
                "php": "^7.4 || ^8.0"
            },
            "require-dev": {
                "phan/phan": "^3.2.2",
                "phpunit/phpunit": "9.4"
            },
            "type": "library",
            "autoload": {
                "psr-4": {
                    "chillerlan\\Settings\\": "src/"
                }
            },
            "notification-url": "https://packagist.org/downloads/",
            "license": [
                "MIT"
            ],
            "authors": [
                {
                    "name": "Smiley",
                    "email": "smiley@chillerlan.net",
                    "homepage": "https://github.com/codemasher"
                }
            ],
            "description": "A container class for immutable settings objects. Not a DI container. PHP 7.4+",
            "homepage": "https://github.com/chillerlan/php-settings-container",
            "keywords": [
                "PHP7",
                "Settings",
                "container",
                "helper"
            ],
            "support": {
                "issues": "https://github.com/chillerlan/php-settings-container/issues",
                "source": "https://github.com/chillerlan/php-settings-container"
            },
            "funding": [
                {
                    "url": "https://ko-fi.com/codemasher",
                    "type": "ko_fi"
                }
            ],
            "time": "2020-10-07T13:18:35+00:00"
        },
        {
            "name": "colinmollenhour/credis",
            "version": "v1.12.1",
            "source": {
                "type": "git",
                "url": "https://github.com/colinmollenhour/credis.git",
                "reference": "c27faa11724229986335c23f4b6d0f1d8d6547fb"
            },
            "dist": {
                "type": "zip",
                "url": "https://api.github.com/repos/colinmollenhour/credis/zipball/c27faa11724229986335c23f4b6d0f1d8d6547fb",
                "reference": "c27faa11724229986335c23f4b6d0f1d8d6547fb",
                "shasum": ""
            },
            "require": {
                "php": ">=5.4.0"
            },
            "type": "library",
            "autoload": {
                "classmap": [
                    "Client.php",
                    "Cluster.php",
                    "Sentinel.php",
                    "Module.php"
                ]
            },
            "notification-url": "https://packagist.org/downloads/",
            "license": [
                "MIT"
            ],
            "authors": [
                {
                    "name": "Colin Mollenhour",
                    "email": "colin@mollenhour.com"
                }
            ],
            "description": "Credis is a lightweight interface to the Redis key-value store which wraps the phpredis library when available for better performance.",
            "homepage": "https://github.com/colinmollenhour/credis",
            "support": {
                "issues": "https://github.com/colinmollenhour/credis/issues",
                "source": "https://github.com/colinmollenhour/credis/tree/v1.12.1"
            },
            "time": "2020-11-06T16:09:14+00:00"
        },
        {
            "name": "domnikl/statsd",
            "version": "3.0.2",
            "source": {
                "type": "git",
                "url": "https://github.com/domnikl/statsd-php.git",
                "reference": "393c6565efbfb23c8296ae3099a62fb6366c6ce3"
            },
            "dist": {
                "type": "zip",
                "url": "https://api.github.com/repos/domnikl/statsd-php/zipball/393c6565efbfb23c8296ae3099a62fb6366c6ce3",
                "reference": "393c6565efbfb23c8296ae3099a62fb6366c6ce3",
                "shasum": ""
            },
            "require": {
                "php": ">= 7.2"
            },
            "require-dev": {
                "flyeralarm/php-code-validator": "^2.2",
                "phpunit/phpunit": "~8.0",
                "vimeo/psalm": "^3.4"
            },
            "type": "library",
            "autoload": {
                "psr-4": {
                    "Domnikl\\Statsd\\": "src/",
                    "Domnikl\\Test\\Statsd\\": "tests/unit"
                }
            },
            "notification-url": "https://packagist.org/downloads/",
            "license": [
                "MIT"
            ],
            "authors": [
                {
                    "name": "Dominik Liebler",
                    "email": "liebler.dominik@gmail.com"
                }
            ],
            "description": "a PHP client for statsd",
            "homepage": "https://domnikl.github.com/statsd-php",
            "keywords": [
                "Metrics",
                "monitoring",
                "statistics",
                "statsd",
                "udp"
            ],
            "support": {
                "issues": "https://github.com/domnikl/statsd-php/issues",
                "source": "https://github.com/domnikl/statsd-php/tree/master"
            },
            "time": "2020-01-03T14:24:58+00:00"
        },
        {
            "name": "dragonmantank/cron-expression",
            "version": "3.0.1",
            "source": {
                "type": "git",
                "url": "https://github.com/dragonmantank/cron-expression.git",
                "reference": "fa4e95ff5a7f1d62c3fbc05c32729b7f3ca14b52"
            },
            "dist": {
                "type": "zip",
                "url": "https://api.github.com/repos/dragonmantank/cron-expression/zipball/fa4e95ff5a7f1d62c3fbc05c32729b7f3ca14b52",
                "reference": "fa4e95ff5a7f1d62c3fbc05c32729b7f3ca14b52",
                "shasum": ""
            },
            "require": {
                "php": "^7.1"
            },
            "replace": {
                "mtdowling/cron-expression": "^1.0"
            },
            "require-dev": {
                "phpstan/phpstan": "^0.11",
                "phpunit/phpunit": "^6.4|^7.0"
            },
            "type": "library",
            "autoload": {
                "psr-4": {
                    "Cron\\": "src/Cron/"
                }
            },
            "notification-url": "https://packagist.org/downloads/",
            "license": [
                "MIT"
            ],
            "authors": [
                {
                    "name": "Chris Tankersley",
                    "email": "chris@ctankersley.com",
                    "homepage": "https://github.com/dragonmantank"
                }
            ],
            "description": "CRON for PHP: Calculate the next or previous run date and determine if a CRON expression is due",
            "keywords": [
                "cron",
                "schedule"
            ],
            "support": {
                "issues": "https://github.com/dragonmantank/cron-expression/issues",
                "source": "https://github.com/dragonmantank/cron-expression/tree/3.0.1"
            },
            "funding": [
                {
                    "url": "https://github.com/dragonmantank",
                    "type": "github"
                }
            ],
            "time": "2020-08-21T02:30:13+00:00"
        },
        {
            "name": "guzzlehttp/guzzle",
            "version": "7.2.0",
            "source": {
                "type": "git",
                "url": "https://github.com/guzzle/guzzle.git",
                "reference": "0aa74dfb41ae110835923ef10a9d803a22d50e79"
            },
            "dist": {
                "type": "zip",
                "url": "https://api.github.com/repos/guzzle/guzzle/zipball/0aa74dfb41ae110835923ef10a9d803a22d50e79",
                "reference": "0aa74dfb41ae110835923ef10a9d803a22d50e79",
                "shasum": ""
            },
            "require": {
                "ext-json": "*",
                "guzzlehttp/promises": "^1.4",
                "guzzlehttp/psr7": "^1.7",
                "php": "^7.2.5 || ^8.0",
                "psr/http-client": "^1.0"
            },
            "provide": {
                "psr/http-client-implementation": "1.0"
            },
            "require-dev": {
                "ext-curl": "*",
                "php-http/client-integration-tests": "^3.0",
                "phpunit/phpunit": "^8.5.5 || ^9.3.5",
                "psr/log": "^1.1"
            },
            "suggest": {
                "ext-curl": "Required for CURL handler support",
                "ext-intl": "Required for Internationalized Domain Name (IDN) support",
                "psr/log": "Required for using the Log middleware"
            },
            "type": "library",
            "extra": {
                "branch-alias": {
                    "dev-master": "7.1-dev"
                }
            },
            "autoload": {
                "psr-4": {
                    "GuzzleHttp\\": "src/"
                },
                "files": [
                    "src/functions_include.php"
                ]
            },
            "notification-url": "https://packagist.org/downloads/",
            "license": [
                "MIT"
            ],
            "authors": [
                {
                    "name": "Michael Dowling",
                    "email": "mtdowling@gmail.com",
                    "homepage": "https://github.com/mtdowling"
                },
                {
                    "name": "Márk Sági-Kazár",
                    "email": "mark.sagikazar@gmail.com",
                    "homepage": "https://sagikazarmark.hu"
                }
            ],
            "description": "Guzzle is a PHP HTTP client library",
            "homepage": "http://guzzlephp.org/",
            "keywords": [
                "client",
                "curl",
                "framework",
                "http",
                "http client",
                "psr-18",
                "psr-7",
                "rest",
                "web service"
            ],
            "support": {
                "issues": "https://github.com/guzzle/guzzle/issues",
                "source": "https://github.com/guzzle/guzzle/tree/7.2.0"
            },
            "funding": [
                {
                    "url": "https://github.com/GrahamCampbell",
                    "type": "github"
                },
                {
                    "url": "https://github.com/Nyholm",
                    "type": "github"
                },
                {
                    "url": "https://github.com/alexeyshockov",
                    "type": "github"
                },
                {
                    "url": "https://github.com/gmponos",
                    "type": "github"
                }
            ],
            "time": "2020-10-10T11:47:56+00:00"
        },
        {
            "name": "guzzlehttp/promises",
            "version": "dev-master",
            "source": {
                "type": "git",
                "url": "https://github.com/guzzle/promises.git",
                "reference": "ddfeedfff2a52661429437da0702979f708e6ac6"
            },
            "dist": {
                "type": "zip",
                "url": "https://api.github.com/repos/guzzle/promises/zipball/ddfeedfff2a52661429437da0702979f708e6ac6",
                "reference": "ddfeedfff2a52661429437da0702979f708e6ac6",
                "shasum": ""
            },
            "require": {
                "php": ">=5.5"
            },
            "require-dev": {
                "symfony/phpunit-bridge": "^4.4 || ^5.1"
            },
            "default-branch": true,
            "type": "library",
            "extra": {
                "branch-alias": {
                    "dev-master": "1.4-dev"
                }
            },
            "autoload": {
                "psr-4": {
                    "GuzzleHttp\\Promise\\": "src/"
                },
                "files": [
                    "src/functions_include.php"
                ]
            },
            "notification-url": "https://packagist.org/downloads/",
            "license": [
                "MIT"
            ],
            "authors": [
                {
                    "name": "Michael Dowling",
                    "email": "mtdowling@gmail.com",
                    "homepage": "https://github.com/mtdowling"
                }
            ],
            "description": "Guzzle promises library",
            "keywords": [
                "promise"
            ],
            "support": {
                "issues": "https://github.com/guzzle/promises/issues",
                "source": "https://github.com/guzzle/promises/tree/master"
            },
            "time": "2020-10-19T16:50:15+00:00"
        },
        {
            "name": "guzzlehttp/psr7",
            "version": "1.x-dev",
            "source": {
                "type": "git",
                "url": "https://github.com/guzzle/psr7.git",
                "reference": "f47ece9e6e8ce74e3be04bef47f46061dc18c095"
            },
            "dist": {
                "type": "zip",
                "url": "https://api.github.com/repos/guzzle/psr7/zipball/f47ece9e6e8ce74e3be04bef47f46061dc18c095",
                "reference": "f47ece9e6e8ce74e3be04bef47f46061dc18c095",
                "shasum": ""
            },
            "require": {
                "php": ">=5.4.0",
                "psr/http-message": "~1.0",
                "ralouphie/getallheaders": "^2.0.5 || ^3.0.0"
            },
            "provide": {
                "psr/http-message-implementation": "1.0"
            },
            "require-dev": {
                "ext-zlib": "*",
                "phpunit/phpunit": "~4.8.36 || ^5.7.27 || ^6.5.14 || ^7.5.20 || ^8.5.8 || ^9.3.10"
            },
            "suggest": {
                "laminas/laminas-httphandlerrunner": "Emit PSR-7 responses"
            },
            "type": "library",
            "extra": {
                "branch-alias": {
                    "dev-master": "1.7-dev"
                }
            },
            "autoload": {
                "psr-4": {
                    "GuzzleHttp\\Psr7\\": "src/"
                },
                "files": [
                    "src/functions_include.php"
                ]
            },
            "notification-url": "https://packagist.org/downloads/",
            "license": [
                "MIT"
            ],
            "authors": [
                {
                    "name": "Michael Dowling",
                    "email": "mtdowling@gmail.com",
                    "homepage": "https://github.com/mtdowling"
                },
                {
                    "name": "Tobias Schultze",
                    "homepage": "https://github.com/Tobion"
                }
            ],
            "description": "PSR-7 message implementation that also provides common utility methods",
            "keywords": [
                "http",
                "message",
                "psr-7",
                "request",
                "response",
                "stream",
                "uri",
                "url"
            ],
            "support": {
                "issues": "https://github.com/guzzle/psr7/issues",
                "source": "https://github.com/guzzle/psr7/tree/1.x"
            },
            "time": "2020-12-08T11:45:39+00:00"
        },
        {
            "name": "influxdb/influxdb-php",
            "version": "1.15.1",
            "source": {
                "type": "git",
                "url": "https://github.com/influxdata/influxdb-php.git",
                "reference": "447acb600969f9510c9f1900a76d442fc3537b0e"
            },
            "dist": {
                "type": "zip",
                "url": "https://api.github.com/repos/influxdata/influxdb-php/zipball/447acb600969f9510c9f1900a76d442fc3537b0e",
                "reference": "447acb600969f9510c9f1900a76d442fc3537b0e",
                "shasum": ""
            },
            "require": {
                "guzzlehttp/guzzle": "^6.0|^7.0",
                "php": "^5.5 || ^7.0"
            },
            "require-dev": {
                "phpunit/phpunit": "^5.7"
            },
            "suggest": {
                "ext-curl": "Curl extension, needed for Curl driver",
                "stefanotorresi/influxdb-php-async": "An asyncronous client for InfluxDB, implemented via ReactPHP."
            },
            "type": "library",
            "autoload": {
                "psr-4": {
                    "InfluxDB\\": "src/InfluxDB"
                }
            },
            "notification-url": "https://packagist.org/downloads/",
            "license": [
                "MIT"
            ],
            "authors": [
                {
                    "name": "Stephen Hoogendijk",
                    "email": "stephen@tca0.nl"
                },
                {
                    "name": "Daniel Martinez",
                    "email": "danimartcas@hotmail.com"
                },
                {
                    "name": "Gianluca Arbezzano",
                    "email": "gianarb92@gmail.com"
                }
            ],
            "description": "InfluxDB client library for PHP",
            "keywords": [
                "client",
                "influxdata",
                "influxdb",
                "influxdb class",
                "influxdb client",
                "influxdb library",
                "time series"
            ],
            "support": {
                "issues": "https://github.com/influxdata/influxdb-php/issues",
                "source": "https://github.com/influxdata/influxdb-php/tree/1.15.1"
            },
            "time": "2020-09-18T13:24:03+00:00"
        },
        {
            "name": "matomo/device-detector",
            "version": "3.13.0",
            "source": {
                "type": "git",
                "url": "https://github.com/matomo-org/device-detector.git",
                "reference": "75ca5b690e38c40d199ade93e677bc5d7c3bc498"
            },
            "dist": {
                "type": "zip",
                "url": "https://api.github.com/repos/matomo-org/device-detector/zipball/75ca5b690e38c40d199ade93e677bc5d7c3bc498",
                "reference": "75ca5b690e38c40d199ade93e677bc5d7c3bc498",
                "shasum": ""
            },
            "require": {
                "mustangostang/spyc": "*",
                "php": ">=5.5"
            },
            "require-dev": {
                "fabpot/php-cs-fixer": "~1.7",
                "matthiasmullie/scrapbook": "@stable",
                "phpunit/phpunit": "^4.8.36",
                "psr/cache": "^1.0",
                "psr/simple-cache": "^1.0"
            },
            "suggest": {
                "doctrine/cache": "Can directly be used for caching purpose",
                "ext-yaml": "Necessary for using the Pecl YAML parser"
            },
            "type": "library",
            "autoload": {
                "psr-4": {
                    "DeviceDetector\\": ""
                }
            },
            "notification-url": "https://packagist.org/downloads/",
            "license": [
                "LGPL-3.0-or-later"
            ],
            "authors": [
                {
                    "name": "The Matomo Team",
                    "email": "hello@matomo.org",
                    "homepage": "https://matomo.org/team/"
                }
            ],
            "description": "The Universal Device Detection library, that parses User Agents and detects devices (desktop, tablet, mobile, tv, cars, console, etc.), clients (browsers, media players, mobile apps, feed readers, libraries, etc), operating systems, devices, brands and models.",
            "homepage": "https://matomo.org",
            "keywords": [
                "devicedetection",
                "parser",
                "useragent"
            ],
            "support": {
                "forum": "http://forum.matomo.org/",
                "issues": "https://github.com/matomo-org/device-detector/issues",
                "source": "https://github.com/matomo-org/piwik",
                "wiki": "https://dev.matomo.org/"
            },
            "time": "2020-08-17T07:37:33+00:00"
        },
        {
            "name": "mustangostang/spyc",
            "version": "0.6.3",
            "source": {
                "type": "git",
                "url": "git@github.com:mustangostang/spyc.git",
                "reference": "4627c838b16550b666d15aeae1e5289dd5b77da0"
            },
            "dist": {
                "type": "zip",
                "url": "https://api.github.com/repos/mustangostang/spyc/zipball/4627c838b16550b666d15aeae1e5289dd5b77da0",
                "reference": "4627c838b16550b666d15aeae1e5289dd5b77da0",
                "shasum": ""
            },
            "require": {
                "php": ">=5.3.1"
            },
            "require-dev": {
                "phpunit/phpunit": "4.3.*@dev"
            },
            "type": "library",
            "extra": {
                "branch-alias": {
                    "dev-master": "0.5.x-dev"
                }
            },
            "autoload": {
                "files": [
                    "Spyc.php"
                ]
            },
            "notification-url": "https://packagist.org/downloads/",
            "license": [
                "MIT"
            ],
            "authors": [
                {
                    "name": "mustangostang",
                    "email": "vlad.andersen@gmail.com"
                }
            ],
            "description": "A simple YAML loader/dumper class for PHP",
            "homepage": "https://github.com/mustangostang/spyc/",
            "keywords": [
                "spyc",
                "yaml",
                "yml"
            ],
            "time": "2019-09-10T13:16:29+00:00"
        },
        {
            "name": "phpmailer/phpmailer",
            "version": "v6.1.7",
            "source": {
                "type": "git",
                "url": "https://github.com/PHPMailer/PHPMailer.git",
                "reference": "2c2370ba3df7034f9eb7b8f387c97b52b2ba5ad0"
            },
            "dist": {
                "type": "zip",
                "url": "https://api.github.com/repos/PHPMailer/PHPMailer/zipball/2c2370ba3df7034f9eb7b8f387c97b52b2ba5ad0",
                "reference": "2c2370ba3df7034f9eb7b8f387c97b52b2ba5ad0",
                "shasum": ""
            },
            "require": {
                "ext-ctype": "*",
                "ext-filter": "*",
                "php": ">=5.5.0"
            },
            "require-dev": {
                "doctrine/annotations": "^1.2",
                "friendsofphp/php-cs-fixer": "^2.2",
                "phpunit/phpunit": "^4.8 || ^5.7"
            },
            "suggest": {
                "ext-mbstring": "Needed to send email in multibyte encoding charset",
                "hayageek/oauth2-yahoo": "Needed for Yahoo XOAUTH2 authentication",
                "league/oauth2-google": "Needed for Google XOAUTH2 authentication",
                "psr/log": "For optional PSR-3 debug logging",
                "stevenmaguire/oauth2-microsoft": "Needed for Microsoft XOAUTH2 authentication",
                "symfony/polyfill-mbstring": "To support UTF-8 if the Mbstring PHP extension is not enabled (^1.2)"
            },
            "type": "library",
            "autoload": {
                "psr-4": {
                    "PHPMailer\\PHPMailer\\": "src/"
                }
            },
            "notification-url": "https://packagist.org/downloads/",
            "license": [
                "LGPL-2.1-only"
            ],
            "authors": [
                {
                    "name": "Marcus Bointon",
                    "email": "phpmailer@synchromedia.co.uk"
                },
                {
                    "name": "Jim Jagielski",
                    "email": "jimjag@gmail.com"
                },
                {
                    "name": "Andy Prevost",
                    "email": "codeworxtech@users.sourceforge.net"
                },
                {
                    "name": "Brent R. Matzelle"
                }
            ],
            "description": "PHPMailer is a full-featured email creation and transfer class for PHP",
            "support": {
                "issues": "https://github.com/PHPMailer/PHPMailer/issues",
                "source": "https://github.com/PHPMailer/PHPMailer/tree/v6.1.7"
            },
            "funding": [
                {
                    "url": "https://github.com/synchro",
                    "type": "github"
                }
            ],
            "time": "2020-07-14T18:50:27+00:00"
        },
        {
            "name": "psr/http-client",
            "version": "dev-master",
            "source": {
                "type": "git",
                "url": "https://github.com/php-fig/http-client.git",
                "reference": "22b2ef5687f43679481615605d7a15c557ce85b1"
            },
            "dist": {
                "type": "zip",
                "url": "https://api.github.com/repos/php-fig/http-client/zipball/22b2ef5687f43679481615605d7a15c557ce85b1",
                "reference": "22b2ef5687f43679481615605d7a15c557ce85b1",
                "shasum": ""
            },
            "require": {
                "php": "^7.0 || ^8.0",
                "psr/http-message": "^1.0"
            },
            "default-branch": true,
            "type": "library",
            "extra": {
                "branch-alias": {
                    "dev-master": "1.0.x-dev"
                }
            },
            "autoload": {
                "psr-4": {
                    "Psr\\Http\\Client\\": "src/"
                }
            },
            "notification-url": "https://packagist.org/downloads/",
            "license": [
                "MIT"
            ],
            "authors": [
                {
                    "name": "PHP-FIG",
                    "homepage": "https://www.php-fig.org/"
                }
            ],
            "description": "Common interface for HTTP clients",
            "homepage": "https://github.com/php-fig/http-client",
            "keywords": [
                "http",
                "http-client",
                "psr",
                "psr-18"
            ],
            "support": {
                "source": "https://github.com/php-fig/http-client/tree/master"
            },
            "time": "2020-09-19T09:12:31+00:00"
        },
        {
            "name": "psr/http-message",
            "version": "dev-master",
            "source": {
                "type": "git",
                "url": "https://github.com/php-fig/http-message.git",
                "reference": "efd67d1dc14a7ef4fc4e518e7dee91c271d524e4"
            },
            "dist": {
                "type": "zip",
                "url": "https://api.github.com/repos/php-fig/http-message/zipball/efd67d1dc14a7ef4fc4e518e7dee91c271d524e4",
                "reference": "efd67d1dc14a7ef4fc4e518e7dee91c271d524e4",
                "shasum": ""
            },
            "require": {
                "php": ">=5.3.0"
            },
            "default-branch": true,
            "type": "library",
            "extra": {
                "branch-alias": {
                    "dev-master": "1.0.x-dev"
                }
            },
            "autoload": {
                "psr-4": {
                    "Psr\\Http\\Message\\": "src/"
                }
            },
            "notification-url": "https://packagist.org/downloads/",
            "license": [
                "MIT"
            ],
            "authors": [
                {
                    "name": "PHP-FIG",
                    "homepage": "http://www.php-fig.org/"
                }
            ],
            "description": "Common interface for HTTP messages",
            "homepage": "https://github.com/php-fig/http-message",
            "keywords": [
                "http",
                "http-message",
                "psr",
                "psr-7",
                "request",
                "response"
            ],
            "support": {
                "source": "https://github.com/php-fig/http-message/tree/master"
            },
            "time": "2019-08-29T13:16:46+00:00"
        },
        {
            "name": "psr/log",
            "version": "dev-master",
            "source": {
                "type": "git",
                "url": "https://github.com/php-fig/log.git",
                "reference": "dd738d0b4491f32725492cf345f6b501f5922fec"
            },
            "dist": {
                "type": "zip",
                "url": "https://api.github.com/repos/php-fig/log/zipball/dd738d0b4491f32725492cf345f6b501f5922fec",
                "reference": "dd738d0b4491f32725492cf345f6b501f5922fec",
                "shasum": ""
            },
            "require": {
                "php": ">=5.3.0"
            },
            "default-branch": true,
            "type": "library",
            "extra": {
                "branch-alias": {
                    "dev-master": "1.1.x-dev"
                }
            },
            "autoload": {
                "psr-4": {
                    "Psr\\Log\\": "Psr/Log/"
                }
            },
            "notification-url": "https://packagist.org/downloads/",
            "license": [
                "MIT"
            ],
            "authors": [
                {
                    "name": "PHP-FIG",
                    "homepage": "https://www.php-fig.org/"
                }
            ],
            "description": "Common interface for logging libraries",
            "homepage": "https://github.com/php-fig/log",
            "keywords": [
                "log",
                "psr",
                "psr-3"
            ],
            "support": {
                "source": "https://github.com/php-fig/log/tree/master"
            },
            "time": "2020-09-18T06:44:51+00:00"
        },
        {
            "name": "ralouphie/getallheaders",
            "version": "3.0.3",
            "source": {
                "type": "git",
                "url": "https://github.com/ralouphie/getallheaders.git",
                "reference": "120b605dfeb996808c31b6477290a714d356e822"
            },
            "dist": {
                "type": "zip",
                "url": "https://api.github.com/repos/ralouphie/getallheaders/zipball/120b605dfeb996808c31b6477290a714d356e822",
                "reference": "120b605dfeb996808c31b6477290a714d356e822",
                "shasum": ""
            },
            "require": {
                "php": ">=5.6"
            },
            "require-dev": {
                "php-coveralls/php-coveralls": "^2.1",
                "phpunit/phpunit": "^5 || ^6.5"
            },
            "type": "library",
            "autoload": {
                "files": [
                    "src/getallheaders.php"
                ]
            },
            "notification-url": "https://packagist.org/downloads/",
            "license": [
                "MIT"
            ],
            "authors": [
                {
                    "name": "Ralph Khattar",
                    "email": "ralph.khattar@gmail.com"
                }
            ],
            "description": "A polyfill for getallheaders.",
            "support": {
                "issues": "https://github.com/ralouphie/getallheaders/issues",
                "source": "https://github.com/ralouphie/getallheaders/tree/develop"
            },
            "time": "2019-03-08T08:55:37+00:00"
        },
        {
            "name": "resque/php-resque",
            "version": "v1.3.6",
            "source": {
                "type": "git",
                "url": "https://github.com/resque/php-resque.git",
                "reference": "fe41c04763699b1318d97ed14cc78583e9380161"
            },
            "dist": {
                "type": "zip",
                "url": "https://api.github.com/repos/resque/php-resque/zipball/fe41c04763699b1318d97ed14cc78583e9380161",
                "reference": "fe41c04763699b1318d97ed14cc78583e9380161",
                "shasum": ""
            },
            "require": {
                "colinmollenhour/credis": "~1.7",
                "php": ">=5.6.0",
                "psr/log": "~1.0"
            },
            "require-dev": {
                "phpunit/phpunit": "^5.7"
            },
            "suggest": {
                "ext-pcntl": "REQUIRED for forking processes on platforms that support it (so anything but Windows).",
                "ext-proctitle": "Allows php-resque to rename the title of UNIX processes to show the status of a worker.",
                "ext-redis": "Native PHP extension for Redis connectivity. Credis will automatically utilize when available."
            },
            "bin": [
                "bin/resque",
                "bin/resque-scheduler"
            ],
            "type": "library",
            "extra": {
                "branch-alias": {
                    "dev-master": "1.0-dev"
                }
            },
            "autoload": {
                "psr-0": {
                    "Resque": "lib",
                    "ResqueScheduler": "lib"
                }
            },
            "notification-url": "https://packagist.org/downloads/",
            "license": [
                "MIT"
            ],
            "authors": [
                {
                    "name": "Dan Hunsaker",
                    "email": "danhunsaker+resque@gmail.com",
                    "role": "Maintainer"
                },
                {
                    "name": "Rajib Ahmed",
                    "homepage": "https://github.com/rajibahmed",
                    "role": "Maintainer"
                },
                {
                    "name": "Steve Klabnik",
                    "email": "steve@steveklabnik.com",
                    "role": "Maintainer"
                },
                {
                    "name": "Chris Boulton",
                    "email": "chris@bigcommerce.com",
                    "role": "Creator"
                }
            ],
            "description": "Redis backed library for creating background jobs and processing them later. Based on resque for Ruby.",
            "homepage": "http://www.github.com/resque/php-resque/",
            "keywords": [
                "background",
                "job",
                "redis",
                "resque"
            ],
            "support": {
                "issues": "https://github.com/resque/php-resque/issues",
                "source": "https://github.com/resque/php-resque/tree/v1.3.6"
            },
            "time": "2020-04-16T16:39:50+00:00"
        },
        {
            "name": "utopia-php/abuse",
            "version": "0.3.1",
            "source": {
                "type": "git",
                "url": "https://github.com/utopia-php/abuse.git",
                "reference": "23c2eb533bca8f3ef5548ae265398fa7d4d39a1c"
            },
            "dist": {
                "type": "zip",
                "url": "https://api.github.com/repos/utopia-php/abuse/zipball/23c2eb533bca8f3ef5548ae265398fa7d4d39a1c",
                "reference": "23c2eb533bca8f3ef5548ae265398fa7d4d39a1c",
                "shasum": ""
            },
            "require": {
                "ext-pdo": "*",
                "php": ">=7.1"
            },
            "require-dev": {
                "phpunit/phpunit": "^9.4",
                "vimeo/psalm": "4.0.1"
            },
            "type": "library",
            "autoload": {
                "psr-4": {
                    "Utopia\\Abuse\\": "src/Abuse"
                }
            },
            "notification-url": "https://packagist.org/downloads/",
            "license": [
                "MIT"
            ],
            "authors": [
                {
                    "name": "Eldad Fux",
                    "email": "eldad@appwrite.io"
                }
            ],
            "description": "A simple abuse library to manage application usage limits",
            "keywords": [
                "Abuse",
                "framework",
                "php",
                "upf",
                "utopia"
            ],
            "support": {
                "issues": "https://github.com/utopia-php/abuse/issues",
<<<<<<< HEAD
                "source": "https://github.com/utopia-php/abuse/tree/0.3.1"
            },
            "time": "2020-12-21T17:28:03+00:00"
=======
                "source": "https://github.com/utopia-php/abuse/tree/0.2.2"
            },
            "time": "2020-10-23T06:51:42+00:00"
>>>>>>> 26d4760d
        },
        {
            "name": "utopia-php/audit",
            "version": "0.5.1",
            "source": {
                "type": "git",
                "url": "https://github.com/utopia-php/audit.git",
                "reference": "154a850170a58667a15e4b65fbabb6cd0b709dd9"
            },
            "dist": {
                "type": "zip",
                "url": "https://api.github.com/repos/utopia-php/audit/zipball/154a850170a58667a15e4b65fbabb6cd0b709dd9",
                "reference": "154a850170a58667a15e4b65fbabb6cd0b709dd9",
                "shasum": ""
            },
            "require": {
                "ext-pdo": "*",
                "php": ">=7.1"
            },
            "require-dev": {
                "phpunit/phpunit": "^9.3",
                "vimeo/psalm": "4.0.1"
            },
            "type": "library",
            "autoload": {
                "psr-4": {
                    "Utopia\\Audit\\": "src/Audit"
                }
            },
            "notification-url": "https://packagist.org/downloads/",
            "license": [
                "MIT"
            ],
            "authors": [
                {
                    "name": "Eldad Fux",
                    "email": "eldad@appwrite.io"
                }
            ],
            "description": "A simple audit library to manage application users logs",
            "keywords": [
                "Audit",
                "framework",
                "php",
                "upf",
                "utopia"
            ],
            "support": {
                "issues": "https://github.com/utopia-php/audit/issues",
<<<<<<< HEAD
                "source": "https://github.com/utopia-php/audit/tree/0.5.1"
            },
            "time": "2020-12-21T17:28:53+00:00"
=======
                "source": "https://github.com/utopia-php/audit/tree/0.3.2"
            },
            "time": "2020-10-23T08:09:44+00:00"
>>>>>>> 26d4760d
        },
        {
            "name": "utopia-php/cache",
            "version": "0.2.3",
            "source": {
                "type": "git",
                "url": "https://github.com/utopia-php/cache.git",
                "reference": "a44b904127f88fa64673e402e5c0732ff6687d47"
            },
            "dist": {
                "type": "zip",
                "url": "https://api.github.com/repos/utopia-php/cache/zipball/a44b904127f88fa64673e402e5c0732ff6687d47",
                "reference": "a44b904127f88fa64673e402e5c0732ff6687d47",
                "shasum": ""
            },
            "require": {
                "ext-json": "*",
                "php": ">=7.3"
            },
            "require-dev": {
                "phpunit/phpunit": "^9.3",
                "vimeo/psalm": "4.0.1"
            },
            "type": "library",
            "autoload": {
                "psr-4": {
                    "Utopia\\Cache\\": "src/Cache"
                }
            },
            "notification-url": "https://packagist.org/downloads/",
            "license": [
                "MIT"
            ],
            "authors": [
                {
                    "name": "Eldad Fux",
                    "email": "eldad@appwrite.io"
                }
            ],
            "description": "A simple cache library to manage application cache storing, loading and purging",
            "keywords": [
                "cache",
                "framework",
                "php",
                "upf",
                "utopia"
            ],
            "support": {
                "issues": "https://github.com/utopia-php/cache/issues",
                "source": "https://github.com/utopia-php/cache/tree/0.2.3"
            },
            "time": "2020-10-24T10:11:01+00:00"
        },
        {
            "name": "utopia-php/cli",
            "version": "0.8",
            "source": {
                "type": "git",
                "url": "https://github.com/utopia-php/cli.git",
                "reference": "090c7ae22b53a175d962e8f9601d36350496153c"
            },
            "dist": {
                "type": "zip",
                "url": "https://api.github.com/repos/utopia-php/cli/zipball/090c7ae22b53a175d962e8f9601d36350496153c",
                "reference": "090c7ae22b53a175d962e8f9601d36350496153c",
                "shasum": ""
            },
            "require": {
                "php": ">=7.1",
                "utopia-php/framework": "0.*.*"
            },
            "require-dev": {
                "phpunit/phpunit": "^9.3",
                "vimeo/psalm": "4.0.1"
            },
            "type": "library",
            "autoload": {
                "psr-4": {
                    "Utopia\\CLI\\": "src/CLI"
                }
            },
            "notification-url": "https://packagist.org/downloads/",
            "license": [
                "MIT"
            ],
            "authors": [
                {
                    "name": "Eldad Fux",
                    "email": "eldad@appwrite.io"
                }
            ],
            "description": "A simple CLI library to manage command line applications",
            "keywords": [
                "cli",
                "command line",
                "framework",
                "php",
                "upf",
                "utopia"
            ],
            "support": {
                "issues": "https://github.com/utopia-php/cli/issues",
<<<<<<< HEAD
                "source": "https://github.com/utopia-php/cli/tree/0.8"
            },
            "time": "2020-12-14T06:31:42+00:00"
=======
                "source": "https://github.com/utopia-php/cli/tree/0.7.2"
            },
            "time": "2020-10-23T13:34:41+00:00"
>>>>>>> 26d4760d
        },
        {
            "name": "utopia-php/config",
            "version": "0.2.2",
            "source": {
                "type": "git",
                "url": "https://github.com/utopia-php/config.git",
                "reference": "a3d7bc0312d7150d5e04b1362dc34b2b136908cc"
            },
            "dist": {
                "type": "zip",
                "url": "https://api.github.com/repos/utopia-php/config/zipball/a3d7bc0312d7150d5e04b1362dc34b2b136908cc",
                "reference": "a3d7bc0312d7150d5e04b1362dc34b2b136908cc",
                "shasum": ""
            },
            "require": {
                "php": ">=7.3"
            },
            "require-dev": {
                "phpunit/phpunit": "^9.3",
                "vimeo/psalm": "4.0.1"
            },
            "type": "library",
            "autoload": {
                "psr-4": {
                    "Utopia\\Config\\": "src/Config"
                }
            },
            "notification-url": "https://packagist.org/downloads/",
            "license": [
                "MIT"
            ],
            "authors": [
                {
                    "name": "Eldad Fux",
                    "email": "eldad@appwrite.io"
                }
            ],
            "description": "A simple Config library to managing application config variables",
            "keywords": [
                "config",
                "framework",
                "php",
                "upf",
                "utopia"
            ],
            "support": {
                "issues": "https://github.com/utopia-php/config/issues",
                "source": "https://github.com/utopia-php/config/tree/0.2.2"
            },
            "time": "2020-10-24T09:49:09+00:00"
        },
        {
            "name": "utopia-php/domains",
            "version": "0.2.3",
            "source": {
                "type": "git",
                "url": "https://github.com/utopia-php/domains.git",
                "reference": "6c9b3706b0df4e0150a1f9062321ff114270a643"
            },
            "dist": {
                "type": "zip",
                "url": "https://api.github.com/repos/utopia-php/domains/zipball/6c9b3706b0df4e0150a1f9062321ff114270a643",
                "reference": "6c9b3706b0df4e0150a1f9062321ff114270a643",
                "shasum": ""
            },
            "require": {
                "php": ">=7.1"
            },
            "require-dev": {
                "phpunit/phpunit": "^9.3",
                "vimeo/psalm": "4.0.1"
            },
            "type": "library",
            "autoload": {
                "psr-4": {
                    "Utopia\\Domains\\": "src/Domains"
                }
            },
            "notification-url": "https://packagist.org/downloads/",
            "license": [
                "MIT"
            ],
            "authors": [
                {
                    "name": "Eldad Fux",
                    "email": "eldad@appwrite.io"
                }
            ],
            "description": "Utopia Domains library is simple and lite library for parsing web domains. This library is aiming to be as simple and easy to learn and use.",
            "keywords": [
                "domains",
                "framework",
                "icann",
                "php",
                "public suffix",
                "tld",
                "tld extract",
                "upf",
                "utopia"
            ],
            "support": {
                "issues": "https://github.com/utopia-php/domains/issues",
                "source": "https://github.com/utopia-php/domains/tree/0.2.3"
            },
            "time": "2020-10-23T09:59:51+00:00"
        },
        {
            "name": "utopia-php/framework",
            "version": "0.9.8",
            "source": {
                "type": "git",
                "url": "https://github.com/utopia-php/framework.git",
                "reference": "4caec144554f028b3ec710a0cdd4f75193f01285"
            },
            "dist": {
                "type": "zip",
                "url": "https://api.github.com/repos/utopia-php/framework/zipball/4caec144554f028b3ec710a0cdd4f75193f01285",
                "reference": "4caec144554f028b3ec710a0cdd4f75193f01285",
                "shasum": ""
            },
            "require": {
                "php": ">=7.3.0"
            },
            "require-dev": {
                "phpunit/phpunit": "^9.4",
                "vimeo/psalm": "4.0.1"
            },
            "type": "library",
            "autoload": {
                "psr-4": {
                    "Utopia\\": "src/"
                }
            },
            "notification-url": "https://packagist.org/downloads/",
            "license": [
                "MIT"
            ],
            "authors": [
                {
                    "name": "Eldad Fux",
                    "email": "eldad@appwrite.io"
                }
            ],
            "description": "A simple, light and advanced PHP framework",
            "keywords": [
                "framework",
                "php",
                "upf"
            ],
            "support": {
                "issues": "https://github.com/utopia-php/framework/issues",
                "source": "https://github.com/utopia-php/framework/tree/0.9.8"
            },
            "time": "2020-11-11T20:34:58+00:00"
        },
        {
            "name": "utopia-php/locale",
            "version": "0.3.3",
            "source": {
                "type": "git",
                "url": "https://github.com/utopia-php/locale.git",
                "reference": "5b5b22aab786d6e66eb3b9d546b7e606deae68e4"
            },
            "dist": {
                "type": "zip",
                "url": "https://api.github.com/repos/utopia-php/locale/zipball/5b5b22aab786d6e66eb3b9d546b7e606deae68e4",
                "reference": "5b5b22aab786d6e66eb3b9d546b7e606deae68e4",
                "shasum": ""
            },
            "require": {
                "php": ">=7.1"
            },
            "require-dev": {
                "phpunit/phpunit": "^9.3",
                "vimeo/psalm": "4.0.1"
            },
            "type": "library",
            "autoload": {
                "psr-4": {
                    "Utopia\\Locale\\": "src/Locale"
                }
            },
            "notification-url": "https://packagist.org/downloads/",
            "license": [
                "MIT"
            ],
            "authors": [
                {
                    "name": "Eldad Fux",
                    "email": "eldad@appwrite.io"
                }
            ],
            "description": "A simple locale library to manage application translations",
            "keywords": [
                "framework",
                "locale",
                "php",
                "upf",
                "utopia"
            ],
            "support": {
                "issues": "https://github.com/utopia-php/locale/issues",
                "source": "https://github.com/utopia-php/locale/tree/0.3.3"
            },
            "time": "2020-10-24T08:12:55+00:00"
        },
        {
            "name": "utopia-php/preloader",
            "version": "0.2.4",
            "source": {
                "type": "git",
                "url": "https://github.com/utopia-php/preloader.git",
                "reference": "65ef48392e72172f584b0baa2e224f9a1cebcce0"
            },
            "dist": {
                "type": "zip",
                "url": "https://api.github.com/repos/utopia-php/preloader/zipball/65ef48392e72172f584b0baa2e224f9a1cebcce0",
                "reference": "65ef48392e72172f584b0baa2e224f9a1cebcce0",
                "shasum": ""
            },
            "require": {
                "php": ">=7.1"
            },
            "require-dev": {
                "phpunit/phpunit": "^9.3",
                "vimeo/psalm": "4.0.1"
            },
            "type": "library",
            "autoload": {
                "psr-4": {
                    "Utopia\\Preloader\\": "src/Preloader"
                }
            },
            "notification-url": "https://packagist.org/downloads/",
            "license": [
                "MIT"
            ],
            "authors": [
                {
                    "name": "Eldad Fux",
                    "email": "team@appwrite.io"
                }
            ],
            "description": "Utopia Preloader library is simple and lite library for managing PHP preloading configuration",
            "keywords": [
                "framework",
                "php",
                "preload",
                "preloader",
                "preloading",
                "upf",
                "utopia"
            ],
            "support": {
                "issues": "https://github.com/utopia-php/preloader/issues",
                "source": "https://github.com/utopia-php/preloader/tree/0.2.4"
            },
            "time": "2020-10-24T07:04:59+00:00"
        },
        {
            "name": "utopia-php/registry",
            "version": "0.2.4",
            "source": {
                "type": "git",
                "url": "https://github.com/utopia-php/registry.git",
                "reference": "428a94f1a36147e7b7221e778c01e1be08db2893"
            },
            "dist": {
                "type": "zip",
                "url": "https://api.github.com/repos/utopia-php/registry/zipball/428a94f1a36147e7b7221e778c01e1be08db2893",
                "reference": "428a94f1a36147e7b7221e778c01e1be08db2893",
                "shasum": ""
            },
            "require": {
                "php": ">=7.3"
            },
            "require-dev": {
                "phpunit/phpunit": "^9.3",
                "vimeo/psalm": "4.0.1"
            },
            "type": "library",
            "autoload": {
                "psr-4": {
                    "Utopia\\Registry\\": "src/Registry"
                }
            },
            "notification-url": "https://packagist.org/downloads/",
            "license": [
                "MIT"
            ],
            "authors": [
                {
                    "name": "Eldad Fux",
                    "email": "eldad@appwrite.io"
                }
            ],
            "description": "A simple dependency management library for PHP",
            "keywords": [
                "dependency management",
                "di",
                "framework",
                "php",
                "upf",
                "utopia"
            ],
            "support": {
                "issues": "https://github.com/utopia-php/registry/issues",
                "source": "https://github.com/utopia-php/registry/tree/0.2.4"
            },
            "time": "2020-10-24T08:51:37+00:00"
        },
        {
            "name": "utopia-php/swoole",
            "version": "0.2.0",
            "source": {
                "type": "git",
                "url": "https://github.com/utopia-php/swoole.git",
                "reference": "bc9dd3e113e9b8cbbf54468524637f39b2deb861"
            },
            "dist": {
                "type": "zip",
                "url": "https://api.github.com/repos/utopia-php/swoole/zipball/bc9dd3e113e9b8cbbf54468524637f39b2deb861",
                "reference": "bc9dd3e113e9b8cbbf54468524637f39b2deb861",
                "shasum": ""
            },
            "require": {
                "ext-swoole": "*",
                "php": ">=7.3",
                "utopia-php/framework": "0.*.*"
            },
            "require-dev": {
                "phpunit/phpunit": "^9.3",
                "swoole/ide-helper": "4.5.5",
                "vimeo/psalm": "4.0.1"
            },
            "type": "library",
            "autoload": {
                "psr-4": {
                    "Utopia\\Swoole\\": "src/Swoole"
                }
            },
            "notification-url": "https://packagist.org/downloads/",
            "license": [
                "MIT"
            ],
            "authors": [
                {
                    "name": "Eldad Fux",
                    "email": "team@appwrite.io"
                }
            ],
            "description": "An extension for Utopia Framework to work with PHP Swoole as a PHP FPM alternative",
            "keywords": [
                "framework",
                "http",
                "php",
                "server",
                "swoole",
                "upf",
                "utopia"
            ],
            "support": {
                "issues": "https://github.com/utopia-php/swoole/issues",
                "source": "https://github.com/utopia-php/swoole/tree/0.2.0"
            },
            "time": "2020-10-29T12:42:38+00:00"
        }
    ],
    "packages-dev": [
        {
            "name": "amphp/amp",
            "version": "dev-master",
            "source": {
                "type": "git",
                "url": "https://github.com/amphp/amp.git",
                "reference": "dbb3c28ece24b36efa91be205f6f0b015bddc27c"
            },
            "dist": {
                "type": "zip",
                "url": "https://api.github.com/repos/amphp/amp/zipball/dbb3c28ece24b36efa91be205f6f0b015bddc27c",
                "reference": "dbb3c28ece24b36efa91be205f6f0b015bddc27c",
                "shasum": ""
            },
            "require": {
                "php": ">=7"
            },
            "require-dev": {
                "amphp/php-cs-fixer-config": "dev-master",
                "amphp/phpunit-util": "^1",
                "ext-json": "*",
                "jetbrains/phpstorm-stubs": "^2019.3",
                "phpunit/phpunit": "^6.0.9 | ^7",
                "psalm/phar": "^3.11@dev",
                "react/promise": "^2"
            },
            "default-branch": true,
            "type": "library",
            "extra": {
                "branch-alias": {
                    "dev-master": "2.x-dev"
                }
            },
            "autoload": {
                "psr-4": {
                    "Amp\\": "lib"
                },
                "files": [
                    "lib/functions.php",
                    "lib/Internal/functions.php"
                ]
            },
            "notification-url": "https://packagist.org/downloads/",
            "license": [
                "MIT"
            ],
            "authors": [
                {
                    "name": "Daniel Lowrey",
                    "email": "rdlowrey@php.net"
                },
                {
                    "name": "Aaron Piotrowski",
                    "email": "aaron@trowski.com"
                },
                {
                    "name": "Bob Weinand",
                    "email": "bobwei9@hotmail.com"
                },
                {
                    "name": "Niklas Keller",
                    "email": "me@kelunik.com"
                }
            ],
            "description": "A non-blocking concurrency framework for PHP applications.",
            "homepage": "http://amphp.org/amp",
            "keywords": [
                "async",
                "asynchronous",
                "awaitable",
                "concurrency",
                "event",
                "event-loop",
                "future",
                "non-blocking",
                "promise"
            ],
            "support": {
                "irc": "irc://irc.freenode.org/amphp",
                "issues": "https://github.com/amphp/amp/issues",
                "source": "https://github.com/amphp/amp/tree/master"
            },
            "funding": [
                {
                    "url": "https://github.com/amphp",
                    "type": "github"
                }
            ],
            "time": "2020-11-14T16:44:06+00:00"
        },
        {
            "name": "amphp/byte-stream",
            "version": "dev-master",
            "source": {
                "type": "git",
                "url": "https://github.com/amphp/byte-stream.git",
                "reference": "f813a658f0446192c5e17f96727070ee9342b93a"
            },
            "dist": {
                "type": "zip",
                "url": "https://api.github.com/repos/amphp/byte-stream/zipball/f813a658f0446192c5e17f96727070ee9342b93a",
                "reference": "f813a658f0446192c5e17f96727070ee9342b93a",
                "shasum": ""
            },
            "require": {
                "amphp/amp": "^2",
                "php": ">=7.1"
            },
            "require-dev": {
                "amphp/php-cs-fixer-config": "dev-master",
                "amphp/phpunit-util": "^1.4",
                "friendsofphp/php-cs-fixer": "^2.3",
                "jetbrains/phpstorm-stubs": "^2019.3",
                "phpunit/phpunit": "^6 || ^7 || ^8",
                "psalm/phar": "^3.11.4"
            },
            "default-branch": true,
            "type": "library",
            "extra": {
                "branch-alias": {
                    "dev-master": "1.x-dev"
                }
            },
            "autoload": {
                "psr-4": {
                    "Amp\\ByteStream\\": "lib"
                },
                "files": [
                    "lib/functions.php"
                ]
            },
            "notification-url": "https://packagist.org/downloads/",
            "license": [
                "MIT"
            ],
            "authors": [
                {
                    "name": "Aaron Piotrowski",
                    "email": "aaron@trowski.com"
                },
                {
                    "name": "Niklas Keller",
                    "email": "me@kelunik.com"
                }
            ],
            "description": "A stream abstraction to make working with non-blocking I/O simple.",
            "homepage": "http://amphp.org/byte-stream",
            "keywords": [
                "amp",
                "amphp",
                "async",
                "io",
                "non-blocking",
                "stream"
            ],
            "support": {
                "irc": "irc://irc.freenode.org/amphp",
                "issues": "https://github.com/amphp/byte-stream/issues",
                "source": "https://github.com/amphp/byte-stream/tree/master"
            },
            "funding": [
                {
                    "url": "https://github.com/amphp",
                    "type": "github"
                }
            ],
            "time": "2020-08-30T19:23:04+00:00"
        },
        {
            "name": "appwrite/sdk-generator",
            "version": "0.2.1",
            "source": {
                "type": "git",
                "url": "https://github.com/appwrite/sdk-generator",
                "reference": "9eb9c298c5db97ea2918bbbf6bd2830312e5330c"
            },
            "require": {
                "ext-curl": "*",
                "ext-json": "*",
                "ext-mbstring": "*",
                "matthiasmullie/minify": "^1.3",
                "php": ">=7.0.0",
                "twig/twig": "^2.12"
            },
            "require-dev": {
                "phpunit/phpunit": "^7.0"
            },
            "default-branch": true,
            "type": "library",
            "autoload": {
                "psr-4": {
                    "Appwrite\\SDK\\": "src/SDK",
                    "Appwrite\\Spec\\": "src/Spec"
                }
            },
            "license": [
                "MIT"
            ],
            "authors": [
                {
                    "name": "Eldad Fux",
                    "email": "eldad@appwrite.io"
                }
            ],
            "description": "Appwrite PHP library for generating API SDKs for multiple programming languages and platforms",
            "time": "2020-12-23T16:00:49+00:00"
        },
        {
            "name": "composer/package-versions-deprecated",
            "version": "dev-master",
            "source": {
                "type": "git",
                "url": "https://github.com/composer/package-versions-deprecated.git",
                "reference": "64291c788b9a18272346decf566931e33a317399"
            },
            "dist": {
                "type": "zip",
                "url": "https://api.github.com/repos/composer/package-versions-deprecated/zipball/64291c788b9a18272346decf566931e33a317399",
                "reference": "64291c788b9a18272346decf566931e33a317399",
                "shasum": ""
            },
            "require": {
                "composer-plugin-api": "^1.1.0 || ^2.0",
                "php": "^7 || ^8"
            },
            "replace": {
                "ocramius/package-versions": "1.11.99"
            },
            "require-dev": {
                "composer/composer": "^1.9.3 || ^2.0@dev",
                "ext-zip": "^1.13",
                "phpunit/phpunit": "^6.5 || ^7"
            },
            "default-branch": true,
            "type": "composer-plugin",
            "extra": {
                "class": "PackageVersions\\Installer",
                "branch-alias": {
                    "dev-master": "1.x-dev"
                }
            },
            "autoload": {
                "psr-4": {
                    "PackageVersions\\": "src/PackageVersions"
                }
            },
            "notification-url": "https://packagist.org/downloads/",
            "license": [
                "MIT"
            ],
            "authors": [
                {
                    "name": "Marco Pivetta",
                    "email": "ocramius@gmail.com"
                },
                {
                    "name": "Jordi Boggiano",
                    "email": "j.boggiano@seld.be"
                }
            ],
            "description": "Composer plugin that provides efficient querying for installed package versions (no runtime IO)",
            "support": {
                "issues": "https://github.com/composer/package-versions-deprecated/issues",
                "source": "https://github.com/composer/package-versions-deprecated/tree/master"
            },
            "funding": [
                {
                    "url": "https://packagist.com",
                    "type": "custom"
                },
                {
                    "url": "https://github.com/composer",
                    "type": "github"
                },
                {
                    "url": "https://tidelift.com/funding/github/packagist/composer/composer",
                    "type": "tidelift"
                }
            ],
            "time": "2020-11-12T09:39:33+00:00"
        },
        {
            "name": "composer/semver",
            "version": "dev-main",
            "source": {
                "type": "git",
                "url": "https://github.com/composer/semver.git",
                "reference": "dd61cb4efbd0cff1700b217faf24ce596af4fc4e"
            },
            "dist": {
                "type": "zip",
                "url": "https://api.github.com/repos/composer/semver/zipball/dd61cb4efbd0cff1700b217faf24ce596af4fc4e",
                "reference": "dd61cb4efbd0cff1700b217faf24ce596af4fc4e",
                "shasum": ""
            },
            "require": {
                "php": "^5.3.2 || ^7.0 || ^8.0"
            },
            "require-dev": {
                "phpstan/phpstan": "^0.12.54",
                "symfony/phpunit-bridge": "^4.2 || ^5"
            },
            "default-branch": true,
            "type": "library",
            "extra": {
                "branch-alias": {
                    "dev-main": "3.x-dev"
                }
            },
            "autoload": {
                "psr-4": {
                    "Composer\\Semver\\": "src"
                }
            },
            "notification-url": "https://packagist.org/downloads/",
            "license": [
                "MIT"
            ],
            "authors": [
                {
                    "name": "Nils Adermann",
                    "email": "naderman@naderman.de",
                    "homepage": "http://www.naderman.de"
                },
                {
                    "name": "Jordi Boggiano",
                    "email": "j.boggiano@seld.be",
                    "homepage": "http://seld.be"
                },
                {
                    "name": "Rob Bast",
                    "email": "rob.bast@gmail.com",
                    "homepage": "http://robbast.nl"
                }
            ],
            "description": "Semver library that offers utilities, version constraint parsing and validation.",
            "keywords": [
                "semantic",
                "semver",
                "validation",
                "versioning"
            ],
            "support": {
                "irc": "irc://irc.freenode.org/composer",
                "issues": "https://github.com/composer/semver/issues",
                "source": "https://github.com/composer/semver/tree/main"
            },
            "funding": [
                {
                    "url": "https://packagist.com",
                    "type": "custom"
                },
                {
                    "url": "https://github.com/composer",
                    "type": "github"
                },
                {
                    "url": "https://tidelift.com/funding/github/packagist/composer/composer",
                    "type": "tidelift"
                }
            ],
            "time": "2020-12-10T07:55:43+00:00"
        },
        {
            "name": "composer/xdebug-handler",
            "version": "1.4.5",
            "source": {
                "type": "git",
                "url": "https://github.com/composer/xdebug-handler.git",
                "reference": "f28d44c286812c714741478d968104c5e604a1d4"
            },
            "dist": {
                "type": "zip",
                "url": "https://api.github.com/repos/composer/xdebug-handler/zipball/f28d44c286812c714741478d968104c5e604a1d4",
                "reference": "f28d44c286812c714741478d968104c5e604a1d4",
                "shasum": ""
            },
            "require": {
                "php": "^5.3.2 || ^7.0 || ^8.0",
                "psr/log": "^1.0"
            },
            "require-dev": {
                "phpunit/phpunit": "^4.8.35 || ^5.7 || 6.5 - 8"
            },
            "type": "library",
            "autoload": {
                "psr-4": {
                    "Composer\\XdebugHandler\\": "src"
                }
            },
            "notification-url": "https://packagist.org/downloads/",
            "license": [
                "MIT"
            ],
            "authors": [
                {
                    "name": "John Stevenson",
                    "email": "john-stevenson@blueyonder.co.uk"
                }
            ],
            "description": "Restarts a process without Xdebug.",
            "keywords": [
                "Xdebug",
                "performance"
            ],
            "support": {
                "irc": "irc://irc.freenode.org/composer",
                "issues": "https://github.com/composer/xdebug-handler/issues",
                "source": "https://github.com/composer/xdebug-handler/tree/1.4.5"
            },
            "funding": [
                {
                    "url": "https://packagist.com",
                    "type": "custom"
                },
                {
                    "url": "https://github.com/composer",
                    "type": "github"
                },
                {
                    "url": "https://tidelift.com/funding/github/packagist/composer/composer",
                    "type": "tidelift"
                }
            ],
            "time": "2020-11-13T08:04:11+00:00"
        },
        {
            "name": "dnoegel/php-xdg-base-dir",
            "version": "v0.1.1",
            "source": {
                "type": "git",
                "url": "https://github.com/dnoegel/php-xdg-base-dir.git",
                "reference": "8f8a6e48c5ecb0f991c2fdcf5f154a47d85f9ffd"
            },
            "dist": {
                "type": "zip",
                "url": "https://api.github.com/repos/dnoegel/php-xdg-base-dir/zipball/8f8a6e48c5ecb0f991c2fdcf5f154a47d85f9ffd",
                "reference": "8f8a6e48c5ecb0f991c2fdcf5f154a47d85f9ffd",
                "shasum": ""
            },
            "require": {
                "php": ">=5.3.2"
            },
            "require-dev": {
                "phpunit/phpunit": "~7.0|~6.0|~5.0|~4.8.35"
            },
            "type": "library",
            "autoload": {
                "psr-4": {
                    "XdgBaseDir\\": "src/"
                }
            },
            "notification-url": "https://packagist.org/downloads/",
            "license": [
                "MIT"
            ],
            "description": "implementation of xdg base directory specification for php",
            "support": {
                "issues": "https://github.com/dnoegel/php-xdg-base-dir/issues",
                "source": "https://github.com/dnoegel/php-xdg-base-dir/tree/v0.1.1"
            },
            "time": "2019-12-04T15:06:13+00:00"
        },
        {
            "name": "doctrine/instantiator",
            "version": "1.5.x-dev",
            "source": {
                "type": "git",
                "url": "https://github.com/doctrine/instantiator.git",
                "reference": "6410c4b8352cb64218641457cef64997e6b784fb"
            },
            "dist": {
                "type": "zip",
                "url": "https://api.github.com/repos/doctrine/instantiator/zipball/6410c4b8352cb64218641457cef64997e6b784fb",
                "reference": "6410c4b8352cb64218641457cef64997e6b784fb",
                "shasum": ""
            },
            "require": {
                "php": "^7.1 || ^8.0"
            },
            "require-dev": {
                "doctrine/coding-standard": "^8.0",
                "ext-pdo": "*",
                "ext-phar": "*",
                "phpbench/phpbench": "^0.13 || 1.0.0-alpha2",
                "phpstan/phpstan": "^0.12",
                "phpstan/phpstan-phpunit": "^0.12",
                "phpunit/phpunit": "^7.0 || ^8.0 || ^9.0"
            },
            "type": "library",
            "autoload": {
                "psr-4": {
                    "Doctrine\\Instantiator\\": "src/Doctrine/Instantiator/"
                }
            },
            "notification-url": "https://packagist.org/downloads/",
            "license": [
                "MIT"
            ],
            "authors": [
                {
                    "name": "Marco Pivetta",
                    "email": "ocramius@gmail.com",
                    "homepage": "https://ocramius.github.io/"
                }
            ],
            "description": "A small, lightweight utility to instantiate objects in PHP without invoking their constructors",
            "homepage": "https://www.doctrine-project.org/projects/instantiator.html",
            "keywords": [
                "constructor",
                "instantiate"
            ],
            "support": {
                "issues": "https://github.com/doctrine/instantiator/issues",
                "source": "https://github.com/doctrine/instantiator/tree/1.4.x"
            },
            "funding": [
                {
                    "url": "https://www.doctrine-project.org/sponsorship.html",
                    "type": "custom"
                },
                {
                    "url": "https://www.patreon.com/phpdoctrine",
                    "type": "patreon"
                },
                {
                    "url": "https://tidelift.com/funding/github/packagist/doctrine%2Finstantiator",
                    "type": "tidelift"
                }
            ],
            "time": "2020-11-10T19:05:51+00:00"
        },
        {
            "name": "felixfbecker/advanced-json-rpc",
            "version": "v3.1.1",
            "source": {
                "type": "git",
                "url": "https://github.com/felixfbecker/php-advanced-json-rpc.git",
                "reference": "0ed363f8de17d284d479ec813c9ad3f6834b5c40"
            },
            "dist": {
                "type": "zip",
                "url": "https://api.github.com/repos/felixfbecker/php-advanced-json-rpc/zipball/0ed363f8de17d284d479ec813c9ad3f6834b5c40",
                "reference": "0ed363f8de17d284d479ec813c9ad3f6834b5c40",
                "shasum": ""
            },
            "require": {
                "netresearch/jsonmapper": "^1.0 || ^2.0",
                "php": ">=7.0",
                "phpdocumentor/reflection-docblock": "^4.0.0 || ^5.0.0"
            },
            "require-dev": {
                "phpunit/phpunit": "^6.0.0"
            },
            "type": "library",
            "autoload": {
                "psr-4": {
                    "AdvancedJsonRpc\\": "lib/"
                }
            },
            "notification-url": "https://packagist.org/downloads/",
            "license": [
                "ISC"
            ],
            "authors": [
                {
                    "name": "Felix Becker",
                    "email": "felix.b@outlook.com"
                }
            ],
            "description": "A more advanced JSONRPC implementation",
            "support": {
                "issues": "https://github.com/felixfbecker/php-advanced-json-rpc/issues",
                "source": "https://github.com/felixfbecker/php-advanced-json-rpc/tree/master"
            },
            "time": "2020-03-11T15:21:41+00:00"
        },
        {
            "name": "felixfbecker/language-server-protocol",
            "version": "dev-master",
            "source": {
                "type": "git",
                "url": "https://github.com/felixfbecker/php-language-server-protocol.git",
                "reference": "85e83cacd2ed573238678c6875f8f0d7ec699541"
            },
            "dist": {
                "type": "zip",
                "url": "https://api.github.com/repos/felixfbecker/php-language-server-protocol/zipball/85e83cacd2ed573238678c6875f8f0d7ec699541",
                "reference": "85e83cacd2ed573238678c6875f8f0d7ec699541",
                "shasum": ""
            },
            "require": {
                "php": ">=7.1"
            },
            "require-dev": {
                "phpstan/phpstan": "*",
                "squizlabs/php_codesniffer": "^3.1",
                "vimeo/psalm": "^4.0"
            },
            "default-branch": true,
            "type": "library",
            "extra": {
                "branch-alias": {
                    "dev-master": "1.x-dev"
                }
            },
            "autoload": {
                "psr-4": {
                    "LanguageServerProtocol\\": "src/"
                }
            },
            "notification-url": "https://packagist.org/downloads/",
            "license": [
                "ISC"
            ],
            "authors": [
                {
                    "name": "Felix Becker",
                    "email": "felix.b@outlook.com"
                }
            ],
            "description": "PHP classes for the Language Server Protocol",
            "keywords": [
                "language",
                "microsoft",
                "php",
                "server"
            ],
            "support": {
                "issues": "https://github.com/felixfbecker/php-language-server-protocol/issues",
                "source": "https://github.com/felixfbecker/php-language-server-protocol/tree/v1.5.0"
            },
            "time": "2020-10-23T13:55:30+00:00"
        },
        {
            "name": "matthiasmullie/minify",
            "version": "1.3.64",
            "source": {
                "type": "git",
                "url": "https://github.com/matthiasmullie/minify.git",
                "reference": "38f9d58c739687e269f46c6dff4647de9e2eb855"
            },
            "dist": {
                "type": "zip",
                "url": "https://api.github.com/repos/matthiasmullie/minify/zipball/38f9d58c739687e269f46c6dff4647de9e2eb855",
                "reference": "38f9d58c739687e269f46c6dff4647de9e2eb855",
                "shasum": ""
            },
            "require": {
                "ext-pcre": "*",
                "matthiasmullie/path-converter": "~1.1",
                "php": ">=5.3.0"
            },
            "require-dev": {
                "friendsofphp/php-cs-fixer": "~2.0",
                "matthiasmullie/scrapbook": "~1.0",
                "phpunit/phpunit": "~4.8"
            },
            "suggest": {
                "psr/cache-implementation": "Cache implementation to use with Minify::cache"
            },
            "bin": [
                "bin/minifycss",
                "bin/minifyjs"
            ],
            "type": "library",
            "autoload": {
                "psr-4": {
                    "MatthiasMullie\\Minify\\": "src/"
                }
            },
            "notification-url": "https://packagist.org/downloads/",
            "license": [
                "MIT"
            ],
            "authors": [
                {
                    "name": "Matthias Mullie",
                    "email": "minify@mullie.eu",
                    "homepage": "http://www.mullie.eu",
                    "role": "Developer"
                }
            ],
            "description": "CSS & JavaScript minifier, in PHP. Removes whitespace, strips comments, combines files (incl. @import statements and small assets in CSS files), and optimizes/shortens a few common programming patterns.",
            "homepage": "http://www.minifier.org",
            "keywords": [
                "JS",
                "css",
                "javascript",
                "minifier",
                "minify"
            ],
            "support": {
                "issues": "https://github.com/matthiasmullie/minify/issues",
<<<<<<< HEAD
                "source": "https://github.com/matthiasmullie/minify/tree/1.3.63"
            },
            "time": "2020-01-21T20:21:08+00:00"
=======
                "source": "https://github.com/matthiasmullie/minify/tree/1.3.64"
            },
            "time": "2020-12-23T13:37:53+00:00"
>>>>>>> 26d4760d
        },
        {
            "name": "matthiasmullie/path-converter",
            "version": "1.1.3",
            "source": {
                "type": "git",
                "url": "https://github.com/matthiasmullie/path-converter.git",
                "reference": "e7d13b2c7e2f2268e1424aaed02085518afa02d9"
            },
            "dist": {
                "type": "zip",
                "url": "https://api.github.com/repos/matthiasmullie/path-converter/zipball/e7d13b2c7e2f2268e1424aaed02085518afa02d9",
                "reference": "e7d13b2c7e2f2268e1424aaed02085518afa02d9",
                "shasum": ""
            },
            "require": {
                "ext-pcre": "*",
                "php": ">=5.3.0"
            },
            "require-dev": {
                "phpunit/phpunit": "~4.8"
            },
            "type": "library",
            "autoload": {
                "psr-4": {
                    "MatthiasMullie\\PathConverter\\": "src/"
                }
            },
            "notification-url": "https://packagist.org/downloads/",
            "license": [
                "MIT"
            ],
            "authors": [
                {
                    "name": "Matthias Mullie",
                    "email": "pathconverter@mullie.eu",
                    "homepage": "http://www.mullie.eu",
                    "role": "Developer"
                }
            ],
            "description": "Relative path converter",
            "homepage": "http://github.com/matthiasmullie/path-converter",
            "keywords": [
                "converter",
                "path",
                "paths",
                "relative"
            ],
            "support": {
                "issues": "https://github.com/matthiasmullie/path-converter/issues",
                "source": "https://github.com/matthiasmullie/path-converter/tree/1.1.3"
            },
            "time": "2019-02-05T23:41:09+00:00"
        },
        {
            "name": "myclabs/deep-copy",
            "version": "1.x-dev",
            "source": {
                "type": "git",
                "url": "https://github.com/myclabs/DeepCopy.git",
                "reference": "776f831124e9c62e1a2c601ecc52e776d8bb7220"
            },
            "dist": {
                "type": "zip",
                "url": "https://api.github.com/repos/myclabs/DeepCopy/zipball/776f831124e9c62e1a2c601ecc52e776d8bb7220",
                "reference": "776f831124e9c62e1a2c601ecc52e776d8bb7220",
                "shasum": ""
            },
            "require": {
                "php": "^7.1 || ^8.0"
            },
            "replace": {
                "myclabs/deep-copy": "self.version"
            },
            "require-dev": {
                "doctrine/collections": "^1.0",
                "doctrine/common": "^2.6",
                "phpunit/phpunit": "^7.1"
            },
            "default-branch": true,
            "type": "library",
            "autoload": {
                "psr-4": {
                    "DeepCopy\\": "src/DeepCopy/"
                },
                "files": [
                    "src/DeepCopy/deep_copy.php"
                ]
            },
            "notification-url": "https://packagist.org/downloads/",
            "license": [
                "MIT"
            ],
            "description": "Create deep copies (clones) of your objects",
            "keywords": [
                "clone",
                "copy",
                "duplicate",
                "object",
                "object graph"
            ],
            "support": {
                "issues": "https://github.com/myclabs/DeepCopy/issues",
                "source": "https://github.com/myclabs/DeepCopy/tree/1.10.2"
            },
            "funding": [
                {
                    "url": "https://tidelift.com/funding/github/packagist/myclabs/deep-copy",
                    "type": "tidelift"
                }
            ],
            "time": "2020-11-13T09:40:50+00:00"
        },
        {
            "name": "netresearch/jsonmapper",
            "version": "v2.1.0",
            "source": {
                "type": "git",
                "url": "https://github.com/cweiske/jsonmapper.git",
                "reference": "e0f1e33a71587aca81be5cffbb9746510e1fe04e"
            },
            "dist": {
                "type": "zip",
                "url": "https://api.github.com/repos/cweiske/jsonmapper/zipball/e0f1e33a71587aca81be5cffbb9746510e1fe04e",
                "reference": "e0f1e33a71587aca81be5cffbb9746510e1fe04e",
                "shasum": ""
            },
            "require": {
                "ext-json": "*",
                "ext-pcre": "*",
                "ext-reflection": "*",
                "ext-spl": "*",
                "php": ">=5.6"
            },
            "require-dev": {
                "phpunit/phpunit": "~4.8.35 || ~5.7 || ~6.4 || ~7.0",
                "squizlabs/php_codesniffer": "~3.5"
            },
            "type": "library",
            "autoload": {
                "psr-0": {
                    "JsonMapper": "src/"
                }
            },
            "notification-url": "https://packagist.org/downloads/",
            "license": [
                "OSL-3.0"
            ],
            "authors": [
                {
                    "name": "Christian Weiske",
                    "email": "cweiske@cweiske.de",
                    "homepage": "http://github.com/cweiske/jsonmapper/",
                    "role": "Developer"
                }
            ],
            "description": "Map nested JSON structures onto PHP classes",
            "support": {
                "email": "cweiske@cweiske.de",
                "issues": "https://github.com/cweiske/jsonmapper/issues",
                "source": "https://github.com/cweiske/jsonmapper/tree/master"
            },
            "time": "2020-04-16T18:48:43+00:00"
        },
        {
            "name": "nikic/php-parser",
            "version": "v4.10.4",
            "source": {
                "type": "git",
                "url": "https://github.com/nikic/PHP-Parser.git",
                "reference": "c6d052fc58cb876152f89f532b95a8d7907e7f0e"
            },
            "dist": {
                "type": "zip",
                "url": "https://api.github.com/repos/nikic/PHP-Parser/zipball/c6d052fc58cb876152f89f532b95a8d7907e7f0e",
                "reference": "c6d052fc58cb876152f89f532b95a8d7907e7f0e",
                "shasum": ""
            },
            "require": {
                "ext-tokenizer": "*",
                "php": ">=7.0"
            },
            "require-dev": {
                "ircmaxell/php-yacc": "^0.0.7",
                "phpunit/phpunit": "^6.5 || ^7.0 || ^8.0 || ^9.0"
            },
            "bin": [
                "bin/php-parse"
            ],
            "type": "library",
            "extra": {
                "branch-alias": {
                    "dev-master": "4.9-dev"
                }
            },
            "autoload": {
                "psr-4": {
                    "PhpParser\\": "lib/PhpParser"
                }
            },
            "notification-url": "https://packagist.org/downloads/",
            "license": [
                "BSD-3-Clause"
            ],
            "authors": [
                {
                    "name": "Nikita Popov"
                }
            ],
            "description": "A PHP parser written in PHP",
            "keywords": [
                "parser",
                "php"
            ],
            "support": {
                "issues": "https://github.com/nikic/PHP-Parser/issues",
                "source": "https://github.com/nikic/PHP-Parser/tree/v4.10.4"
            },
            "time": "2020-12-20T10:01:03+00:00"
        },
        {
            "name": "openlss/lib-array2xml",
            "version": "1.0.0",
            "source": {
                "type": "git",
                "url": "https://github.com/nullivex/lib-array2xml.git",
                "reference": "a91f18a8dfc69ffabe5f9b068bc39bb202c81d90"
            },
            "dist": {
                "type": "zip",
                "url": "https://api.github.com/repos/nullivex/lib-array2xml/zipball/a91f18a8dfc69ffabe5f9b068bc39bb202c81d90",
                "reference": "a91f18a8dfc69ffabe5f9b068bc39bb202c81d90",
                "shasum": ""
            },
            "require": {
                "php": ">=5.3.2"
            },
            "type": "library",
            "autoload": {
                "psr-0": {
                    "LSS": ""
                }
            },
            "notification-url": "https://packagist.org/downloads/",
            "license": [
                "Apache-2.0"
            ],
            "authors": [
                {
                    "name": "Bryan Tong",
                    "email": "bryan@nullivex.com",
                    "homepage": "https://www.nullivex.com"
                },
                {
                    "name": "Tony Butler",
                    "email": "spudz76@gmail.com",
                    "homepage": "https://www.nullivex.com"
                }
            ],
            "description": "Array2XML conversion library credit to lalit.org",
            "homepage": "https://www.nullivex.com",
            "keywords": [
                "array",
                "array conversion",
                "xml",
                "xml conversion"
            ],
            "support": {
                "issues": "https://github.com/nullivex/lib-array2xml/issues",
                "source": "https://github.com/nullivex/lib-array2xml/tree/master"
            },
            "time": "2019-03-29T20:06:56+00:00"
        },
        {
            "name": "phar-io/manifest",
            "version": "dev-master",
            "source": {
                "type": "git",
                "url": "https://github.com/phar-io/manifest.git",
                "reference": "85265efd3af7ba3ca4b2a2c34dbfc5788dd29133"
            },
            "dist": {
                "type": "zip",
                "url": "https://api.github.com/repos/phar-io/manifest/zipball/85265efd3af7ba3ca4b2a2c34dbfc5788dd29133",
                "reference": "85265efd3af7ba3ca4b2a2c34dbfc5788dd29133",
                "shasum": ""
            },
            "require": {
                "ext-dom": "*",
                "ext-phar": "*",
                "ext-xmlwriter": "*",
                "phar-io/version": "^3.0.1",
                "php": "^7.2 || ^8.0"
            },
            "default-branch": true,
            "type": "library",
            "extra": {
                "branch-alias": {
                    "dev-master": "2.0.x-dev"
                }
            },
            "autoload": {
                "classmap": [
                    "src/"
                ]
            },
            "notification-url": "https://packagist.org/downloads/",
            "license": [
                "BSD-3-Clause"
            ],
            "authors": [
                {
                    "name": "Arne Blankerts",
                    "email": "arne@blankerts.de",
                    "role": "Developer"
                },
                {
                    "name": "Sebastian Heuer",
                    "email": "sebastian@phpeople.de",
                    "role": "Developer"
                },
                {
                    "name": "Sebastian Bergmann",
                    "email": "sebastian@phpunit.de",
                    "role": "Developer"
                }
            ],
            "description": "Component for reading phar.io manifest information from a PHP Archive (PHAR)",
            "support": {
                "issues": "https://github.com/phar-io/manifest/issues",
                "source": "https://github.com/phar-io/manifest/tree/2.0.1"
            },
            "time": "2020-06-27T14:33:11+00:00"
        },
        {
            "name": "phar-io/version",
            "version": "3.0.4",
            "source": {
                "type": "git",
                "url": "https://github.com/phar-io/version.git",
                "reference": "e4782611070e50613683d2b9a57730e9a3ba5451"
            },
            "dist": {
                "type": "zip",
                "url": "https://api.github.com/repos/phar-io/version/zipball/e4782611070e50613683d2b9a57730e9a3ba5451",
                "reference": "e4782611070e50613683d2b9a57730e9a3ba5451",
                "shasum": ""
            },
            "require": {
                "php": "^7.2 || ^8.0"
            },
            "type": "library",
            "autoload": {
                "classmap": [
                    "src/"
                ]
            },
            "notification-url": "https://packagist.org/downloads/",
            "license": [
                "BSD-3-Clause"
            ],
            "authors": [
                {
                    "name": "Arne Blankerts",
                    "email": "arne@blankerts.de",
                    "role": "Developer"
                },
                {
                    "name": "Sebastian Heuer",
                    "email": "sebastian@phpeople.de",
                    "role": "Developer"
                },
                {
                    "name": "Sebastian Bergmann",
                    "email": "sebastian@phpunit.de",
                    "role": "Developer"
                }
            ],
            "description": "Library for handling version information and constraints",
            "support": {
                "issues": "https://github.com/phar-io/version/issues",
                "source": "https://github.com/phar-io/version/tree/3.0.4"
            },
            "time": "2020-12-13T23:18:30+00:00"
        },
        {
            "name": "phpdocumentor/reflection-common",
            "version": "dev-master",
            "source": {
                "type": "git",
                "url": "https://github.com/phpDocumentor/ReflectionCommon.git",
                "reference": "cf8df60735d98fd18070b7cab0019ba0831e219c"
            },
            "dist": {
                "type": "zip",
                "url": "https://api.github.com/repos/phpDocumentor/ReflectionCommon/zipball/cf8df60735d98fd18070b7cab0019ba0831e219c",
                "reference": "cf8df60735d98fd18070b7cab0019ba0831e219c",
                "shasum": ""
            },
            "require": {
                "php": ">=7.1"
            },
            "default-branch": true,
            "type": "library",
            "extra": {
                "branch-alias": {
                    "dev-master": "2.x-dev"
                }
            },
            "autoload": {
                "psr-4": {
                    "phpDocumentor\\Reflection\\": "src/"
                }
            },
            "notification-url": "https://packagist.org/downloads/",
            "license": [
                "MIT"
            ],
            "authors": [
                {
                    "name": "Jaap van Otterdijk",
                    "email": "opensource@ijaap.nl"
                }
            ],
            "description": "Common reflection classes used by phpdocumentor to reflect the code structure",
            "homepage": "http://www.phpdoc.org",
            "keywords": [
                "FQSEN",
                "phpDocumentor",
                "phpdoc",
                "reflection",
                "static analysis"
            ],
            "support": {
                "issues": "https://github.com/phpDocumentor/ReflectionCommon/issues",
                "source": "https://github.com/phpDocumentor/ReflectionCommon/tree/master"
            },
            "time": "2020-06-19T17:42:03+00:00"
        },
        {
            "name": "phpdocumentor/reflection-docblock",
            "version": "dev-master",
            "source": {
                "type": "git",
                "url": "https://github.com/phpDocumentor/ReflectionDocBlock.git",
                "reference": "e3324ecbde7319b0bbcf0fd7ca4af19469c38da9"
            },
            "dist": {
                "type": "zip",
                "url": "https://api.github.com/repos/phpDocumentor/ReflectionDocBlock/zipball/e3324ecbde7319b0bbcf0fd7ca4af19469c38da9",
                "reference": "e3324ecbde7319b0bbcf0fd7ca4af19469c38da9",
                "shasum": ""
            },
            "require": {
                "ext-filter": "*",
                "php": "^7.2 || ^8.0",
                "phpdocumentor/reflection-common": "^2.2",
                "phpdocumentor/type-resolver": "^1.3",
                "webmozart/assert": "^1.9.1"
            },
            "require-dev": {
                "mockery/mockery": "~1.3.2"
            },
            "default-branch": true,
            "type": "library",
            "extra": {
                "branch-alias": {
                    "dev-master": "5.x-dev"
                }
            },
            "autoload": {
                "psr-4": {
                    "phpDocumentor\\Reflection\\": "src"
                }
            },
            "notification-url": "https://packagist.org/downloads/",
            "license": [
                "MIT"
            ],
            "authors": [
                {
                    "name": "Mike van Riel",
                    "email": "me@mikevanriel.com"
                },
                {
                    "name": "Jaap van Otterdijk",
                    "email": "account@ijaap.nl"
                }
            ],
            "description": "With this component, a library can provide support for annotations via DocBlocks or otherwise retrieve information that is embedded in a DocBlock.",
            "support": {
                "issues": "https://github.com/phpDocumentor/ReflectionDocBlock/issues",
                "source": "https://github.com/phpDocumentor/ReflectionDocBlock/tree/master"
            },
            "time": "2020-11-18T14:27:38+00:00"
        },
        {
            "name": "phpdocumentor/type-resolver",
            "version": "1.x-dev",
            "source": {
                "type": "git",
                "url": "https://github.com/phpDocumentor/TypeResolver.git",
                "reference": "6a467b8989322d92aa1c8bf2bebcc6e5c2ba55c0"
            },
            "dist": {
                "type": "zip",
                "url": "https://api.github.com/repos/phpDocumentor/TypeResolver/zipball/6a467b8989322d92aa1c8bf2bebcc6e5c2ba55c0",
                "reference": "6a467b8989322d92aa1c8bf2bebcc6e5c2ba55c0",
                "shasum": ""
            },
            "require": {
                "php": "^7.2 || ^8.0",
                "phpdocumentor/reflection-common": "^2.0"
            },
            "require-dev": {
                "ext-tokenizer": "*"
            },
            "default-branch": true,
            "type": "library",
            "extra": {
                "branch-alias": {
                    "dev-1.x": "1.x-dev"
                }
            },
            "autoload": {
                "psr-4": {
                    "phpDocumentor\\Reflection\\": "src"
                }
            },
            "notification-url": "https://packagist.org/downloads/",
            "license": [
                "MIT"
            ],
            "authors": [
                {
                    "name": "Mike van Riel",
                    "email": "me@mikevanriel.com"
                }
            ],
            "description": "A PSR-5 based resolver of Class names, Types and Structural Element Names",
            "support": {
                "issues": "https://github.com/phpDocumentor/TypeResolver/issues",
                "source": "https://github.com/phpDocumentor/TypeResolver/tree/1.4.0"
            },
            "time": "2020-09-17T18:55:26+00:00"
        },
        {
            "name": "phpspec/prophecy",
            "version": "1.12.2",
            "source": {
                "type": "git",
                "url": "https://github.com/phpspec/prophecy.git",
                "reference": "245710e971a030f42e08f4912863805570f23d39"
            },
            "dist": {
                "type": "zip",
                "url": "https://api.github.com/repos/phpspec/prophecy/zipball/245710e971a030f42e08f4912863805570f23d39",
                "reference": "245710e971a030f42e08f4912863805570f23d39",
                "shasum": ""
            },
            "require": {
                "doctrine/instantiator": "^1.2",
                "php": "^7.2 || ~8.0, <8.1",
                "phpdocumentor/reflection-docblock": "^5.2",
                "sebastian/comparator": "^3.0 || ^4.0",
                "sebastian/recursion-context": "^3.0 || ^4.0"
            },
            "require-dev": {
                "phpspec/phpspec": "^6.0",
                "phpunit/phpunit": "^8.0 || ^9.0"
            },
            "type": "library",
            "extra": {
                "branch-alias": {
                    "dev-master": "1.11.x-dev"
                }
            },
            "autoload": {
                "psr-4": {
                    "Prophecy\\": "src/Prophecy"
                }
            },
            "notification-url": "https://packagist.org/downloads/",
            "license": [
                "MIT"
            ],
            "authors": [
                {
                    "name": "Konstantin Kudryashov",
                    "email": "ever.zet@gmail.com",
                    "homepage": "http://everzet.com"
                },
                {
                    "name": "Marcello Duarte",
                    "email": "marcello.duarte@gmail.com"
                }
            ],
            "description": "Highly opinionated mocking framework for PHP 5.3+",
            "homepage": "https://github.com/phpspec/prophecy",
            "keywords": [
                "Double",
                "Dummy",
                "fake",
                "mock",
                "spy",
                "stub"
            ],
            "support": {
                "issues": "https://github.com/phpspec/prophecy/issues",
                "source": "https://github.com/phpspec/prophecy/tree/1.12.2"
            },
            "time": "2020-12-19T10:15:11+00:00"
        },
        {
            "name": "phpunit/php-code-coverage",
            "version": "dev-master",
            "source": {
                "type": "git",
                "url": "https://github.com/sebastianbergmann/php-code-coverage.git",
                "reference": "3952570aeea0f38f8523a4bbb647a6d45797220c"
            },
            "dist": {
                "type": "zip",
                "url": "https://api.github.com/repos/sebastianbergmann/php-code-coverage/zipball/3952570aeea0f38f8523a4bbb647a6d45797220c",
                "reference": "3952570aeea0f38f8523a4bbb647a6d45797220c",
                "shasum": ""
            },
            "require": {
                "ext-dom": "*",
                "ext-libxml": "*",
                "ext-xmlwriter": "*",
                "nikic/php-parser": "^4.10.2",
                "php": ">=7.3",
                "phpunit/php-file-iterator": "^3.0.3",
                "phpunit/php-text-template": "^2.0.2",
                "sebastian/code-unit-reverse-lookup": "^2.0.2",
                "sebastian/complexity": "^2.0",
                "sebastian/environment": "^5.1.2",
                "sebastian/lines-of-code": "^1.0.3",
                "sebastian/version": "^3.0.1",
                "theseer/tokenizer": "^1.2.0"
            },
            "require-dev": {
                "phpunit/phpunit": "^9.3"
            },
            "suggest": {
                "ext-pcov": "*",
                "ext-xdebug": "*"
            },
            "default-branch": true,
            "type": "library",
            "extra": {
                "branch-alias": {
                    "dev-master": "9.2-dev"
                }
            },
            "autoload": {
                "classmap": [
                    "src/"
                ]
            },
            "notification-url": "https://packagist.org/downloads/",
            "license": [
                "BSD-3-Clause"
            ],
            "authors": [
                {
                    "name": "Sebastian Bergmann",
                    "email": "sebastian@phpunit.de",
                    "role": "lead"
                }
            ],
            "description": "Library that provides collection, processing, and rendering functionality for PHP code coverage information.",
            "homepage": "https://github.com/sebastianbergmann/php-code-coverage",
            "keywords": [
                "coverage",
                "testing",
                "xunit"
            ],
            "support": {
                "issues": "https://github.com/sebastianbergmann/php-code-coverage/issues",
                "source": "https://github.com/sebastianbergmann/php-code-coverage/tree/master"
            },
            "funding": [
                {
                    "url": "https://github.com/sebastianbergmann",
                    "type": "github"
                }
            ],
            "time": "2020-12-18T12:30:12+00:00"
        },
        {
            "name": "phpunit/php-file-iterator",
            "version": "dev-master",
            "source": {
                "type": "git",
                "url": "https://github.com/sebastianbergmann/php-file-iterator.git",
                "reference": "20954647176fc684ea80b3801d73eab6d3734b58"
            },
            "dist": {
                "type": "zip",
                "url": "https://api.github.com/repos/sebastianbergmann/php-file-iterator/zipball/20954647176fc684ea80b3801d73eab6d3734b58",
                "reference": "20954647176fc684ea80b3801d73eab6d3734b58",
                "shasum": ""
            },
            "require": {
                "php": ">=7.3"
            },
            "require-dev": {
                "phpunit/phpunit": "^9.3"
            },
            "default-branch": true,
            "type": "library",
            "extra": {
                "branch-alias": {
                    "dev-master": "3.0-dev"
                }
            },
            "autoload": {
                "classmap": [
                    "src/"
                ]
            },
            "notification-url": "https://packagist.org/downloads/",
            "license": [
                "BSD-3-Clause"
            ],
            "authors": [
                {
                    "name": "Sebastian Bergmann",
                    "email": "sebastian@phpunit.de",
                    "role": "lead"
                }
            ],
            "description": "FilterIterator implementation that filters files based on a list of suffixes.",
            "homepage": "https://github.com/sebastianbergmann/php-file-iterator/",
            "keywords": [
                "filesystem",
                "iterator"
            ],
            "support": {
                "issues": "https://github.com/sebastianbergmann/php-file-iterator/issues",
                "source": "https://github.com/sebastianbergmann/php-file-iterator/tree/master"
            },
            "funding": [
                {
                    "url": "https://github.com/sebastianbergmann",
                    "type": "github"
                }
            ],
            "time": "2020-12-18T12:31:37+00:00"
        },
        {
            "name": "phpunit/php-invoker",
            "version": "dev-master",
            "source": {
                "type": "git",
                "url": "https://github.com/sebastianbergmann/php-invoker.git",
                "reference": "af6fff7777c93ca23726690b75e6b35936619a2a"
            },
            "dist": {
                "type": "zip",
                "url": "https://api.github.com/repos/sebastianbergmann/php-invoker/zipball/af6fff7777c93ca23726690b75e6b35936619a2a",
                "reference": "af6fff7777c93ca23726690b75e6b35936619a2a",
                "shasum": ""
            },
            "require": {
                "php": ">=7.3"
            },
            "require-dev": {
                "ext-pcntl": "*",
                "phpunit/phpunit": "^9.3"
            },
            "suggest": {
                "ext-pcntl": "*"
            },
            "default-branch": true,
            "type": "library",
            "extra": {
                "branch-alias": {
                    "dev-master": "3.1-dev"
                }
            },
            "autoload": {
                "classmap": [
                    "src/"
                ]
            },
            "notification-url": "https://packagist.org/downloads/",
            "license": [
                "BSD-3-Clause"
            ],
            "authors": [
                {
                    "name": "Sebastian Bergmann",
                    "email": "sebastian@phpunit.de",
                    "role": "lead"
                }
            ],
            "description": "Invoke callables with a timeout",
            "homepage": "https://github.com/sebastianbergmann/php-invoker/",
            "keywords": [
                "process"
            ],
            "support": {
                "issues": "https://github.com/sebastianbergmann/php-invoker/issues",
                "source": "https://github.com/sebastianbergmann/php-invoker/tree/master"
            },
            "funding": [
                {
                    "url": "https://github.com/sebastianbergmann",
                    "type": "github"
                }
            ],
            "time": "2020-12-09T08:38:35+00:00"
        },
        {
            "name": "phpunit/php-text-template",
            "version": "dev-master",
            "source": {
                "type": "git",
                "url": "https://github.com/sebastianbergmann/php-text-template.git",
                "reference": "1bf5e9937d86cfe12c90018ccb081dfb0ceee770"
            },
            "dist": {
                "type": "zip",
                "url": "https://api.github.com/repos/sebastianbergmann/php-text-template/zipball/1bf5e9937d86cfe12c90018ccb081dfb0ceee770",
                "reference": "1bf5e9937d86cfe12c90018ccb081dfb0ceee770",
                "shasum": ""
            },
            "require": {
                "php": ">=7.3"
            },
            "require-dev": {
                "phpunit/phpunit": "^9.3"
            },
            "default-branch": true,
            "type": "library",
            "extra": {
                "branch-alias": {
                    "dev-master": "2.0-dev"
                }
            },
            "autoload": {
                "classmap": [
                    "src/"
                ]
            },
            "notification-url": "https://packagist.org/downloads/",
            "license": [
                "BSD-3-Clause"
            ],
            "authors": [
                {
                    "name": "Sebastian Bergmann",
                    "email": "sebastian@phpunit.de",
                    "role": "lead"
                }
            ],
            "description": "Simple template engine.",
            "homepage": "https://github.com/sebastianbergmann/php-text-template/",
            "keywords": [
                "template"
            ],
            "support": {
                "issues": "https://github.com/sebastianbergmann/php-text-template/issues",
                "source": "https://github.com/sebastianbergmann/php-text-template/tree/master"
            },
            "funding": [
                {
                    "url": "https://github.com/sebastianbergmann",
                    "type": "github"
                }
            ],
            "time": "2020-12-18T12:32:19+00:00"
        },
        {
            "name": "phpunit/php-timer",
            "version": "dev-master",
            "source": {
                "type": "git",
                "url": "https://github.com/sebastianbergmann/php-timer.git",
                "reference": "fe5620838118e9e4cef2ed462923e1f59016e8f4"
            },
            "dist": {
                "type": "zip",
                "url": "https://api.github.com/repos/sebastianbergmann/php-timer/zipball/fe5620838118e9e4cef2ed462923e1f59016e8f4",
                "reference": "fe5620838118e9e4cef2ed462923e1f59016e8f4",
                "shasum": ""
            },
            "require": {
                "php": ">=7.3"
            },
            "require-dev": {
                "phpunit/phpunit": "^9.3"
            },
            "default-branch": true,
            "type": "library",
            "extra": {
                "branch-alias": {
                    "dev-master": "5.0-dev"
                }
            },
            "autoload": {
                "classmap": [
                    "src/"
                ]
            },
            "notification-url": "https://packagist.org/downloads/",
            "license": [
                "BSD-3-Clause"
            ],
            "authors": [
                {
                    "name": "Sebastian Bergmann",
                    "email": "sebastian@phpunit.de",
                    "role": "lead"
                }
            ],
            "description": "Utility class for timing",
            "homepage": "https://github.com/sebastianbergmann/php-timer/",
            "keywords": [
                "timer"
            ],
            "support": {
                "issues": "https://github.com/sebastianbergmann/php-timer/issues",
                "source": "https://github.com/sebastianbergmann/php-timer/tree/master"
            },
            "funding": [
                {
                    "url": "https://github.com/sebastianbergmann",
                    "type": "github"
                }
            ],
            "time": "2020-12-18T12:31:54+00:00"
        },
        {
            "name": "phpunit/phpunit",
            "version": "9.4.2",
            "source": {
                "type": "git",
                "url": "https://github.com/sebastianbergmann/phpunit.git",
                "reference": "3866b2eeeed21b1b099c4bc0b7a1690ac6fd5baa"
            },
            "dist": {
                "type": "zip",
                "url": "https://api.github.com/repos/sebastianbergmann/phpunit/zipball/3866b2eeeed21b1b099c4bc0b7a1690ac6fd5baa",
                "reference": "3866b2eeeed21b1b099c4bc0b7a1690ac6fd5baa",
                "shasum": ""
            },
            "require": {
                "doctrine/instantiator": "^1.3.1",
                "ext-dom": "*",
                "ext-json": "*",
                "ext-libxml": "*",
                "ext-mbstring": "*",
                "ext-xml": "*",
                "ext-xmlwriter": "*",
                "myclabs/deep-copy": "^1.10.1",
                "phar-io/manifest": "^2.0.1",
                "phar-io/version": "^3.0.2",
                "php": ">=7.3",
                "phpspec/prophecy": "^1.12.1",
                "phpunit/php-code-coverage": "^9.2",
                "phpunit/php-file-iterator": "^3.0.5",
                "phpunit/php-invoker": "^3.1.1",
                "phpunit/php-text-template": "^2.0.3",
                "phpunit/php-timer": "^5.0.2",
                "sebastian/cli-parser": "^1.0.1",
                "sebastian/code-unit": "^1.0.6",
                "sebastian/comparator": "^4.0.5",
                "sebastian/diff": "^4.0.3",
                "sebastian/environment": "^5.1.3",
                "sebastian/exporter": "^4.0.3",
                "sebastian/global-state": "^5.0.1",
                "sebastian/object-enumerator": "^4.0.3",
                "sebastian/resource-operations": "^3.0.3",
                "sebastian/type": "^2.3",
                "sebastian/version": "^3.0.2"
            },
            "require-dev": {
                "ext-pdo": "*",
                "phpspec/prophecy-phpunit": "^2.0.1"
            },
            "suggest": {
                "ext-soap": "*",
                "ext-xdebug": "*"
            },
            "bin": [
                "phpunit"
            ],
            "type": "library",
            "extra": {
                "branch-alias": {
                    "dev-master": "9.4-dev"
                }
            },
            "autoload": {
                "classmap": [
                    "src/"
                ],
                "files": [
                    "src/Framework/Assert/Functions.php"
                ]
            },
            "notification-url": "https://packagist.org/downloads/",
            "license": [
                "BSD-3-Clause"
            ],
            "authors": [
                {
                    "name": "Sebastian Bergmann",
                    "email": "sebastian@phpunit.de",
                    "role": "lead"
                }
            ],
            "description": "The PHP Unit Testing framework.",
            "homepage": "https://phpunit.de/",
            "keywords": [
                "phpunit",
                "testing",
                "xunit"
            ],
            "support": {
                "issues": "https://github.com/sebastianbergmann/phpunit/issues",
                "source": "https://github.com/sebastianbergmann/phpunit/tree/9.4.2"
            },
            "funding": [
                {
                    "url": "https://phpunit.de/donate.html",
                    "type": "custom"
                },
                {
                    "url": "https://github.com/sebastianbergmann",
                    "type": "github"
                }
            ],
            "time": "2020-10-19T09:23:29+00:00"
        },
        {
            "name": "psr/container",
            "version": "dev-master",
            "source": {
                "type": "git",
                "url": "https://github.com/php-fig/container.git",
                "reference": "381524e8568e07f31d504a945b88556548c8c42e"
            },
            "dist": {
                "type": "zip",
                "url": "https://api.github.com/repos/php-fig/container/zipball/381524e8568e07f31d504a945b88556548c8c42e",
                "reference": "381524e8568e07f31d504a945b88556548c8c42e",
                "shasum": ""
            },
            "require": {
                "php": ">=7.2.0"
            },
            "default-branch": true,
            "type": "library",
            "extra": {
                "branch-alias": {
                    "dev-master": "1.1.x-dev"
                }
            },
            "autoload": {
                "psr-4": {
                    "Psr\\Container\\": "src/"
                }
            },
            "notification-url": "https://packagist.org/downloads/",
            "license": [
                "MIT"
            ],
            "authors": [
                {
                    "name": "PHP-FIG",
                    "homepage": "https://www.php-fig.org/"
                }
            ],
            "description": "Common Container Interface (PHP FIG PSR-11)",
            "homepage": "https://github.com/php-fig/container",
            "keywords": [
                "PSR-11",
                "container",
                "container-interface",
                "container-interop",
                "psr"
            ],
            "support": {
                "issues": "https://github.com/php-fig/container/issues",
                "source": "https://github.com/php-fig/container/tree/master"
            },
            "time": "2020-10-13T07:07:53+00:00"
        },
        {
            "name": "sebastian/cli-parser",
            "version": "dev-master",
            "source": {
                "type": "git",
                "url": "https://github.com/sebastianbergmann/cli-parser.git",
                "reference": "b887289b80dd8394719d40e6e7fcef74203db570"
            },
            "dist": {
                "type": "zip",
                "url": "https://api.github.com/repos/sebastianbergmann/cli-parser/zipball/b887289b80dd8394719d40e6e7fcef74203db570",
                "reference": "b887289b80dd8394719d40e6e7fcef74203db570",
                "shasum": ""
            },
            "require": {
                "php": ">=7.3"
            },
            "require-dev": {
                "phpunit/phpunit": "^9.3"
            },
            "default-branch": true,
            "type": "library",
            "extra": {
                "branch-alias": {
                    "dev-master": "1.0-dev"
                }
            },
            "autoload": {
                "classmap": [
                    "src/"
                ]
            },
            "notification-url": "https://packagist.org/downloads/",
            "license": [
                "BSD-3-Clause"
            ],
            "authors": [
                {
                    "name": "Sebastian Bergmann",
                    "email": "sebastian@phpunit.de",
                    "role": "lead"
                }
            ],
            "description": "Library for parsing CLI options",
            "homepage": "https://github.com/sebastianbergmann/cli-parser",
            "support": {
                "issues": "https://github.com/sebastianbergmann/cli-parser/issues",
                "source": "https://github.com/sebastianbergmann/cli-parser/tree/master"
            },
            "funding": [
                {
                    "url": "https://github.com/sebastianbergmann",
                    "type": "github"
                }
            ],
            "time": "2020-12-18T12:32:47+00:00"
        },
        {
            "name": "sebastian/code-unit",
            "version": "1.0.8",
            "source": {
                "type": "git",
                "url": "https://github.com/sebastianbergmann/code-unit.git",
                "reference": "1fc9f64c0927627ef78ba436c9b17d967e68e120"
            },
            "dist": {
                "type": "zip",
                "url": "https://api.github.com/repos/sebastianbergmann/code-unit/zipball/1fc9f64c0927627ef78ba436c9b17d967e68e120",
                "reference": "1fc9f64c0927627ef78ba436c9b17d967e68e120",
                "shasum": ""
            },
            "require": {
                "php": ">=7.3"
            },
            "require-dev": {
                "phpunit/phpunit": "^9.3"
            },
            "type": "library",
            "extra": {
                "branch-alias": {
                    "dev-master": "1.0-dev"
                }
            },
            "autoload": {
                "classmap": [
                    "src/"
                ]
            },
            "notification-url": "https://packagist.org/downloads/",
            "license": [
                "BSD-3-Clause"
            ],
            "authors": [
                {
                    "name": "Sebastian Bergmann",
                    "email": "sebastian@phpunit.de",
                    "role": "lead"
                }
            ],
            "description": "Collection of value objects that represent the PHP code units",
            "homepage": "https://github.com/sebastianbergmann/code-unit",
            "support": {
                "issues": "https://github.com/sebastianbergmann/code-unit/issues",
                "source": "https://github.com/sebastianbergmann/code-unit/tree/1.0.8"
            },
            "funding": [
                {
                    "url": "https://github.com/sebastianbergmann",
                    "type": "github"
                }
            ],
            "time": "2020-10-26T13:08:54+00:00"
        },
        {
            "name": "sebastian/code-unit-reverse-lookup",
            "version": "dev-master",
            "source": {
                "type": "git",
                "url": "https://github.com/sebastianbergmann/code-unit-reverse-lookup.git",
                "reference": "2e42a717208897d00b868a7086776ac89f676d0f"
            },
            "dist": {
                "type": "zip",
                "url": "https://api.github.com/repos/sebastianbergmann/code-unit-reverse-lookup/zipball/2e42a717208897d00b868a7086776ac89f676d0f",
                "reference": "2e42a717208897d00b868a7086776ac89f676d0f",
                "shasum": ""
            },
            "require": {
                "php": ">=7.3"
            },
            "require-dev": {
                "phpunit/phpunit": "^9.3"
            },
            "default-branch": true,
            "type": "library",
            "extra": {
                "branch-alias": {
                    "dev-master": "2.0-dev"
                }
            },
            "autoload": {
                "classmap": [
                    "src/"
                ]
            },
            "notification-url": "https://packagist.org/downloads/",
            "license": [
                "BSD-3-Clause"
            ],
            "authors": [
                {
                    "name": "Sebastian Bergmann",
                    "email": "sebastian@phpunit.de"
                }
            ],
            "description": "Looks up which function or method a line of code belongs to",
            "homepage": "https://github.com/sebastianbergmann/code-unit-reverse-lookup/",
            "support": {
                "issues": "https://github.com/sebastianbergmann/code-unit-reverse-lookup/issues",
                "source": "https://github.com/sebastianbergmann/code-unit-reverse-lookup/tree/master"
            },
            "funding": [
                {
                    "url": "https://github.com/sebastianbergmann",
                    "type": "github"
                }
            ],
            "time": "2020-12-18T12:30:29+00:00"
        },
        {
            "name": "sebastian/comparator",
            "version": "dev-master",
            "source": {
                "type": "git",
                "url": "https://github.com/sebastianbergmann/comparator.git",
                "reference": "f8a802b2820f3ed7aa72d684cc7342edef07ee90"
            },
            "dist": {
                "type": "zip",
                "url": "https://api.github.com/repos/sebastianbergmann/comparator/zipball/f8a802b2820f3ed7aa72d684cc7342edef07ee90",
                "reference": "f8a802b2820f3ed7aa72d684cc7342edef07ee90",
                "shasum": ""
            },
            "require": {
                "php": ">=7.3",
                "sebastian/diff": "^4.0",
                "sebastian/exporter": "^4.0"
            },
            "require-dev": {
                "phpunit/phpunit": "^9.3"
            },
            "default-branch": true,
            "type": "library",
            "extra": {
                "branch-alias": {
                    "dev-master": "4.0-dev"
                }
            },
            "autoload": {
                "classmap": [
                    "src/"
                ]
            },
            "notification-url": "https://packagist.org/downloads/",
            "license": [
                "BSD-3-Clause"
            ],
            "authors": [
                {
                    "name": "Sebastian Bergmann",
                    "email": "sebastian@phpunit.de"
                },
                {
                    "name": "Jeff Welch",
                    "email": "whatthejeff@gmail.com"
                },
                {
                    "name": "Volker Dusch",
                    "email": "github@wallbash.com"
                },
                {
                    "name": "Bernhard Schussek",
                    "email": "bschussek@2bepublished.at"
                }
            ],
            "description": "Provides the functionality to compare PHP values for equality",
            "homepage": "https://github.com/sebastianbergmann/comparator",
            "keywords": [
                "comparator",
                "compare",
                "equality"
            ],
            "support": {
                "issues": "https://github.com/sebastianbergmann/comparator/issues",
                "source": "https://github.com/sebastianbergmann/comparator/tree/master"
            },
            "funding": [
                {
                    "url": "https://github.com/sebastianbergmann",
                    "type": "github"
                }
            ],
            "time": "2020-12-18T12:30:37+00:00"
        },
        {
            "name": "sebastian/complexity",
            "version": "dev-master",
            "source": {
                "type": "git",
                "url": "https://github.com/sebastianbergmann/complexity.git",
                "reference": "431f6c8278fadf1f978a367fb5b50d3fe79257a4"
            },
            "dist": {
                "type": "zip",
                "url": "https://api.github.com/repos/sebastianbergmann/complexity/zipball/431f6c8278fadf1f978a367fb5b50d3fe79257a4",
                "reference": "431f6c8278fadf1f978a367fb5b50d3fe79257a4",
                "shasum": ""
            },
            "require": {
                "nikic/php-parser": "^4.7",
                "php": ">=7.3"
            },
            "require-dev": {
                "phpunit/phpunit": "^9.3"
            },
            "default-branch": true,
            "type": "library",
            "extra": {
                "branch-alias": {
                    "dev-master": "2.0-dev"
                }
            },
            "autoload": {
                "classmap": [
                    "src/"
                ]
            },
            "notification-url": "https://packagist.org/downloads/",
            "license": [
                "BSD-3-Clause"
            ],
            "authors": [
                {
                    "name": "Sebastian Bergmann",
                    "email": "sebastian@phpunit.de",
                    "role": "lead"
                }
            ],
            "description": "Library for calculating the complexity of PHP code units",
            "homepage": "https://github.com/sebastianbergmann/complexity",
            "support": {
                "issues": "https://github.com/sebastianbergmann/complexity/issues",
                "source": "https://github.com/sebastianbergmann/complexity/tree/master"
            },
            "funding": [
                {
                    "url": "https://github.com/sebastianbergmann",
                    "type": "github"
                }
            ],
            "time": "2020-12-18T12:32:27+00:00"
        },
        {
            "name": "sebastian/diff",
            "version": "dev-master",
            "source": {
                "type": "git",
                "url": "https://github.com/sebastianbergmann/diff.git",
                "reference": "ee2368af73650a4bb1af6bf9e958344001d7e68f"
            },
            "dist": {
                "type": "zip",
                "url": "https://api.github.com/repos/sebastianbergmann/diff/zipball/ee2368af73650a4bb1af6bf9e958344001d7e68f",
                "reference": "ee2368af73650a4bb1af6bf9e958344001d7e68f",
                "shasum": ""
            },
            "require": {
                "php": ">=7.3"
            },
            "require-dev": {
                "phpunit/phpunit": "^9.3",
                "symfony/process": "^4.2 || ^5"
            },
            "default-branch": true,
            "type": "library",
            "extra": {
                "branch-alias": {
                    "dev-master": "4.0-dev"
                }
            },
            "autoload": {
                "classmap": [
                    "src/"
                ]
            },
            "notification-url": "https://packagist.org/downloads/",
            "license": [
                "BSD-3-Clause"
            ],
            "authors": [
                {
                    "name": "Sebastian Bergmann",
                    "email": "sebastian@phpunit.de"
                },
                {
                    "name": "Kore Nordmann",
                    "email": "mail@kore-nordmann.de"
                }
            ],
            "description": "Diff implementation",
            "homepage": "https://github.com/sebastianbergmann/diff",
            "keywords": [
                "diff",
                "udiff",
                "unidiff",
                "unified diff"
            ],
            "support": {
                "issues": "https://github.com/sebastianbergmann/diff/issues",
                "source": "https://github.com/sebastianbergmann/diff/tree/master"
            },
            "funding": [
                {
                    "url": "https://github.com/sebastianbergmann",
                    "type": "github"
                }
            ],
            "time": "2020-12-18T12:30:46+00:00"
        },
        {
            "name": "sebastian/environment",
            "version": "dev-master",
            "source": {
                "type": "git",
                "url": "https://github.com/sebastianbergmann/environment.git",
                "reference": "c6910747e97d6838d06dc72e2ea9f60b24f574b9"
            },
            "dist": {
                "type": "zip",
                "url": "https://api.github.com/repos/sebastianbergmann/environment/zipball/c6910747e97d6838d06dc72e2ea9f60b24f574b9",
                "reference": "c6910747e97d6838d06dc72e2ea9f60b24f574b9",
                "shasum": ""
            },
            "require": {
                "php": ">=7.3"
            },
            "require-dev": {
                "phpunit/phpunit": "^9.3"
            },
            "suggest": {
                "ext-posix": "*"
            },
            "default-branch": true,
            "type": "library",
            "extra": {
                "branch-alias": {
                    "dev-master": "5.1-dev"
                }
            },
            "autoload": {
                "classmap": [
                    "src/"
                ]
            },
            "notification-url": "https://packagist.org/downloads/",
            "license": [
                "BSD-3-Clause"
            ],
            "authors": [
                {
                    "name": "Sebastian Bergmann",
                    "email": "sebastian@phpunit.de"
                }
            ],
            "description": "Provides functionality to handle HHVM/PHP environments",
            "homepage": "http://www.github.com/sebastianbergmann/environment",
            "keywords": [
                "Xdebug",
                "environment",
                "hhvm"
            ],
            "support": {
                "issues": "https://github.com/sebastianbergmann/environment/issues",
                "source": "https://github.com/sebastianbergmann/environment/tree/master"
            },
            "funding": [
                {
                    "url": "https://github.com/sebastianbergmann",
                    "type": "github"
                }
            ],
            "time": "2020-12-18T12:30:54+00:00"
        },
        {
            "name": "sebastian/exporter",
            "version": "dev-master",
            "source": {
                "type": "git",
                "url": "https://github.com/sebastianbergmann/exporter.git",
                "reference": "25bad5473a55028cff0d58a55812ecfd52344abd"
            },
            "dist": {
                "type": "zip",
                "url": "https://api.github.com/repos/sebastianbergmann/exporter/zipball/25bad5473a55028cff0d58a55812ecfd52344abd",
                "reference": "25bad5473a55028cff0d58a55812ecfd52344abd",
                "shasum": ""
            },
            "require": {
                "php": ">=7.3",
                "sebastian/recursion-context": "^4.0"
            },
            "require-dev": {
                "ext-mbstring": "*",
                "phpunit/phpunit": "^9.3"
            },
            "default-branch": true,
            "type": "library",
            "extra": {
                "branch-alias": {
                    "dev-master": "4.0-dev"
                }
            },
            "autoload": {
                "classmap": [
                    "src/"
                ]
            },
            "notification-url": "https://packagist.org/downloads/",
            "license": [
                "BSD-3-Clause"
            ],
            "authors": [
                {
                    "name": "Sebastian Bergmann",
                    "email": "sebastian@phpunit.de"
                },
                {
                    "name": "Jeff Welch",
                    "email": "whatthejeff@gmail.com"
                },
                {
                    "name": "Volker Dusch",
                    "email": "github@wallbash.com"
                },
                {
                    "name": "Adam Harvey",
                    "email": "aharvey@php.net"
                },
                {
                    "name": "Bernhard Schussek",
                    "email": "bschussek@gmail.com"
                }
            ],
            "description": "Provides the functionality to export PHP variables for visualization",
            "homepage": "http://www.github.com/sebastianbergmann/exporter",
            "keywords": [
                "export",
                "exporter"
            ],
            "support": {
                "issues": "https://github.com/sebastianbergmann/exporter/issues",
                "source": "https://github.com/sebastianbergmann/exporter/tree/master"
            },
            "funding": [
                {
                    "url": "https://github.com/sebastianbergmann",
                    "type": "github"
                }
            ],
            "time": "2020-12-18T12:31:04+00:00"
        },
        {
            "name": "sebastian/global-state",
            "version": "dev-master",
            "source": {
                "type": "git",
                "url": "https://github.com/sebastianbergmann/global-state.git",
                "reference": "27db5bebcc77aa943d8e30e0346f231eaeb286ce"
            },
            "dist": {
                "type": "zip",
                "url": "https://api.github.com/repos/sebastianbergmann/global-state/zipball/27db5bebcc77aa943d8e30e0346f231eaeb286ce",
                "reference": "27db5bebcc77aa943d8e30e0346f231eaeb286ce",
                "shasum": ""
            },
            "require": {
                "php": ">=7.3",
                "sebastian/object-reflector": "^2.0",
                "sebastian/recursion-context": "^4.0"
            },
            "require-dev": {
                "ext-dom": "*",
                "phpunit/phpunit": "^9.3"
            },
            "suggest": {
                "ext-uopz": "*"
            },
            "default-branch": true,
            "type": "library",
            "extra": {
                "branch-alias": {
                    "dev-master": "5.0-dev"
                }
            },
            "autoload": {
                "classmap": [
                    "src/"
                ]
            },
            "notification-url": "https://packagist.org/downloads/",
            "license": [
                "BSD-3-Clause"
            ],
            "authors": [
                {
                    "name": "Sebastian Bergmann",
                    "email": "sebastian@phpunit.de"
                }
            ],
            "description": "Snapshotting of global state",
            "homepage": "http://www.github.com/sebastianbergmann/global-state",
            "keywords": [
                "global state"
            ],
            "support": {
                "issues": "https://github.com/sebastianbergmann/global-state/issues",
                "source": "https://github.com/sebastianbergmann/global-state/tree/master"
            },
            "funding": [
                {
                    "url": "https://github.com/sebastianbergmann",
                    "type": "github"
                }
            ],
            "time": "2020-12-18T12:31:12+00:00"
        },
        {
            "name": "sebastian/lines-of-code",
            "version": "dev-master",
            "source": {
                "type": "git",
                "url": "https://github.com/sebastianbergmann/lines-of-code.git",
                "reference": "d998f7a3b6abedf9d2ed93c7b3f7ffc6cf0f6acb"
            },
            "dist": {
                "type": "zip",
                "url": "https://api.github.com/repos/sebastianbergmann/lines-of-code/zipball/d998f7a3b6abedf9d2ed93c7b3f7ffc6cf0f6acb",
                "reference": "d998f7a3b6abedf9d2ed93c7b3f7ffc6cf0f6acb",
                "shasum": ""
            },
            "require": {
                "nikic/php-parser": "^4.6",
                "php": ">=7.3"
            },
            "require-dev": {
                "phpunit/phpunit": "^9.3"
            },
            "default-branch": true,
            "type": "library",
            "extra": {
                "branch-alias": {
                    "dev-master": "1.0-dev"
                }
            },
            "autoload": {
                "classmap": [
                    "src/"
                ]
            },
            "notification-url": "https://packagist.org/downloads/",
            "license": [
                "BSD-3-Clause"
            ],
            "authors": [
                {
                    "name": "Sebastian Bergmann",
                    "email": "sebastian@phpunit.de",
                    "role": "lead"
                }
            ],
            "description": "Library for counting the lines of code in PHP source code",
            "homepage": "https://github.com/sebastianbergmann/lines-of-code",
            "support": {
                "issues": "https://github.com/sebastianbergmann/lines-of-code/issues",
                "source": "https://github.com/sebastianbergmann/lines-of-code/tree/master"
            },
            "funding": [
                {
                    "url": "https://github.com/sebastianbergmann",
                    "type": "github"
                }
            ],
            "time": "2020-12-18T12:32:36+00:00"
        },
        {
            "name": "sebastian/object-enumerator",
            "version": "dev-master",
            "source": {
                "type": "git",
                "url": "https://github.com/sebastianbergmann/object-enumerator.git",
                "reference": "31a6d04d6b49c0b6a1499eaac1a395a766a4176b"
            },
            "dist": {
                "type": "zip",
                "url": "https://api.github.com/repos/sebastianbergmann/object-enumerator/zipball/31a6d04d6b49c0b6a1499eaac1a395a766a4176b",
                "reference": "31a6d04d6b49c0b6a1499eaac1a395a766a4176b",
                "shasum": ""
            },
            "require": {
                "php": ">=7.3",
                "sebastian/object-reflector": "^2.0",
                "sebastian/recursion-context": "^4.0"
            },
            "require-dev": {
                "phpunit/phpunit": "^9.3"
            },
            "default-branch": true,
            "type": "library",
            "extra": {
                "branch-alias": {
                    "dev-master": "4.0-dev"
                }
            },
            "autoload": {
                "classmap": [
                    "src/"
                ]
            },
            "notification-url": "https://packagist.org/downloads/",
            "license": [
                "BSD-3-Clause"
            ],
            "authors": [
                {
                    "name": "Sebastian Bergmann",
                    "email": "sebastian@phpunit.de"
                }
            ],
            "description": "Traverses array structures and object graphs to enumerate all referenced objects",
            "homepage": "https://github.com/sebastianbergmann/object-enumerator/",
            "support": {
                "issues": "https://github.com/sebastianbergmann/object-enumerator/issues",
                "source": "https://github.com/sebastianbergmann/object-enumerator/tree/master"
            },
            "funding": [
                {
                    "url": "https://github.com/sebastianbergmann",
                    "type": "github"
                }
            ],
            "time": "2020-12-18T12:31:20+00:00"
        },
        {
            "name": "sebastian/object-reflector",
            "version": "dev-master",
            "source": {
                "type": "git",
                "url": "https://github.com/sebastianbergmann/object-reflector.git",
                "reference": "b111d3533226d210f133d7b7e45783765794067f"
            },
            "dist": {
                "type": "zip",
                "url": "https://api.github.com/repos/sebastianbergmann/object-reflector/zipball/b111d3533226d210f133d7b7e45783765794067f",
                "reference": "b111d3533226d210f133d7b7e45783765794067f",
                "shasum": ""
            },
            "require": {
                "php": ">=7.3"
            },
            "require-dev": {
                "phpunit/phpunit": "^9.3"
            },
            "default-branch": true,
            "type": "library",
            "extra": {
                "branch-alias": {
                    "dev-master": "2.0-dev"
                }
            },
            "autoload": {
                "classmap": [
                    "src/"
                ]
            },
            "notification-url": "https://packagist.org/downloads/",
            "license": [
                "BSD-3-Clause"
            ],
            "authors": [
                {
                    "name": "Sebastian Bergmann",
                    "email": "sebastian@phpunit.de"
                }
            ],
            "description": "Allows reflection of object attributes, including inherited and non-public ones",
            "homepage": "https://github.com/sebastianbergmann/object-reflector/",
            "support": {
                "issues": "https://github.com/sebastianbergmann/object-reflector/issues",
                "source": "https://github.com/sebastianbergmann/object-reflector/tree/master"
            },
            "funding": [
                {
                    "url": "https://github.com/sebastianbergmann",
                    "type": "github"
                }
            ],
            "time": "2020-12-18T12:31:28+00:00"
        },
        {
            "name": "sebastian/recursion-context",
            "version": "dev-master",
            "source": {
                "type": "git",
                "url": "https://github.com/sebastianbergmann/recursion-context.git",
                "reference": "d1e4fef0e0cf6c2becafc1f53169339a6e426fb8"
            },
            "dist": {
                "type": "zip",
                "url": "https://api.github.com/repos/sebastianbergmann/recursion-context/zipball/d1e4fef0e0cf6c2becafc1f53169339a6e426fb8",
                "reference": "d1e4fef0e0cf6c2becafc1f53169339a6e426fb8",
                "shasum": ""
            },
            "require": {
                "php": ">=7.3"
            },
            "require-dev": {
                "phpunit/phpunit": "^9.3"
            },
            "default-branch": true,
            "type": "library",
            "extra": {
                "branch-alias": {
                    "dev-master": "4.0-dev"
                }
            },
            "autoload": {
                "classmap": [
                    "src/"
                ]
            },
            "notification-url": "https://packagist.org/downloads/",
            "license": [
                "BSD-3-Clause"
            ],
            "authors": [
                {
                    "name": "Sebastian Bergmann",
                    "email": "sebastian@phpunit.de"
                },
                {
                    "name": "Jeff Welch",
                    "email": "whatthejeff@gmail.com"
                },
                {
                    "name": "Adam Harvey",
                    "email": "aharvey@php.net"
                }
            ],
            "description": "Provides functionality to recursively process PHP variables",
            "homepage": "http://www.github.com/sebastianbergmann/recursion-context",
            "support": {
                "issues": "https://github.com/sebastianbergmann/recursion-context/issues",
                "source": "https://github.com/sebastianbergmann/recursion-context/tree/master"
            },
            "funding": [
                {
                    "url": "https://github.com/sebastianbergmann",
                    "type": "github"
                }
            ],
            "time": "2020-12-18T12:32:02+00:00"
        },
        {
            "name": "sebastian/resource-operations",
            "version": "dev-master",
            "source": {
                "type": "git",
                "url": "https://github.com/sebastianbergmann/resource-operations.git",
                "reference": "0f4443cb3a1d92ce809899753bc0d5d5a8dd19a8"
            },
            "dist": {
                "type": "zip",
                "url": "https://api.github.com/repos/sebastianbergmann/resource-operations/zipball/0f4443cb3a1d92ce809899753bc0d5d5a8dd19a8",
                "reference": "0f4443cb3a1d92ce809899753bc0d5d5a8dd19a8",
                "shasum": ""
            },
            "require": {
                "php": ">=7.3"
            },
            "require-dev": {
                "phpunit/phpunit": "^9.0"
            },
            "default-branch": true,
            "type": "library",
            "extra": {
                "branch-alias": {
                    "dev-master": "3.0-dev"
                }
            },
            "autoload": {
                "classmap": [
                    "src/"
                ]
            },
            "notification-url": "https://packagist.org/downloads/",
            "license": [
                "BSD-3-Clause"
            ],
            "authors": [
                {
                    "name": "Sebastian Bergmann",
                    "email": "sebastian@phpunit.de"
                }
            ],
            "description": "Provides a list of PHP built-in functions that operate on resources",
            "homepage": "https://www.github.com/sebastianbergmann/resource-operations",
            "support": {
                "issues": "https://github.com/sebastianbergmann/resource-operations/issues",
                "source": "https://github.com/sebastianbergmann/resource-operations/tree/3.0.3"
            },
            "funding": [
                {
                    "url": "https://github.com/sebastianbergmann",
                    "type": "github"
                }
            ],
            "time": "2020-09-28T06:45:17+00:00"
        },
        {
            "name": "sebastian/type",
            "version": "dev-master",
            "source": {
                "type": "git",
                "url": "https://github.com/sebastianbergmann/type.git",
                "reference": "a2baeeb40f81ad4b7348975332c6825b8f759871"
            },
            "dist": {
                "type": "zip",
                "url": "https://api.github.com/repos/sebastianbergmann/type/zipball/a2baeeb40f81ad4b7348975332c6825b8f759871",
                "reference": "a2baeeb40f81ad4b7348975332c6825b8f759871",
                "shasum": ""
            },
            "require": {
                "php": ">=7.3"
            },
            "require-dev": {
                "phpunit/phpunit": "^9.3"
            },
            "default-branch": true,
            "type": "library",
            "extra": {
                "branch-alias": {
                    "dev-master": "2.3-dev"
                }
            },
            "autoload": {
                "classmap": [
                    "src/"
                ]
            },
            "notification-url": "https://packagist.org/downloads/",
            "license": [
                "BSD-3-Clause"
            ],
            "authors": [
                {
                    "name": "Sebastian Bergmann",
                    "email": "sebastian@phpunit.de",
                    "role": "lead"
                }
            ],
            "description": "Collection of value objects that represent the types of the PHP type system",
            "homepage": "https://github.com/sebastianbergmann/type",
            "support": {
                "issues": "https://github.com/sebastianbergmann/type/issues",
                "source": "https://github.com/sebastianbergmann/type/tree/master"
            },
            "funding": [
                {
                    "url": "https://github.com/sebastianbergmann",
                    "type": "github"
                }
            ],
            "time": "2020-12-18T12:32:10+00:00"
        },
        {
            "name": "sebastian/version",
            "version": "dev-master",
            "source": {
                "type": "git",
                "url": "https://github.com/sebastianbergmann/version.git",
                "reference": "c6c1022351a901512170118436c764e473f6de8c"
            },
            "dist": {
                "type": "zip",
                "url": "https://api.github.com/repos/sebastianbergmann/version/zipball/c6c1022351a901512170118436c764e473f6de8c",
                "reference": "c6c1022351a901512170118436c764e473f6de8c",
                "shasum": ""
            },
            "require": {
                "php": ">=7.3"
            },
            "default-branch": true,
            "type": "library",
            "extra": {
                "branch-alias": {
                    "dev-master": "3.0-dev"
                }
            },
            "autoload": {
                "classmap": [
                    "src/"
                ]
            },
            "notification-url": "https://packagist.org/downloads/",
            "license": [
                "BSD-3-Clause"
            ],
            "authors": [
                {
                    "name": "Sebastian Bergmann",
                    "email": "sebastian@phpunit.de",
                    "role": "lead"
                }
            ],
            "description": "Library that helps with managing the version number of Git-hosted PHP projects",
            "homepage": "https://github.com/sebastianbergmann/version",
            "support": {
                "issues": "https://github.com/sebastianbergmann/version/issues",
                "source": "https://github.com/sebastianbergmann/version/tree/3.0.2"
            },
            "funding": [
                {
                    "url": "https://github.com/sebastianbergmann",
                    "type": "github"
                }
            ],
            "time": "2020-09-28T06:39:44+00:00"
        },
        {
            "name": "swoole/ide-helper",
            "version": "4.5.5",
            "source": {
                "type": "git",
                "url": "https://github.com/swoole/ide-helper.git",
                "reference": "aefd9d15e00cf14b89a5ed87cfa3bd79c9889028"
            },
            "dist": {
                "type": "zip",
                "url": "https://api.github.com/repos/swoole/ide-helper/zipball/aefd9d15e00cf14b89a5ed87cfa3bd79c9889028",
                "reference": "aefd9d15e00cf14b89a5ed87cfa3bd79c9889028",
                "shasum": ""
            },
            "require-dev": {
                "guzzlehttp/guzzle": "~6.5.0",
                "laminas/laminas-code": "~3.4.0",
                "squizlabs/php_codesniffer": "~3.5.0",
                "symfony/filesystem": "~4.0"
            },
            "type": "library",
            "notification-url": "https://packagist.org/downloads/",
            "license": [
                "Apache-2.0"
            ],
            "authors": [
                {
                    "name": "Team Swoole",
                    "email": "team@swoole.com"
                }
            ],
            "description": "IDE help files for Swoole.",
            "support": {
                "issues": "https://github.com/swoole/ide-helper/issues",
                "source": "https://github.com/swoole/ide-helper/tree/4.5.5"
            },
            "time": "2020-10-14T18:05:12+00:00"
        },
        {
            "name": "symfony/console",
            "version": "5.x-dev",
            "source": {
                "type": "git",
                "url": "https://github.com/symfony/console.git",
                "reference": "15c96194f32e1b1aa30d1b302c71c5f83fd4dea9"
            },
            "dist": {
                "type": "zip",
                "url": "https://api.github.com/repos/symfony/console/zipball/15c96194f32e1b1aa30d1b302c71c5f83fd4dea9",
                "reference": "15c96194f32e1b1aa30d1b302c71c5f83fd4dea9",
                "shasum": ""
            },
            "require": {
                "php": ">=7.2.5",
                "symfony/polyfill-mbstring": "~1.0",
                "symfony/polyfill-php73": "^1.8",
                "symfony/polyfill-php80": "^1.15",
                "symfony/service-contracts": "^1.1|^2",
                "symfony/string": "^5.1"
            },
            "conflict": {
                "symfony/dependency-injection": "<4.4",
                "symfony/dotenv": "<5.1",
                "symfony/event-dispatcher": "<4.4",
                "symfony/lock": "<4.4",
                "symfony/process": "<4.4"
            },
            "provide": {
                "psr/log-implementation": "1.0"
            },
            "require-dev": {
                "psr/log": "~1.0",
                "symfony/config": "^4.4|^5.0",
                "symfony/dependency-injection": "^4.4|^5.0",
                "symfony/event-dispatcher": "^4.4|^5.0",
                "symfony/lock": "^4.4|^5.0",
                "symfony/process": "^4.4|^5.0",
                "symfony/var-dumper": "^4.4|^5.0"
            },
            "suggest": {
                "psr/log": "For using the console logger",
                "symfony/event-dispatcher": "",
                "symfony/lock": "",
                "symfony/process": ""
            },
            "default-branch": true,
            "type": "library",
            "autoload": {
                "psr-4": {
                    "Symfony\\Component\\Console\\": ""
                },
                "exclude-from-classmap": [
                    "/Tests/"
                ]
            },
            "notification-url": "https://packagist.org/downloads/",
            "license": [
                "MIT"
            ],
            "authors": [
                {
                    "name": "Fabien Potencier",
                    "email": "fabien@symfony.com"
                },
                {
                    "name": "Symfony Community",
                    "homepage": "https://symfony.com/contributors"
                }
            ],
            "description": "Symfony Console Component",
            "homepage": "https://symfony.com",
            "keywords": [
                "cli",
                "command line",
                "console",
                "terminal"
            ],
            "support": {
                "source": "https://github.com/symfony/console/tree/5.x"
            },
            "funding": [
                {
                    "url": "https://symfony.com/sponsor",
                    "type": "custom"
                },
                {
                    "url": "https://github.com/fabpot",
                    "type": "github"
                },
                {
                    "url": "https://tidelift.com/funding/github/packagist/symfony/symfony",
                    "type": "tidelift"
                }
            ],
            "time": "2020-12-18T08:03:24+00:00"
        },
        {
            "name": "symfony/polyfill-ctype",
            "version": "dev-main",
            "source": {
                "type": "git",
                "url": "https://github.com/symfony/polyfill-ctype.git",
                "reference": "fade6deebd931cfd7a544f68479405a6a08979a3"
            },
            "dist": {
                "type": "zip",
                "url": "https://api.github.com/repos/symfony/polyfill-ctype/zipball/fade6deebd931cfd7a544f68479405a6a08979a3",
                "reference": "fade6deebd931cfd7a544f68479405a6a08979a3",
                "shasum": ""
            },
            "require": {
                "php": ">=7.1"
            },
            "suggest": {
                "ext-ctype": "For best performance"
            },
            "default-branch": true,
            "type": "library",
            "extra": {
                "branch-alias": {
                    "dev-main": "1.21-dev"
                },
                "thanks": {
                    "name": "symfony/polyfill",
                    "url": "https://github.com/symfony/polyfill"
                }
            },
            "autoload": {
                "psr-4": {
                    "Symfony\\Polyfill\\Ctype\\": ""
                },
                "files": [
                    "bootstrap.php"
                ]
            },
            "notification-url": "https://packagist.org/downloads/",
            "license": [
                "MIT"
            ],
            "authors": [
                {
                    "name": "Gert de Pagter",
                    "email": "BackEndTea@gmail.com"
                },
                {
                    "name": "Symfony Community",
                    "homepage": "https://symfony.com/contributors"
                }
            ],
            "description": "Symfony polyfill for ctype functions",
            "homepage": "https://symfony.com",
            "keywords": [
                "compatibility",
                "ctype",
                "polyfill",
                "portable"
            ],
            "support": {
                "source": "https://github.com/symfony/polyfill-ctype/tree/main"
            },
            "funding": [
                {
                    "url": "https://symfony.com/sponsor",
                    "type": "custom"
                },
                {
                    "url": "https://github.com/fabpot",
                    "type": "github"
                },
                {
                    "url": "https://tidelift.com/funding/github/packagist/symfony/symfony",
                    "type": "tidelift"
                }
            ],
            "time": "2020-10-26T13:35:45+00:00"
        },
        {
            "name": "symfony/polyfill-intl-grapheme",
            "version": "dev-main",
            "source": {
                "type": "git",
                "url": "https://github.com/symfony/polyfill-intl-grapheme.git",
                "reference": "be092746c3ab9f9c62608c82e0f04687f8a879f9"
            },
            "dist": {
                "type": "zip",
                "url": "https://api.github.com/repos/symfony/polyfill-intl-grapheme/zipball/be092746c3ab9f9c62608c82e0f04687f8a879f9",
                "reference": "be092746c3ab9f9c62608c82e0f04687f8a879f9",
                "shasum": ""
            },
            "require": {
                "php": ">=7.1"
            },
            "suggest": {
                "ext-intl": "For best performance"
            },
            "default-branch": true,
            "type": "library",
            "extra": {
                "branch-alias": {
                    "dev-main": "1.21-dev"
                },
                "thanks": {
                    "name": "symfony/polyfill",
                    "url": "https://github.com/symfony/polyfill"
                }
            },
            "autoload": {
                "psr-4": {
                    "Symfony\\Polyfill\\Intl\\Grapheme\\": ""
                },
                "files": [
                    "bootstrap.php"
                ]
            },
            "notification-url": "https://packagist.org/downloads/",
            "license": [
                "MIT"
            ],
            "authors": [
                {
                    "name": "Nicolas Grekas",
                    "email": "p@tchwork.com"
                },
                {
                    "name": "Symfony Community",
                    "homepage": "https://symfony.com/contributors"
                }
            ],
            "description": "Symfony polyfill for intl's grapheme_* functions",
            "homepage": "https://symfony.com",
            "keywords": [
                "compatibility",
                "grapheme",
                "intl",
                "polyfill",
                "portable",
                "shim"
            ],
            "support": {
                "source": "https://github.com/symfony/polyfill-intl-grapheme/tree/main"
            },
            "funding": [
                {
                    "url": "https://symfony.com/sponsor",
                    "type": "custom"
                },
                {
                    "url": "https://github.com/fabpot",
                    "type": "github"
                },
                {
                    "url": "https://tidelift.com/funding/github/packagist/symfony/symfony",
                    "type": "tidelift"
                }
            ],
            "time": "2020-11-13T15:40:22+00:00"
        },
        {
            "name": "symfony/polyfill-intl-normalizer",
            "version": "dev-main",
            "source": {
                "type": "git",
                "url": "https://github.com/symfony/polyfill-intl-normalizer.git",
                "reference": "69609f9f06790591b4b13a45ee117e7bab6395aa"
            },
            "dist": {
                "type": "zip",
                "url": "https://api.github.com/repos/symfony/polyfill-intl-normalizer/zipball/69609f9f06790591b4b13a45ee117e7bab6395aa",
                "reference": "69609f9f06790591b4b13a45ee117e7bab6395aa",
                "shasum": ""
            },
            "require": {
                "php": ">=7.1"
            },
            "suggest": {
                "ext-intl": "For best performance"
            },
            "default-branch": true,
            "type": "library",
            "extra": {
                "branch-alias": {
                    "dev-main": "1.21-dev"
                },
                "thanks": {
                    "name": "symfony/polyfill",
                    "url": "https://github.com/symfony/polyfill"
                }
            },
            "autoload": {
                "psr-4": {
                    "Symfony\\Polyfill\\Intl\\Normalizer\\": ""
                },
                "files": [
                    "bootstrap.php"
                ],
                "classmap": [
                    "Resources/stubs"
                ]
            },
            "notification-url": "https://packagist.org/downloads/",
            "license": [
                "MIT"
            ],
            "authors": [
                {
                    "name": "Nicolas Grekas",
                    "email": "p@tchwork.com"
                },
                {
                    "name": "Symfony Community",
                    "homepage": "https://symfony.com/contributors"
                }
            ],
            "description": "Symfony polyfill for intl's Normalizer class and related functions",
            "homepage": "https://symfony.com",
            "keywords": [
                "compatibility",
                "intl",
                "normalizer",
                "polyfill",
                "portable",
                "shim"
            ],
            "support": {
                "source": "https://github.com/symfony/polyfill-intl-normalizer/tree/main"
            },
            "funding": [
                {
                    "url": "https://symfony.com/sponsor",
                    "type": "custom"
                },
                {
                    "url": "https://github.com/fabpot",
                    "type": "github"
                },
                {
                    "url": "https://tidelift.com/funding/github/packagist/symfony/symfony",
                    "type": "tidelift"
                }
            ],
            "time": "2020-10-26T13:35:45+00:00"
        },
        {
            "name": "symfony/polyfill-mbstring",
            "version": "dev-main",
            "source": {
                "type": "git",
                "url": "https://github.com/symfony/polyfill-mbstring.git",
                "reference": "401c9d9d3400c53a8f1a39425f0543406c137a43"
            },
            "dist": {
                "type": "zip",
                "url": "https://api.github.com/repos/symfony/polyfill-mbstring/zipball/401c9d9d3400c53a8f1a39425f0543406c137a43",
                "reference": "401c9d9d3400c53a8f1a39425f0543406c137a43",
                "shasum": ""
            },
            "require": {
                "php": ">=7.1"
            },
            "suggest": {
                "ext-mbstring": "For best performance"
            },
            "default-branch": true,
            "type": "library",
            "extra": {
                "branch-alias": {
                    "dev-main": "1.21-dev"
                },
                "thanks": {
                    "name": "symfony/polyfill",
                    "url": "https://github.com/symfony/polyfill"
                }
            },
            "autoload": {
                "psr-4": {
                    "Symfony\\Polyfill\\Mbstring\\": ""
                },
                "files": [
                    "bootstrap.php"
                ]
            },
            "notification-url": "https://packagist.org/downloads/",
            "license": [
                "MIT"
            ],
            "authors": [
                {
                    "name": "Nicolas Grekas",
                    "email": "p@tchwork.com"
                },
                {
                    "name": "Symfony Community",
                    "homepage": "https://symfony.com/contributors"
                }
            ],
            "description": "Symfony polyfill for the Mbstring extension",
            "homepage": "https://symfony.com",
            "keywords": [
                "compatibility",
                "mbstring",
                "polyfill",
                "portable",
                "shim"
            ],
            "support": {
                "source": "https://github.com/symfony/polyfill-mbstring/tree/main"
            },
            "funding": [
                {
                    "url": "https://symfony.com/sponsor",
                    "type": "custom"
                },
                {
                    "url": "https://github.com/fabpot",
                    "type": "github"
                },
                {
                    "url": "https://tidelift.com/funding/github/packagist/symfony/symfony",
                    "type": "tidelift"
                }
            ],
            "time": "2020-10-26T13:35:45+00:00"
        },
        {
            "name": "symfony/polyfill-php73",
            "version": "dev-main",
            "source": {
                "type": "git",
                "url": "https://github.com/symfony/polyfill-php73.git",
                "reference": "8c0d39c1526009b97f43beea4cc685bbc353a70b"
            },
            "dist": {
                "type": "zip",
                "url": "https://api.github.com/repos/symfony/polyfill-php73/zipball/8c0d39c1526009b97f43beea4cc685bbc353a70b",
                "reference": "8c0d39c1526009b97f43beea4cc685bbc353a70b",
                "shasum": ""
            },
            "require": {
                "php": ">=7.1"
            },
            "default-branch": true,
            "type": "library",
            "extra": {
                "branch-alias": {
                    "dev-main": "1.21-dev"
                },
                "thanks": {
                    "name": "symfony/polyfill",
                    "url": "https://github.com/symfony/polyfill"
                }
            },
            "autoload": {
                "psr-4": {
                    "Symfony\\Polyfill\\Php73\\": ""
                },
                "files": [
                    "bootstrap.php"
                ],
                "classmap": [
                    "Resources/stubs"
                ]
            },
            "notification-url": "https://packagist.org/downloads/",
            "license": [
                "MIT"
            ],
            "authors": [
                {
                    "name": "Nicolas Grekas",
                    "email": "p@tchwork.com"
                },
                {
                    "name": "Symfony Community",
                    "homepage": "https://symfony.com/contributors"
                }
            ],
            "description": "Symfony polyfill backporting some PHP 7.3+ features to lower PHP versions",
            "homepage": "https://symfony.com",
            "keywords": [
                "compatibility",
                "polyfill",
                "portable",
                "shim"
            ],
            "support": {
                "source": "https://github.com/symfony/polyfill-php73/tree/main"
            },
            "funding": [
                {
                    "url": "https://symfony.com/sponsor",
                    "type": "custom"
                },
                {
                    "url": "https://github.com/fabpot",
                    "type": "github"
                },
                {
                    "url": "https://tidelift.com/funding/github/packagist/symfony/symfony",
                    "type": "tidelift"
                }
            ],
            "time": "2020-10-26T13:35:45+00:00"
        },
        {
            "name": "symfony/polyfill-php80",
            "version": "dev-main",
            "source": {
                "type": "git",
                "url": "https://github.com/symfony/polyfill-php80.git",
                "reference": "3a11f3dfb34ad50f978cb2b8cf936933b87739aa"
            },
            "dist": {
                "type": "zip",
                "url": "https://api.github.com/repos/symfony/polyfill-php80/zipball/3a11f3dfb34ad50f978cb2b8cf936933b87739aa",
                "reference": "3a11f3dfb34ad50f978cb2b8cf936933b87739aa",
                "shasum": ""
            },
            "require": {
                "php": ">=7.1"
            },
            "default-branch": true,
            "type": "library",
            "extra": {
                "branch-alias": {
                    "dev-main": "1.21-dev"
                },
                "thanks": {
                    "name": "symfony/polyfill",
                    "url": "https://github.com/symfony/polyfill"
                }
            },
            "autoload": {
                "psr-4": {
                    "Symfony\\Polyfill\\Php80\\": ""
                },
                "files": [
                    "bootstrap.php"
                ],
                "classmap": [
                    "Resources/stubs"
                ]
            },
            "notification-url": "https://packagist.org/downloads/",
            "license": [
                "MIT"
            ],
            "authors": [
                {
                    "name": "Ion Bazan",
                    "email": "ion.bazan@gmail.com"
                },
                {
                    "name": "Nicolas Grekas",
                    "email": "p@tchwork.com"
                },
                {
                    "name": "Symfony Community",
                    "homepage": "https://symfony.com/contributors"
                }
            ],
            "description": "Symfony polyfill backporting some PHP 8.0+ features to lower PHP versions",
            "homepage": "https://symfony.com",
            "keywords": [
                "compatibility",
                "polyfill",
                "portable",
                "shim"
            ],
            "support": {
                "source": "https://github.com/symfony/polyfill-php80/tree/main"
            },
            "funding": [
                {
                    "url": "https://symfony.com/sponsor",
                    "type": "custom"
                },
                {
                    "url": "https://github.com/fabpot",
                    "type": "github"
                },
                {
                    "url": "https://tidelift.com/funding/github/packagist/symfony/symfony",
                    "type": "tidelift"
                }
            ],
            "time": "2020-10-26T13:35:45+00:00"
        },
        {
            "name": "symfony/service-contracts",
            "version": "dev-main",
            "source": {
                "type": "git",
                "url": "https://github.com/symfony/service-contracts.git",
                "reference": "5c448a39281b671be2cc8d208e6df75ac2d4b366"
            },
            "dist": {
                "type": "zip",
                "url": "https://api.github.com/repos/symfony/service-contracts/zipball/5c448a39281b671be2cc8d208e6df75ac2d4b366",
                "reference": "5c448a39281b671be2cc8d208e6df75ac2d4b366",
                "shasum": ""
            },
            "require": {
                "php": ">=7.2.5",
                "psr/container": "^1.0"
            },
            "suggest": {
                "symfony/service-implementation": ""
            },
            "default-branch": true,
            "type": "library",
            "extra": {
                "branch-version": "2.3",
                "branch-alias": {
                    "dev-main": "2.3-dev"
                },
                "thanks": {
                    "name": "symfony/contracts",
                    "url": "https://github.com/symfony/contracts"
                }
            },
            "autoload": {
                "psr-4": {
                    "Symfony\\Contracts\\Service\\": ""
                }
            },
            "notification-url": "https://packagist.org/downloads/",
            "license": [
                "MIT"
            ],
            "authors": [
                {
                    "name": "Nicolas Grekas",
                    "email": "p@tchwork.com"
                },
                {
                    "name": "Symfony Community",
                    "homepage": "https://symfony.com/contributors"
                }
            ],
            "description": "Generic abstractions related to writing services",
            "homepage": "https://symfony.com",
            "keywords": [
                "abstractions",
                "contracts",
                "decoupling",
                "interfaces",
                "interoperability",
                "standards"
            ],
            "support": {
                "source": "https://github.com/symfony/service-contracts/tree/main"
            },
            "funding": [
                {
                    "url": "https://symfony.com/sponsor",
                    "type": "custom"
                },
                {
                    "url": "https://github.com/fabpot",
                    "type": "github"
                },
                {
                    "url": "https://tidelift.com/funding/github/packagist/symfony/symfony",
                    "type": "tidelift"
                }
            ],
            "time": "2020-12-23T15:38:30+00:00"
        },
        {
            "name": "symfony/string",
            "version": "5.x-dev",
            "source": {
                "type": "git",
                "url": "https://github.com/symfony/string.git",
                "reference": "5bd67751d2e3f7d6f770c9154b8fbcb2aa05f7ed"
            },
            "dist": {
                "type": "zip",
                "url": "https://api.github.com/repos/symfony/string/zipball/5bd67751d2e3f7d6f770c9154b8fbcb2aa05f7ed",
                "reference": "5bd67751d2e3f7d6f770c9154b8fbcb2aa05f7ed",
                "shasum": ""
            },
            "require": {
                "php": ">=7.2.5",
                "symfony/polyfill-ctype": "~1.8",
                "symfony/polyfill-intl-grapheme": "~1.0",
                "symfony/polyfill-intl-normalizer": "~1.0",
                "symfony/polyfill-mbstring": "~1.0",
                "symfony/polyfill-php80": "~1.15"
            },
            "require-dev": {
                "symfony/error-handler": "^4.4|^5.0",
                "symfony/http-client": "^4.4|^5.0",
                "symfony/translation-contracts": "^1.1|^2",
                "symfony/var-exporter": "^4.4|^5.0"
            },
            "default-branch": true,
            "type": "library",
            "autoload": {
                "psr-4": {
                    "Symfony\\Component\\String\\": ""
                },
                "files": [
                    "Resources/functions.php"
                ],
                "exclude-from-classmap": [
                    "/Tests/"
                ]
            },
            "notification-url": "https://packagist.org/downloads/",
            "license": [
                "MIT"
            ],
            "authors": [
                {
                    "name": "Nicolas Grekas",
                    "email": "p@tchwork.com"
                },
                {
                    "name": "Symfony Community",
                    "homepage": "https://symfony.com/contributors"
                }
            ],
            "description": "Symfony String component",
            "homepage": "https://symfony.com",
            "keywords": [
                "grapheme",
                "i18n",
                "string",
                "unicode",
                "utf-8",
                "utf8"
            ],
            "support": {
                "source": "https://github.com/symfony/string/tree/v5.2.1"
            },
            "funding": [
                {
                    "url": "https://symfony.com/sponsor",
                    "type": "custom"
                },
                {
                    "url": "https://github.com/fabpot",
                    "type": "github"
                },
                {
                    "url": "https://tidelift.com/funding/github/packagist/symfony/symfony",
                    "type": "tidelift"
                }
            ],
            "time": "2020-12-05T07:33:16+00:00"
        },
        {
            "name": "theseer/tokenizer",
            "version": "1.2.0",
            "source": {
                "type": "git",
                "url": "https://github.com/theseer/tokenizer.git",
                "reference": "75a63c33a8577608444246075ea0af0d052e452a"
            },
            "dist": {
                "type": "zip",
                "url": "https://api.github.com/repos/theseer/tokenizer/zipball/75a63c33a8577608444246075ea0af0d052e452a",
                "reference": "75a63c33a8577608444246075ea0af0d052e452a",
                "shasum": ""
            },
            "require": {
                "ext-dom": "*",
                "ext-tokenizer": "*",
                "ext-xmlwriter": "*",
                "php": "^7.2 || ^8.0"
            },
            "type": "library",
            "autoload": {
                "classmap": [
                    "src/"
                ]
            },
            "notification-url": "https://packagist.org/downloads/",
            "license": [
                "BSD-3-Clause"
            ],
            "authors": [
                {
                    "name": "Arne Blankerts",
                    "email": "arne@blankerts.de",
                    "role": "Developer"
                }
            ],
            "description": "A small library for converting tokenized PHP source code into XML and potentially other formats",
            "support": {
                "issues": "https://github.com/theseer/tokenizer/issues",
                "source": "https://github.com/theseer/tokenizer/tree/master"
            },
            "funding": [
                {
                    "url": "https://github.com/theseer",
                    "type": "github"
                }
            ],
            "time": "2020-07-12T23:59:07+00:00"
        },
        {
            "name": "twig/twig",
            "version": "2.x-dev",
            "source": {
                "type": "git",
                "url": "https://github.com/twigphp/Twig.git",
                "reference": "c5379903e5640e5f29024e71aa0817f7bd56102b"
            },
            "dist": {
                "type": "zip",
                "url": "https://api.github.com/repos/twigphp/Twig/zipball/c5379903e5640e5f29024e71aa0817f7bd56102b",
                "reference": "c5379903e5640e5f29024e71aa0817f7bd56102b",
                "shasum": ""
            },
            "require": {
                "php": ">=7.2.5",
                "symfony/polyfill-ctype": "^1.8",
                "symfony/polyfill-mbstring": "^1.3"
            },
            "require-dev": {
                "psr/container": "^1.0",
                "symfony/phpunit-bridge": "^4.4.9|^5.0.9"
            },
            "type": "library",
            "extra": {
                "branch-alias": {
                    "dev-master": "2.14-dev"
                }
            },
            "autoload": {
                "psr-0": {
                    "Twig_": "lib/"
                },
                "psr-4": {
                    "Twig\\": "src/"
                }
            },
            "notification-url": "https://packagist.org/downloads/",
            "license": [
                "BSD-3-Clause"
            ],
            "authors": [
                {
                    "name": "Fabien Potencier",
                    "email": "fabien@symfony.com",
                    "homepage": "http://fabien.potencier.org",
                    "role": "Lead Developer"
                },
                {
                    "name": "Twig Team",
                    "role": "Contributors"
                },
                {
                    "name": "Armin Ronacher",
                    "email": "armin.ronacher@active-4.com",
                    "role": "Project Founder"
                }
            ],
            "description": "Twig, the flexible, fast, and secure template language for PHP",
            "homepage": "https://twig.symfony.com",
            "keywords": [
                "templating"
            ],
            "support": {
                "issues": "https://github.com/twigphp/Twig/issues",
                "source": "https://github.com/twigphp/Twig/tree/2.x"
            },
            "funding": [
                {
                    "url": "https://github.com/fabpot",
                    "type": "github"
                },
                {
                    "url": "https://tidelift.com/funding/github/packagist/twig/twig",
                    "type": "tidelift"
                }
            ],
            "time": "2020-11-27T13:05:37+00:00"
        },
        {
            "name": "vimeo/psalm",
            "version": "4.1.1",
            "source": {
                "type": "git",
                "url": "https://github.com/vimeo/psalm.git",
                "reference": "16bfbd9224698bd738c665f33039fade2a1a3977"
            },
            "dist": {
                "type": "zip",
                "url": "https://api.github.com/repos/vimeo/psalm/zipball/16bfbd9224698bd738c665f33039fade2a1a3977",
                "reference": "16bfbd9224698bd738c665f33039fade2a1a3977",
                "shasum": ""
            },
            "require": {
                "amphp/amp": "^2.1",
                "amphp/byte-stream": "^1.5",
                "composer/package-versions-deprecated": "^1.8.0",
                "composer/semver": "^1.4 || ^2.0 || ^3.0",
                "composer/xdebug-handler": "^1.1",
                "dnoegel/php-xdg-base-dir": "^0.1.1",
                "ext-dom": "*",
                "ext-json": "*",
                "ext-libxml": "*",
                "ext-mbstring": "*",
                "ext-simplexml": "*",
                "ext-tokenizer": "*",
                "felixfbecker/advanced-json-rpc": "^3.0.3",
                "felixfbecker/language-server-protocol": "^1.4",
                "netresearch/jsonmapper": "^1.0 || ^2.0 || ^3.0",
                "nikic/php-parser": "^4.10.1",
                "openlss/lib-array2xml": "^1.0",
                "php": "^7.1|^8",
                "sebastian/diff": "^3.0 || ^4.0",
                "symfony/console": "^3.4.17 || ^4.1.6 || ^5.0",
                "webmozart/path-util": "^2.3"
            },
            "provide": {
                "psalm/psalm": "self.version"
            },
            "require-dev": {
                "amphp/amp": "^2.4.2",
                "bamarni/composer-bin-plugin": "^1.2",
                "brianium/paratest": "^4.0.0",
                "ext-curl": "*",
                "php": "^7.3|^8",
                "phpdocumentor/reflection-docblock": "^5",
                "phpmyadmin/sql-parser": "5.1.0",
                "phpspec/prophecy": ">=1.9.0",
                "phpunit/phpunit": "^9.0",
                "psalm/plugin-phpunit": "^0.13",
                "slevomat/coding-standard": "^5.0",
                "squizlabs/php_codesniffer": "^3.5",
                "symfony/process": "^4.3",
                "weirdan/prophecy-shim": "^1.0 || ^2.0"
            },
            "suggest": {
                "ext-igbinary": "^2.0.5"
            },
            "bin": [
                "psalm",
                "psalm-language-server",
                "psalm-plugin",
                "psalm-refactor",
                "psalter"
            ],
            "type": "library",
            "extra": {
                "branch-alias": {
                    "dev-master": "4.x-dev",
                    "dev-3.x": "3.x-dev",
                    "dev-2.x": "2.x-dev",
                    "dev-1.x": "1.x-dev"
                }
            },
            "autoload": {
                "psr-4": {
                    "Psalm\\": "src/Psalm/"
                },
                "files": [
                    "src/functions.php",
                    "src/spl_object_id.php"
                ]
            },
            "notification-url": "https://packagist.org/downloads/",
            "license": [
                "MIT"
            ],
            "authors": [
                {
                    "name": "Matthew Brown"
                }
            ],
            "description": "A static analysis tool for finding errors in PHP applications",
            "keywords": [
                "code",
                "inspection",
                "php"
            ],
            "support": {
                "issues": "https://github.com/vimeo/psalm/issues",
                "source": "https://github.com/vimeo/psalm/tree/4.1.1"
            },
            "time": "2020-11-02T05:54:12+00:00"
        },
        {
            "name": "webmozart/assert",
            "version": "1.9.1",
            "source": {
                "type": "git",
                "url": "https://github.com/webmozart/assert.git",
                "reference": "bafc69caeb4d49c39fd0779086c03a3738cbb389"
            },
            "dist": {
                "type": "zip",
                "url": "https://api.github.com/repos/webmozart/assert/zipball/bafc69caeb4d49c39fd0779086c03a3738cbb389",
                "reference": "bafc69caeb4d49c39fd0779086c03a3738cbb389",
                "shasum": ""
            },
            "require": {
                "php": "^5.3.3 || ^7.0 || ^8.0",
                "symfony/polyfill-ctype": "^1.8"
            },
            "conflict": {
                "phpstan/phpstan": "<0.12.20",
                "vimeo/psalm": "<3.9.1"
            },
            "require-dev": {
                "phpunit/phpunit": "^4.8.36 || ^7.5.13"
            },
            "type": "library",
            "autoload": {
                "psr-4": {
                    "Webmozart\\Assert\\": "src/"
                }
            },
            "notification-url": "https://packagist.org/downloads/",
            "license": [
                "MIT"
            ],
            "authors": [
                {
                    "name": "Bernhard Schussek",
                    "email": "bschussek@gmail.com"
                }
            ],
            "description": "Assertions to validate method input/output with nice error messages.",
            "keywords": [
                "assert",
                "check",
                "validate"
            ],
            "support": {
                "issues": "https://github.com/webmozart/assert/issues",
                "source": "https://github.com/webmozart/assert/tree/master"
            },
            "time": "2020-07-08T17:02:28+00:00"
        },
        {
            "name": "webmozart/path-util",
            "version": "dev-master",
            "source": {
                "type": "git",
                "url": "https://github.com/webmozart/path-util.git",
                "reference": "95a8f7ad150c2a3773ff3c3d04f557a24c99cfd2"
            },
            "dist": {
                "type": "zip",
                "url": "https://api.github.com/repos/webmozart/path-util/zipball/95a8f7ad150c2a3773ff3c3d04f557a24c99cfd2",
                "reference": "95a8f7ad150c2a3773ff3c3d04f557a24c99cfd2",
                "shasum": ""
            },
            "require": {
                "php": "^5.3.3|^7.0",
                "webmozart/assert": "~1.0"
            },
            "require-dev": {
                "phpunit/phpunit": "^4.6",
                "sebastian/version": "^1.0.1"
            },
            "default-branch": true,
            "type": "library",
            "extra": {
                "branch-alias": {
                    "dev-master": "2.3-dev"
                }
            },
            "autoload": {
                "psr-4": {
                    "Webmozart\\PathUtil\\": "src/"
                }
            },
            "notification-url": "https://packagist.org/downloads/",
            "license": [
                "MIT"
            ],
            "authors": [
                {
                    "name": "Bernhard Schussek",
                    "email": "bschussek@gmail.com"
                }
            ],
            "description": "A robust cross-platform utility for normalizing, comparing and modifying file paths.",
            "support": {
                "issues": "https://github.com/webmozart/path-util/issues",
                "source": "https://github.com/webmozart/path-util/tree/master"
            },
            "time": "2016-08-15T15:31:42+00:00"
        }
    ],
    "aliases": [],
    "minimum-stability": "dev",
    "stability-flags": [],
    "prefer-stable": false,
    "prefer-lowest": false,
    "platform": {
        "php": ">=7.4.0",
        "ext-curl": "*",
        "ext-imagick": "*",
        "ext-mbstring": "*",
        "ext-json": "*",
        "ext-yaml": "*",
        "ext-dom": "*",
        "ext-redis": "*",
        "ext-swoole": "*",
        "ext-pdo": "*",
        "ext-openssl": "*",
        "ext-zlib": "*",
        "ext-sockets": "*"
    },
    "platform-dev": [],
    "platform-overrides": {
        "php": "7.4"
    },
    "plugin-api-version": "2.0.0"
}<|MERGE_RESOLUTION|>--- conflicted
+++ resolved
@@ -4,11 +4,7 @@
         "Read more about it at https://getcomposer.org/doc/01-basic-usage.md#installing-dependencies",
         "This file is @generated automatically"
     ],
-<<<<<<< HEAD
-    "content-hash": "3e96a4fbfbff083f2ca166fcfa6fbbbd",
-=======
     "content-hash": "43a23882f28fd91a870f7b9e217b2ec3",
->>>>>>> 26d4760d
     "packages": [
         {
             "name": "appwrite/php-clamav",
@@ -1162,15 +1158,9 @@
             ],
             "support": {
                 "issues": "https://github.com/utopia-php/abuse/issues",
-<<<<<<< HEAD
-                "source": "https://github.com/utopia-php/abuse/tree/0.3.1"
-            },
-            "time": "2020-12-21T17:28:03+00:00"
-=======
                 "source": "https://github.com/utopia-php/abuse/tree/0.2.2"
             },
             "time": "2020-10-23T06:51:42+00:00"
->>>>>>> 26d4760d
         },
         {
             "name": "utopia-php/audit",
@@ -1220,15 +1210,9 @@
             ],
             "support": {
                 "issues": "https://github.com/utopia-php/audit/issues",
-<<<<<<< HEAD
-                "source": "https://github.com/utopia-php/audit/tree/0.5.1"
-            },
-            "time": "2020-12-21T17:28:53+00:00"
-=======
                 "source": "https://github.com/utopia-php/audit/tree/0.3.2"
             },
             "time": "2020-10-23T08:09:44+00:00"
->>>>>>> 26d4760d
         },
         {
             "name": "utopia-php/cache",
@@ -1331,15 +1315,9 @@
             ],
             "support": {
                 "issues": "https://github.com/utopia-php/cli/issues",
-<<<<<<< HEAD
-                "source": "https://github.com/utopia-php/cli/tree/0.8"
-            },
-            "time": "2020-12-14T06:31:42+00:00"
-=======
                 "source": "https://github.com/utopia-php/cli/tree/0.7.2"
             },
             "time": "2020-10-23T13:34:41+00:00"
->>>>>>> 26d4760d
         },
         {
             "name": "utopia-php/config",
@@ -2404,15 +2382,9 @@
             ],
             "support": {
                 "issues": "https://github.com/matthiasmullie/minify/issues",
-<<<<<<< HEAD
-                "source": "https://github.com/matthiasmullie/minify/tree/1.3.63"
-            },
-            "time": "2020-01-21T20:21:08+00:00"
-=======
                 "source": "https://github.com/matthiasmullie/minify/tree/1.3.64"
             },
             "time": "2020-12-23T13:37:53+00:00"
->>>>>>> 26d4760d
         },
         {
             "name": "matthiasmullie/path-converter",
