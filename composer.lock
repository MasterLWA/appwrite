--- conflicted
+++ resolved
@@ -4,11 +4,7 @@
         "Read more about it at https://getcomposer.org/doc/01-basic-usage.md#installing-dependencies",
         "This file is @generated automatically"
     ],
-<<<<<<< HEAD
-    "content-hash": "7ad50576442a259bb9a51a4ac7972fad",
-=======
-    "content-hash": "08fdd139ad1285b02c4b4e555679e7de",
->>>>>>> 1b0abf46
+    "content-hash": "fa760a49c4911c4a1a4ae0b8881738aa",
     "packages": [
         {
             "name": "adhocore/jwt",
@@ -697,16 +693,16 @@
         },
         {
             "name": "guzzlehttp/psr7",
-            "version": "2.4.1",
+            "version": "2.4.3",
             "source": {
                 "type": "git",
                 "url": "https://github.com/guzzle/psr7.git",
-                "reference": "69568e4293f4fa993f3b0e51c9723e1e17c41379"
-            },
-            "dist": {
-                "type": "zip",
-                "url": "https://api.github.com/repos/guzzle/psr7/zipball/69568e4293f4fa993f3b0e51c9723e1e17c41379",
-                "reference": "69568e4293f4fa993f3b0e51c9723e1e17c41379",
+                "reference": "67c26b443f348a51926030c83481b85718457d3d"
+            },
+            "dist": {
+                "type": "zip",
+                "url": "https://api.github.com/repos/guzzle/psr7/zipball/67c26b443f348a51926030c83481b85718457d3d",
+                "reference": "67c26b443f348a51926030c83481b85718457d3d",
                 "shasum": ""
             },
             "require": {
@@ -796,7 +792,7 @@
             ],
             "support": {
                 "issues": "https://github.com/guzzle/psr7/issues",
-                "source": "https://github.com/guzzle/psr7/tree/2.4.1"
+                "source": "https://github.com/guzzle/psr7/tree/2.4.3"
             },
             "funding": [
                 {
@@ -812,7 +808,7 @@
                     "type": "tidelift"
                 }
             ],
-            "time": "2022-08-28T14:45:39+00:00"
+            "time": "2022-10-26T14:07:24+00:00"
         },
         {
             "name": "influxdb/influxdb-php",
@@ -3593,16 +3589,16 @@
         },
         {
             "name": "phpunit/php-code-coverage",
-            "version": "9.2.17",
+            "version": "9.2.18",
             "source": {
                 "type": "git",
                 "url": "https://github.com/sebastianbergmann/php-code-coverage.git",
-                "reference": "aa94dc41e8661fe90c7316849907cba3007b10d8"
-            },
-            "dist": {
-                "type": "zip",
-                "url": "https://api.github.com/repos/sebastianbergmann/php-code-coverage/zipball/aa94dc41e8661fe90c7316849907cba3007b10d8",
-                "reference": "aa94dc41e8661fe90c7316849907cba3007b10d8",
+                "reference": "12fddc491826940cf9b7e88ad9664cf51f0f6d0a"
+            },
+            "dist": {
+                "type": "zip",
+                "url": "https://api.github.com/repos/sebastianbergmann/php-code-coverage/zipball/12fddc491826940cf9b7e88ad9664cf51f0f6d0a",
+                "reference": "12fddc491826940cf9b7e88ad9664cf51f0f6d0a",
                 "shasum": ""
             },
             "require": {
@@ -3658,7 +3654,7 @@
             ],
             "support": {
                 "issues": "https://github.com/sebastianbergmann/php-code-coverage/issues",
-                "source": "https://github.com/sebastianbergmann/php-code-coverage/tree/9.2.17"
+                "source": "https://github.com/sebastianbergmann/php-code-coverage/tree/9.2.18"
             },
             "funding": [
                 {
@@ -3666,7 +3662,7 @@
                     "type": "github"
                 }
             ],
-            "time": "2022-08-30T12:24:04+00:00"
+            "time": "2022-10-27T13:35:33+00:00"
         },
         {
             "name": "phpunit/php-file-iterator",
