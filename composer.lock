--- conflicted
+++ resolved
@@ -4,11 +4,7 @@
         "Read more about it at https://getcomposer.org/doc/01-basic-usage.md#installing-dependencies",
         "This file is @generated automatically"
     ],
-<<<<<<< HEAD
-    "content-hash": "bce17bf8896e6b6571ca053b92768c25",
-=======
-    "content-hash": "15b6e4ddce09e6fb642988603d734aa8",
->>>>>>> d17c830b
+    "content-hash": "27592ac89fba0161cd03a44ce0757654",
     "packages": [
         {
             "name": "adhocore/jwt",
@@ -1710,16 +1706,16 @@
         },
         {
             "name": "utopia-php/framework",
-            "version": "0.12.1",
+            "version": "0.12.3",
             "source": {
                 "type": "git",
                 "url": "https://github.com/utopia-php/framework.git",
-                "reference": "ba17789a16527d24b4fb11ddc359901a295fbf2f"
-            },
-            "dist": {
-                "type": "zip",
-                "url": "https://api.github.com/repos/utopia-php/framework/zipball/ba17789a16527d24b4fb11ddc359901a295fbf2f",
-                "reference": "ba17789a16527d24b4fb11ddc359901a295fbf2f",
+                "reference": "78be43a0eb711f3677769dfb445e5111bfafaa88"
+            },
+            "dist": {
+                "type": "zip",
+                "url": "https://api.github.com/repos/utopia-php/framework/zipball/78be43a0eb711f3677769dfb445e5111bfafaa88",
+                "reference": "78be43a0eb711f3677769dfb445e5111bfafaa88",
                 "shasum": ""
             },
             "require": {
@@ -1753,9 +1749,9 @@
             ],
             "support": {
                 "issues": "https://github.com/utopia-php/framework/issues",
-                "source": "https://github.com/utopia-php/framework/tree/0.12.1"
-            },
-            "time": "2021-03-17T22:14:05+00:00"
+                "source": "https://github.com/utopia-php/framework/tree/0.12.3"
+            },
+            "time": "2021-03-22T22:02:23+00:00"
         },
         {
             "name": "utopia-php/image",
@@ -2020,16 +2016,16 @@
         },
         {
             "name": "utopia-php/swoole",
-            "version": "0.2.2",
+            "version": "0.2.3",
             "source": {
                 "type": "git",
                 "url": "https://github.com/utopia-php/swoole.git",
-                "reference": "17510e90499e73273245c534a05bca522d4ffb37"
-            },
-            "dist": {
-                "type": "zip",
-                "url": "https://api.github.com/repos/utopia-php/swoole/zipball/17510e90499e73273245c534a05bca522d4ffb37",
-                "reference": "17510e90499e73273245c534a05bca522d4ffb37",
+                "reference": "45c42aae7e7d3f9f82bf194c2cfa5499b674aefe"
+            },
+            "dist": {
+                "type": "zip",
+                "url": "https://api.github.com/repos/utopia-php/swoole/zipball/45c42aae7e7d3f9f82bf194c2cfa5499b674aefe",
+                "reference": "45c42aae7e7d3f9f82bf194c2cfa5499b674aefe",
                 "shasum": ""
             },
             "require": {
@@ -2070,9 +2066,9 @@
             ],
             "support": {
                 "issues": "https://github.com/utopia-php/swoole/issues",
-                "source": "https://github.com/utopia-php/swoole/tree/0.2.2"
-            },
-            "time": "2021-03-17T22:51:07+00:00"
+                "source": "https://github.com/utopia-php/swoole/tree/0.2.3"
+            },
+            "time": "2021-03-22T22:39:24+00:00"
         },
         {
             "name": "utopia-php/system",
@@ -5793,12 +5789,12 @@
             "source": {
                 "type": "git",
                 "url": "https://github.com/twigphp/Twig.git",
-                "reference": "37e48403c21e06f63bc27d7ccd997fbb72b0ae2a"
-            },
-            "dist": {
-                "type": "zip",
-                "url": "https://api.github.com/repos/twigphp/Twig/zipball/37e48403c21e06f63bc27d7ccd997fbb72b0ae2a",
-                "reference": "37e48403c21e06f63bc27d7ccd997fbb72b0ae2a",
+                "reference": "116bfb0bc9ec2a39db93431b7fe67144164d251e"
+            },
+            "dist": {
+                "type": "zip",
+                "url": "https://api.github.com/repos/twigphp/Twig/zipball/116bfb0bc9ec2a39db93431b7fe67144164d251e",
+                "reference": "116bfb0bc9ec2a39db93431b7fe67144164d251e",
                 "shasum": ""
             },
             "require": {
@@ -5864,7 +5860,7 @@
                     "type": "tidelift"
                 }
             ],
-            "time": "2021-03-10T10:07:14+00:00"
+            "time": "2021-03-22T08:23:49+00:00"
         },
         {
             "name": "vimeo/psalm",
