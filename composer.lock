--- conflicted
+++ resolved
@@ -4,11 +4,7 @@
         "Read more about it at https://getcomposer.org/doc/01-basic-usage.md#installing-dependencies",
         "This file is @generated automatically"
     ],
-<<<<<<< HEAD
-    "content-hash": "deeea4a225c55fccc04729750dd8c5ec",
-=======
     "content-hash": "318c53aaac3cdfbdb728acc5e59b8057",
->>>>>>> 1c27b5a8
     "packages": [
         {
             "name": "adhocore/jwt",
@@ -3079,11 +3075,7 @@
             "source": {
                 "type": "git",
                 "url": "https://github.com/appwrite/sdk-generator",
-<<<<<<< HEAD
-                "reference": "36e459dfd97a5693746e733ca9947a02ce12b0dc"
-=======
                 "reference": "4a43aa70c2f0b243edfc689f618a85f7d0817287"
->>>>>>> 1c27b5a8
             },
             "require": {
                 "ext-curl": "*",
@@ -3118,11 +3110,7 @@
                 }
             ],
             "description": "Appwrite PHP library for generating API SDKs for multiple programming languages and platforms",
-<<<<<<< HEAD
-            "time": "2022-02-27T08:06:11+00:00"
-=======
             "time": "2022-02-22T10:51:55+00:00"
->>>>>>> 1c27b5a8
         },
         {
             "name": "composer/pcre",
