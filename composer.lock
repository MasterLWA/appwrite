--- conflicted
+++ resolved
@@ -4,11 +4,7 @@
         "Read more about it at https://getcomposer.org/doc/01-basic-usage.md#installing-dependencies",
         "This file is @generated automatically"
     ],
-<<<<<<< HEAD
-    "content-hash": "5c02453019092f62ceec9490ee7f117b",
-=======
-    "content-hash": "0d6daae2c9fa0cb94684996f3121b6be",
->>>>>>> e0a1f4b8
+    "content-hash": "175fe4abafd8bde4053b91eea905c328",
     "packages": [
         {
             "name": "adhocore/jwt",
