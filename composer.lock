--- conflicted
+++ resolved
@@ -4,11 +4,7 @@
         "Read more about it at https://getcomposer.org/doc/01-basic-usage.md#installing-dependencies",
         "This file is @generated automatically"
     ],
-<<<<<<< HEAD
-    "content-hash": "17cb743e6efae97f01129b2a4a5239cd",
-=======
     "content-hash": "18cec0afcb76ef57fa38386fe04fd87b",
->>>>>>> 63e44229
     "packages": [
         {
             "name": "appwrite/php-clamav",
@@ -1336,18 +1332,6 @@
         },
         {
             "name": "utopia-php/framework",
-<<<<<<< HEAD
-            "version": "0.9.7",
-            "source": {
-                "type": "git",
-                "url": "https://github.com/utopia-php/framework.git",
-                "reference": "20568f1325b4e38a43ef422a00e2271d5695a561"
-            },
-            "dist": {
-                "type": "zip",
-                "url": "https://api.github.com/repos/utopia-php/framework/zipball/20568f1325b4e38a43ef422a00e2271d5695a561",
-                "reference": "20568f1325b4e38a43ef422a00e2271d5695a561",
-=======
             "version": "0.9.8",
             "source": {
                 "type": "git",
@@ -1358,7 +1342,6 @@
                 "type": "zip",
                 "url": "https://api.github.com/repos/utopia-php/framework/zipball/4caec144554f028b3ec710a0cdd4f75193f01285",
                 "reference": "4caec144554f028b3ec710a0cdd4f75193f01285",
->>>>>>> 63e44229
                 "shasum": ""
             },
             "require": {
@@ -1390,11 +1373,7 @@
                 "php",
                 "upf"
             ],
-<<<<<<< HEAD
-            "time": "2020-10-29T12:25:16+00:00"
-=======
             "time": "2020-11-11T20:34:58+00:00"
->>>>>>> 63e44229
         },
         {
             "name": "utopia-php/locale",
@@ -1756,11 +1735,7 @@
             "source": {
                 "type": "git",
                 "url": "https://github.com/appwrite/sdk-generator",
-<<<<<<< HEAD
-                "reference": "11789d2169109f182dbc9d7cca91aba925582cf3"
-=======
                 "reference": "e78d94eb1bc538e988d7e45afca7304a98ffc3f1"
->>>>>>> 63e44229
             },
             "require": {
                 "ext-curl": "*",
@@ -1790,11 +1765,7 @@
                 }
             ],
             "description": "Appwrite PHP library for generating API SDKs for multiple programming languages and platforms",
-<<<<<<< HEAD
-            "time": "2020-10-31T19:31:23+00:00"
-=======
             "time": "2020-11-11T09:53:31+00:00"
->>>>>>> 63e44229
         },
         {
             "name": "composer/package-versions-deprecated",
@@ -3419,21 +3390,12 @@
             "source": {
                 "type": "git",
                 "url": "https://github.com/sebastianbergmann/comparator.git",
-<<<<<<< HEAD
-                "reference": "169f358f64962df247708bb7a2974f04cd44f836"
-            },
-            "dist": {
-                "type": "zip",
-                "url": "https://api.github.com/repos/sebastianbergmann/comparator/zipball/169f358f64962df247708bb7a2974f04cd44f836",
-                "reference": "169f358f64962df247708bb7a2974f04cd44f836",
-=======
                 "reference": "6d3dc38d8631941ca18c76cac3d7a15838071693"
             },
             "dist": {
                 "type": "zip",
                 "url": "https://api.github.com/repos/sebastianbergmann/comparator/zipball/6d3dc38d8631941ca18c76cac3d7a15838071693",
                 "reference": "6d3dc38d8631941ca18c76cac3d7a15838071693",
->>>>>>> 63e44229
                 "shasum": ""
             },
             "require": {
@@ -3490,11 +3452,7 @@
                     "type": "github"
                 }
             ],
-<<<<<<< HEAD
-            "time": "2020-10-31T09:38:51+00:00"
-=======
             "time": "2020-11-09T10:25:57+00:00"
->>>>>>> 63e44229
         },
         {
             "name": "sebastian/complexity",
@@ -4211,21 +4169,12 @@
             "source": {
                 "type": "git",
                 "url": "https://github.com/symfony/console.git",
-<<<<<<< HEAD
-                "reference": "5164210f240d580ce0f490a7f24827c6fbc7bc36"
-            },
-            "dist": {
-                "type": "zip",
-                "url": "https://api.github.com/repos/symfony/console/zipball/5164210f240d580ce0f490a7f24827c6fbc7bc36",
-                "reference": "5164210f240d580ce0f490a7f24827c6fbc7bc36",
-=======
                 "reference": "d1d8b8fd9b605630aa73b1b384e246fee54e8ffa"
             },
             "dist": {
                 "type": "zip",
                 "url": "https://api.github.com/repos/symfony/console/zipball/d1d8b8fd9b605630aa73b1b384e246fee54e8ffa",
                 "reference": "d1d8b8fd9b605630aa73b1b384e246fee54e8ffa",
->>>>>>> 63e44229
                 "shasum": ""
             },
             "require": {
@@ -4306,11 +4255,7 @@
                     "type": "tidelift"
                 }
             ],
-<<<<<<< HEAD
-            "time": "2020-11-01T17:40:07+00:00"
-=======
             "time": "2020-11-05T20:05:54+00:00"
->>>>>>> 63e44229
         },
         {
             "name": "symfony/polyfill-ctype",
