--- conflicted
+++ resolved
@@ -4,11 +4,7 @@
         "Read more about it at https://getcomposer.org/doc/01-basic-usage.md#installing-dependencies",
         "This file is @generated automatically"
     ],
-<<<<<<< HEAD
-    "content-hash": "9ad1f9e6ce5583eb13ea6ffa9a93cb97",
-=======
     "content-hash": "7983e9fe8946a99fbf818b79ff202486",
->>>>>>> bac529a2
     "packages": [
         {
             "name": "adhocore/jwt",
@@ -6167,11 +6163,7 @@
     "aliases": [],
     "minimum-stability": "stable",
     "stability-flags": {
-<<<<<<< HEAD
-        "utopia-php/websocket": 20
-=======
         "appwrite/sdk-generator": 20
->>>>>>> bac529a2
     },
     "prefer-stable": false,
     "prefer-lowest": false,
