--- conflicted
+++ resolved
@@ -4,11 +4,7 @@
         "Read more about it at https://getcomposer.org/doc/01-basic-usage.md#installing-dependencies",
         "This file is @generated automatically"
     ],
-<<<<<<< HEAD
-    "content-hash": "19426f6ef8c8da256a0ff0fba2c11051",
-=======
     "content-hash": "399d2426ca92e04b6d6fb84a91c316c3",
->>>>>>> 4df8f8aa
     "packages": [
         {
             "name": "adhocore/jwt",
