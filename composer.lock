--- conflicted
+++ resolved
@@ -4,11 +4,7 @@
         "Read more about it at https://getcomposer.org/doc/01-basic-usage.md#installing-dependencies",
         "This file is @generated automatically"
     ],
-<<<<<<< HEAD
     "content-hash": "de8b7360734c246c97d8cee4779983e3",
-=======
-    "content-hash": "7e24a95bc534ed39b042f19b27268de9",
->>>>>>> 8728668e
     "packages": [
         {
             "name": "adhocore/jwt",
@@ -2142,7 +2138,6 @@
         },
         {
             "name": "utopia-php/database",
-<<<<<<< HEAD
             "version": "0.10.1",
             "source": {
                 "type": "git",
@@ -2153,18 +2148,6 @@
                 "type": "zip",
                 "url": "https://api.github.com/repos/utopia-php/database/zipball/9b4697612a2cd1ad55beeb6a02570f6ffe26dc1e",
                 "reference": "9b4697612a2cd1ad55beeb6a02570f6ffe26dc1e",
-=======
-            "version": "0.12.0",
-            "source": {
-                "type": "git",
-                "url": "https://github.com/utopia-php/database.git",
-                "reference": "102ee1d21fd55fc92dc7a07b60672a98ae49be26"
-            },
-            "dist": {
-                "type": "zip",
-                "url": "https://api.github.com/repos/utopia-php/database/zipball/102ee1d21fd55fc92dc7a07b60672a98ae49be26",
-                "reference": "102ee1d21fd55fc92dc7a07b60672a98ae49be26",
->>>>>>> 8728668e
                 "shasum": ""
             },
             "require": {
@@ -2212,15 +2195,9 @@
             ],
             "support": {
                 "issues": "https://github.com/utopia-php/database/issues",
-<<<<<<< HEAD
                 "source": "https://github.com/utopia-php/database/tree/0.10.1"
             },
             "time": "2021-11-02T15:10:39+00:00"
-=======
-                "source": "https://github.com/utopia-php/database/tree/0.12.0"
-            },
-            "time": "2021-11-24T14:53:22+00:00"
->>>>>>> 8728668e
         },
         {
             "name": "utopia-php/domains",
@@ -4125,18 +4102,6 @@
         },
         {
             "name": "phpunit/php-code-coverage",
-<<<<<<< HEAD
-            "version": "9.2.8",
-            "source": {
-                "type": "git",
-                "url": "https://github.com/sebastianbergmann/php-code-coverage.git",
-                "reference": "cf04e88a2e3c56fc1a65488afd493325b4c1bc3e"
-            },
-            "dist": {
-                "type": "zip",
-                "url": "https://api.github.com/repos/sebastianbergmann/php-code-coverage/zipball/cf04e88a2e3c56fc1a65488afd493325b4c1bc3e",
-                "reference": "cf04e88a2e3c56fc1a65488afd493325b4c1bc3e",
-=======
             "version": "9.2.9",
             "source": {
                 "type": "git",
@@ -4147,7 +4112,6 @@
                 "type": "zip",
                 "url": "https://api.github.com/repos/sebastianbergmann/php-code-coverage/zipball/f301eb1453c9e7a1bc912ee8b0ea9db22c60223b",
                 "reference": "f301eb1453c9e7a1bc912ee8b0ea9db22c60223b",
->>>>>>> 8728668e
                 "shasum": ""
             },
             "require": {
@@ -4203,11 +4167,7 @@
             ],
             "support": {
                 "issues": "https://github.com/sebastianbergmann/php-code-coverage/issues",
-<<<<<<< HEAD
-                "source": "https://github.com/sebastianbergmann/php-code-coverage/tree/9.2.8"
-=======
                 "source": "https://github.com/sebastianbergmann/php-code-coverage/tree/9.2.9"
->>>>>>> 8728668e
             },
             "funding": [
                 {
@@ -4215,11 +4175,7 @@
                     "type": "github"
                 }
             ],
-<<<<<<< HEAD
-            "time": "2021-10-30T08:01:38+00:00"
-=======
             "time": "2021-11-19T15:21:02+00:00"
->>>>>>> 8728668e
         },
         {
             "name": "phpunit/php-file-iterator",
@@ -5466,6 +5422,7 @@
                     "type": "github"
                 }
             ],
+            "abandoned": true,
             "time": "2020-09-28T06:45:17+00:00"
         },
         {
@@ -5631,18 +5588,6 @@
         },
         {
             "name": "symfony/console",
-<<<<<<< HEAD
-            "version": "v5.3.10",
-            "source": {
-                "type": "git",
-                "url": "https://github.com/symfony/console.git",
-                "reference": "d4e409d9fbcfbf71af0e5a940abb7b0b4bad0bd3"
-            },
-            "dist": {
-                "type": "zip",
-                "url": "https://api.github.com/repos/symfony/console/zipball/d4e409d9fbcfbf71af0e5a940abb7b0b4bad0bd3",
-                "reference": "d4e409d9fbcfbf71af0e5a940abb7b0b4bad0bd3",
-=======
             "version": "v5.3.11",
             "source": {
                 "type": "git",
@@ -5653,7 +5598,6 @@
                 "type": "zip",
                 "url": "https://api.github.com/repos/symfony/console/zipball/3e7ab8f5905058984899b05a4648096f558bfeba",
                 "reference": "3e7ab8f5905058984899b05a4648096f558bfeba",
->>>>>>> 8728668e
                 "shasum": ""
             },
             "require": {
@@ -5722,11 +5666,7 @@
                 "terminal"
             ],
             "support": {
-<<<<<<< HEAD
-                "source": "https://github.com/symfony/console/tree/v5.3.10"
-=======
                 "source": "https://github.com/symfony/console/tree/v5.3.11"
->>>>>>> 8728668e
             },
             "funding": [
                 {
@@ -5742,11 +5682,7 @@
                     "type": "tidelift"
                 }
             ],
-<<<<<<< HEAD
-            "time": "2021-10-26T09:30:15+00:00"
-=======
             "time": "2021-11-21T19:41:05+00:00"
->>>>>>> 8728668e
         },
         {
             "name": "symfony/polyfill-intl-grapheme",
