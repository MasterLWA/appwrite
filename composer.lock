{
    "_readme": [
        "This file locks the dependencies of your project to a known state",
        "Read more about it at https://getcomposer.org/doc/01-basic-usage.md#installing-dependencies",
        "This file is @generated automatically"
    ],
<<<<<<< HEAD
    "content-hash": "0246a4d33ab36b0a2f2a93be15cb0bef",
=======
    "content-hash": "17c1c46d283e4745df9915d082c22078",
>>>>>>> 5dfa6217
    "packages": [
        {
            "name": "adhocore/jwt",
            "version": "1.1.2",
            "source": {
                "type": "git",
                "url": "https://github.com/adhocore/php-jwt.git",
                "reference": "6c434af7170090bb7a8880d2bc220a2254ba7899"
            },
            "dist": {
                "type": "zip",
                "url": "https://api.github.com/repos/adhocore/php-jwt/zipball/6c434af7170090bb7a8880d2bc220a2254ba7899",
                "reference": "6c434af7170090bb7a8880d2bc220a2254ba7899",
                "shasum": ""
            },
            "require": {
                "php": "^7.0 || ^8.0"
            },
            "require-dev": {
                "phpunit/phpunit": "^6.5 || ^7.5"
            },
            "type": "library",
            "autoload": {
                "psr-4": {
                    "Ahc\\Jwt\\": "src/"
                }
            },
            "notification-url": "https://packagist.org/downloads/",
            "license": [
                "MIT"
            ],
            "authors": [
                {
                    "name": "Jitendra Adhikari",
                    "email": "jiten.adhikary@gmail.com"
                }
            ],
            "description": "Ultra lightweight JSON web token (JWT) library for PHP5.5+.",
            "keywords": [
                "auth",
                "json-web-token",
                "jwt",
                "jwt-auth",
                "jwt-php",
                "token"
            ],
            "support": {
                "issues": "https://github.com/adhocore/php-jwt/issues",
                "source": "https://github.com/adhocore/php-jwt/tree/1.1.2"
            },
            "funding": [
                {
                    "url": "https://paypal.me/ji10",
                    "type": "custom"
                }
            ],
            "time": "2021-02-20T09:56:44+00:00"
        },
        {
            "name": "appwrite/php-clamav",
            "version": "1.1.0",
            "source": {
                "type": "git",
                "url": "https://github.com/appwrite/php-clamav.git",
                "reference": "61d00f24f9e7766fbba233e7b8d09c5475388073"
            },
            "dist": {
                "type": "zip",
                "url": "https://api.github.com/repos/appwrite/php-clamav/zipball/61d00f24f9e7766fbba233e7b8d09c5475388073",
                "reference": "61d00f24f9e7766fbba233e7b8d09c5475388073",
                "shasum": ""
            },
            "require": {
                "ext-sockets": "*",
                "php": ">=7.1"
            },
            "require-dev": {
                "phpunit/phpunit": "^7.0"
            },
            "type": "library",
            "autoload": {
                "psr-4": {
                    "Appwrite\\ClamAV\\": "src/ClamAV"
                }
            },
            "notification-url": "https://packagist.org/downloads/",
            "license": [
                "MIT"
            ],
            "authors": [
                {
                    "name": "Eldad Fux",
                    "email": "eldad@appwrite.io"
                }
            ],
            "description": "ClamAV network and pipe client for PHP",
            "keywords": [
                "anti virus",
                "appwrite",
                "clamav",
                "php"
            ],
            "support": {
                "issues": "https://github.com/appwrite/php-clamav/issues",
                "source": "https://github.com/appwrite/php-clamav/tree/1.1.0"
            },
            "time": "2020-10-02T05:23:46+00:00"
        },
        {
            "name": "appwrite/php-runtimes",
            "version": "0.4.0",
            "source": {
                "type": "git",
                "url": "https://github.com/appwrite/php-runtimes.git",
                "reference": "cc7090a67d8824c779190b38873f0f8154f906b2"
            },
            "dist": {
                "type": "zip",
                "url": "https://api.github.com/repos/appwrite/php-runtimes/zipball/cc7090a67d8824c779190b38873f0f8154f906b2",
                "reference": "cc7090a67d8824c779190b38873f0f8154f906b2",
                "shasum": ""
            },
            "require": {
                "php": ">=8.0",
                "utopia-php/system": "0.4.*"
            },
            "require-dev": {
                "phpunit/phpunit": "^9.3",
                "utopia-php/cli": "0.11.*",
                "vimeo/psalm": "4.0.1"
            },
            "type": "library",
            "autoload": {
                "psr-4": {
                    "Appwrite\\Runtimes\\": "src/Runtimes"
                }
            },
            "notification-url": "https://packagist.org/downloads/",
            "license": [
                "BSD-3-Clause"
            ],
            "authors": [
                {
                    "name": "Eldad Fux",
                    "email": "eldad@appwrite.io"
                },
                {
                    "name": "Torsten Dittmann",
                    "email": "torsten@appwrite.io"
                }
            ],
            "description": "Appwrite repository for Cloud Function runtimes that contains the configurations and tests for all of the Appwrite runtime environments.",
            "keywords": [
                "appwrite",
                "php",
                "runtimes"
            ],
            "support": {
                "issues": "https://github.com/appwrite/php-runtimes/issues",
                "source": "https://github.com/appwrite/php-runtimes/tree/0.4.0"
            },
            "time": "2021-06-23T07:17:12+00:00"
        },
        {
            "name": "chillerlan/php-qrcode",
            "version": "4.3.0",
            "source": {
                "type": "git",
                "url": "https://github.com/chillerlan/php-qrcode.git",
                "reference": "4968063fb3baeedb658293f89f9673fbf2499a3e"
            },
            "dist": {
                "type": "zip",
                "url": "https://api.github.com/repos/chillerlan/php-qrcode/zipball/4968063fb3baeedb658293f89f9673fbf2499a3e",
                "reference": "4968063fb3baeedb658293f89f9673fbf2499a3e",
                "shasum": ""
            },
            "require": {
                "chillerlan/php-settings-container": "^2.1",
                "ext-mbstring": "*",
                "php": "^7.4 || ^8.0"
            },
            "require-dev": {
                "phan/phan": "^3.2.2",
                "phpunit/phpunit": "^9.4",
                "setasign/fpdf": "^1.8.2"
            },
            "suggest": {
                "chillerlan/php-authenticator": "Yet another Google authenticator! Also creates URIs for mobile apps.",
                "setasign/fpdf": "Required to use the QR FPDF output."
            },
            "type": "library",
            "autoload": {
                "psr-4": {
                    "chillerlan\\QRCode\\": "src/"
                }
            },
            "notification-url": "https://packagist.org/downloads/",
            "license": [
                "MIT"
            ],
            "authors": [
                {
                    "name": "Kazuhiko Arase",
                    "homepage": "https://github.com/kazuhikoarase"
                },
                {
                    "name": "Smiley",
                    "email": "smiley@chillerlan.net",
                    "homepage": "https://github.com/codemasher"
                },
                {
                    "name": "Contributors",
                    "homepage": "https://github.com/chillerlan/php-qrcode/graphs/contributors"
                }
            ],
            "description": "A QR code generator. PHP 7.4+",
            "homepage": "https://github.com/chillerlan/php-qrcode",
            "keywords": [
                "phpqrcode",
                "qr",
                "qr code",
                "qrcode",
                "qrcode-generator"
            ],
            "support": {
                "issues": "https://github.com/chillerlan/php-qrcode/issues",
                "source": "https://github.com/chillerlan/php-qrcode/tree/4.3.0"
            },
            "funding": [
                {
                    "url": "https://www.paypal.com/donate?hosted_button_id=WLYUNAT9ZTJZ4",
                    "type": "custom"
                },
                {
                    "url": "https://ko-fi.com/codemasher",
                    "type": "ko_fi"
                }
            ],
            "time": "2020-11-18T20:49:20+00:00"
        },
        {
            "name": "chillerlan/php-settings-container",
            "version": "2.1.1",
            "source": {
                "type": "git",
                "url": "https://github.com/chillerlan/php-settings-container.git",
                "reference": "98ccc1b31b31a53bcb563465c4961879b2b93096"
            },
            "dist": {
                "type": "zip",
                "url": "https://api.github.com/repos/chillerlan/php-settings-container/zipball/98ccc1b31b31a53bcb563465c4961879b2b93096",
                "reference": "98ccc1b31b31a53bcb563465c4961879b2b93096",
                "shasum": ""
            },
            "require": {
                "ext-json": "*",
                "php": "^7.4 || ^8.0"
            },
            "require-dev": {
                "phan/phan": "^4.0",
                "phpunit/phpunit": "^9.5"
            },
            "type": "library",
            "autoload": {
                "psr-4": {
                    "chillerlan\\Settings\\": "src/"
                }
            },
            "notification-url": "https://packagist.org/downloads/",
            "license": [
                "MIT"
            ],
            "authors": [
                {
                    "name": "Smiley",
                    "email": "smiley@chillerlan.net",
                    "homepage": "https://github.com/codemasher"
                }
            ],
            "description": "A container class for immutable settings objects. Not a DI container. PHP 7.4+",
            "homepage": "https://github.com/chillerlan/php-settings-container",
            "keywords": [
                "PHP7",
                "Settings",
                "container",
                "helper"
            ],
            "support": {
                "issues": "https://github.com/chillerlan/php-settings-container/issues",
                "source": "https://github.com/chillerlan/php-settings-container"
            },
            "funding": [
                {
                    "url": "https://www.paypal.com/donate?hosted_button_id=WLYUNAT9ZTJZ4",
                    "type": "custom"
                },
                {
                    "url": "https://ko-fi.com/codemasher",
                    "type": "ko_fi"
                }
            ],
            "time": "2021-01-06T15:57:03+00:00"
        },
        {
            "name": "colinmollenhour/credis",
            "version": "v1.12.1",
            "source": {
                "type": "git",
                "url": "https://github.com/colinmollenhour/credis.git",
                "reference": "c27faa11724229986335c23f4b6d0f1d8d6547fb"
            },
            "dist": {
                "type": "zip",
                "url": "https://api.github.com/repos/colinmollenhour/credis/zipball/c27faa11724229986335c23f4b6d0f1d8d6547fb",
                "reference": "c27faa11724229986335c23f4b6d0f1d8d6547fb",
                "shasum": ""
            },
            "require": {
                "php": ">=5.4.0"
            },
            "type": "library",
            "autoload": {
                "classmap": [
                    "Client.php",
                    "Cluster.php",
                    "Sentinel.php",
                    "Module.php"
                ]
            },
            "notification-url": "https://packagist.org/downloads/",
            "license": [
                "MIT"
            ],
            "authors": [
                {
                    "name": "Colin Mollenhour",
                    "email": "colin@mollenhour.com"
                }
            ],
            "description": "Credis is a lightweight interface to the Redis key-value store which wraps the phpredis library when available for better performance.",
            "homepage": "https://github.com/colinmollenhour/credis",
            "support": {
                "issues": "https://github.com/colinmollenhour/credis/issues",
                "source": "https://github.com/colinmollenhour/credis/tree/v1.12.1"
            },
            "time": "2020-11-06T16:09:14+00:00"
        },
        {
            "name": "composer/package-versions-deprecated",
            "version": "1.11.99.2",
            "source": {
                "type": "git",
                "url": "https://github.com/composer/package-versions-deprecated.git",
                "reference": "c6522afe5540d5fc46675043d3ed5a45a740b27c"
            },
            "dist": {
                "type": "zip",
                "url": "https://api.github.com/repos/composer/package-versions-deprecated/zipball/c6522afe5540d5fc46675043d3ed5a45a740b27c",
                "reference": "c6522afe5540d5fc46675043d3ed5a45a740b27c",
                "shasum": ""
            },
            "require": {
                "composer-plugin-api": "^1.1.0 || ^2.0",
                "php": "^7 || ^8"
            },
            "replace": {
                "ocramius/package-versions": "1.11.99"
            },
            "require-dev": {
                "composer/composer": "^1.9.3 || ^2.0@dev",
                "ext-zip": "^1.13",
                "phpunit/phpunit": "^6.5 || ^7"
            },
            "type": "composer-plugin",
            "extra": {
                "class": "PackageVersions\\Installer",
                "branch-alias": {
                    "dev-master": "1.x-dev"
                }
            },
            "autoload": {
                "psr-4": {
                    "PackageVersions\\": "src/PackageVersions"
                }
            },
            "notification-url": "https://packagist.org/downloads/",
            "license": [
                "MIT"
            ],
            "authors": [
                {
                    "name": "Marco Pivetta",
                    "email": "ocramius@gmail.com"
                },
                {
                    "name": "Jordi Boggiano",
                    "email": "j.boggiano@seld.be"
                }
            ],
            "description": "Composer plugin that provides efficient querying for installed package versions (no runtime IO)",
            "support": {
                "issues": "https://github.com/composer/package-versions-deprecated/issues",
                "source": "https://github.com/composer/package-versions-deprecated/tree/1.11.99.2"
            },
            "funding": [
                {
                    "url": "https://packagist.com",
                    "type": "custom"
                },
                {
                    "url": "https://github.com/composer",
                    "type": "github"
                },
                {
                    "url": "https://tidelift.com/funding/github/packagist/composer/composer",
                    "type": "tidelift"
                }
            ],
            "time": "2021-05-24T07:46:03+00:00"
        },
        {
            "name": "dragonmantank/cron-expression",
            "version": "v3.1.0",
            "source": {
                "type": "git",
                "url": "https://github.com/dragonmantank/cron-expression.git",
                "reference": "7a8c6e56ab3ffcc538d05e8155bb42269abf1a0c"
            },
            "dist": {
                "type": "zip",
                "url": "https://api.github.com/repos/dragonmantank/cron-expression/zipball/7a8c6e56ab3ffcc538d05e8155bb42269abf1a0c",
                "reference": "7a8c6e56ab3ffcc538d05e8155bb42269abf1a0c",
                "shasum": ""
            },
            "require": {
                "php": "^7.2|^8.0",
                "webmozart/assert": "^1.7.0"
            },
            "replace": {
                "mtdowling/cron-expression": "^1.0"
            },
            "require-dev": {
                "phpstan/extension-installer": "^1.0",
                "phpstan/phpstan": "^0.12",
                "phpstan/phpstan-webmozart-assert": "^0.12.7",
                "phpunit/phpunit": "^7.0|^8.0|^9.0"
            },
            "type": "library",
            "autoload": {
                "psr-4": {
                    "Cron\\": "src/Cron/"
                }
            },
            "notification-url": "https://packagist.org/downloads/",
            "license": [
                "MIT"
            ],
            "authors": [
                {
                    "name": "Chris Tankersley",
                    "email": "chris@ctankersley.com",
                    "homepage": "https://github.com/dragonmantank"
                }
            ],
            "description": "CRON for PHP: Calculate the next or previous run date and determine if a CRON expression is due",
            "keywords": [
                "cron",
                "schedule"
            ],
            "support": {
                "issues": "https://github.com/dragonmantank/cron-expression/issues",
                "source": "https://github.com/dragonmantank/cron-expression/tree/v3.1.0"
            },
            "funding": [
                {
                    "url": "https://github.com/dragonmantank",
                    "type": "github"
                }
            ],
            "time": "2020-11-24T19:55:57+00:00"
        },
        {
            "name": "guzzlehttp/guzzle",
            "version": "7.3.0",
            "source": {
                "type": "git",
                "url": "https://github.com/guzzle/guzzle.git",
                "reference": "7008573787b430c1c1f650e3722d9bba59967628"
            },
            "dist": {
                "type": "zip",
                "url": "https://api.github.com/repos/guzzle/guzzle/zipball/7008573787b430c1c1f650e3722d9bba59967628",
                "reference": "7008573787b430c1c1f650e3722d9bba59967628",
                "shasum": ""
            },
            "require": {
                "ext-json": "*",
                "guzzlehttp/promises": "^1.4",
                "guzzlehttp/psr7": "^1.7 || ^2.0",
                "php": "^7.2.5 || ^8.0",
                "psr/http-client": "^1.0"
            },
            "provide": {
                "psr/http-client-implementation": "1.0"
            },
            "require-dev": {
                "bamarni/composer-bin-plugin": "^1.4.1",
                "ext-curl": "*",
                "php-http/client-integration-tests": "^3.0",
                "phpunit/phpunit": "^8.5.5 || ^9.3.5",
                "psr/log": "^1.1"
            },
            "suggest": {
                "ext-curl": "Required for CURL handler support",
                "ext-intl": "Required for Internationalized Domain Name (IDN) support",
                "psr/log": "Required for using the Log middleware"
            },
            "type": "library",
            "extra": {
                "branch-alias": {
                    "dev-master": "7.3-dev"
                }
            },
            "autoload": {
                "psr-4": {
                    "GuzzleHttp\\": "src/"
                },
                "files": [
                    "src/functions_include.php"
                ]
            },
            "notification-url": "https://packagist.org/downloads/",
            "license": [
                "MIT"
            ],
            "authors": [
                {
                    "name": "Michael Dowling",
                    "email": "mtdowling@gmail.com",
                    "homepage": "https://github.com/mtdowling"
                },
                {
                    "name": "Márk Sági-Kazár",
                    "email": "mark.sagikazar@gmail.com",
                    "homepage": "https://sagikazarmark.hu"
                }
            ],
            "description": "Guzzle is a PHP HTTP client library",
            "homepage": "http://guzzlephp.org/",
            "keywords": [
                "client",
                "curl",
                "framework",
                "http",
                "http client",
                "psr-18",
                "psr-7",
                "rest",
                "web service"
            ],
            "support": {
                "issues": "https://github.com/guzzle/guzzle/issues",
                "source": "https://github.com/guzzle/guzzle/tree/7.3.0"
            },
            "funding": [
                {
                    "url": "https://github.com/GrahamCampbell",
                    "type": "github"
                },
                {
                    "url": "https://github.com/Nyholm",
                    "type": "github"
                },
                {
                    "url": "https://github.com/alexeyshockov",
                    "type": "github"
                },
                {
                    "url": "https://github.com/gmponos",
                    "type": "github"
                }
            ],
            "time": "2021-03-23T11:33:13+00:00"
        },
        {
            "name": "guzzlehttp/promises",
            "version": "1.4.1",
            "source": {
                "type": "git",
                "url": "https://github.com/guzzle/promises.git",
                "reference": "8e7d04f1f6450fef59366c399cfad4b9383aa30d"
            },
            "dist": {
                "type": "zip",
                "url": "https://api.github.com/repos/guzzle/promises/zipball/8e7d04f1f6450fef59366c399cfad4b9383aa30d",
                "reference": "8e7d04f1f6450fef59366c399cfad4b9383aa30d",
                "shasum": ""
            },
            "require": {
                "php": ">=5.5"
            },
            "require-dev": {
                "symfony/phpunit-bridge": "^4.4 || ^5.1"
            },
            "type": "library",
            "extra": {
                "branch-alias": {
                    "dev-master": "1.4-dev"
                }
            },
            "autoload": {
                "psr-4": {
                    "GuzzleHttp\\Promise\\": "src/"
                },
                "files": [
                    "src/functions_include.php"
                ]
            },
            "notification-url": "https://packagist.org/downloads/",
            "license": [
                "MIT"
            ],
            "authors": [
                {
                    "name": "Michael Dowling",
                    "email": "mtdowling@gmail.com",
                    "homepage": "https://github.com/mtdowling"
                }
            ],
            "description": "Guzzle promises library",
            "keywords": [
                "promise"
            ],
            "support": {
                "issues": "https://github.com/guzzle/promises/issues",
                "source": "https://github.com/guzzle/promises/tree/1.4.1"
            },
            "time": "2021-03-07T09:25:29+00:00"
        },
        {
            "name": "guzzlehttp/psr7",
            "version": "2.0.0",
            "source": {
                "type": "git",
                "url": "https://github.com/guzzle/psr7.git",
                "reference": "1dc8d9cba3897165e16d12bb13d813afb1eb3fe7"
            },
            "dist": {
                "type": "zip",
                "url": "https://api.github.com/repos/guzzle/psr7/zipball/1dc8d9cba3897165e16d12bb13d813afb1eb3fe7",
                "reference": "1dc8d9cba3897165e16d12bb13d813afb1eb3fe7",
                "shasum": ""
            },
            "require": {
                "php": "^7.2.5 || ^8.0",
                "psr/http-factory": "^1.0",
                "psr/http-message": "^1.0",
                "ralouphie/getallheaders": "^3.0"
            },
            "provide": {
                "psr/http-factory-implementation": "1.0",
                "psr/http-message-implementation": "1.0"
            },
            "require-dev": {
                "bamarni/composer-bin-plugin": "^1.4.1",
                "http-interop/http-factory-tests": "^0.9",
                "phpunit/phpunit": "^8.5.8 || ^9.3.10"
            },
            "suggest": {
                "laminas/laminas-httphandlerrunner": "Emit PSR-7 responses"
            },
            "type": "library",
            "extra": {
                "branch-alias": {
                    "dev-master": "2.0-dev"
                }
            },
            "autoload": {
                "psr-4": {
                    "GuzzleHttp\\Psr7\\": "src/"
                }
            },
            "notification-url": "https://packagist.org/downloads/",
            "license": [
                "MIT"
            ],
            "authors": [
                {
                    "name": "Michael Dowling",
                    "email": "mtdowling@gmail.com",
                    "homepage": "https://github.com/mtdowling"
                },
                {
                    "name": "Tobias Schultze",
                    "homepage": "https://github.com/Tobion"
                },
                {
                    "name": "Márk Sági-Kazár",
                    "email": "mark.sagikazar@gmail.com",
                    "homepage": "https://sagikazarmark.hu"
                }
            ],
            "description": "PSR-7 message implementation that also provides common utility methods",
            "keywords": [
                "http",
                "message",
                "psr-7",
                "request",
                "response",
                "stream",
                "uri",
                "url"
            ],
            "support": {
                "issues": "https://github.com/guzzle/psr7/issues",
                "source": "https://github.com/guzzle/psr7/tree/2.0.0"
            },
            "time": "2021-06-30T20:03:07+00:00"
        },
        {
            "name": "influxdb/influxdb-php",
            "version": "1.15.2",
            "source": {
                "type": "git",
                "url": "https://github.com/influxdata/influxdb-php.git",
                "reference": "d6e59f4f04ab9107574fda69c2cbe36671253d03"
            },
            "dist": {
                "type": "zip",
                "url": "https://api.github.com/repos/influxdata/influxdb-php/zipball/d6e59f4f04ab9107574fda69c2cbe36671253d03",
                "reference": "d6e59f4f04ab9107574fda69c2cbe36671253d03",
                "shasum": ""
            },
            "require": {
                "guzzlehttp/guzzle": "^6.0|^7.0",
                "php": "^5.5 || ^7.0 || ^8.0"
            },
            "require-dev": {
                "dms/phpunit-arraysubset-asserts": "^0.2.1",
                "phpunit/phpunit": "^9.5"
            },
            "suggest": {
                "ext-curl": "Curl extension, needed for Curl driver",
                "stefanotorresi/influxdb-php-async": "An asyncronous client for InfluxDB, implemented via ReactPHP."
            },
            "type": "library",
            "autoload": {
                "psr-4": {
                    "InfluxDB\\": "src/InfluxDB"
                }
            },
            "notification-url": "https://packagist.org/downloads/",
            "license": [
                "MIT"
            ],
            "authors": [
                {
                    "name": "Stephen Hoogendijk",
                    "email": "stephen@tca0.nl"
                },
                {
                    "name": "Daniel Martinez",
                    "email": "danimartcas@hotmail.com"
                },
                {
                    "name": "Gianluca Arbezzano",
                    "email": "gianarb92@gmail.com"
                }
            ],
            "description": "InfluxDB client library for PHP",
            "keywords": [
                "client",
                "influxdata",
                "influxdb",
                "influxdb class",
                "influxdb client",
                "influxdb library",
                "time series"
            ],
            "support": {
                "issues": "https://github.com/influxdata/influxdb-php/issues",
                "source": "https://github.com/influxdata/influxdb-php/tree/1.15.2"
            },
            "time": "2020-12-26T17:45:17+00:00"
        },
        {
            "name": "jean85/pretty-package-versions",
            "version": "1.6.0",
            "source": {
                "type": "git",
                "url": "https://github.com/Jean85/pretty-package-versions.git",
                "reference": "1e0104b46f045868f11942aea058cd7186d6c303"
            },
            "dist": {
                "type": "zip",
                "url": "https://api.github.com/repos/Jean85/pretty-package-versions/zipball/1e0104b46f045868f11942aea058cd7186d6c303",
                "reference": "1e0104b46f045868f11942aea058cd7186d6c303",
                "shasum": ""
            },
            "require": {
                "composer/package-versions-deprecated": "^1.8.0",
                "php": "^7.0|^8.0"
            },
            "require-dev": {
                "phpunit/phpunit": "^6.0|^8.5|^9.2"
            },
            "type": "library",
            "extra": {
                "branch-alias": {
                    "dev-master": "1.x-dev"
                }
            },
            "autoload": {
                "psr-4": {
                    "Jean85\\": "src/"
                }
            },
            "notification-url": "https://packagist.org/downloads/",
            "license": [
                "MIT"
            ],
            "authors": [
                {
                    "name": "Alessandro Lai",
                    "email": "alessandro.lai85@gmail.com"
                }
            ],
            "description": "A wrapper for ocramius/package-versions to get pretty versions strings",
            "keywords": [
                "composer",
                "package",
                "release",
                "versions"
            ],
            "support": {
                "issues": "https://github.com/Jean85/pretty-package-versions/issues",
                "source": "https://github.com/Jean85/pretty-package-versions/tree/1.6.0"
            },
            "time": "2021-02-04T16:20:16+00:00"
        },
        {
            "name": "matomo/device-detector",
            "version": "4.2.3",
            "source": {
                "type": "git",
                "url": "https://github.com/matomo-org/device-detector.git",
                "reference": "d879f07496d6e6ee89cef5bcd925383d9b0c2cc0"
            },
            "dist": {
                "type": "zip",
                "url": "https://api.github.com/repos/matomo-org/device-detector/zipball/d879f07496d6e6ee89cef5bcd925383d9b0c2cc0",
                "reference": "d879f07496d6e6ee89cef5bcd925383d9b0c2cc0",
                "shasum": ""
            },
            "require": {
                "mustangostang/spyc": "*",
                "php": ">=7.2"
            },
            "replace": {
                "piwik/device-detector": "self.version"
            },
            "require-dev": {
                "matthiasmullie/scrapbook": "^1.4.7",
                "mayflower/mo4-coding-standard": "dev-master#275cb9d",
                "phpstan/phpstan": "^0.12.52",
                "phpunit/phpunit": "^8.5.8",
                "psr/cache": "^1.0.1",
                "psr/simple-cache": "^1.0.1",
                "symfony/yaml": "^5.1.7"
            },
            "suggest": {
                "doctrine/cache": "Can directly be used for caching purpose",
                "ext-yaml": "Necessary for using the Pecl YAML parser"
            },
            "type": "library",
            "autoload": {
                "psr-4": {
                    "DeviceDetector\\": ""
                },
                "exclude-from-classmap": [
                    "Tests/"
                ]
            },
            "notification-url": "https://packagist.org/downloads/",
            "license": [
                "LGPL-3.0-or-later"
            ],
            "authors": [
                {
                    "name": "The Matomo Team",
                    "email": "hello@matomo.org",
                    "homepage": "https://matomo.org/team/"
                }
            ],
            "description": "The Universal Device Detection library, that parses User Agents and detects devices (desktop, tablet, mobile, tv, cars, console, etc.), clients (browsers, media players, mobile apps, feed readers, libraries, etc), operating systems, devices, brands and models.",
            "homepage": "https://matomo.org",
            "keywords": [
                "devicedetection",
                "parser",
                "useragent"
            ],
            "support": {
                "forum": "https://forum.matomo.org/",
                "issues": "https://github.com/matomo-org/device-detector/issues",
                "source": "https://github.com/matomo-org/matomo",
                "wiki": "https://dev.matomo.org/"
            },
            "time": "2021-05-12T14:14:25+00:00"
        },
        {
            "name": "mongodb/mongodb",
            "version": "1.8.0",
            "source": {
                "type": "git",
                "url": "https://github.com/mongodb/mongo-php-library.git",
                "reference": "953dbc19443aa9314c44b7217a16873347e6840d"
            },
            "dist": {
                "type": "zip",
                "url": "https://api.github.com/repos/mongodb/mongo-php-library/zipball/953dbc19443aa9314c44b7217a16873347e6840d",
                "reference": "953dbc19443aa9314c44b7217a16873347e6840d",
                "shasum": ""
            },
            "require": {
                "ext-hash": "*",
                "ext-json": "*",
                "ext-mongodb": "^1.8.1",
                "jean85/pretty-package-versions": "^1.2",
                "php": "^7.0 || ^8.0",
                "symfony/polyfill-php80": "^1.19"
            },
            "require-dev": {
                "squizlabs/php_codesniffer": "^3.5, <3.5.5",
                "symfony/phpunit-bridge": "5.x-dev"
            },
            "type": "library",
            "extra": {
                "branch-alias": {
                    "dev-master": "1.8.x-dev"
                }
            },
            "autoload": {
                "psr-4": {
                    "MongoDB\\": "src/"
                },
                "files": [
                    "src/functions.php"
                ]
            },
            "notification-url": "https://packagist.org/downloads/",
            "license": [
                "Apache-2.0"
            ],
            "authors": [
                {
                    "name": "Andreas Braun",
                    "email": "andreas.braun@mongodb.com"
                },
                {
                    "name": "Jeremy Mikola",
                    "email": "jmikola@gmail.com"
                }
            ],
            "description": "MongoDB driver library",
            "homepage": "https://jira.mongodb.org/browse/PHPLIB",
            "keywords": [
                "database",
                "driver",
                "mongodb",
                "persistence"
            ],
            "support": {
                "issues": "https://github.com/mongodb/mongo-php-library/issues",
                "source": "https://github.com/mongodb/mongo-php-library/tree/1.8.0"
            },
            "time": "2020-11-25T12:26:02+00:00"
        },
        {
            "name": "mustangostang/spyc",
            "version": "0.6.3",
            "source": {
                "type": "git",
                "url": "git@github.com:mustangostang/spyc.git",
                "reference": "4627c838b16550b666d15aeae1e5289dd5b77da0"
            },
            "dist": {
                "type": "zip",
                "url": "https://api.github.com/repos/mustangostang/spyc/zipball/4627c838b16550b666d15aeae1e5289dd5b77da0",
                "reference": "4627c838b16550b666d15aeae1e5289dd5b77da0",
                "shasum": ""
            },
            "require": {
                "php": ">=5.3.1"
            },
            "require-dev": {
                "phpunit/phpunit": "4.3.*@dev"
            },
            "type": "library",
            "extra": {
                "branch-alias": {
                    "dev-master": "0.5.x-dev"
                }
            },
            "autoload": {
                "files": [
                    "Spyc.php"
                ]
            },
            "notification-url": "https://packagist.org/downloads/",
            "license": [
                "MIT"
            ],
            "authors": [
                {
                    "name": "mustangostang",
                    "email": "vlad.andersen@gmail.com"
                }
            ],
            "description": "A simple YAML loader/dumper class for PHP",
            "homepage": "https://github.com/mustangostang/spyc/",
            "keywords": [
                "spyc",
                "yaml",
                "yml"
            ],
            "time": "2019-09-10T13:16:29+00:00"
        },
        {
            "name": "phpmailer/phpmailer",
            "version": "v6.5.0",
            "source": {
                "type": "git",
                "url": "https://github.com/PHPMailer/PHPMailer.git",
                "reference": "a5b5c43e50b7fba655f793ad27303cd74c57363c"
            },
            "dist": {
                "type": "zip",
                "url": "https://api.github.com/repos/PHPMailer/PHPMailer/zipball/a5b5c43e50b7fba655f793ad27303cd74c57363c",
                "reference": "a5b5c43e50b7fba655f793ad27303cd74c57363c",
                "shasum": ""
            },
            "require": {
                "ext-ctype": "*",
                "ext-filter": "*",
                "ext-hash": "*",
                "php": ">=5.5.0"
            },
            "require-dev": {
                "dealerdirect/phpcodesniffer-composer-installer": "^0.7.0",
                "doctrine/annotations": "^1.2",
                "phpcompatibility/php-compatibility": "^9.3.5",
                "roave/security-advisories": "dev-latest",
                "squizlabs/php_codesniffer": "^3.5.6",
                "yoast/phpunit-polyfills": "^0.2.0"
            },
            "suggest": {
                "ext-mbstring": "Needed to send email in multibyte encoding charset or decode encoded addresses",
                "hayageek/oauth2-yahoo": "Needed for Yahoo XOAUTH2 authentication",
                "league/oauth2-google": "Needed for Google XOAUTH2 authentication",
                "psr/log": "For optional PSR-3 debug logging",
                "stevenmaguire/oauth2-microsoft": "Needed for Microsoft XOAUTH2 authentication",
                "symfony/polyfill-mbstring": "To support UTF-8 if the Mbstring PHP extension is not enabled (^1.2)"
            },
            "type": "library",
            "autoload": {
                "psr-4": {
                    "PHPMailer\\PHPMailer\\": "src/"
                }
            },
            "notification-url": "https://packagist.org/downloads/",
            "license": [
                "LGPL-2.1-only"
            ],
            "authors": [
                {
                    "name": "Marcus Bointon",
                    "email": "phpmailer@synchromedia.co.uk"
                },
                {
                    "name": "Jim Jagielski",
                    "email": "jimjag@gmail.com"
                },
                {
                    "name": "Andy Prevost",
                    "email": "codeworxtech@users.sourceforge.net"
                },
                {
                    "name": "Brent R. Matzelle"
                }
            ],
            "description": "PHPMailer is a full-featured email creation and transfer class for PHP",
            "support": {
                "issues": "https://github.com/PHPMailer/PHPMailer/issues",
                "source": "https://github.com/PHPMailer/PHPMailer/tree/v6.5.0"
            },
            "funding": [
                {
                    "url": "https://github.com/Synchro",
                    "type": "github"
                }
            ],
            "time": "2021-06-16T14:33:43+00:00"
        },
        {
            "name": "psr/http-client",
            "version": "1.0.1",
            "source": {
                "type": "git",
                "url": "https://github.com/php-fig/http-client.git",
                "reference": "2dfb5f6c5eff0e91e20e913f8c5452ed95b86621"
            },
            "dist": {
                "type": "zip",
                "url": "https://api.github.com/repos/php-fig/http-client/zipball/2dfb5f6c5eff0e91e20e913f8c5452ed95b86621",
                "reference": "2dfb5f6c5eff0e91e20e913f8c5452ed95b86621",
                "shasum": ""
            },
            "require": {
                "php": "^7.0 || ^8.0",
                "psr/http-message": "^1.0"
            },
            "type": "library",
            "extra": {
                "branch-alias": {
                    "dev-master": "1.0.x-dev"
                }
            },
            "autoload": {
                "psr-4": {
                    "Psr\\Http\\Client\\": "src/"
                }
            },
            "notification-url": "https://packagist.org/downloads/",
            "license": [
                "MIT"
            ],
            "authors": [
                {
                    "name": "PHP-FIG",
                    "homepage": "http://www.php-fig.org/"
                }
            ],
            "description": "Common interface for HTTP clients",
            "homepage": "https://github.com/php-fig/http-client",
            "keywords": [
                "http",
                "http-client",
                "psr",
                "psr-18"
            ],
            "support": {
                "source": "https://github.com/php-fig/http-client/tree/master"
            },
            "time": "2020-06-29T06:28:15+00:00"
        },
        {
            "name": "psr/http-factory",
            "version": "1.0.1",
            "source": {
                "type": "git",
                "url": "https://github.com/php-fig/http-factory.git",
                "reference": "12ac7fcd07e5b077433f5f2bee95b3a771bf61be"
            },
            "dist": {
                "type": "zip",
                "url": "https://api.github.com/repos/php-fig/http-factory/zipball/12ac7fcd07e5b077433f5f2bee95b3a771bf61be",
                "reference": "12ac7fcd07e5b077433f5f2bee95b3a771bf61be",
                "shasum": ""
            },
            "require": {
                "php": ">=7.0.0",
                "psr/http-message": "^1.0"
            },
            "type": "library",
            "extra": {
                "branch-alias": {
                    "dev-master": "1.0.x-dev"
                }
            },
            "autoload": {
                "psr-4": {
                    "Psr\\Http\\Message\\": "src/"
                }
            },
            "notification-url": "https://packagist.org/downloads/",
            "license": [
                "MIT"
            ],
            "authors": [
                {
                    "name": "PHP-FIG",
                    "homepage": "http://www.php-fig.org/"
                }
            ],
            "description": "Common interfaces for PSR-7 HTTP message factories",
            "keywords": [
                "factory",
                "http",
                "message",
                "psr",
                "psr-17",
                "psr-7",
                "request",
                "response"
            ],
            "support": {
                "source": "https://github.com/php-fig/http-factory/tree/master"
            },
            "time": "2019-04-30T12:38:16+00:00"
        },
        {
            "name": "psr/http-message",
            "version": "1.0.1",
            "source": {
                "type": "git",
                "url": "https://github.com/php-fig/http-message.git",
                "reference": "f6561bf28d520154e4b0ec72be95418abe6d9363"
            },
            "dist": {
                "type": "zip",
                "url": "https://api.github.com/repos/php-fig/http-message/zipball/f6561bf28d520154e4b0ec72be95418abe6d9363",
                "reference": "f6561bf28d520154e4b0ec72be95418abe6d9363",
                "shasum": ""
            },
            "require": {
                "php": ">=5.3.0"
            },
            "type": "library",
            "extra": {
                "branch-alias": {
                    "dev-master": "1.0.x-dev"
                }
            },
            "autoload": {
                "psr-4": {
                    "Psr\\Http\\Message\\": "src/"
                }
            },
            "notification-url": "https://packagist.org/downloads/",
            "license": [
                "MIT"
            ],
            "authors": [
                {
                    "name": "PHP-FIG",
                    "homepage": "http://www.php-fig.org/"
                }
            ],
            "description": "Common interface for HTTP messages",
            "homepage": "https://github.com/php-fig/http-message",
            "keywords": [
                "http",
                "http-message",
                "psr",
                "psr-7",
                "request",
                "response"
            ],
            "support": {
                "source": "https://github.com/php-fig/http-message/tree/master"
            },
            "time": "2016-08-06T14:39:51+00:00"
        },
        {
            "name": "psr/log",
            "version": "1.1.4",
            "source": {
                "type": "git",
                "url": "https://github.com/php-fig/log.git",
                "reference": "d49695b909c3b7628b6289db5479a1c204601f11"
            },
            "dist": {
                "type": "zip",
                "url": "https://api.github.com/repos/php-fig/log/zipball/d49695b909c3b7628b6289db5479a1c204601f11",
                "reference": "d49695b909c3b7628b6289db5479a1c204601f11",
                "shasum": ""
            },
            "require": {
                "php": ">=5.3.0"
            },
            "type": "library",
            "extra": {
                "branch-alias": {
                    "dev-master": "1.1.x-dev"
                }
            },
            "autoload": {
                "psr-4": {
                    "Psr\\Log\\": "Psr/Log/"
                }
            },
            "notification-url": "https://packagist.org/downloads/",
            "license": [
                "MIT"
            ],
            "authors": [
                {
                    "name": "PHP-FIG",
                    "homepage": "https://www.php-fig.org/"
                }
            ],
            "description": "Common interface for logging libraries",
            "homepage": "https://github.com/php-fig/log",
            "keywords": [
                "log",
                "psr",
                "psr-3"
            ],
            "support": {
                "source": "https://github.com/php-fig/log/tree/1.1.4"
            },
            "time": "2021-05-03T11:20:27+00:00"
        },
        {
            "name": "ralouphie/getallheaders",
            "version": "3.0.3",
            "source": {
                "type": "git",
                "url": "https://github.com/ralouphie/getallheaders.git",
                "reference": "120b605dfeb996808c31b6477290a714d356e822"
            },
            "dist": {
                "type": "zip",
                "url": "https://api.github.com/repos/ralouphie/getallheaders/zipball/120b605dfeb996808c31b6477290a714d356e822",
                "reference": "120b605dfeb996808c31b6477290a714d356e822",
                "shasum": ""
            },
            "require": {
                "php": ">=5.6"
            },
            "require-dev": {
                "php-coveralls/php-coveralls": "^2.1",
                "phpunit/phpunit": "^5 || ^6.5"
            },
            "type": "library",
            "autoload": {
                "files": [
                    "src/getallheaders.php"
                ]
            },
            "notification-url": "https://packagist.org/downloads/",
            "license": [
                "MIT"
            ],
            "authors": [
                {
                    "name": "Ralph Khattar",
                    "email": "ralph.khattar@gmail.com"
                }
            ],
            "description": "A polyfill for getallheaders.",
            "support": {
                "issues": "https://github.com/ralouphie/getallheaders/issues",
                "source": "https://github.com/ralouphie/getallheaders/tree/develop"
            },
            "time": "2019-03-08T08:55:37+00:00"
        },
        {
            "name": "resque/php-resque",
            "version": "v1.3.6",
            "source": {
                "type": "git",
                "url": "https://github.com/resque/php-resque.git",
                "reference": "fe41c04763699b1318d97ed14cc78583e9380161"
            },
            "dist": {
                "type": "zip",
                "url": "https://api.github.com/repos/resque/php-resque/zipball/fe41c04763699b1318d97ed14cc78583e9380161",
                "reference": "fe41c04763699b1318d97ed14cc78583e9380161",
                "shasum": ""
            },
            "require": {
                "colinmollenhour/credis": "~1.7",
                "php": ">=5.6.0",
                "psr/log": "~1.0"
            },
            "require-dev": {
                "phpunit/phpunit": "^5.7"
            },
            "suggest": {
                "ext-pcntl": "REQUIRED for forking processes on platforms that support it (so anything but Windows).",
                "ext-proctitle": "Allows php-resque to rename the title of UNIX processes to show the status of a worker.",
                "ext-redis": "Native PHP extension for Redis connectivity. Credis will automatically utilize when available."
            },
            "bin": [
                "bin/resque",
                "bin/resque-scheduler"
            ],
            "type": "library",
            "extra": {
                "branch-alias": {
                    "dev-master": "1.0-dev"
                }
            },
            "autoload": {
                "psr-0": {
                    "Resque": "lib",
                    "ResqueScheduler": "lib"
                }
            },
            "notification-url": "https://packagist.org/downloads/",
            "license": [
                "MIT"
            ],
            "authors": [
                {
                    "name": "Dan Hunsaker",
                    "email": "danhunsaker+resque@gmail.com",
                    "role": "Maintainer"
                },
                {
                    "name": "Rajib Ahmed",
                    "homepage": "https://github.com/rajibahmed",
                    "role": "Maintainer"
                },
                {
                    "name": "Steve Klabnik",
                    "email": "steve@steveklabnik.com",
                    "role": "Maintainer"
                },
                {
                    "name": "Chris Boulton",
                    "email": "chris@bigcommerce.com",
                    "role": "Creator"
                }
            ],
            "description": "Redis backed library for creating background jobs and processing them later. Based on resque for Ruby.",
            "homepage": "http://www.github.com/resque/php-resque/",
            "keywords": [
                "background",
                "job",
                "redis",
                "resque"
            ],
            "support": {
                "issues": "https://github.com/resque/php-resque/issues",
                "source": "https://github.com/resque/php-resque/tree/v1.3.6"
            },
            "time": "2020-04-16T16:39:50+00:00"
        },
        {
            "name": "slickdeals/statsd",
            "version": "3.1.0",
            "source": {
                "type": "git",
                "url": "https://github.com/Slickdeals/statsd-php.git",
                "reference": "225588a0a079e145359049f6e5e23eedb1b4c17f"
            },
            "dist": {
                "type": "zip",
                "url": "https://api.github.com/repos/Slickdeals/statsd-php/zipball/225588a0a079e145359049f6e5e23eedb1b4c17f",
                "reference": "225588a0a079e145359049f6e5e23eedb1b4c17f",
                "shasum": ""
            },
            "require": {
                "php": ">= 7.3 || ^8"
            },
            "replace": {
                "domnikl/statsd": "self.version"
            },
            "require-dev": {
                "friendsofphp/php-cs-fixer": "^3.0",
                "phpunit/phpunit": "^9",
                "vimeo/psalm": "^4.6"
            },
            "type": "library",
            "autoload": {
                "psr-4": {
                    "Domnikl\\Statsd\\": "src/"
                }
            },
            "notification-url": "https://packagist.org/downloads/",
            "license": [
                "MIT"
            ],
            "authors": [
                {
                    "name": "Dominik Liebler",
                    "email": "liebler.dominik@gmail.com"
                }
            ],
            "description": "a PHP client for statsd",
            "homepage": "https://github.com/Slickdeals/statsd-php",
            "keywords": [
                "Metrics",
                "monitoring",
                "statistics",
                "statsd",
                "udp"
            ],
            "support": {
                "issues": "https://github.com/Slickdeals/statsd-php/issues",
                "source": "https://github.com/Slickdeals/statsd-php/tree/3.1.0"
            },
            "time": "2021-06-04T20:33:46+00:00"
        },
        {
            "name": "symfony/polyfill-ctype",
            "version": "v1.23.0",
            "source": {
                "type": "git",
                "url": "https://github.com/symfony/polyfill-ctype.git",
                "reference": "46cd95797e9df938fdd2b03693b5fca5e64b01ce"
            },
            "dist": {
                "type": "zip",
                "url": "https://api.github.com/repos/symfony/polyfill-ctype/zipball/46cd95797e9df938fdd2b03693b5fca5e64b01ce",
                "reference": "46cd95797e9df938fdd2b03693b5fca5e64b01ce",
                "shasum": ""
            },
            "require": {
                "php": ">=7.1"
            },
            "suggest": {
                "ext-ctype": "For best performance"
            },
            "type": "library",
            "extra": {
                "branch-alias": {
                    "dev-main": "1.23-dev"
                },
                "thanks": {
                    "name": "symfony/polyfill",
                    "url": "https://github.com/symfony/polyfill"
                }
            },
            "autoload": {
                "psr-4": {
                    "Symfony\\Polyfill\\Ctype\\": ""
                },
                "files": [
                    "bootstrap.php"
                ]
            },
            "notification-url": "https://packagist.org/downloads/",
            "license": [
                "MIT"
            ],
            "authors": [
                {
                    "name": "Gert de Pagter",
                    "email": "BackEndTea@gmail.com"
                },
                {
                    "name": "Symfony Community",
                    "homepage": "https://symfony.com/contributors"
                }
            ],
            "description": "Symfony polyfill for ctype functions",
            "homepage": "https://symfony.com",
            "keywords": [
                "compatibility",
                "ctype",
                "polyfill",
                "portable"
            ],
            "support": {
                "source": "https://github.com/symfony/polyfill-ctype/tree/v1.23.0"
            },
            "funding": [
                {
                    "url": "https://symfony.com/sponsor",
                    "type": "custom"
                },
                {
                    "url": "https://github.com/fabpot",
                    "type": "github"
                },
                {
                    "url": "https://tidelift.com/funding/github/packagist/symfony/symfony",
                    "type": "tidelift"
                }
            ],
            "time": "2021-02-19T12:13:01+00:00"
        },
        {
            "name": "symfony/polyfill-php80",
            "version": "v1.23.0",
            "source": {
                "type": "git",
                "url": "https://github.com/symfony/polyfill-php80.git",
                "reference": "eca0bf41ed421bed1b57c4958bab16aa86b757d0"
            },
            "dist": {
                "type": "zip",
                "url": "https://api.github.com/repos/symfony/polyfill-php80/zipball/eca0bf41ed421bed1b57c4958bab16aa86b757d0",
                "reference": "eca0bf41ed421bed1b57c4958bab16aa86b757d0",
                "shasum": ""
            },
            "require": {
                "php": ">=7.1"
            },
            "type": "library",
            "extra": {
                "branch-alias": {
                    "dev-main": "1.23-dev"
                },
                "thanks": {
                    "name": "symfony/polyfill",
                    "url": "https://github.com/symfony/polyfill"
                }
            },
            "autoload": {
                "psr-4": {
                    "Symfony\\Polyfill\\Php80\\": ""
                },
                "files": [
                    "bootstrap.php"
                ],
                "classmap": [
                    "Resources/stubs"
                ]
            },
            "notification-url": "https://packagist.org/downloads/",
            "license": [
                "MIT"
            ],
            "authors": [
                {
                    "name": "Ion Bazan",
                    "email": "ion.bazan@gmail.com"
                },
                {
                    "name": "Nicolas Grekas",
                    "email": "p@tchwork.com"
                },
                {
                    "name": "Symfony Community",
                    "homepage": "https://symfony.com/contributors"
                }
            ],
            "description": "Symfony polyfill backporting some PHP 8.0+ features to lower PHP versions",
            "homepage": "https://symfony.com",
            "keywords": [
                "compatibility",
                "polyfill",
                "portable",
                "shim"
            ],
            "support": {
                "source": "https://github.com/symfony/polyfill-php80/tree/v1.23.0"
            },
            "funding": [
                {
                    "url": "https://symfony.com/sponsor",
                    "type": "custom"
                },
                {
                    "url": "https://github.com/fabpot",
                    "type": "github"
                },
                {
                    "url": "https://tidelift.com/funding/github/packagist/symfony/symfony",
                    "type": "tidelift"
                }
            ],
            "time": "2021-02-19T12:13:01+00:00"
        },
        {
            "name": "utopia-php/abuse",
            "version": "dev-feat-utopia-db-integration",
            "source": {
                "type": "git",
                "url": "https://github.com/lohanidamodar/abuse",
                "reference": "9742a72dfecb27e74e2d8d8018b7bdbec6637de6"
            },
            "require": {
                "ext-pdo": "*",
                "php": ">=7.4",
                "utopia-php/database": "0.5.*"
            },
            "require-dev": {
                "phpunit/phpunit": "^9.4",
                "vimeo/psalm": "4.0.1"
            },
            "type": "library",
            "autoload": {
                "psr-4": {
                    "Utopia\\Abuse\\": "src/Abuse"
                }
            },
            "license": [
                "MIT"
            ],
            "authors": [
                {
                    "name": "Eldad Fux",
                    "email": "eldad@appwrite.io"
                }
            ],
            "description": "A simple abuse library to manage application usage limits",
            "keywords": [
                "abuse",
                "framework",
                "php",
                "upf",
                "utopia"
            ],
            "time": "2021-07-04T06:06:38+00:00"
        },
        {
            "name": "utopia-php/analytics",
            "version": "0.2.0",
            "source": {
                "type": "git",
                "url": "https://github.com/utopia-php/analytics.git",
                "reference": "adfc2d057a7f6ab618a77c8a20ed3e35485ff416"
            },
            "dist": {
                "type": "zip",
                "url": "https://api.github.com/repos/utopia-php/analytics/zipball/adfc2d057a7f6ab618a77c8a20ed3e35485ff416",
                "reference": "adfc2d057a7f6ab618a77c8a20ed3e35485ff416",
                "shasum": ""
            },
            "require": {
                "php": ">=7.4"
            },
            "require-dev": {
                "phpunit/phpunit": "^9.3",
                "vimeo/psalm": "4.0.1"
            },
            "type": "library",
            "autoload": {
                "psr-4": {
                    "Utopia\\Analytics\\": "src/Analytics"
                }
            },
            "notification-url": "https://packagist.org/downloads/",
            "license": [
                "MIT"
            ],
            "authors": [
                {
                    "name": "Eldad Fux",
                    "email": "eldad@appwrite.io"
                },
                {
                    "name": "Torsten Dittmann",
                    "email": "torsten@appwrite.io"
                }
            ],
            "description": "A simple library to track events & users.",
            "keywords": [
                "analytics",
                "framework",
                "php",
                "upf",
                "utopia"
            ],
            "support": {
                "issues": "https://github.com/utopia-php/analytics/issues",
                "source": "https://github.com/utopia-php/analytics/tree/0.2.0"
            },
            "time": "2021-03-23T21:33:07+00:00"
        },
        {
            "name": "utopia-php/audit",
            "version": "dev-feat-utopia-db-integration",
            "source": {
                "type": "git",
                "url": "https://github.com/lohanidamodar/audit",
                "reference": "e4b03bf3dd86fbde8608ae2b6774851bb66e665b"
            },
            "require": {
                "ext-pdo": "*",
                "php": ">=7.4",
                "utopia-php/database": "0.5.*"
            },
            "require-dev": {
                "phpunit/phpunit": "^9.3",
                "vimeo/psalm": "4.0.1"
            },
            "type": "library",
            "autoload": {
                "psr-4": {
                    "Utopia\\Audit\\": "src/Audit"
                }
            },
            "license": [
                "MIT"
            ],
            "authors": [
                {
                    "name": "Eldad Fux",
                    "email": "eldad@appwrite.io"
                }
            ],
            "description": "A simple audit library to manage application users logs",
            "keywords": [
                "audit",
                "framework",
                "php",
                "upf",
                "utopia"
            ],
            "time": "2021-07-04T12:02:18+00:00"
        },
        {
            "name": "utopia-php/cache",
            "version": "0.4.1",
            "source": {
                "type": "git",
                "url": "https://github.com/utopia-php/cache.git",
                "reference": "8c48eff73219c8c1ac2807909f0a38f3480c8938"
            },
            "dist": {
                "type": "zip",
                "url": "https://api.github.com/repos/utopia-php/cache/zipball/8c48eff73219c8c1ac2807909f0a38f3480c8938",
                "reference": "8c48eff73219c8c1ac2807909f0a38f3480c8938",
                "shasum": ""
            },
            "require": {
                "ext-json": "*",
                "ext-redis": "*",
                "php": ">=7.4"
            },
            "require-dev": {
                "phpunit/phpunit": "^9.3",
                "vimeo/psalm": "4.0.1"
            },
            "type": "library",
            "autoload": {
                "psr-4": {
                    "Utopia\\Cache\\": "src/Cache"
                }
            },
            "notification-url": "https://packagist.org/downloads/",
            "license": [
                "MIT"
            ],
            "authors": [
                {
                    "name": "Eldad Fux",
                    "email": "eldad@appwrite.io"
                }
            ],
            "description": "A simple cache library to manage application cache storing, loading and purging",
            "keywords": [
                "cache",
                "framework",
                "php",
                "upf",
                "utopia"
            ],
            "support": {
                "issues": "https://github.com/utopia-php/cache/issues",
                "source": "https://github.com/utopia-php/cache/tree/0.4.1"
            },
            "time": "2021-04-29T18:41:43+00:00"
        },
        {
            "name": "utopia-php/cli",
            "version": "0.11.0",
            "source": {
                "type": "git",
                "url": "https://github.com/utopia-php/cli.git",
                "reference": "c7a6908a8dbe9234b8b2c954e5487d34cb079af6"
            },
            "dist": {
                "type": "zip",
                "url": "https://api.github.com/repos/utopia-php/cli/zipball/c7a6908a8dbe9234b8b2c954e5487d34cb079af6",
                "reference": "c7a6908a8dbe9234b8b2c954e5487d34cb079af6",
                "shasum": ""
            },
            "require": {
                "php": ">=7.4",
                "utopia-php/framework": "0.*.*"
            },
            "require-dev": {
                "phpunit/phpunit": "^9.3",
                "vimeo/psalm": "4.0.1"
            },
            "type": "library",
            "autoload": {
                "psr-4": {
                    "Utopia\\CLI\\": "src/CLI"
                }
            },
            "notification-url": "https://packagist.org/downloads/",
            "license": [
                "MIT"
            ],
            "authors": [
                {
                    "name": "Eldad Fux",
                    "email": "eldad@appwrite.io"
                }
            ],
            "description": "A simple CLI library to manage command line applications",
            "keywords": [
                "cli",
                "command line",
                "framework",
                "php",
                "upf",
                "utopia"
            ],
            "support": {
                "issues": "https://github.com/utopia-php/cli/issues",
                "source": "https://github.com/utopia-php/cli/tree/0.11.0"
            },
            "time": "2021-04-16T15:16:08+00:00"
        },
        {
            "name": "utopia-php/config",
            "version": "0.2.2",
            "source": {
                "type": "git",
                "url": "https://github.com/utopia-php/config.git",
                "reference": "a3d7bc0312d7150d5e04b1362dc34b2b136908cc"
            },
            "dist": {
                "type": "zip",
                "url": "https://api.github.com/repos/utopia-php/config/zipball/a3d7bc0312d7150d5e04b1362dc34b2b136908cc",
                "reference": "a3d7bc0312d7150d5e04b1362dc34b2b136908cc",
                "shasum": ""
            },
            "require": {
                "php": ">=7.3"
            },
            "require-dev": {
                "phpunit/phpunit": "^9.3",
                "vimeo/psalm": "4.0.1"
            },
            "type": "library",
            "autoload": {
                "psr-4": {
                    "Utopia\\Config\\": "src/Config"
                }
            },
            "notification-url": "https://packagist.org/downloads/",
            "license": [
                "MIT"
            ],
            "authors": [
                {
                    "name": "Eldad Fux",
                    "email": "eldad@appwrite.io"
                }
            ],
            "description": "A simple Config library to managing application config variables",
            "keywords": [
                "config",
                "framework",
                "php",
                "upf",
                "utopia"
            ],
            "support": {
                "issues": "https://github.com/utopia-php/config/issues",
                "source": "https://github.com/utopia-php/config/tree/0.2.2"
            },
            "time": "2020-10-24T09:49:09+00:00"
        },
        {
            "name": "utopia-php/database",
            "version": "0.5.0",
            "source": {
                "type": "git",
                "url": "https://github.com/utopia-php/database.git",
                "reference": "e050e51060df72eff3af9fc24fc95a41ca9a2096"
            },
            "dist": {
                "type": "zip",
                "url": "https://api.github.com/repos/utopia-php/database/zipball/e050e51060df72eff3af9fc24fc95a41ca9a2096",
                "reference": "e050e51060df72eff3af9fc24fc95a41ca9a2096",
                "shasum": ""
            },
            "require": {
                "ext-mongodb": "*",
                "ext-pdo": "*",
                "ext-redis": "*",
                "mongodb/mongodb": "1.8.0",
                "php": ">=7.1",
                "utopia-php/cache": "0.4.*",
                "utopia-php/framework": "0.*.*"
            },
            "require-dev": {
                "fakerphp/faker": "^1.14",
                "phpunit/phpunit": "^9.4",
                "utopia-php/cli": "^0.11.0",
                "vimeo/psalm": "4.0.1"
            },
            "type": "library",
            "autoload": {
                "psr-4": {
                    "Utopia\\Database\\": "src/Database"
                }
            },
            "notification-url": "https://packagist.org/downloads/",
            "license": [
                "MIT"
            ],
            "authors": [
                {
                    "name": "Eldad Fux",
                    "email": "eldad@appwrite.io"
                },
                {
                    "name": "Brandon Leckemby",
                    "email": "brandon@appwrite.io"
                }
            ],
            "description": "A simple library to manage application persistency using multiple database adapters",
            "keywords": [
                "database",
                "framework",
                "php",
                "upf",
                "utopia"
            ],
            "support": {
                "issues": "https://github.com/utopia-php/database/issues",
                "source": "https://github.com/utopia-php/database/tree/0.5.0"
            },
            "time": "2021-07-03T16:49:44+00:00"
        },
        {
            "name": "utopia-php/domains",
            "version": "v1.1.0",
            "source": {
                "type": "git",
                "url": "https://github.com/utopia-php/domains.git",
                "reference": "1665e1d9932afa3be63b5c1e0dcfe01fe77d8e73"
            },
            "dist": {
                "type": "zip",
                "url": "https://api.github.com/repos/utopia-php/domains/zipball/1665e1d9932afa3be63b5c1e0dcfe01fe77d8e73",
                "reference": "1665e1d9932afa3be63b5c1e0dcfe01fe77d8e73",
                "shasum": ""
            },
            "require": {
                "php": ">=7.1"
            },
            "require-dev": {
                "phpunit/phpunit": "^7.0"
            },
            "type": "library",
            "autoload": {
                "psr-4": {
                    "Utopia\\Domains\\": "src/Domains"
                }
            },
            "notification-url": "https://packagist.org/downloads/",
            "license": [
                "MIT"
            ],
            "authors": [
                {
                    "name": "Eldad Fux",
                    "email": "eldad@appwrite.io"
                }
            ],
            "description": "Utopia Domains library is simple and lite library for parsing web domains. This library is aiming to be as simple and easy to learn and use.",
            "keywords": [
                "domains",
                "framework",
                "icann",
                "php",
                "public suffix",
                "tld",
                "tld extract",
                "upf",
                "utopia"
            ],
            "support": {
                "issues": "https://github.com/utopia-php/domains/issues",
                "source": "https://github.com/utopia-php/domains/tree/master"
            },
            "time": "2020-02-23T07:40:02+00:00"
        },
        {
            "name": "utopia-php/framework",
            "version": "0.16.2",
            "source": {
                "type": "git",
                "url": "https://github.com/utopia-php/framework.git",
                "reference": "df02354a670df366b92e2e927fbf128be9a8e64e"
            },
            "dist": {
                "type": "zip",
                "url": "https://api.github.com/repos/utopia-php/framework/zipball/df02354a670df366b92e2e927fbf128be9a8e64e",
                "reference": "df02354a670df366b92e2e927fbf128be9a8e64e",
                "shasum": ""
            },
            "require": {
                "php": ">=7.3.0"
            },
            "require-dev": {
                "phpunit/phpunit": "^9.4",
                "vimeo/psalm": "4.0.1"
            },
            "type": "library",
            "autoload": {
                "psr-4": {
                    "Utopia\\": "src/"
                }
            },
            "notification-url": "https://packagist.org/downloads/",
            "license": [
                "MIT"
            ],
            "authors": [
                {
                    "name": "Eldad Fux",
                    "email": "eldad@appwrite.io"
                }
            ],
            "description": "A simple, light and advanced PHP framework",
            "keywords": [
                "framework",
                "php",
                "upf"
            ],
            "support": {
                "issues": "https://github.com/utopia-php/framework/issues",
                "source": "https://github.com/utopia-php/framework/tree/0.16.2"
            },
            "time": "2021-07-20T10:24:56+00:00"
        },
        {
            "name": "utopia-php/image",
            "version": "0.5.0",
            "source": {
                "type": "git",
                "url": "https://github.com/utopia-php/image.git",
                "reference": "5b4ac25e70a95fa10b39c129b742ac66748d40b8"
            },
            "dist": {
                "type": "zip",
                "url": "https://api.github.com/repos/utopia-php/image/zipball/5b4ac25e70a95fa10b39c129b742ac66748d40b8",
                "reference": "5b4ac25e70a95fa10b39c129b742ac66748d40b8",
                "shasum": ""
            },
            "require": {
                "chillerlan/php-qrcode": "4.3.0",
                "ext-imagick": "*",
                "php": ">=7.4"
            },
            "require-dev": {
                "phpunit/phpunit": "^9.3",
                "vimeo/psalm": "4.0.1"
            },
            "type": "library",
            "autoload": {
                "psr-4": {
                    "Utopia\\Image\\": "src/Image"
                }
            },
            "notification-url": "https://packagist.org/downloads/",
            "license": [
                "MIT"
            ],
            "authors": [
                {
                    "name": "Eldad Fux",
                    "email": "eldad@appwrite.io"
                }
            ],
            "description": "A simple Image manipulation library",
            "keywords": [
                "framework",
                "image",
                "php",
                "upf",
                "utopia"
            ],
            "support": {
                "issues": "https://github.com/utopia-php/image/issues",
                "source": "https://github.com/utopia-php/image/tree/0.5.0"
            },
            "time": "2021-06-25T03:40:03+00:00"
        },
        {
            "name": "utopia-php/locale",
            "version": "0.3.3",
            "source": {
                "type": "git",
                "url": "https://github.com/utopia-php/locale.git",
                "reference": "5b5b22aab786d6e66eb3b9d546b7e606deae68e4"
            },
            "dist": {
                "type": "zip",
                "url": "https://api.github.com/repos/utopia-php/locale/zipball/5b5b22aab786d6e66eb3b9d546b7e606deae68e4",
                "reference": "5b5b22aab786d6e66eb3b9d546b7e606deae68e4",
                "shasum": ""
            },
            "require": {
                "php": ">=7.1"
            },
            "require-dev": {
                "phpunit/phpunit": "^9.3",
                "vimeo/psalm": "4.0.1"
            },
            "type": "library",
            "autoload": {
                "psr-4": {
                    "Utopia\\Locale\\": "src/Locale"
                }
            },
            "notification-url": "https://packagist.org/downloads/",
            "license": [
                "MIT"
            ],
            "authors": [
                {
                    "name": "Eldad Fux",
                    "email": "eldad@appwrite.io"
                }
            ],
            "description": "A simple locale library to manage application translations",
            "keywords": [
                "framework",
                "locale",
                "php",
                "upf",
                "utopia"
            ],
            "support": {
                "issues": "https://github.com/utopia-php/locale/issues",
                "source": "https://github.com/utopia-php/locale/tree/0.3.3"
            },
            "time": "2020-10-24T08:12:55+00:00"
        },
        {
            "name": "utopia-php/preloader",
            "version": "0.2.4",
            "source": {
                "type": "git",
                "url": "https://github.com/utopia-php/preloader.git",
                "reference": "65ef48392e72172f584b0baa2e224f9a1cebcce0"
            },
            "dist": {
                "type": "zip",
                "url": "https://api.github.com/repos/utopia-php/preloader/zipball/65ef48392e72172f584b0baa2e224f9a1cebcce0",
                "reference": "65ef48392e72172f584b0baa2e224f9a1cebcce0",
                "shasum": ""
            },
            "require": {
                "php": ">=7.1"
            },
            "require-dev": {
                "phpunit/phpunit": "^9.3",
                "vimeo/psalm": "4.0.1"
            },
            "type": "library",
            "autoload": {
                "psr-4": {
                    "Utopia\\Preloader\\": "src/Preloader"
                }
            },
            "notification-url": "https://packagist.org/downloads/",
            "license": [
                "MIT"
            ],
            "authors": [
                {
                    "name": "Eldad Fux",
                    "email": "team@appwrite.io"
                }
            ],
            "description": "Utopia Preloader library is simple and lite library for managing PHP preloading configuration",
            "keywords": [
                "framework",
                "php",
                "preload",
                "preloader",
                "preloading",
                "upf",
                "utopia"
            ],
            "support": {
                "issues": "https://github.com/utopia-php/preloader/issues",
                "source": "https://github.com/utopia-php/preloader/tree/0.2.4"
            },
            "time": "2020-10-24T07:04:59+00:00"
        },
        {
            "name": "utopia-php/registry",
            "version": "0.5.0",
            "source": {
                "type": "git",
                "url": "https://github.com/utopia-php/registry.git",
                "reference": "bedc4ed54527b2803e6dfdccc39449f98522b70d"
            },
            "dist": {
                "type": "zip",
                "url": "https://api.github.com/repos/utopia-php/registry/zipball/bedc4ed54527b2803e6dfdccc39449f98522b70d",
                "reference": "bedc4ed54527b2803e6dfdccc39449f98522b70d",
                "shasum": ""
            },
            "require": {
                "php": ">=7.4"
            },
            "require-dev": {
                "phpunit/phpunit": "^9.3",
                "vimeo/psalm": "4.0.1"
            },
            "type": "library",
            "autoload": {
                "psr-4": {
                    "Utopia\\Registry\\": "src/Registry"
                }
            },
            "notification-url": "https://packagist.org/downloads/",
            "license": [
                "MIT"
            ],
            "authors": [
                {
                    "name": "Eldad Fux",
                    "email": "eldad@appwrite.io"
                }
            ],
            "description": "A simple dependency management library for PHP",
            "keywords": [
                "dependency management",
                "di",
                "framework",
                "php",
                "upf",
                "utopia"
            ],
            "support": {
                "issues": "https://github.com/utopia-php/registry/issues",
                "source": "https://github.com/utopia-php/registry/tree/0.5.0"
            },
            "time": "2021-03-10T10:45:22+00:00"
        },
        {
            "name": "utopia-php/storage",
            "version": "0.5.0",
            "source": {
                "type": "git",
                "url": "https://github.com/utopia-php/storage.git",
                "reference": "92ae20c7a2ac329f573a58a82dc245134cc63408"
            },
            "dist": {
                "type": "zip",
                "url": "https://api.github.com/repos/utopia-php/storage/zipball/92ae20c7a2ac329f573a58a82dc245134cc63408",
                "reference": "92ae20c7a2ac329f573a58a82dc245134cc63408",
                "shasum": ""
            },
            "require": {
                "php": ">=7.4",
                "utopia-php/framework": "0.*.*"
            },
            "require-dev": {
                "phpunit/phpunit": "^9.3",
                "vimeo/psalm": "4.0.1"
            },
            "type": "library",
            "autoload": {
                "psr-4": {
                    "Utopia\\Storage\\": "src/Storage"
                }
            },
            "notification-url": "https://packagist.org/downloads/",
            "license": [
                "MIT"
            ],
            "authors": [
                {
                    "name": "Eldad Fux",
                    "email": "eldad@appwrite.io"
                }
            ],
            "description": "A simple Storage library to manage application storage",
            "keywords": [
                "framework",
                "php",
                "storage",
                "upf",
                "utopia"
            ],
            "support": {
                "issues": "https://github.com/utopia-php/storage/issues",
                "source": "https://github.com/utopia-php/storage/tree/0.5.0"
            },
            "time": "2021-04-15T16:43:12+00:00"
        },
        {
            "name": "utopia-php/swoole",
            "version": "0.2.4",
            "source": {
                "type": "git",
                "url": "https://github.com/utopia-php/swoole.git",
                "reference": "37d8c64b536d6bc7da4f0f5a934a0ec44885abf4"
            },
            "dist": {
                "type": "zip",
                "url": "https://api.github.com/repos/utopia-php/swoole/zipball/37d8c64b536d6bc7da4f0f5a934a0ec44885abf4",
                "reference": "37d8c64b536d6bc7da4f0f5a934a0ec44885abf4",
                "shasum": ""
            },
            "require": {
                "ext-swoole": "*",
                "php": ">=7.4",
                "utopia-php/framework": "0.*.*"
            },
            "require-dev": {
                "phpunit/phpunit": "^9.3",
                "swoole/ide-helper": "4.5.5",
                "vimeo/psalm": "4.0.1"
            },
            "type": "library",
            "autoload": {
                "psr-4": {
                    "Utopia\\Swoole\\": "src/Swoole"
                }
            },
            "notification-url": "https://packagist.org/downloads/",
            "license": [
                "MIT"
            ],
            "authors": [
                {
                    "name": "Eldad Fux",
                    "email": "team@appwrite.io"
                }
            ],
            "description": "An extension for Utopia Framework to work with PHP Swoole as a PHP FPM alternative",
            "keywords": [
                "framework",
                "http",
                "php",
                "server",
                "swoole",
                "upf",
                "utopia"
            ],
            "support": {
                "issues": "https://github.com/utopia-php/swoole/issues",
                "source": "https://github.com/utopia-php/swoole/tree/0.2.4"
            },
            "time": "2021-06-22T10:49:24+00:00"
        },
        {
            "name": "utopia-php/system",
            "version": "0.4.0",
            "source": {
                "type": "git",
                "url": "https://github.com/utopia-php/system.git",
                "reference": "67c92c66ce8f0cc925a00bca89f7a188bf9183c0"
            },
            "dist": {
                "type": "zip",
                "url": "https://api.github.com/repos/utopia-php/system/zipball/67c92c66ce8f0cc925a00bca89f7a188bf9183c0",
                "reference": "67c92c66ce8f0cc925a00bca89f7a188bf9183c0",
                "shasum": ""
            },
            "require": {
                "php": ">=7.4"
            },
            "require-dev": {
                "phpunit/phpunit": "^9.3",
                "vimeo/psalm": "4.0.1"
            },
            "type": "library",
            "autoload": {
                "psr-4": {
                    "Utopia\\System\\": "src/System"
                }
            },
            "notification-url": "https://packagist.org/downloads/",
            "license": [
                "MIT"
            ],
            "authors": [
                {
                    "name": "Eldad Fux",
                    "email": "eldad@appwrite.io"
                },
                {
                    "name": "Torsten Dittmann",
                    "email": "torsten@appwrite.io"
                }
            ],
            "description": "A simple library for obtaining information about the host's system.",
            "keywords": [
                "framework",
                "php",
                "system",
                "upf",
                "utopia"
            ],
            "support": {
                "issues": "https://github.com/utopia-php/system/issues",
                "source": "https://github.com/utopia-php/system/tree/0.4.0"
            },
            "time": "2021-02-04T14:14:49+00:00"
        },
        {
            "name": "webmozart/assert",
            "version": "1.10.0",
            "source": {
                "type": "git",
                "url": "https://github.com/webmozarts/assert.git",
                "reference": "6964c76c7804814a842473e0c8fd15bab0f18e25"
            },
            "dist": {
                "type": "zip",
                "url": "https://api.github.com/repos/webmozarts/assert/zipball/6964c76c7804814a842473e0c8fd15bab0f18e25",
                "reference": "6964c76c7804814a842473e0c8fd15bab0f18e25",
                "shasum": ""
            },
            "require": {
                "php": "^7.2 || ^8.0",
                "symfony/polyfill-ctype": "^1.8"
            },
            "conflict": {
                "phpstan/phpstan": "<0.12.20",
                "vimeo/psalm": "<4.6.1 || 4.6.2"
            },
            "require-dev": {
                "phpunit/phpunit": "^8.5.13"
            },
            "type": "library",
            "extra": {
                "branch-alias": {
                    "dev-master": "1.10-dev"
                }
            },
            "autoload": {
                "psr-4": {
                    "Webmozart\\Assert\\": "src/"
                }
            },
            "notification-url": "https://packagist.org/downloads/",
            "license": [
                "MIT"
            ],
            "authors": [
                {
                    "name": "Bernhard Schussek",
                    "email": "bschussek@gmail.com"
                }
            ],
            "description": "Assertions to validate method input/output with nice error messages.",
            "keywords": [
                "assert",
                "check",
                "validate"
            ],
            "support": {
                "issues": "https://github.com/webmozarts/assert/issues",
                "source": "https://github.com/webmozarts/assert/tree/1.10.0"
            },
            "time": "2021-03-09T10:59:23+00:00"
        }
    ],
    "packages-dev": [
        {
            "name": "amphp/amp",
            "version": "v2.6.0",
            "source": {
                "type": "git",
                "url": "https://github.com/amphp/amp.git",
                "reference": "caa95edeb1ca1bf7532e9118ede4a3c3126408cc"
            },
            "dist": {
                "type": "zip",
                "url": "https://api.github.com/repos/amphp/amp/zipball/caa95edeb1ca1bf7532e9118ede4a3c3126408cc",
                "reference": "caa95edeb1ca1bf7532e9118ede4a3c3126408cc",
                "shasum": ""
            },
            "require": {
                "php": ">=7.1"
            },
            "require-dev": {
                "amphp/php-cs-fixer-config": "dev-master",
                "amphp/phpunit-util": "^1",
                "ext-json": "*",
                "jetbrains/phpstorm-stubs": "^2019.3",
                "phpunit/phpunit": "^7 | ^8 | ^9",
                "psalm/phar": "^3.11@dev",
                "react/promise": "^2"
            },
            "type": "library",
            "extra": {
                "branch-alias": {
                    "dev-master": "2.x-dev"
                }
            },
            "autoload": {
                "psr-4": {
                    "Amp\\": "lib"
                },
                "files": [
                    "lib/functions.php",
                    "lib/Internal/functions.php"
                ]
            },
            "notification-url": "https://packagist.org/downloads/",
            "license": [
                "MIT"
            ],
            "authors": [
                {
                    "name": "Daniel Lowrey",
                    "email": "rdlowrey@php.net"
                },
                {
                    "name": "Aaron Piotrowski",
                    "email": "aaron@trowski.com"
                },
                {
                    "name": "Bob Weinand",
                    "email": "bobwei9@hotmail.com"
                },
                {
                    "name": "Niklas Keller",
                    "email": "me@kelunik.com"
                }
            ],
            "description": "A non-blocking concurrency framework for PHP applications.",
            "homepage": "http://amphp.org/amp",
            "keywords": [
                "async",
                "asynchronous",
                "awaitable",
                "concurrency",
                "event",
                "event-loop",
                "future",
                "non-blocking",
                "promise"
            ],
            "support": {
                "irc": "irc://irc.freenode.org/amphp",
                "issues": "https://github.com/amphp/amp/issues",
                "source": "https://github.com/amphp/amp/tree/v2.6.0"
            },
            "funding": [
                {
                    "url": "https://github.com/amphp",
                    "type": "github"
                }
            ],
            "time": "2021-07-16T20:06:06+00:00"
        },
        {
            "name": "amphp/byte-stream",
            "version": "v1.8.1",
            "source": {
                "type": "git",
                "url": "https://github.com/amphp/byte-stream.git",
                "reference": "acbd8002b3536485c997c4e019206b3f10ca15bd"
            },
            "dist": {
                "type": "zip",
                "url": "https://api.github.com/repos/amphp/byte-stream/zipball/acbd8002b3536485c997c4e019206b3f10ca15bd",
                "reference": "acbd8002b3536485c997c4e019206b3f10ca15bd",
                "shasum": ""
            },
            "require": {
                "amphp/amp": "^2",
                "php": ">=7.1"
            },
            "require-dev": {
                "amphp/php-cs-fixer-config": "dev-master",
                "amphp/phpunit-util": "^1.4",
                "friendsofphp/php-cs-fixer": "^2.3",
                "jetbrains/phpstorm-stubs": "^2019.3",
                "phpunit/phpunit": "^6 || ^7 || ^8",
                "psalm/phar": "^3.11.4"
            },
            "type": "library",
            "extra": {
                "branch-alias": {
                    "dev-master": "1.x-dev"
                }
            },
            "autoload": {
                "psr-4": {
                    "Amp\\ByteStream\\": "lib"
                },
                "files": [
                    "lib/functions.php"
                ]
            },
            "notification-url": "https://packagist.org/downloads/",
            "license": [
                "MIT"
            ],
            "authors": [
                {
                    "name": "Aaron Piotrowski",
                    "email": "aaron@trowski.com"
                },
                {
                    "name": "Niklas Keller",
                    "email": "me@kelunik.com"
                }
            ],
            "description": "A stream abstraction to make working with non-blocking I/O simple.",
            "homepage": "http://amphp.org/byte-stream",
            "keywords": [
                "amp",
                "amphp",
                "async",
                "io",
                "non-blocking",
                "stream"
            ],
            "support": {
                "irc": "irc://irc.freenode.org/amphp",
                "issues": "https://github.com/amphp/byte-stream/issues",
                "source": "https://github.com/amphp/byte-stream/tree/v1.8.1"
            },
            "funding": [
                {
                    "url": "https://github.com/amphp",
                    "type": "github"
                }
            ],
            "time": "2021-03-30T17:13:30+00:00"
        },
        {
            "name": "appwrite/sdk-generator",
            "version": "dev-fix-new-defaults",
            "source": {
                "type": "git",
                "url": "https://github.com/appwrite/sdk-generator.git",
                "reference": "87ae24ee9d79d38a0fb198e24189efe0ca74b8dc"
            },
            "dist": {
                "type": "zip",
                "url": "https://api.github.com/repos/appwrite/sdk-generator/zipball/87ae24ee9d79d38a0fb198e24189efe0ca74b8dc",
                "reference": "87ae24ee9d79d38a0fb198e24189efe0ca74b8dc",
                "shasum": ""
            },
            "require": {
                "ext-curl": "*",
                "ext-json": "*",
                "ext-mbstring": "*",
                "matthiasmullie/minify": "^1.3",
                "php": ">=7.0.0",
                "twig/twig": "^2.14"
            },
            "require-dev": {
                "phpunit/phpunit": "^7.0"
            },
            "type": "library",
            "autoload": {
                "psr-4": {
                    "Appwrite\\SDK\\": "src/SDK",
                    "Appwrite\\Spec\\": "src/Spec"
                }
            },
            "notification-url": "https://packagist.org/downloads/",
            "license": [
                "MIT"
            ],
            "authors": [
                {
                    "name": "Eldad Fux",
                    "email": "eldad@appwrite.io"
                }
            ],
            "description": "Appwrite PHP library for generating API SDKs for multiple programming languages and platforms",
            "support": {
                "issues": "https://github.com/appwrite/sdk-generator/issues",
                "source": "https://github.com/appwrite/sdk-generator/tree/fix-new-defaults"
            },
            "time": "2021-07-20T09:42:41+00:00"
        },
        {
            "name": "composer/semver",
            "version": "3.2.5",
            "source": {
                "type": "git",
                "url": "https://github.com/composer/semver.git",
                "reference": "31f3ea725711245195f62e54ffa402d8ef2fdba9"
            },
            "dist": {
                "type": "zip",
                "url": "https://api.github.com/repos/composer/semver/zipball/31f3ea725711245195f62e54ffa402d8ef2fdba9",
                "reference": "31f3ea725711245195f62e54ffa402d8ef2fdba9",
                "shasum": ""
            },
            "require": {
                "php": "^5.3.2 || ^7.0 || ^8.0"
            },
            "require-dev": {
                "phpstan/phpstan": "^0.12.54",
                "symfony/phpunit-bridge": "^4.2 || ^5"
            },
            "type": "library",
            "extra": {
                "branch-alias": {
                    "dev-main": "3.x-dev"
                }
            },
            "autoload": {
                "psr-4": {
                    "Composer\\Semver\\": "src"
                }
            },
            "notification-url": "https://packagist.org/downloads/",
            "license": [
                "MIT"
            ],
            "authors": [
                {
                    "name": "Nils Adermann",
                    "email": "naderman@naderman.de",
                    "homepage": "http://www.naderman.de"
                },
                {
                    "name": "Jordi Boggiano",
                    "email": "j.boggiano@seld.be",
                    "homepage": "http://seld.be"
                },
                {
                    "name": "Rob Bast",
                    "email": "rob.bast@gmail.com",
                    "homepage": "http://robbast.nl"
                }
            ],
            "description": "Semver library that offers utilities, version constraint parsing and validation.",
            "keywords": [
                "semantic",
                "semver",
                "validation",
                "versioning"
            ],
            "support": {
                "irc": "irc://irc.freenode.org/composer",
                "issues": "https://github.com/composer/semver/issues",
                "source": "https://github.com/composer/semver/tree/3.2.5"
            },
            "funding": [
                {
                    "url": "https://packagist.com",
                    "type": "custom"
                },
                {
                    "url": "https://github.com/composer",
                    "type": "github"
                },
                {
                    "url": "https://tidelift.com/funding/github/packagist/composer/composer",
                    "type": "tidelift"
                }
            ],
            "time": "2021-05-24T12:41:47+00:00"
        },
        {
            "name": "composer/xdebug-handler",
            "version": "2.0.1",
            "source": {
                "type": "git",
                "url": "https://github.com/composer/xdebug-handler.git",
                "reference": "964adcdd3a28bf9ed5d9ac6450064e0d71ed7496"
            },
            "dist": {
                "type": "zip",
                "url": "https://api.github.com/repos/composer/xdebug-handler/zipball/964adcdd3a28bf9ed5d9ac6450064e0d71ed7496",
                "reference": "964adcdd3a28bf9ed5d9ac6450064e0d71ed7496",
                "shasum": ""
            },
            "require": {
                "php": "^5.3.2 || ^7.0 || ^8.0",
                "psr/log": "^1.0"
            },
            "require-dev": {
                "phpstan/phpstan": "^0.12.55",
                "symfony/phpunit-bridge": "^4.2 || ^5"
            },
            "type": "library",
            "autoload": {
                "psr-4": {
                    "Composer\\XdebugHandler\\": "src"
                }
            },
            "notification-url": "https://packagist.org/downloads/",
            "license": [
                "MIT"
            ],
            "authors": [
                {
                    "name": "John Stevenson",
                    "email": "john-stevenson@blueyonder.co.uk"
                }
            ],
            "description": "Restarts a process without Xdebug.",
            "keywords": [
                "Xdebug",
                "performance"
            ],
            "support": {
                "irc": "irc://irc.freenode.org/composer",
                "issues": "https://github.com/composer/xdebug-handler/issues",
                "source": "https://github.com/composer/xdebug-handler/tree/2.0.1"
            },
            "funding": [
                {
                    "url": "https://packagist.com",
                    "type": "custom"
                },
                {
                    "url": "https://github.com/composer",
                    "type": "github"
                },
                {
                    "url": "https://tidelift.com/funding/github/packagist/composer/composer",
                    "type": "tidelift"
                }
            ],
            "time": "2021-05-05T19:37:51+00:00"
        },
        {
            "name": "dnoegel/php-xdg-base-dir",
            "version": "v0.1.1",
            "source": {
                "type": "git",
                "url": "https://github.com/dnoegel/php-xdg-base-dir.git",
                "reference": "8f8a6e48c5ecb0f991c2fdcf5f154a47d85f9ffd"
            },
            "dist": {
                "type": "zip",
                "url": "https://api.github.com/repos/dnoegel/php-xdg-base-dir/zipball/8f8a6e48c5ecb0f991c2fdcf5f154a47d85f9ffd",
                "reference": "8f8a6e48c5ecb0f991c2fdcf5f154a47d85f9ffd",
                "shasum": ""
            },
            "require": {
                "php": ">=5.3.2"
            },
            "require-dev": {
                "phpunit/phpunit": "~7.0|~6.0|~5.0|~4.8.35"
            },
            "type": "library",
            "autoload": {
                "psr-4": {
                    "XdgBaseDir\\": "src/"
                }
            },
            "notification-url": "https://packagist.org/downloads/",
            "license": [
                "MIT"
            ],
            "description": "implementation of xdg base directory specification for php",
            "support": {
                "issues": "https://github.com/dnoegel/php-xdg-base-dir/issues",
                "source": "https://github.com/dnoegel/php-xdg-base-dir/tree/v0.1.1"
            },
            "time": "2019-12-04T15:06:13+00:00"
        },
        {
            "name": "doctrine/instantiator",
            "version": "1.4.0",
            "source": {
                "type": "git",
                "url": "https://github.com/doctrine/instantiator.git",
                "reference": "d56bf6102915de5702778fe20f2de3b2fe570b5b"
            },
            "dist": {
                "type": "zip",
                "url": "https://api.github.com/repos/doctrine/instantiator/zipball/d56bf6102915de5702778fe20f2de3b2fe570b5b",
                "reference": "d56bf6102915de5702778fe20f2de3b2fe570b5b",
                "shasum": ""
            },
            "require": {
                "php": "^7.1 || ^8.0"
            },
            "require-dev": {
                "doctrine/coding-standard": "^8.0",
                "ext-pdo": "*",
                "ext-phar": "*",
                "phpbench/phpbench": "^0.13 || 1.0.0-alpha2",
                "phpstan/phpstan": "^0.12",
                "phpstan/phpstan-phpunit": "^0.12",
                "phpunit/phpunit": "^7.0 || ^8.0 || ^9.0"
            },
            "type": "library",
            "autoload": {
                "psr-4": {
                    "Doctrine\\Instantiator\\": "src/Doctrine/Instantiator/"
                }
            },
            "notification-url": "https://packagist.org/downloads/",
            "license": [
                "MIT"
            ],
            "authors": [
                {
                    "name": "Marco Pivetta",
                    "email": "ocramius@gmail.com",
                    "homepage": "https://ocramius.github.io/"
                }
            ],
            "description": "A small, lightweight utility to instantiate objects in PHP without invoking their constructors",
            "homepage": "https://www.doctrine-project.org/projects/instantiator.html",
            "keywords": [
                "constructor",
                "instantiate"
            ],
            "support": {
                "issues": "https://github.com/doctrine/instantiator/issues",
                "source": "https://github.com/doctrine/instantiator/tree/1.4.0"
            },
            "funding": [
                {
                    "url": "https://www.doctrine-project.org/sponsorship.html",
                    "type": "custom"
                },
                {
                    "url": "https://www.patreon.com/phpdoctrine",
                    "type": "patreon"
                },
                {
                    "url": "https://tidelift.com/funding/github/packagist/doctrine%2Finstantiator",
                    "type": "tidelift"
                }
            ],
            "time": "2020-11-10T18:47:58+00:00"
        },
        {
            "name": "felixfbecker/advanced-json-rpc",
            "version": "v3.2.1",
            "source": {
                "type": "git",
                "url": "https://github.com/felixfbecker/php-advanced-json-rpc.git",
                "reference": "b5f37dbff9a8ad360ca341f3240dc1c168b45447"
            },
            "dist": {
                "type": "zip",
                "url": "https://api.github.com/repos/felixfbecker/php-advanced-json-rpc/zipball/b5f37dbff9a8ad360ca341f3240dc1c168b45447",
                "reference": "b5f37dbff9a8ad360ca341f3240dc1c168b45447",
                "shasum": ""
            },
            "require": {
                "netresearch/jsonmapper": "^1.0 || ^2.0 || ^3.0 || ^4.0",
                "php": "^7.1 || ^8.0",
                "phpdocumentor/reflection-docblock": "^4.3.4 || ^5.0.0"
            },
            "require-dev": {
                "phpunit/phpunit": "^7.0 || ^8.0"
            },
            "type": "library",
            "autoload": {
                "psr-4": {
                    "AdvancedJsonRpc\\": "lib/"
                }
            },
            "notification-url": "https://packagist.org/downloads/",
            "license": [
                "ISC"
            ],
            "authors": [
                {
                    "name": "Felix Becker",
                    "email": "felix.b@outlook.com"
                }
            ],
            "description": "A more advanced JSONRPC implementation",
            "support": {
                "issues": "https://github.com/felixfbecker/php-advanced-json-rpc/issues",
                "source": "https://github.com/felixfbecker/php-advanced-json-rpc/tree/v3.2.1"
            },
            "time": "2021-06-11T22:34:44+00:00"
        },
        {
            "name": "felixfbecker/language-server-protocol",
            "version": "1.5.1",
            "source": {
                "type": "git",
                "url": "https://github.com/felixfbecker/php-language-server-protocol.git",
                "reference": "9d846d1f5cf101deee7a61c8ba7caa0a975cd730"
            },
            "dist": {
                "type": "zip",
                "url": "https://api.github.com/repos/felixfbecker/php-language-server-protocol/zipball/9d846d1f5cf101deee7a61c8ba7caa0a975cd730",
                "reference": "9d846d1f5cf101deee7a61c8ba7caa0a975cd730",
                "shasum": ""
            },
            "require": {
                "php": ">=7.1"
            },
            "require-dev": {
                "phpstan/phpstan": "*",
                "squizlabs/php_codesniffer": "^3.1",
                "vimeo/psalm": "^4.0"
            },
            "type": "library",
            "extra": {
                "branch-alias": {
                    "dev-master": "1.x-dev"
                }
            },
            "autoload": {
                "psr-4": {
                    "LanguageServerProtocol\\": "src/"
                }
            },
            "notification-url": "https://packagist.org/downloads/",
            "license": [
                "ISC"
            ],
            "authors": [
                {
                    "name": "Felix Becker",
                    "email": "felix.b@outlook.com"
                }
            ],
            "description": "PHP classes for the Language Server Protocol",
            "keywords": [
                "language",
                "microsoft",
                "php",
                "server"
            ],
            "support": {
                "issues": "https://github.com/felixfbecker/php-language-server-protocol/issues",
                "source": "https://github.com/felixfbecker/php-language-server-protocol/tree/1.5.1"
            },
            "time": "2021-02-22T14:02:09+00:00"
        },
        {
            "name": "matthiasmullie/minify",
            "version": "1.3.66",
            "source": {
                "type": "git",
                "url": "https://github.com/matthiasmullie/minify.git",
                "reference": "45fd3b0f1dfa2c965857c6d4a470bea52adc31a6"
            },
            "dist": {
                "type": "zip",
                "url": "https://api.github.com/repos/matthiasmullie/minify/zipball/45fd3b0f1dfa2c965857c6d4a470bea52adc31a6",
                "reference": "45fd3b0f1dfa2c965857c6d4a470bea52adc31a6",
                "shasum": ""
            },
            "require": {
                "ext-pcre": "*",
                "matthiasmullie/path-converter": "~1.1",
                "php": ">=5.3.0"
            },
            "require-dev": {
                "friendsofphp/php-cs-fixer": "~2.0",
                "matthiasmullie/scrapbook": "dev-master",
                "phpunit/phpunit": ">=4.8"
            },
            "suggest": {
                "psr/cache-implementation": "Cache implementation to use with Minify::cache"
            },
            "bin": [
                "bin/minifycss",
                "bin/minifyjs"
            ],
            "type": "library",
            "autoload": {
                "psr-4": {
                    "MatthiasMullie\\Minify\\": "src/"
                }
            },
            "notification-url": "https://packagist.org/downloads/",
            "license": [
                "MIT"
            ],
            "authors": [
                {
                    "name": "Matthias Mullie",
                    "email": "minify@mullie.eu",
                    "homepage": "http://www.mullie.eu",
                    "role": "Developer"
                }
            ],
            "description": "CSS & JavaScript minifier, in PHP. Removes whitespace, strips comments, combines files (incl. @import statements and small assets in CSS files), and optimizes/shortens a few common programming patterns.",
            "homepage": "http://www.minifier.org",
            "keywords": [
                "JS",
                "css",
                "javascript",
                "minifier",
                "minify"
            ],
            "support": {
                "issues": "https://github.com/matthiasmullie/minify/issues",
                "source": "https://github.com/matthiasmullie/minify/tree/1.3.66"
            },
            "funding": [
                {
                    "url": "https://github.com/[user1",
                    "type": "github"
                },
                {
                    "url": "https://github.com/matthiasmullie] # Replace with up to 4 GitHub Sponsors-enabled usernames e.g.",
                    "type": "github"
                },
                {
                    "url": "https://github.com/user2",
                    "type": "github"
                }
            ],
            "time": "2021-01-06T15:18:10+00:00"
        },
        {
            "name": "matthiasmullie/path-converter",
            "version": "1.1.3",
            "source": {
                "type": "git",
                "url": "https://github.com/matthiasmullie/path-converter.git",
                "reference": "e7d13b2c7e2f2268e1424aaed02085518afa02d9"
            },
            "dist": {
                "type": "zip",
                "url": "https://api.github.com/repos/matthiasmullie/path-converter/zipball/e7d13b2c7e2f2268e1424aaed02085518afa02d9",
                "reference": "e7d13b2c7e2f2268e1424aaed02085518afa02d9",
                "shasum": ""
            },
            "require": {
                "ext-pcre": "*",
                "php": ">=5.3.0"
            },
            "require-dev": {
                "phpunit/phpunit": "~4.8"
            },
            "type": "library",
            "autoload": {
                "psr-4": {
                    "MatthiasMullie\\PathConverter\\": "src/"
                }
            },
            "notification-url": "https://packagist.org/downloads/",
            "license": [
                "MIT"
            ],
            "authors": [
                {
                    "name": "Matthias Mullie",
                    "email": "pathconverter@mullie.eu",
                    "homepage": "http://www.mullie.eu",
                    "role": "Developer"
                }
            ],
            "description": "Relative path converter",
            "homepage": "http://github.com/matthiasmullie/path-converter",
            "keywords": [
                "converter",
                "path",
                "paths",
                "relative"
            ],
            "support": {
                "issues": "https://github.com/matthiasmullie/path-converter/issues",
                "source": "https://github.com/matthiasmullie/path-converter/tree/1.1.3"
            },
            "time": "2019-02-05T23:41:09+00:00"
        },
        {
            "name": "myclabs/deep-copy",
            "version": "1.10.2",
            "source": {
                "type": "git",
                "url": "https://github.com/myclabs/DeepCopy.git",
                "reference": "776f831124e9c62e1a2c601ecc52e776d8bb7220"
            },
            "dist": {
                "type": "zip",
                "url": "https://api.github.com/repos/myclabs/DeepCopy/zipball/776f831124e9c62e1a2c601ecc52e776d8bb7220",
                "reference": "776f831124e9c62e1a2c601ecc52e776d8bb7220",
                "shasum": ""
            },
            "require": {
                "php": "^7.1 || ^8.0"
            },
            "replace": {
                "myclabs/deep-copy": "self.version"
            },
            "require-dev": {
                "doctrine/collections": "^1.0",
                "doctrine/common": "^2.6",
                "phpunit/phpunit": "^7.1"
            },
            "type": "library",
            "autoload": {
                "psr-4": {
                    "DeepCopy\\": "src/DeepCopy/"
                },
                "files": [
                    "src/DeepCopy/deep_copy.php"
                ]
            },
            "notification-url": "https://packagist.org/downloads/",
            "license": [
                "MIT"
            ],
            "description": "Create deep copies (clones) of your objects",
            "keywords": [
                "clone",
                "copy",
                "duplicate",
                "object",
                "object graph"
            ],
            "support": {
                "issues": "https://github.com/myclabs/DeepCopy/issues",
                "source": "https://github.com/myclabs/DeepCopy/tree/1.10.2"
            },
            "funding": [
                {
                    "url": "https://tidelift.com/funding/github/packagist/myclabs/deep-copy",
                    "type": "tidelift"
                }
            ],
            "time": "2020-11-13T09:40:50+00:00"
        },
        {
            "name": "netresearch/jsonmapper",
            "version": "v4.0.0",
            "source": {
                "type": "git",
                "url": "https://github.com/cweiske/jsonmapper.git",
                "reference": "8bbc021a8edb2e4a7ea2f8ad4fa9ec9dce2fcb8d"
            },
            "dist": {
                "type": "zip",
                "url": "https://api.github.com/repos/cweiske/jsonmapper/zipball/8bbc021a8edb2e4a7ea2f8ad4fa9ec9dce2fcb8d",
                "reference": "8bbc021a8edb2e4a7ea2f8ad4fa9ec9dce2fcb8d",
                "shasum": ""
            },
            "require": {
                "ext-json": "*",
                "ext-pcre": "*",
                "ext-reflection": "*",
                "ext-spl": "*",
                "php": ">=7.1"
            },
            "require-dev": {
                "phpunit/phpunit": "~7.5 || ~8.0 || ~9.0",
                "squizlabs/php_codesniffer": "~3.5"
            },
            "type": "library",
            "autoload": {
                "psr-0": {
                    "JsonMapper": "src/"
                }
            },
            "notification-url": "https://packagist.org/downloads/",
            "license": [
                "OSL-3.0"
            ],
            "authors": [
                {
                    "name": "Christian Weiske",
                    "email": "cweiske@cweiske.de",
                    "homepage": "http://github.com/cweiske/jsonmapper/",
                    "role": "Developer"
                }
            ],
            "description": "Map nested JSON structures onto PHP classes",
            "support": {
                "email": "cweiske@cweiske.de",
                "issues": "https://github.com/cweiske/jsonmapper/issues",
                "source": "https://github.com/cweiske/jsonmapper/tree/v4.0.0"
            },
            "time": "2020-12-01T19:48:11+00:00"
        },
        {
            "name": "nikic/php-parser",
            "version": "v4.12.0",
            "source": {
                "type": "git",
                "url": "https://github.com/nikic/PHP-Parser.git",
                "reference": "6608f01670c3cc5079e18c1dab1104e002579143"
            },
            "dist": {
                "type": "zip",
                "url": "https://api.github.com/repos/nikic/PHP-Parser/zipball/6608f01670c3cc5079e18c1dab1104e002579143",
                "reference": "6608f01670c3cc5079e18c1dab1104e002579143",
                "shasum": ""
            },
            "require": {
                "ext-tokenizer": "*",
                "php": ">=7.0"
            },
            "require-dev": {
                "ircmaxell/php-yacc": "^0.0.7",
                "phpunit/phpunit": "^6.5 || ^7.0 || ^8.0 || ^9.0"
            },
            "bin": [
                "bin/php-parse"
            ],
            "type": "library",
            "extra": {
                "branch-alias": {
                    "dev-master": "4.9-dev"
                }
            },
            "autoload": {
                "psr-4": {
                    "PhpParser\\": "lib/PhpParser"
                }
            },
            "notification-url": "https://packagist.org/downloads/",
            "license": [
                "BSD-3-Clause"
            ],
            "authors": [
                {
                    "name": "Nikita Popov"
                }
            ],
            "description": "A PHP parser written in PHP",
            "keywords": [
                "parser",
                "php"
            ],
            "support": {
                "issues": "https://github.com/nikic/PHP-Parser/issues",
                "source": "https://github.com/nikic/PHP-Parser/tree/v4.12.0"
            },
            "time": "2021-07-21T10:44:31+00:00"
        },
        {
            "name": "openlss/lib-array2xml",
            "version": "1.0.0",
            "source": {
                "type": "git",
                "url": "https://github.com/nullivex/lib-array2xml.git",
                "reference": "a91f18a8dfc69ffabe5f9b068bc39bb202c81d90"
            },
            "dist": {
                "type": "zip",
                "url": "https://api.github.com/repos/nullivex/lib-array2xml/zipball/a91f18a8dfc69ffabe5f9b068bc39bb202c81d90",
                "reference": "a91f18a8dfc69ffabe5f9b068bc39bb202c81d90",
                "shasum": ""
            },
            "require": {
                "php": ">=5.3.2"
            },
            "type": "library",
            "autoload": {
                "psr-0": {
                    "LSS": ""
                }
            },
            "notification-url": "https://packagist.org/downloads/",
            "license": [
                "Apache-2.0"
            ],
            "authors": [
                {
                    "name": "Bryan Tong",
                    "email": "bryan@nullivex.com",
                    "homepage": "https://www.nullivex.com"
                },
                {
                    "name": "Tony Butler",
                    "email": "spudz76@gmail.com",
                    "homepage": "https://www.nullivex.com"
                }
            ],
            "description": "Array2XML conversion library credit to lalit.org",
            "homepage": "https://www.nullivex.com",
            "keywords": [
                "array",
                "array conversion",
                "xml",
                "xml conversion"
            ],
            "support": {
                "issues": "https://github.com/nullivex/lib-array2xml/issues",
                "source": "https://github.com/nullivex/lib-array2xml/tree/master"
            },
            "time": "2019-03-29T20:06:56+00:00"
        },
        {
            "name": "phar-io/manifest",
            "version": "2.0.3",
            "source": {
                "type": "git",
                "url": "https://github.com/phar-io/manifest.git",
                "reference": "97803eca37d319dfa7826cc2437fc020857acb53"
            },
            "dist": {
                "type": "zip",
                "url": "https://api.github.com/repos/phar-io/manifest/zipball/97803eca37d319dfa7826cc2437fc020857acb53",
                "reference": "97803eca37d319dfa7826cc2437fc020857acb53",
                "shasum": ""
            },
            "require": {
                "ext-dom": "*",
                "ext-phar": "*",
                "ext-xmlwriter": "*",
                "phar-io/version": "^3.0.1",
                "php": "^7.2 || ^8.0"
            },
            "type": "library",
            "extra": {
                "branch-alias": {
                    "dev-master": "2.0.x-dev"
                }
            },
            "autoload": {
                "classmap": [
                    "src/"
                ]
            },
            "notification-url": "https://packagist.org/downloads/",
            "license": [
                "BSD-3-Clause"
            ],
            "authors": [
                {
                    "name": "Arne Blankerts",
                    "email": "arne@blankerts.de",
                    "role": "Developer"
                },
                {
                    "name": "Sebastian Heuer",
                    "email": "sebastian@phpeople.de",
                    "role": "Developer"
                },
                {
                    "name": "Sebastian Bergmann",
                    "email": "sebastian@phpunit.de",
                    "role": "Developer"
                }
            ],
            "description": "Component for reading phar.io manifest information from a PHP Archive (PHAR)",
            "support": {
                "issues": "https://github.com/phar-io/manifest/issues",
                "source": "https://github.com/phar-io/manifest/tree/2.0.3"
            },
            "time": "2021-07-20T11:28:43+00:00"
        },
        {
            "name": "phar-io/version",
            "version": "3.1.0",
            "source": {
                "type": "git",
                "url": "https://github.com/phar-io/version.git",
                "reference": "bae7c545bef187884426f042434e561ab1ddb182"
            },
            "dist": {
                "type": "zip",
                "url": "https://api.github.com/repos/phar-io/version/zipball/bae7c545bef187884426f042434e561ab1ddb182",
                "reference": "bae7c545bef187884426f042434e561ab1ddb182",
                "shasum": ""
            },
            "require": {
                "php": "^7.2 || ^8.0"
            },
            "type": "library",
            "autoload": {
                "classmap": [
                    "src/"
                ]
            },
            "notification-url": "https://packagist.org/downloads/",
            "license": [
                "BSD-3-Clause"
            ],
            "authors": [
                {
                    "name": "Arne Blankerts",
                    "email": "arne@blankerts.de",
                    "role": "Developer"
                },
                {
                    "name": "Sebastian Heuer",
                    "email": "sebastian@phpeople.de",
                    "role": "Developer"
                },
                {
                    "name": "Sebastian Bergmann",
                    "email": "sebastian@phpunit.de",
                    "role": "Developer"
                }
            ],
            "description": "Library for handling version information and constraints",
            "support": {
                "issues": "https://github.com/phar-io/version/issues",
                "source": "https://github.com/phar-io/version/tree/3.1.0"
            },
            "time": "2021-02-23T14:00:09+00:00"
        },
        {
            "name": "phpdocumentor/reflection-common",
            "version": "2.2.0",
            "source": {
                "type": "git",
                "url": "https://github.com/phpDocumentor/ReflectionCommon.git",
                "reference": "1d01c49d4ed62f25aa84a747ad35d5a16924662b"
            },
            "dist": {
                "type": "zip",
                "url": "https://api.github.com/repos/phpDocumentor/ReflectionCommon/zipball/1d01c49d4ed62f25aa84a747ad35d5a16924662b",
                "reference": "1d01c49d4ed62f25aa84a747ad35d5a16924662b",
                "shasum": ""
            },
            "require": {
                "php": "^7.2 || ^8.0"
            },
            "type": "library",
            "extra": {
                "branch-alias": {
                    "dev-2.x": "2.x-dev"
                }
            },
            "autoload": {
                "psr-4": {
                    "phpDocumentor\\Reflection\\": "src/"
                }
            },
            "notification-url": "https://packagist.org/downloads/",
            "license": [
                "MIT"
            ],
            "authors": [
                {
                    "name": "Jaap van Otterdijk",
                    "email": "opensource@ijaap.nl"
                }
            ],
            "description": "Common reflection classes used by phpdocumentor to reflect the code structure",
            "homepage": "http://www.phpdoc.org",
            "keywords": [
                "FQSEN",
                "phpDocumentor",
                "phpdoc",
                "reflection",
                "static analysis"
            ],
            "support": {
                "issues": "https://github.com/phpDocumentor/ReflectionCommon/issues",
                "source": "https://github.com/phpDocumentor/ReflectionCommon/tree/2.x"
            },
            "time": "2020-06-27T09:03:43+00:00"
        },
        {
            "name": "phpdocumentor/reflection-docblock",
            "version": "5.2.2",
            "source": {
                "type": "git",
                "url": "https://github.com/phpDocumentor/ReflectionDocBlock.git",
                "reference": "069a785b2141f5bcf49f3e353548dc1cce6df556"
            },
            "dist": {
                "type": "zip",
                "url": "https://api.github.com/repos/phpDocumentor/ReflectionDocBlock/zipball/069a785b2141f5bcf49f3e353548dc1cce6df556",
                "reference": "069a785b2141f5bcf49f3e353548dc1cce6df556",
                "shasum": ""
            },
            "require": {
                "ext-filter": "*",
                "php": "^7.2 || ^8.0",
                "phpdocumentor/reflection-common": "^2.2",
                "phpdocumentor/type-resolver": "^1.3",
                "webmozart/assert": "^1.9.1"
            },
            "require-dev": {
                "mockery/mockery": "~1.3.2"
            },
            "type": "library",
            "extra": {
                "branch-alias": {
                    "dev-master": "5.x-dev"
                }
            },
            "autoload": {
                "psr-4": {
                    "phpDocumentor\\Reflection\\": "src"
                }
            },
            "notification-url": "https://packagist.org/downloads/",
            "license": [
                "MIT"
            ],
            "authors": [
                {
                    "name": "Mike van Riel",
                    "email": "me@mikevanriel.com"
                },
                {
                    "name": "Jaap van Otterdijk",
                    "email": "account@ijaap.nl"
                }
            ],
            "description": "With this component, a library can provide support for annotations via DocBlocks or otherwise retrieve information that is embedded in a DocBlock.",
            "support": {
                "issues": "https://github.com/phpDocumentor/ReflectionDocBlock/issues",
                "source": "https://github.com/phpDocumentor/ReflectionDocBlock/tree/master"
            },
            "time": "2020-09-03T19:13:55+00:00"
        },
        {
            "name": "phpdocumentor/type-resolver",
            "version": "1.4.0",
            "source": {
                "type": "git",
                "url": "https://github.com/phpDocumentor/TypeResolver.git",
                "reference": "6a467b8989322d92aa1c8bf2bebcc6e5c2ba55c0"
            },
            "dist": {
                "type": "zip",
                "url": "https://api.github.com/repos/phpDocumentor/TypeResolver/zipball/6a467b8989322d92aa1c8bf2bebcc6e5c2ba55c0",
                "reference": "6a467b8989322d92aa1c8bf2bebcc6e5c2ba55c0",
                "shasum": ""
            },
            "require": {
                "php": "^7.2 || ^8.0",
                "phpdocumentor/reflection-common": "^2.0"
            },
            "require-dev": {
                "ext-tokenizer": "*"
            },
            "type": "library",
            "extra": {
                "branch-alias": {
                    "dev-1.x": "1.x-dev"
                }
            },
            "autoload": {
                "psr-4": {
                    "phpDocumentor\\Reflection\\": "src"
                }
            },
            "notification-url": "https://packagist.org/downloads/",
            "license": [
                "MIT"
            ],
            "authors": [
                {
                    "name": "Mike van Riel",
                    "email": "me@mikevanriel.com"
                }
            ],
            "description": "A PSR-5 based resolver of Class names, Types and Structural Element Names",
            "support": {
                "issues": "https://github.com/phpDocumentor/TypeResolver/issues",
                "source": "https://github.com/phpDocumentor/TypeResolver/tree/1.4.0"
            },
            "time": "2020-09-17T18:55:26+00:00"
        },
        {
            "name": "phpspec/prophecy",
            "version": "1.13.0",
            "source": {
                "type": "git",
                "url": "https://github.com/phpspec/prophecy.git",
                "reference": "be1996ed8adc35c3fd795488a653f4b518be70ea"
            },
            "dist": {
                "type": "zip",
                "url": "https://api.github.com/repos/phpspec/prophecy/zipball/be1996ed8adc35c3fd795488a653f4b518be70ea",
                "reference": "be1996ed8adc35c3fd795488a653f4b518be70ea",
                "shasum": ""
            },
            "require": {
                "doctrine/instantiator": "^1.2",
                "php": "^7.2 || ~8.0, <8.1",
                "phpdocumentor/reflection-docblock": "^5.2",
                "sebastian/comparator": "^3.0 || ^4.0",
                "sebastian/recursion-context": "^3.0 || ^4.0"
            },
            "require-dev": {
                "phpspec/phpspec": "^6.0",
                "phpunit/phpunit": "^8.0 || ^9.0"
            },
            "type": "library",
            "extra": {
                "branch-alias": {
                    "dev-master": "1.11.x-dev"
                }
            },
            "autoload": {
                "psr-4": {
                    "Prophecy\\": "src/Prophecy"
                }
            },
            "notification-url": "https://packagist.org/downloads/",
            "license": [
                "MIT"
            ],
            "authors": [
                {
                    "name": "Konstantin Kudryashov",
                    "email": "ever.zet@gmail.com",
                    "homepage": "http://everzet.com"
                },
                {
                    "name": "Marcello Duarte",
                    "email": "marcello.duarte@gmail.com"
                }
            ],
            "description": "Highly opinionated mocking framework for PHP 5.3+",
            "homepage": "https://github.com/phpspec/prophecy",
            "keywords": [
                "Double",
                "Dummy",
                "fake",
                "mock",
                "spy",
                "stub"
            ],
            "support": {
                "issues": "https://github.com/phpspec/prophecy/issues",
                "source": "https://github.com/phpspec/prophecy/tree/1.13.0"
            },
            "time": "2021-03-17T13:42:18+00:00"
        },
        {
            "name": "phpunit/php-code-coverage",
            "version": "9.2.6",
            "source": {
                "type": "git",
                "url": "https://github.com/sebastianbergmann/php-code-coverage.git",
                "reference": "f6293e1b30a2354e8428e004689671b83871edde"
            },
            "dist": {
                "type": "zip",
                "url": "https://api.github.com/repos/sebastianbergmann/php-code-coverage/zipball/f6293e1b30a2354e8428e004689671b83871edde",
                "reference": "f6293e1b30a2354e8428e004689671b83871edde",
                "shasum": ""
            },
            "require": {
                "ext-dom": "*",
                "ext-libxml": "*",
                "ext-xmlwriter": "*",
                "nikic/php-parser": "^4.10.2",
                "php": ">=7.3",
                "phpunit/php-file-iterator": "^3.0.3",
                "phpunit/php-text-template": "^2.0.2",
                "sebastian/code-unit-reverse-lookup": "^2.0.2",
                "sebastian/complexity": "^2.0",
                "sebastian/environment": "^5.1.2",
                "sebastian/lines-of-code": "^1.0.3",
                "sebastian/version": "^3.0.1",
                "theseer/tokenizer": "^1.2.0"
            },
            "require-dev": {
                "phpunit/phpunit": "^9.3"
            },
            "suggest": {
                "ext-pcov": "*",
                "ext-xdebug": "*"
            },
            "type": "library",
            "extra": {
                "branch-alias": {
                    "dev-master": "9.2-dev"
                }
            },
            "autoload": {
                "classmap": [
                    "src/"
                ]
            },
            "notification-url": "https://packagist.org/downloads/",
            "license": [
                "BSD-3-Clause"
            ],
            "authors": [
                {
                    "name": "Sebastian Bergmann",
                    "email": "sebastian@phpunit.de",
                    "role": "lead"
                }
            ],
            "description": "Library that provides collection, processing, and rendering functionality for PHP code coverage information.",
            "homepage": "https://github.com/sebastianbergmann/php-code-coverage",
            "keywords": [
                "coverage",
                "testing",
                "xunit"
            ],
            "support": {
                "issues": "https://github.com/sebastianbergmann/php-code-coverage/issues",
                "source": "https://github.com/sebastianbergmann/php-code-coverage/tree/9.2.6"
            },
            "funding": [
                {
                    "url": "https://github.com/sebastianbergmann",
                    "type": "github"
                }
            ],
            "time": "2021-03-28T07:26:59+00:00"
        },
        {
            "name": "phpunit/php-file-iterator",
            "version": "3.0.5",
            "source": {
                "type": "git",
                "url": "https://github.com/sebastianbergmann/php-file-iterator.git",
                "reference": "aa4be8575f26070b100fccb67faabb28f21f66f8"
            },
            "dist": {
                "type": "zip",
                "url": "https://api.github.com/repos/sebastianbergmann/php-file-iterator/zipball/aa4be8575f26070b100fccb67faabb28f21f66f8",
                "reference": "aa4be8575f26070b100fccb67faabb28f21f66f8",
                "shasum": ""
            },
            "require": {
                "php": ">=7.3"
            },
            "require-dev": {
                "phpunit/phpunit": "^9.3"
            },
            "type": "library",
            "extra": {
                "branch-alias": {
                    "dev-master": "3.0-dev"
                }
            },
            "autoload": {
                "classmap": [
                    "src/"
                ]
            },
            "notification-url": "https://packagist.org/downloads/",
            "license": [
                "BSD-3-Clause"
            ],
            "authors": [
                {
                    "name": "Sebastian Bergmann",
                    "email": "sebastian@phpunit.de",
                    "role": "lead"
                }
            ],
            "description": "FilterIterator implementation that filters files based on a list of suffixes.",
            "homepage": "https://github.com/sebastianbergmann/php-file-iterator/",
            "keywords": [
                "filesystem",
                "iterator"
            ],
            "support": {
                "issues": "https://github.com/sebastianbergmann/php-file-iterator/issues",
                "source": "https://github.com/sebastianbergmann/php-file-iterator/tree/3.0.5"
            },
            "funding": [
                {
                    "url": "https://github.com/sebastianbergmann",
                    "type": "github"
                }
            ],
            "time": "2020-09-28T05:57:25+00:00"
        },
        {
            "name": "phpunit/php-invoker",
            "version": "3.1.1",
            "source": {
                "type": "git",
                "url": "https://github.com/sebastianbergmann/php-invoker.git",
                "reference": "5a10147d0aaf65b58940a0b72f71c9ac0423cc67"
            },
            "dist": {
                "type": "zip",
                "url": "https://api.github.com/repos/sebastianbergmann/php-invoker/zipball/5a10147d0aaf65b58940a0b72f71c9ac0423cc67",
                "reference": "5a10147d0aaf65b58940a0b72f71c9ac0423cc67",
                "shasum": ""
            },
            "require": {
                "php": ">=7.3"
            },
            "require-dev": {
                "ext-pcntl": "*",
                "phpunit/phpunit": "^9.3"
            },
            "suggest": {
                "ext-pcntl": "*"
            },
            "type": "library",
            "extra": {
                "branch-alias": {
                    "dev-master": "3.1-dev"
                }
            },
            "autoload": {
                "classmap": [
                    "src/"
                ]
            },
            "notification-url": "https://packagist.org/downloads/",
            "license": [
                "BSD-3-Clause"
            ],
            "authors": [
                {
                    "name": "Sebastian Bergmann",
                    "email": "sebastian@phpunit.de",
                    "role": "lead"
                }
            ],
            "description": "Invoke callables with a timeout",
            "homepage": "https://github.com/sebastianbergmann/php-invoker/",
            "keywords": [
                "process"
            ],
            "support": {
                "issues": "https://github.com/sebastianbergmann/php-invoker/issues",
                "source": "https://github.com/sebastianbergmann/php-invoker/tree/3.1.1"
            },
            "funding": [
                {
                    "url": "https://github.com/sebastianbergmann",
                    "type": "github"
                }
            ],
            "time": "2020-09-28T05:58:55+00:00"
        },
        {
            "name": "phpunit/php-text-template",
            "version": "2.0.4",
            "source": {
                "type": "git",
                "url": "https://github.com/sebastianbergmann/php-text-template.git",
                "reference": "5da5f67fc95621df9ff4c4e5a84d6a8a2acf7c28"
            },
            "dist": {
                "type": "zip",
                "url": "https://api.github.com/repos/sebastianbergmann/php-text-template/zipball/5da5f67fc95621df9ff4c4e5a84d6a8a2acf7c28",
                "reference": "5da5f67fc95621df9ff4c4e5a84d6a8a2acf7c28",
                "shasum": ""
            },
            "require": {
                "php": ">=7.3"
            },
            "require-dev": {
                "phpunit/phpunit": "^9.3"
            },
            "type": "library",
            "extra": {
                "branch-alias": {
                    "dev-master": "2.0-dev"
                }
            },
            "autoload": {
                "classmap": [
                    "src/"
                ]
            },
            "notification-url": "https://packagist.org/downloads/",
            "license": [
                "BSD-3-Clause"
            ],
            "authors": [
                {
                    "name": "Sebastian Bergmann",
                    "email": "sebastian@phpunit.de",
                    "role": "lead"
                }
            ],
            "description": "Simple template engine.",
            "homepage": "https://github.com/sebastianbergmann/php-text-template/",
            "keywords": [
                "template"
            ],
            "support": {
                "issues": "https://github.com/sebastianbergmann/php-text-template/issues",
                "source": "https://github.com/sebastianbergmann/php-text-template/tree/2.0.4"
            },
            "funding": [
                {
                    "url": "https://github.com/sebastianbergmann",
                    "type": "github"
                }
            ],
            "time": "2020-10-26T05:33:50+00:00"
        },
        {
            "name": "phpunit/php-timer",
            "version": "5.0.3",
            "source": {
                "type": "git",
                "url": "https://github.com/sebastianbergmann/php-timer.git",
                "reference": "5a63ce20ed1b5bf577850e2c4e87f4aa902afbd2"
            },
            "dist": {
                "type": "zip",
                "url": "https://api.github.com/repos/sebastianbergmann/php-timer/zipball/5a63ce20ed1b5bf577850e2c4e87f4aa902afbd2",
                "reference": "5a63ce20ed1b5bf577850e2c4e87f4aa902afbd2",
                "shasum": ""
            },
            "require": {
                "php": ">=7.3"
            },
            "require-dev": {
                "phpunit/phpunit": "^9.3"
            },
            "type": "library",
            "extra": {
                "branch-alias": {
                    "dev-master": "5.0-dev"
                }
            },
            "autoload": {
                "classmap": [
                    "src/"
                ]
            },
            "notification-url": "https://packagist.org/downloads/",
            "license": [
                "BSD-3-Clause"
            ],
            "authors": [
                {
                    "name": "Sebastian Bergmann",
                    "email": "sebastian@phpunit.de",
                    "role": "lead"
                }
            ],
            "description": "Utility class for timing",
            "homepage": "https://github.com/sebastianbergmann/php-timer/",
            "keywords": [
                "timer"
            ],
            "support": {
                "issues": "https://github.com/sebastianbergmann/php-timer/issues",
                "source": "https://github.com/sebastianbergmann/php-timer/tree/5.0.3"
            },
            "funding": [
                {
                    "url": "https://github.com/sebastianbergmann",
                    "type": "github"
                }
            ],
            "time": "2020-10-26T13:16:10+00:00"
        },
        {
            "name": "phpunit/phpunit",
            "version": "9.5.6",
            "source": {
                "type": "git",
                "url": "https://github.com/sebastianbergmann/phpunit.git",
                "reference": "fb9b8333f14e3dce976a60ef6a7e05c7c7ed8bfb"
            },
            "dist": {
                "type": "zip",
                "url": "https://api.github.com/repos/sebastianbergmann/phpunit/zipball/fb9b8333f14e3dce976a60ef6a7e05c7c7ed8bfb",
                "reference": "fb9b8333f14e3dce976a60ef6a7e05c7c7ed8bfb",
                "shasum": ""
            },
            "require": {
                "doctrine/instantiator": "^1.3.1",
                "ext-dom": "*",
                "ext-json": "*",
                "ext-libxml": "*",
                "ext-mbstring": "*",
                "ext-xml": "*",
                "ext-xmlwriter": "*",
                "myclabs/deep-copy": "^1.10.1",
                "phar-io/manifest": "^2.0.1",
                "phar-io/version": "^3.0.2",
                "php": ">=7.3",
                "phpspec/prophecy": "^1.12.1",
                "phpunit/php-code-coverage": "^9.2.3",
                "phpunit/php-file-iterator": "^3.0.5",
                "phpunit/php-invoker": "^3.1.1",
                "phpunit/php-text-template": "^2.0.3",
                "phpunit/php-timer": "^5.0.2",
                "sebastian/cli-parser": "^1.0.1",
                "sebastian/code-unit": "^1.0.6",
                "sebastian/comparator": "^4.0.5",
                "sebastian/diff": "^4.0.3",
                "sebastian/environment": "^5.1.3",
                "sebastian/exporter": "^4.0.3",
                "sebastian/global-state": "^5.0.1",
                "sebastian/object-enumerator": "^4.0.3",
                "sebastian/resource-operations": "^3.0.3",
                "sebastian/type": "^2.3.4",
                "sebastian/version": "^3.0.2"
            },
            "require-dev": {
                "ext-pdo": "*",
                "phpspec/prophecy-phpunit": "^2.0.1"
            },
            "suggest": {
                "ext-soap": "*",
                "ext-xdebug": "*"
            },
            "bin": [
                "phpunit"
            ],
            "type": "library",
            "extra": {
                "branch-alias": {
                    "dev-master": "9.5-dev"
                }
            },
            "autoload": {
                "classmap": [
                    "src/"
                ],
                "files": [
                    "src/Framework/Assert/Functions.php"
                ]
            },
            "notification-url": "https://packagist.org/downloads/",
            "license": [
                "BSD-3-Clause"
            ],
            "authors": [
                {
                    "name": "Sebastian Bergmann",
                    "email": "sebastian@phpunit.de",
                    "role": "lead"
                }
            ],
            "description": "The PHP Unit Testing framework.",
            "homepage": "https://phpunit.de/",
            "keywords": [
                "phpunit",
                "testing",
                "xunit"
            ],
            "support": {
                "issues": "https://github.com/sebastianbergmann/phpunit/issues",
                "source": "https://github.com/sebastianbergmann/phpunit/tree/9.5.6"
            },
            "funding": [
                {
                    "url": "https://phpunit.de/donate.html",
                    "type": "custom"
                },
                {
                    "url": "https://github.com/sebastianbergmann",
                    "type": "github"
                }
            ],
            "time": "2021-06-23T05:14:38+00:00"
        },
        {
            "name": "psr/container",
            "version": "1.1.1",
            "source": {
                "type": "git",
                "url": "https://github.com/php-fig/container.git",
                "reference": "8622567409010282b7aeebe4bb841fe98b58dcaf"
            },
            "dist": {
                "type": "zip",
                "url": "https://api.github.com/repos/php-fig/container/zipball/8622567409010282b7aeebe4bb841fe98b58dcaf",
                "reference": "8622567409010282b7aeebe4bb841fe98b58dcaf",
                "shasum": ""
            },
            "require": {
                "php": ">=7.2.0"
            },
            "type": "library",
            "autoload": {
                "psr-4": {
                    "Psr\\Container\\": "src/"
                }
            },
            "notification-url": "https://packagist.org/downloads/",
            "license": [
                "MIT"
            ],
            "authors": [
                {
                    "name": "PHP-FIG",
                    "homepage": "https://www.php-fig.org/"
                }
            ],
            "description": "Common Container Interface (PHP FIG PSR-11)",
            "homepage": "https://github.com/php-fig/container",
            "keywords": [
                "PSR-11",
                "container",
                "container-interface",
                "container-interop",
                "psr"
            ],
            "support": {
                "issues": "https://github.com/php-fig/container/issues",
                "source": "https://github.com/php-fig/container/tree/1.1.1"
            },
            "time": "2021-03-05T17:36:06+00:00"
        },
        {
            "name": "sebastian/cli-parser",
            "version": "1.0.1",
            "source": {
                "type": "git",
                "url": "https://github.com/sebastianbergmann/cli-parser.git",
                "reference": "442e7c7e687e42adc03470c7b668bc4b2402c0b2"
            },
            "dist": {
                "type": "zip",
                "url": "https://api.github.com/repos/sebastianbergmann/cli-parser/zipball/442e7c7e687e42adc03470c7b668bc4b2402c0b2",
                "reference": "442e7c7e687e42adc03470c7b668bc4b2402c0b2",
                "shasum": ""
            },
            "require": {
                "php": ">=7.3"
            },
            "require-dev": {
                "phpunit/phpunit": "^9.3"
            },
            "type": "library",
            "extra": {
                "branch-alias": {
                    "dev-master": "1.0-dev"
                }
            },
            "autoload": {
                "classmap": [
                    "src/"
                ]
            },
            "notification-url": "https://packagist.org/downloads/",
            "license": [
                "BSD-3-Clause"
            ],
            "authors": [
                {
                    "name": "Sebastian Bergmann",
                    "email": "sebastian@phpunit.de",
                    "role": "lead"
                }
            ],
            "description": "Library for parsing CLI options",
            "homepage": "https://github.com/sebastianbergmann/cli-parser",
            "support": {
                "issues": "https://github.com/sebastianbergmann/cli-parser/issues",
                "source": "https://github.com/sebastianbergmann/cli-parser/tree/1.0.1"
            },
            "funding": [
                {
                    "url": "https://github.com/sebastianbergmann",
                    "type": "github"
                }
            ],
            "time": "2020-09-28T06:08:49+00:00"
        },
        {
            "name": "sebastian/code-unit",
            "version": "1.0.8",
            "source": {
                "type": "git",
                "url": "https://github.com/sebastianbergmann/code-unit.git",
                "reference": "1fc9f64c0927627ef78ba436c9b17d967e68e120"
            },
            "dist": {
                "type": "zip",
                "url": "https://api.github.com/repos/sebastianbergmann/code-unit/zipball/1fc9f64c0927627ef78ba436c9b17d967e68e120",
                "reference": "1fc9f64c0927627ef78ba436c9b17d967e68e120",
                "shasum": ""
            },
            "require": {
                "php": ">=7.3"
            },
            "require-dev": {
                "phpunit/phpunit": "^9.3"
            },
            "type": "library",
            "extra": {
                "branch-alias": {
                    "dev-master": "1.0-dev"
                }
            },
            "autoload": {
                "classmap": [
                    "src/"
                ]
            },
            "notification-url": "https://packagist.org/downloads/",
            "license": [
                "BSD-3-Clause"
            ],
            "authors": [
                {
                    "name": "Sebastian Bergmann",
                    "email": "sebastian@phpunit.de",
                    "role": "lead"
                }
            ],
            "description": "Collection of value objects that represent the PHP code units",
            "homepage": "https://github.com/sebastianbergmann/code-unit",
            "support": {
                "issues": "https://github.com/sebastianbergmann/code-unit/issues",
                "source": "https://github.com/sebastianbergmann/code-unit/tree/1.0.8"
            },
            "funding": [
                {
                    "url": "https://github.com/sebastianbergmann",
                    "type": "github"
                }
            ],
            "time": "2020-10-26T13:08:54+00:00"
        },
        {
            "name": "sebastian/code-unit-reverse-lookup",
            "version": "2.0.3",
            "source": {
                "type": "git",
                "url": "https://github.com/sebastianbergmann/code-unit-reverse-lookup.git",
                "reference": "ac91f01ccec49fb77bdc6fd1e548bc70f7faa3e5"
            },
            "dist": {
                "type": "zip",
                "url": "https://api.github.com/repos/sebastianbergmann/code-unit-reverse-lookup/zipball/ac91f01ccec49fb77bdc6fd1e548bc70f7faa3e5",
                "reference": "ac91f01ccec49fb77bdc6fd1e548bc70f7faa3e5",
                "shasum": ""
            },
            "require": {
                "php": ">=7.3"
            },
            "require-dev": {
                "phpunit/phpunit": "^9.3"
            },
            "type": "library",
            "extra": {
                "branch-alias": {
                    "dev-master": "2.0-dev"
                }
            },
            "autoload": {
                "classmap": [
                    "src/"
                ]
            },
            "notification-url": "https://packagist.org/downloads/",
            "license": [
                "BSD-3-Clause"
            ],
            "authors": [
                {
                    "name": "Sebastian Bergmann",
                    "email": "sebastian@phpunit.de"
                }
            ],
            "description": "Looks up which function or method a line of code belongs to",
            "homepage": "https://github.com/sebastianbergmann/code-unit-reverse-lookup/",
            "support": {
                "issues": "https://github.com/sebastianbergmann/code-unit-reverse-lookup/issues",
                "source": "https://github.com/sebastianbergmann/code-unit-reverse-lookup/tree/2.0.3"
            },
            "funding": [
                {
                    "url": "https://github.com/sebastianbergmann",
                    "type": "github"
                }
            ],
            "time": "2020-09-28T05:30:19+00:00"
        },
        {
            "name": "sebastian/comparator",
            "version": "4.0.6",
            "source": {
                "type": "git",
                "url": "https://github.com/sebastianbergmann/comparator.git",
                "reference": "55f4261989e546dc112258c7a75935a81a7ce382"
            },
            "dist": {
                "type": "zip",
                "url": "https://api.github.com/repos/sebastianbergmann/comparator/zipball/55f4261989e546dc112258c7a75935a81a7ce382",
                "reference": "55f4261989e546dc112258c7a75935a81a7ce382",
                "shasum": ""
            },
            "require": {
                "php": ">=7.3",
                "sebastian/diff": "^4.0",
                "sebastian/exporter": "^4.0"
            },
            "require-dev": {
                "phpunit/phpunit": "^9.3"
            },
            "type": "library",
            "extra": {
                "branch-alias": {
                    "dev-master": "4.0-dev"
                }
            },
            "autoload": {
                "classmap": [
                    "src/"
                ]
            },
            "notification-url": "https://packagist.org/downloads/",
            "license": [
                "BSD-3-Clause"
            ],
            "authors": [
                {
                    "name": "Sebastian Bergmann",
                    "email": "sebastian@phpunit.de"
                },
                {
                    "name": "Jeff Welch",
                    "email": "whatthejeff@gmail.com"
                },
                {
                    "name": "Volker Dusch",
                    "email": "github@wallbash.com"
                },
                {
                    "name": "Bernhard Schussek",
                    "email": "bschussek@2bepublished.at"
                }
            ],
            "description": "Provides the functionality to compare PHP values for equality",
            "homepage": "https://github.com/sebastianbergmann/comparator",
            "keywords": [
                "comparator",
                "compare",
                "equality"
            ],
            "support": {
                "issues": "https://github.com/sebastianbergmann/comparator/issues",
                "source": "https://github.com/sebastianbergmann/comparator/tree/4.0.6"
            },
            "funding": [
                {
                    "url": "https://github.com/sebastianbergmann",
                    "type": "github"
                }
            ],
            "time": "2020-10-26T15:49:45+00:00"
        },
        {
            "name": "sebastian/complexity",
            "version": "2.0.2",
            "source": {
                "type": "git",
                "url": "https://github.com/sebastianbergmann/complexity.git",
                "reference": "739b35e53379900cc9ac327b2147867b8b6efd88"
            },
            "dist": {
                "type": "zip",
                "url": "https://api.github.com/repos/sebastianbergmann/complexity/zipball/739b35e53379900cc9ac327b2147867b8b6efd88",
                "reference": "739b35e53379900cc9ac327b2147867b8b6efd88",
                "shasum": ""
            },
            "require": {
                "nikic/php-parser": "^4.7",
                "php": ">=7.3"
            },
            "require-dev": {
                "phpunit/phpunit": "^9.3"
            },
            "type": "library",
            "extra": {
                "branch-alias": {
                    "dev-master": "2.0-dev"
                }
            },
            "autoload": {
                "classmap": [
                    "src/"
                ]
            },
            "notification-url": "https://packagist.org/downloads/",
            "license": [
                "BSD-3-Clause"
            ],
            "authors": [
                {
                    "name": "Sebastian Bergmann",
                    "email": "sebastian@phpunit.de",
                    "role": "lead"
                }
            ],
            "description": "Library for calculating the complexity of PHP code units",
            "homepage": "https://github.com/sebastianbergmann/complexity",
            "support": {
                "issues": "https://github.com/sebastianbergmann/complexity/issues",
                "source": "https://github.com/sebastianbergmann/complexity/tree/2.0.2"
            },
            "funding": [
                {
                    "url": "https://github.com/sebastianbergmann",
                    "type": "github"
                }
            ],
            "time": "2020-10-26T15:52:27+00:00"
        },
        {
            "name": "sebastian/diff",
            "version": "4.0.4",
            "source": {
                "type": "git",
                "url": "https://github.com/sebastianbergmann/diff.git",
                "reference": "3461e3fccc7cfdfc2720be910d3bd73c69be590d"
            },
            "dist": {
                "type": "zip",
                "url": "https://api.github.com/repos/sebastianbergmann/diff/zipball/3461e3fccc7cfdfc2720be910d3bd73c69be590d",
                "reference": "3461e3fccc7cfdfc2720be910d3bd73c69be590d",
                "shasum": ""
            },
            "require": {
                "php": ">=7.3"
            },
            "require-dev": {
                "phpunit/phpunit": "^9.3",
                "symfony/process": "^4.2 || ^5"
            },
            "type": "library",
            "extra": {
                "branch-alias": {
                    "dev-master": "4.0-dev"
                }
            },
            "autoload": {
                "classmap": [
                    "src/"
                ]
            },
            "notification-url": "https://packagist.org/downloads/",
            "license": [
                "BSD-3-Clause"
            ],
            "authors": [
                {
                    "name": "Sebastian Bergmann",
                    "email": "sebastian@phpunit.de"
                },
                {
                    "name": "Kore Nordmann",
                    "email": "mail@kore-nordmann.de"
                }
            ],
            "description": "Diff implementation",
            "homepage": "https://github.com/sebastianbergmann/diff",
            "keywords": [
                "diff",
                "udiff",
                "unidiff",
                "unified diff"
            ],
            "support": {
                "issues": "https://github.com/sebastianbergmann/diff/issues",
                "source": "https://github.com/sebastianbergmann/diff/tree/4.0.4"
            },
            "funding": [
                {
                    "url": "https://github.com/sebastianbergmann",
                    "type": "github"
                }
            ],
            "time": "2020-10-26T13:10:38+00:00"
        },
        {
            "name": "sebastian/environment",
            "version": "5.1.3",
            "source": {
                "type": "git",
                "url": "https://github.com/sebastianbergmann/environment.git",
                "reference": "388b6ced16caa751030f6a69e588299fa09200ac"
            },
            "dist": {
                "type": "zip",
                "url": "https://api.github.com/repos/sebastianbergmann/environment/zipball/388b6ced16caa751030f6a69e588299fa09200ac",
                "reference": "388b6ced16caa751030f6a69e588299fa09200ac",
                "shasum": ""
            },
            "require": {
                "php": ">=7.3"
            },
            "require-dev": {
                "phpunit/phpunit": "^9.3"
            },
            "suggest": {
                "ext-posix": "*"
            },
            "type": "library",
            "extra": {
                "branch-alias": {
                    "dev-master": "5.1-dev"
                }
            },
            "autoload": {
                "classmap": [
                    "src/"
                ]
            },
            "notification-url": "https://packagist.org/downloads/",
            "license": [
                "BSD-3-Clause"
            ],
            "authors": [
                {
                    "name": "Sebastian Bergmann",
                    "email": "sebastian@phpunit.de"
                }
            ],
            "description": "Provides functionality to handle HHVM/PHP environments",
            "homepage": "http://www.github.com/sebastianbergmann/environment",
            "keywords": [
                "Xdebug",
                "environment",
                "hhvm"
            ],
            "support": {
                "issues": "https://github.com/sebastianbergmann/environment/issues",
                "source": "https://github.com/sebastianbergmann/environment/tree/5.1.3"
            },
            "funding": [
                {
                    "url": "https://github.com/sebastianbergmann",
                    "type": "github"
                }
            ],
            "time": "2020-09-28T05:52:38+00:00"
        },
        {
            "name": "sebastian/exporter",
            "version": "4.0.3",
            "source": {
                "type": "git",
                "url": "https://github.com/sebastianbergmann/exporter.git",
                "reference": "d89cc98761b8cb5a1a235a6b703ae50d34080e65"
            },
            "dist": {
                "type": "zip",
                "url": "https://api.github.com/repos/sebastianbergmann/exporter/zipball/d89cc98761b8cb5a1a235a6b703ae50d34080e65",
                "reference": "d89cc98761b8cb5a1a235a6b703ae50d34080e65",
                "shasum": ""
            },
            "require": {
                "php": ">=7.3",
                "sebastian/recursion-context": "^4.0"
            },
            "require-dev": {
                "ext-mbstring": "*",
                "phpunit/phpunit": "^9.3"
            },
            "type": "library",
            "extra": {
                "branch-alias": {
                    "dev-master": "4.0-dev"
                }
            },
            "autoload": {
                "classmap": [
                    "src/"
                ]
            },
            "notification-url": "https://packagist.org/downloads/",
            "license": [
                "BSD-3-Clause"
            ],
            "authors": [
                {
                    "name": "Sebastian Bergmann",
                    "email": "sebastian@phpunit.de"
                },
                {
                    "name": "Jeff Welch",
                    "email": "whatthejeff@gmail.com"
                },
                {
                    "name": "Volker Dusch",
                    "email": "github@wallbash.com"
                },
                {
                    "name": "Adam Harvey",
                    "email": "aharvey@php.net"
                },
                {
                    "name": "Bernhard Schussek",
                    "email": "bschussek@gmail.com"
                }
            ],
            "description": "Provides the functionality to export PHP variables for visualization",
            "homepage": "http://www.github.com/sebastianbergmann/exporter",
            "keywords": [
                "export",
                "exporter"
            ],
            "support": {
                "issues": "https://github.com/sebastianbergmann/exporter/issues",
                "source": "https://github.com/sebastianbergmann/exporter/tree/4.0.3"
            },
            "funding": [
                {
                    "url": "https://github.com/sebastianbergmann",
                    "type": "github"
                }
            ],
            "time": "2020-09-28T05:24:23+00:00"
        },
        {
            "name": "sebastian/global-state",
            "version": "5.0.3",
            "source": {
                "type": "git",
                "url": "https://github.com/sebastianbergmann/global-state.git",
                "reference": "23bd5951f7ff26f12d4e3242864df3e08dec4e49"
            },
            "dist": {
                "type": "zip",
                "url": "https://api.github.com/repos/sebastianbergmann/global-state/zipball/23bd5951f7ff26f12d4e3242864df3e08dec4e49",
                "reference": "23bd5951f7ff26f12d4e3242864df3e08dec4e49",
                "shasum": ""
            },
            "require": {
                "php": ">=7.3",
                "sebastian/object-reflector": "^2.0",
                "sebastian/recursion-context": "^4.0"
            },
            "require-dev": {
                "ext-dom": "*",
                "phpunit/phpunit": "^9.3"
            },
            "suggest": {
                "ext-uopz": "*"
            },
            "type": "library",
            "extra": {
                "branch-alias": {
                    "dev-master": "5.0-dev"
                }
            },
            "autoload": {
                "classmap": [
                    "src/"
                ]
            },
            "notification-url": "https://packagist.org/downloads/",
            "license": [
                "BSD-3-Clause"
            ],
            "authors": [
                {
                    "name": "Sebastian Bergmann",
                    "email": "sebastian@phpunit.de"
                }
            ],
            "description": "Snapshotting of global state",
            "homepage": "http://www.github.com/sebastianbergmann/global-state",
            "keywords": [
                "global state"
            ],
            "support": {
                "issues": "https://github.com/sebastianbergmann/global-state/issues",
                "source": "https://github.com/sebastianbergmann/global-state/tree/5.0.3"
            },
            "funding": [
                {
                    "url": "https://github.com/sebastianbergmann",
                    "type": "github"
                }
            ],
            "time": "2021-06-11T13:31:12+00:00"
        },
        {
            "name": "sebastian/lines-of-code",
            "version": "1.0.3",
            "source": {
                "type": "git",
                "url": "https://github.com/sebastianbergmann/lines-of-code.git",
                "reference": "c1c2e997aa3146983ed888ad08b15470a2e22ecc"
            },
            "dist": {
                "type": "zip",
                "url": "https://api.github.com/repos/sebastianbergmann/lines-of-code/zipball/c1c2e997aa3146983ed888ad08b15470a2e22ecc",
                "reference": "c1c2e997aa3146983ed888ad08b15470a2e22ecc",
                "shasum": ""
            },
            "require": {
                "nikic/php-parser": "^4.6",
                "php": ">=7.3"
            },
            "require-dev": {
                "phpunit/phpunit": "^9.3"
            },
            "type": "library",
            "extra": {
                "branch-alias": {
                    "dev-master": "1.0-dev"
                }
            },
            "autoload": {
                "classmap": [
                    "src/"
                ]
            },
            "notification-url": "https://packagist.org/downloads/",
            "license": [
                "BSD-3-Clause"
            ],
            "authors": [
                {
                    "name": "Sebastian Bergmann",
                    "email": "sebastian@phpunit.de",
                    "role": "lead"
                }
            ],
            "description": "Library for counting the lines of code in PHP source code",
            "homepage": "https://github.com/sebastianbergmann/lines-of-code",
            "support": {
                "issues": "https://github.com/sebastianbergmann/lines-of-code/issues",
                "source": "https://github.com/sebastianbergmann/lines-of-code/tree/1.0.3"
            },
            "funding": [
                {
                    "url": "https://github.com/sebastianbergmann",
                    "type": "github"
                }
            ],
            "time": "2020-11-28T06:42:11+00:00"
        },
        {
            "name": "sebastian/object-enumerator",
            "version": "4.0.4",
            "source": {
                "type": "git",
                "url": "https://github.com/sebastianbergmann/object-enumerator.git",
                "reference": "5c9eeac41b290a3712d88851518825ad78f45c71"
            },
            "dist": {
                "type": "zip",
                "url": "https://api.github.com/repos/sebastianbergmann/object-enumerator/zipball/5c9eeac41b290a3712d88851518825ad78f45c71",
                "reference": "5c9eeac41b290a3712d88851518825ad78f45c71",
                "shasum": ""
            },
            "require": {
                "php": ">=7.3",
                "sebastian/object-reflector": "^2.0",
                "sebastian/recursion-context": "^4.0"
            },
            "require-dev": {
                "phpunit/phpunit": "^9.3"
            },
            "type": "library",
            "extra": {
                "branch-alias": {
                    "dev-master": "4.0-dev"
                }
            },
            "autoload": {
                "classmap": [
                    "src/"
                ]
            },
            "notification-url": "https://packagist.org/downloads/",
            "license": [
                "BSD-3-Clause"
            ],
            "authors": [
                {
                    "name": "Sebastian Bergmann",
                    "email": "sebastian@phpunit.de"
                }
            ],
            "description": "Traverses array structures and object graphs to enumerate all referenced objects",
            "homepage": "https://github.com/sebastianbergmann/object-enumerator/",
            "support": {
                "issues": "https://github.com/sebastianbergmann/object-enumerator/issues",
                "source": "https://github.com/sebastianbergmann/object-enumerator/tree/4.0.4"
            },
            "funding": [
                {
                    "url": "https://github.com/sebastianbergmann",
                    "type": "github"
                }
            ],
            "time": "2020-10-26T13:12:34+00:00"
        },
        {
            "name": "sebastian/object-reflector",
            "version": "2.0.4",
            "source": {
                "type": "git",
                "url": "https://github.com/sebastianbergmann/object-reflector.git",
                "reference": "b4f479ebdbf63ac605d183ece17d8d7fe49c15c7"
            },
            "dist": {
                "type": "zip",
                "url": "https://api.github.com/repos/sebastianbergmann/object-reflector/zipball/b4f479ebdbf63ac605d183ece17d8d7fe49c15c7",
                "reference": "b4f479ebdbf63ac605d183ece17d8d7fe49c15c7",
                "shasum": ""
            },
            "require": {
                "php": ">=7.3"
            },
            "require-dev": {
                "phpunit/phpunit": "^9.3"
            },
            "type": "library",
            "extra": {
                "branch-alias": {
                    "dev-master": "2.0-dev"
                }
            },
            "autoload": {
                "classmap": [
                    "src/"
                ]
            },
            "notification-url": "https://packagist.org/downloads/",
            "license": [
                "BSD-3-Clause"
            ],
            "authors": [
                {
                    "name": "Sebastian Bergmann",
                    "email": "sebastian@phpunit.de"
                }
            ],
            "description": "Allows reflection of object attributes, including inherited and non-public ones",
            "homepage": "https://github.com/sebastianbergmann/object-reflector/",
            "support": {
                "issues": "https://github.com/sebastianbergmann/object-reflector/issues",
                "source": "https://github.com/sebastianbergmann/object-reflector/tree/2.0.4"
            },
            "funding": [
                {
                    "url": "https://github.com/sebastianbergmann",
                    "type": "github"
                }
            ],
            "time": "2020-10-26T13:14:26+00:00"
        },
        {
            "name": "sebastian/recursion-context",
            "version": "4.0.4",
            "source": {
                "type": "git",
                "url": "https://github.com/sebastianbergmann/recursion-context.git",
                "reference": "cd9d8cf3c5804de4341c283ed787f099f5506172"
            },
            "dist": {
                "type": "zip",
                "url": "https://api.github.com/repos/sebastianbergmann/recursion-context/zipball/cd9d8cf3c5804de4341c283ed787f099f5506172",
                "reference": "cd9d8cf3c5804de4341c283ed787f099f5506172",
                "shasum": ""
            },
            "require": {
                "php": ">=7.3"
            },
            "require-dev": {
                "phpunit/phpunit": "^9.3"
            },
            "type": "library",
            "extra": {
                "branch-alias": {
                    "dev-master": "4.0-dev"
                }
            },
            "autoload": {
                "classmap": [
                    "src/"
                ]
            },
            "notification-url": "https://packagist.org/downloads/",
            "license": [
                "BSD-3-Clause"
            ],
            "authors": [
                {
                    "name": "Sebastian Bergmann",
                    "email": "sebastian@phpunit.de"
                },
                {
                    "name": "Jeff Welch",
                    "email": "whatthejeff@gmail.com"
                },
                {
                    "name": "Adam Harvey",
                    "email": "aharvey@php.net"
                }
            ],
            "description": "Provides functionality to recursively process PHP variables",
            "homepage": "http://www.github.com/sebastianbergmann/recursion-context",
            "support": {
                "issues": "https://github.com/sebastianbergmann/recursion-context/issues",
                "source": "https://github.com/sebastianbergmann/recursion-context/tree/4.0.4"
            },
            "funding": [
                {
                    "url": "https://github.com/sebastianbergmann",
                    "type": "github"
                }
            ],
            "time": "2020-10-26T13:17:30+00:00"
        },
        {
            "name": "sebastian/resource-operations",
            "version": "3.0.3",
            "source": {
                "type": "git",
                "url": "https://github.com/sebastianbergmann/resource-operations.git",
                "reference": "0f4443cb3a1d92ce809899753bc0d5d5a8dd19a8"
            },
            "dist": {
                "type": "zip",
                "url": "https://api.github.com/repos/sebastianbergmann/resource-operations/zipball/0f4443cb3a1d92ce809899753bc0d5d5a8dd19a8",
                "reference": "0f4443cb3a1d92ce809899753bc0d5d5a8dd19a8",
                "shasum": ""
            },
            "require": {
                "php": ">=7.3"
            },
            "require-dev": {
                "phpunit/phpunit": "^9.0"
            },
            "type": "library",
            "extra": {
                "branch-alias": {
                    "dev-master": "3.0-dev"
                }
            },
            "autoload": {
                "classmap": [
                    "src/"
                ]
            },
            "notification-url": "https://packagist.org/downloads/",
            "license": [
                "BSD-3-Clause"
            ],
            "authors": [
                {
                    "name": "Sebastian Bergmann",
                    "email": "sebastian@phpunit.de"
                }
            ],
            "description": "Provides a list of PHP built-in functions that operate on resources",
            "homepage": "https://www.github.com/sebastianbergmann/resource-operations",
            "support": {
                "issues": "https://github.com/sebastianbergmann/resource-operations/issues",
                "source": "https://github.com/sebastianbergmann/resource-operations/tree/3.0.3"
            },
            "funding": [
                {
                    "url": "https://github.com/sebastianbergmann",
                    "type": "github"
                }
            ],
            "abandoned": true,
            "time": "2020-09-28T06:45:17+00:00"
        },
        {
            "name": "sebastian/type",
            "version": "2.3.4",
            "source": {
                "type": "git",
                "url": "https://github.com/sebastianbergmann/type.git",
                "reference": "b8cd8a1c753c90bc1a0f5372170e3e489136f914"
            },
            "dist": {
                "type": "zip",
                "url": "https://api.github.com/repos/sebastianbergmann/type/zipball/b8cd8a1c753c90bc1a0f5372170e3e489136f914",
                "reference": "b8cd8a1c753c90bc1a0f5372170e3e489136f914",
                "shasum": ""
            },
            "require": {
                "php": ">=7.3"
            },
            "require-dev": {
                "phpunit/phpunit": "^9.3"
            },
            "type": "library",
            "extra": {
                "branch-alias": {
                    "dev-master": "2.3-dev"
                }
            },
            "autoload": {
                "classmap": [
                    "src/"
                ]
            },
            "notification-url": "https://packagist.org/downloads/",
            "license": [
                "BSD-3-Clause"
            ],
            "authors": [
                {
                    "name": "Sebastian Bergmann",
                    "email": "sebastian@phpunit.de",
                    "role": "lead"
                }
            ],
            "description": "Collection of value objects that represent the types of the PHP type system",
            "homepage": "https://github.com/sebastianbergmann/type",
            "support": {
                "issues": "https://github.com/sebastianbergmann/type/issues",
                "source": "https://github.com/sebastianbergmann/type/tree/2.3.4"
            },
            "funding": [
                {
                    "url": "https://github.com/sebastianbergmann",
                    "type": "github"
                }
            ],
            "time": "2021-06-15T12:49:02+00:00"
        },
        {
            "name": "sebastian/version",
            "version": "3.0.2",
            "source": {
                "type": "git",
                "url": "https://github.com/sebastianbergmann/version.git",
                "reference": "c6c1022351a901512170118436c764e473f6de8c"
            },
            "dist": {
                "type": "zip",
                "url": "https://api.github.com/repos/sebastianbergmann/version/zipball/c6c1022351a901512170118436c764e473f6de8c",
                "reference": "c6c1022351a901512170118436c764e473f6de8c",
                "shasum": ""
            },
            "require": {
                "php": ">=7.3"
            },
            "type": "library",
            "extra": {
                "branch-alias": {
                    "dev-master": "3.0-dev"
                }
            },
            "autoload": {
                "classmap": [
                    "src/"
                ]
            },
            "notification-url": "https://packagist.org/downloads/",
            "license": [
                "BSD-3-Clause"
            ],
            "authors": [
                {
                    "name": "Sebastian Bergmann",
                    "email": "sebastian@phpunit.de",
                    "role": "lead"
                }
            ],
            "description": "Library that helps with managing the version number of Git-hosted PHP projects",
            "homepage": "https://github.com/sebastianbergmann/version",
            "support": {
                "issues": "https://github.com/sebastianbergmann/version/issues",
                "source": "https://github.com/sebastianbergmann/version/tree/3.0.2"
            },
            "funding": [
                {
                    "url": "https://github.com/sebastianbergmann",
                    "type": "github"
                }
            ],
            "time": "2020-09-28T06:39:44+00:00"
        },
        {
            "name": "swoole/ide-helper",
            "version": "4.6.7",
            "source": {
                "type": "git",
                "url": "https://github.com/swoole/ide-helper.git",
                "reference": "0d1409b8274117addfe64d3ea412812a69807411"
            },
            "dist": {
                "type": "zip",
                "url": "https://api.github.com/repos/swoole/ide-helper/zipball/0d1409b8274117addfe64d3ea412812a69807411",
                "reference": "0d1409b8274117addfe64d3ea412812a69807411",
                "shasum": ""
            },
            "require-dev": {
                "guzzlehttp/guzzle": "~6.5.0",
                "laminas/laminas-code": "~3.4.0",
                "squizlabs/php_codesniffer": "~3.5.0",
                "symfony/filesystem": "~4.0"
            },
            "type": "library",
            "notification-url": "https://packagist.org/downloads/",
            "license": [
                "Apache-2.0"
            ],
            "authors": [
                {
                    "name": "Team Swoole",
                    "email": "team@swoole.com"
                }
            ],
            "description": "IDE help files for Swoole.",
            "support": {
                "issues": "https://github.com/swoole/ide-helper/issues",
                "source": "https://github.com/swoole/ide-helper/tree/4.6.7"
            },
            "funding": [
                {
                    "url": "https://gitee.com/swoole/swoole?donate=true",
                    "type": "custom"
                },
                {
                    "url": "https://github.com/swoole",
                    "type": "github"
                },
                {
                    "url": "https://opencollective.com/swoole-src",
                    "type": "open_collective"
                }
            ],
            "time": "2021-05-14T16:05:16+00:00"
        },
        {
            "name": "symfony/console",
            "version": "v5.3.2",
            "source": {
                "type": "git",
                "url": "https://github.com/symfony/console.git",
                "reference": "649730483885ff2ca99ca0560ef0e5f6b03f2ac1"
            },
            "dist": {
                "type": "zip",
                "url": "https://api.github.com/repos/symfony/console/zipball/649730483885ff2ca99ca0560ef0e5f6b03f2ac1",
                "reference": "649730483885ff2ca99ca0560ef0e5f6b03f2ac1",
                "shasum": ""
            },
            "require": {
                "php": ">=7.2.5",
                "symfony/deprecation-contracts": "^2.1",
                "symfony/polyfill-mbstring": "~1.0",
                "symfony/polyfill-php73": "^1.8",
                "symfony/polyfill-php80": "^1.15",
                "symfony/service-contracts": "^1.1|^2",
                "symfony/string": "^5.1"
            },
            "conflict": {
                "symfony/dependency-injection": "<4.4",
                "symfony/dotenv": "<5.1",
                "symfony/event-dispatcher": "<4.4",
                "symfony/lock": "<4.4",
                "symfony/process": "<4.4"
            },
            "provide": {
                "psr/log-implementation": "1.0"
            },
            "require-dev": {
                "psr/log": "~1.0",
                "symfony/config": "^4.4|^5.0",
                "symfony/dependency-injection": "^4.4|^5.0",
                "symfony/event-dispatcher": "^4.4|^5.0",
                "symfony/lock": "^4.4|^5.0",
                "symfony/process": "^4.4|^5.0",
                "symfony/var-dumper": "^4.4|^5.0"
            },
            "suggest": {
                "psr/log": "For using the console logger",
                "symfony/event-dispatcher": "",
                "symfony/lock": "",
                "symfony/process": ""
            },
            "type": "library",
            "autoload": {
                "psr-4": {
                    "Symfony\\Component\\Console\\": ""
                },
                "exclude-from-classmap": [
                    "/Tests/"
                ]
            },
            "notification-url": "https://packagist.org/downloads/",
            "license": [
                "MIT"
            ],
            "authors": [
                {
                    "name": "Fabien Potencier",
                    "email": "fabien@symfony.com"
                },
                {
                    "name": "Symfony Community",
                    "homepage": "https://symfony.com/contributors"
                }
            ],
            "description": "Eases the creation of beautiful and testable command line interfaces",
            "homepage": "https://symfony.com",
            "keywords": [
                "cli",
                "command line",
                "console",
                "terminal"
            ],
            "support": {
                "source": "https://github.com/symfony/console/tree/v5.3.2"
            },
            "funding": [
                {
                    "url": "https://symfony.com/sponsor",
                    "type": "custom"
                },
                {
                    "url": "https://github.com/fabpot",
                    "type": "github"
                },
                {
                    "url": "https://tidelift.com/funding/github/packagist/symfony/symfony",
                    "type": "tidelift"
                }
            ],
            "time": "2021-06-12T09:42:48+00:00"
        },
        {
            "name": "symfony/deprecation-contracts",
            "version": "v2.4.0",
            "source": {
                "type": "git",
                "url": "https://github.com/symfony/deprecation-contracts.git",
                "reference": "5f38c8804a9e97d23e0c8d63341088cd8a22d627"
            },
            "dist": {
                "type": "zip",
                "url": "https://api.github.com/repos/symfony/deprecation-contracts/zipball/5f38c8804a9e97d23e0c8d63341088cd8a22d627",
                "reference": "5f38c8804a9e97d23e0c8d63341088cd8a22d627",
                "shasum": ""
            },
            "require": {
                "php": ">=7.1"
            },
            "type": "library",
            "extra": {
                "branch-alias": {
                    "dev-main": "2.4-dev"
                },
                "thanks": {
                    "name": "symfony/contracts",
                    "url": "https://github.com/symfony/contracts"
                }
            },
            "autoload": {
                "files": [
                    "function.php"
                ]
            },
            "notification-url": "https://packagist.org/downloads/",
            "license": [
                "MIT"
            ],
            "authors": [
                {
                    "name": "Nicolas Grekas",
                    "email": "p@tchwork.com"
                },
                {
                    "name": "Symfony Community",
                    "homepage": "https://symfony.com/contributors"
                }
            ],
            "description": "A generic function and convention to trigger deprecation notices",
            "homepage": "https://symfony.com",
            "support": {
                "source": "https://github.com/symfony/deprecation-contracts/tree/v2.4.0"
            },
            "funding": [
                {
                    "url": "https://symfony.com/sponsor",
                    "type": "custom"
                },
                {
                    "url": "https://github.com/fabpot",
                    "type": "github"
                },
                {
                    "url": "https://tidelift.com/funding/github/packagist/symfony/symfony",
                    "type": "tidelift"
                }
            ],
            "time": "2021-03-23T23:28:01+00:00"
        },
        {
            "name": "symfony/polyfill-intl-grapheme",
            "version": "v1.23.0",
            "source": {
                "type": "git",
                "url": "https://github.com/symfony/polyfill-intl-grapheme.git",
                "reference": "24b72c6baa32c746a4d0840147c9715e42bb68ab"
            },
            "dist": {
                "type": "zip",
                "url": "https://api.github.com/repos/symfony/polyfill-intl-grapheme/zipball/24b72c6baa32c746a4d0840147c9715e42bb68ab",
                "reference": "24b72c6baa32c746a4d0840147c9715e42bb68ab",
                "shasum": ""
            },
            "require": {
                "php": ">=7.1"
            },
            "suggest": {
                "ext-intl": "For best performance"
            },
            "type": "library",
            "extra": {
                "branch-alias": {
                    "dev-main": "1.23-dev"
                },
                "thanks": {
                    "name": "symfony/polyfill",
                    "url": "https://github.com/symfony/polyfill"
                }
            },
            "autoload": {
                "psr-4": {
                    "Symfony\\Polyfill\\Intl\\Grapheme\\": ""
                },
                "files": [
                    "bootstrap.php"
                ]
            },
            "notification-url": "https://packagist.org/downloads/",
            "license": [
                "MIT"
            ],
            "authors": [
                {
                    "name": "Nicolas Grekas",
                    "email": "p@tchwork.com"
                },
                {
                    "name": "Symfony Community",
                    "homepage": "https://symfony.com/contributors"
                }
            ],
            "description": "Symfony polyfill for intl's grapheme_* functions",
            "homepage": "https://symfony.com",
            "keywords": [
                "compatibility",
                "grapheme",
                "intl",
                "polyfill",
                "portable",
                "shim"
            ],
            "support": {
                "source": "https://github.com/symfony/polyfill-intl-grapheme/tree/v1.23.0"
            },
            "funding": [
                {
                    "url": "https://symfony.com/sponsor",
                    "type": "custom"
                },
                {
                    "url": "https://github.com/fabpot",
                    "type": "github"
                },
                {
                    "url": "https://tidelift.com/funding/github/packagist/symfony/symfony",
                    "type": "tidelift"
                }
            ],
            "time": "2021-05-27T09:17:38+00:00"
        },
        {
            "name": "symfony/polyfill-intl-normalizer",
            "version": "v1.23.0",
            "source": {
                "type": "git",
                "url": "https://github.com/symfony/polyfill-intl-normalizer.git",
                "reference": "8590a5f561694770bdcd3f9b5c69dde6945028e8"
            },
            "dist": {
                "type": "zip",
                "url": "https://api.github.com/repos/symfony/polyfill-intl-normalizer/zipball/8590a5f561694770bdcd3f9b5c69dde6945028e8",
                "reference": "8590a5f561694770bdcd3f9b5c69dde6945028e8",
                "shasum": ""
            },
            "require": {
                "php": ">=7.1"
            },
            "suggest": {
                "ext-intl": "For best performance"
            },
            "type": "library",
            "extra": {
                "branch-alias": {
                    "dev-main": "1.23-dev"
                },
                "thanks": {
                    "name": "symfony/polyfill",
                    "url": "https://github.com/symfony/polyfill"
                }
            },
            "autoload": {
                "psr-4": {
                    "Symfony\\Polyfill\\Intl\\Normalizer\\": ""
                },
                "files": [
                    "bootstrap.php"
                ],
                "classmap": [
                    "Resources/stubs"
                ]
            },
            "notification-url": "https://packagist.org/downloads/",
            "license": [
                "MIT"
            ],
            "authors": [
                {
                    "name": "Nicolas Grekas",
                    "email": "p@tchwork.com"
                },
                {
                    "name": "Symfony Community",
                    "homepage": "https://symfony.com/contributors"
                }
            ],
            "description": "Symfony polyfill for intl's Normalizer class and related functions",
            "homepage": "https://symfony.com",
            "keywords": [
                "compatibility",
                "intl",
                "normalizer",
                "polyfill",
                "portable",
                "shim"
            ],
            "support": {
                "source": "https://github.com/symfony/polyfill-intl-normalizer/tree/v1.23.0"
            },
            "funding": [
                {
                    "url": "https://symfony.com/sponsor",
                    "type": "custom"
                },
                {
                    "url": "https://github.com/fabpot",
                    "type": "github"
                },
                {
                    "url": "https://tidelift.com/funding/github/packagist/symfony/symfony",
                    "type": "tidelift"
                }
            ],
            "time": "2021-02-19T12:13:01+00:00"
        },
        {
            "name": "symfony/polyfill-mbstring",
            "version": "v1.23.0",
            "source": {
                "type": "git",
                "url": "https://github.com/symfony/polyfill-mbstring.git",
                "reference": "2df51500adbaebdc4c38dea4c89a2e131c45c8a1"
            },
            "dist": {
                "type": "zip",
                "url": "https://api.github.com/repos/symfony/polyfill-mbstring/zipball/2df51500adbaebdc4c38dea4c89a2e131c45c8a1",
                "reference": "2df51500adbaebdc4c38dea4c89a2e131c45c8a1",
                "shasum": ""
            },
            "require": {
                "php": ">=7.1"
            },
            "suggest": {
                "ext-mbstring": "For best performance"
            },
            "type": "library",
            "extra": {
                "branch-alias": {
                    "dev-main": "1.23-dev"
                },
                "thanks": {
                    "name": "symfony/polyfill",
                    "url": "https://github.com/symfony/polyfill"
                }
            },
            "autoload": {
                "psr-4": {
                    "Symfony\\Polyfill\\Mbstring\\": ""
                },
                "files": [
                    "bootstrap.php"
                ]
            },
            "notification-url": "https://packagist.org/downloads/",
            "license": [
                "MIT"
            ],
            "authors": [
                {
                    "name": "Nicolas Grekas",
                    "email": "p@tchwork.com"
                },
                {
                    "name": "Symfony Community",
                    "homepage": "https://symfony.com/contributors"
                }
            ],
            "description": "Symfony polyfill for the Mbstring extension",
            "homepage": "https://symfony.com",
            "keywords": [
                "compatibility",
                "mbstring",
                "polyfill",
                "portable",
                "shim"
            ],
            "support": {
                "source": "https://github.com/symfony/polyfill-mbstring/tree/v1.23.0"
            },
            "funding": [
                {
                    "url": "https://symfony.com/sponsor",
                    "type": "custom"
                },
                {
                    "url": "https://github.com/fabpot",
                    "type": "github"
                },
                {
                    "url": "https://tidelift.com/funding/github/packagist/symfony/symfony",
                    "type": "tidelift"
                }
            ],
            "time": "2021-05-27T09:27:20+00:00"
        },
        {
            "name": "symfony/polyfill-php73",
            "version": "v1.23.0",
            "source": {
                "type": "git",
                "url": "https://github.com/symfony/polyfill-php73.git",
                "reference": "fba8933c384d6476ab14fb7b8526e5287ca7e010"
            },
            "dist": {
                "type": "zip",
                "url": "https://api.github.com/repos/symfony/polyfill-php73/zipball/fba8933c384d6476ab14fb7b8526e5287ca7e010",
                "reference": "fba8933c384d6476ab14fb7b8526e5287ca7e010",
                "shasum": ""
            },
            "require": {
                "php": ">=7.1"
            },
            "type": "library",
            "extra": {
                "branch-alias": {
                    "dev-main": "1.23-dev"
                },
                "thanks": {
                    "name": "symfony/polyfill",
                    "url": "https://github.com/symfony/polyfill"
                }
            },
            "autoload": {
                "psr-4": {
                    "Symfony\\Polyfill\\Php73\\": ""
                },
                "files": [
                    "bootstrap.php"
                ],
                "classmap": [
                    "Resources/stubs"
                ]
            },
            "notification-url": "https://packagist.org/downloads/",
            "license": [
                "MIT"
            ],
            "authors": [
                {
                    "name": "Nicolas Grekas",
                    "email": "p@tchwork.com"
                },
                {
                    "name": "Symfony Community",
                    "homepage": "https://symfony.com/contributors"
                }
            ],
            "description": "Symfony polyfill backporting some PHP 7.3+ features to lower PHP versions",
            "homepage": "https://symfony.com",
            "keywords": [
                "compatibility",
                "polyfill",
                "portable",
                "shim"
            ],
            "support": {
                "source": "https://github.com/symfony/polyfill-php73/tree/v1.23.0"
            },
            "funding": [
                {
                    "url": "https://symfony.com/sponsor",
                    "type": "custom"
                },
                {
                    "url": "https://github.com/fabpot",
                    "type": "github"
                },
                {
                    "url": "https://tidelift.com/funding/github/packagist/symfony/symfony",
                    "type": "tidelift"
                }
            ],
            "time": "2021-02-19T12:13:01+00:00"
        },
        {
            "name": "symfony/service-contracts",
            "version": "v2.4.0",
            "source": {
                "type": "git",
                "url": "https://github.com/symfony/service-contracts.git",
                "reference": "f040a30e04b57fbcc9c6cbcf4dbaa96bd318b9bb"
            },
            "dist": {
                "type": "zip",
                "url": "https://api.github.com/repos/symfony/service-contracts/zipball/f040a30e04b57fbcc9c6cbcf4dbaa96bd318b9bb",
                "reference": "f040a30e04b57fbcc9c6cbcf4dbaa96bd318b9bb",
                "shasum": ""
            },
            "require": {
                "php": ">=7.2.5",
                "psr/container": "^1.1"
            },
            "suggest": {
                "symfony/service-implementation": ""
            },
            "type": "library",
            "extra": {
                "branch-alias": {
                    "dev-main": "2.4-dev"
                },
                "thanks": {
                    "name": "symfony/contracts",
                    "url": "https://github.com/symfony/contracts"
                }
            },
            "autoload": {
                "psr-4": {
                    "Symfony\\Contracts\\Service\\": ""
                }
            },
            "notification-url": "https://packagist.org/downloads/",
            "license": [
                "MIT"
            ],
            "authors": [
                {
                    "name": "Nicolas Grekas",
                    "email": "p@tchwork.com"
                },
                {
                    "name": "Symfony Community",
                    "homepage": "https://symfony.com/contributors"
                }
            ],
            "description": "Generic abstractions related to writing services",
            "homepage": "https://symfony.com",
            "keywords": [
                "abstractions",
                "contracts",
                "decoupling",
                "interfaces",
                "interoperability",
                "standards"
            ],
            "support": {
                "source": "https://github.com/symfony/service-contracts/tree/v2.4.0"
            },
            "funding": [
                {
                    "url": "https://symfony.com/sponsor",
                    "type": "custom"
                },
                {
                    "url": "https://github.com/fabpot",
                    "type": "github"
                },
                {
                    "url": "https://tidelift.com/funding/github/packagist/symfony/symfony",
                    "type": "tidelift"
                }
            ],
            "time": "2021-04-01T10:43:52+00:00"
        },
        {
            "name": "symfony/string",
            "version": "v5.3.3",
            "source": {
                "type": "git",
                "url": "https://github.com/symfony/string.git",
                "reference": "bd53358e3eccec6a670b5f33ab680d8dbe1d4ae1"
            },
            "dist": {
                "type": "zip",
                "url": "https://api.github.com/repos/symfony/string/zipball/bd53358e3eccec6a670b5f33ab680d8dbe1d4ae1",
                "reference": "bd53358e3eccec6a670b5f33ab680d8dbe1d4ae1",
                "shasum": ""
            },
            "require": {
                "php": ">=7.2.5",
                "symfony/polyfill-ctype": "~1.8",
                "symfony/polyfill-intl-grapheme": "~1.0",
                "symfony/polyfill-intl-normalizer": "~1.0",
                "symfony/polyfill-mbstring": "~1.0",
                "symfony/polyfill-php80": "~1.15"
            },
            "require-dev": {
                "symfony/error-handler": "^4.4|^5.0",
                "symfony/http-client": "^4.4|^5.0",
                "symfony/translation-contracts": "^1.1|^2",
                "symfony/var-exporter": "^4.4|^5.0"
            },
            "type": "library",
            "autoload": {
                "psr-4": {
                    "Symfony\\Component\\String\\": ""
                },
                "files": [
                    "Resources/functions.php"
                ],
                "exclude-from-classmap": [
                    "/Tests/"
                ]
            },
            "notification-url": "https://packagist.org/downloads/",
            "license": [
                "MIT"
            ],
            "authors": [
                {
                    "name": "Nicolas Grekas",
                    "email": "p@tchwork.com"
                },
                {
                    "name": "Symfony Community",
                    "homepage": "https://symfony.com/contributors"
                }
            ],
            "description": "Provides an object-oriented API to strings and deals with bytes, UTF-8 code points and grapheme clusters in a unified way",
            "homepage": "https://symfony.com",
            "keywords": [
                "grapheme",
                "i18n",
                "string",
                "unicode",
                "utf-8",
                "utf8"
            ],
            "support": {
                "source": "https://github.com/symfony/string/tree/v5.3.3"
            },
            "funding": [
                {
                    "url": "https://symfony.com/sponsor",
                    "type": "custom"
                },
                {
                    "url": "https://github.com/fabpot",
                    "type": "github"
                },
                {
                    "url": "https://tidelift.com/funding/github/packagist/symfony/symfony",
                    "type": "tidelift"
                }
            ],
            "time": "2021-06-27T11:44:38+00:00"
        },
        {
            "name": "theseer/tokenizer",
            "version": "1.2.0",
            "source": {
                "type": "git",
                "url": "https://github.com/theseer/tokenizer.git",
                "reference": "75a63c33a8577608444246075ea0af0d052e452a"
            },
            "dist": {
                "type": "zip",
                "url": "https://api.github.com/repos/theseer/tokenizer/zipball/75a63c33a8577608444246075ea0af0d052e452a",
                "reference": "75a63c33a8577608444246075ea0af0d052e452a",
                "shasum": ""
            },
            "require": {
                "ext-dom": "*",
                "ext-tokenizer": "*",
                "ext-xmlwriter": "*",
                "php": "^7.2 || ^8.0"
            },
            "type": "library",
            "autoload": {
                "classmap": [
                    "src/"
                ]
            },
            "notification-url": "https://packagist.org/downloads/",
            "license": [
                "BSD-3-Clause"
            ],
            "authors": [
                {
                    "name": "Arne Blankerts",
                    "email": "arne@blankerts.de",
                    "role": "Developer"
                }
            ],
            "description": "A small library for converting tokenized PHP source code into XML and potentially other formats",
            "support": {
                "issues": "https://github.com/theseer/tokenizer/issues",
                "source": "https://github.com/theseer/tokenizer/tree/master"
            },
            "funding": [
                {
                    "url": "https://github.com/theseer",
                    "type": "github"
                }
            ],
            "time": "2020-07-12T23:59:07+00:00"
        },
        {
            "name": "twig/twig",
            "version": "v2.14.6",
            "source": {
                "type": "git",
                "url": "https://github.com/twigphp/Twig.git",
                "reference": "27e5cf2b05e3744accf39d4c68a3235d9966d260"
            },
            "dist": {
                "type": "zip",
                "url": "https://api.github.com/repos/twigphp/Twig/zipball/27e5cf2b05e3744accf39d4c68a3235d9966d260",
                "reference": "27e5cf2b05e3744accf39d4c68a3235d9966d260",
                "shasum": ""
            },
            "require": {
                "php": ">=7.2.5",
                "symfony/polyfill-ctype": "^1.8",
                "symfony/polyfill-mbstring": "^1.3"
            },
            "require-dev": {
                "psr/container": "^1.0",
                "symfony/phpunit-bridge": "^4.4.9|^5.0.9"
            },
            "type": "library",
            "extra": {
                "branch-alias": {
                    "dev-master": "2.14-dev"
                }
            },
            "autoload": {
                "psr-0": {
                    "Twig_": "lib/"
                },
                "psr-4": {
                    "Twig\\": "src/"
                }
            },
            "notification-url": "https://packagist.org/downloads/",
            "license": [
                "BSD-3-Clause"
            ],
            "authors": [
                {
                    "name": "Fabien Potencier",
                    "email": "fabien@symfony.com",
                    "homepage": "http://fabien.potencier.org",
                    "role": "Lead Developer"
                },
                {
                    "name": "Twig Team",
                    "role": "Contributors"
                },
                {
                    "name": "Armin Ronacher",
                    "email": "armin.ronacher@active-4.com",
                    "role": "Project Founder"
                }
            ],
            "description": "Twig, the flexible, fast, and secure template language for PHP",
            "homepage": "https://twig.symfony.com",
            "keywords": [
                "templating"
            ],
            "support": {
                "issues": "https://github.com/twigphp/Twig/issues",
                "source": "https://github.com/twigphp/Twig/tree/v2.14.6"
            },
            "funding": [
                {
                    "url": "https://github.com/fabpot",
                    "type": "github"
                },
                {
                    "url": "https://tidelift.com/funding/github/packagist/twig/twig",
                    "type": "tidelift"
                }
            ],
            "time": "2021-05-16T12:12:47+00:00"
        },
        {
            "name": "vimeo/psalm",
            "version": "4.7.2",
            "source": {
                "type": "git",
                "url": "https://github.com/vimeo/psalm.git",
                "reference": "83a0325c0a95c0ab531d6b90c877068b464377b5"
            },
            "dist": {
                "type": "zip",
                "url": "https://api.github.com/repos/vimeo/psalm/zipball/83a0325c0a95c0ab531d6b90c877068b464377b5",
                "reference": "83a0325c0a95c0ab531d6b90c877068b464377b5",
                "shasum": ""
            },
            "require": {
                "amphp/amp": "^2.4.2",
                "amphp/byte-stream": "^1.5",
                "composer/package-versions-deprecated": "^1.8.0",
                "composer/semver": "^1.4 || ^2.0 || ^3.0",
                "composer/xdebug-handler": "^1.1 || ^2.0",
                "dnoegel/php-xdg-base-dir": "^0.1.1",
                "ext-dom": "*",
                "ext-json": "*",
                "ext-libxml": "*",
                "ext-mbstring": "*",
                "ext-simplexml": "*",
                "ext-tokenizer": "*",
                "felixfbecker/advanced-json-rpc": "^3.0.3",
                "felixfbecker/language-server-protocol": "^1.5",
                "netresearch/jsonmapper": "^1.0 || ^2.0 || ^3.0 || ^4.0",
                "nikic/php-parser": "^4.10.1",
                "openlss/lib-array2xml": "^1.0",
                "php": "^7.1|^8",
                "sebastian/diff": "^3.0 || ^4.0",
                "symfony/console": "^3.4.17 || ^4.1.6 || ^5.0",
                "webmozart/path-util": "^2.3"
            },
            "provide": {
                "psalm/psalm": "self.version"
            },
            "require-dev": {
                "bamarni/composer-bin-plugin": "^1.2",
                "brianium/paratest": "^4.0||^6.0",
                "ext-curl": "*",
                "php-parallel-lint/php-parallel-lint": "^1.2",
                "phpdocumentor/reflection-docblock": "^5",
                "phpmyadmin/sql-parser": "5.1.0||dev-master",
                "phpspec/prophecy": ">=1.9.0",
                "phpunit/phpunit": "^9.0",
                "psalm/plugin-phpunit": "^0.13",
                "slevomat/coding-standard": "^6.3.11",
                "squizlabs/php_codesniffer": "^3.5",
                "symfony/process": "^4.3",
                "weirdan/phpunit-appveyor-reporter": "^1.0.0",
                "weirdan/prophecy-shim": "^1.0 || ^2.0"
            },
            "suggest": {
                "ext-igbinary": "^2.0.5"
            },
            "bin": [
                "psalm",
                "psalm-language-server",
                "psalm-plugin",
                "psalm-refactor",
                "psalter"
            ],
            "type": "library",
            "extra": {
                "branch-alias": {
                    "dev-master": "4.x-dev",
                    "dev-3.x": "3.x-dev",
                    "dev-2.x": "2.x-dev",
                    "dev-1.x": "1.x-dev"
                }
            },
            "autoload": {
                "psr-4": {
                    "Psalm\\": "src/Psalm/"
                },
                "files": [
                    "src/functions.php",
                    "src/spl_object_id.php"
                ]
            },
            "notification-url": "https://packagist.org/downloads/",
            "license": [
                "MIT"
            ],
            "authors": [
                {
                    "name": "Matthew Brown"
                }
            ],
            "description": "A static analysis tool for finding errors in PHP applications",
            "keywords": [
                "code",
                "inspection",
                "php"
            ],
            "support": {
                "issues": "https://github.com/vimeo/psalm/issues",
                "source": "https://github.com/vimeo/psalm/tree/4.7.2"
            },
            "time": "2021-05-01T20:56:25+00:00"
        },
        {
            "name": "webmozart/path-util",
            "version": "2.3.0",
            "source": {
                "type": "git",
                "url": "https://github.com/webmozart/path-util.git",
                "reference": "d939f7edc24c9a1bb9c0dee5cb05d8e859490725"
            },
            "dist": {
                "type": "zip",
                "url": "https://api.github.com/repos/webmozart/path-util/zipball/d939f7edc24c9a1bb9c0dee5cb05d8e859490725",
                "reference": "d939f7edc24c9a1bb9c0dee5cb05d8e859490725",
                "shasum": ""
            },
            "require": {
                "php": ">=5.3.3",
                "webmozart/assert": "~1.0"
            },
            "require-dev": {
                "phpunit/phpunit": "^4.6",
                "sebastian/version": "^1.0.1"
            },
            "type": "library",
            "extra": {
                "branch-alias": {
                    "dev-master": "2.3-dev"
                }
            },
            "autoload": {
                "psr-4": {
                    "Webmozart\\PathUtil\\": "src/"
                }
            },
            "notification-url": "https://packagist.org/downloads/",
            "license": [
                "MIT"
            ],
            "authors": [
                {
                    "name": "Bernhard Schussek",
                    "email": "bschussek@gmail.com"
                }
            ],
            "description": "A robust cross-platform utility for normalizing, comparing and modifying file paths.",
            "support": {
                "issues": "https://github.com/webmozart/path-util/issues",
                "source": "https://github.com/webmozart/path-util/tree/2.3.0"
            },
            "time": "2015-12-17T08:42:14+00:00"
        }
    ],
    "aliases": [],
    "minimum-stability": "stable",
    "stability-flags": {
        "utopia-php/abuse": 20,
        "utopia-php/audit": 20,
        "appwrite/sdk-generator": 20
    },
    "prefer-stable": false,
    "prefer-lowest": false,
    "platform": {
        "php": ">=8.0.0",
        "ext-curl": "*",
        "ext-imagick": "*",
        "ext-mbstring": "*",
        "ext-json": "*",
        "ext-yaml": "*",
        "ext-dom": "*",
        "ext-redis": "*",
        "ext-swoole": "*",
        "ext-pdo": "*",
        "ext-openssl": "*",
        "ext-zlib": "*",
        "ext-sockets": "*"
    },
    "platform-dev": [],
    "platform-overrides": {
        "php": "8.0"
    },
    "plugin-api-version": "2.1.0"
}<|MERGE_RESOLUTION|>--- conflicted
+++ resolved
@@ -4,11 +4,7 @@
         "Read more about it at https://getcomposer.org/doc/01-basic-usage.md#installing-dependencies",
         "This file is @generated automatically"
     ],
-<<<<<<< HEAD
     "content-hash": "0246a4d33ab36b0a2f2a93be15cb0bef",
-=======
-    "content-hash": "17c1c46d283e4745df9915d082c22078",
->>>>>>> 5dfa6217
     "packages": [
         {
             "name": "adhocore/jwt",
@@ -5302,16 +5298,16 @@
         },
         {
             "name": "symfony/console",
-            "version": "v5.3.2",
+            "version": "v5.3.4",
             "source": {
                 "type": "git",
                 "url": "https://github.com/symfony/console.git",
-                "reference": "649730483885ff2ca99ca0560ef0e5f6b03f2ac1"
-            },
-            "dist": {
-                "type": "zip",
-                "url": "https://api.github.com/repos/symfony/console/zipball/649730483885ff2ca99ca0560ef0e5f6b03f2ac1",
-                "reference": "649730483885ff2ca99ca0560ef0e5f6b03f2ac1",
+                "reference": "ebd610dacd40d75b6a12bf64b5ccd494fc7d6ab1"
+            },
+            "dist": {
+                "type": "zip",
+                "url": "https://api.github.com/repos/symfony/console/zipball/ebd610dacd40d75b6a12bf64b5ccd494fc7d6ab1",
+                "reference": "ebd610dacd40d75b6a12bf64b5ccd494fc7d6ab1",
                 "shasum": ""
             },
             "require": {
@@ -5319,11 +5315,12 @@
                 "symfony/deprecation-contracts": "^2.1",
                 "symfony/polyfill-mbstring": "~1.0",
                 "symfony/polyfill-php73": "^1.8",
-                "symfony/polyfill-php80": "^1.15",
+                "symfony/polyfill-php80": "^1.16",
                 "symfony/service-contracts": "^1.1|^2",
                 "symfony/string": "^5.1"
             },
             "conflict": {
+                "psr/log": ">=3",
                 "symfony/dependency-injection": "<4.4",
                 "symfony/dotenv": "<5.1",
                 "symfony/event-dispatcher": "<4.4",
@@ -5331,10 +5328,10 @@
                 "symfony/process": "<4.4"
             },
             "provide": {
-                "psr/log-implementation": "1.0"
-            },
-            "require-dev": {
-                "psr/log": "~1.0",
+                "psr/log-implementation": "1.0|2.0"
+            },
+            "require-dev": {
+                "psr/log": "^1|^2",
                 "symfony/config": "^4.4|^5.0",
                 "symfony/dependency-injection": "^4.4|^5.0",
                 "symfony/event-dispatcher": "^4.4|^5.0",
@@ -5380,7 +5377,7 @@
                 "terminal"
             ],
             "support": {
-                "source": "https://github.com/symfony/console/tree/v5.3.2"
+                "source": "https://github.com/symfony/console/tree/v5.3.4"
             },
             "funding": [
                 {
@@ -5396,7 +5393,7 @@
                     "type": "tidelift"
                 }
             ],
-            "time": "2021-06-12T09:42:48+00:00"
+            "time": "2021-07-26T16:33:26+00:00"
         },
         {
             "name": "symfony/deprecation-contracts",
