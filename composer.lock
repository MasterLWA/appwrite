--- conflicted
+++ resolved
@@ -4,11 +4,7 @@
         "Read more about it at https://getcomposer.org/doc/01-basic-usage.md#installing-dependencies",
         "This file is @generated automatically"
     ],
-<<<<<<< HEAD
-    "content-hash": "677b1b47c8567f0b7b05645e2bbc7bc7",
-=======
     "content-hash": "0a8ed4fa28bf33ceb7396c35b9e8a155",
->>>>>>> 8e49b836
     "packages": [
         {
             "name": "adhocore/jwt",
