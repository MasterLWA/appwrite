--- conflicted
+++ resolved
@@ -4,11 +4,7 @@
         "Read more about it at https://getcomposer.org/doc/01-basic-usage.md#installing-dependencies",
         "This file is @generated automatically"
     ],
-<<<<<<< HEAD
-    "content-hash": "cac30101a1465d1ab2bc8bb70cb615a7",
-=======
     "content-hash": "9450d0e08c0f21141af8d99232d37df9",
->>>>>>> 3c627fdd
     "packages": [
         {
             "name": "adhocore/jwt",
@@ -3293,184 +3289,9 @@
             "require": {
                 "php": "^7.1 || ^8.0"
             },
-<<<<<<< HEAD
-            "require-dev": {
-                "doctrine/coding-standard": "^9",
-                "ext-pdo": "*",
-                "ext-phar": "*",
-                "phpbench/phpbench": "^0.16 || ^1",
-                "phpstan/phpstan": "^1.4",
-                "phpstan/phpstan-phpunit": "^1",
-                "phpunit/phpunit": "^7.5 || ^8.5 || ^9.5",
-                "vimeo/psalm": "^4.22"
-            },
-            "type": "library",
-            "autoload": {
-                "psr-4": {
-                    "Doctrine\\Instantiator\\": "src/Doctrine/Instantiator/"
-                }
-            },
-            "notification-url": "https://packagist.org/downloads/",
-            "license": [
-                "MIT"
-            ],
-            "authors": [
-                {
-                    "name": "Marco Pivetta",
-                    "email": "ocramius@gmail.com",
-                    "homepage": "https://ocramius.github.io/"
-                }
-            ],
-            "description": "A small, lightweight utility to instantiate objects in PHP without invoking their constructors",
-            "homepage": "https://www.doctrine-project.org/projects/instantiator.html",
-            "keywords": [
-                "constructor",
-                "instantiate"
-            ],
-            "support": {
-                "issues": "https://github.com/doctrine/instantiator/issues",
-                "source": "https://github.com/doctrine/instantiator/tree/1.4.1"
-            },
-            "funding": [
-                {
-                    "url": "https://www.doctrine-project.org/sponsorship.html",
-                    "type": "custom"
-                },
-                {
-                    "url": "https://www.patreon.com/phpdoctrine",
-                    "type": "patreon"
-                },
-                {
-                    "url": "https://tidelift.com/funding/github/packagist/doctrine%2Finstantiator",
-                    "type": "tidelift"
-                }
-            ],
-            "time": "2022-03-03T08:28:38+00:00"
-        },
-        {
-            "name": "felixfbecker/advanced-json-rpc",
-            "version": "v3.2.1",
-            "source": {
-                "type": "git",
-                "url": "https://github.com/felixfbecker/php-advanced-json-rpc.git",
-                "reference": "b5f37dbff9a8ad360ca341f3240dc1c168b45447"
-            },
-            "dist": {
-                "type": "zip",
-                "url": "https://api.github.com/repos/felixfbecker/php-advanced-json-rpc/zipball/b5f37dbff9a8ad360ca341f3240dc1c168b45447",
-                "reference": "b5f37dbff9a8ad360ca341f3240dc1c168b45447",
-                "shasum": ""
-            },
-            "require": {
-                "netresearch/jsonmapper": "^1.0 || ^2.0 || ^3.0 || ^4.0",
-                "php": "^7.1 || ^8.0",
-                "phpdocumentor/reflection-docblock": "^4.3.4 || ^5.0.0"
-            },
-            "require-dev": {
-                "phpunit/phpunit": "^7.0 || ^8.0"
-            },
-            "type": "library",
-            "autoload": {
-                "psr-4": {
-                    "AdvancedJsonRpc\\": "lib/"
-                }
-            },
-            "notification-url": "https://packagist.org/downloads/",
-            "license": [
-                "ISC"
-            ],
-            "authors": [
-                {
-                    "name": "Felix Becker",
-                    "email": "felix.b@outlook.com"
-                }
-            ],
-            "description": "A more advanced JSONRPC implementation",
-            "support": {
-                "issues": "https://github.com/felixfbecker/php-advanced-json-rpc/issues",
-                "source": "https://github.com/felixfbecker/php-advanced-json-rpc/tree/v3.2.1"
-            },
-            "time": "2021-06-11T22:34:44+00:00"
-        },
-        {
-            "name": "felixfbecker/language-server-protocol",
-            "version": "v1.5.2",
-            "source": {
-                "type": "git",
-                "url": "https://github.com/felixfbecker/php-language-server-protocol.git",
-                "reference": "6e82196ffd7c62f7794d778ca52b69feec9f2842"
-            },
-            "dist": {
-                "type": "zip",
-                "url": "https://api.github.com/repos/felixfbecker/php-language-server-protocol/zipball/6e82196ffd7c62f7794d778ca52b69feec9f2842",
-                "reference": "6e82196ffd7c62f7794d778ca52b69feec9f2842",
-                "shasum": ""
-            },
-            "require": {
-                "php": ">=7.1"
-            },
-            "require-dev": {
-                "phpstan/phpstan": "*",
-                "squizlabs/php_codesniffer": "^3.1",
-                "vimeo/psalm": "^4.0"
-            },
-            "type": "library",
-            "extra": {
-                "branch-alias": {
-                    "dev-master": "1.x-dev"
-                }
-            },
-            "autoload": {
-                "psr-4": {
-                    "LanguageServerProtocol\\": "src/"
-                }
-            },
-            "notification-url": "https://packagist.org/downloads/",
-            "license": [
-                "ISC"
-            ],
-            "authors": [
-                {
-                    "name": "Felix Becker",
-                    "email": "felix.b@outlook.com"
-                }
-            ],
-            "description": "PHP classes for the Language Server Protocol",
-            "keywords": [
-                "language",
-                "microsoft",
-                "php",
-                "server"
-            ],
-            "support": {
-                "issues": "https://github.com/felixfbecker/php-language-server-protocol/issues",
-                "source": "https://github.com/felixfbecker/php-language-server-protocol/tree/v1.5.2"
-            },
-            "time": "2022-03-02T22:36:06+00:00"
-        },
-        {
-            "name": "matthiasmullie/minify",
-            "version": "1.3.68",
-            "source": {
-                "type": "git",
-                "url": "https://github.com/matthiasmullie/minify.git",
-                "reference": "c00fb02f71b2ef0a5f53fe18c5a8b9aa30f48297"
-            },
-            "dist": {
-                "type": "zip",
-                "url": "https://api.github.com/repos/matthiasmullie/minify/zipball/c00fb02f71b2ef0a5f53fe18c5a8b9aa30f48297",
-                "reference": "c00fb02f71b2ef0a5f53fe18c5a8b9aa30f48297",
-                "shasum": ""
-            },
-            "require": {
-                "ext-pcre": "*",
-                "matthiasmullie/path-converter": "~1.1",
-                "php": ">=5.3.0"
-=======
             "conflict": {
                 "doctrine/collections": "<1.6.8",
                 "doctrine/common": "<2.13.3 || >=3,<3.2.2"
->>>>>>> 3c627fdd
             },
             "require-dev": {
                 "doctrine/collections": "^1.6.8",
@@ -3492,121 +3313,6 @@
             ],
             "description": "Create deep copies (clones) of your objects",
             "keywords": [
-<<<<<<< HEAD
-                "JS",
-                "css",
-                "javascript",
-                "minifier",
-                "minify"
-            ],
-            "support": {
-                "issues": "https://github.com/matthiasmullie/minify/issues",
-                "source": "https://github.com/matthiasmullie/minify/tree/1.3.68"
-            },
-            "funding": [
-                {
-                    "url": "https://github.com/matthiasmullie",
-                    "type": "github"
-                }
-            ],
-            "time": "2022-04-19T08:28:56+00:00"
-        },
-        {
-            "name": "matthiasmullie/path-converter",
-            "version": "1.1.3",
-            "source": {
-                "type": "git",
-                "url": "https://github.com/matthiasmullie/path-converter.git",
-                "reference": "e7d13b2c7e2f2268e1424aaed02085518afa02d9"
-            },
-            "dist": {
-                "type": "zip",
-                "url": "https://api.github.com/repos/matthiasmullie/path-converter/zipball/e7d13b2c7e2f2268e1424aaed02085518afa02d9",
-                "reference": "e7d13b2c7e2f2268e1424aaed02085518afa02d9",
-                "shasum": ""
-            },
-            "require": {
-                "ext-pcre": "*",
-                "php": ">=5.3.0"
-            },
-            "require-dev": {
-                "phpunit/phpunit": "~4.8"
-            },
-            "type": "library",
-            "autoload": {
-                "psr-4": {
-                    "MatthiasMullie\\PathConverter\\": "src/"
-                }
-            },
-            "notification-url": "https://packagist.org/downloads/",
-            "license": [
-                "MIT"
-            ],
-            "authors": [
-                {
-                    "name": "Matthias Mullie",
-                    "email": "pathconverter@mullie.eu",
-                    "homepage": "http://www.mullie.eu",
-                    "role": "Developer"
-                }
-            ],
-            "description": "Relative path converter",
-            "homepage": "http://github.com/matthiasmullie/path-converter",
-            "keywords": [
-                "converter",
-                "path",
-                "paths",
-                "relative"
-            ],
-            "support": {
-                "issues": "https://github.com/matthiasmullie/path-converter/issues",
-                "source": "https://github.com/matthiasmullie/path-converter/tree/1.1.3"
-            },
-            "time": "2019-02-05T23:41:09+00:00"
-        },
-        {
-            "name": "myclabs/deep-copy",
-            "version": "1.11.0",
-            "source": {
-                "type": "git",
-                "url": "https://github.com/myclabs/DeepCopy.git",
-                "reference": "14daed4296fae74d9e3201d2c4925d1acb7aa614"
-            },
-            "dist": {
-                "type": "zip",
-                "url": "https://api.github.com/repos/myclabs/DeepCopy/zipball/14daed4296fae74d9e3201d2c4925d1acb7aa614",
-                "reference": "14daed4296fae74d9e3201d2c4925d1acb7aa614",
-                "shasum": ""
-            },
-            "require": {
-                "php": "^7.1 || ^8.0"
-            },
-            "conflict": {
-                "doctrine/collections": "<1.6.8",
-                "doctrine/common": "<2.13.3 || >=3,<3.2.2"
-            },
-            "require-dev": {
-                "doctrine/collections": "^1.6.8",
-                "doctrine/common": "^2.13.3 || ^3.2.2",
-                "phpunit/phpunit": "^7.5.20 || ^8.5.23 || ^9.5.13"
-            },
-            "type": "library",
-            "autoload": {
-                "files": [
-                    "src/DeepCopy/deep_copy.php"
-                ],
-                "psr-4": {
-                    "DeepCopy\\": "src/DeepCopy/"
-                }
-            },
-            "notification-url": "https://packagist.org/downloads/",
-            "license": [
-                "MIT"
-            ],
-            "description": "Create deep copies (clones) of your objects",
-            "keywords": [
-=======
->>>>>>> 3c627fdd
                 "clone",
                 "copy",
                 "duplicate",
@@ -5123,19 +4829,6 @@
             "time": "2020-10-26T13:12:34+00:00"
         },
         {
-<<<<<<< HEAD
-            "name": "symfony/console",
-            "version": "v6.0.8",
-            "source": {
-                "type": "git",
-                "url": "https://github.com/symfony/console.git",
-                "reference": "0d00aa289215353aa8746a31d101f8e60826285c"
-            },
-            "dist": {
-                "type": "zip",
-                "url": "https://api.github.com/repos/symfony/console/zipball/0d00aa289215353aa8746a31d101f8e60826285c",
-                "reference": "0d00aa289215353aa8746a31d101f8e60826285c",
-=======
             "name": "sebastian/object-reflector",
             "version": "2.0.4",
             "source": {
@@ -5147,7 +4840,6 @@
                 "type": "zip",
                 "url": "https://api.github.com/repos/sebastianbergmann/object-reflector/zipball/b4f479ebdbf63ac605d183ece17d8d7fe49c15c7",
                 "reference": "b4f479ebdbf63ac605d183ece17d8d7fe49c15c7",
->>>>>>> 3c627fdd
                 "shasum": ""
             },
             "require": {
@@ -5180,12 +4872,8 @@
             "description": "Allows reflection of object attributes, including inherited and non-public ones",
             "homepage": "https://github.com/sebastianbergmann/object-reflector/",
             "support": {
-<<<<<<< HEAD
-                "source": "https://github.com/symfony/console/tree/v6.0.8"
-=======
                 "issues": "https://github.com/sebastianbergmann/object-reflector/issues",
                 "source": "https://github.com/sebastianbergmann/object-reflector/tree/2.0.4"
->>>>>>> 3c627fdd
             },
             "funding": [
                 {
@@ -5193,11 +4881,7 @@
                     "type": "github"
                 }
             ],
-<<<<<<< HEAD
-            "time": "2022-04-20T15:01:42+00:00"
-=======
             "time": "2020-10-26T13:14:26+00:00"
->>>>>>> 3c627fdd
         },
         {
             "name": "sebastian/recursion-context",
@@ -5467,21 +5151,269 @@
                 }
             ],
             "time": "2022-04-18T20:38:04+00:00"
-        },
-        {
-<<<<<<< HEAD
-            "name": "symfony/string",
+            "time": "2021-12-24T22:44:20+00:00"
+        },
+        {
+            "name": "symfony/console",
             "version": "v6.0.8",
             "source": {
                 "type": "git",
-                "url": "https://github.com/symfony/string.git",
-                "reference": "ac0aa5c2282e0de624c175b68d13f2c8f2e2649d"
-            },
-            "dist": {
-                "type": "zip",
-                "url": "https://api.github.com/repos/symfony/string/zipball/ac0aa5c2282e0de624c175b68d13f2c8f2e2649d",
-                "reference": "ac0aa5c2282e0de624c175b68d13f2c8f2e2649d",
-=======
+                "url": "https://github.com/symfony/console.git",
+                "reference": "0d00aa289215353aa8746a31d101f8e60826285c"
+            },
+            "dist": {
+                "type": "zip",
+                "url": "https://api.github.com/repos/symfony/console/zipball/0d00aa289215353aa8746a31d101f8e60826285c",
+                "reference": "0d00aa289215353aa8746a31d101f8e60826285c",
+                "shasum": ""
+            },
+            "require": {
+                "php": ">=8.0.2",
+                "symfony/polyfill-mbstring": "~1.0",
+                "symfony/service-contracts": "^1.1|^2|^3",
+                "symfony/string": "^5.4|^6.0"
+            },
+            "conflict": {
+                "symfony/dependency-injection": "<5.4",
+                "symfony/dotenv": "<5.4",
+                "symfony/event-dispatcher": "<5.4",
+                "symfony/lock": "<5.4",
+                "symfony/process": "<5.4"
+            },
+            "provide": {
+                "psr/log-implementation": "1.0|2.0|3.0"
+            },
+            "require-dev": {
+                "psr/log": "^1|^2|^3",
+                "symfony/config": "^5.4|^6.0",
+                "symfony/dependency-injection": "^5.4|^6.0",
+                "symfony/event-dispatcher": "^5.4|^6.0",
+                "symfony/lock": "^5.4|^6.0",
+                "symfony/process": "^5.4|^6.0",
+                "symfony/var-dumper": "^5.4|^6.0"
+            },
+            "suggest": {
+                "psr/log": "For using the console logger",
+                "symfony/event-dispatcher": "",
+                "symfony/lock": "",
+                "symfony/process": ""
+            },
+            "type": "library",
+            "autoload": {
+                "psr-4": {
+                    "Symfony\\Component\\Console\\": ""
+                },
+                "exclude-from-classmap": [
+                    "/Tests/"
+                ]
+            },
+            "notification-url": "https://packagist.org/downloads/",
+            "license": [
+                "MIT"
+            ],
+            "authors": [
+                {
+                    "name": "Fabien Potencier",
+                    "email": "fabien@symfony.com"
+                },
+                {
+                    "name": "Symfony Community",
+                    "homepage": "https://symfony.com/contributors"
+                }
+            ],
+            "description": "Eases the creation of beautiful and testable command line interfaces",
+            "homepage": "https://symfony.com",
+            "keywords": [
+                "cli",
+                "command line",
+                "console",
+                "terminal"
+            ],
+            "support": {
+                "source": "https://github.com/symfony/console/tree/v6.0.8"
+            },
+            "funding": [
+                {
+                    "url": "https://symfony.com/sponsor",
+                    "type": "custom"
+                },
+                {
+                    "url": "https://github.com/fabpot",
+                    "type": "github"
+                },
+                {
+                    "url": "https://tidelift.com/funding/github/packagist/symfony/symfony",
+                    "type": "tidelift"
+                }
+            ],
+            "time": "2022-04-20T15:01:42+00:00"
+        },
+        {
+            "name": "symfony/polyfill-intl-grapheme",
+            "version": "v1.25.0",
+            "source": {
+                "type": "git",
+                "url": "https://github.com/symfony/polyfill-intl-grapheme.git",
+                "reference": "81b86b50cf841a64252b439e738e97f4a34e2783"
+            },
+            "dist": {
+                "type": "zip",
+                "url": "https://api.github.com/repos/symfony/polyfill-intl-grapheme/zipball/81b86b50cf841a64252b439e738e97f4a34e2783",
+                "reference": "81b86b50cf841a64252b439e738e97f4a34e2783",
+                "shasum": ""
+            },
+            "require": {
+                "php": ">=7.1"
+            },
+            "suggest": {
+                "ext-intl": "For best performance"
+            },
+            "type": "library",
+            "extra": {
+                "branch-alias": {
+                    "dev-main": "1.23-dev"
+                },
+                "thanks": {
+                    "name": "symfony/polyfill",
+                    "url": "https://github.com/symfony/polyfill"
+                }
+            },
+            "autoload": {
+                "files": [
+                    "bootstrap.php"
+                ],
+                "psr-4": {
+                    "Symfony\\Polyfill\\Intl\\Grapheme\\": ""
+                }
+            },
+            "notification-url": "https://packagist.org/downloads/",
+            "license": [
+                "MIT"
+            ],
+            "authors": [
+                {
+                    "name": "Nicolas Grekas",
+                    "email": "p@tchwork.com"
+                },
+                {
+                    "name": "Symfony Community",
+                    "homepage": "https://symfony.com/contributors"
+                }
+            ],
+            "description": "Symfony polyfill for intl's grapheme_* functions",
+            "homepage": "https://symfony.com",
+            "keywords": [
+                "compatibility",
+                "grapheme",
+                "intl",
+                "polyfill",
+                "portable",
+                "shim"
+            ],
+            "support": {
+                "source": "https://github.com/symfony/polyfill-intl-grapheme/tree/v1.25.0"
+            },
+            "funding": [
+                {
+                    "url": "https://symfony.com/sponsor",
+                    "type": "custom"
+                },
+                {
+                    "url": "https://github.com/fabpot",
+                    "type": "github"
+                },
+                {
+                    "url": "https://tidelift.com/funding/github/packagist/symfony/symfony",
+                    "type": "tidelift"
+                }
+            ],
+            "time": "2021-11-23T21:10:46+00:00"
+        },
+        {
+            "name": "symfony/polyfill-intl-normalizer",
+            "version": "v1.25.0",
+            "source": {
+                "type": "git",
+                "url": "https://github.com/symfony/polyfill-intl-normalizer.git",
+                "reference": "8590a5f561694770bdcd3f9b5c69dde6945028e8"
+            },
+            "dist": {
+                "type": "zip",
+                "url": "https://api.github.com/repos/symfony/polyfill-intl-normalizer/zipball/8590a5f561694770bdcd3f9b5c69dde6945028e8",
+                "reference": "8590a5f561694770bdcd3f9b5c69dde6945028e8",
+                "shasum": ""
+            },
+            "require": {
+                "php": ">=7.1"
+            },
+            "suggest": {
+                "ext-intl": "For best performance"
+            },
+            "type": "library",
+            "extra": {
+                "branch-alias": {
+                    "dev-main": "1.23-dev"
+                },
+                "thanks": {
+                    "name": "symfony/polyfill",
+                    "url": "https://github.com/symfony/polyfill"
+                }
+            },
+            "autoload": {
+                "files": [
+                    "bootstrap.php"
+                ],
+                "psr-4": {
+                    "Symfony\\Polyfill\\Intl\\Normalizer\\": ""
+                },
+                "classmap": [
+                    "Resources/stubs"
+                ]
+            },
+            "notification-url": "https://packagist.org/downloads/",
+            "license": [
+                "MIT"
+            ],
+            "authors": [
+                {
+                    "name": "Nicolas Grekas",
+                    "email": "p@tchwork.com"
+                },
+                {
+                    "name": "Symfony Community",
+                    "homepage": "https://symfony.com/contributors"
+                }
+            ],
+            "description": "Symfony polyfill for intl's Normalizer class and related functions",
+            "homepage": "https://symfony.com",
+            "keywords": [
+                "compatibility",
+                "intl",
+                "normalizer",
+                "polyfill",
+                "portable",
+                "shim"
+            ],
+            "support": {
+                "source": "https://github.com/symfony/polyfill-intl-normalizer/tree/v1.25.0"
+            },
+            "funding": [
+                {
+                    "url": "https://symfony.com/sponsor",
+                    "type": "custom"
+                },
+                {
+                    "url": "https://github.com/fabpot",
+                    "type": "github"
+                },
+                {
+                    "url": "https://tidelift.com/funding/github/packagist/symfony/symfony",
+                    "type": "tidelift"
+                }
+            ],
+            "time": "2021-02-19T12:13:01+00:00"
+        },
+        {
             "name": "symfony/polyfill-mbstring",
             "version": "v1.26.0",
             "source": {
@@ -5493,7 +5425,6 @@
                 "type": "zip",
                 "url": "https://api.github.com/repos/symfony/polyfill-mbstring/zipball/9344f9cb97f3b19424af1a21a3b0e75b0a7d8d7e",
                 "reference": "9344f9cb97f3b19424af1a21a3b0e75b0a7d8d7e",
->>>>>>> 3c627fdd
                 "shasum": ""
             },
             "require": {
@@ -5547,11 +5478,7 @@
                 "shim"
             ],
             "support": {
-<<<<<<< HEAD
-                "source": "https://github.com/symfony/string/tree/v6.0.8"
-=======
                 "source": "https://github.com/symfony/polyfill-mbstring/tree/v1.26.0"
->>>>>>> 3c627fdd
             },
             "funding": [
                 {
@@ -5567,11 +5494,175 @@
                     "type": "tidelift"
                 }
             ],
-<<<<<<< HEAD
+            "time": "2022-05-24T11:49:31+00:00"
+            "time": "2021-11-30T18:21:41+00:00"
+        },
+        {
+            "name": "symfony/service-contracts",
+            "version": "v3.0.1",
+            "source": {
+                "type": "git",
+                "url": "https://github.com/symfony/service-contracts.git",
+                "reference": "e517458f278c2131ca9f262f8fbaf01410f2c65c"
+            },
+            "dist": {
+                "type": "zip",
+                "url": "https://api.github.com/repos/symfony/service-contracts/zipball/e517458f278c2131ca9f262f8fbaf01410f2c65c",
+                "reference": "e517458f278c2131ca9f262f8fbaf01410f2c65c",
+                "shasum": ""
+            },
+            "require": {
+                "php": ">=8.0.2",
+                "psr/container": "^2.0"
+            },
+            "conflict": {
+                "ext-psr": "<1.1|>=2"
+            },
+            "suggest": {
+                "symfony/service-implementation": ""
+            },
+            "type": "library",
+            "extra": {
+                "branch-alias": {
+                    "dev-main": "3.0-dev"
+                },
+                "thanks": {
+                    "name": "symfony/contracts",
+                    "url": "https://github.com/symfony/contracts"
+                }
+            },
+            "autoload": {
+                "psr-4": {
+                    "Symfony\\Contracts\\Service\\": ""
+                }
+            },
+            "notification-url": "https://packagist.org/downloads/",
+            "license": [
+                "MIT"
+            ],
+            "authors": [
+                {
+                    "name": "Nicolas Grekas",
+                    "email": "p@tchwork.com"
+                },
+                {
+                    "name": "Symfony Community",
+                    "homepage": "https://symfony.com/contributors"
+                }
+            ],
+            "description": "Generic abstractions related to writing services",
+            "homepage": "https://symfony.com",
+            "keywords": [
+                "abstractions",
+                "contracts",
+                "decoupling",
+                "interfaces",
+                "interoperability",
+                "standards"
+            ],
+            "support": {
+                "source": "https://github.com/symfony/service-contracts/tree/v3.0.1"
+            },
+            "funding": [
+                {
+                    "url": "https://symfony.com/sponsor",
+                    "type": "custom"
+                },
+                {
+                    "url": "https://github.com/fabpot",
+                    "type": "github"
+                },
+                {
+                    "url": "https://tidelift.com/funding/github/packagist/symfony/symfony",
+                    "type": "tidelift"
+                }
+            ],
+            "time": "2022-03-13T20:10:05+00:00"
+        },
+        {
+            "name": "symfony/string",
+            "version": "v6.0.8",
+            "source": {
+                "type": "git",
+                "url": "https://github.com/symfony/string.git",
+                "reference": "ac0aa5c2282e0de624c175b68d13f2c8f2e2649d"
+            },
+            "dist": {
+                "type": "zip",
+                "url": "https://api.github.com/repos/symfony/string/zipball/ac0aa5c2282e0de624c175b68d13f2c8f2e2649d",
+                "reference": "ac0aa5c2282e0de624c175b68d13f2c8f2e2649d",
+                "shasum": ""
+            },
+            "require": {
+                "php": ">=8.0.2",
+                "symfony/polyfill-ctype": "~1.8",
+                "symfony/polyfill-intl-grapheme": "~1.0",
+                "symfony/polyfill-intl-normalizer": "~1.0",
+                "symfony/polyfill-mbstring": "~1.0"
+            },
+            "conflict": {
+                "symfony/translation-contracts": "<2.0"
+            },
+            "require-dev": {
+                "symfony/error-handler": "^5.4|^6.0",
+                "symfony/http-client": "^5.4|^6.0",
+                "symfony/translation-contracts": "^2.0|^3.0",
+                "symfony/var-exporter": "^5.4|^6.0"
+            },
+            "type": "library",
+            "autoload": {
+                "files": [
+                    "Resources/functions.php"
+                ],
+                "psr-4": {
+                    "Symfony\\Component\\String\\": ""
+                },
+                "exclude-from-classmap": [
+                    "/Tests/"
+                ]
+            },
+            "notification-url": "https://packagist.org/downloads/",
+            "license": [
+                "MIT"
+            ],
+            "authors": [
+                {
+                    "name": "Nicolas Grekas",
+                    "email": "p@tchwork.com"
+                },
+                {
+                    "name": "Symfony Community",
+                    "homepage": "https://symfony.com/contributors"
+                }
+            ],
+            "description": "Provides an object-oriented API to strings and deals with bytes, UTF-8 code points and grapheme clusters in a unified way",
+            "homepage": "https://symfony.com",
+            "keywords": [
+                "grapheme",
+                "i18n",
+                "string",
+                "unicode",
+                "utf-8",
+                "utf8"
+            ],
+            "support": {
+                "source": "https://github.com/symfony/string/tree/v6.0.8"
+            },
+            "funding": [
+                {
+                    "url": "https://symfony.com/sponsor",
+                    "type": "custom"
+                },
+                {
+                    "url": "https://github.com/fabpot",
+                    "type": "github"
+                },
+                {
+                    "url": "https://tidelift.com/funding/github/packagist/symfony/symfony",
+                    "type": "tidelift"
+                }
+            ],
             "time": "2022-04-22T08:18:02+00:00"
-=======
-            "time": "2022-05-24T11:49:31+00:00"
->>>>>>> 3c627fdd
         },
         {
             "name": "textalk/websocket",
