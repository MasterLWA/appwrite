--- conflicted
+++ resolved
@@ -4,11 +4,7 @@
         "Read more about it at https://getcomposer.org/doc/01-basic-usage.md#installing-dependencies",
         "This file is @generated automatically"
     ],
-<<<<<<< HEAD
-    "content-hash": "c89bd786aae720e161185007212f6594",
-=======
-    "content-hash": "eebe34132bbd166e74c848453fe2068e",
->>>>>>> b6658333
+    "content-hash": "442d6d8b6c76ef7ae5ea26e500af6479",
     "packages": [
         {
             "name": "adhocore/jwt",
@@ -302,64 +298,6 @@
             "time": "2020-11-06T16:09:14+00:00"
         },
         {
-<<<<<<< HEAD
-=======
-            "name": "domnikl/statsd",
-            "version": "3.0.2",
-            "source": {
-                "type": "git",
-                "url": "https://github.com/domnikl/statsd-php.git",
-                "reference": "393c6565efbfb23c8296ae3099a62fb6366c6ce3"
-            },
-            "dist": {
-                "type": "zip",
-                "url": "https://api.github.com/repos/domnikl/statsd-php/zipball/393c6565efbfb23c8296ae3099a62fb6366c6ce3",
-                "reference": "393c6565efbfb23c8296ae3099a62fb6366c6ce3",
-                "shasum": ""
-            },
-            "require": {
-                "php": ">= 7.2"
-            },
-            "require-dev": {
-                "flyeralarm/php-code-validator": "^2.2",
-                "phpunit/phpunit": "~8.0",
-                "vimeo/psalm": "^3.4"
-            },
-            "type": "library",
-            "autoload": {
-                "psr-4": {
-                    "Domnikl\\Statsd\\": "src/",
-                    "Domnikl\\Test\\Statsd\\": "tests/unit"
-                }
-            },
-            "notification-url": "https://packagist.org/downloads/",
-            "license": [
-                "MIT"
-            ],
-            "authors": [
-                {
-                    "name": "Dominik Liebler",
-                    "email": "liebler.dominik@gmail.com"
-                }
-            ],
-            "description": "a PHP client for statsd",
-            "homepage": "https://domnikl.github.com/statsd-php",
-            "keywords": [
-                "Metrics",
-                "monitoring",
-                "statistics",
-                "statsd",
-                "udp"
-            ],
-            "support": {
-                "issues": "https://github.com/domnikl/statsd-php/issues",
-                "source": "https://github.com/domnikl/statsd-php/tree/master"
-            },
-            "abandoned": "slickdeals/statsd",
-            "time": "2020-01-03T14:24:58+00:00"
-        },
-        {
->>>>>>> b6658333
             "name": "dragonmantank/cron-expression",
             "version": "v3.1.0",
             "source": {
@@ -1962,21 +1900,21 @@
         },
         {
             "name": "utopia-php/storage",
-            "version": "0.4.1",
+            "version": "0.4.3",
             "source": {
                 "type": "git",
                 "url": "https://github.com/utopia-php/storage.git",
-                "reference": "86f749f2d79268528732e560f77dde0155e162ca"
-            },
-            "dist": {
-                "type": "zip",
-                "url": "https://api.github.com/repos/utopia-php/storage/zipball/86f749f2d79268528732e560f77dde0155e162ca",
-                "reference": "86f749f2d79268528732e560f77dde0155e162ca",
+                "reference": "9db3ab713a6d392c3c2c799aeea751f6c8dc2ff7"
+            },
+            "dist": {
+                "type": "zip",
+                "url": "https://api.github.com/repos/utopia-php/storage/zipball/9db3ab713a6d392c3c2c799aeea751f6c8dc2ff7",
+                "reference": "9db3ab713a6d392c3c2c799aeea751f6c8dc2ff7",
                 "shasum": ""
             },
             "require": {
                 "php": ">=7.4",
-                "utopia-php/framework": "0.10.0"
+                "utopia-php/framework": "0.*.*"
             },
             "require-dev": {
                 "phpunit/phpunit": "^9.3",
@@ -2008,9 +1946,9 @@
             ],
             "support": {
                 "issues": "https://github.com/utopia-php/storage/issues",
-                "source": "https://github.com/utopia-php/storage/tree/0.4.1"
-            },
-            "time": "2021-02-19T05:04:44+00:00"
+                "source": "https://github.com/utopia-php/storage/tree/0.4.3"
+            },
+            "time": "2021-03-02T20:25:02+00:00"
         },
         {
             "name": "utopia-php/swoole",
@@ -2129,12 +2067,12 @@
             "source": {
                 "type": "git",
                 "url": "https://github.com/webmozarts/assert.git",
-                "reference": "9c89b265ccc4092d58e66d72af5d343ee77a41ae"
-            },
-            "dist": {
-                "type": "zip",
-                "url": "https://api.github.com/repos/webmozarts/assert/zipball/9c89b265ccc4092d58e66d72af5d343ee77a41ae",
-                "reference": "9c89b265ccc4092d58e66d72af5d343ee77a41ae",
+                "reference": "4631e2c7d2d7132adac9fd84d4c1a98c10a6e049"
+            },
+            "dist": {
+                "type": "zip",
+                "url": "https://api.github.com/repos/webmozarts/assert/zipball/4631e2c7d2d7132adac9fd84d4c1a98c10a6e049",
+                "reference": "4631e2c7d2d7132adac9fd84d4c1a98c10a6e049",
                 "shasum": ""
             },
             "require": {
@@ -2180,7 +2118,7 @@
                 "issues": "https://github.com/webmozarts/assert/issues",
                 "source": "https://github.com/webmozarts/assert/tree/master"
             },
-            "time": "2021-01-18T12:52:36+00:00"
+            "time": "2021-02-28T20:01:57+00:00"
         }
     ],
     "packages-dev": [
@@ -5097,89 +5035,6 @@
                 }
             ],
             "time": "2021-02-23T10:10:15+00:00"
-<<<<<<< HEAD
-=======
-        },
-        {
-            "name": "symfony/polyfill-ctype",
-            "version": "dev-main",
-            "source": {
-                "type": "git",
-                "url": "https://github.com/symfony/polyfill-ctype.git",
-                "reference": "c6c942b1ac76c82448322025e084cadc56048b4e"
-            },
-            "dist": {
-                "type": "zip",
-                "url": "https://api.github.com/repos/symfony/polyfill-ctype/zipball/c6c942b1ac76c82448322025e084cadc56048b4e",
-                "reference": "c6c942b1ac76c82448322025e084cadc56048b4e",
-                "shasum": ""
-            },
-            "require": {
-                "php": ">=7.1"
-            },
-            "suggest": {
-                "ext-ctype": "For best performance"
-            },
-            "default-branch": true,
-            "type": "library",
-            "extra": {
-                "branch-alias": {
-                    "dev-main": "1.22-dev"
-                },
-                "thanks": {
-                    "name": "symfony/polyfill",
-                    "url": "https://github.com/symfony/polyfill"
-                }
-            },
-            "autoload": {
-                "psr-4": {
-                    "Symfony\\Polyfill\\Ctype\\": ""
-                },
-                "files": [
-                    "bootstrap.php"
-                ]
-            },
-            "notification-url": "https://packagist.org/downloads/",
-            "license": [
-                "MIT"
-            ],
-            "authors": [
-                {
-                    "name": "Gert de Pagter",
-                    "email": "BackEndTea@gmail.com"
-                },
-                {
-                    "name": "Symfony Community",
-                    "homepage": "https://symfony.com/contributors"
-                }
-            ],
-            "description": "Symfony polyfill for ctype functions",
-            "homepage": "https://symfony.com",
-            "keywords": [
-                "compatibility",
-                "ctype",
-                "polyfill",
-                "portable"
-            ],
-            "support": {
-                "source": "https://github.com/symfony/polyfill-ctype/tree/v1.22.1"
-            },
-            "funding": [
-                {
-                    "url": "https://symfony.com/sponsor",
-                    "type": "custom"
-                },
-                {
-                    "url": "https://github.com/fabpot",
-                    "type": "github"
-                },
-                {
-                    "url": "https://tidelift.com/funding/github/packagist/symfony/symfony",
-                    "type": "tidelift"
-                }
-            ],
-            "time": "2021-01-07T16:49:33+00:00"
->>>>>>> b6658333
         },
         {
             "name": "symfony/polyfill-intl-grapheme",
@@ -5992,68 +5847,6 @@
             "time": "2020-11-02T05:54:12+00:00"
         },
         {
-<<<<<<< HEAD
-=======
-            "name": "webmozart/assert",
-            "version": "dev-master",
-            "source": {
-                "type": "git",
-                "url": "https://github.com/webmozarts/assert.git",
-                "reference": "4631e2c7d2d7132adac9fd84d4c1a98c10a6e049"
-            },
-            "dist": {
-                "type": "zip",
-                "url": "https://api.github.com/repos/webmozarts/assert/zipball/4631e2c7d2d7132adac9fd84d4c1a98c10a6e049",
-                "reference": "4631e2c7d2d7132adac9fd84d4c1a98c10a6e049",
-                "shasum": ""
-            },
-            "require": {
-                "php": "^7.2 || ^8.0",
-                "symfony/polyfill-ctype": "^1.8"
-            },
-            "conflict": {
-                "phpstan/phpstan": "<0.12.20",
-                "vimeo/psalm": "<3.9.1"
-            },
-            "require-dev": {
-                "phpunit/phpunit": "^8.5.13"
-            },
-            "default-branch": true,
-            "type": "library",
-            "extra": {
-                "branch-alias": {
-                    "dev-master": "1.10-dev"
-                }
-            },
-            "autoload": {
-                "psr-4": {
-                    "Webmozart\\Assert\\": "src/"
-                }
-            },
-            "notification-url": "https://packagist.org/downloads/",
-            "license": [
-                "MIT"
-            ],
-            "authors": [
-                {
-                    "name": "Bernhard Schussek",
-                    "email": "bschussek@gmail.com"
-                }
-            ],
-            "description": "Assertions to validate method input/output with nice error messages.",
-            "keywords": [
-                "assert",
-                "check",
-                "validate"
-            ],
-            "support": {
-                "issues": "https://github.com/webmozarts/assert/issues",
-                "source": "https://github.com/webmozarts/assert/tree/master"
-            },
-            "time": "2021-02-28T20:01:57+00:00"
-        },
-        {
->>>>>>> b6658333
             "name": "webmozart/path-util",
             "version": "dev-master",
             "source": {
