--- conflicted
+++ resolved
@@ -2107,18 +2107,6 @@
         },
         {
             "name": "utopia-php/database",
-<<<<<<< HEAD
-            "version": "0.18.3",
-            "source": {
-                "type": "git",
-                "url": "https://github.com/utopia-php/database.git",
-                "reference": "e7a7b9d704c1fb96611cef313a2789544c402886"
-            },
-            "dist": {
-                "type": "zip",
-                "url": "https://api.github.com/repos/utopia-php/database/zipball/e7a7b9d704c1fb96611cef313a2789544c402886",
-                "reference": "e7a7b9d704c1fb96611cef313a2789544c402886",
-=======
             "version": "0.18.4",
             "source": {
                 "type": "git",
@@ -2129,7 +2117,6 @@
                 "type": "zip",
                 "url": "https://api.github.com/repos/utopia-php/database/zipball/20aa3893f2f0a970226e54c1cf7d492c44681faa",
                 "reference": "20aa3893f2f0a970226e54c1cf7d492c44681faa",
->>>>>>> 018d63f2
                 "shasum": ""
             },
             "require": {
@@ -2178,15 +2165,9 @@
             ],
             "support": {
                 "issues": "https://github.com/utopia-php/database/issues",
-<<<<<<< HEAD
-                "source": "https://github.com/utopia-php/database/tree/0.18.3"
-            },
-            "time": "2022-06-22T08:55:05+00:00"
-=======
                 "source": "https://github.com/utopia-php/database/tree/0.18.4"
             },
             "time": "2022-06-22T09:18:07+00:00"
->>>>>>> 018d63f2
         },
         {
             "name": "utopia-php/domains",
