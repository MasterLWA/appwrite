{
    "_readme": [
        "This file locks the dependencies of your project to a known state",
        "Read more about it at https://getcomposer.org/doc/01-basic-usage.md#installing-dependencies",
        "This file is @generated automatically"
    ],
<<<<<<< HEAD
    "content-hash": "c73fd7564a192ea65a1398edccb590f4",
=======
    "content-hash": "6704f7df5ffe0baac3633dc8e683ed78",
>>>>>>> a433181e
    "packages": [
        {
            "name": "adhocore/jwt",
            "version": "1.1.2",
            "source": {
                "type": "git",
                "url": "https://github.com/adhocore/php-jwt.git",
                "reference": "6c434af7170090bb7a8880d2bc220a2254ba7899"
            },
            "dist": {
                "type": "zip",
                "url": "https://api.github.com/repos/adhocore/php-jwt/zipball/6c434af7170090bb7a8880d2bc220a2254ba7899",
                "reference": "6c434af7170090bb7a8880d2bc220a2254ba7899",
                "shasum": ""
            },
            "require": {
                "php": "^7.0 || ^8.0"
            },
            "require-dev": {
                "phpunit/phpunit": "^6.5 || ^7.5"
            },
            "type": "library",
            "autoload": {
                "psr-4": {
                    "Ahc\\Jwt\\": "src/"
                }
            },
            "notification-url": "https://packagist.org/downloads/",
            "license": [
                "MIT"
            ],
            "authors": [
                {
                    "name": "Jitendra Adhikari",
                    "email": "jiten.adhikary@gmail.com"
                }
            ],
            "description": "Ultra lightweight JSON web token (JWT) library for PHP5.5+.",
            "keywords": [
                "auth",
                "json-web-token",
                "jwt",
                "jwt-auth",
                "jwt-php",
                "token"
            ],
            "support": {
                "issues": "https://github.com/adhocore/php-jwt/issues",
                "source": "https://github.com/adhocore/php-jwt/tree/1.1.2"
            },
            "funding": [
                {
                    "url": "https://paypal.me/ji10",
                    "type": "custom"
                }
            ],
            "time": "2021-02-20T09:56:44+00:00"
        },
        {
            "name": "appwrite/php-clamav",
            "version": "1.1.0",
            "source": {
                "type": "git",
                "url": "https://github.com/appwrite/php-clamav.git",
                "reference": "61d00f24f9e7766fbba233e7b8d09c5475388073"
            },
            "dist": {
                "type": "zip",
                "url": "https://api.github.com/repos/appwrite/php-clamav/zipball/61d00f24f9e7766fbba233e7b8d09c5475388073",
                "reference": "61d00f24f9e7766fbba233e7b8d09c5475388073",
                "shasum": ""
            },
            "require": {
                "ext-sockets": "*",
                "php": ">=7.1"
            },
            "require-dev": {
                "phpunit/phpunit": "^7.0"
            },
            "type": "library",
            "autoload": {
                "psr-4": {
                    "Appwrite\\ClamAV\\": "src/ClamAV"
                }
            },
            "notification-url": "https://packagist.org/downloads/",
            "license": [
                "MIT"
            ],
            "authors": [
                {
                    "name": "Eldad Fux",
                    "email": "eldad@appwrite.io"
                }
            ],
            "description": "ClamAV network and pipe client for PHP",
            "keywords": [
                "anti virus",
                "appwrite",
                "clamav",
                "php"
            ],
            "support": {
                "issues": "https://github.com/appwrite/php-clamav/issues",
                "source": "https://github.com/appwrite/php-clamav/tree/1.1.0"
            },
            "time": "2020-10-02T05:23:46+00:00"
        },
        {
            "name": "appwrite/php-runtimes",
            "version": "0.2.0",
            "source": {
                "type": "git",
                "url": "https://github.com/appwrite/php-runtimes.git",
                "reference": "43ec4e91cecb9bba0015ef26ab3736cbee2055f5"
            },
            "dist": {
                "type": "zip",
                "url": "https://api.github.com/repos/appwrite/php-runtimes/zipball/43ec4e91cecb9bba0015ef26ab3736cbee2055f5",
                "reference": "43ec4e91cecb9bba0015ef26ab3736cbee2055f5",
                "shasum": ""
            },
            "require": {
                "php": ">=8.0",
                "utopia-php/system": "0.4.*"
            },
            "require-dev": {
                "phpunit/phpunit": "^9.3",
                "utopia-php/cli": "0.11.*",
                "vimeo/psalm": "4.0.1"
            },
            "type": "library",
            "autoload": {
                "psr-4": {
                    "Appwrite\\Runtimes\\": "src/Runtimes"
                }
            },
            "notification-url": "https://packagist.org/downloads/",
            "license": [
                "BSD-3"
            ],
            "authors": [
                {
                    "name": "Eldad Fux",
                    "email": "eldad@appwrite.io"
                },
                {
                    "name": "Torsten Dittmann",
                    "email": "torsten@appwrite.io"
                }
            ],
            "description": "Appwrite repository for Cloud Function runtimes that contains the configurations and tests for all of the Appwrite runtime environments.",
            "keywords": [
                "appwrite",
                "php",
                "runtimes"
            ],
            "support": {
                "issues": "https://github.com/appwrite/php-runtimes/issues",
                "source": "https://github.com/appwrite/php-runtimes/tree/0.2.0"
            },
            "time": "2021-04-22T20:47:42+00:00"
        },
        {
            "name": "chillerlan/php-qrcode",
            "version": "4.3.0",
            "source": {
                "type": "git",
                "url": "https://github.com/chillerlan/php-qrcode.git",
                "reference": "4968063fb3baeedb658293f89f9673fbf2499a3e"
            },
            "dist": {
                "type": "zip",
                "url": "https://api.github.com/repos/chillerlan/php-qrcode/zipball/4968063fb3baeedb658293f89f9673fbf2499a3e",
                "reference": "4968063fb3baeedb658293f89f9673fbf2499a3e",
                "shasum": ""
            },
            "require": {
                "chillerlan/php-settings-container": "^2.1",
                "ext-mbstring": "*",
                "php": "^7.4 || ^8.0"
            },
            "require-dev": {
                "phan/phan": "^3.2.2",
                "phpunit/phpunit": "^9.4",
                "setasign/fpdf": "^1.8.2"
            },
            "suggest": {
                "chillerlan/php-authenticator": "Yet another Google authenticator! Also creates URIs for mobile apps.",
                "setasign/fpdf": "Required to use the QR FPDF output."
            },
            "type": "library",
            "autoload": {
                "psr-4": {
                    "chillerlan\\QRCode\\": "src/"
                }
            },
            "notification-url": "https://packagist.org/downloads/",
            "license": [
                "MIT"
            ],
            "authors": [
                {
                    "name": "Kazuhiko Arase",
                    "homepage": "https://github.com/kazuhikoarase"
                },
                {
                    "name": "Smiley",
                    "email": "smiley@chillerlan.net",
                    "homepage": "https://github.com/codemasher"
                },
                {
                    "name": "Contributors",
                    "homepage": "https://github.com/chillerlan/php-qrcode/graphs/contributors"
                }
            ],
            "description": "A QR code generator. PHP 7.4+",
            "homepage": "https://github.com/chillerlan/php-qrcode",
            "keywords": [
                "phpqrcode",
                "qr",
                "qr code",
                "qrcode",
                "qrcode-generator"
            ],
            "support": {
                "issues": "https://github.com/chillerlan/php-qrcode/issues",
                "source": "https://github.com/chillerlan/php-qrcode/tree/4.3.0"
            },
            "funding": [
                {
                    "url": "https://www.paypal.com/donate?hosted_button_id=WLYUNAT9ZTJZ4",
                    "type": "custom"
                },
                {
                    "url": "https://ko-fi.com/codemasher",
                    "type": "ko_fi"
                }
            ],
            "time": "2020-11-18T20:49:20+00:00"
        },
        {
            "name": "chillerlan/php-settings-container",
            "version": "2.1.1",
            "source": {
                "type": "git",
                "url": "https://github.com/chillerlan/php-settings-container.git",
                "reference": "98ccc1b31b31a53bcb563465c4961879b2b93096"
            },
            "dist": {
                "type": "zip",
                "url": "https://api.github.com/repos/chillerlan/php-settings-container/zipball/98ccc1b31b31a53bcb563465c4961879b2b93096",
                "reference": "98ccc1b31b31a53bcb563465c4961879b2b93096",
                "shasum": ""
            },
            "require": {
                "ext-json": "*",
                "php": "^7.4 || ^8.0"
            },
            "require-dev": {
                "phan/phan": "^4.0",
                "phpunit/phpunit": "^9.5"
            },
            "type": "library",
            "autoload": {
                "psr-4": {
                    "chillerlan\\Settings\\": "src/"
                }
            },
            "notification-url": "https://packagist.org/downloads/",
            "license": [
                "MIT"
            ],
            "authors": [
                {
                    "name": "Smiley",
                    "email": "smiley@chillerlan.net",
                    "homepage": "https://github.com/codemasher"
                }
            ],
            "description": "A container class for immutable settings objects. Not a DI container. PHP 7.4+",
            "homepage": "https://github.com/chillerlan/php-settings-container",
            "keywords": [
                "PHP7",
                "Settings",
                "container",
                "helper"
            ],
            "support": {
                "issues": "https://github.com/chillerlan/php-settings-container/issues",
                "source": "https://github.com/chillerlan/php-settings-container"
            },
            "funding": [
                {
                    "url": "https://www.paypal.com/donate?hosted_button_id=WLYUNAT9ZTJZ4",
                    "type": "custom"
                },
                {
                    "url": "https://ko-fi.com/codemasher",
                    "type": "ko_fi"
                }
            ],
            "time": "2021-01-06T15:57:03+00:00"
        },
        {
            "name": "colinmollenhour/credis",
            "version": "v1.12.1",
            "source": {
                "type": "git",
                "url": "https://github.com/colinmollenhour/credis.git",
                "reference": "c27faa11724229986335c23f4b6d0f1d8d6547fb"
            },
            "dist": {
                "type": "zip",
                "url": "https://api.github.com/repos/colinmollenhour/credis/zipball/c27faa11724229986335c23f4b6d0f1d8d6547fb",
                "reference": "c27faa11724229986335c23f4b6d0f1d8d6547fb",
                "shasum": ""
            },
            "require": {
                "php": ">=5.4.0"
            },
            "type": "library",
            "autoload": {
                "classmap": [
                    "Client.php",
                    "Cluster.php",
                    "Sentinel.php",
                    "Module.php"
                ]
            },
            "notification-url": "https://packagist.org/downloads/",
            "license": [
                "MIT"
            ],
            "authors": [
                {
                    "name": "Colin Mollenhour",
                    "email": "colin@mollenhour.com"
                }
            ],
            "description": "Credis is a lightweight interface to the Redis key-value store which wraps the phpredis library when available for better performance.",
            "homepage": "https://github.com/colinmollenhour/credis",
            "support": {
                "issues": "https://github.com/colinmollenhour/credis/issues",
                "source": "https://github.com/colinmollenhour/credis/tree/v1.12.1"
            },
            "time": "2020-11-06T16:09:14+00:00"
        },
        {
            "name": "dragonmantank/cron-expression",
            "version": "v3.1.0",
            "source": {
                "type": "git",
                "url": "https://github.com/dragonmantank/cron-expression.git",
                "reference": "7a8c6e56ab3ffcc538d05e8155bb42269abf1a0c"
            },
            "dist": {
                "type": "zip",
                "url": "https://api.github.com/repos/dragonmantank/cron-expression/zipball/7a8c6e56ab3ffcc538d05e8155bb42269abf1a0c",
                "reference": "7a8c6e56ab3ffcc538d05e8155bb42269abf1a0c",
                "shasum": ""
            },
            "require": {
                "php": "^7.2|^8.0",
                "webmozart/assert": "^1.7.0"
            },
            "replace": {
                "mtdowling/cron-expression": "^1.0"
            },
            "require-dev": {
                "phpstan/extension-installer": "^1.0",
                "phpstan/phpstan": "^0.12",
                "phpstan/phpstan-webmozart-assert": "^0.12.7",
                "phpunit/phpunit": "^7.0|^8.0|^9.0"
            },
            "type": "library",
            "autoload": {
                "psr-4": {
                    "Cron\\": "src/Cron/"
                }
            },
            "notification-url": "https://packagist.org/downloads/",
            "license": [
                "MIT"
            ],
            "authors": [
                {
                    "name": "Chris Tankersley",
                    "email": "chris@ctankersley.com",
                    "homepage": "https://github.com/dragonmantank"
                }
            ],
            "description": "CRON for PHP: Calculate the next or previous run date and determine if a CRON expression is due",
            "keywords": [
                "cron",
                "schedule"
            ],
            "support": {
                "issues": "https://github.com/dragonmantank/cron-expression/issues",
                "source": "https://github.com/dragonmantank/cron-expression/tree/v3.1.0"
            },
            "funding": [
                {
                    "url": "https://github.com/dragonmantank",
                    "type": "github"
                }
            ],
            "time": "2020-11-24T19:55:57+00:00"
        },
        {
            "name": "guzzlehttp/guzzle",
            "version": "7.3.0",
            "source": {
                "type": "git",
                "url": "https://github.com/guzzle/guzzle.git",
                "reference": "7008573787b430c1c1f650e3722d9bba59967628"
            },
            "dist": {
                "type": "zip",
                "url": "https://api.github.com/repos/guzzle/guzzle/zipball/7008573787b430c1c1f650e3722d9bba59967628",
                "reference": "7008573787b430c1c1f650e3722d9bba59967628",
                "shasum": ""
            },
            "require": {
                "ext-json": "*",
                "guzzlehttp/promises": "^1.4",
                "guzzlehttp/psr7": "^1.7 || ^2.0",
                "php": "^7.2.5 || ^8.0",
                "psr/http-client": "^1.0"
            },
            "provide": {
                "psr/http-client-implementation": "1.0"
            },
            "require-dev": {
                "bamarni/composer-bin-plugin": "^1.4.1",
                "ext-curl": "*",
                "php-http/client-integration-tests": "^3.0",
                "phpunit/phpunit": "^8.5.5 || ^9.3.5",
                "psr/log": "^1.1"
            },
            "suggest": {
                "ext-curl": "Required for CURL handler support",
                "ext-intl": "Required for Internationalized Domain Name (IDN) support",
                "psr/log": "Required for using the Log middleware"
            },
            "type": "library",
            "extra": {
                "branch-alias": {
                    "dev-master": "7.3-dev"
                }
            },
            "autoload": {
                "psr-4": {
                    "GuzzleHttp\\": "src/"
                },
                "files": [
                    "src/functions_include.php"
                ]
            },
            "notification-url": "https://packagist.org/downloads/",
            "license": [
                "MIT"
            ],
            "authors": [
                {
                    "name": "Michael Dowling",
                    "email": "mtdowling@gmail.com",
                    "homepage": "https://github.com/mtdowling"
                },
                {
                    "name": "Márk Sági-Kazár",
                    "email": "mark.sagikazar@gmail.com",
                    "homepage": "https://sagikazarmark.hu"
                }
            ],
            "description": "Guzzle is a PHP HTTP client library",
            "homepage": "http://guzzlephp.org/",
            "keywords": [
                "client",
                "curl",
                "framework",
                "http",
                "http client",
                "psr-18",
                "psr-7",
                "rest",
                "web service"
            ],
            "support": {
                "issues": "https://github.com/guzzle/guzzle/issues",
                "source": "https://github.com/guzzle/guzzle/tree/7.3.0"
            },
            "funding": [
                {
                    "url": "https://github.com/GrahamCampbell",
                    "type": "github"
                },
                {
                    "url": "https://github.com/Nyholm",
                    "type": "github"
                },
                {
                    "url": "https://github.com/alexeyshockov",
                    "type": "github"
                },
                {
                    "url": "https://github.com/gmponos",
                    "type": "github"
                }
            ],
            "time": "2021-03-23T11:33:13+00:00"
        },
        {
            "name": "guzzlehttp/promises",
            "version": "1.4.1",
            "source": {
                "type": "git",
                "url": "https://github.com/guzzle/promises.git",
                "reference": "8e7d04f1f6450fef59366c399cfad4b9383aa30d"
            },
            "dist": {
                "type": "zip",
                "url": "https://api.github.com/repos/guzzle/promises/zipball/8e7d04f1f6450fef59366c399cfad4b9383aa30d",
                "reference": "8e7d04f1f6450fef59366c399cfad4b9383aa30d",
                "shasum": ""
            },
            "require": {
                "php": ">=5.5"
            },
            "require-dev": {
                "symfony/phpunit-bridge": "^4.4 || ^5.1"
            },
            "type": "library",
            "extra": {
                "branch-alias": {
                    "dev-master": "1.4-dev"
                }
            },
            "autoload": {
                "psr-4": {
                    "GuzzleHttp\\Promise\\": "src/"
                },
                "files": [
                    "src/functions_include.php"
                ]
            },
            "notification-url": "https://packagist.org/downloads/",
            "license": [
                "MIT"
            ],
            "authors": [
                {
                    "name": "Michael Dowling",
                    "email": "mtdowling@gmail.com",
                    "homepage": "https://github.com/mtdowling"
                }
            ],
            "description": "Guzzle promises library",
            "keywords": [
                "promise"
            ],
            "support": {
                "issues": "https://github.com/guzzle/promises/issues",
                "source": "https://github.com/guzzle/promises/tree/1.4.1"
            },
            "time": "2021-03-07T09:25:29+00:00"
        },
        {
            "name": "guzzlehttp/psr7",
            "version": "1.8.2",
            "source": {
                "type": "git",
                "url": "https://github.com/guzzle/psr7.git",
                "reference": "dc960a912984efb74d0a90222870c72c87f10c91"
            },
            "dist": {
                "type": "zip",
                "url": "https://api.github.com/repos/guzzle/psr7/zipball/dc960a912984efb74d0a90222870c72c87f10c91",
                "reference": "dc960a912984efb74d0a90222870c72c87f10c91",
                "shasum": ""
            },
            "require": {
                "php": ">=5.4.0",
                "psr/http-message": "~1.0",
                "ralouphie/getallheaders": "^2.0.5 || ^3.0.0"
            },
            "provide": {
                "psr/http-message-implementation": "1.0"
            },
            "require-dev": {
                "ext-zlib": "*",
                "phpunit/phpunit": "~4.8.36 || ^5.7.27 || ^6.5.14 || ^7.5.20 || ^8.5.8 || ^9.3.10"
            },
            "suggest": {
                "laminas/laminas-httphandlerrunner": "Emit PSR-7 responses"
            },
            "type": "library",
            "extra": {
                "branch-alias": {
                    "dev-master": "1.7-dev"
                }
            },
            "autoload": {
                "psr-4": {
                    "GuzzleHttp\\Psr7\\": "src/"
                },
                "files": [
                    "src/functions_include.php"
                ]
            },
            "notification-url": "https://packagist.org/downloads/",
            "license": [
                "MIT"
            ],
            "authors": [
                {
                    "name": "Michael Dowling",
                    "email": "mtdowling@gmail.com",
                    "homepage": "https://github.com/mtdowling"
                },
                {
                    "name": "Tobias Schultze",
                    "homepage": "https://github.com/Tobion"
                }
            ],
            "description": "PSR-7 message implementation that also provides common utility methods",
            "keywords": [
                "http",
                "message",
                "psr-7",
                "request",
                "response",
                "stream",
                "uri",
                "url"
            ],
            "support": {
                "issues": "https://github.com/guzzle/psr7/issues",
                "source": "https://github.com/guzzle/psr7/tree/1.8.2"
            },
            "time": "2021-04-26T09:17:50+00:00"
        },
        {
            "name": "influxdb/influxdb-php",
            "version": "1.15.2",
            "source": {
                "type": "git",
                "url": "https://github.com/influxdata/influxdb-php.git",
                "reference": "d6e59f4f04ab9107574fda69c2cbe36671253d03"
            },
            "dist": {
                "type": "zip",
                "url": "https://api.github.com/repos/influxdata/influxdb-php/zipball/d6e59f4f04ab9107574fda69c2cbe36671253d03",
                "reference": "d6e59f4f04ab9107574fda69c2cbe36671253d03",
                "shasum": ""
            },
            "require": {
                "guzzlehttp/guzzle": "^6.0|^7.0",
                "php": "^5.5 || ^7.0 || ^8.0"
            },
            "require-dev": {
                "dms/phpunit-arraysubset-asserts": "^0.2.1",
                "phpunit/phpunit": "^9.5"
            },
            "suggest": {
                "ext-curl": "Curl extension, needed for Curl driver",
                "stefanotorresi/influxdb-php-async": "An asyncronous client for InfluxDB, implemented via ReactPHP."
            },
            "type": "library",
            "autoload": {
                "psr-4": {
                    "InfluxDB\\": "src/InfluxDB"
                }
            },
            "notification-url": "https://packagist.org/downloads/",
            "license": [
                "MIT"
            ],
            "authors": [
                {
                    "name": "Stephen Hoogendijk",
                    "email": "stephen@tca0.nl"
                },
                {
                    "name": "Daniel Martinez",
                    "email": "danimartcas@hotmail.com"
                },
                {
                    "name": "Gianluca Arbezzano",
                    "email": "gianarb92@gmail.com"
                }
            ],
            "description": "InfluxDB client library for PHP",
            "keywords": [
                "client",
                "influxdata",
                "influxdb",
                "influxdb class",
                "influxdb client",
                "influxdb library",
                "time series"
            ],
            "support": {
                "issues": "https://github.com/influxdata/influxdb-php/issues",
                "source": "https://github.com/influxdata/influxdb-php/tree/1.15.2"
            },
            "time": "2020-12-26T17:45:17+00:00"
        },
        {
            "name": "matomo/device-detector",
            "version": "4.2.2",
            "source": {
                "type": "git",
                "url": "https://github.com/matomo-org/device-detector.git",
                "reference": "dc270e7645d286d6f01d516a6634aba8b31ad668"
            },
            "dist": {
                "type": "zip",
                "url": "https://api.github.com/repos/matomo-org/device-detector/zipball/dc270e7645d286d6f01d516a6634aba8b31ad668",
                "reference": "dc270e7645d286d6f01d516a6634aba8b31ad668",
                "shasum": ""
            },
            "require": {
                "mustangostang/spyc": "*",
                "php": ">=7.2"
            },
            "replace": {
                "piwik/device-detector": "self.version"
            },
            "require-dev": {
                "matthiasmullie/scrapbook": "^1.4.7",
                "mayflower/mo4-coding-standard": "dev-master#275cb9d",
                "phpstan/phpstan": "^0.12.52",
                "phpunit/phpunit": "^8.5.8",
                "psr/cache": "^1.0.1",
                "psr/simple-cache": "^1.0.1",
                "symfony/yaml": "^5.1.7"
            },
            "suggest": {
                "doctrine/cache": "Can directly be used for caching purpose",
                "ext-yaml": "Necessary for using the Pecl YAML parser"
            },
            "type": "library",
            "autoload": {
                "psr-4": {
                    "DeviceDetector\\": ""
                },
                "exclude-from-classmap": [
                    "Tests/"
                ]
            },
            "notification-url": "https://packagist.org/downloads/",
            "license": [
                "LGPL-3.0-or-later"
            ],
            "authors": [
                {
                    "name": "The Matomo Team",
                    "email": "hello@matomo.org",
                    "homepage": "https://matomo.org/team/"
                }
            ],
            "description": "The Universal Device Detection library, that parses User Agents and detects devices (desktop, tablet, mobile, tv, cars, console, etc.), clients (browsers, media players, mobile apps, feed readers, libraries, etc), operating systems, devices, brands and models.",
            "homepage": "https://matomo.org",
            "keywords": [
                "devicedetection",
                "parser",
                "useragent"
            ],
            "support": {
                "forum": "https://forum.matomo.org/",
                "issues": "https://github.com/matomo-org/device-detector/issues",
                "source": "https://github.com/matomo-org/matomo",
                "wiki": "https://dev.matomo.org/"
            },
            "time": "2021-02-26T07:31:42+00:00"
        },
        {
            "name": "mustangostang/spyc",
            "version": "0.6.3",
            "source": {
                "type": "git",
                "url": "git@github.com:mustangostang/spyc.git",
                "reference": "4627c838b16550b666d15aeae1e5289dd5b77da0"
            },
            "dist": {
                "type": "zip",
                "url": "https://api.github.com/repos/mustangostang/spyc/zipball/4627c838b16550b666d15aeae1e5289dd5b77da0",
                "reference": "4627c838b16550b666d15aeae1e5289dd5b77da0",
                "shasum": ""
            },
            "require": {
                "php": ">=5.3.1"
            },
            "require-dev": {
                "phpunit/phpunit": "4.3.*@dev"
            },
            "type": "library",
            "extra": {
                "branch-alias": {
                    "dev-master": "0.5.x-dev"
                }
            },
            "autoload": {
                "files": [
                    "Spyc.php"
                ]
            },
            "notification-url": "https://packagist.org/downloads/",
            "license": [
                "MIT"
            ],
            "authors": [
                {
                    "name": "mustangostang",
                    "email": "vlad.andersen@gmail.com"
                }
            ],
            "description": "A simple YAML loader/dumper class for PHP",
            "homepage": "https://github.com/mustangostang/spyc/",
            "keywords": [
                "spyc",
                "yaml",
                "yml"
            ],
            "time": "2019-09-10T13:16:29+00:00"
        },
        {
            "name": "phpmailer/phpmailer",
            "version": "v6.4.1",
            "source": {
                "type": "git",
                "url": "https://github.com/PHPMailer/PHPMailer.git",
                "reference": "9256f12d8fb0cd0500f93b19e18c356906cbed3d"
            },
            "dist": {
                "type": "zip",
                "url": "https://api.github.com/repos/PHPMailer/PHPMailer/zipball/9256f12d8fb0cd0500f93b19e18c356906cbed3d",
                "reference": "9256f12d8fb0cd0500f93b19e18c356906cbed3d",
                "shasum": ""
            },
            "require": {
                "ext-ctype": "*",
                "ext-filter": "*",
                "ext-hash": "*",
                "php": ">=5.5.0"
            },
            "require-dev": {
                "dealerdirect/phpcodesniffer-composer-installer": "^0.7.0",
                "doctrine/annotations": "^1.2",
                "phpcompatibility/php-compatibility": "^9.3.5",
                "roave/security-advisories": "dev-latest",
                "squizlabs/php_codesniffer": "^3.5.6",
                "yoast/phpunit-polyfills": "^0.2.0"
            },
            "suggest": {
                "ext-mbstring": "Needed to send email in multibyte encoding charset or decode encoded addresses",
                "hayageek/oauth2-yahoo": "Needed for Yahoo XOAUTH2 authentication",
                "league/oauth2-google": "Needed for Google XOAUTH2 authentication",
                "psr/log": "For optional PSR-3 debug logging",
                "stevenmaguire/oauth2-microsoft": "Needed for Microsoft XOAUTH2 authentication",
                "symfony/polyfill-mbstring": "To support UTF-8 if the Mbstring PHP extension is not enabled (^1.2)"
            },
            "type": "library",
            "autoload": {
                "psr-4": {
                    "PHPMailer\\PHPMailer\\": "src/"
                }
            },
            "notification-url": "https://packagist.org/downloads/",
            "license": [
                "LGPL-2.1-only"
            ],
            "authors": [
                {
                    "name": "Marcus Bointon",
                    "email": "phpmailer@synchromedia.co.uk"
                },
                {
                    "name": "Jim Jagielski",
                    "email": "jimjag@gmail.com"
                },
                {
                    "name": "Andy Prevost",
                    "email": "codeworxtech@users.sourceforge.net"
                },
                {
                    "name": "Brent R. Matzelle"
                }
            ],
            "description": "PHPMailer is a full-featured email creation and transfer class for PHP",
            "support": {
                "issues": "https://github.com/PHPMailer/PHPMailer/issues",
                "source": "https://github.com/PHPMailer/PHPMailer/tree/v6.4.1"
            },
            "funding": [
                {
                    "url": "https://github.com/Synchro",
                    "type": "github"
                }
            ],
            "time": "2021-04-29T12:25:04+00:00"
        },
        {
            "name": "psr/http-client",
            "version": "1.0.1",
            "source": {
                "type": "git",
                "url": "https://github.com/php-fig/http-client.git",
                "reference": "2dfb5f6c5eff0e91e20e913f8c5452ed95b86621"
            },
            "dist": {
                "type": "zip",
                "url": "https://api.github.com/repos/php-fig/http-client/zipball/2dfb5f6c5eff0e91e20e913f8c5452ed95b86621",
                "reference": "2dfb5f6c5eff0e91e20e913f8c5452ed95b86621",
                "shasum": ""
            },
            "require": {
                "php": "^7.0 || ^8.0",
                "psr/http-message": "^1.0"
            },
            "type": "library",
            "extra": {
                "branch-alias": {
                    "dev-master": "1.0.x-dev"
                }
            },
            "autoload": {
                "psr-4": {
                    "Psr\\Http\\Client\\": "src/"
                }
            },
            "notification-url": "https://packagist.org/downloads/",
            "license": [
                "MIT"
            ],
            "authors": [
                {
                    "name": "PHP-FIG",
                    "homepage": "http://www.php-fig.org/"
                }
            ],
            "description": "Common interface for HTTP clients",
            "homepage": "https://github.com/php-fig/http-client",
            "keywords": [
                "http",
                "http-client",
                "psr",
                "psr-18"
            ],
            "support": {
                "source": "https://github.com/php-fig/http-client/tree/master"
            },
            "time": "2020-06-29T06:28:15+00:00"
        },
        {
            "name": "psr/http-message",
            "version": "1.0.1",
            "source": {
                "type": "git",
                "url": "https://github.com/php-fig/http-message.git",
                "reference": "f6561bf28d520154e4b0ec72be95418abe6d9363"
            },
            "dist": {
                "type": "zip",
                "url": "https://api.github.com/repos/php-fig/http-message/zipball/f6561bf28d520154e4b0ec72be95418abe6d9363",
                "reference": "f6561bf28d520154e4b0ec72be95418abe6d9363",
                "shasum": ""
            },
            "require": {
                "php": ">=5.3.0"
            },
            "type": "library",
            "extra": {
                "branch-alias": {
                    "dev-master": "1.0.x-dev"
                }
            },
            "autoload": {
                "psr-4": {
                    "Psr\\Http\\Message\\": "src/"
                }
            },
            "notification-url": "https://packagist.org/downloads/",
            "license": [
                "MIT"
            ],
            "authors": [
                {
                    "name": "PHP-FIG",
                    "homepage": "http://www.php-fig.org/"
                }
            ],
            "description": "Common interface for HTTP messages",
            "homepage": "https://github.com/php-fig/http-message",
            "keywords": [
                "http",
                "http-message",
                "psr",
                "psr-7",
                "request",
                "response"
            ],
            "support": {
                "source": "https://github.com/php-fig/http-message/tree/master"
            },
            "time": "2016-08-06T14:39:51+00:00"
        },
        {
            "name": "psr/log",
            "version": "1.1.4",
            "source": {
                "type": "git",
                "url": "https://github.com/php-fig/log.git",
                "reference": "d49695b909c3b7628b6289db5479a1c204601f11"
            },
            "dist": {
                "type": "zip",
                "url": "https://api.github.com/repos/php-fig/log/zipball/d49695b909c3b7628b6289db5479a1c204601f11",
                "reference": "d49695b909c3b7628b6289db5479a1c204601f11",
                "shasum": ""
            },
            "require": {
                "php": ">=5.3.0"
            },
            "type": "library",
            "extra": {
                "branch-alias": {
                    "dev-master": "1.1.x-dev"
                }
            },
            "autoload": {
                "psr-4": {
                    "Psr\\Log\\": "Psr/Log/"
                }
            },
            "notification-url": "https://packagist.org/downloads/",
            "license": [
                "MIT"
            ],
            "authors": [
                {
                    "name": "PHP-FIG",
                    "homepage": "https://www.php-fig.org/"
                }
            ],
            "description": "Common interface for logging libraries",
            "homepage": "https://github.com/php-fig/log",
            "keywords": [
                "log",
                "psr",
                "psr-3"
            ],
            "support": {
                "source": "https://github.com/php-fig/log/tree/1.1.4"
            },
            "time": "2021-05-03T11:20:27+00:00"
        },
        {
            "name": "ralouphie/getallheaders",
            "version": "3.0.3",
            "source": {
                "type": "git",
                "url": "https://github.com/ralouphie/getallheaders.git",
                "reference": "120b605dfeb996808c31b6477290a714d356e822"
            },
            "dist": {
                "type": "zip",
                "url": "https://api.github.com/repos/ralouphie/getallheaders/zipball/120b605dfeb996808c31b6477290a714d356e822",
                "reference": "120b605dfeb996808c31b6477290a714d356e822",
                "shasum": ""
            },
            "require": {
                "php": ">=5.6"
            },
            "require-dev": {
                "php-coveralls/php-coveralls": "^2.1",
                "phpunit/phpunit": "^5 || ^6.5"
            },
            "type": "library",
            "autoload": {
                "files": [
                    "src/getallheaders.php"
                ]
            },
            "notification-url": "https://packagist.org/downloads/",
            "license": [
                "MIT"
            ],
            "authors": [
                {
                    "name": "Ralph Khattar",
                    "email": "ralph.khattar@gmail.com"
                }
            ],
            "description": "A polyfill for getallheaders.",
            "support": {
                "issues": "https://github.com/ralouphie/getallheaders/issues",
                "source": "https://github.com/ralouphie/getallheaders/tree/develop"
            },
            "time": "2019-03-08T08:55:37+00:00"
        },
        {
            "name": "resque/php-resque",
            "version": "v1.3.6",
            "source": {
                "type": "git",
                "url": "https://github.com/resque/php-resque.git",
                "reference": "fe41c04763699b1318d97ed14cc78583e9380161"
            },
            "dist": {
                "type": "zip",
                "url": "https://api.github.com/repos/resque/php-resque/zipball/fe41c04763699b1318d97ed14cc78583e9380161",
                "reference": "fe41c04763699b1318d97ed14cc78583e9380161",
                "shasum": ""
            },
            "require": {
                "colinmollenhour/credis": "~1.7",
                "php": ">=5.6.0",
                "psr/log": "~1.0"
            },
            "require-dev": {
                "phpunit/phpunit": "^5.7"
            },
            "suggest": {
                "ext-pcntl": "REQUIRED for forking processes on platforms that support it (so anything but Windows).",
                "ext-proctitle": "Allows php-resque to rename the title of UNIX processes to show the status of a worker.",
                "ext-redis": "Native PHP extension for Redis connectivity. Credis will automatically utilize when available."
            },
            "bin": [
                "bin/resque",
                "bin/resque-scheduler"
            ],
            "type": "library",
            "extra": {
                "branch-alias": {
                    "dev-master": "1.0-dev"
                }
            },
            "autoload": {
                "psr-0": {
                    "Resque": "lib",
                    "ResqueScheduler": "lib"
                }
            },
            "notification-url": "https://packagist.org/downloads/",
            "license": [
                "MIT"
            ],
            "authors": [
                {
                    "name": "Dan Hunsaker",
                    "email": "danhunsaker+resque@gmail.com",
                    "role": "Maintainer"
                },
                {
                    "name": "Rajib Ahmed",
                    "homepage": "https://github.com/rajibahmed",
                    "role": "Maintainer"
                },
                {
                    "name": "Steve Klabnik",
                    "email": "steve@steveklabnik.com",
                    "role": "Maintainer"
                },
                {
                    "name": "Chris Boulton",
                    "email": "chris@bigcommerce.com",
                    "role": "Creator"
                }
            ],
            "description": "Redis backed library for creating background jobs and processing them later. Based on resque for Ruby.",
            "homepage": "http://www.github.com/resque/php-resque/",
            "keywords": [
                "background",
                "job",
                "redis",
                "resque"
            ],
            "support": {
                "issues": "https://github.com/resque/php-resque/issues",
                "source": "https://github.com/resque/php-resque/tree/v1.3.6"
            },
            "time": "2020-04-16T16:39:50+00:00"
        },
        {
            "name": "slickdeals/statsd",
            "version": "3.0.2",
            "source": {
                "type": "git",
                "url": "https://github.com/Slickdeals/statsd-php.git",
                "reference": "393c6565efbfb23c8296ae3099a62fb6366c6ce3"
            },
            "dist": {
                "type": "zip",
                "url": "https://api.github.com/repos/Slickdeals/statsd-php/zipball/393c6565efbfb23c8296ae3099a62fb6366c6ce3",
                "reference": "393c6565efbfb23c8296ae3099a62fb6366c6ce3",
                "shasum": ""
            },
            "require": {
                "php": ">= 7.2"
            },
            "require-dev": {
                "flyeralarm/php-code-validator": "^2.2",
                "phpunit/phpunit": "~8.0",
                "vimeo/psalm": "^3.4"
            },
            "type": "library",
            "autoload": {
                "psr-4": {
                    "Domnikl\\Statsd\\": "src/",
                    "Domnikl\\Test\\Statsd\\": "tests/unit"
                }
            },
            "notification-url": "https://packagist.org/downloads/",
            "license": [
                "MIT"
            ],
            "authors": [
                {
                    "name": "Dominik Liebler",
                    "email": "liebler.dominik@gmail.com"
                }
            ],
            "description": "a PHP client for statsd",
            "homepage": "https://domnikl.github.com/statsd-php",
            "keywords": [
                "Metrics",
                "monitoring",
                "statistics",
                "statsd",
                "udp"
            ],
            "support": {
                "source": "https://github.com/Slickdeals/statsd-php/tree/3.0.2"
            },
            "time": "2020-01-03T14:24:58+00:00"
        },
        {
            "name": "symfony/polyfill-ctype",
            "version": "v1.23.0",
            "source": {
                "type": "git",
                "url": "https://github.com/symfony/polyfill-ctype.git",
                "reference": "46cd95797e9df938fdd2b03693b5fca5e64b01ce"
            },
            "dist": {
                "type": "zip",
                "url": "https://api.github.com/repos/symfony/polyfill-ctype/zipball/46cd95797e9df938fdd2b03693b5fca5e64b01ce",
                "reference": "46cd95797e9df938fdd2b03693b5fca5e64b01ce",
                "shasum": ""
            },
            "require": {
                "php": ">=7.1"
            },
            "suggest": {
                "ext-ctype": "For best performance"
            },
            "type": "library",
            "extra": {
                "branch-alias": {
                    "dev-main": "1.23-dev"
                },
                "thanks": {
                    "name": "symfony/polyfill",
                    "url": "https://github.com/symfony/polyfill"
                }
            },
            "autoload": {
                "psr-4": {
                    "Symfony\\Polyfill\\Ctype\\": ""
                },
                "files": [
                    "bootstrap.php"
                ]
            },
            "notification-url": "https://packagist.org/downloads/",
            "license": [
                "MIT"
            ],
            "authors": [
                {
                    "name": "Gert de Pagter",
                    "email": "BackEndTea@gmail.com"
                },
                {
                    "name": "Symfony Community",
                    "homepage": "https://symfony.com/contributors"
                }
            ],
            "description": "Symfony polyfill for ctype functions",
            "homepage": "https://symfony.com",
            "keywords": [
                "compatibility",
                "ctype",
                "polyfill",
                "portable"
            ],
            "support": {
                "source": "https://github.com/symfony/polyfill-ctype/tree/v1.23.0"
            },
            "funding": [
                {
                    "url": "https://symfony.com/sponsor",
                    "type": "custom"
                },
                {
                    "url": "https://github.com/fabpot",
                    "type": "github"
                },
                {
                    "url": "https://tidelift.com/funding/github/packagist/symfony/symfony",
                    "type": "tidelift"
                }
            ],
            "time": "2021-02-19T12:13:01+00:00"
        },
        {
            "name": "utopia-php/abuse",
            "version": "0.4.1",
            "source": {
                "type": "git",
                "url": "https://github.com/utopia-php/abuse.git",
                "reference": "8b7973aae4b02489bd22ffea45b985608f13b6d9"
            },
            "dist": {
                "type": "zip",
                "url": "https://api.github.com/repos/utopia-php/abuse/zipball/8b7973aae4b02489bd22ffea45b985608f13b6d9",
                "reference": "8b7973aae4b02489bd22ffea45b985608f13b6d9",
                "shasum": ""
            },
            "require": {
                "ext-pdo": "*",
                "php": ">=7.4"
            },
            "require-dev": {
                "phpunit/phpunit": "^9.4",
                "vimeo/psalm": "4.0.1"
            },
            "type": "library",
            "autoload": {
                "psr-4": {
                    "Utopia\\Abuse\\": "src/Abuse"
                }
            },
            "notification-url": "https://packagist.org/downloads/",
            "license": [
                "MIT"
            ],
            "authors": [
                {
                    "name": "Eldad Fux",
                    "email": "eldad@appwrite.io"
                }
            ],
            "description": "A simple abuse library to manage application usage limits",
            "keywords": [
                "Abuse",
                "framework",
                "php",
                "upf",
                "utopia"
            ],
            "support": {
                "issues": "https://github.com/utopia-php/abuse/issues",
                "source": "https://github.com/utopia-php/abuse/tree/0.4.1"
            },
            "time": "2021-06-05T14:31:33+00:00"
        },
        {
            "name": "utopia-php/analytics",
            "version": "0.2.0",
            "source": {
                "type": "git",
                "url": "https://github.com/utopia-php/analytics.git",
                "reference": "adfc2d057a7f6ab618a77c8a20ed3e35485ff416"
            },
            "dist": {
                "type": "zip",
                "url": "https://api.github.com/repos/utopia-php/analytics/zipball/adfc2d057a7f6ab618a77c8a20ed3e35485ff416",
                "reference": "adfc2d057a7f6ab618a77c8a20ed3e35485ff416",
                "shasum": ""
            },
            "require": {
                "php": ">=7.4"
            },
            "require-dev": {
                "phpunit/phpunit": "^9.3",
                "vimeo/psalm": "4.0.1"
            },
            "type": "library",
            "autoload": {
                "psr-4": {
                    "Utopia\\Analytics\\": "src/Analytics"
                }
            },
            "notification-url": "https://packagist.org/downloads/",
            "license": [
                "MIT"
            ],
            "authors": [
                {
                    "name": "Eldad Fux",
                    "email": "eldad@appwrite.io"
                },
                {
                    "name": "Torsten Dittmann",
                    "email": "torsten@appwrite.io"
                }
            ],
            "description": "A simple library to track events & users.",
            "keywords": [
                "analytics",
                "framework",
                "php",
                "upf",
                "utopia"
            ],
            "support": {
                "issues": "https://github.com/utopia-php/analytics/issues",
                "source": "https://github.com/utopia-php/analytics/tree/0.2.0"
            },
            "time": "2021-03-23T21:33:07+00:00"
        },
        {
            "name": "utopia-php/audit",
            "version": "0.5.1",
            "source": {
                "type": "git",
                "url": "https://github.com/utopia-php/audit.git",
                "reference": "154a850170a58667a15e4b65fbabb6cd0b709dd9"
            },
            "dist": {
                "type": "zip",
                "url": "https://api.github.com/repos/utopia-php/audit/zipball/154a850170a58667a15e4b65fbabb6cd0b709dd9",
                "reference": "154a850170a58667a15e4b65fbabb6cd0b709dd9",
                "shasum": ""
            },
            "require": {
                "ext-pdo": "*",
                "php": ">=7.1"
            },
            "require-dev": {
                "phpunit/phpunit": "^9.3",
                "vimeo/psalm": "4.0.1"
            },
            "type": "library",
            "autoload": {
                "psr-4": {
                    "Utopia\\Audit\\": "src/Audit"
                }
            },
            "notification-url": "https://packagist.org/downloads/",
            "license": [
                "MIT"
            ],
            "authors": [
                {
                    "name": "Eldad Fux",
                    "email": "eldad@appwrite.io"
                }
            ],
            "description": "A simple audit library to manage application users logs",
            "keywords": [
                "Audit",
                "framework",
                "php",
                "upf",
                "utopia"
            ],
            "support": {
                "issues": "https://github.com/utopia-php/audit/issues",
                "source": "https://github.com/utopia-php/audit/tree/0.5.1"
            },
            "time": "2020-12-21T17:28:53+00:00"
        },
        {
            "name": "utopia-php/cache",
            "version": "0.2.3",
            "source": {
                "type": "git",
                "url": "https://github.com/utopia-php/cache.git",
                "reference": "a44b904127f88fa64673e402e5c0732ff6687d47"
            },
            "dist": {
                "type": "zip",
                "url": "https://api.github.com/repos/utopia-php/cache/zipball/a44b904127f88fa64673e402e5c0732ff6687d47",
                "reference": "a44b904127f88fa64673e402e5c0732ff6687d47",
                "shasum": ""
            },
            "require": {
                "ext-json": "*",
                "php": ">=7.3"
            },
            "require-dev": {
                "phpunit/phpunit": "^9.3",
                "vimeo/psalm": "4.0.1"
            },
            "type": "library",
            "autoload": {
                "psr-4": {
                    "Utopia\\Cache\\": "src/Cache"
                }
            },
            "notification-url": "https://packagist.org/downloads/",
            "license": [
                "MIT"
            ],
            "authors": [
                {
                    "name": "Eldad Fux",
                    "email": "eldad@appwrite.io"
                }
            ],
            "description": "A simple cache library to manage application cache storing, loading and purging",
            "keywords": [
                "cache",
                "framework",
                "php",
                "upf",
                "utopia"
            ],
            "support": {
                "issues": "https://github.com/utopia-php/cache/issues",
                "source": "https://github.com/utopia-php/cache/tree/0.2.3"
            },
            "time": "2020-10-24T10:11:01+00:00"
        },
        {
            "name": "utopia-php/cli",
            "version": "0.11.0",
            "source": {
                "type": "git",
                "url": "https://github.com/utopia-php/cli.git",
                "reference": "c7a6908a8dbe9234b8b2c954e5487d34cb079af6"
            },
            "dist": {
                "type": "zip",
                "url": "https://api.github.com/repos/utopia-php/cli/zipball/c7a6908a8dbe9234b8b2c954e5487d34cb079af6",
                "reference": "c7a6908a8dbe9234b8b2c954e5487d34cb079af6",
                "shasum": ""
            },
            "require": {
                "php": ">=7.4",
                "utopia-php/framework": "0.*.*"
            },
            "require-dev": {
                "phpunit/phpunit": "^9.3",
                "vimeo/psalm": "4.0.1"
            },
            "type": "library",
            "autoload": {
                "psr-4": {
                    "Utopia\\CLI\\": "src/CLI"
                }
            },
            "notification-url": "https://packagist.org/downloads/",
            "license": [
                "MIT"
            ],
            "authors": [
                {
                    "name": "Eldad Fux",
                    "email": "eldad@appwrite.io"
                }
            ],
            "description": "A simple CLI library to manage command line applications",
            "keywords": [
                "cli",
                "command line",
                "framework",
                "php",
                "upf",
                "utopia"
            ],
            "support": {
                "issues": "https://github.com/utopia-php/cli/issues",
                "source": "https://github.com/utopia-php/cli/tree/0.11.0"
            },
            "time": "2021-04-16T15:16:08+00:00"
        },
        {
            "name": "utopia-php/config",
            "version": "0.2.2",
            "source": {
                "type": "git",
                "url": "https://github.com/utopia-php/config.git",
                "reference": "a3d7bc0312d7150d5e04b1362dc34b2b136908cc"
            },
            "dist": {
                "type": "zip",
                "url": "https://api.github.com/repos/utopia-php/config/zipball/a3d7bc0312d7150d5e04b1362dc34b2b136908cc",
                "reference": "a3d7bc0312d7150d5e04b1362dc34b2b136908cc",
                "shasum": ""
            },
            "require": {
                "php": ">=7.3"
            },
            "require-dev": {
                "phpunit/phpunit": "^9.3",
                "vimeo/psalm": "4.0.1"
            },
            "type": "library",
            "autoload": {
                "psr-4": {
                    "Utopia\\Config\\": "src/Config"
                }
            },
            "notification-url": "https://packagist.org/downloads/",
            "license": [
                "MIT"
            ],
            "authors": [
                {
                    "name": "Eldad Fux",
                    "email": "eldad@appwrite.io"
                }
            ],
            "description": "A simple Config library to managing application config variables",
            "keywords": [
                "config",
                "framework",
                "php",
                "upf",
                "utopia"
            ],
            "support": {
                "issues": "https://github.com/utopia-php/config/issues",
                "source": "https://github.com/utopia-php/config/tree/0.2.2"
            },
            "time": "2020-10-24T09:49:09+00:00"
        },
        {
            "name": "utopia-php/domains",
            "version": "v1.1.0",
            "source": {
                "type": "git",
                "url": "https://github.com/utopia-php/domains.git",
                "reference": "1665e1d9932afa3be63b5c1e0dcfe01fe77d8e73"
            },
            "dist": {
                "type": "zip",
                "url": "https://api.github.com/repos/utopia-php/domains/zipball/1665e1d9932afa3be63b5c1e0dcfe01fe77d8e73",
                "reference": "1665e1d9932afa3be63b5c1e0dcfe01fe77d8e73",
                "shasum": ""
            },
            "require": {
                "php": ">=7.1"
            },
            "require-dev": {
                "phpunit/phpunit": "^7.0"
            },
            "type": "library",
            "autoload": {
                "psr-4": {
                    "Utopia\\Domains\\": "src/Domains"
                }
            },
            "notification-url": "https://packagist.org/downloads/",
            "license": [
                "MIT"
            ],
            "authors": [
                {
                    "name": "Eldad Fux",
                    "email": "eldad@appwrite.io"
                }
            ],
            "description": "Utopia Domains library is simple and lite library for parsing web domains. This library is aiming to be as simple and easy to learn and use.",
            "keywords": [
                "domains",
                "framework",
                "icann",
                "php",
                "public suffix",
                "tld",
                "tld extract",
                "upf",
                "utopia"
            ],
            "support": {
                "issues": "https://github.com/utopia-php/domains/issues",
                "source": "https://github.com/utopia-php/domains/tree/master"
            },
            "time": "2020-02-23T07:40:02+00:00"
        },
        {
            "name": "utopia-php/framework",
            "version": "0.14.1",
            "source": {
                "type": "git",
                "url": "https://github.com/utopia-php/framework.git",
                "reference": "632113288bebe41cbef79f0d355bd91609767b8c"
            },
            "dist": {
                "type": "zip",
                "url": "https://api.github.com/repos/utopia-php/framework/zipball/632113288bebe41cbef79f0d355bd91609767b8c",
                "reference": "632113288bebe41cbef79f0d355bd91609767b8c",
                "shasum": ""
            },
            "require": {
                "php": ">=7.3.0"
            },
            "require-dev": {
                "phpunit/phpunit": "^9.4",
                "vimeo/psalm": "4.0.1"
            },
            "type": "library",
            "autoload": {
                "psr-4": {
                    "Utopia\\": "src/"
                }
            },
            "notification-url": "https://packagist.org/downloads/",
            "license": [
                "MIT"
            ],
            "authors": [
                {
                    "name": "Eldad Fux",
                    "email": "eldad@appwrite.io"
                }
            ],
            "description": "A simple, light and advanced PHP framework",
            "keywords": [
                "framework",
                "php",
                "upf"
            ],
            "support": {
                "issues": "https://github.com/utopia-php/framework/issues",
                "source": "https://github.com/utopia-php/framework/tree/0.14.1"
            },
            "time": "2021-05-21T06:41:45+00:00"
        },
        {
            "name": "utopia-php/image",
            "version": "0.2.1",
            "source": {
                "type": "git",
                "url": "https://github.com/utopia-php/image.git",
                "reference": "0754955a165483852184d1215cc3bf659432d23a"
            },
            "dist": {
                "type": "zip",
                "url": "https://api.github.com/repos/utopia-php/image/zipball/0754955a165483852184d1215cc3bf659432d23a",
                "reference": "0754955a165483852184d1215cc3bf659432d23a",
                "shasum": ""
            },
            "require": {
                "chillerlan/php-qrcode": "4.3.0",
                "ext-imagick": "*",
                "php": ">=7.4"
            },
            "require-dev": {
                "phpunit/phpunit": "^9.3",
                "vimeo/psalm": "4.0.1"
            },
            "type": "library",
            "autoload": {
                "psr-4": {
                    "Utopia\\Image\\": "src/Image"
                }
            },
            "notification-url": "https://packagist.org/downloads/",
            "license": [
                "MIT"
            ],
            "authors": [
                {
                    "name": "Eldad Fux",
                    "email": "eldad@appwrite.io"
                }
            ],
            "description": "A simple Image manipulation library",
            "keywords": [
                "framework",
                "image",
                "php",
                "upf",
                "utopia"
            ],
            "support": {
                "issues": "https://github.com/utopia-php/image/issues",
                "source": "https://github.com/utopia-php/image/tree/0.2.1"
            },
            "time": "2021-04-13T07:47:24+00:00"
        },
        {
            "name": "utopia-php/locale",
            "version": "0.3.3",
            "source": {
                "type": "git",
                "url": "https://github.com/utopia-php/locale.git",
                "reference": "5b5b22aab786d6e66eb3b9d546b7e606deae68e4"
            },
            "dist": {
                "type": "zip",
                "url": "https://api.github.com/repos/utopia-php/locale/zipball/5b5b22aab786d6e66eb3b9d546b7e606deae68e4",
                "reference": "5b5b22aab786d6e66eb3b9d546b7e606deae68e4",
                "shasum": ""
            },
            "require": {
                "php": ">=7.1"
            },
            "require-dev": {
                "phpunit/phpunit": "^9.3",
                "vimeo/psalm": "4.0.1"
            },
            "type": "library",
            "autoload": {
                "psr-4": {
                    "Utopia\\Locale\\": "src/Locale"
                }
            },
            "notification-url": "https://packagist.org/downloads/",
            "license": [
                "MIT"
            ],
            "authors": [
                {
                    "name": "Eldad Fux",
                    "email": "eldad@appwrite.io"
                }
            ],
            "description": "A simple locale library to manage application translations",
            "keywords": [
                "framework",
                "locale",
                "php",
                "upf",
                "utopia"
            ],
            "support": {
                "issues": "https://github.com/utopia-php/locale/issues",
                "source": "https://github.com/utopia-php/locale/tree/0.3.3"
            },
            "time": "2020-10-24T08:12:55+00:00"
        },
        {
            "name": "utopia-php/preloader",
            "version": "0.2.4",
            "source": {
                "type": "git",
                "url": "https://github.com/utopia-php/preloader.git",
                "reference": "65ef48392e72172f584b0baa2e224f9a1cebcce0"
            },
            "dist": {
                "type": "zip",
                "url": "https://api.github.com/repos/utopia-php/preloader/zipball/65ef48392e72172f584b0baa2e224f9a1cebcce0",
                "reference": "65ef48392e72172f584b0baa2e224f9a1cebcce0",
                "shasum": ""
            },
            "require": {
                "php": ">=7.1"
            },
            "require-dev": {
                "phpunit/phpunit": "^9.3",
                "vimeo/psalm": "4.0.1"
            },
            "type": "library",
            "autoload": {
                "psr-4": {
                    "Utopia\\Preloader\\": "src/Preloader"
                }
            },
            "notification-url": "https://packagist.org/downloads/",
            "license": [
                "MIT"
            ],
            "authors": [
                {
                    "name": "Eldad Fux",
                    "email": "team@appwrite.io"
                }
            ],
            "description": "Utopia Preloader library is simple and lite library for managing PHP preloading configuration",
            "keywords": [
                "framework",
                "php",
                "preload",
                "preloader",
                "preloading",
                "upf",
                "utopia"
            ],
            "support": {
                "issues": "https://github.com/utopia-php/preloader/issues",
                "source": "https://github.com/utopia-php/preloader/tree/0.2.4"
            },
            "time": "2020-10-24T07:04:59+00:00"
        },
        {
            "name": "utopia-php/registry",
            "version": "0.5.0",
            "source": {
                "type": "git",
                "url": "https://github.com/utopia-php/registry.git",
                "reference": "bedc4ed54527b2803e6dfdccc39449f98522b70d"
            },
            "dist": {
                "type": "zip",
                "url": "https://api.github.com/repos/utopia-php/registry/zipball/bedc4ed54527b2803e6dfdccc39449f98522b70d",
                "reference": "bedc4ed54527b2803e6dfdccc39449f98522b70d",
                "shasum": ""
            },
            "require": {
                "php": ">=7.4"
            },
            "require-dev": {
                "phpunit/phpunit": "^9.3",
                "vimeo/psalm": "4.0.1"
            },
            "type": "library",
            "autoload": {
                "psr-4": {
                    "Utopia\\Registry\\": "src/Registry"
                }
            },
            "notification-url": "https://packagist.org/downloads/",
            "license": [
                "MIT"
            ],
            "authors": [
                {
                    "name": "Eldad Fux",
                    "email": "eldad@appwrite.io"
                }
            ],
            "description": "A simple dependency management library for PHP",
            "keywords": [
                "dependency management",
                "di",
                "framework",
                "php",
                "upf",
                "utopia"
            ],
            "support": {
                "issues": "https://github.com/utopia-php/registry/issues",
                "source": "https://github.com/utopia-php/registry/tree/0.5.0"
            },
            "time": "2021-03-10T10:45:22+00:00"
        },
        {
            "name": "utopia-php/storage",
            "version": "0.5.0",
            "source": {
                "type": "git",
                "url": "https://github.com/utopia-php/storage.git",
                "reference": "92ae20c7a2ac329f573a58a82dc245134cc63408"
            },
            "dist": {
                "type": "zip",
                "url": "https://api.github.com/repos/utopia-php/storage/zipball/92ae20c7a2ac329f573a58a82dc245134cc63408",
                "reference": "92ae20c7a2ac329f573a58a82dc245134cc63408",
                "shasum": ""
            },
            "require": {
                "php": ">=7.4",
                "utopia-php/framework": "0.*.*"
            },
            "require-dev": {
                "phpunit/phpunit": "^9.3",
                "vimeo/psalm": "4.0.1"
            },
            "type": "library",
            "autoload": {
                "psr-4": {
                    "Utopia\\Storage\\": "src/Storage"
                }
            },
            "notification-url": "https://packagist.org/downloads/",
            "license": [
                "MIT"
            ],
            "authors": [
                {
                    "name": "Eldad Fux",
                    "email": "eldad@appwrite.io"
                }
            ],
            "description": "A simple Storage library to manage application storage",
            "keywords": [
                "framework",
                "php",
                "storage",
                "upf",
                "utopia"
            ],
            "support": {
                "issues": "https://github.com/utopia-php/storage/issues",
                "source": "https://github.com/utopia-php/storage/tree/0.5.0"
            },
            "time": "2021-04-15T16:43:12+00:00"
        },
        {
            "name": "utopia-php/swoole",
            "version": "0.2.3",
            "source": {
                "type": "git",
                "url": "https://github.com/utopia-php/swoole.git",
                "reference": "45c42aae7e7d3f9f82bf194c2cfa5499b674aefe"
            },
            "dist": {
                "type": "zip",
                "url": "https://api.github.com/repos/utopia-php/swoole/zipball/45c42aae7e7d3f9f82bf194c2cfa5499b674aefe",
                "reference": "45c42aae7e7d3f9f82bf194c2cfa5499b674aefe",
                "shasum": ""
            },
            "require": {
                "ext-swoole": "*",
                "php": ">=7.4",
                "utopia-php/framework": "0.*.*"
            },
            "require-dev": {
                "phpunit/phpunit": "^9.3",
                "swoole/ide-helper": "4.5.5",
                "vimeo/psalm": "4.0.1"
            },
            "type": "library",
            "autoload": {
                "psr-4": {
                    "Utopia\\Swoole\\": "src/Swoole"
                }
            },
            "notification-url": "https://packagist.org/downloads/",
            "license": [
                "MIT"
            ],
            "authors": [
                {
                    "name": "Eldad Fux",
                    "email": "team@appwrite.io"
                }
            ],
            "description": "An extension for Utopia Framework to work with PHP Swoole as a PHP FPM alternative",
            "keywords": [
                "framework",
                "http",
                "php",
                "server",
                "swoole",
                "upf",
                "utopia"
            ],
            "support": {
                "issues": "https://github.com/utopia-php/swoole/issues",
                "source": "https://github.com/utopia-php/swoole/tree/0.2.3"
            },
            "time": "2021-03-22T22:39:24+00:00"
        },
        {
            "name": "utopia-php/system",
            "version": "0.4.0",
            "source": {
                "type": "git",
                "url": "https://github.com/utopia-php/system.git",
                "reference": "67c92c66ce8f0cc925a00bca89f7a188bf9183c0"
            },
            "dist": {
                "type": "zip",
                "url": "https://api.github.com/repos/utopia-php/system/zipball/67c92c66ce8f0cc925a00bca89f7a188bf9183c0",
                "reference": "67c92c66ce8f0cc925a00bca89f7a188bf9183c0",
                "shasum": ""
            },
            "require": {
                "php": ">=7.4"
            },
            "require-dev": {
                "phpunit/phpunit": "^9.3",
                "vimeo/psalm": "4.0.1"
            },
            "type": "library",
            "autoload": {
                "psr-4": {
                    "Utopia\\System\\": "src/System"
                }
            },
            "notification-url": "https://packagist.org/downloads/",
            "license": [
                "MIT"
            ],
            "authors": [
                {
                    "name": "Eldad Fux",
                    "email": "eldad@appwrite.io"
                },
                {
                    "name": "Torsten Dittmann",
                    "email": "torsten@appwrite.io"
                }
            ],
            "description": "A simple library for obtaining information about the host's system.",
            "keywords": [
                "framework",
                "php",
                "system",
                "upf",
                "utopia"
            ],
            "support": {
                "issues": "https://github.com/utopia-php/system/issues",
                "source": "https://github.com/utopia-php/system/tree/0.4.0"
            },
            "time": "2021-02-04T14:14:49+00:00"
        },
        {
            "name": "webmozart/assert",
            "version": "1.10.0",
            "source": {
                "type": "git",
                "url": "https://github.com/webmozarts/assert.git",
                "reference": "6964c76c7804814a842473e0c8fd15bab0f18e25"
            },
            "dist": {
                "type": "zip",
                "url": "https://api.github.com/repos/webmozarts/assert/zipball/6964c76c7804814a842473e0c8fd15bab0f18e25",
                "reference": "6964c76c7804814a842473e0c8fd15bab0f18e25",
                "shasum": ""
            },
            "require": {
                "php": "^7.2 || ^8.0",
                "symfony/polyfill-ctype": "^1.8"
            },
            "conflict": {
                "phpstan/phpstan": "<0.12.20",
                "vimeo/psalm": "<4.6.1 || 4.6.2"
            },
            "require-dev": {
                "phpunit/phpunit": "^8.5.13"
            },
            "type": "library",
            "extra": {
                "branch-alias": {
                    "dev-master": "1.10-dev"
                }
            },
            "autoload": {
                "psr-4": {
                    "Webmozart\\Assert\\": "src/"
                }
            },
            "notification-url": "https://packagist.org/downloads/",
            "license": [
                "MIT"
            ],
            "authors": [
                {
                    "name": "Bernhard Schussek",
                    "email": "bschussek@gmail.com"
                }
            ],
            "description": "Assertions to validate method input/output with nice error messages.",
            "keywords": [
                "assert",
                "check",
                "validate"
            ],
            "support": {
                "issues": "https://github.com/webmozarts/assert/issues",
                "source": "https://github.com/webmozarts/assert/tree/1.10.0"
            },
            "time": "2021-03-09T10:59:23+00:00"
        }
    ],
    "packages-dev": [
        {
            "name": "amphp/amp",
            "version": "v2.5.2",
            "source": {
                "type": "git",
                "url": "https://github.com/amphp/amp.git",
                "reference": "efca2b32a7580087adb8aabbff6be1dc1bb924a9"
            },
            "dist": {
                "type": "zip",
                "url": "https://api.github.com/repos/amphp/amp/zipball/efca2b32a7580087adb8aabbff6be1dc1bb924a9",
                "reference": "efca2b32a7580087adb8aabbff6be1dc1bb924a9",
                "shasum": ""
            },
            "require": {
                "php": ">=7"
            },
            "require-dev": {
                "amphp/php-cs-fixer-config": "dev-master",
                "amphp/phpunit-util": "^1",
                "ext-json": "*",
                "jetbrains/phpstorm-stubs": "^2019.3",
                "phpunit/phpunit": "^6.0.9 | ^7",
                "psalm/phar": "^3.11@dev",
                "react/promise": "^2"
            },
            "type": "library",
            "extra": {
                "branch-alias": {
                    "dev-master": "2.x-dev"
                }
            },
            "autoload": {
                "psr-4": {
                    "Amp\\": "lib"
                },
                "files": [
                    "lib/functions.php",
                    "lib/Internal/functions.php"
                ]
            },
            "notification-url": "https://packagist.org/downloads/",
            "license": [
                "MIT"
            ],
            "authors": [
                {
                    "name": "Daniel Lowrey",
                    "email": "rdlowrey@php.net"
                },
                {
                    "name": "Aaron Piotrowski",
                    "email": "aaron@trowski.com"
                },
                {
                    "name": "Bob Weinand",
                    "email": "bobwei9@hotmail.com"
                },
                {
                    "name": "Niklas Keller",
                    "email": "me@kelunik.com"
                }
            ],
            "description": "A non-blocking concurrency framework for PHP applications.",
            "homepage": "http://amphp.org/amp",
            "keywords": [
                "async",
                "asynchronous",
                "awaitable",
                "concurrency",
                "event",
                "event-loop",
                "future",
                "non-blocking",
                "promise"
            ],
            "support": {
                "irc": "irc://irc.freenode.org/amphp",
                "issues": "https://github.com/amphp/amp/issues",
                "source": "https://github.com/amphp/amp/tree/v2.5.2"
            },
            "funding": [
                {
                    "url": "https://github.com/amphp",
                    "type": "github"
                }
            ],
            "time": "2021-01-10T17:06:37+00:00"
        },
        {
            "name": "amphp/byte-stream",
            "version": "v1.8.1",
            "source": {
                "type": "git",
                "url": "https://github.com/amphp/byte-stream.git",
                "reference": "acbd8002b3536485c997c4e019206b3f10ca15bd"
            },
            "dist": {
                "type": "zip",
                "url": "https://api.github.com/repos/amphp/byte-stream/zipball/acbd8002b3536485c997c4e019206b3f10ca15bd",
                "reference": "acbd8002b3536485c997c4e019206b3f10ca15bd",
                "shasum": ""
            },
            "require": {
                "amphp/amp": "^2",
                "php": ">=7.1"
            },
            "require-dev": {
                "amphp/php-cs-fixer-config": "dev-master",
                "amphp/phpunit-util": "^1.4",
                "friendsofphp/php-cs-fixer": "^2.3",
                "jetbrains/phpstorm-stubs": "^2019.3",
                "phpunit/phpunit": "^6 || ^7 || ^8",
                "psalm/phar": "^3.11.4"
            },
            "type": "library",
            "extra": {
                "branch-alias": {
                    "dev-master": "1.x-dev"
                }
            },
            "autoload": {
                "psr-4": {
                    "Amp\\ByteStream\\": "lib"
                },
                "files": [
                    "lib/functions.php"
                ]
            },
            "notification-url": "https://packagist.org/downloads/",
            "license": [
                "MIT"
            ],
            "authors": [
                {
                    "name": "Aaron Piotrowski",
                    "email": "aaron@trowski.com"
                },
                {
                    "name": "Niklas Keller",
                    "email": "me@kelunik.com"
                }
            ],
            "description": "A stream abstraction to make working with non-blocking I/O simple.",
            "homepage": "http://amphp.org/byte-stream",
            "keywords": [
                "amp",
                "amphp",
                "async",
                "io",
                "non-blocking",
                "stream"
            ],
            "support": {
                "irc": "irc://irc.freenode.org/amphp",
                "issues": "https://github.com/amphp/byte-stream/issues",
                "source": "https://github.com/amphp/byte-stream/tree/v1.8.1"
            },
            "funding": [
                {
                    "url": "https://github.com/amphp",
                    "type": "github"
                }
            ],
            "time": "2021-03-30T17:13:30+00:00"
        },
        {
            "name": "appwrite/sdk-generator",
            "version": "0.10.11",
            "source": {
                "type": "git",
                "url": "https://github.com/appwrite/sdk-generator.git",
                "reference": "f73391d482660798f4077d54760d67e633bdde1e"
            },
            "dist": {
                "type": "zip",
                "url": "https://api.github.com/repos/appwrite/sdk-generator/zipball/f73391d482660798f4077d54760d67e633bdde1e",
                "reference": "f73391d482660798f4077d54760d67e633bdde1e",
                "shasum": ""
            },
            "require": {
                "ext-curl": "*",
                "ext-json": "*",
                "ext-mbstring": "*",
                "matthiasmullie/minify": "^1.3",
                "php": ">=7.0.0",
                "twig/twig": "^2.14"
            },
            "require-dev": {
                "phpunit/phpunit": "^7.0"
            },
            "type": "library",
            "autoload": {
                "psr-4": {
                    "Appwrite\\SDK\\": "src/SDK",
                    "Appwrite\\Spec\\": "src/Spec"
                }
            },
            "notification-url": "https://packagist.org/downloads/",
            "license": [
                "MIT"
            ],
            "authors": [
                {
                    "name": "Eldad Fux",
                    "email": "eldad@appwrite.io"
                }
            ],
            "description": "Appwrite PHP library for generating API SDKs for multiple programming languages and platforms",
            "support": {
                "issues": "https://github.com/appwrite/sdk-generator/issues",
                "source": "https://github.com/appwrite/sdk-generator/tree/0.10.11"
            },
            "time": "2021-06-07T11:37:50+00:00"
        },
        {
            "name": "composer/package-versions-deprecated",
            "version": "1.11.99.2",
            "source": {
                "type": "git",
                "url": "https://github.com/composer/package-versions-deprecated.git",
                "reference": "c6522afe5540d5fc46675043d3ed5a45a740b27c"
            },
            "dist": {
                "type": "zip",
                "url": "https://api.github.com/repos/composer/package-versions-deprecated/zipball/c6522afe5540d5fc46675043d3ed5a45a740b27c",
                "reference": "c6522afe5540d5fc46675043d3ed5a45a740b27c",
                "shasum": ""
            },
            "require": {
                "composer-plugin-api": "^1.1.0 || ^2.0",
                "php": "^7 || ^8"
            },
            "replace": {
                "ocramius/package-versions": "1.11.99"
            },
            "require-dev": {
                "composer/composer": "^1.9.3 || ^2.0@dev",
                "ext-zip": "^1.13",
                "phpunit/phpunit": "^6.5 || ^7"
            },
            "type": "composer-plugin",
            "extra": {
                "class": "PackageVersions\\Installer",
                "branch-alias": {
                    "dev-master": "1.x-dev"
                }
            },
            "autoload": {
                "psr-4": {
                    "PackageVersions\\": "src/PackageVersions"
                }
            },
            "notification-url": "https://packagist.org/downloads/",
            "license": [
                "MIT"
            ],
            "authors": [
                {
                    "name": "Marco Pivetta",
                    "email": "ocramius@gmail.com"
                },
                {
                    "name": "Jordi Boggiano",
                    "email": "j.boggiano@seld.be"
                }
            ],
            "description": "Composer plugin that provides efficient querying for installed package versions (no runtime IO)",
            "support": {
                "issues": "https://github.com/composer/package-versions-deprecated/issues",
                "source": "https://github.com/composer/package-versions-deprecated/tree/1.11.99.2"
            },
            "funding": [
                {
                    "url": "https://packagist.com",
                    "type": "custom"
                },
                {
                    "url": "https://github.com/composer",
                    "type": "github"
                },
                {
                    "url": "https://tidelift.com/funding/github/packagist/composer/composer",
                    "type": "tidelift"
                }
            ],
            "time": "2021-05-24T07:46:03+00:00"
        },
        {
            "name": "composer/semver",
            "version": "3.2.5",
            "source": {
                "type": "git",
                "url": "https://github.com/composer/semver.git",
                "reference": "31f3ea725711245195f62e54ffa402d8ef2fdba9"
            },
            "dist": {
                "type": "zip",
                "url": "https://api.github.com/repos/composer/semver/zipball/31f3ea725711245195f62e54ffa402d8ef2fdba9",
                "reference": "31f3ea725711245195f62e54ffa402d8ef2fdba9",
                "shasum": ""
            },
            "require": {
                "php": "^5.3.2 || ^7.0 || ^8.0"
            },
            "require-dev": {
                "phpstan/phpstan": "^0.12.54",
                "symfony/phpunit-bridge": "^4.2 || ^5"
            },
            "type": "library",
            "extra": {
                "branch-alias": {
                    "dev-main": "3.x-dev"
                }
            },
            "autoload": {
                "psr-4": {
                    "Composer\\Semver\\": "src"
                }
            },
            "notification-url": "https://packagist.org/downloads/",
            "license": [
                "MIT"
            ],
            "authors": [
                {
                    "name": "Nils Adermann",
                    "email": "naderman@naderman.de",
                    "homepage": "http://www.naderman.de"
                },
                {
                    "name": "Jordi Boggiano",
                    "email": "j.boggiano@seld.be",
                    "homepage": "http://seld.be"
                },
                {
                    "name": "Rob Bast",
                    "email": "rob.bast@gmail.com",
                    "homepage": "http://robbast.nl"
                }
            ],
            "description": "Semver library that offers utilities, version constraint parsing and validation.",
            "keywords": [
                "semantic",
                "semver",
                "validation",
                "versioning"
            ],
            "support": {
                "irc": "irc://irc.freenode.org/composer",
                "issues": "https://github.com/composer/semver/issues",
                "source": "https://github.com/composer/semver/tree/3.2.5"
            },
            "funding": [
                {
                    "url": "https://packagist.com",
                    "type": "custom"
                },
                {
                    "url": "https://github.com/composer",
                    "type": "github"
                },
                {
                    "url": "https://tidelift.com/funding/github/packagist/composer/composer",
                    "type": "tidelift"
                }
            ],
            "time": "2021-05-24T12:41:47+00:00"
        },
        {
            "name": "composer/xdebug-handler",
            "version": "2.0.1",
            "source": {
                "type": "git",
                "url": "https://github.com/composer/xdebug-handler.git",
                "reference": "964adcdd3a28bf9ed5d9ac6450064e0d71ed7496"
            },
            "dist": {
                "type": "zip",
                "url": "https://api.github.com/repos/composer/xdebug-handler/zipball/964adcdd3a28bf9ed5d9ac6450064e0d71ed7496",
                "reference": "964adcdd3a28bf9ed5d9ac6450064e0d71ed7496",
                "shasum": ""
            },
            "require": {
                "php": "^5.3.2 || ^7.0 || ^8.0",
                "psr/log": "^1.0"
            },
            "require-dev": {
                "phpstan/phpstan": "^0.12.55",
                "symfony/phpunit-bridge": "^4.2 || ^5"
            },
            "type": "library",
            "autoload": {
                "psr-4": {
                    "Composer\\XdebugHandler\\": "src"
                }
            },
            "notification-url": "https://packagist.org/downloads/",
            "license": [
                "MIT"
            ],
            "authors": [
                {
                    "name": "John Stevenson",
                    "email": "john-stevenson@blueyonder.co.uk"
                }
            ],
            "description": "Restarts a process without Xdebug.",
            "keywords": [
                "Xdebug",
                "performance"
            ],
            "support": {
                "irc": "irc://irc.freenode.org/composer",
                "issues": "https://github.com/composer/xdebug-handler/issues",
                "source": "https://github.com/composer/xdebug-handler/tree/2.0.1"
            },
            "funding": [
                {
                    "url": "https://packagist.com",
                    "type": "custom"
                },
                {
                    "url": "https://github.com/composer",
                    "type": "github"
                },
                {
                    "url": "https://tidelift.com/funding/github/packagist/composer/composer",
                    "type": "tidelift"
                }
            ],
            "time": "2021-05-05T19:37:51+00:00"
        },
        {
            "name": "dnoegel/php-xdg-base-dir",
            "version": "v0.1.1",
            "source": {
                "type": "git",
                "url": "https://github.com/dnoegel/php-xdg-base-dir.git",
                "reference": "8f8a6e48c5ecb0f991c2fdcf5f154a47d85f9ffd"
            },
            "dist": {
                "type": "zip",
                "url": "https://api.github.com/repos/dnoegel/php-xdg-base-dir/zipball/8f8a6e48c5ecb0f991c2fdcf5f154a47d85f9ffd",
                "reference": "8f8a6e48c5ecb0f991c2fdcf5f154a47d85f9ffd",
                "shasum": ""
            },
            "require": {
                "php": ">=5.3.2"
            },
            "require-dev": {
                "phpunit/phpunit": "~7.0|~6.0|~5.0|~4.8.35"
            },
            "type": "library",
            "autoload": {
                "psr-4": {
                    "XdgBaseDir\\": "src/"
                }
            },
            "notification-url": "https://packagist.org/downloads/",
            "license": [
                "MIT"
            ],
            "description": "implementation of xdg base directory specification for php",
            "support": {
                "issues": "https://github.com/dnoegel/php-xdg-base-dir/issues",
                "source": "https://github.com/dnoegel/php-xdg-base-dir/tree/v0.1.1"
            },
            "time": "2019-12-04T15:06:13+00:00"
        },
        {
            "name": "doctrine/instantiator",
            "version": "1.4.0",
            "source": {
                "type": "git",
                "url": "https://github.com/doctrine/instantiator.git",
                "reference": "d56bf6102915de5702778fe20f2de3b2fe570b5b"
            },
            "dist": {
                "type": "zip",
                "url": "https://api.github.com/repos/doctrine/instantiator/zipball/d56bf6102915de5702778fe20f2de3b2fe570b5b",
                "reference": "d56bf6102915de5702778fe20f2de3b2fe570b5b",
                "shasum": ""
            },
            "require": {
                "php": "^7.1 || ^8.0"
            },
            "require-dev": {
                "doctrine/coding-standard": "^8.0",
                "ext-pdo": "*",
                "ext-phar": "*",
                "phpbench/phpbench": "^0.13 || 1.0.0-alpha2",
                "phpstan/phpstan": "^0.12",
                "phpstan/phpstan-phpunit": "^0.12",
                "phpunit/phpunit": "^7.0 || ^8.0 || ^9.0"
            },
            "type": "library",
            "autoload": {
                "psr-4": {
                    "Doctrine\\Instantiator\\": "src/Doctrine/Instantiator/"
                }
            },
            "notification-url": "https://packagist.org/downloads/",
            "license": [
                "MIT"
            ],
            "authors": [
                {
                    "name": "Marco Pivetta",
                    "email": "ocramius@gmail.com",
                    "homepage": "https://ocramius.github.io/"
                }
            ],
            "description": "A small, lightweight utility to instantiate objects in PHP without invoking their constructors",
            "homepage": "https://www.doctrine-project.org/projects/instantiator.html",
            "keywords": [
                "constructor",
                "instantiate"
            ],
            "support": {
                "issues": "https://github.com/doctrine/instantiator/issues",
                "source": "https://github.com/doctrine/instantiator/tree/1.4.0"
            },
            "funding": [
                {
                    "url": "https://www.doctrine-project.org/sponsorship.html",
                    "type": "custom"
                },
                {
                    "url": "https://www.patreon.com/phpdoctrine",
                    "type": "patreon"
                },
                {
                    "url": "https://tidelift.com/funding/github/packagist/doctrine%2Finstantiator",
                    "type": "tidelift"
                }
            ],
            "time": "2020-11-10T18:47:58+00:00"
        },
        {
            "name": "felixfbecker/advanced-json-rpc",
            "version": "v3.2.0",
            "source": {
                "type": "git",
                "url": "https://github.com/felixfbecker/php-advanced-json-rpc.git",
                "reference": "06f0b06043c7438959dbdeed8bb3f699a19be22e"
            },
            "dist": {
                "type": "zip",
                "url": "https://api.github.com/repos/felixfbecker/php-advanced-json-rpc/zipball/06f0b06043c7438959dbdeed8bb3f699a19be22e",
                "reference": "06f0b06043c7438959dbdeed8bb3f699a19be22e",
                "shasum": ""
            },
            "require": {
                "netresearch/jsonmapper": "^1.0 || ^2.0",
                "php": "^7.1 || ^8.0",
                "phpdocumentor/reflection-docblock": "^4.3.4 || ^5.0.0"
            },
            "require-dev": {
                "phpunit/phpunit": "^7.0 || ^8.0"
            },
            "type": "library",
            "autoload": {
                "psr-4": {
                    "AdvancedJsonRpc\\": "lib/"
                }
            },
            "notification-url": "https://packagist.org/downloads/",
            "license": [
                "ISC"
            ],
            "authors": [
                {
                    "name": "Felix Becker",
                    "email": "felix.b@outlook.com"
                }
            ],
            "description": "A more advanced JSONRPC implementation",
            "support": {
                "issues": "https://github.com/felixfbecker/php-advanced-json-rpc/issues",
                "source": "https://github.com/felixfbecker/php-advanced-json-rpc/tree/v3.2.0"
            },
            "time": "2021-01-10T17:48:47+00:00"
        },
        {
            "name": "felixfbecker/language-server-protocol",
            "version": "1.5.1",
            "source": {
                "type": "git",
                "url": "https://github.com/felixfbecker/php-language-server-protocol.git",
                "reference": "9d846d1f5cf101deee7a61c8ba7caa0a975cd730"
            },
            "dist": {
                "type": "zip",
                "url": "https://api.github.com/repos/felixfbecker/php-language-server-protocol/zipball/9d846d1f5cf101deee7a61c8ba7caa0a975cd730",
                "reference": "9d846d1f5cf101deee7a61c8ba7caa0a975cd730",
                "shasum": ""
            },
            "require": {
                "php": ">=7.1"
            },
            "require-dev": {
                "phpstan/phpstan": "*",
                "squizlabs/php_codesniffer": "^3.1",
                "vimeo/psalm": "^4.0"
            },
            "type": "library",
            "extra": {
                "branch-alias": {
                    "dev-master": "1.x-dev"
                }
            },
            "autoload": {
                "psr-4": {
                    "LanguageServerProtocol\\": "src/"
                }
            },
            "notification-url": "https://packagist.org/downloads/",
            "license": [
                "ISC"
            ],
            "authors": [
                {
                    "name": "Felix Becker",
                    "email": "felix.b@outlook.com"
                }
            ],
            "description": "PHP classes for the Language Server Protocol",
            "keywords": [
                "language",
                "microsoft",
                "php",
                "server"
            ],
            "support": {
                "issues": "https://github.com/felixfbecker/php-language-server-protocol/issues",
                "source": "https://github.com/felixfbecker/php-language-server-protocol/tree/1.5.1"
            },
            "time": "2021-02-22T14:02:09+00:00"
        },
        {
            "name": "matthiasmullie/minify",
            "version": "1.3.66",
            "source": {
                "type": "git",
                "url": "https://github.com/matthiasmullie/minify.git",
                "reference": "45fd3b0f1dfa2c965857c6d4a470bea52adc31a6"
            },
            "dist": {
                "type": "zip",
                "url": "https://api.github.com/repos/matthiasmullie/minify/zipball/45fd3b0f1dfa2c965857c6d4a470bea52adc31a6",
                "reference": "45fd3b0f1dfa2c965857c6d4a470bea52adc31a6",
                "shasum": ""
            },
            "require": {
                "ext-pcre": "*",
                "matthiasmullie/path-converter": "~1.1",
                "php": ">=5.3.0"
            },
            "require-dev": {
                "friendsofphp/php-cs-fixer": "~2.0",
                "matthiasmullie/scrapbook": "dev-master",
                "phpunit/phpunit": ">=4.8"
            },
            "suggest": {
                "psr/cache-implementation": "Cache implementation to use with Minify::cache"
            },
            "bin": [
                "bin/minifycss",
                "bin/minifyjs"
            ],
            "type": "library",
            "autoload": {
                "psr-4": {
                    "MatthiasMullie\\Minify\\": "src/"
                }
            },
            "notification-url": "https://packagist.org/downloads/",
            "license": [
                "MIT"
            ],
            "authors": [
                {
                    "name": "Matthias Mullie",
                    "email": "minify@mullie.eu",
                    "homepage": "http://www.mullie.eu",
                    "role": "Developer"
                }
            ],
            "description": "CSS & JavaScript minifier, in PHP. Removes whitespace, strips comments, combines files (incl. @import statements and small assets in CSS files), and optimizes/shortens a few common programming patterns.",
            "homepage": "http://www.minifier.org",
            "keywords": [
                "JS",
                "css",
                "javascript",
                "minifier",
                "minify"
            ],
            "support": {
                "issues": "https://github.com/matthiasmullie/minify/issues",
                "source": "https://github.com/matthiasmullie/minify/tree/1.3.66"
            },
            "funding": [
                {
                    "url": "https://github.com/[user1",
                    "type": "github"
                },
                {
                    "url": "https://github.com/matthiasmullie] # Replace with up to 4 GitHub Sponsors-enabled usernames e.g.",
                    "type": "github"
                },
                {
                    "url": "https://github.com/user2",
                    "type": "github"
                }
            ],
            "time": "2021-01-06T15:18:10+00:00"
        },
        {
            "name": "matthiasmullie/path-converter",
            "version": "1.1.3",
            "source": {
                "type": "git",
                "url": "https://github.com/matthiasmullie/path-converter.git",
                "reference": "e7d13b2c7e2f2268e1424aaed02085518afa02d9"
            },
            "dist": {
                "type": "zip",
                "url": "https://api.github.com/repos/matthiasmullie/path-converter/zipball/e7d13b2c7e2f2268e1424aaed02085518afa02d9",
                "reference": "e7d13b2c7e2f2268e1424aaed02085518afa02d9",
                "shasum": ""
            },
            "require": {
                "ext-pcre": "*",
                "php": ">=5.3.0"
            },
            "require-dev": {
                "phpunit/phpunit": "~4.8"
            },
            "type": "library",
            "autoload": {
                "psr-4": {
                    "MatthiasMullie\\PathConverter\\": "src/"
                }
            },
            "notification-url": "https://packagist.org/downloads/",
            "license": [
                "MIT"
            ],
            "authors": [
                {
                    "name": "Matthias Mullie",
                    "email": "pathconverter@mullie.eu",
                    "homepage": "http://www.mullie.eu",
                    "role": "Developer"
                }
            ],
            "description": "Relative path converter",
            "homepage": "http://github.com/matthiasmullie/path-converter",
            "keywords": [
                "converter",
                "path",
                "paths",
                "relative"
            ],
            "support": {
                "issues": "https://github.com/matthiasmullie/path-converter/issues",
                "source": "https://github.com/matthiasmullie/path-converter/tree/1.1.3"
            },
            "time": "2019-02-05T23:41:09+00:00"
        },
        {
            "name": "myclabs/deep-copy",
            "version": "1.10.2",
            "source": {
                "type": "git",
                "url": "https://github.com/myclabs/DeepCopy.git",
                "reference": "776f831124e9c62e1a2c601ecc52e776d8bb7220"
            },
            "dist": {
                "type": "zip",
                "url": "https://api.github.com/repos/myclabs/DeepCopy/zipball/776f831124e9c62e1a2c601ecc52e776d8bb7220",
                "reference": "776f831124e9c62e1a2c601ecc52e776d8bb7220",
                "shasum": ""
            },
            "require": {
                "php": "^7.1 || ^8.0"
            },
            "replace": {
                "myclabs/deep-copy": "self.version"
            },
            "require-dev": {
                "doctrine/collections": "^1.0",
                "doctrine/common": "^2.6",
                "phpunit/phpunit": "^7.1"
            },
            "type": "library",
            "autoload": {
                "psr-4": {
                    "DeepCopy\\": "src/DeepCopy/"
                },
                "files": [
                    "src/DeepCopy/deep_copy.php"
                ]
            },
            "notification-url": "https://packagist.org/downloads/",
            "license": [
                "MIT"
            ],
            "description": "Create deep copies (clones) of your objects",
            "keywords": [
                "clone",
                "copy",
                "duplicate",
                "object",
                "object graph"
            ],
            "support": {
                "issues": "https://github.com/myclabs/DeepCopy/issues",
                "source": "https://github.com/myclabs/DeepCopy/tree/1.10.2"
            },
            "funding": [
                {
                    "url": "https://tidelift.com/funding/github/packagist/myclabs/deep-copy",
                    "type": "tidelift"
                }
            ],
            "time": "2020-11-13T09:40:50+00:00"
        },
        {
            "name": "netresearch/jsonmapper",
            "version": "v2.1.0",
            "source": {
                "type": "git",
                "url": "https://github.com/cweiske/jsonmapper.git",
                "reference": "e0f1e33a71587aca81be5cffbb9746510e1fe04e"
            },
            "dist": {
                "type": "zip",
                "url": "https://api.github.com/repos/cweiske/jsonmapper/zipball/e0f1e33a71587aca81be5cffbb9746510e1fe04e",
                "reference": "e0f1e33a71587aca81be5cffbb9746510e1fe04e",
                "shasum": ""
            },
            "require": {
                "ext-json": "*",
                "ext-pcre": "*",
                "ext-reflection": "*",
                "ext-spl": "*",
                "php": ">=5.6"
            },
            "require-dev": {
                "phpunit/phpunit": "~4.8.35 || ~5.7 || ~6.4 || ~7.0",
                "squizlabs/php_codesniffer": "~3.5"
            },
            "type": "library",
            "autoload": {
                "psr-0": {
                    "JsonMapper": "src/"
                }
            },
            "notification-url": "https://packagist.org/downloads/",
            "license": [
                "OSL-3.0"
            ],
            "authors": [
                {
                    "name": "Christian Weiske",
                    "email": "cweiske@cweiske.de",
                    "homepage": "http://github.com/cweiske/jsonmapper/",
                    "role": "Developer"
                }
            ],
            "description": "Map nested JSON structures onto PHP classes",
            "support": {
                "email": "cweiske@cweiske.de",
                "issues": "https://github.com/cweiske/jsonmapper/issues",
                "source": "https://github.com/cweiske/jsonmapper/tree/master"
            },
            "time": "2020-04-16T18:48:43+00:00"
        },
        {
            "name": "nikic/php-parser",
            "version": "v4.10.5",
            "source": {
                "type": "git",
                "url": "https://github.com/nikic/PHP-Parser.git",
                "reference": "4432ba399e47c66624bc73c8c0f811e5c109576f"
            },
            "dist": {
                "type": "zip",
                "url": "https://api.github.com/repos/nikic/PHP-Parser/zipball/4432ba399e47c66624bc73c8c0f811e5c109576f",
                "reference": "4432ba399e47c66624bc73c8c0f811e5c109576f",
                "shasum": ""
            },
            "require": {
                "ext-tokenizer": "*",
                "php": ">=7.0"
            },
            "require-dev": {
                "ircmaxell/php-yacc": "^0.0.7",
                "phpunit/phpunit": "^6.5 || ^7.0 || ^8.0 || ^9.0"
            },
            "bin": [
                "bin/php-parse"
            ],
            "type": "library",
            "extra": {
                "branch-alias": {
                    "dev-master": "4.9-dev"
                }
            },
            "autoload": {
                "psr-4": {
                    "PhpParser\\": "lib/PhpParser"
                }
            },
            "notification-url": "https://packagist.org/downloads/",
            "license": [
                "BSD-3-Clause"
            ],
            "authors": [
                {
                    "name": "Nikita Popov"
                }
            ],
            "description": "A PHP parser written in PHP",
            "keywords": [
                "parser",
                "php"
            ],
            "support": {
                "issues": "https://github.com/nikic/PHP-Parser/issues",
                "source": "https://github.com/nikic/PHP-Parser/tree/v4.10.5"
            },
            "time": "2021-05-03T19:11:20+00:00"
        },
        {
            "name": "openlss/lib-array2xml",
            "version": "1.0.0",
            "source": {
                "type": "git",
                "url": "https://github.com/nullivex/lib-array2xml.git",
                "reference": "a91f18a8dfc69ffabe5f9b068bc39bb202c81d90"
            },
            "dist": {
                "type": "zip",
                "url": "https://api.github.com/repos/nullivex/lib-array2xml/zipball/a91f18a8dfc69ffabe5f9b068bc39bb202c81d90",
                "reference": "a91f18a8dfc69ffabe5f9b068bc39bb202c81d90",
                "shasum": ""
            },
            "require": {
                "php": ">=5.3.2"
            },
            "type": "library",
            "autoload": {
                "psr-0": {
                    "LSS": ""
                }
            },
            "notification-url": "https://packagist.org/downloads/",
            "license": [
                "Apache-2.0"
            ],
            "authors": [
                {
                    "name": "Bryan Tong",
                    "email": "bryan@nullivex.com",
                    "homepage": "https://www.nullivex.com"
                },
                {
                    "name": "Tony Butler",
                    "email": "spudz76@gmail.com",
                    "homepage": "https://www.nullivex.com"
                }
            ],
            "description": "Array2XML conversion library credit to lalit.org",
            "homepage": "https://www.nullivex.com",
            "keywords": [
                "array",
                "array conversion",
                "xml",
                "xml conversion"
            ],
            "support": {
                "issues": "https://github.com/nullivex/lib-array2xml/issues",
                "source": "https://github.com/nullivex/lib-array2xml/tree/master"
            },
            "time": "2019-03-29T20:06:56+00:00"
        },
        {
            "name": "phar-io/manifest",
            "version": "2.0.1",
            "source": {
                "type": "git",
                "url": "https://github.com/phar-io/manifest.git",
                "reference": "85265efd3af7ba3ca4b2a2c34dbfc5788dd29133"
            },
            "dist": {
                "type": "zip",
                "url": "https://api.github.com/repos/phar-io/manifest/zipball/85265efd3af7ba3ca4b2a2c34dbfc5788dd29133",
                "reference": "85265efd3af7ba3ca4b2a2c34dbfc5788dd29133",
                "shasum": ""
            },
            "require": {
                "ext-dom": "*",
                "ext-phar": "*",
                "ext-xmlwriter": "*",
                "phar-io/version": "^3.0.1",
                "php": "^7.2 || ^8.0"
            },
            "type": "library",
            "extra": {
                "branch-alias": {
                    "dev-master": "2.0.x-dev"
                }
            },
            "autoload": {
                "classmap": [
                    "src/"
                ]
            },
            "notification-url": "https://packagist.org/downloads/",
            "license": [
                "BSD-3-Clause"
            ],
            "authors": [
                {
                    "name": "Arne Blankerts",
                    "email": "arne@blankerts.de",
                    "role": "Developer"
                },
                {
                    "name": "Sebastian Heuer",
                    "email": "sebastian@phpeople.de",
                    "role": "Developer"
                },
                {
                    "name": "Sebastian Bergmann",
                    "email": "sebastian@phpunit.de",
                    "role": "Developer"
                }
            ],
            "description": "Component for reading phar.io manifest information from a PHP Archive (PHAR)",
            "support": {
                "issues": "https://github.com/phar-io/manifest/issues",
                "source": "https://github.com/phar-io/manifest/tree/master"
            },
            "time": "2020-06-27T14:33:11+00:00"
        },
        {
            "name": "phar-io/version",
            "version": "3.1.0",
            "source": {
                "type": "git",
                "url": "https://github.com/phar-io/version.git",
                "reference": "bae7c545bef187884426f042434e561ab1ddb182"
            },
            "dist": {
                "type": "zip",
                "url": "https://api.github.com/repos/phar-io/version/zipball/bae7c545bef187884426f042434e561ab1ddb182",
                "reference": "bae7c545bef187884426f042434e561ab1ddb182",
                "shasum": ""
            },
            "require": {
                "php": "^7.2 || ^8.0"
            },
            "type": "library",
            "autoload": {
                "classmap": [
                    "src/"
                ]
            },
            "notification-url": "https://packagist.org/downloads/",
            "license": [
                "BSD-3-Clause"
            ],
            "authors": [
                {
                    "name": "Arne Blankerts",
                    "email": "arne@blankerts.de",
                    "role": "Developer"
                },
                {
                    "name": "Sebastian Heuer",
                    "email": "sebastian@phpeople.de",
                    "role": "Developer"
                },
                {
                    "name": "Sebastian Bergmann",
                    "email": "sebastian@phpunit.de",
                    "role": "Developer"
                }
            ],
            "description": "Library for handling version information and constraints",
            "support": {
                "issues": "https://github.com/phar-io/version/issues",
                "source": "https://github.com/phar-io/version/tree/3.1.0"
            },
            "time": "2021-02-23T14:00:09+00:00"
        },
        {
            "name": "phpdocumentor/reflection-common",
            "version": "2.2.0",
            "source": {
                "type": "git",
                "url": "https://github.com/phpDocumentor/ReflectionCommon.git",
                "reference": "1d01c49d4ed62f25aa84a747ad35d5a16924662b"
            },
            "dist": {
                "type": "zip",
                "url": "https://api.github.com/repos/phpDocumentor/ReflectionCommon/zipball/1d01c49d4ed62f25aa84a747ad35d5a16924662b",
                "reference": "1d01c49d4ed62f25aa84a747ad35d5a16924662b",
                "shasum": ""
            },
            "require": {
                "php": "^7.2 || ^8.0"
            },
            "type": "library",
            "extra": {
                "branch-alias": {
                    "dev-2.x": "2.x-dev"
                }
            },
            "autoload": {
                "psr-4": {
                    "phpDocumentor\\Reflection\\": "src/"
                }
            },
            "notification-url": "https://packagist.org/downloads/",
            "license": [
                "MIT"
            ],
            "authors": [
                {
                    "name": "Jaap van Otterdijk",
                    "email": "opensource@ijaap.nl"
                }
            ],
            "description": "Common reflection classes used by phpdocumentor to reflect the code structure",
            "homepage": "http://www.phpdoc.org",
            "keywords": [
                "FQSEN",
                "phpDocumentor",
                "phpdoc",
                "reflection",
                "static analysis"
            ],
            "support": {
                "issues": "https://github.com/phpDocumentor/ReflectionCommon/issues",
                "source": "https://github.com/phpDocumentor/ReflectionCommon/tree/2.x"
            },
            "time": "2020-06-27T09:03:43+00:00"
        },
        {
            "name": "phpdocumentor/reflection-docblock",
            "version": "5.2.2",
            "source": {
                "type": "git",
                "url": "https://github.com/phpDocumentor/ReflectionDocBlock.git",
                "reference": "069a785b2141f5bcf49f3e353548dc1cce6df556"
            },
            "dist": {
                "type": "zip",
                "url": "https://api.github.com/repos/phpDocumentor/ReflectionDocBlock/zipball/069a785b2141f5bcf49f3e353548dc1cce6df556",
                "reference": "069a785b2141f5bcf49f3e353548dc1cce6df556",
                "shasum": ""
            },
            "require": {
                "ext-filter": "*",
                "php": "^7.2 || ^8.0",
                "phpdocumentor/reflection-common": "^2.2",
                "phpdocumentor/type-resolver": "^1.3",
                "webmozart/assert": "^1.9.1"
            },
            "require-dev": {
                "mockery/mockery": "~1.3.2"
            },
            "type": "library",
            "extra": {
                "branch-alias": {
                    "dev-master": "5.x-dev"
                }
            },
            "autoload": {
                "psr-4": {
                    "phpDocumentor\\Reflection\\": "src"
                }
            },
            "notification-url": "https://packagist.org/downloads/",
            "license": [
                "MIT"
            ],
            "authors": [
                {
                    "name": "Mike van Riel",
                    "email": "me@mikevanriel.com"
                },
                {
                    "name": "Jaap van Otterdijk",
                    "email": "account@ijaap.nl"
                }
            ],
            "description": "With this component, a library can provide support for annotations via DocBlocks or otherwise retrieve information that is embedded in a DocBlock.",
            "support": {
                "issues": "https://github.com/phpDocumentor/ReflectionDocBlock/issues",
                "source": "https://github.com/phpDocumentor/ReflectionDocBlock/tree/master"
            },
            "time": "2020-09-03T19:13:55+00:00"
        },
        {
            "name": "phpdocumentor/type-resolver",
            "version": "1.4.0",
            "source": {
                "type": "git",
                "url": "https://github.com/phpDocumentor/TypeResolver.git",
                "reference": "6a467b8989322d92aa1c8bf2bebcc6e5c2ba55c0"
            },
            "dist": {
                "type": "zip",
                "url": "https://api.github.com/repos/phpDocumentor/TypeResolver/zipball/6a467b8989322d92aa1c8bf2bebcc6e5c2ba55c0",
                "reference": "6a467b8989322d92aa1c8bf2bebcc6e5c2ba55c0",
                "shasum": ""
            },
            "require": {
                "php": "^7.2 || ^8.0",
                "phpdocumentor/reflection-common": "^2.0"
            },
            "require-dev": {
                "ext-tokenizer": "*"
            },
            "type": "library",
            "extra": {
                "branch-alias": {
                    "dev-1.x": "1.x-dev"
                }
            },
            "autoload": {
                "psr-4": {
                    "phpDocumentor\\Reflection\\": "src"
                }
            },
            "notification-url": "https://packagist.org/downloads/",
            "license": [
                "MIT"
            ],
            "authors": [
                {
                    "name": "Mike van Riel",
                    "email": "me@mikevanriel.com"
                }
            ],
            "description": "A PSR-5 based resolver of Class names, Types and Structural Element Names",
            "support": {
                "issues": "https://github.com/phpDocumentor/TypeResolver/issues",
                "source": "https://github.com/phpDocumentor/TypeResolver/tree/1.4.0"
            },
            "time": "2020-09-17T18:55:26+00:00"
        },
        {
            "name": "phpspec/prophecy",
            "version": "1.13.0",
            "source": {
                "type": "git",
                "url": "https://github.com/phpspec/prophecy.git",
                "reference": "be1996ed8adc35c3fd795488a653f4b518be70ea"
            },
            "dist": {
                "type": "zip",
                "url": "https://api.github.com/repos/phpspec/prophecy/zipball/be1996ed8adc35c3fd795488a653f4b518be70ea",
                "reference": "be1996ed8adc35c3fd795488a653f4b518be70ea",
                "shasum": ""
            },
            "require": {
                "doctrine/instantiator": "^1.2",
                "php": "^7.2 || ~8.0, <8.1",
                "phpdocumentor/reflection-docblock": "^5.2",
                "sebastian/comparator": "^3.0 || ^4.0",
                "sebastian/recursion-context": "^3.0 || ^4.0"
            },
            "require-dev": {
                "phpspec/phpspec": "^6.0",
                "phpunit/phpunit": "^8.0 || ^9.0"
            },
            "type": "library",
            "extra": {
                "branch-alias": {
                    "dev-master": "1.11.x-dev"
                }
            },
            "autoload": {
                "psr-4": {
                    "Prophecy\\": "src/Prophecy"
                }
            },
            "notification-url": "https://packagist.org/downloads/",
            "license": [
                "MIT"
            ],
            "authors": [
                {
                    "name": "Konstantin Kudryashov",
                    "email": "ever.zet@gmail.com",
                    "homepage": "http://everzet.com"
                },
                {
                    "name": "Marcello Duarte",
                    "email": "marcello.duarte@gmail.com"
                }
            ],
            "description": "Highly opinionated mocking framework for PHP 5.3+",
            "homepage": "https://github.com/phpspec/prophecy",
            "keywords": [
                "Double",
                "Dummy",
                "fake",
                "mock",
                "spy",
                "stub"
            ],
            "support": {
                "issues": "https://github.com/phpspec/prophecy/issues",
                "source": "https://github.com/phpspec/prophecy/tree/1.13.0"
            },
            "time": "2021-03-17T13:42:18+00:00"
        },
        {
            "name": "phpunit/php-code-coverage",
            "version": "9.2.6",
            "source": {
                "type": "git",
                "url": "https://github.com/sebastianbergmann/php-code-coverage.git",
                "reference": "f6293e1b30a2354e8428e004689671b83871edde"
            },
            "dist": {
                "type": "zip",
                "url": "https://api.github.com/repos/sebastianbergmann/php-code-coverage/zipball/f6293e1b30a2354e8428e004689671b83871edde",
                "reference": "f6293e1b30a2354e8428e004689671b83871edde",
                "shasum": ""
            },
            "require": {
                "ext-dom": "*",
                "ext-libxml": "*",
                "ext-xmlwriter": "*",
                "nikic/php-parser": "^4.10.2",
                "php": ">=7.3",
                "phpunit/php-file-iterator": "^3.0.3",
                "phpunit/php-text-template": "^2.0.2",
                "sebastian/code-unit-reverse-lookup": "^2.0.2",
                "sebastian/complexity": "^2.0",
                "sebastian/environment": "^5.1.2",
                "sebastian/lines-of-code": "^1.0.3",
                "sebastian/version": "^3.0.1",
                "theseer/tokenizer": "^1.2.0"
            },
            "require-dev": {
                "phpunit/phpunit": "^9.3"
            },
            "suggest": {
                "ext-pcov": "*",
                "ext-xdebug": "*"
            },
            "type": "library",
            "extra": {
                "branch-alias": {
                    "dev-master": "9.2-dev"
                }
            },
            "autoload": {
                "classmap": [
                    "src/"
                ]
            },
            "notification-url": "https://packagist.org/downloads/",
            "license": [
                "BSD-3-Clause"
            ],
            "authors": [
                {
                    "name": "Sebastian Bergmann",
                    "email": "sebastian@phpunit.de",
                    "role": "lead"
                }
            ],
            "description": "Library that provides collection, processing, and rendering functionality for PHP code coverage information.",
            "homepage": "https://github.com/sebastianbergmann/php-code-coverage",
            "keywords": [
                "coverage",
                "testing",
                "xunit"
            ],
            "support": {
                "issues": "https://github.com/sebastianbergmann/php-code-coverage/issues",
                "source": "https://github.com/sebastianbergmann/php-code-coverage/tree/9.2.6"
            },
            "funding": [
                {
                    "url": "https://github.com/sebastianbergmann",
                    "type": "github"
                }
            ],
            "time": "2021-03-28T07:26:59+00:00"
        },
        {
            "name": "phpunit/php-file-iterator",
            "version": "3.0.5",
            "source": {
                "type": "git",
                "url": "https://github.com/sebastianbergmann/php-file-iterator.git",
                "reference": "aa4be8575f26070b100fccb67faabb28f21f66f8"
            },
            "dist": {
                "type": "zip",
                "url": "https://api.github.com/repos/sebastianbergmann/php-file-iterator/zipball/aa4be8575f26070b100fccb67faabb28f21f66f8",
                "reference": "aa4be8575f26070b100fccb67faabb28f21f66f8",
                "shasum": ""
            },
            "require": {
                "php": ">=7.3"
            },
            "require-dev": {
                "phpunit/phpunit": "^9.3"
            },
            "type": "library",
            "extra": {
                "branch-alias": {
                    "dev-master": "3.0-dev"
                }
            },
            "autoload": {
                "classmap": [
                    "src/"
                ]
            },
            "notification-url": "https://packagist.org/downloads/",
            "license": [
                "BSD-3-Clause"
            ],
            "authors": [
                {
                    "name": "Sebastian Bergmann",
                    "email": "sebastian@phpunit.de",
                    "role": "lead"
                }
            ],
            "description": "FilterIterator implementation that filters files based on a list of suffixes.",
            "homepage": "https://github.com/sebastianbergmann/php-file-iterator/",
            "keywords": [
                "filesystem",
                "iterator"
            ],
            "support": {
                "issues": "https://github.com/sebastianbergmann/php-file-iterator/issues",
                "source": "https://github.com/sebastianbergmann/php-file-iterator/tree/3.0.5"
            },
            "funding": [
                {
                    "url": "https://github.com/sebastianbergmann",
                    "type": "github"
                }
            ],
            "time": "2020-09-28T05:57:25+00:00"
        },
        {
            "name": "phpunit/php-invoker",
            "version": "3.1.1",
            "source": {
                "type": "git",
                "url": "https://github.com/sebastianbergmann/php-invoker.git",
                "reference": "5a10147d0aaf65b58940a0b72f71c9ac0423cc67"
            },
            "dist": {
                "type": "zip",
                "url": "https://api.github.com/repos/sebastianbergmann/php-invoker/zipball/5a10147d0aaf65b58940a0b72f71c9ac0423cc67",
                "reference": "5a10147d0aaf65b58940a0b72f71c9ac0423cc67",
                "shasum": ""
            },
            "require": {
                "php": ">=7.3"
            },
            "require-dev": {
                "ext-pcntl": "*",
                "phpunit/phpunit": "^9.3"
            },
            "suggest": {
                "ext-pcntl": "*"
            },
            "type": "library",
            "extra": {
                "branch-alias": {
                    "dev-master": "3.1-dev"
                }
            },
            "autoload": {
                "classmap": [
                    "src/"
                ]
            },
            "notification-url": "https://packagist.org/downloads/",
            "license": [
                "BSD-3-Clause"
            ],
            "authors": [
                {
                    "name": "Sebastian Bergmann",
                    "email": "sebastian@phpunit.de",
                    "role": "lead"
                }
            ],
            "description": "Invoke callables with a timeout",
            "homepage": "https://github.com/sebastianbergmann/php-invoker/",
            "keywords": [
                "process"
            ],
            "support": {
                "issues": "https://github.com/sebastianbergmann/php-invoker/issues",
                "source": "https://github.com/sebastianbergmann/php-invoker/tree/3.1.1"
            },
            "funding": [
                {
                    "url": "https://github.com/sebastianbergmann",
                    "type": "github"
                }
            ],
            "time": "2020-09-28T05:58:55+00:00"
        },
        {
            "name": "phpunit/php-text-template",
            "version": "2.0.4",
            "source": {
                "type": "git",
                "url": "https://github.com/sebastianbergmann/php-text-template.git",
                "reference": "5da5f67fc95621df9ff4c4e5a84d6a8a2acf7c28"
            },
            "dist": {
                "type": "zip",
                "url": "https://api.github.com/repos/sebastianbergmann/php-text-template/zipball/5da5f67fc95621df9ff4c4e5a84d6a8a2acf7c28",
                "reference": "5da5f67fc95621df9ff4c4e5a84d6a8a2acf7c28",
                "shasum": ""
            },
            "require": {
                "php": ">=7.3"
            },
            "require-dev": {
                "phpunit/phpunit": "^9.3"
            },
            "type": "library",
            "extra": {
                "branch-alias": {
                    "dev-master": "2.0-dev"
                }
            },
            "autoload": {
                "classmap": [
                    "src/"
                ]
            },
            "notification-url": "https://packagist.org/downloads/",
            "license": [
                "BSD-3-Clause"
            ],
            "authors": [
                {
                    "name": "Sebastian Bergmann",
                    "email": "sebastian@phpunit.de",
                    "role": "lead"
                }
            ],
            "description": "Simple template engine.",
            "homepage": "https://github.com/sebastianbergmann/php-text-template/",
            "keywords": [
                "template"
            ],
            "support": {
                "issues": "https://github.com/sebastianbergmann/php-text-template/issues",
                "source": "https://github.com/sebastianbergmann/php-text-template/tree/2.0.4"
            },
            "funding": [
                {
                    "url": "https://github.com/sebastianbergmann",
                    "type": "github"
                }
            ],
            "time": "2020-10-26T05:33:50+00:00"
        },
        {
            "name": "phpunit/php-timer",
            "version": "5.0.3",
            "source": {
                "type": "git",
                "url": "https://github.com/sebastianbergmann/php-timer.git",
                "reference": "5a63ce20ed1b5bf577850e2c4e87f4aa902afbd2"
            },
            "dist": {
                "type": "zip",
                "url": "https://api.github.com/repos/sebastianbergmann/php-timer/zipball/5a63ce20ed1b5bf577850e2c4e87f4aa902afbd2",
                "reference": "5a63ce20ed1b5bf577850e2c4e87f4aa902afbd2",
                "shasum": ""
            },
            "require": {
                "php": ">=7.3"
            },
            "require-dev": {
                "phpunit/phpunit": "^9.3"
            },
            "type": "library",
            "extra": {
                "branch-alias": {
                    "dev-master": "5.0-dev"
                }
            },
            "autoload": {
                "classmap": [
                    "src/"
                ]
            },
            "notification-url": "https://packagist.org/downloads/",
            "license": [
                "BSD-3-Clause"
            ],
            "authors": [
                {
                    "name": "Sebastian Bergmann",
                    "email": "sebastian@phpunit.de",
                    "role": "lead"
                }
            ],
            "description": "Utility class for timing",
            "homepage": "https://github.com/sebastianbergmann/php-timer/",
            "keywords": [
                "timer"
            ],
            "support": {
                "issues": "https://github.com/sebastianbergmann/php-timer/issues",
                "source": "https://github.com/sebastianbergmann/php-timer/tree/5.0.3"
            },
            "funding": [
                {
                    "url": "https://github.com/sebastianbergmann",
                    "type": "github"
                }
            ],
            "time": "2020-10-26T13:16:10+00:00"
        },
        {
            "name": "phpunit/phpunit",
            "version": "9.5.4",
            "source": {
                "type": "git",
                "url": "https://github.com/sebastianbergmann/phpunit.git",
                "reference": "c73c6737305e779771147af66c96ca6a7ed8a741"
            },
            "dist": {
                "type": "zip",
                "url": "https://api.github.com/repos/sebastianbergmann/phpunit/zipball/c73c6737305e779771147af66c96ca6a7ed8a741",
                "reference": "c73c6737305e779771147af66c96ca6a7ed8a741",
                "shasum": ""
            },
            "require": {
                "doctrine/instantiator": "^1.3.1",
                "ext-dom": "*",
                "ext-json": "*",
                "ext-libxml": "*",
                "ext-mbstring": "*",
                "ext-xml": "*",
                "ext-xmlwriter": "*",
                "myclabs/deep-copy": "^1.10.1",
                "phar-io/manifest": "^2.0.1",
                "phar-io/version": "^3.0.2",
                "php": ">=7.3",
                "phpspec/prophecy": "^1.12.1",
                "phpunit/php-code-coverage": "^9.2.3",
                "phpunit/php-file-iterator": "^3.0.5",
                "phpunit/php-invoker": "^3.1.1",
                "phpunit/php-text-template": "^2.0.3",
                "phpunit/php-timer": "^5.0.2",
                "sebastian/cli-parser": "^1.0.1",
                "sebastian/code-unit": "^1.0.6",
                "sebastian/comparator": "^4.0.5",
                "sebastian/diff": "^4.0.3",
                "sebastian/environment": "^5.1.3",
                "sebastian/exporter": "^4.0.3",
                "sebastian/global-state": "^5.0.1",
                "sebastian/object-enumerator": "^4.0.3",
                "sebastian/resource-operations": "^3.0.3",
                "sebastian/type": "^2.3",
                "sebastian/version": "^3.0.2"
            },
            "require-dev": {
                "ext-pdo": "*",
                "phpspec/prophecy-phpunit": "^2.0.1"
            },
            "suggest": {
                "ext-soap": "*",
                "ext-xdebug": "*"
            },
            "bin": [
                "phpunit"
            ],
            "type": "library",
            "extra": {
                "branch-alias": {
                    "dev-master": "9.5-dev"
                }
            },
            "autoload": {
                "classmap": [
                    "src/"
                ],
                "files": [
                    "src/Framework/Assert/Functions.php"
                ]
            },
            "notification-url": "https://packagist.org/downloads/",
            "license": [
                "BSD-3-Clause"
            ],
            "authors": [
                {
                    "name": "Sebastian Bergmann",
                    "email": "sebastian@phpunit.de",
                    "role": "lead"
                }
            ],
            "description": "The PHP Unit Testing framework.",
            "homepage": "https://phpunit.de/",
            "keywords": [
                "phpunit",
                "testing",
                "xunit"
            ],
            "support": {
                "issues": "https://github.com/sebastianbergmann/phpunit/issues",
                "source": "https://github.com/sebastianbergmann/phpunit/tree/9.5.4"
            },
            "funding": [
                {
                    "url": "https://phpunit.de/donate.html",
                    "type": "custom"
                },
                {
                    "url": "https://github.com/sebastianbergmann",
                    "type": "github"
                }
            ],
            "time": "2021-03-23T07:16:29+00:00"
        },
        {
            "name": "psr/container",
            "version": "1.1.1",
            "source": {
                "type": "git",
                "url": "https://github.com/php-fig/container.git",
                "reference": "8622567409010282b7aeebe4bb841fe98b58dcaf"
            },
            "dist": {
                "type": "zip",
                "url": "https://api.github.com/repos/php-fig/container/zipball/8622567409010282b7aeebe4bb841fe98b58dcaf",
                "reference": "8622567409010282b7aeebe4bb841fe98b58dcaf",
                "shasum": ""
            },
            "require": {
                "php": ">=7.2.0"
            },
            "type": "library",
            "autoload": {
                "psr-4": {
                    "Psr\\Container\\": "src/"
                }
            },
            "notification-url": "https://packagist.org/downloads/",
            "license": [
                "MIT"
            ],
            "authors": [
                {
                    "name": "PHP-FIG",
                    "homepage": "https://www.php-fig.org/"
                }
            ],
            "description": "Common Container Interface (PHP FIG PSR-11)",
            "homepage": "https://github.com/php-fig/container",
            "keywords": [
                "PSR-11",
                "container",
                "container-interface",
                "container-interop",
                "psr"
            ],
            "support": {
                "issues": "https://github.com/php-fig/container/issues",
                "source": "https://github.com/php-fig/container/tree/1.1.1"
            },
            "time": "2021-03-05T17:36:06+00:00"
        },
        {
            "name": "sebastian/cli-parser",
            "version": "1.0.1",
            "source": {
                "type": "git",
                "url": "https://github.com/sebastianbergmann/cli-parser.git",
                "reference": "442e7c7e687e42adc03470c7b668bc4b2402c0b2"
            },
            "dist": {
                "type": "zip",
                "url": "https://api.github.com/repos/sebastianbergmann/cli-parser/zipball/442e7c7e687e42adc03470c7b668bc4b2402c0b2",
                "reference": "442e7c7e687e42adc03470c7b668bc4b2402c0b2",
                "shasum": ""
            },
            "require": {
                "php": ">=7.3"
            },
            "require-dev": {
                "phpunit/phpunit": "^9.3"
            },
            "type": "library",
            "extra": {
                "branch-alias": {
                    "dev-master": "1.0-dev"
                }
            },
            "autoload": {
                "classmap": [
                    "src/"
                ]
            },
            "notification-url": "https://packagist.org/downloads/",
            "license": [
                "BSD-3-Clause"
            ],
            "authors": [
                {
                    "name": "Sebastian Bergmann",
                    "email": "sebastian@phpunit.de",
                    "role": "lead"
                }
            ],
            "description": "Library for parsing CLI options",
            "homepage": "https://github.com/sebastianbergmann/cli-parser",
            "support": {
                "issues": "https://github.com/sebastianbergmann/cli-parser/issues",
                "source": "https://github.com/sebastianbergmann/cli-parser/tree/1.0.1"
            },
            "funding": [
                {
                    "url": "https://github.com/sebastianbergmann",
                    "type": "github"
                }
            ],
            "time": "2020-09-28T06:08:49+00:00"
        },
        {
            "name": "sebastian/code-unit",
            "version": "1.0.8",
            "source": {
                "type": "git",
                "url": "https://github.com/sebastianbergmann/code-unit.git",
                "reference": "1fc9f64c0927627ef78ba436c9b17d967e68e120"
            },
            "dist": {
                "type": "zip",
                "url": "https://api.github.com/repos/sebastianbergmann/code-unit/zipball/1fc9f64c0927627ef78ba436c9b17d967e68e120",
                "reference": "1fc9f64c0927627ef78ba436c9b17d967e68e120",
                "shasum": ""
            },
            "require": {
                "php": ">=7.3"
            },
            "require-dev": {
                "phpunit/phpunit": "^9.3"
            },
            "type": "library",
            "extra": {
                "branch-alias": {
                    "dev-master": "1.0-dev"
                }
            },
            "autoload": {
                "classmap": [
                    "src/"
                ]
            },
            "notification-url": "https://packagist.org/downloads/",
            "license": [
                "BSD-3-Clause"
            ],
            "authors": [
                {
                    "name": "Sebastian Bergmann",
                    "email": "sebastian@phpunit.de",
                    "role": "lead"
                }
            ],
            "description": "Collection of value objects that represent the PHP code units",
            "homepage": "https://github.com/sebastianbergmann/code-unit",
            "support": {
                "issues": "https://github.com/sebastianbergmann/code-unit/issues",
                "source": "https://github.com/sebastianbergmann/code-unit/tree/1.0.8"
            },
            "funding": [
                {
                    "url": "https://github.com/sebastianbergmann",
                    "type": "github"
                }
            ],
            "time": "2020-10-26T13:08:54+00:00"
        },
        {
            "name": "sebastian/code-unit-reverse-lookup",
            "version": "2.0.3",
            "source": {
                "type": "git",
                "url": "https://github.com/sebastianbergmann/code-unit-reverse-lookup.git",
                "reference": "ac91f01ccec49fb77bdc6fd1e548bc70f7faa3e5"
            },
            "dist": {
                "type": "zip",
                "url": "https://api.github.com/repos/sebastianbergmann/code-unit-reverse-lookup/zipball/ac91f01ccec49fb77bdc6fd1e548bc70f7faa3e5",
                "reference": "ac91f01ccec49fb77bdc6fd1e548bc70f7faa3e5",
                "shasum": ""
            },
            "require": {
                "php": ">=7.3"
            },
            "require-dev": {
                "phpunit/phpunit": "^9.3"
            },
            "type": "library",
            "extra": {
                "branch-alias": {
                    "dev-master": "2.0-dev"
                }
            },
            "autoload": {
                "classmap": [
                    "src/"
                ]
            },
            "notification-url": "https://packagist.org/downloads/",
            "license": [
                "BSD-3-Clause"
            ],
            "authors": [
                {
                    "name": "Sebastian Bergmann",
                    "email": "sebastian@phpunit.de"
                }
            ],
            "description": "Looks up which function or method a line of code belongs to",
            "homepage": "https://github.com/sebastianbergmann/code-unit-reverse-lookup/",
            "support": {
                "issues": "https://github.com/sebastianbergmann/code-unit-reverse-lookup/issues",
                "source": "https://github.com/sebastianbergmann/code-unit-reverse-lookup/tree/2.0.3"
            },
            "funding": [
                {
                    "url": "https://github.com/sebastianbergmann",
                    "type": "github"
                }
            ],
            "time": "2020-09-28T05:30:19+00:00"
        },
        {
            "name": "sebastian/comparator",
            "version": "4.0.6",
            "source": {
                "type": "git",
                "url": "https://github.com/sebastianbergmann/comparator.git",
                "reference": "55f4261989e546dc112258c7a75935a81a7ce382"
            },
            "dist": {
                "type": "zip",
                "url": "https://api.github.com/repos/sebastianbergmann/comparator/zipball/55f4261989e546dc112258c7a75935a81a7ce382",
                "reference": "55f4261989e546dc112258c7a75935a81a7ce382",
                "shasum": ""
            },
            "require": {
                "php": ">=7.3",
                "sebastian/diff": "^4.0",
                "sebastian/exporter": "^4.0"
            },
            "require-dev": {
                "phpunit/phpunit": "^9.3"
            },
            "type": "library",
            "extra": {
                "branch-alias": {
                    "dev-master": "4.0-dev"
                }
            },
            "autoload": {
                "classmap": [
                    "src/"
                ]
            },
            "notification-url": "https://packagist.org/downloads/",
            "license": [
                "BSD-3-Clause"
            ],
            "authors": [
                {
                    "name": "Sebastian Bergmann",
                    "email": "sebastian@phpunit.de"
                },
                {
                    "name": "Jeff Welch",
                    "email": "whatthejeff@gmail.com"
                },
                {
                    "name": "Volker Dusch",
                    "email": "github@wallbash.com"
                },
                {
                    "name": "Bernhard Schussek",
                    "email": "bschussek@2bepublished.at"
                }
            ],
            "description": "Provides the functionality to compare PHP values for equality",
            "homepage": "https://github.com/sebastianbergmann/comparator",
            "keywords": [
                "comparator",
                "compare",
                "equality"
            ],
            "support": {
                "issues": "https://github.com/sebastianbergmann/comparator/issues",
                "source": "https://github.com/sebastianbergmann/comparator/tree/4.0.6"
            },
            "funding": [
                {
                    "url": "https://github.com/sebastianbergmann",
                    "type": "github"
                }
            ],
            "time": "2020-10-26T15:49:45+00:00"
        },
        {
            "name": "sebastian/complexity",
            "version": "2.0.2",
            "source": {
                "type": "git",
                "url": "https://github.com/sebastianbergmann/complexity.git",
                "reference": "739b35e53379900cc9ac327b2147867b8b6efd88"
            },
            "dist": {
                "type": "zip",
                "url": "https://api.github.com/repos/sebastianbergmann/complexity/zipball/739b35e53379900cc9ac327b2147867b8b6efd88",
                "reference": "739b35e53379900cc9ac327b2147867b8b6efd88",
                "shasum": ""
            },
            "require": {
                "nikic/php-parser": "^4.7",
                "php": ">=7.3"
            },
            "require-dev": {
                "phpunit/phpunit": "^9.3"
            },
            "type": "library",
            "extra": {
                "branch-alias": {
                    "dev-master": "2.0-dev"
                }
            },
            "autoload": {
                "classmap": [
                    "src/"
                ]
            },
            "notification-url": "https://packagist.org/downloads/",
            "license": [
                "BSD-3-Clause"
            ],
            "authors": [
                {
                    "name": "Sebastian Bergmann",
                    "email": "sebastian@phpunit.de",
                    "role": "lead"
                }
            ],
            "description": "Library for calculating the complexity of PHP code units",
            "homepage": "https://github.com/sebastianbergmann/complexity",
            "support": {
                "issues": "https://github.com/sebastianbergmann/complexity/issues",
                "source": "https://github.com/sebastianbergmann/complexity/tree/2.0.2"
            },
            "funding": [
                {
                    "url": "https://github.com/sebastianbergmann",
                    "type": "github"
                }
            ],
            "time": "2020-10-26T15:52:27+00:00"
        },
        {
            "name": "sebastian/diff",
            "version": "4.0.4",
            "source": {
                "type": "git",
                "url": "https://github.com/sebastianbergmann/diff.git",
                "reference": "3461e3fccc7cfdfc2720be910d3bd73c69be590d"
            },
            "dist": {
                "type": "zip",
                "url": "https://api.github.com/repos/sebastianbergmann/diff/zipball/3461e3fccc7cfdfc2720be910d3bd73c69be590d",
                "reference": "3461e3fccc7cfdfc2720be910d3bd73c69be590d",
                "shasum": ""
            },
            "require": {
                "php": ">=7.3"
            },
            "require-dev": {
                "phpunit/phpunit": "^9.3",
                "symfony/process": "^4.2 || ^5"
            },
            "type": "library",
            "extra": {
                "branch-alias": {
                    "dev-master": "4.0-dev"
                }
            },
            "autoload": {
                "classmap": [
                    "src/"
                ]
            },
            "notification-url": "https://packagist.org/downloads/",
            "license": [
                "BSD-3-Clause"
            ],
            "authors": [
                {
                    "name": "Sebastian Bergmann",
                    "email": "sebastian@phpunit.de"
                },
                {
                    "name": "Kore Nordmann",
                    "email": "mail@kore-nordmann.de"
                }
            ],
            "description": "Diff implementation",
            "homepage": "https://github.com/sebastianbergmann/diff",
            "keywords": [
                "diff",
                "udiff",
                "unidiff",
                "unified diff"
            ],
            "support": {
                "issues": "https://github.com/sebastianbergmann/diff/issues",
                "source": "https://github.com/sebastianbergmann/diff/tree/4.0.4"
            },
            "funding": [
                {
                    "url": "https://github.com/sebastianbergmann",
                    "type": "github"
                }
            ],
            "time": "2020-10-26T13:10:38+00:00"
        },
        {
            "name": "sebastian/environment",
            "version": "5.1.3",
            "source": {
                "type": "git",
                "url": "https://github.com/sebastianbergmann/environment.git",
                "reference": "388b6ced16caa751030f6a69e588299fa09200ac"
            },
            "dist": {
                "type": "zip",
                "url": "https://api.github.com/repos/sebastianbergmann/environment/zipball/388b6ced16caa751030f6a69e588299fa09200ac",
                "reference": "388b6ced16caa751030f6a69e588299fa09200ac",
                "shasum": ""
            },
            "require": {
                "php": ">=7.3"
            },
            "require-dev": {
                "phpunit/phpunit": "^9.3"
            },
            "suggest": {
                "ext-posix": "*"
            },
            "type": "library",
            "extra": {
                "branch-alias": {
                    "dev-master": "5.1-dev"
                }
            },
            "autoload": {
                "classmap": [
                    "src/"
                ]
            },
            "notification-url": "https://packagist.org/downloads/",
            "license": [
                "BSD-3-Clause"
            ],
            "authors": [
                {
                    "name": "Sebastian Bergmann",
                    "email": "sebastian@phpunit.de"
                }
            ],
            "description": "Provides functionality to handle HHVM/PHP environments",
            "homepage": "http://www.github.com/sebastianbergmann/environment",
            "keywords": [
                "Xdebug",
                "environment",
                "hhvm"
            ],
            "support": {
                "issues": "https://github.com/sebastianbergmann/environment/issues",
                "source": "https://github.com/sebastianbergmann/environment/tree/5.1.3"
            },
            "funding": [
                {
                    "url": "https://github.com/sebastianbergmann",
                    "type": "github"
                }
            ],
            "time": "2020-09-28T05:52:38+00:00"
        },
        {
            "name": "sebastian/exporter",
            "version": "4.0.3",
            "source": {
                "type": "git",
                "url": "https://github.com/sebastianbergmann/exporter.git",
                "reference": "d89cc98761b8cb5a1a235a6b703ae50d34080e65"
            },
            "dist": {
                "type": "zip",
                "url": "https://api.github.com/repos/sebastianbergmann/exporter/zipball/d89cc98761b8cb5a1a235a6b703ae50d34080e65",
                "reference": "d89cc98761b8cb5a1a235a6b703ae50d34080e65",
                "shasum": ""
            },
            "require": {
                "php": ">=7.3",
                "sebastian/recursion-context": "^4.0"
            },
            "require-dev": {
                "ext-mbstring": "*",
                "phpunit/phpunit": "^9.3"
            },
            "type": "library",
            "extra": {
                "branch-alias": {
                    "dev-master": "4.0-dev"
                }
            },
            "autoload": {
                "classmap": [
                    "src/"
                ]
            },
            "notification-url": "https://packagist.org/downloads/",
            "license": [
                "BSD-3-Clause"
            ],
            "authors": [
                {
                    "name": "Sebastian Bergmann",
                    "email": "sebastian@phpunit.de"
                },
                {
                    "name": "Jeff Welch",
                    "email": "whatthejeff@gmail.com"
                },
                {
                    "name": "Volker Dusch",
                    "email": "github@wallbash.com"
                },
                {
                    "name": "Adam Harvey",
                    "email": "aharvey@php.net"
                },
                {
                    "name": "Bernhard Schussek",
                    "email": "bschussek@gmail.com"
                }
            ],
            "description": "Provides the functionality to export PHP variables for visualization",
            "homepage": "http://www.github.com/sebastianbergmann/exporter",
            "keywords": [
                "export",
                "exporter"
            ],
            "support": {
                "issues": "https://github.com/sebastianbergmann/exporter/issues",
                "source": "https://github.com/sebastianbergmann/exporter/tree/4.0.3"
            },
            "funding": [
                {
                    "url": "https://github.com/sebastianbergmann",
                    "type": "github"
                }
            ],
            "time": "2020-09-28T05:24:23+00:00"
        },
        {
            "name": "sebastian/global-state",
            "version": "5.0.2",
            "source": {
                "type": "git",
                "url": "https://github.com/sebastianbergmann/global-state.git",
                "reference": "a90ccbddffa067b51f574dea6eb25d5680839455"
            },
            "dist": {
                "type": "zip",
                "url": "https://api.github.com/repos/sebastianbergmann/global-state/zipball/a90ccbddffa067b51f574dea6eb25d5680839455",
                "reference": "a90ccbddffa067b51f574dea6eb25d5680839455",
                "shasum": ""
            },
            "require": {
                "php": ">=7.3",
                "sebastian/object-reflector": "^2.0",
                "sebastian/recursion-context": "^4.0"
            },
            "require-dev": {
                "ext-dom": "*",
                "phpunit/phpunit": "^9.3"
            },
            "suggest": {
                "ext-uopz": "*"
            },
            "type": "library",
            "extra": {
                "branch-alias": {
                    "dev-master": "5.0-dev"
                }
            },
            "autoload": {
                "classmap": [
                    "src/"
                ]
            },
            "notification-url": "https://packagist.org/downloads/",
            "license": [
                "BSD-3-Clause"
            ],
            "authors": [
                {
                    "name": "Sebastian Bergmann",
                    "email": "sebastian@phpunit.de"
                }
            ],
            "description": "Snapshotting of global state",
            "homepage": "http://www.github.com/sebastianbergmann/global-state",
            "keywords": [
                "global state"
            ],
            "support": {
                "issues": "https://github.com/sebastianbergmann/global-state/issues",
                "source": "https://github.com/sebastianbergmann/global-state/tree/5.0.2"
            },
            "funding": [
                {
                    "url": "https://github.com/sebastianbergmann",
                    "type": "github"
                }
            ],
            "time": "2020-10-26T15:55:19+00:00"
        },
        {
            "name": "sebastian/lines-of-code",
            "version": "1.0.3",
            "source": {
                "type": "git",
                "url": "https://github.com/sebastianbergmann/lines-of-code.git",
                "reference": "c1c2e997aa3146983ed888ad08b15470a2e22ecc"
            },
            "dist": {
                "type": "zip",
                "url": "https://api.github.com/repos/sebastianbergmann/lines-of-code/zipball/c1c2e997aa3146983ed888ad08b15470a2e22ecc",
                "reference": "c1c2e997aa3146983ed888ad08b15470a2e22ecc",
                "shasum": ""
            },
            "require": {
                "nikic/php-parser": "^4.6",
                "php": ">=7.3"
            },
            "require-dev": {
                "phpunit/phpunit": "^9.3"
            },
            "type": "library",
            "extra": {
                "branch-alias": {
                    "dev-master": "1.0-dev"
                }
            },
            "autoload": {
                "classmap": [
                    "src/"
                ]
            },
            "notification-url": "https://packagist.org/downloads/",
            "license": [
                "BSD-3-Clause"
            ],
            "authors": [
                {
                    "name": "Sebastian Bergmann",
                    "email": "sebastian@phpunit.de",
                    "role": "lead"
                }
            ],
            "description": "Library for counting the lines of code in PHP source code",
            "homepage": "https://github.com/sebastianbergmann/lines-of-code",
            "support": {
                "issues": "https://github.com/sebastianbergmann/lines-of-code/issues",
                "source": "https://github.com/sebastianbergmann/lines-of-code/tree/1.0.3"
            },
            "funding": [
                {
                    "url": "https://github.com/sebastianbergmann",
                    "type": "github"
                }
            ],
            "time": "2020-11-28T06:42:11+00:00"
        },
        {
            "name": "sebastian/object-enumerator",
            "version": "4.0.4",
            "source": {
                "type": "git",
                "url": "https://github.com/sebastianbergmann/object-enumerator.git",
                "reference": "5c9eeac41b290a3712d88851518825ad78f45c71"
            },
            "dist": {
                "type": "zip",
                "url": "https://api.github.com/repos/sebastianbergmann/object-enumerator/zipball/5c9eeac41b290a3712d88851518825ad78f45c71",
                "reference": "5c9eeac41b290a3712d88851518825ad78f45c71",
                "shasum": ""
            },
            "require": {
                "php": ">=7.3",
                "sebastian/object-reflector": "^2.0",
                "sebastian/recursion-context": "^4.0"
            },
            "require-dev": {
                "phpunit/phpunit": "^9.3"
            },
            "type": "library",
            "extra": {
                "branch-alias": {
                    "dev-master": "4.0-dev"
                }
            },
            "autoload": {
                "classmap": [
                    "src/"
                ]
            },
            "notification-url": "https://packagist.org/downloads/",
            "license": [
                "BSD-3-Clause"
            ],
            "authors": [
                {
                    "name": "Sebastian Bergmann",
                    "email": "sebastian@phpunit.de"
                }
            ],
            "description": "Traverses array structures and object graphs to enumerate all referenced objects",
            "homepage": "https://github.com/sebastianbergmann/object-enumerator/",
            "support": {
                "issues": "https://github.com/sebastianbergmann/object-enumerator/issues",
                "source": "https://github.com/sebastianbergmann/object-enumerator/tree/4.0.4"
            },
            "funding": [
                {
                    "url": "https://github.com/sebastianbergmann",
                    "type": "github"
                }
            ],
            "time": "2020-10-26T13:12:34+00:00"
        },
        {
            "name": "sebastian/object-reflector",
            "version": "2.0.4",
            "source": {
                "type": "git",
                "url": "https://github.com/sebastianbergmann/object-reflector.git",
                "reference": "b4f479ebdbf63ac605d183ece17d8d7fe49c15c7"
            },
            "dist": {
                "type": "zip",
                "url": "https://api.github.com/repos/sebastianbergmann/object-reflector/zipball/b4f479ebdbf63ac605d183ece17d8d7fe49c15c7",
                "reference": "b4f479ebdbf63ac605d183ece17d8d7fe49c15c7",
                "shasum": ""
            },
            "require": {
                "php": ">=7.3"
            },
            "require-dev": {
                "phpunit/phpunit": "^9.3"
            },
            "type": "library",
            "extra": {
                "branch-alias": {
                    "dev-master": "2.0-dev"
                }
            },
            "autoload": {
                "classmap": [
                    "src/"
                ]
            },
            "notification-url": "https://packagist.org/downloads/",
            "license": [
                "BSD-3-Clause"
            ],
            "authors": [
                {
                    "name": "Sebastian Bergmann",
                    "email": "sebastian@phpunit.de"
                }
            ],
            "description": "Allows reflection of object attributes, including inherited and non-public ones",
            "homepage": "https://github.com/sebastianbergmann/object-reflector/",
            "support": {
                "issues": "https://github.com/sebastianbergmann/object-reflector/issues",
                "source": "https://github.com/sebastianbergmann/object-reflector/tree/2.0.4"
            },
            "funding": [
                {
                    "url": "https://github.com/sebastianbergmann",
                    "type": "github"
                }
            ],
            "time": "2020-10-26T13:14:26+00:00"
        },
        {
            "name": "sebastian/recursion-context",
            "version": "4.0.4",
            "source": {
                "type": "git",
                "url": "https://github.com/sebastianbergmann/recursion-context.git",
                "reference": "cd9d8cf3c5804de4341c283ed787f099f5506172"
            },
            "dist": {
                "type": "zip",
                "url": "https://api.github.com/repos/sebastianbergmann/recursion-context/zipball/cd9d8cf3c5804de4341c283ed787f099f5506172",
                "reference": "cd9d8cf3c5804de4341c283ed787f099f5506172",
                "shasum": ""
            },
            "require": {
                "php": ">=7.3"
            },
            "require-dev": {
                "phpunit/phpunit": "^9.3"
            },
            "type": "library",
            "extra": {
                "branch-alias": {
                    "dev-master": "4.0-dev"
                }
            },
            "autoload": {
                "classmap": [
                    "src/"
                ]
            },
            "notification-url": "https://packagist.org/downloads/",
            "license": [
                "BSD-3-Clause"
            ],
            "authors": [
                {
                    "name": "Sebastian Bergmann",
                    "email": "sebastian@phpunit.de"
                },
                {
                    "name": "Jeff Welch",
                    "email": "whatthejeff@gmail.com"
                },
                {
                    "name": "Adam Harvey",
                    "email": "aharvey@php.net"
                }
            ],
            "description": "Provides functionality to recursively process PHP variables",
            "homepage": "http://www.github.com/sebastianbergmann/recursion-context",
            "support": {
                "issues": "https://github.com/sebastianbergmann/recursion-context/issues",
                "source": "https://github.com/sebastianbergmann/recursion-context/tree/4.0.4"
            },
            "funding": [
                {
                    "url": "https://github.com/sebastianbergmann",
                    "type": "github"
                }
            ],
            "time": "2020-10-26T13:17:30+00:00"
        },
        {
            "name": "sebastian/resource-operations",
            "version": "3.0.3",
            "source": {
                "type": "git",
                "url": "https://github.com/sebastianbergmann/resource-operations.git",
                "reference": "0f4443cb3a1d92ce809899753bc0d5d5a8dd19a8"
            },
            "dist": {
                "type": "zip",
                "url": "https://api.github.com/repos/sebastianbergmann/resource-operations/zipball/0f4443cb3a1d92ce809899753bc0d5d5a8dd19a8",
                "reference": "0f4443cb3a1d92ce809899753bc0d5d5a8dd19a8",
                "shasum": ""
            },
            "require": {
                "php": ">=7.3"
            },
            "require-dev": {
                "phpunit/phpunit": "^9.0"
            },
            "type": "library",
            "extra": {
                "branch-alias": {
                    "dev-master": "3.0-dev"
                }
            },
            "autoload": {
                "classmap": [
                    "src/"
                ]
            },
            "notification-url": "https://packagist.org/downloads/",
            "license": [
                "BSD-3-Clause"
            ],
            "authors": [
                {
                    "name": "Sebastian Bergmann",
                    "email": "sebastian@phpunit.de"
                }
            ],
            "description": "Provides a list of PHP built-in functions that operate on resources",
            "homepage": "https://www.github.com/sebastianbergmann/resource-operations",
            "support": {
                "issues": "https://github.com/sebastianbergmann/resource-operations/issues",
                "source": "https://github.com/sebastianbergmann/resource-operations/tree/3.0.3"
            },
            "funding": [
                {
                    "url": "https://github.com/sebastianbergmann",
                    "type": "github"
                }
            ],
            "time": "2020-09-28T06:45:17+00:00"
        },
        {
            "name": "sebastian/type",
            "version": "2.3.2",
            "source": {
                "type": "git",
                "url": "https://github.com/sebastianbergmann/type.git",
                "reference": "0d1c587401514d17e8f9258a27e23527cb1b06c1"
            },
            "dist": {
                "type": "zip",
                "url": "https://api.github.com/repos/sebastianbergmann/type/zipball/0d1c587401514d17e8f9258a27e23527cb1b06c1",
                "reference": "0d1c587401514d17e8f9258a27e23527cb1b06c1",
                "shasum": ""
            },
            "require": {
                "php": ">=7.3"
            },
            "require-dev": {
                "phpunit/phpunit": "^9.3"
            },
            "type": "library",
            "extra": {
                "branch-alias": {
                    "dev-master": "2.3-dev"
                }
            },
            "autoload": {
                "classmap": [
                    "src/"
                ]
            },
            "notification-url": "https://packagist.org/downloads/",
            "license": [
                "BSD-3-Clause"
            ],
            "authors": [
                {
                    "name": "Sebastian Bergmann",
                    "email": "sebastian@phpunit.de",
                    "role": "lead"
                }
            ],
            "description": "Collection of value objects that represent the types of the PHP type system",
            "homepage": "https://github.com/sebastianbergmann/type",
            "support": {
                "issues": "https://github.com/sebastianbergmann/type/issues",
                "source": "https://github.com/sebastianbergmann/type/tree/2.3.2"
            },
            "funding": [
                {
                    "url": "https://github.com/sebastianbergmann",
                    "type": "github"
                }
            ],
            "time": "2021-06-04T13:02:07+00:00"
        },
        {
            "name": "sebastian/version",
            "version": "3.0.2",
            "source": {
                "type": "git",
                "url": "https://github.com/sebastianbergmann/version.git",
                "reference": "c6c1022351a901512170118436c764e473f6de8c"
            },
            "dist": {
                "type": "zip",
                "url": "https://api.github.com/repos/sebastianbergmann/version/zipball/c6c1022351a901512170118436c764e473f6de8c",
                "reference": "c6c1022351a901512170118436c764e473f6de8c",
                "shasum": ""
            },
            "require": {
                "php": ">=7.3"
            },
            "type": "library",
            "extra": {
                "branch-alias": {
                    "dev-master": "3.0-dev"
                }
            },
            "autoload": {
                "classmap": [
                    "src/"
                ]
            },
            "notification-url": "https://packagist.org/downloads/",
            "license": [
                "BSD-3-Clause"
            ],
            "authors": [
                {
                    "name": "Sebastian Bergmann",
                    "email": "sebastian@phpunit.de",
                    "role": "lead"
                }
            ],
            "description": "Library that helps with managing the version number of Git-hosted PHP projects",
            "homepage": "https://github.com/sebastianbergmann/version",
            "support": {
                "issues": "https://github.com/sebastianbergmann/version/issues",
                "source": "https://github.com/sebastianbergmann/version/tree/3.0.2"
            },
            "funding": [
                {
                    "url": "https://github.com/sebastianbergmann",
                    "type": "github"
                }
            ],
            "time": "2020-09-28T06:39:44+00:00"
        },
        {
            "name": "swoole/ide-helper",
            "version": "4.6.6",
            "source": {
                "type": "git",
                "url": "https://github.com/swoole/ide-helper.git",
                "reference": "d29d71267f8ed4e4993dc057ca53ffdb5d2703b7"
            },
            "dist": {
                "type": "zip",
                "url": "https://api.github.com/repos/swoole/ide-helper/zipball/d29d71267f8ed4e4993dc057ca53ffdb5d2703b7",
                "reference": "d29d71267f8ed4e4993dc057ca53ffdb5d2703b7",
                "shasum": ""
            },
            "require-dev": {
                "guzzlehttp/guzzle": "~6.5.0",
                "laminas/laminas-code": "~3.4.0",
                "squizlabs/php_codesniffer": "~3.5.0",
                "symfony/filesystem": "~4.0"
            },
            "type": "library",
            "notification-url": "https://packagist.org/downloads/",
            "license": [
                "Apache-2.0"
            ],
            "authors": [
                {
                    "name": "Team Swoole",
                    "email": "team@swoole.com"
                }
            ],
            "description": "IDE help files for Swoole.",
            "support": {
                "issues": "https://github.com/swoole/ide-helper/issues",
                "source": "https://github.com/swoole/ide-helper/tree/4.6.6"
            },
            "funding": [
                {
                    "url": "https://gitee.com/swoole/swoole?donate=true",
                    "type": "custom"
                },
                {
                    "url": "https://github.com/swoole",
                    "type": "github"
                },
                {
                    "url": "https://opencollective.com/swoole-src",
                    "type": "open_collective"
                }
            ],
            "time": "2021-04-22T16:38:11+00:00"
        },
        {
            "name": "symfony/console",
            "version": "v5.3.0",
            "source": {
                "type": "git",
                "url": "https://github.com/symfony/console.git",
                "reference": "058553870f7809087fa80fa734704a21b9bcaeb2"
            },
            "dist": {
                "type": "zip",
                "url": "https://api.github.com/repos/symfony/console/zipball/058553870f7809087fa80fa734704a21b9bcaeb2",
                "reference": "058553870f7809087fa80fa734704a21b9bcaeb2",
                "shasum": ""
            },
            "require": {
                "php": ">=7.2.5",
                "symfony/deprecation-contracts": "^2.1",
                "symfony/polyfill-mbstring": "~1.0",
                "symfony/polyfill-php73": "^1.8",
                "symfony/polyfill-php80": "^1.15",
                "symfony/service-contracts": "^1.1|^2",
                "symfony/string": "^5.1"
            },
            "conflict": {
                "symfony/dependency-injection": "<4.4",
                "symfony/dotenv": "<5.1",
                "symfony/event-dispatcher": "<4.4",
                "symfony/lock": "<4.4",
                "symfony/process": "<4.4"
            },
            "provide": {
                "psr/log-implementation": "1.0"
            },
            "require-dev": {
                "psr/log": "~1.0",
                "symfony/config": "^4.4|^5.0",
                "symfony/dependency-injection": "^4.4|^5.0",
                "symfony/event-dispatcher": "^4.4|^5.0",
                "symfony/lock": "^4.4|^5.0",
                "symfony/process": "^4.4|^5.0",
                "symfony/var-dumper": "^4.4|^5.0"
            },
            "suggest": {
                "psr/log": "For using the console logger",
                "symfony/event-dispatcher": "",
                "symfony/lock": "",
                "symfony/process": ""
            },
            "type": "library",
            "autoload": {
                "psr-4": {
                    "Symfony\\Component\\Console\\": ""
                },
                "exclude-from-classmap": [
                    "/Tests/"
                ]
            },
            "notification-url": "https://packagist.org/downloads/",
            "license": [
                "MIT"
            ],
            "authors": [
                {
                    "name": "Fabien Potencier",
                    "email": "fabien@symfony.com"
                },
                {
                    "name": "Symfony Community",
                    "homepage": "https://symfony.com/contributors"
                }
            ],
            "description": "Eases the creation of beautiful and testable command line interfaces",
            "homepage": "https://symfony.com",
            "keywords": [
                "cli",
                "command line",
                "console",
                "terminal"
            ],
            "support": {
                "source": "https://github.com/symfony/console/tree/v5.3.0"
            },
            "funding": [
                {
                    "url": "https://symfony.com/sponsor",
                    "type": "custom"
                },
                {
                    "url": "https://github.com/fabpot",
                    "type": "github"
                },
                {
                    "url": "https://tidelift.com/funding/github/packagist/symfony/symfony",
                    "type": "tidelift"
                }
            ],
            "time": "2021-05-26T17:43:10+00:00"
        },
        {
            "name": "symfony/deprecation-contracts",
            "version": "v2.4.0",
            "source": {
                "type": "git",
                "url": "https://github.com/symfony/deprecation-contracts.git",
                "reference": "5f38c8804a9e97d23e0c8d63341088cd8a22d627"
            },
            "dist": {
                "type": "zip",
                "url": "https://api.github.com/repos/symfony/deprecation-contracts/zipball/5f38c8804a9e97d23e0c8d63341088cd8a22d627",
                "reference": "5f38c8804a9e97d23e0c8d63341088cd8a22d627",
                "shasum": ""
            },
            "require": {
                "php": ">=7.1"
            },
            "type": "library",
            "extra": {
                "branch-alias": {
                    "dev-main": "2.4-dev"
                },
                "thanks": {
                    "name": "symfony/contracts",
                    "url": "https://github.com/symfony/contracts"
                }
            },
            "autoload": {
                "files": [
                    "function.php"
                ]
            },
            "notification-url": "https://packagist.org/downloads/",
            "license": [
                "MIT"
            ],
            "authors": [
                {
                    "name": "Nicolas Grekas",
                    "email": "p@tchwork.com"
                },
                {
                    "name": "Symfony Community",
                    "homepage": "https://symfony.com/contributors"
                }
            ],
            "description": "A generic function and convention to trigger deprecation notices",
            "homepage": "https://symfony.com",
            "support": {
                "source": "https://github.com/symfony/deprecation-contracts/tree/v2.4.0"
            },
            "funding": [
                {
                    "url": "https://symfony.com/sponsor",
                    "type": "custom"
                },
                {
                    "url": "https://github.com/fabpot",
                    "type": "github"
                },
                {
                    "url": "https://tidelift.com/funding/github/packagist/symfony/symfony",
                    "type": "tidelift"
                }
            ],
            "time": "2021-03-23T23:28:01+00:00"
        },
        {
            "name": "symfony/polyfill-intl-grapheme",
            "version": "v1.23.0",
            "source": {
                "type": "git",
                "url": "https://github.com/symfony/polyfill-intl-grapheme.git",
                "reference": "24b72c6baa32c746a4d0840147c9715e42bb68ab"
            },
            "dist": {
                "type": "zip",
                "url": "https://api.github.com/repos/symfony/polyfill-intl-grapheme/zipball/24b72c6baa32c746a4d0840147c9715e42bb68ab",
                "reference": "24b72c6baa32c746a4d0840147c9715e42bb68ab",
                "shasum": ""
            },
            "require": {
                "php": ">=7.1"
            },
            "suggest": {
                "ext-intl": "For best performance"
            },
            "type": "library",
            "extra": {
                "branch-alias": {
                    "dev-main": "1.23-dev"
                },
                "thanks": {
                    "name": "symfony/polyfill",
                    "url": "https://github.com/symfony/polyfill"
                }
            },
            "autoload": {
                "psr-4": {
                    "Symfony\\Polyfill\\Intl\\Grapheme\\": ""
                },
                "files": [
                    "bootstrap.php"
                ]
            },
            "notification-url": "https://packagist.org/downloads/",
            "license": [
                "MIT"
            ],
            "authors": [
                {
                    "name": "Nicolas Grekas",
                    "email": "p@tchwork.com"
                },
                {
                    "name": "Symfony Community",
                    "homepage": "https://symfony.com/contributors"
                }
            ],
            "description": "Symfony polyfill for intl's grapheme_* functions",
            "homepage": "https://symfony.com",
            "keywords": [
                "compatibility",
                "grapheme",
                "intl",
                "polyfill",
                "portable",
                "shim"
            ],
            "support": {
                "source": "https://github.com/symfony/polyfill-intl-grapheme/tree/v1.23.0"
            },
            "funding": [
                {
                    "url": "https://symfony.com/sponsor",
                    "type": "custom"
                },
                {
                    "url": "https://github.com/fabpot",
                    "type": "github"
                },
                {
                    "url": "https://tidelift.com/funding/github/packagist/symfony/symfony",
                    "type": "tidelift"
                }
            ],
            "time": "2021-05-27T09:17:38+00:00"
        },
        {
            "name": "symfony/polyfill-intl-normalizer",
            "version": "v1.23.0",
            "source": {
                "type": "git",
                "url": "https://github.com/symfony/polyfill-intl-normalizer.git",
                "reference": "8590a5f561694770bdcd3f9b5c69dde6945028e8"
            },
            "dist": {
                "type": "zip",
                "url": "https://api.github.com/repos/symfony/polyfill-intl-normalizer/zipball/8590a5f561694770bdcd3f9b5c69dde6945028e8",
                "reference": "8590a5f561694770bdcd3f9b5c69dde6945028e8",
                "shasum": ""
            },
            "require": {
                "php": ">=7.1"
            },
            "suggest": {
                "ext-intl": "For best performance"
            },
            "type": "library",
            "extra": {
                "branch-alias": {
                    "dev-main": "1.23-dev"
                },
                "thanks": {
                    "name": "symfony/polyfill",
                    "url": "https://github.com/symfony/polyfill"
                }
            },
            "autoload": {
                "psr-4": {
                    "Symfony\\Polyfill\\Intl\\Normalizer\\": ""
                },
                "files": [
                    "bootstrap.php"
                ],
                "classmap": [
                    "Resources/stubs"
                ]
            },
            "notification-url": "https://packagist.org/downloads/",
            "license": [
                "MIT"
            ],
            "authors": [
                {
                    "name": "Nicolas Grekas",
                    "email": "p@tchwork.com"
                },
                {
                    "name": "Symfony Community",
                    "homepage": "https://symfony.com/contributors"
                }
            ],
            "description": "Symfony polyfill for intl's Normalizer class and related functions",
            "homepage": "https://symfony.com",
            "keywords": [
                "compatibility",
                "intl",
                "normalizer",
                "polyfill",
                "portable",
                "shim"
            ],
            "support": {
                "source": "https://github.com/symfony/polyfill-intl-normalizer/tree/v1.23.0"
            },
            "funding": [
                {
                    "url": "https://symfony.com/sponsor",
                    "type": "custom"
                },
                {
                    "url": "https://github.com/fabpot",
                    "type": "github"
                },
                {
                    "url": "https://tidelift.com/funding/github/packagist/symfony/symfony",
                    "type": "tidelift"
                }
            ],
            "time": "2021-02-19T12:13:01+00:00"
        },
        {
            "name": "symfony/polyfill-mbstring",
            "version": "v1.23.0",
            "source": {
                "type": "git",
                "url": "https://github.com/symfony/polyfill-mbstring.git",
                "reference": "2df51500adbaebdc4c38dea4c89a2e131c45c8a1"
            },
            "dist": {
                "type": "zip",
                "url": "https://api.github.com/repos/symfony/polyfill-mbstring/zipball/2df51500adbaebdc4c38dea4c89a2e131c45c8a1",
                "reference": "2df51500adbaebdc4c38dea4c89a2e131c45c8a1",
                "shasum": ""
            },
            "require": {
                "php": ">=7.1"
            },
            "suggest": {
                "ext-mbstring": "For best performance"
            },
            "type": "library",
            "extra": {
                "branch-alias": {
                    "dev-main": "1.23-dev"
                },
                "thanks": {
                    "name": "symfony/polyfill",
                    "url": "https://github.com/symfony/polyfill"
                }
            },
            "autoload": {
                "psr-4": {
                    "Symfony\\Polyfill\\Mbstring\\": ""
                },
                "files": [
                    "bootstrap.php"
                ]
            },
            "notification-url": "https://packagist.org/downloads/",
            "license": [
                "MIT"
            ],
            "authors": [
                {
                    "name": "Nicolas Grekas",
                    "email": "p@tchwork.com"
                },
                {
                    "name": "Symfony Community",
                    "homepage": "https://symfony.com/contributors"
                }
            ],
            "description": "Symfony polyfill for the Mbstring extension",
            "homepage": "https://symfony.com",
            "keywords": [
                "compatibility",
                "mbstring",
                "polyfill",
                "portable",
                "shim"
            ],
            "support": {
                "source": "https://github.com/symfony/polyfill-mbstring/tree/v1.23.0"
            },
            "funding": [
                {
                    "url": "https://symfony.com/sponsor",
                    "type": "custom"
                },
                {
                    "url": "https://github.com/fabpot",
                    "type": "github"
                },
                {
                    "url": "https://tidelift.com/funding/github/packagist/symfony/symfony",
                    "type": "tidelift"
                }
            ],
            "time": "2021-05-27T09:27:20+00:00"
        },
        {
            "name": "symfony/polyfill-php73",
            "version": "v1.23.0",
            "source": {
                "type": "git",
                "url": "https://github.com/symfony/polyfill-php73.git",
                "reference": "fba8933c384d6476ab14fb7b8526e5287ca7e010"
            },
            "dist": {
                "type": "zip",
                "url": "https://api.github.com/repos/symfony/polyfill-php73/zipball/fba8933c384d6476ab14fb7b8526e5287ca7e010",
                "reference": "fba8933c384d6476ab14fb7b8526e5287ca7e010",
                "shasum": ""
            },
            "require": {
                "php": ">=7.1"
            },
            "type": "library",
            "extra": {
                "branch-alias": {
                    "dev-main": "1.23-dev"
                },
                "thanks": {
                    "name": "symfony/polyfill",
                    "url": "https://github.com/symfony/polyfill"
                }
            },
            "autoload": {
                "psr-4": {
                    "Symfony\\Polyfill\\Php73\\": ""
                },
                "files": [
                    "bootstrap.php"
                ],
                "classmap": [
                    "Resources/stubs"
                ]
            },
            "notification-url": "https://packagist.org/downloads/",
            "license": [
                "MIT"
            ],
            "authors": [
                {
                    "name": "Nicolas Grekas",
                    "email": "p@tchwork.com"
                },
                {
                    "name": "Symfony Community",
                    "homepage": "https://symfony.com/contributors"
                }
            ],
            "description": "Symfony polyfill backporting some PHP 7.3+ features to lower PHP versions",
            "homepage": "https://symfony.com",
            "keywords": [
                "compatibility",
                "polyfill",
                "portable",
                "shim"
            ],
            "support": {
                "source": "https://github.com/symfony/polyfill-php73/tree/v1.23.0"
            },
            "funding": [
                {
                    "url": "https://symfony.com/sponsor",
                    "type": "custom"
                },
                {
                    "url": "https://github.com/fabpot",
                    "type": "github"
                },
                {
                    "url": "https://tidelift.com/funding/github/packagist/symfony/symfony",
                    "type": "tidelift"
                }
            ],
            "time": "2021-02-19T12:13:01+00:00"
        },
        {
            "name": "symfony/polyfill-php80",
            "version": "v1.23.0",
            "source": {
                "type": "git",
                "url": "https://github.com/symfony/polyfill-php80.git",
                "reference": "eca0bf41ed421bed1b57c4958bab16aa86b757d0"
            },
            "dist": {
                "type": "zip",
                "url": "https://api.github.com/repos/symfony/polyfill-php80/zipball/eca0bf41ed421bed1b57c4958bab16aa86b757d0",
                "reference": "eca0bf41ed421bed1b57c4958bab16aa86b757d0",
                "shasum": ""
            },
            "require": {
                "php": ">=7.1"
            },
            "type": "library",
            "extra": {
                "branch-alias": {
                    "dev-main": "1.23-dev"
                },
                "thanks": {
                    "name": "symfony/polyfill",
                    "url": "https://github.com/symfony/polyfill"
                }
            },
            "autoload": {
                "psr-4": {
                    "Symfony\\Polyfill\\Php80\\": ""
                },
                "files": [
                    "bootstrap.php"
                ],
                "classmap": [
                    "Resources/stubs"
                ]
            },
            "notification-url": "https://packagist.org/downloads/",
            "license": [
                "MIT"
            ],
            "authors": [
                {
                    "name": "Ion Bazan",
                    "email": "ion.bazan@gmail.com"
                },
                {
                    "name": "Nicolas Grekas",
                    "email": "p@tchwork.com"
                },
                {
                    "name": "Symfony Community",
                    "homepage": "https://symfony.com/contributors"
                }
            ],
            "description": "Symfony polyfill backporting some PHP 8.0+ features to lower PHP versions",
            "homepage": "https://symfony.com",
            "keywords": [
                "compatibility",
                "polyfill",
                "portable",
                "shim"
            ],
            "support": {
                "source": "https://github.com/symfony/polyfill-php80/tree/v1.23.0"
            },
            "funding": [
                {
                    "url": "https://symfony.com/sponsor",
                    "type": "custom"
                },
                {
                    "url": "https://github.com/fabpot",
                    "type": "github"
                },
                {
                    "url": "https://tidelift.com/funding/github/packagist/symfony/symfony",
                    "type": "tidelift"
                }
            ],
            "time": "2021-02-19T12:13:01+00:00"
        },
        {
            "name": "symfony/service-contracts",
            "version": "v2.4.0",
            "source": {
                "type": "git",
                "url": "https://github.com/symfony/service-contracts.git",
                "reference": "f040a30e04b57fbcc9c6cbcf4dbaa96bd318b9bb"
            },
            "dist": {
                "type": "zip",
                "url": "https://api.github.com/repos/symfony/service-contracts/zipball/f040a30e04b57fbcc9c6cbcf4dbaa96bd318b9bb",
                "reference": "f040a30e04b57fbcc9c6cbcf4dbaa96bd318b9bb",
                "shasum": ""
            },
            "require": {
                "php": ">=7.2.5",
                "psr/container": "^1.1"
            },
            "suggest": {
                "symfony/service-implementation": ""
            },
            "type": "library",
            "extra": {
                "branch-alias": {
                    "dev-main": "2.4-dev"
                },
                "thanks": {
                    "name": "symfony/contracts",
                    "url": "https://github.com/symfony/contracts"
                }
            },
            "autoload": {
                "psr-4": {
                    "Symfony\\Contracts\\Service\\": ""
                }
            },
            "notification-url": "https://packagist.org/downloads/",
            "license": [
                "MIT"
            ],
            "authors": [
                {
                    "name": "Nicolas Grekas",
                    "email": "p@tchwork.com"
                },
                {
                    "name": "Symfony Community",
                    "homepage": "https://symfony.com/contributors"
                }
            ],
            "description": "Generic abstractions related to writing services",
            "homepage": "https://symfony.com",
            "keywords": [
                "abstractions",
                "contracts",
                "decoupling",
                "interfaces",
                "interoperability",
                "standards"
            ],
            "support": {
                "source": "https://github.com/symfony/service-contracts/tree/v2.4.0"
            },
            "funding": [
                {
                    "url": "https://symfony.com/sponsor",
                    "type": "custom"
                },
                {
                    "url": "https://github.com/fabpot",
                    "type": "github"
                },
                {
                    "url": "https://tidelift.com/funding/github/packagist/symfony/symfony",
                    "type": "tidelift"
                }
            ],
            "time": "2021-04-01T10:43:52+00:00"
        },
        {
            "name": "symfony/string",
            "version": "v5.3.0",
            "source": {
                "type": "git",
                "url": "https://github.com/symfony/string.git",
                "reference": "a9a0f8b6aafc5d2d1c116dcccd1573a95153515b"
            },
            "dist": {
                "type": "zip",
                "url": "https://api.github.com/repos/symfony/string/zipball/a9a0f8b6aafc5d2d1c116dcccd1573a95153515b",
                "reference": "a9a0f8b6aafc5d2d1c116dcccd1573a95153515b",
                "shasum": ""
            },
            "require": {
                "php": ">=7.2.5",
                "symfony/polyfill-ctype": "~1.8",
                "symfony/polyfill-intl-grapheme": "~1.0",
                "symfony/polyfill-intl-normalizer": "~1.0",
                "symfony/polyfill-mbstring": "~1.0",
                "symfony/polyfill-php80": "~1.15"
            },
            "require-dev": {
                "symfony/error-handler": "^4.4|^5.0",
                "symfony/http-client": "^4.4|^5.0",
                "symfony/translation-contracts": "^1.1|^2",
                "symfony/var-exporter": "^4.4|^5.0"
            },
            "type": "library",
            "autoload": {
                "psr-4": {
                    "Symfony\\Component\\String\\": ""
                },
                "files": [
                    "Resources/functions.php"
                ],
                "exclude-from-classmap": [
                    "/Tests/"
                ]
            },
            "notification-url": "https://packagist.org/downloads/",
            "license": [
                "MIT"
            ],
            "authors": [
                {
                    "name": "Nicolas Grekas",
                    "email": "p@tchwork.com"
                },
                {
                    "name": "Symfony Community",
                    "homepage": "https://symfony.com/contributors"
                }
            ],
            "description": "Provides an object-oriented API to strings and deals with bytes, UTF-8 code points and grapheme clusters in a unified way",
            "homepage": "https://symfony.com",
            "keywords": [
                "grapheme",
                "i18n",
                "string",
                "unicode",
                "utf-8",
                "utf8"
            ],
            "support": {
                "source": "https://github.com/symfony/string/tree/v5.3.0"
            },
            "funding": [
                {
                    "url": "https://symfony.com/sponsor",
                    "type": "custom"
                },
                {
                    "url": "https://github.com/fabpot",
                    "type": "github"
                },
                {
                    "url": "https://tidelift.com/funding/github/packagist/symfony/symfony",
                    "type": "tidelift"
                }
            ],
            "time": "2021-05-26T17:43:10+00:00"
        },
        {
            "name": "textalk/websocket",
            "version": "1.5.2",
            "source": {
                "type": "git",
                "url": "https://github.com/Textalk/websocket-php.git",
                "reference": "b93249453806a2dd46495de46d76fcbcb0d8dee8"
            },
            "dist": {
                "type": "zip",
                "url": "https://api.github.com/repos/Textalk/websocket-php/zipball/b93249453806a2dd46495de46d76fcbcb0d8dee8",
                "reference": "b93249453806a2dd46495de46d76fcbcb0d8dee8",
                "shasum": ""
            },
            "require": {
                "php": "^7.2 | ^8.0",
                "psr/log": "^1.0"
            },
            "require-dev": {
                "php-coveralls/php-coveralls": "^2.0",
                "phpunit/phpunit": "^8.0|^9.0",
                "squizlabs/php_codesniffer": "^3.5"
            },
            "type": "library",
            "autoload": {
                "psr-4": {
                    "WebSocket\\": "lib"
                }
            },
            "notification-url": "https://packagist.org/downloads/",
            "license": [
                "ISC"
            ],
            "authors": [
                {
                    "name": "Fredrik Liljegren"
                },
                {
                    "name": "Sören Jensen",
                    "email": "soren@abicart.se"
                }
            ],
            "description": "WebSocket client and server",
            "support": {
                "issues": "https://github.com/Textalk/websocket-php/issues",
                "source": "https://github.com/Textalk/websocket-php/tree/1.5.2"
            },
            "time": "2021-02-12T15:39:23+00:00"
        },
        {
            "name": "theseer/tokenizer",
            "version": "1.2.0",
            "source": {
                "type": "git",
                "url": "https://github.com/theseer/tokenizer.git",
                "reference": "75a63c33a8577608444246075ea0af0d052e452a"
            },
            "dist": {
                "type": "zip",
                "url": "https://api.github.com/repos/theseer/tokenizer/zipball/75a63c33a8577608444246075ea0af0d052e452a",
                "reference": "75a63c33a8577608444246075ea0af0d052e452a",
                "shasum": ""
            },
            "require": {
                "ext-dom": "*",
                "ext-tokenizer": "*",
                "ext-xmlwriter": "*",
                "php": "^7.2 || ^8.0"
            },
            "type": "library",
            "autoload": {
                "classmap": [
                    "src/"
                ]
            },
            "notification-url": "https://packagist.org/downloads/",
            "license": [
                "BSD-3-Clause"
            ],
            "authors": [
                {
                    "name": "Arne Blankerts",
                    "email": "arne@blankerts.de",
                    "role": "Developer"
                }
            ],
            "description": "A small library for converting tokenized PHP source code into XML and potentially other formats",
            "support": {
                "issues": "https://github.com/theseer/tokenizer/issues",
                "source": "https://github.com/theseer/tokenizer/tree/master"
            },
            "funding": [
                {
                    "url": "https://github.com/theseer",
                    "type": "github"
                }
            ],
            "time": "2020-07-12T23:59:07+00:00"
        },
        {
            "name": "twig/twig",
            "version": "v2.14.6",
            "source": {
                "type": "git",
                "url": "https://github.com/twigphp/Twig.git",
                "reference": "27e5cf2b05e3744accf39d4c68a3235d9966d260"
            },
            "dist": {
                "type": "zip",
                "url": "https://api.github.com/repos/twigphp/Twig/zipball/27e5cf2b05e3744accf39d4c68a3235d9966d260",
                "reference": "27e5cf2b05e3744accf39d4c68a3235d9966d260",
                "shasum": ""
            },
            "require": {
                "php": ">=7.2.5",
                "symfony/polyfill-ctype": "^1.8",
                "symfony/polyfill-mbstring": "^1.3"
            },
            "require-dev": {
                "psr/container": "^1.0",
                "symfony/phpunit-bridge": "^4.4.9|^5.0.9"
            },
            "type": "library",
            "extra": {
                "branch-alias": {
                    "dev-master": "2.14-dev"
                }
            },
            "autoload": {
                "psr-0": {
                    "Twig_": "lib/"
                },
                "psr-4": {
                    "Twig\\": "src/"
                }
            },
            "notification-url": "https://packagist.org/downloads/",
            "license": [
                "BSD-3-Clause"
            ],
            "authors": [
                {
                    "name": "Fabien Potencier",
                    "email": "fabien@symfony.com",
                    "homepage": "http://fabien.potencier.org",
                    "role": "Lead Developer"
                },
                {
                    "name": "Twig Team",
                    "role": "Contributors"
                },
                {
                    "name": "Armin Ronacher",
                    "email": "armin.ronacher@active-4.com",
                    "role": "Project Founder"
                }
            ],
            "description": "Twig, the flexible, fast, and secure template language for PHP",
            "homepage": "https://twig.symfony.com",
            "keywords": [
                "templating"
            ],
            "support": {
                "issues": "https://github.com/twigphp/Twig/issues",
                "source": "https://github.com/twigphp/Twig/tree/v2.14.6"
            },
            "funding": [
                {
                    "url": "https://github.com/fabpot",
                    "type": "github"
                },
                {
                    "url": "https://tidelift.com/funding/github/packagist/twig/twig",
                    "type": "tidelift"
                }
            ],
            "time": "2021-05-16T12:12:47+00:00"
        },
        {
            "name": "vimeo/psalm",
            "version": "4.7.2",
            "source": {
                "type": "git",
                "url": "https://github.com/vimeo/psalm.git",
                "reference": "83a0325c0a95c0ab531d6b90c877068b464377b5"
            },
            "dist": {
                "type": "zip",
                "url": "https://api.github.com/repos/vimeo/psalm/zipball/83a0325c0a95c0ab531d6b90c877068b464377b5",
                "reference": "83a0325c0a95c0ab531d6b90c877068b464377b5",
                "shasum": ""
            },
            "require": {
                "amphp/amp": "^2.4.2",
                "amphp/byte-stream": "^1.5",
                "composer/package-versions-deprecated": "^1.8.0",
                "composer/semver": "^1.4 || ^2.0 || ^3.0",
                "composer/xdebug-handler": "^1.1 || ^2.0",
                "dnoegel/php-xdg-base-dir": "^0.1.1",
                "ext-dom": "*",
                "ext-json": "*",
                "ext-libxml": "*",
                "ext-mbstring": "*",
                "ext-simplexml": "*",
                "ext-tokenizer": "*",
                "felixfbecker/advanced-json-rpc": "^3.0.3",
                "felixfbecker/language-server-protocol": "^1.5",
                "netresearch/jsonmapper": "^1.0 || ^2.0 || ^3.0 || ^4.0",
                "nikic/php-parser": "^4.10.1",
                "openlss/lib-array2xml": "^1.0",
                "php": "^7.1|^8",
                "sebastian/diff": "^3.0 || ^4.0",
                "symfony/console": "^3.4.17 || ^4.1.6 || ^5.0",
                "webmozart/path-util": "^2.3"
            },
            "provide": {
                "psalm/psalm": "self.version"
            },
            "require-dev": {
                "bamarni/composer-bin-plugin": "^1.2",
                "brianium/paratest": "^4.0||^6.0",
                "ext-curl": "*",
                "php-parallel-lint/php-parallel-lint": "^1.2",
                "phpdocumentor/reflection-docblock": "^5",
                "phpmyadmin/sql-parser": "5.1.0||dev-master",
                "phpspec/prophecy": ">=1.9.0",
                "phpunit/phpunit": "^9.0",
                "psalm/plugin-phpunit": "^0.13",
                "slevomat/coding-standard": "^6.3.11",
                "squizlabs/php_codesniffer": "^3.5",
                "symfony/process": "^4.3",
                "weirdan/phpunit-appveyor-reporter": "^1.0.0",
                "weirdan/prophecy-shim": "^1.0 || ^2.0"
            },
            "suggest": {
                "ext-igbinary": "^2.0.5"
            },
            "bin": [
                "psalm",
                "psalm-language-server",
                "psalm-plugin",
                "psalm-refactor",
                "psalter"
            ],
            "type": "library",
            "extra": {
                "branch-alias": {
                    "dev-master": "4.x-dev",
                    "dev-3.x": "3.x-dev",
                    "dev-2.x": "2.x-dev",
                    "dev-1.x": "1.x-dev"
                }
            },
            "autoload": {
                "psr-4": {
                    "Psalm\\": "src/Psalm/"
                },
                "files": [
                    "src/functions.php",
                    "src/spl_object_id.php"
                ]
            },
            "notification-url": "https://packagist.org/downloads/",
            "license": [
                "MIT"
            ],
            "authors": [
                {
                    "name": "Matthew Brown"
                }
            ],
            "description": "A static analysis tool for finding errors in PHP applications",
            "keywords": [
                "code",
                "inspection",
                "php"
            ],
            "support": {
                "issues": "https://github.com/vimeo/psalm/issues",
                "source": "https://github.com/vimeo/psalm/tree/4.7.2"
            },
            "time": "2021-05-01T20:56:25+00:00"
        },
        {
            "name": "webmozart/path-util",
            "version": "2.3.0",
            "source": {
                "type": "git",
                "url": "https://github.com/webmozart/path-util.git",
                "reference": "d939f7edc24c9a1bb9c0dee5cb05d8e859490725"
            },
            "dist": {
                "type": "zip",
                "url": "https://api.github.com/repos/webmozart/path-util/zipball/d939f7edc24c9a1bb9c0dee5cb05d8e859490725",
                "reference": "d939f7edc24c9a1bb9c0dee5cb05d8e859490725",
                "shasum": ""
            },
            "require": {
                "php": ">=5.3.3",
                "webmozart/assert": "~1.0"
            },
            "require-dev": {
                "phpunit/phpunit": "^4.6",
                "sebastian/version": "^1.0.1"
            },
            "type": "library",
            "extra": {
                "branch-alias": {
                    "dev-master": "2.3-dev"
                }
            },
            "autoload": {
                "psr-4": {
                    "Webmozart\\PathUtil\\": "src/"
                }
            },
            "notification-url": "https://packagist.org/downloads/",
            "license": [
                "MIT"
            ],
            "authors": [
                {
                    "name": "Bernhard Schussek",
                    "email": "bschussek@gmail.com"
                }
            ],
            "description": "A robust cross-platform utility for normalizing, comparing and modifying file paths.",
            "support": {
                "issues": "https://github.com/webmozart/path-util/issues",
                "source": "https://github.com/webmozart/path-util/tree/2.3.0"
            },
            "time": "2015-12-17T08:42:14+00:00"
        }
    ],
    "aliases": [],
    "minimum-stability": "stable",
    "stability-flags": [],
    "prefer-stable": false,
    "prefer-lowest": false,
    "platform": {
        "php": ">=8.0.0",
        "ext-curl": "*",
        "ext-imagick": "*",
        "ext-mbstring": "*",
        "ext-json": "*",
        "ext-yaml": "*",
        "ext-dom": "*",
        "ext-redis": "*",
        "ext-swoole": "*",
        "ext-pdo": "*",
        "ext-openssl": "*",
        "ext-zlib": "*",
        "ext-sockets": "*"
    },
    "platform-dev": [],
    "platform-overrides": {
        "php": "8.0"
    },
    "plugin-api-version": "2.0.0"
}<|MERGE_RESOLUTION|>--- conflicted
+++ resolved
@@ -4,11 +4,7 @@
         "Read more about it at https://getcomposer.org/doc/01-basic-usage.md#installing-dependencies",
         "This file is @generated automatically"
     ],
-<<<<<<< HEAD
     "content-hash": "c73fd7564a192ea65a1398edccb590f4",
-=======
-    "content-hash": "6704f7df5ffe0baac3633dc8e683ed78",
->>>>>>> a433181e
     "packages": [
         {
             "name": "adhocore/jwt",
