{
    "_readme": [
        "This file locks the dependencies of your project to a known state",
        "Read more about it at https://getcomposer.org/doc/01-basic-usage.md#installing-dependencies",
        "This file is @generated automatically"
    ],
<<<<<<< HEAD
    "content-hash": "9aecfa40a8ee2573bcbcac04edc46b88",
=======
    "content-hash": "ffb0a355553045db9c4f517eec033a90",
>>>>>>> 2060a5f0
    "packages": [
        {
            "name": "adhocore/jwt",
            "version": "1.1.2",
            "source": {
                "type": "git",
                "url": "https://github.com/adhocore/php-jwt.git",
                "reference": "6c434af7170090bb7a8880d2bc220a2254ba7899"
            },
            "dist": {
                "type": "zip",
                "url": "https://api.github.com/repos/adhocore/php-jwt/zipball/6c434af7170090bb7a8880d2bc220a2254ba7899",
                "reference": "6c434af7170090bb7a8880d2bc220a2254ba7899",
                "shasum": ""
            },
            "require": {
                "php": "^7.0 || ^8.0"
            },
            "require-dev": {
                "phpunit/phpunit": "^6.5 || ^7.5"
            },
            "type": "library",
            "autoload": {
                "psr-4": {
                    "Ahc\\Jwt\\": "src/"
                }
            },
            "notification-url": "https://packagist.org/downloads/",
            "license": [
                "MIT"
            ],
            "authors": [
                {
                    "name": "Jitendra Adhikari",
                    "email": "jiten.adhikary@gmail.com"
                }
            ],
            "description": "Ultra lightweight JSON web token (JWT) library for PHP5.5+.",
            "keywords": [
                "auth",
                "json-web-token",
                "jwt",
                "jwt-auth",
                "jwt-php",
                "token"
            ],
            "support": {
                "issues": "https://github.com/adhocore/php-jwt/issues",
                "source": "https://github.com/adhocore/php-jwt/tree/1.1.2"
            },
            "funding": [
                {
                    "url": "https://paypal.me/ji10",
                    "type": "custom"
                }
            ],
            "time": "2021-02-20T09:56:44+00:00"
        },
        {
            "name": "appwrite/php-clamav",
            "version": "1.1.0",
            "source": {
                "type": "git",
                "url": "https://github.com/appwrite/php-clamav.git",
                "reference": "61d00f24f9e7766fbba233e7b8d09c5475388073"
            },
            "dist": {
                "type": "zip",
                "url": "https://api.github.com/repos/appwrite/php-clamav/zipball/61d00f24f9e7766fbba233e7b8d09c5475388073",
                "reference": "61d00f24f9e7766fbba233e7b8d09c5475388073",
                "shasum": ""
            },
            "require": {
                "ext-sockets": "*",
                "php": ">=7.1"
            },
            "require-dev": {
                "phpunit/phpunit": "^7.0"
            },
            "type": "library",
            "autoload": {
                "psr-4": {
                    "Appwrite\\ClamAV\\": "src/ClamAV"
                }
            },
            "notification-url": "https://packagist.org/downloads/",
            "license": [
                "MIT"
            ],
            "authors": [
                {
                    "name": "Eldad Fux",
                    "email": "eldad@appwrite.io"
                }
            ],
            "description": "ClamAV network and pipe client for PHP",
            "keywords": [
                "anti virus",
                "appwrite",
                "clamav",
                "php"
            ],
            "support": {
                "issues": "https://github.com/appwrite/php-clamav/issues",
                "source": "https://github.com/appwrite/php-clamav/tree/1.1.0"
            },
            "time": "2020-10-02T05:23:46+00:00"
        },
        {
            "name": "appwrite/php-runtimes",
            "version": "0.9.0",
            "source": {
                "type": "git",
                "url": "https://github.com/appwrite/runtimes.git",
                "reference": "e8aa94aa42f45711e11cb1da401b442ecc2c32a4"
            },
            "require": {
                "php": ">=8.0",
                "utopia-php/system": "0.4.*"
            },
            "require-dev": {
                "phpunit/phpunit": "^9.3",
                "vimeo/psalm": "4.0.1"
            },
            "type": "library",
            "autoload": {
                "psr-4": {
                    "Appwrite\\Runtimes\\": "src/Runtimes"
                }
            },
            "license": [
                "BSD-3-Clause"
            ],
            "authors": [
                {
                    "name": "Eldad Fux",
                    "email": "eldad@appwrite.io"
                },
                {
                    "name": "Torsten Dittmann",
                    "email": "torsten@appwrite.io"
                }
            ],
            "description": "Appwrite repository for Cloud Function runtimes that contains the configurations and tests for all of the Appwrite runtime environments.",
            "keywords": [
                "appwrite",
                "php",
                "runtimes"
            ],
            "time": "2022-05-16T10:54:14+00:00"
        },
        {
            "name": "chillerlan/php-qrcode",
            "version": "4.3.3",
            "source": {
                "type": "git",
                "url": "https://github.com/chillerlan/php-qrcode.git",
                "reference": "6356b246948ac1025882b3f55e7c68ebd4515ae3"
            },
            "dist": {
                "type": "zip",
                "url": "https://api.github.com/repos/chillerlan/php-qrcode/zipball/6356b246948ac1025882b3f55e7c68ebd4515ae3",
                "reference": "6356b246948ac1025882b3f55e7c68ebd4515ae3",
                "shasum": ""
            },
            "require": {
                "chillerlan/php-settings-container": "^2.1",
                "ext-mbstring": "*",
                "php": "^7.4 || ^8.0"
            },
            "require-dev": {
                "phan/phan": "^5.3",
                "phpunit/phpunit": "^9.5",
                "setasign/fpdf": "^1.8.2"
            },
            "suggest": {
                "chillerlan/php-authenticator": "Yet another Google authenticator! Also creates URIs for mobile apps.",
                "setasign/fpdf": "Required to use the QR FPDF output."
            },
            "type": "library",
            "autoload": {
                "psr-4": {
                    "chillerlan\\QRCode\\": "src/"
                }
            },
            "notification-url": "https://packagist.org/downloads/",
            "license": [
                "MIT"
            ],
            "authors": [
                {
                    "name": "Kazuhiko Arase",
                    "homepage": "https://github.com/kazuhikoarase"
                },
                {
                    "name": "Smiley",
                    "email": "smiley@chillerlan.net",
                    "homepage": "https://github.com/codemasher"
                },
                {
                    "name": "Contributors",
                    "homepage": "https://github.com/chillerlan/php-qrcode/graphs/contributors"
                }
            ],
            "description": "A QR code generator. PHP 7.4+",
            "homepage": "https://github.com/chillerlan/php-qrcode",
            "keywords": [
                "phpqrcode",
                "qr",
                "qr code",
                "qrcode",
                "qrcode-generator"
            ],
            "support": {
                "issues": "https://github.com/chillerlan/php-qrcode/issues",
                "source": "https://github.com/chillerlan/php-qrcode/tree/4.3.3"
            },
            "funding": [
                {
                    "url": "https://www.paypal.com/donate?hosted_button_id=WLYUNAT9ZTJZ4",
                    "type": "custom"
                },
                {
                    "url": "https://ko-fi.com/codemasher",
                    "type": "ko_fi"
                }
            ],
            "time": "2021-11-25T22:38:09+00:00"
        },
        {
            "name": "chillerlan/php-settings-container",
            "version": "2.1.3",
            "source": {
                "type": "git",
                "url": "https://github.com/chillerlan/php-settings-container.git",
                "reference": "125dd573b45ffc7cabecf385986a356ba2c6f602"
            },
            "dist": {
                "type": "zip",
                "url": "https://api.github.com/repos/chillerlan/php-settings-container/zipball/125dd573b45ffc7cabecf385986a356ba2c6f602",
                "reference": "125dd573b45ffc7cabecf385986a356ba2c6f602",
                "shasum": ""
            },
            "require": {
                "ext-json": "*",
                "php": "^7.4 || ^8.0"
            },
            "require-dev": {
                "phan/phan": "^5.3",
                "phpunit/phpunit": "^9.5"
            },
            "type": "library",
            "autoload": {
                "psr-4": {
                    "chillerlan\\Settings\\": "src/"
                }
            },
            "notification-url": "https://packagist.org/downloads/",
            "license": [
                "MIT"
            ],
            "authors": [
                {
                    "name": "Smiley",
                    "email": "smiley@chillerlan.net",
                    "homepage": "https://github.com/codemasher"
                }
            ],
            "description": "A container class for immutable settings objects. Not a DI container. PHP 7.4+",
            "homepage": "https://github.com/chillerlan/php-settings-container",
            "keywords": [
                "PHP7",
                "Settings",
                "configuration",
                "container",
                "helper"
            ],
            "support": {
                "issues": "https://github.com/chillerlan/php-settings-container/issues",
                "source": "https://github.com/chillerlan/php-settings-container"
            },
            "funding": [
                {
                    "url": "https://www.paypal.com/donate?hosted_button_id=WLYUNAT9ZTJZ4",
                    "type": "custom"
                },
                {
                    "url": "https://ko-fi.com/codemasher",
                    "type": "ko_fi"
                }
            ],
            "time": "2022-03-09T13:18:58+00:00"
        },
        {
            "name": "colinmollenhour/credis",
            "version": "v1.13.0",
            "source": {
                "type": "git",
                "url": "https://github.com/colinmollenhour/credis.git",
                "reference": "afec8e58ec93d2291c127fa19709a048f28641e5"
            },
            "dist": {
                "type": "zip",
                "url": "https://api.github.com/repos/colinmollenhour/credis/zipball/afec8e58ec93d2291c127fa19709a048f28641e5",
                "reference": "afec8e58ec93d2291c127fa19709a048f28641e5",
                "shasum": ""
            },
            "require": {
                "php": ">=5.6.0"
            },
            "suggest": {
                "ext-redis": "Improved performance for communicating with redis"
            },
            "type": "library",
            "autoload": {
                "classmap": [
                    "Client.php",
                    "Cluster.php",
                    "Sentinel.php",
                    "Module.php"
                ]
            },
            "notification-url": "https://packagist.org/downloads/",
            "license": [
                "MIT"
            ],
            "authors": [
                {
                    "name": "Colin Mollenhour",
                    "email": "colin@mollenhour.com"
                }
            ],
            "description": "Credis is a lightweight interface to the Redis key-value store which wraps the phpredis library when available for better performance.",
            "homepage": "https://github.com/colinmollenhour/credis",
            "support": {
                "issues": "https://github.com/colinmollenhour/credis/issues",
                "source": "https://github.com/colinmollenhour/credis/tree/v1.13.0"
            },
            "time": "2022-04-07T14:57:22+00:00"
        },
        {
            "name": "composer/package-versions-deprecated",
            "version": "1.11.99.5",
            "source": {
                "type": "git",
                "url": "https://github.com/composer/package-versions-deprecated.git",
                "reference": "b4f54f74ef3453349c24a845d22392cd31e65f1d"
            },
            "dist": {
                "type": "zip",
                "url": "https://api.github.com/repos/composer/package-versions-deprecated/zipball/b4f54f74ef3453349c24a845d22392cd31e65f1d",
                "reference": "b4f54f74ef3453349c24a845d22392cd31e65f1d",
                "shasum": ""
            },
            "require": {
                "composer-plugin-api": "^1.1.0 || ^2.0",
                "php": "^7 || ^8"
            },
            "replace": {
                "ocramius/package-versions": "1.11.99"
            },
            "require-dev": {
                "composer/composer": "^1.9.3 || ^2.0@dev",
                "ext-zip": "^1.13",
                "phpunit/phpunit": "^6.5 || ^7"
            },
            "type": "composer-plugin",
            "extra": {
                "class": "PackageVersions\\Installer",
                "branch-alias": {
                    "dev-master": "1.x-dev"
                }
            },
            "autoload": {
                "psr-4": {
                    "PackageVersions\\": "src/PackageVersions"
                }
            },
            "notification-url": "https://packagist.org/downloads/",
            "license": [
                "MIT"
            ],
            "authors": [
                {
                    "name": "Marco Pivetta",
                    "email": "ocramius@gmail.com"
                },
                {
                    "name": "Jordi Boggiano",
                    "email": "j.boggiano@seld.be"
                }
            ],
            "description": "Composer plugin that provides efficient querying for installed package versions (no runtime IO)",
            "support": {
                "issues": "https://github.com/composer/package-versions-deprecated/issues",
                "source": "https://github.com/composer/package-versions-deprecated/tree/1.11.99.5"
            },
            "funding": [
                {
                    "url": "https://packagist.com",
                    "type": "custom"
                },
                {
                    "url": "https://github.com/composer",
                    "type": "github"
                },
                {
                    "url": "https://tidelift.com/funding/github/packagist/composer/composer",
                    "type": "tidelift"
                }
            ],
            "time": "2022-01-17T14:14:24+00:00"
        },
        {
            "name": "dragonmantank/cron-expression",
            "version": "v3.3.1",
            "source": {
                "type": "git",
                "url": "https://github.com/dragonmantank/cron-expression.git",
                "reference": "be85b3f05b46c39bbc0d95f6c071ddff669510fa"
            },
            "dist": {
                "type": "zip",
                "url": "https://api.github.com/repos/dragonmantank/cron-expression/zipball/be85b3f05b46c39bbc0d95f6c071ddff669510fa",
                "reference": "be85b3f05b46c39bbc0d95f6c071ddff669510fa",
                "shasum": ""
            },
            "require": {
                "php": "^7.2|^8.0",
                "webmozart/assert": "^1.0"
            },
            "replace": {
                "mtdowling/cron-expression": "^1.0"
            },
            "require-dev": {
                "phpstan/extension-installer": "^1.0",
                "phpstan/phpstan": "^1.0",
                "phpstan/phpstan-webmozart-assert": "^1.0",
                "phpunit/phpunit": "^7.0|^8.0|^9.0"
            },
            "type": "library",
            "autoload": {
                "psr-4": {
                    "Cron\\": "src/Cron/"
                }
            },
            "notification-url": "https://packagist.org/downloads/",
            "license": [
                "MIT"
            ],
            "authors": [
                {
                    "name": "Chris Tankersley",
                    "email": "chris@ctankersley.com",
                    "homepage": "https://github.com/dragonmantank"
                }
            ],
            "description": "CRON for PHP: Calculate the next or previous run date and determine if a CRON expression is due",
            "keywords": [
                "cron",
                "schedule"
            ],
            "support": {
                "issues": "https://github.com/dragonmantank/cron-expression/issues",
                "source": "https://github.com/dragonmantank/cron-expression/tree/v3.3.1"
            },
            "funding": [
                {
                    "url": "https://github.com/dragonmantank",
                    "type": "github"
                }
            ],
            "time": "2022-01-18T15:43:28+00:00"
        },
        {
            "name": "guzzlehttp/guzzle",
            "version": "7.4.2",
            "source": {
                "type": "git",
                "url": "https://github.com/guzzle/guzzle.git",
                "reference": "ac1ec1cd9b5624694c3a40be801d94137afb12b4"
            },
            "dist": {
                "type": "zip",
                "url": "https://api.github.com/repos/guzzle/guzzle/zipball/ac1ec1cd9b5624694c3a40be801d94137afb12b4",
                "reference": "ac1ec1cd9b5624694c3a40be801d94137afb12b4",
                "shasum": ""
            },
            "require": {
                "ext-json": "*",
                "guzzlehttp/promises": "^1.5",
                "guzzlehttp/psr7": "^1.8.3 || ^2.1",
                "php": "^7.2.5 || ^8.0",
                "psr/http-client": "^1.0",
                "symfony/deprecation-contracts": "^2.2 || ^3.0"
            },
            "provide": {
                "psr/http-client-implementation": "1.0"
            },
            "require-dev": {
                "bamarni/composer-bin-plugin": "^1.4.1",
                "ext-curl": "*",
                "php-http/client-integration-tests": "^3.0",
                "phpunit/phpunit": "^8.5.5 || ^9.3.5",
                "psr/log": "^1.1 || ^2.0 || ^3.0"
            },
            "suggest": {
                "ext-curl": "Required for CURL handler support",
                "ext-intl": "Required for Internationalized Domain Name (IDN) support",
                "psr/log": "Required for using the Log middleware"
            },
            "type": "library",
            "extra": {
                "branch-alias": {
                    "dev-master": "7.4-dev"
                }
            },
            "autoload": {
                "files": [
                    "src/functions_include.php"
                ],
                "psr-4": {
                    "GuzzleHttp\\": "src/"
                }
            },
            "notification-url": "https://packagist.org/downloads/",
            "license": [
                "MIT"
            ],
            "authors": [
                {
                    "name": "Graham Campbell",
                    "email": "hello@gjcampbell.co.uk",
                    "homepage": "https://github.com/GrahamCampbell"
                },
                {
                    "name": "Michael Dowling",
                    "email": "mtdowling@gmail.com",
                    "homepage": "https://github.com/mtdowling"
                },
                {
                    "name": "Jeremy Lindblom",
                    "email": "jeremeamia@gmail.com",
                    "homepage": "https://github.com/jeremeamia"
                },
                {
                    "name": "George Mponos",
                    "email": "gmponos@gmail.com",
                    "homepage": "https://github.com/gmponos"
                },
                {
                    "name": "Tobias Nyholm",
                    "email": "tobias.nyholm@gmail.com",
                    "homepage": "https://github.com/Nyholm"
                },
                {
                    "name": "Márk Sági-Kazár",
                    "email": "mark.sagikazar@gmail.com",
                    "homepage": "https://github.com/sagikazarmark"
                },
                {
                    "name": "Tobias Schultze",
                    "email": "webmaster@tubo-world.de",
                    "homepage": "https://github.com/Tobion"
                }
            ],
            "description": "Guzzle is a PHP HTTP client library",
            "keywords": [
                "client",
                "curl",
                "framework",
                "http",
                "http client",
                "psr-18",
                "psr-7",
                "rest",
                "web service"
            ],
            "support": {
                "issues": "https://github.com/guzzle/guzzle/issues",
                "source": "https://github.com/guzzle/guzzle/tree/7.4.2"
            },
            "funding": [
                {
                    "url": "https://github.com/GrahamCampbell",
                    "type": "github"
                },
                {
                    "url": "https://github.com/Nyholm",
                    "type": "github"
                },
                {
                    "url": "https://tidelift.com/funding/github/packagist/guzzlehttp/guzzle",
                    "type": "tidelift"
                }
            ],
            "time": "2022-03-20T14:16:28+00:00"
        },
        {
            "name": "guzzlehttp/promises",
            "version": "1.5.1",
            "source": {
                "type": "git",
                "url": "https://github.com/guzzle/promises.git",
                "reference": "fe752aedc9fd8fcca3fe7ad05d419d32998a06da"
            },
            "dist": {
                "type": "zip",
                "url": "https://api.github.com/repos/guzzle/promises/zipball/fe752aedc9fd8fcca3fe7ad05d419d32998a06da",
                "reference": "fe752aedc9fd8fcca3fe7ad05d419d32998a06da",
                "shasum": ""
            },
            "require": {
                "php": ">=5.5"
            },
            "require-dev": {
                "symfony/phpunit-bridge": "^4.4 || ^5.1"
            },
            "type": "library",
            "extra": {
                "branch-alias": {
                    "dev-master": "1.5-dev"
                }
            },
            "autoload": {
                "files": [
                    "src/functions_include.php"
                ],
                "psr-4": {
                    "GuzzleHttp\\Promise\\": "src/"
                }
            },
            "notification-url": "https://packagist.org/downloads/",
            "license": [
                "MIT"
            ],
            "authors": [
                {
                    "name": "Graham Campbell",
                    "email": "hello@gjcampbell.co.uk",
                    "homepage": "https://github.com/GrahamCampbell"
                },
                {
                    "name": "Michael Dowling",
                    "email": "mtdowling@gmail.com",
                    "homepage": "https://github.com/mtdowling"
                },
                {
                    "name": "Tobias Nyholm",
                    "email": "tobias.nyholm@gmail.com",
                    "homepage": "https://github.com/Nyholm"
                },
                {
                    "name": "Tobias Schultze",
                    "email": "webmaster@tubo-world.de",
                    "homepage": "https://github.com/Tobion"
                }
            ],
            "description": "Guzzle promises library",
            "keywords": [
                "promise"
            ],
            "support": {
                "issues": "https://github.com/guzzle/promises/issues",
                "source": "https://github.com/guzzle/promises/tree/1.5.1"
            },
            "funding": [
                {
                    "url": "https://github.com/GrahamCampbell",
                    "type": "github"
                },
                {
                    "url": "https://github.com/Nyholm",
                    "type": "github"
                },
                {
                    "url": "https://tidelift.com/funding/github/packagist/guzzlehttp/promises",
                    "type": "tidelift"
                }
            ],
            "time": "2021-10-22T20:56:57+00:00"
        },
        {
            "name": "guzzlehttp/psr7",
            "version": "2.2.1",
            "source": {
                "type": "git",
                "url": "https://github.com/guzzle/psr7.git",
                "reference": "c94a94f120803a18554c1805ef2e539f8285f9a2"
            },
            "dist": {
                "type": "zip",
                "url": "https://api.github.com/repos/guzzle/psr7/zipball/c94a94f120803a18554c1805ef2e539f8285f9a2",
                "reference": "c94a94f120803a18554c1805ef2e539f8285f9a2",
                "shasum": ""
            },
            "require": {
                "php": "^7.2.5 || ^8.0",
                "psr/http-factory": "^1.0",
                "psr/http-message": "^1.0",
                "ralouphie/getallheaders": "^3.0"
            },
            "provide": {
                "psr/http-factory-implementation": "1.0",
                "psr/http-message-implementation": "1.0"
            },
            "require-dev": {
                "bamarni/composer-bin-plugin": "^1.4.1",
                "http-interop/http-factory-tests": "^0.9",
                "phpunit/phpunit": "^8.5.8 || ^9.3.10"
            },
            "suggest": {
                "laminas/laminas-httphandlerrunner": "Emit PSR-7 responses"
            },
            "type": "library",
            "extra": {
                "branch-alias": {
                    "dev-master": "2.2-dev"
                }
            },
            "autoload": {
                "psr-4": {
                    "GuzzleHttp\\Psr7\\": "src/"
                }
            },
            "notification-url": "https://packagist.org/downloads/",
            "license": [
                "MIT"
            ],
            "authors": [
                {
                    "name": "Graham Campbell",
                    "email": "hello@gjcampbell.co.uk",
                    "homepage": "https://github.com/GrahamCampbell"
                },
                {
                    "name": "Michael Dowling",
                    "email": "mtdowling@gmail.com",
                    "homepage": "https://github.com/mtdowling"
                },
                {
                    "name": "George Mponos",
                    "email": "gmponos@gmail.com",
                    "homepage": "https://github.com/gmponos"
                },
                {
                    "name": "Tobias Nyholm",
                    "email": "tobias.nyholm@gmail.com",
                    "homepage": "https://github.com/Nyholm"
                },
                {
                    "name": "Márk Sági-Kazár",
                    "email": "mark.sagikazar@gmail.com",
                    "homepage": "https://github.com/sagikazarmark"
                },
                {
                    "name": "Tobias Schultze",
                    "email": "webmaster@tubo-world.de",
                    "homepage": "https://github.com/Tobion"
                },
                {
                    "name": "Márk Sági-Kazár",
                    "email": "mark.sagikazar@gmail.com",
                    "homepage": "https://sagikazarmark.hu"
                }
            ],
            "description": "PSR-7 message implementation that also provides common utility methods",
            "keywords": [
                "http",
                "message",
                "psr-7",
                "request",
                "response",
                "stream",
                "uri",
                "url"
            ],
            "support": {
                "issues": "https://github.com/guzzle/psr7/issues",
                "source": "https://github.com/guzzle/psr7/tree/2.2.1"
            },
            "funding": [
                {
                    "url": "https://github.com/GrahamCampbell",
                    "type": "github"
                },
                {
                    "url": "https://github.com/Nyholm",
                    "type": "github"
                },
                {
                    "url": "https://tidelift.com/funding/github/packagist/guzzlehttp/psr7",
                    "type": "tidelift"
                }
            ],
            "time": "2022-03-20T21:55:58+00:00"
        },
        {
            "name": "influxdb/influxdb-php",
            "version": "1.15.2",
            "source": {
                "type": "git",
                "url": "https://github.com/influxdata/influxdb-php.git",
                "reference": "d6e59f4f04ab9107574fda69c2cbe36671253d03"
            },
            "dist": {
                "type": "zip",
                "url": "https://api.github.com/repos/influxdata/influxdb-php/zipball/d6e59f4f04ab9107574fda69c2cbe36671253d03",
                "reference": "d6e59f4f04ab9107574fda69c2cbe36671253d03",
                "shasum": ""
            },
            "require": {
                "guzzlehttp/guzzle": "^6.0|^7.0",
                "php": "^5.5 || ^7.0 || ^8.0"
            },
            "require-dev": {
                "dms/phpunit-arraysubset-asserts": "^0.2.1",
                "phpunit/phpunit": "^9.5"
            },
            "suggest": {
                "ext-curl": "Curl extension, needed for Curl driver",
                "stefanotorresi/influxdb-php-async": "An asyncronous client for InfluxDB, implemented via ReactPHP."
            },
            "type": "library",
            "autoload": {
                "psr-4": {
                    "InfluxDB\\": "src/InfluxDB"
                }
            },
            "notification-url": "https://packagist.org/downloads/",
            "license": [
                "MIT"
            ],
            "authors": [
                {
                    "name": "Stephen Hoogendijk",
                    "email": "stephen@tca0.nl"
                },
                {
                    "name": "Daniel Martinez",
                    "email": "danimartcas@hotmail.com"
                },
                {
                    "name": "Gianluca Arbezzano",
                    "email": "gianarb92@gmail.com"
                }
            ],
            "description": "InfluxDB client library for PHP",
            "keywords": [
                "client",
                "influxdata",
                "influxdb",
                "influxdb class",
                "influxdb client",
                "influxdb library",
                "time series"
            ],
            "support": {
                "issues": "https://github.com/influxdata/influxdb-php/issues",
                "source": "https://github.com/influxdata/influxdb-php/tree/1.15.2"
            },
            "time": "2020-12-26T17:45:17+00:00"
        },
        {
            "name": "jean85/pretty-package-versions",
            "version": "1.6.0",
            "source": {
                "type": "git",
                "url": "https://github.com/Jean85/pretty-package-versions.git",
                "reference": "1e0104b46f045868f11942aea058cd7186d6c303"
            },
            "dist": {
                "type": "zip",
                "url": "https://api.github.com/repos/Jean85/pretty-package-versions/zipball/1e0104b46f045868f11942aea058cd7186d6c303",
                "reference": "1e0104b46f045868f11942aea058cd7186d6c303",
                "shasum": ""
            },
            "require": {
                "composer/package-versions-deprecated": "^1.8.0",
                "php": "^7.0|^8.0"
            },
            "require-dev": {
                "phpunit/phpunit": "^6.0|^8.5|^9.2"
            },
            "type": "library",
            "extra": {
                "branch-alias": {
                    "dev-master": "1.x-dev"
                }
            },
            "autoload": {
                "psr-4": {
                    "Jean85\\": "src/"
                }
            },
            "notification-url": "https://packagist.org/downloads/",
            "license": [
                "MIT"
            ],
            "authors": [
                {
                    "name": "Alessandro Lai",
                    "email": "alessandro.lai85@gmail.com"
                }
            ],
            "description": "A wrapper for ocramius/package-versions to get pretty versions strings",
            "keywords": [
                "composer",
                "package",
                "release",
                "versions"
            ],
            "support": {
                "issues": "https://github.com/Jean85/pretty-package-versions/issues",
                "source": "https://github.com/Jean85/pretty-package-versions/tree/1.6.0"
            },
            "time": "2021-02-04T16:20:16+00:00"
        },
        {
            "name": "matomo/device-detector",
            "version": "6.0.0",
            "source": {
                "type": "git",
                "url": "https://github.com/matomo-org/device-detector.git",
                "reference": "7fc2af3af62bd69e6e3404d561e371a83c112be9"
            },
            "dist": {
                "type": "zip",
                "url": "https://api.github.com/repos/matomo-org/device-detector/zipball/7fc2af3af62bd69e6e3404d561e371a83c112be9",
                "reference": "7fc2af3af62bd69e6e3404d561e371a83c112be9",
                "shasum": ""
            },
            "require": {
                "mustangostang/spyc": "*",
                "php": "^7.2|^8.0"
            },
            "replace": {
                "piwik/device-detector": "self.version"
            },
            "require-dev": {
                "matthiasmullie/scrapbook": "^1.4.7",
                "mayflower/mo4-coding-standard": "^v8.0.0",
                "phpstan/phpstan": "^0.12.52",
                "phpunit/phpunit": "^8.5.8",
                "psr/cache": "^1.0.1",
                "psr/simple-cache": "^1.0.1",
                "symfony/yaml": "^5.1.7"
            },
            "suggest": {
                "doctrine/cache": "Can directly be used for caching purpose",
                "ext-yaml": "Necessary for using the Pecl YAML parser"
            },
            "type": "library",
            "autoload": {
                "psr-4": {
                    "DeviceDetector\\": ""
                },
                "exclude-from-classmap": [
                    "Tests/"
                ]
            },
            "notification-url": "https://packagist.org/downloads/",
            "license": [
                "LGPL-3.0-or-later"
            ],
            "authors": [
                {
                    "name": "The Matomo Team",
                    "email": "hello@matomo.org",
                    "homepage": "https://matomo.org/team/"
                }
            ],
            "description": "The Universal Device Detection library, that parses User Agents and detects devices (desktop, tablet, mobile, tv, cars, console, etc.), clients (browsers, media players, mobile apps, feed readers, libraries, etc), operating systems, devices, brands and models.",
            "homepage": "https://matomo.org",
            "keywords": [
                "devicedetection",
                "parser",
                "useragent"
            ],
            "support": {
                "forum": "https://forum.matomo.org/",
                "issues": "https://github.com/matomo-org/device-detector/issues",
                "source": "https://github.com/matomo-org/matomo",
                "wiki": "https://dev.matomo.org/"
            },
            "time": "2022-04-11T09:58:17+00:00"
        },
        {
            "name": "mongodb/mongodb",
            "version": "1.8.0",
            "source": {
                "type": "git",
                "url": "https://github.com/mongodb/mongo-php-library.git",
                "reference": "953dbc19443aa9314c44b7217a16873347e6840d"
            },
            "dist": {
                "type": "zip",
                "url": "https://api.github.com/repos/mongodb/mongo-php-library/zipball/953dbc19443aa9314c44b7217a16873347e6840d",
                "reference": "953dbc19443aa9314c44b7217a16873347e6840d",
                "shasum": ""
            },
            "require": {
                "ext-hash": "*",
                "ext-json": "*",
                "ext-mongodb": "^1.8.1",
                "jean85/pretty-package-versions": "^1.2",
                "php": "^7.0 || ^8.0",
                "symfony/polyfill-php80": "^1.19"
            },
            "require-dev": {
                "squizlabs/php_codesniffer": "^3.5, <3.5.5",
                "symfony/phpunit-bridge": "5.x-dev"
            },
            "type": "library",
            "extra": {
                "branch-alias": {
                    "dev-master": "1.8.x-dev"
                }
            },
            "autoload": {
                "files": [
                    "src/functions.php"
                ],
                "psr-4": {
                    "MongoDB\\": "src/"
                }
            },
            "notification-url": "https://packagist.org/downloads/",
            "license": [
                "Apache-2.0"
            ],
            "authors": [
                {
                    "name": "Andreas Braun",
                    "email": "andreas.braun@mongodb.com"
                },
                {
                    "name": "Jeremy Mikola",
                    "email": "jmikola@gmail.com"
                }
            ],
            "description": "MongoDB driver library",
            "homepage": "https://jira.mongodb.org/browse/PHPLIB",
            "keywords": [
                "database",
                "driver",
                "mongodb",
                "persistence"
            ],
            "support": {
                "issues": "https://github.com/mongodb/mongo-php-library/issues",
                "source": "https://github.com/mongodb/mongo-php-library/tree/1.8.0"
            },
            "time": "2020-11-25T12:26:02+00:00"
        },
        {
            "name": "mustangostang/spyc",
            "version": "0.6.3",
            "source": {
                "type": "git",
                "url": "git@github.com:mustangostang/spyc.git",
                "reference": "4627c838b16550b666d15aeae1e5289dd5b77da0"
            },
            "dist": {
                "type": "zip",
                "url": "https://api.github.com/repos/mustangostang/spyc/zipball/4627c838b16550b666d15aeae1e5289dd5b77da0",
                "reference": "4627c838b16550b666d15aeae1e5289dd5b77da0",
                "shasum": ""
            },
            "require": {
                "php": ">=5.3.1"
            },
            "require-dev": {
                "phpunit/phpunit": "4.3.*@dev"
            },
            "type": "library",
            "extra": {
                "branch-alias": {
                    "dev-master": "0.5.x-dev"
                }
            },
            "autoload": {
                "files": [
                    "Spyc.php"
                ]
            },
            "notification-url": "https://packagist.org/downloads/",
            "license": [
                "MIT"
            ],
            "authors": [
                {
                    "name": "mustangostang",
                    "email": "vlad.andersen@gmail.com"
                }
            ],
            "description": "A simple YAML loader/dumper class for PHP",
            "homepage": "https://github.com/mustangostang/spyc/",
            "keywords": [
                "spyc",
                "yaml",
                "yml"
            ],
            "time": "2019-09-10T13:16:29+00:00"
        },
        {
            "name": "phpmailer/phpmailer",
            "version": "v6.6.0",
            "source": {
                "type": "git",
                "url": "https://github.com/PHPMailer/PHPMailer.git",
                "reference": "e43bac82edc26ca04b36143a48bde1c051cfd5b1"
            },
            "dist": {
                "type": "zip",
                "url": "https://api.github.com/repos/PHPMailer/PHPMailer/zipball/e43bac82edc26ca04b36143a48bde1c051cfd5b1",
                "reference": "e43bac82edc26ca04b36143a48bde1c051cfd5b1",
                "shasum": ""
            },
            "require": {
                "ext-ctype": "*",
                "ext-filter": "*",
                "ext-hash": "*",
                "php": ">=5.5.0"
            },
            "require-dev": {
                "dealerdirect/phpcodesniffer-composer-installer": "^0.7.0",
                "doctrine/annotations": "^1.2",
                "php-parallel-lint/php-console-highlighter": "^0.5.0",
                "php-parallel-lint/php-parallel-lint": "^1.3.1",
                "phpcompatibility/php-compatibility": "^9.3.5",
                "roave/security-advisories": "dev-latest",
                "squizlabs/php_codesniffer": "^3.6.2",
                "yoast/phpunit-polyfills": "^1.0.0"
            },
            "suggest": {
                "ext-mbstring": "Needed to send email in multibyte encoding charset or decode encoded addresses",
                "hayageek/oauth2-yahoo": "Needed for Yahoo XOAUTH2 authentication",
                "league/oauth2-google": "Needed for Google XOAUTH2 authentication",
                "psr/log": "For optional PSR-3 debug logging",
                "stevenmaguire/oauth2-microsoft": "Needed for Microsoft XOAUTH2 authentication",
                "symfony/polyfill-mbstring": "To support UTF-8 if the Mbstring PHP extension is not enabled (^1.2)"
            },
            "type": "library",
            "autoload": {
                "psr-4": {
                    "PHPMailer\\PHPMailer\\": "src/"
                }
            },
            "notification-url": "https://packagist.org/downloads/",
            "license": [
                "LGPL-2.1-only"
            ],
            "authors": [
                {
                    "name": "Marcus Bointon",
                    "email": "phpmailer@synchromedia.co.uk"
                },
                {
                    "name": "Jim Jagielski",
                    "email": "jimjag@gmail.com"
                },
                {
                    "name": "Andy Prevost",
                    "email": "codeworxtech@users.sourceforge.net"
                },
                {
                    "name": "Brent R. Matzelle"
                }
            ],
            "description": "PHPMailer is a full-featured email creation and transfer class for PHP",
            "support": {
                "issues": "https://github.com/PHPMailer/PHPMailer/issues",
                "source": "https://github.com/PHPMailer/PHPMailer/tree/v6.6.0"
            },
            "funding": [
                {
                    "url": "https://github.com/Synchro",
                    "type": "github"
                }
            ],
            "time": "2022-02-28T15:31:21+00:00"
        },
        {
            "name": "psr/http-client",
            "version": "1.0.1",
            "source": {
                "type": "git",
                "url": "https://github.com/php-fig/http-client.git",
                "reference": "2dfb5f6c5eff0e91e20e913f8c5452ed95b86621"
            },
            "dist": {
                "type": "zip",
                "url": "https://api.github.com/repos/php-fig/http-client/zipball/2dfb5f6c5eff0e91e20e913f8c5452ed95b86621",
                "reference": "2dfb5f6c5eff0e91e20e913f8c5452ed95b86621",
                "shasum": ""
            },
            "require": {
                "php": "^7.0 || ^8.0",
                "psr/http-message": "^1.0"
            },
            "type": "library",
            "extra": {
                "branch-alias": {
                    "dev-master": "1.0.x-dev"
                }
            },
            "autoload": {
                "psr-4": {
                    "Psr\\Http\\Client\\": "src/"
                }
            },
            "notification-url": "https://packagist.org/downloads/",
            "license": [
                "MIT"
            ],
            "authors": [
                {
                    "name": "PHP-FIG",
                    "homepage": "http://www.php-fig.org/"
                }
            ],
            "description": "Common interface for HTTP clients",
            "homepage": "https://github.com/php-fig/http-client",
            "keywords": [
                "http",
                "http-client",
                "psr",
                "psr-18"
            ],
            "support": {
                "source": "https://github.com/php-fig/http-client/tree/master"
            },
            "time": "2020-06-29T06:28:15+00:00"
        },
        {
            "name": "psr/http-factory",
            "version": "1.0.1",
            "source": {
                "type": "git",
                "url": "https://github.com/php-fig/http-factory.git",
                "reference": "12ac7fcd07e5b077433f5f2bee95b3a771bf61be"
            },
            "dist": {
                "type": "zip",
                "url": "https://api.github.com/repos/php-fig/http-factory/zipball/12ac7fcd07e5b077433f5f2bee95b3a771bf61be",
                "reference": "12ac7fcd07e5b077433f5f2bee95b3a771bf61be",
                "shasum": ""
            },
            "require": {
                "php": ">=7.0.0",
                "psr/http-message": "^1.0"
            },
            "type": "library",
            "extra": {
                "branch-alias": {
                    "dev-master": "1.0.x-dev"
                }
            },
            "autoload": {
                "psr-4": {
                    "Psr\\Http\\Message\\": "src/"
                }
            },
            "notification-url": "https://packagist.org/downloads/",
            "license": [
                "MIT"
            ],
            "authors": [
                {
                    "name": "PHP-FIG",
                    "homepage": "http://www.php-fig.org/"
                }
            ],
            "description": "Common interfaces for PSR-7 HTTP message factories",
            "keywords": [
                "factory",
                "http",
                "message",
                "psr",
                "psr-17",
                "psr-7",
                "request",
                "response"
            ],
            "support": {
                "source": "https://github.com/php-fig/http-factory/tree/master"
            },
            "time": "2019-04-30T12:38:16+00:00"
        },
        {
            "name": "psr/http-message",
            "version": "1.0.1",
            "source": {
                "type": "git",
                "url": "https://github.com/php-fig/http-message.git",
                "reference": "f6561bf28d520154e4b0ec72be95418abe6d9363"
            },
            "dist": {
                "type": "zip",
                "url": "https://api.github.com/repos/php-fig/http-message/zipball/f6561bf28d520154e4b0ec72be95418abe6d9363",
                "reference": "f6561bf28d520154e4b0ec72be95418abe6d9363",
                "shasum": ""
            },
            "require": {
                "php": ">=5.3.0"
            },
            "type": "library",
            "extra": {
                "branch-alias": {
                    "dev-master": "1.0.x-dev"
                }
            },
            "autoload": {
                "psr-4": {
                    "Psr\\Http\\Message\\": "src/"
                }
            },
            "notification-url": "https://packagist.org/downloads/",
            "license": [
                "MIT"
            ],
            "authors": [
                {
                    "name": "PHP-FIG",
                    "homepage": "http://www.php-fig.org/"
                }
            ],
            "description": "Common interface for HTTP messages",
            "homepage": "https://github.com/php-fig/http-message",
            "keywords": [
                "http",
                "http-message",
                "psr",
                "psr-7",
                "request",
                "response"
            ],
            "support": {
                "source": "https://github.com/php-fig/http-message/tree/master"
            },
            "time": "2016-08-06T14:39:51+00:00"
        },
        {
            "name": "psr/log",
            "version": "1.1.4",
            "source": {
                "type": "git",
                "url": "https://github.com/php-fig/log.git",
                "reference": "d49695b909c3b7628b6289db5479a1c204601f11"
            },
            "dist": {
                "type": "zip",
                "url": "https://api.github.com/repos/php-fig/log/zipball/d49695b909c3b7628b6289db5479a1c204601f11",
                "reference": "d49695b909c3b7628b6289db5479a1c204601f11",
                "shasum": ""
            },
            "require": {
                "php": ">=5.3.0"
            },
            "type": "library",
            "extra": {
                "branch-alias": {
                    "dev-master": "1.1.x-dev"
                }
            },
            "autoload": {
                "psr-4": {
                    "Psr\\Log\\": "Psr/Log/"
                }
            },
            "notification-url": "https://packagist.org/downloads/",
            "license": [
                "MIT"
            ],
            "authors": [
                {
                    "name": "PHP-FIG",
                    "homepage": "https://www.php-fig.org/"
                }
            ],
            "description": "Common interface for logging libraries",
            "homepage": "https://github.com/php-fig/log",
            "keywords": [
                "log",
                "psr",
                "psr-3"
            ],
            "support": {
                "source": "https://github.com/php-fig/log/tree/1.1.4"
            },
            "time": "2021-05-03T11:20:27+00:00"
        },
        {
            "name": "ralouphie/getallheaders",
            "version": "3.0.3",
            "source": {
                "type": "git",
                "url": "https://github.com/ralouphie/getallheaders.git",
                "reference": "120b605dfeb996808c31b6477290a714d356e822"
            },
            "dist": {
                "type": "zip",
                "url": "https://api.github.com/repos/ralouphie/getallheaders/zipball/120b605dfeb996808c31b6477290a714d356e822",
                "reference": "120b605dfeb996808c31b6477290a714d356e822",
                "shasum": ""
            },
            "require": {
                "php": ">=5.6"
            },
            "require-dev": {
                "php-coveralls/php-coveralls": "^2.1",
                "phpunit/phpunit": "^5 || ^6.5"
            },
            "type": "library",
            "autoload": {
                "files": [
                    "src/getallheaders.php"
                ]
            },
            "notification-url": "https://packagist.org/downloads/",
            "license": [
                "MIT"
            ],
            "authors": [
                {
                    "name": "Ralph Khattar",
                    "email": "ralph.khattar@gmail.com"
                }
            ],
            "description": "A polyfill for getallheaders.",
            "support": {
                "issues": "https://github.com/ralouphie/getallheaders/issues",
                "source": "https://github.com/ralouphie/getallheaders/tree/develop"
            },
            "time": "2019-03-08T08:55:37+00:00"
        },
        {
            "name": "resque/php-resque",
            "version": "v1.3.6",
            "source": {
                "type": "git",
                "url": "https://github.com/resque/php-resque.git",
                "reference": "fe41c04763699b1318d97ed14cc78583e9380161"
            },
            "dist": {
                "type": "zip",
                "url": "https://api.github.com/repos/resque/php-resque/zipball/fe41c04763699b1318d97ed14cc78583e9380161",
                "reference": "fe41c04763699b1318d97ed14cc78583e9380161",
                "shasum": ""
            },
            "require": {
                "colinmollenhour/credis": "~1.7",
                "php": ">=5.6.0",
                "psr/log": "~1.0"
            },
            "require-dev": {
                "phpunit/phpunit": "^5.7"
            },
            "suggest": {
                "ext-pcntl": "REQUIRED for forking processes on platforms that support it (so anything but Windows).",
                "ext-proctitle": "Allows php-resque to rename the title of UNIX processes to show the status of a worker.",
                "ext-redis": "Native PHP extension for Redis connectivity. Credis will automatically utilize when available."
            },
            "bin": [
                "bin/resque",
                "bin/resque-scheduler"
            ],
            "type": "library",
            "extra": {
                "branch-alias": {
                    "dev-master": "1.0-dev"
                }
            },
            "autoload": {
                "psr-0": {
                    "Resque": "lib",
                    "ResqueScheduler": "lib"
                }
            },
            "notification-url": "https://packagist.org/downloads/",
            "license": [
                "MIT"
            ],
            "authors": [
                {
                    "name": "Dan Hunsaker",
                    "email": "danhunsaker+resque@gmail.com",
                    "role": "Maintainer"
                },
                {
                    "name": "Rajib Ahmed",
                    "homepage": "https://github.com/rajibahmed",
                    "role": "Maintainer"
                },
                {
                    "name": "Steve Klabnik",
                    "email": "steve@steveklabnik.com",
                    "role": "Maintainer"
                },
                {
                    "name": "Chris Boulton",
                    "email": "chris@bigcommerce.com",
                    "role": "Creator"
                }
            ],
            "description": "Redis backed library for creating background jobs and processing them later. Based on resque for Ruby.",
            "homepage": "http://www.github.com/resque/php-resque/",
            "keywords": [
                "background",
                "job",
                "redis",
                "resque"
            ],
            "support": {
                "issues": "https://github.com/resque/php-resque/issues",
                "source": "https://github.com/resque/php-resque/tree/v1.3.6"
            },
            "time": "2020-04-16T16:39:50+00:00"
        },
        {
            "name": "slickdeals/statsd",
            "version": "3.1.0",
            "source": {
                "type": "git",
                "url": "https://github.com/Slickdeals/statsd-php.git",
                "reference": "225588a0a079e145359049f6e5e23eedb1b4c17f"
            },
            "dist": {
                "type": "zip",
                "url": "https://api.github.com/repos/Slickdeals/statsd-php/zipball/225588a0a079e145359049f6e5e23eedb1b4c17f",
                "reference": "225588a0a079e145359049f6e5e23eedb1b4c17f",
                "shasum": ""
            },
            "require": {
                "php": ">= 7.3 || ^8"
            },
            "replace": {
                "domnikl/statsd": "self.version"
            },
            "require-dev": {
                "friendsofphp/php-cs-fixer": "^3.0",
                "phpunit/phpunit": "^9",
                "vimeo/psalm": "^4.6"
            },
            "type": "library",
            "autoload": {
                "psr-4": {
                    "Domnikl\\Statsd\\": "src/"
                }
            },
            "notification-url": "https://packagist.org/downloads/",
            "license": [
                "MIT"
            ],
            "authors": [
                {
                    "name": "Dominik Liebler",
                    "email": "liebler.dominik@gmail.com"
                }
            ],
            "description": "a PHP client for statsd",
            "homepage": "https://github.com/Slickdeals/statsd-php",
            "keywords": [
                "Metrics",
                "monitoring",
                "statistics",
                "statsd",
                "udp"
            ],
            "support": {
                "issues": "https://github.com/Slickdeals/statsd-php/issues",
                "source": "https://github.com/Slickdeals/statsd-php/tree/3.1.0"
            },
            "time": "2021-06-04T20:33:46+00:00"
        },
        {
            "name": "symfony/deprecation-contracts",
            "version": "v3.0.1",
            "source": {
                "type": "git",
                "url": "https://github.com/symfony/deprecation-contracts.git",
                "reference": "26954b3d62a6c5fd0ea8a2a00c0353a14978d05c"
            },
            "dist": {
                "type": "zip",
                "url": "https://api.github.com/repos/symfony/deprecation-contracts/zipball/26954b3d62a6c5fd0ea8a2a00c0353a14978d05c",
                "reference": "26954b3d62a6c5fd0ea8a2a00c0353a14978d05c",
                "shasum": ""
            },
            "require": {
                "php": ">=8.0.2"
            },
            "type": "library",
            "extra": {
                "branch-alias": {
                    "dev-main": "3.0-dev"
                },
                "thanks": {
                    "name": "symfony/contracts",
                    "url": "https://github.com/symfony/contracts"
                }
            },
            "autoload": {
                "files": [
                    "function.php"
                ]
            },
            "notification-url": "https://packagist.org/downloads/",
            "license": [
                "MIT"
            ],
            "authors": [
                {
                    "name": "Nicolas Grekas",
                    "email": "p@tchwork.com"
                },
                {
                    "name": "Symfony Community",
                    "homepage": "https://symfony.com/contributors"
                }
            ],
            "description": "A generic function and convention to trigger deprecation notices",
            "homepage": "https://symfony.com",
            "support": {
                "source": "https://github.com/symfony/deprecation-contracts/tree/v3.0.1"
            },
            "funding": [
                {
                    "url": "https://symfony.com/sponsor",
                    "type": "custom"
                },
                {
                    "url": "https://github.com/fabpot",
                    "type": "github"
                },
                {
                    "url": "https://tidelift.com/funding/github/packagist/symfony/symfony",
                    "type": "tidelift"
                }
            ],
            "time": "2022-01-02T09:55:41+00:00"
        },
        {
            "name": "symfony/polyfill-ctype",
            "version": "v1.25.0",
            "source": {
                "type": "git",
                "url": "https://github.com/symfony/polyfill-ctype.git",
                "reference": "30885182c981ab175d4d034db0f6f469898070ab"
            },
            "dist": {
                "type": "zip",
                "url": "https://api.github.com/repos/symfony/polyfill-ctype/zipball/30885182c981ab175d4d034db0f6f469898070ab",
                "reference": "30885182c981ab175d4d034db0f6f469898070ab",
                "shasum": ""
            },
            "require": {
                "php": ">=7.1"
            },
            "provide": {
                "ext-ctype": "*"
            },
            "suggest": {
                "ext-ctype": "For best performance"
            },
            "type": "library",
            "extra": {
                "branch-alias": {
                    "dev-main": "1.23-dev"
                },
                "thanks": {
                    "name": "symfony/polyfill",
                    "url": "https://github.com/symfony/polyfill"
                }
            },
            "autoload": {
                "files": [
                    "bootstrap.php"
                ],
                "psr-4": {
                    "Symfony\\Polyfill\\Ctype\\": ""
                }
            },
            "notification-url": "https://packagist.org/downloads/",
            "license": [
                "MIT"
            ],
            "authors": [
                {
                    "name": "Gert de Pagter",
                    "email": "BackEndTea@gmail.com"
                },
                {
                    "name": "Symfony Community",
                    "homepage": "https://symfony.com/contributors"
                }
            ],
            "description": "Symfony polyfill for ctype functions",
            "homepage": "https://symfony.com",
            "keywords": [
                "compatibility",
                "ctype",
                "polyfill",
                "portable"
            ],
            "support": {
                "source": "https://github.com/symfony/polyfill-ctype/tree/v1.25.0"
            },
            "funding": [
                {
                    "url": "https://symfony.com/sponsor",
                    "type": "custom"
                },
                {
                    "url": "https://github.com/fabpot",
                    "type": "github"
                },
                {
                    "url": "https://tidelift.com/funding/github/packagist/symfony/symfony",
                    "type": "tidelift"
                }
            ],
            "time": "2021-10-20T20:35:02+00:00"
        },
        {
            "name": "symfony/polyfill-php80",
            "version": "v1.25.0",
            "source": {
                "type": "git",
                "url": "https://github.com/symfony/polyfill-php80.git",
                "reference": "4407588e0d3f1f52efb65fbe92babe41f37fe50c"
            },
            "dist": {
                "type": "zip",
                "url": "https://api.github.com/repos/symfony/polyfill-php80/zipball/4407588e0d3f1f52efb65fbe92babe41f37fe50c",
                "reference": "4407588e0d3f1f52efb65fbe92babe41f37fe50c",
                "shasum": ""
            },
            "require": {
                "php": ">=7.1"
            },
            "type": "library",
            "extra": {
                "branch-alias": {
                    "dev-main": "1.23-dev"
                },
                "thanks": {
                    "name": "symfony/polyfill",
                    "url": "https://github.com/symfony/polyfill"
                }
            },
            "autoload": {
                "files": [
                    "bootstrap.php"
                ],
                "psr-4": {
                    "Symfony\\Polyfill\\Php80\\": ""
                },
                "classmap": [
                    "Resources/stubs"
                ]
            },
            "notification-url": "https://packagist.org/downloads/",
            "license": [
                "MIT"
            ],
            "authors": [
                {
                    "name": "Ion Bazan",
                    "email": "ion.bazan@gmail.com"
                },
                {
                    "name": "Nicolas Grekas",
                    "email": "p@tchwork.com"
                },
                {
                    "name": "Symfony Community",
                    "homepage": "https://symfony.com/contributors"
                }
            ],
            "description": "Symfony polyfill backporting some PHP 8.0+ features to lower PHP versions",
            "homepage": "https://symfony.com",
            "keywords": [
                "compatibility",
                "polyfill",
                "portable",
                "shim"
            ],
            "support": {
                "source": "https://github.com/symfony/polyfill-php80/tree/v1.25.0"
            },
            "funding": [
                {
                    "url": "https://symfony.com/sponsor",
                    "type": "custom"
                },
                {
                    "url": "https://github.com/fabpot",
                    "type": "github"
                },
                {
                    "url": "https://tidelift.com/funding/github/packagist/symfony/symfony",
                    "type": "tidelift"
                }
            ],
            "time": "2022-03-04T08:16:47+00:00"
        },
        {
            "name": "utopia-php/abuse",
            "version": "0.7.0",
            "source": {
                "type": "git",
                "url": "https://github.com/utopia-php/abuse.git",
                "reference": "52fb20e39e2e9619948bc0a73b52e10caa71350d"
            },
            "dist": {
                "type": "zip",
                "url": "https://api.github.com/repos/utopia-php/abuse/zipball/52fb20e39e2e9619948bc0a73b52e10caa71350d",
                "reference": "52fb20e39e2e9619948bc0a73b52e10caa71350d",
                "shasum": ""
            },
            "require": {
                "ext-pdo": "*",
                "php": ">=8.0",
                "utopia-php/database": ">=0.11 <1.0"
            },
            "require-dev": {
                "phpunit/phpunit": "^9.4",
                "vimeo/psalm": "4.0.1"
            },
            "type": "library",
            "autoload": {
                "psr-4": {
                    "Utopia\\Abuse\\": "src/Abuse"
                }
            },
            "notification-url": "https://packagist.org/downloads/",
            "license": [
                "MIT"
            ],
            "authors": [
                {
                    "name": "Eldad Fux",
                    "email": "eldad@appwrite.io"
                }
            ],
            "description": "A simple abuse library to manage application usage limits",
            "keywords": [
                "Abuse",
                "framework",
                "php",
                "upf",
                "utopia"
            ],
            "support": {
                "issues": "https://github.com/utopia-php/abuse/issues",
                "source": "https://github.com/utopia-php/abuse/tree/0.7.0"
            },
            "time": "2021-12-27T13:06:45+00:00"
        },
        {
            "name": "utopia-php/analytics",
            "version": "0.2.0",
            "source": {
                "type": "git",
                "url": "https://github.com/utopia-php/analytics.git",
                "reference": "adfc2d057a7f6ab618a77c8a20ed3e35485ff416"
            },
            "dist": {
                "type": "zip",
                "url": "https://api.github.com/repos/utopia-php/analytics/zipball/adfc2d057a7f6ab618a77c8a20ed3e35485ff416",
                "reference": "adfc2d057a7f6ab618a77c8a20ed3e35485ff416",
                "shasum": ""
            },
            "require": {
                "php": ">=7.4"
            },
            "require-dev": {
                "phpunit/phpunit": "^9.3",
                "vimeo/psalm": "4.0.1"
            },
            "type": "library",
            "autoload": {
                "psr-4": {
                    "Utopia\\Analytics\\": "src/Analytics"
                }
            },
            "notification-url": "https://packagist.org/downloads/",
            "license": [
                "MIT"
            ],
            "authors": [
                {
                    "name": "Eldad Fux",
                    "email": "eldad@appwrite.io"
                },
                {
                    "name": "Torsten Dittmann",
                    "email": "torsten@appwrite.io"
                }
            ],
            "description": "A simple library to track events & users.",
            "keywords": [
                "analytics",
                "framework",
                "php",
                "upf",
                "utopia"
            ],
            "support": {
                "issues": "https://github.com/utopia-php/analytics/issues",
                "source": "https://github.com/utopia-php/analytics/tree/0.2.0"
            },
            "time": "2021-03-23T21:33:07+00:00"
        },
        {
            "name": "utopia-php/audit",
            "version": "0.8.0",
            "source": {
                "type": "git",
                "url": "https://github.com/utopia-php/audit.git",
                "reference": "b46dc42614a69437c45eb229249b6a6d000122c1"
            },
            "dist": {
                "type": "zip",
                "url": "https://api.github.com/repos/utopia-php/audit/zipball/b46dc42614a69437c45eb229249b6a6d000122c1",
                "reference": "b46dc42614a69437c45eb229249b6a6d000122c1",
                "shasum": ""
            },
            "require": {
                "ext-pdo": "*",
                "php": ">=8.0",
                "utopia-php/database": ">=0.11 <1.0"
            },
            "require-dev": {
                "phpunit/phpunit": "^9.3",
                "vimeo/psalm": "4.0.1"
            },
            "type": "library",
            "autoload": {
                "psr-4": {
                    "Utopia\\Audit\\": "src/Audit"
                }
            },
            "notification-url": "https://packagist.org/downloads/",
            "license": [
                "MIT"
            ],
            "authors": [
                {
                    "name": "Eldad Fux",
                    "email": "eldad@appwrite.io"
                }
            ],
            "description": "A simple audit library to manage application users logs",
            "keywords": [
                "Audit",
                "framework",
                "php",
                "upf",
                "utopia"
            ],
            "support": {
                "issues": "https://github.com/utopia-php/audit/issues",
                "source": "https://github.com/utopia-php/audit/tree/0.8.0"
            },
            "time": "2021-12-27T13:05:56+00:00"
        },
        {
            "name": "utopia-php/cache",
            "version": "0.6.0",
            "source": {
                "type": "git",
                "url": "https://github.com/utopia-php/cache.git",
                "reference": "8ea1353a4bbab617e23c865a7c97b60d8074aee3"
            },
            "dist": {
                "type": "zip",
                "url": "https://api.github.com/repos/utopia-php/cache/zipball/8ea1353a4bbab617e23c865a7c97b60d8074aee3",
                "reference": "8ea1353a4bbab617e23c865a7c97b60d8074aee3",
                "shasum": ""
            },
            "require": {
                "ext-json": "*",
                "ext-redis": "*",
                "php": ">=8.0"
            },
            "require-dev": {
                "phpunit/phpunit": "^9.3",
                "vimeo/psalm": "4.13.1"
            },
            "type": "library",
            "autoload": {
                "psr-4": {
                    "Utopia\\Cache\\": "src/Cache"
                }
            },
            "notification-url": "https://packagist.org/downloads/",
            "license": [
                "MIT"
            ],
            "authors": [
                {
                    "name": "Eldad Fux",
                    "email": "eldad@appwrite.io"
                }
            ],
            "description": "A simple cache library to manage application cache storing, loading and purging",
            "keywords": [
                "cache",
                "framework",
                "php",
                "upf",
                "utopia"
            ],
            "support": {
                "issues": "https://github.com/utopia-php/cache/issues",
                "source": "https://github.com/utopia-php/cache/tree/0.6.0"
            },
            "time": "2022-04-04T12:30:05+00:00"
        },
        {
            "name": "utopia-php/cli",
            "version": "0.12.0",
            "source": {
                "type": "git",
                "url": "https://github.com/utopia-php/cli.git",
                "reference": "6d164b752efeb1ca089e3a517bc274d8b383474b"
            },
            "dist": {
                "type": "zip",
                "url": "https://api.github.com/repos/utopia-php/cli/zipball/6d164b752efeb1ca089e3a517bc274d8b383474b",
                "reference": "6d164b752efeb1ca089e3a517bc274d8b383474b",
                "shasum": ""
            },
            "require": {
                "php": ">=7.4",
                "utopia-php/framework": "0.*.*"
            },
            "require-dev": {
                "phpunit/phpunit": "^9.3",
                "vimeo/psalm": "4.0.1"
            },
            "type": "library",
            "autoload": {
                "psr-4": {
                    "Utopia\\CLI\\": "src/CLI"
                }
            },
            "notification-url": "https://packagist.org/downloads/",
            "license": [
                "MIT"
            ],
            "authors": [
                {
                    "name": "Eldad Fux",
                    "email": "eldad@appwrite.io"
                }
            ],
            "description": "A simple CLI library to manage command line applications",
            "keywords": [
                "cli",
                "command line",
                "framework",
                "php",
                "upf",
                "utopia"
            ],
            "support": {
                "issues": "https://github.com/utopia-php/cli/issues",
                "source": "https://github.com/utopia-php/cli/tree/0.12.0"
            },
            "time": "2022-02-18T22:10:41+00:00"
        },
        {
            "name": "utopia-php/config",
            "version": "0.2.2",
            "source": {
                "type": "git",
                "url": "https://github.com/utopia-php/config.git",
                "reference": "a3d7bc0312d7150d5e04b1362dc34b2b136908cc"
            },
            "dist": {
                "type": "zip",
                "url": "https://api.github.com/repos/utopia-php/config/zipball/a3d7bc0312d7150d5e04b1362dc34b2b136908cc",
                "reference": "a3d7bc0312d7150d5e04b1362dc34b2b136908cc",
                "shasum": ""
            },
            "require": {
                "php": ">=7.3"
            },
            "require-dev": {
                "phpunit/phpunit": "^9.3",
                "vimeo/psalm": "4.0.1"
            },
            "type": "library",
            "autoload": {
                "psr-4": {
                    "Utopia\\Config\\": "src/Config"
                }
            },
            "notification-url": "https://packagist.org/downloads/",
            "license": [
                "MIT"
            ],
            "authors": [
                {
                    "name": "Eldad Fux",
                    "email": "eldad@appwrite.io"
                }
            ],
            "description": "A simple Config library to managing application config variables",
            "keywords": [
                "config",
                "framework",
                "php",
                "upf",
                "utopia"
            ],
            "support": {
                "issues": "https://github.com/utopia-php/config/issues",
                "source": "https://github.com/utopia-php/config/tree/0.2.2"
            },
            "time": "2020-10-24T09:49:09+00:00"
        },
        {
            "name": "utopia-php/database",
            "version": "0.17.1",
            "source": {
                "type": "git",
                "url": "https://github.com/utopia-php/database.git",
                "reference": "a4d001452b78b85335ffbd34176cd45d2b13c1ca"
            },
            "dist": {
                "type": "zip",
                "url": "https://api.github.com/repos/utopia-php/database/zipball/a4d001452b78b85335ffbd34176cd45d2b13c1ca",
                "reference": "a4d001452b78b85335ffbd34176cd45d2b13c1ca",
                "shasum": ""
            },
            "require": {
                "ext-mongodb": "*",
                "ext-pdo": "*",
                "ext-redis": "*",
                "mongodb/mongodb": "1.8.0",
                "php": ">=8.0",
                "utopia-php/cache": "0.6.*",
                "utopia-php/framework": "0.*.*"
            },
            "require-dev": {
                "fakerphp/faker": "^1.14",
                "phpunit/phpunit": "^9.4",
                "utopia-php/cli": "^0.11.0",
                "vimeo/psalm": "4.0.1"
            },
            "type": "library",
            "autoload": {
                "psr-4": {
                    "Utopia\\Database\\": "src/Database"
                }
            },
            "notification-url": "https://packagist.org/downloads/",
            "license": [
                "MIT"
            ],
            "authors": [
                {
                    "name": "Eldad Fux",
                    "email": "eldad@appwrite.io"
                },
                {
                    "name": "Brandon Leckemby",
                    "email": "brandon@appwrite.io"
                }
            ],
            "description": "A simple library to manage application persistency using multiple database adapters",
            "keywords": [
                "database",
                "framework",
                "php",
                "upf",
                "utopia"
            ],
            "support": {
                "issues": "https://github.com/utopia-php/database/issues",
                "source": "https://github.com/utopia-php/database/tree/0.17.1"
            },
            "time": "2022-05-16T09:11:44+00:00"
        },
        {
            "name": "utopia-php/domains",
            "version": "v1.1.0",
            "source": {
                "type": "git",
                "url": "https://github.com/utopia-php/domains.git",
                "reference": "1665e1d9932afa3be63b5c1e0dcfe01fe77d8e73"
            },
            "dist": {
                "type": "zip",
                "url": "https://api.github.com/repos/utopia-php/domains/zipball/1665e1d9932afa3be63b5c1e0dcfe01fe77d8e73",
                "reference": "1665e1d9932afa3be63b5c1e0dcfe01fe77d8e73",
                "shasum": ""
            },
            "require": {
                "php": ">=7.1"
            },
            "require-dev": {
                "phpunit/phpunit": "^7.0"
            },
            "type": "library",
            "autoload": {
                "psr-4": {
                    "Utopia\\Domains\\": "src/Domains"
                }
            },
            "notification-url": "https://packagist.org/downloads/",
            "license": [
                "MIT"
            ],
            "authors": [
                {
                    "name": "Eldad Fux",
                    "email": "eldad@appwrite.io"
                }
            ],
            "description": "Utopia Domains library is simple and lite library for parsing web domains. This library is aiming to be as simple and easy to learn and use.",
            "keywords": [
                "domains",
                "framework",
                "icann",
                "php",
                "public suffix",
                "tld",
                "tld extract",
                "upf",
                "utopia"
            ],
            "support": {
                "issues": "https://github.com/utopia-php/domains/issues",
                "source": "https://github.com/utopia-php/domains/tree/master"
            },
            "time": "2020-02-23T07:40:02+00:00"
        },
        {
            "name": "utopia-php/framework",
            "version": "0.19.21",
            "source": {
                "type": "git",
                "url": "https://github.com/utopia-php/framework.git",
                "reference": "3b7bd8e4acf84fd7d560ced8e0142221d302575d"
            },
            "dist": {
                "type": "zip",
                "url": "https://api.github.com/repos/utopia-php/framework/zipball/3b7bd8e4acf84fd7d560ced8e0142221d302575d",
                "reference": "3b7bd8e4acf84fd7d560ced8e0142221d302575d",
                "shasum": ""
            },
            "require": {
                "php": ">=8.0.0"
            },
            "require-dev": {
                "phpunit/phpunit": "^9.5.10",
                "vimeo/psalm": "4.13.1"
            },
            "type": "library",
            "autoload": {
                "psr-4": {
                    "Utopia\\": "src/"
                }
            },
            "notification-url": "https://packagist.org/downloads/",
            "license": [
                "MIT"
            ],
            "authors": [
                {
                    "name": "Eldad Fux",
                    "email": "eldad@appwrite.io"
                }
            ],
            "description": "A simple, light and advanced PHP framework",
            "keywords": [
                "framework",
                "php",
                "upf"
            ],
            "support": {
                "issues": "https://github.com/utopia-php/framework/issues",
                "source": "https://github.com/utopia-php/framework/tree/0.19.21"
            },
            "time": "2022-05-12T18:42:28+00:00"
        },
        {
            "name": "utopia-php/image",
            "version": "0.5.4",
            "source": {
                "type": "git",
                "url": "https://github.com/utopia-php/image.git",
                "reference": "ca5f436f9aa22dedaa6648f24f3687733808e336"
            },
            "dist": {
                "type": "zip",
                "url": "https://api.github.com/repos/utopia-php/image/zipball/ca5f436f9aa22dedaa6648f24f3687733808e336",
                "reference": "ca5f436f9aa22dedaa6648f24f3687733808e336",
                "shasum": ""
            },
            "require": {
                "ext-imagick": "*",
                "php": ">=8.0"
            },
            "require-dev": {
                "phpunit/phpunit": "^9.3",
                "vimeo/psalm": "4.13.1"
            },
            "type": "library",
            "autoload": {
                "psr-4": {
                    "Utopia\\Image\\": "src/Image"
                }
            },
            "notification-url": "https://packagist.org/downloads/",
            "license": [
                "MIT"
            ],
            "authors": [
                {
                    "name": "Eldad Fux",
                    "email": "eldad@appwrite.io"
                }
            ],
            "description": "A simple Image manipulation library",
            "keywords": [
                "framework",
                "image",
                "php",
                "upf",
                "utopia"
            ],
            "support": {
                "issues": "https://github.com/utopia-php/image/issues",
                "source": "https://github.com/utopia-php/image/tree/0.5.4"
            },
            "time": "2022-05-11T12:30:41+00:00"
        },
        {
            "name": "utopia-php/locale",
            "version": "0.4.0",
            "source": {
                "type": "git",
                "url": "https://github.com/utopia-php/locale.git",
                "reference": "c2d9358d0fe2f6b6ed5448369f9d1e430c615447"
            },
            "dist": {
                "type": "zip",
                "url": "https://api.github.com/repos/utopia-php/locale/zipball/c2d9358d0fe2f6b6ed5448369f9d1e430c615447",
                "reference": "c2d9358d0fe2f6b6ed5448369f9d1e430c615447",
                "shasum": ""
            },
            "require": {
                "php": ">=7.4"
            },
            "require-dev": {
                "phpunit/phpunit": "^9.3",
                "vimeo/psalm": "4.0.1"
            },
            "type": "library",
            "autoload": {
                "psr-4": {
                    "Utopia\\Locale\\": "src/Locale"
                }
            },
            "notification-url": "https://packagist.org/downloads/",
            "license": [
                "MIT"
            ],
            "authors": [
                {
                    "name": "Eldad Fux",
                    "email": "eldad@appwrite.io"
                }
            ],
            "description": "A simple locale library to manage application translations",
            "keywords": [
                "framework",
                "locale",
                "php",
                "upf",
                "utopia"
            ],
            "support": {
                "issues": "https://github.com/utopia-php/locale/issues",
                "source": "https://github.com/utopia-php/locale/tree/0.4.0"
            },
            "time": "2021-07-24T11:35:55+00:00"
        },
        {
            "name": "utopia-php/logger",
            "version": "0.3.0",
            "source": {
                "type": "git",
                "url": "https://github.com/utopia-php/logger.git",
                "reference": "079656cb5169ca9600861eda0b6819199e3d4a57"
            },
            "dist": {
                "type": "zip",
                "url": "https://api.github.com/repos/utopia-php/logger/zipball/079656cb5169ca9600861eda0b6819199e3d4a57",
                "reference": "079656cb5169ca9600861eda0b6819199e3d4a57",
                "shasum": ""
            },
            "require": {
                "php": ">=8.0"
            },
            "require-dev": {
                "phpunit/phpunit": "^9.3",
                "vimeo/psalm": "4.0.1"
            },
            "type": "library",
            "autoload": {
                "psr-4": {
                    "Utopia\\Logger\\": "src/Logger"
                }
            },
            "notification-url": "https://packagist.org/downloads/",
            "license": [
                "MIT"
            ],
            "authors": [
                {
                    "name": "Eldad Fux",
                    "email": "eldad@appwrite.io"
                },
                {
                    "name": "Matej Bačo",
                    "email": "matej@appwrite.io"
                },
                {
                    "name": "Christy Jacob",
                    "email": "christy@appwrite.io"
                }
            ],
            "description": "Utopia Logger library is simple and lite library for logging information, such as errors or warnings. This library is aiming to be as simple and easy to learn and use.",
            "keywords": [
                "appsignal",
                "errors",
                "framework",
                "logger",
                "logging",
                "logs",
                "php",
                "raygun",
                "sentry",
                "upf",
                "utopia",
                "warnings"
            ],
            "support": {
                "issues": "https://github.com/utopia-php/logger/issues",
                "source": "https://github.com/utopia-php/logger/tree/0.3.0"
            },
            "time": "2022-03-18T10:56:57+00:00"
        },
        {
            "name": "utopia-php/orchestration",
            "version": "0.4.1",
            "source": {
                "type": "git",
                "url": "https://github.com/utopia-php/orchestration.git",
                "reference": "67cf0ab15a096d274c093ea918aa4ace14ac7af7"
            },
            "dist": {
                "type": "zip",
                "url": "https://api.github.com/repos/utopia-php/orchestration/zipball/67cf0ab15a096d274c093ea918aa4ace14ac7af7",
                "reference": "67cf0ab15a096d274c093ea918aa4ace14ac7af7",
                "shasum": ""
            },
            "require": {
                "php": ">=8.0",
                "utopia-php/cli": "0.12.*"
            },
            "require-dev": {
                "phpunit/phpunit": "^9.3",
                "vimeo/psalm": "4.0.1"
            },
            "type": "library",
            "autoload": {
                "psr-4": {
                    "Utopia\\Orchestration\\": "src/Orchestration"
                }
            },
            "notification-url": "https://packagist.org/downloads/",
            "license": [
                "MIT"
            ],
            "authors": [
                {
                    "name": "Eldad Fux",
                    "email": "eldad@appwrite.io"
                }
            ],
            "description": "Lite & fast micro PHP abstraction library for container orchestration",
            "keywords": [
                "docker",
                "framework",
                "kubernetes",
                "orchestration",
                "php",
                "swarm",
                "upf",
                "utopia"
            ],
            "support": {
                "issues": "https://github.com/utopia-php/orchestration/issues",
                "source": "https://github.com/utopia-php/orchestration/tree/0.4.1"
            },
            "time": "2022-02-20T09:23:06+00:00"
        },
        {
            "name": "utopia-php/preloader",
            "version": "0.2.4",
            "source": {
                "type": "git",
                "url": "https://github.com/utopia-php/preloader.git",
                "reference": "65ef48392e72172f584b0baa2e224f9a1cebcce0"
            },
            "dist": {
                "type": "zip",
                "url": "https://api.github.com/repos/utopia-php/preloader/zipball/65ef48392e72172f584b0baa2e224f9a1cebcce0",
                "reference": "65ef48392e72172f584b0baa2e224f9a1cebcce0",
                "shasum": ""
            },
            "require": {
                "php": ">=7.1"
            },
            "require-dev": {
                "phpunit/phpunit": "^9.3",
                "vimeo/psalm": "4.0.1"
            },
            "type": "library",
            "autoload": {
                "psr-4": {
                    "Utopia\\Preloader\\": "src/Preloader"
                }
            },
            "notification-url": "https://packagist.org/downloads/",
            "license": [
                "MIT"
            ],
            "authors": [
                {
                    "name": "Eldad Fux",
                    "email": "team@appwrite.io"
                }
            ],
            "description": "Utopia Preloader library is simple and lite library for managing PHP preloading configuration",
            "keywords": [
                "framework",
                "php",
                "preload",
                "preloader",
                "preloading",
                "upf",
                "utopia"
            ],
            "support": {
                "issues": "https://github.com/utopia-php/preloader/issues",
                "source": "https://github.com/utopia-php/preloader/tree/0.2.4"
            },
            "time": "2020-10-24T07:04:59+00:00"
        },
        {
            "name": "utopia-php/registry",
            "version": "0.5.0",
            "source": {
                "type": "git",
                "url": "https://github.com/utopia-php/registry.git",
                "reference": "bedc4ed54527b2803e6dfdccc39449f98522b70d"
            },
            "dist": {
                "type": "zip",
                "url": "https://api.github.com/repos/utopia-php/registry/zipball/bedc4ed54527b2803e6dfdccc39449f98522b70d",
                "reference": "bedc4ed54527b2803e6dfdccc39449f98522b70d",
                "shasum": ""
            },
            "require": {
                "php": ">=7.4"
            },
            "require-dev": {
                "phpunit/phpunit": "^9.3",
                "vimeo/psalm": "4.0.1"
            },
            "type": "library",
            "autoload": {
                "psr-4": {
                    "Utopia\\Registry\\": "src/Registry"
                }
            },
            "notification-url": "https://packagist.org/downloads/",
            "license": [
                "MIT"
            ],
            "authors": [
                {
                    "name": "Eldad Fux",
                    "email": "eldad@appwrite.io"
                }
            ],
            "description": "A simple dependency management library for PHP",
            "keywords": [
                "dependency management",
                "di",
                "framework",
                "php",
                "upf",
                "utopia"
            ],
            "support": {
                "issues": "https://github.com/utopia-php/registry/issues",
                "source": "https://github.com/utopia-php/registry/tree/0.5.0"
            },
            "time": "2021-03-10T10:45:22+00:00"
        },
        {
            "name": "utopia-php/storage",
            "version": "0.7.1",
            "source": {
                "type": "git",
                "url": "https://github.com/utopia-php/storage.git",
                "reference": "1921d5da3d155c1e03b26f8f6184dba3a69cd5e4"
            },
            "dist": {
                "type": "zip",
                "url": "https://api.github.com/repos/utopia-php/storage/zipball/1921d5da3d155c1e03b26f8f6184dba3a69cd5e4",
                "reference": "1921d5da3d155c1e03b26f8f6184dba3a69cd5e4",
                "shasum": ""
            },
            "require": {
                "php": ">=8.0",
                "utopia-php/framework": "0.*.*"
            },
            "require-dev": {
                "phpunit/phpunit": "^9.3",
                "vimeo/psalm": "4.0.1"
            },
            "type": "library",
            "autoload": {
                "psr-4": {
                    "Utopia\\Storage\\": "src/Storage"
                }
            },
            "notification-url": "https://packagist.org/downloads/",
            "license": [
                "MIT"
            ],
            "authors": [
                {
                    "name": "Eldad Fux",
                    "email": "eldad@appwrite.io"
                }
            ],
            "description": "A simple Storage library to manage application storage",
            "keywords": [
                "framework",
                "php",
                "storage",
                "upf",
                "utopia"
            ],
            "support": {
                "issues": "https://github.com/utopia-php/storage/issues",
                "source": "https://github.com/utopia-php/storage/tree/0.7.1"
            },
            "time": "2022-02-20T13:27:43+00:00"
        },
        {
            "name": "utopia-php/swoole",
            "version": "0.3.3",
            "source": {
                "type": "git",
                "url": "https://github.com/utopia-php/swoole.git",
                "reference": "8312df69233b5dcd3992de88f131f238002749de"
            },
            "dist": {
                "type": "zip",
                "url": "https://api.github.com/repos/utopia-php/swoole/zipball/8312df69233b5dcd3992de88f131f238002749de",
                "reference": "8312df69233b5dcd3992de88f131f238002749de",
                "shasum": ""
            },
            "require": {
                "ext-swoole": "*",
                "php": ">=8.0",
                "utopia-php/framework": "0.*.*"
            },
            "require-dev": {
                "phpunit/phpunit": "^9.3",
                "swoole/ide-helper": "4.8.3",
                "vimeo/psalm": "4.15.0"
            },
            "type": "library",
            "autoload": {
                "psr-4": {
                    "Utopia\\Swoole\\": "src/Swoole"
                }
            },
            "notification-url": "https://packagist.org/downloads/",
            "license": [
                "MIT"
            ],
            "authors": [
                {
                    "name": "Eldad Fux",
                    "email": "team@appwrite.io"
                }
            ],
            "description": "An extension for Utopia Framework to work with PHP Swoole as a PHP FPM alternative",
            "keywords": [
                "framework",
                "http",
                "php",
                "server",
                "swoole",
                "upf",
                "utopia"
            ],
            "support": {
                "issues": "https://github.com/utopia-php/swoole/issues",
                "source": "https://github.com/utopia-php/swoole/tree/0.3.3"
            },
            "time": "2022-01-20T09:58:43+00:00"
        },
        {
            "name": "utopia-php/system",
            "version": "0.4.0",
            "source": {
                "type": "git",
                "url": "https://github.com/utopia-php/system.git",
                "reference": "67c92c66ce8f0cc925a00bca89f7a188bf9183c0"
            },
            "dist": {
                "type": "zip",
                "url": "https://api.github.com/repos/utopia-php/system/zipball/67c92c66ce8f0cc925a00bca89f7a188bf9183c0",
                "reference": "67c92c66ce8f0cc925a00bca89f7a188bf9183c0",
                "shasum": ""
            },
            "require": {
                "php": ">=7.4"
            },
            "require-dev": {
                "phpunit/phpunit": "^9.3",
                "vimeo/psalm": "4.0.1"
            },
            "type": "library",
            "autoload": {
                "psr-4": {
                    "Utopia\\System\\": "src/System"
                }
            },
            "notification-url": "https://packagist.org/downloads/",
            "license": [
                "MIT"
            ],
            "authors": [
                {
                    "name": "Eldad Fux",
                    "email": "eldad@appwrite.io"
                },
                {
                    "name": "Torsten Dittmann",
                    "email": "torsten@appwrite.io"
                }
            ],
            "description": "A simple library for obtaining information about the host's system.",
            "keywords": [
                "framework",
                "php",
                "system",
                "upf",
                "utopia"
            ],
            "support": {
                "issues": "https://github.com/utopia-php/system/issues",
                "source": "https://github.com/utopia-php/system/tree/0.4.0"
            },
            "time": "2021-02-04T14:14:49+00:00"
        },
        {
            "name": "utopia-php/websocket",
            "version": "0.1.0",
            "source": {
                "type": "git",
                "url": "https://github.com/utopia-php/websocket.git",
                "reference": "51fcb86171400d8aa40d76c54593481fd273dab5"
            },
            "dist": {
                "type": "zip",
                "url": "https://api.github.com/repos/utopia-php/websocket/zipball/51fcb86171400d8aa40d76c54593481fd273dab5",
                "reference": "51fcb86171400d8aa40d76c54593481fd273dab5",
                "shasum": ""
            },
            "require": {
                "php": ">=8.0"
            },
            "require-dev": {
                "phpunit/phpunit": "^9.5.5",
                "swoole/ide-helper": "4.6.6",
                "textalk/websocket": "1.5.2",
                "vimeo/psalm": "^4.8.1",
                "workerman/workerman": "^4.0"
            },
            "type": "library",
            "autoload": {
                "psr-4": {
                    "Utopia\\WebSocket\\": "src/WebSocket"
                }
            },
            "notification-url": "https://packagist.org/downloads/",
            "license": [
                "MIT"
            ],
            "authors": [
                {
                    "name": "Eldad Fux",
                    "email": "eldad@appwrite.io"
                },
                {
                    "name": "Torsten Dittmann",
                    "email": "torsten@appwrite.io"
                }
            ],
            "description": "A simple abstraction for WebSocket servers.",
            "keywords": [
                "framework",
                "php",
                "upf",
                "utopia",
                "websocket"
            ],
            "support": {
                "issues": "https://github.com/utopia-php/websocket/issues",
                "source": "https://github.com/utopia-php/websocket/tree/0.1.0"
            },
            "time": "2021-12-20T10:50:09+00:00"
        },
        {
            "name": "webmozart/assert",
            "version": "1.10.0",
            "source": {
                "type": "git",
                "url": "https://github.com/webmozarts/assert.git",
                "reference": "6964c76c7804814a842473e0c8fd15bab0f18e25"
            },
            "dist": {
                "type": "zip",
                "url": "https://api.github.com/repos/webmozarts/assert/zipball/6964c76c7804814a842473e0c8fd15bab0f18e25",
                "reference": "6964c76c7804814a842473e0c8fd15bab0f18e25",
                "shasum": ""
            },
            "require": {
                "php": "^7.2 || ^8.0",
                "symfony/polyfill-ctype": "^1.8"
            },
            "conflict": {
                "phpstan/phpstan": "<0.12.20",
                "vimeo/psalm": "<4.6.1 || 4.6.2"
            },
            "require-dev": {
                "phpunit/phpunit": "^8.5.13"
            },
            "type": "library",
            "extra": {
                "branch-alias": {
                    "dev-master": "1.10-dev"
                }
            },
            "autoload": {
                "psr-4": {
                    "Webmozart\\Assert\\": "src/"
                }
            },
            "notification-url": "https://packagist.org/downloads/",
            "license": [
                "MIT"
            ],
            "authors": [
                {
                    "name": "Bernhard Schussek",
                    "email": "bschussek@gmail.com"
                }
            ],
            "description": "Assertions to validate method input/output with nice error messages.",
            "keywords": [
                "assert",
                "check",
                "validate"
            ],
            "support": {
                "issues": "https://github.com/webmozarts/assert/issues",
                "source": "https://github.com/webmozarts/assert/tree/1.10.0"
            },
            "time": "2021-03-09T10:59:23+00:00"
        }
    ],
    "packages-dev": [
        {
            "name": "amphp/amp",
            "version": "v2.6.2",
            "source": {
                "type": "git",
                "url": "https://github.com/amphp/amp.git",
                "reference": "9d5100cebffa729aaffecd3ad25dc5aeea4f13bb"
            },
            "dist": {
                "type": "zip",
                "url": "https://api.github.com/repos/amphp/amp/zipball/9d5100cebffa729aaffecd3ad25dc5aeea4f13bb",
                "reference": "9d5100cebffa729aaffecd3ad25dc5aeea4f13bb",
                "shasum": ""
            },
            "require": {
                "php": ">=7.1"
            },
            "require-dev": {
                "amphp/php-cs-fixer-config": "dev-master",
                "amphp/phpunit-util": "^1",
                "ext-json": "*",
                "jetbrains/phpstorm-stubs": "^2019.3",
                "phpunit/phpunit": "^7 | ^8 | ^9",
                "psalm/phar": "^3.11@dev",
                "react/promise": "^2"
            },
            "type": "library",
            "extra": {
                "branch-alias": {
                    "dev-master": "2.x-dev"
                }
            },
            "autoload": {
                "files": [
                    "lib/functions.php",
                    "lib/Internal/functions.php"
                ],
                "psr-4": {
                    "Amp\\": "lib"
                }
            },
            "notification-url": "https://packagist.org/downloads/",
            "license": [
                "MIT"
            ],
            "authors": [
                {
                    "name": "Daniel Lowrey",
                    "email": "rdlowrey@php.net"
                },
                {
                    "name": "Aaron Piotrowski",
                    "email": "aaron@trowski.com"
                },
                {
                    "name": "Bob Weinand",
                    "email": "bobwei9@hotmail.com"
                },
                {
                    "name": "Niklas Keller",
                    "email": "me@kelunik.com"
                }
            ],
            "description": "A non-blocking concurrency framework for PHP applications.",
            "homepage": "https://amphp.org/amp",
            "keywords": [
                "async",
                "asynchronous",
                "awaitable",
                "concurrency",
                "event",
                "event-loop",
                "future",
                "non-blocking",
                "promise"
            ],
            "support": {
                "irc": "irc://irc.freenode.org/amphp",
                "issues": "https://github.com/amphp/amp/issues",
                "source": "https://github.com/amphp/amp/tree/v2.6.2"
            },
            "funding": [
                {
                    "url": "https://github.com/amphp",
                    "type": "github"
                }
            ],
            "time": "2022-02-20T17:52:18+00:00"
        },
        {
            "name": "amphp/byte-stream",
            "version": "v1.8.1",
            "source": {
                "type": "git",
                "url": "https://github.com/amphp/byte-stream.git",
                "reference": "acbd8002b3536485c997c4e019206b3f10ca15bd"
            },
            "dist": {
                "type": "zip",
                "url": "https://api.github.com/repos/amphp/byte-stream/zipball/acbd8002b3536485c997c4e019206b3f10ca15bd",
                "reference": "acbd8002b3536485c997c4e019206b3f10ca15bd",
                "shasum": ""
            },
            "require": {
                "amphp/amp": "^2",
                "php": ">=7.1"
            },
            "require-dev": {
                "amphp/php-cs-fixer-config": "dev-master",
                "amphp/phpunit-util": "^1.4",
                "friendsofphp/php-cs-fixer": "^2.3",
                "jetbrains/phpstorm-stubs": "^2019.3",
                "phpunit/phpunit": "^6 || ^7 || ^8",
                "psalm/phar": "^3.11.4"
            },
            "type": "library",
            "extra": {
                "branch-alias": {
                    "dev-master": "1.x-dev"
                }
            },
            "autoload": {
                "files": [
                    "lib/functions.php"
                ],
                "psr-4": {
                    "Amp\\ByteStream\\": "lib"
                }
            },
            "notification-url": "https://packagist.org/downloads/",
            "license": [
                "MIT"
            ],
            "authors": [
                {
                    "name": "Aaron Piotrowski",
                    "email": "aaron@trowski.com"
                },
                {
                    "name": "Niklas Keller",
                    "email": "me@kelunik.com"
                }
            ],
            "description": "A stream abstraction to make working with non-blocking I/O simple.",
            "homepage": "http://amphp.org/byte-stream",
            "keywords": [
                "amp",
                "amphp",
                "async",
                "io",
                "non-blocking",
                "stream"
            ],
            "support": {
                "irc": "irc://irc.freenode.org/amphp",
                "issues": "https://github.com/amphp/byte-stream/issues",
                "source": "https://github.com/amphp/byte-stream/tree/v1.8.1"
            },
            "funding": [
                {
                    "url": "https://github.com/amphp",
                    "type": "github"
                }
            ],
            "time": "2021-03-30T17:13:30+00:00"
        },
        {
            "name": "appwrite/sdk-generator",
            "version": "0.18.3",
            "source": {
                "type": "git",
                "url": "https://github.com/appwrite/sdk-generator.git",
                "reference": "96e2c9b0f350d4fa43ddff6334ef44908716c944"
            },
            "dist": {
                "type": "zip",
                "url": "https://api.github.com/repos/appwrite/sdk-generator/zipball/96e2c9b0f350d4fa43ddff6334ef44908716c944",
                "reference": "96e2c9b0f350d4fa43ddff6334ef44908716c944",
                "shasum": ""
            },
            "require": {
                "ext-curl": "*",
                "ext-json": "*",
                "ext-mbstring": "*",
                "matthiasmullie/minify": "^1.3",
                "php": ">=7.0.0",
                "twig/twig": "^3.3"
            },
            "require-dev": {
                "brianium/paratest": "^6.4",
                "phpunit/phpunit": "^9.5.13"
            },
            "type": "library",
            "autoload": {
                "psr-4": {
                    "Appwrite\\SDK\\": "src/SDK",
                    "Appwrite\\Spec\\": "src/Spec"
                }
            },
            "notification-url": "https://packagist.org/downloads/",
            "license": [
                "MIT"
            ],
            "authors": [
                {
                    "name": "Eldad Fux",
                    "email": "eldad@appwrite.io"
                }
            ],
            "description": "Appwrite PHP library for generating API SDKs for multiple programming languages and platforms",
            "support": {
                "issues": "https://github.com/appwrite/sdk-generator/issues",
                "source": "https://github.com/appwrite/sdk-generator/tree/0.18.3"
            },
            "time": "2022-04-13T04:00:59+00:00"
        },
        {
            "name": "composer/pcre",
            "version": "1.0.1",
            "source": {
                "type": "git",
                "url": "https://github.com/composer/pcre.git",
                "reference": "67a32d7d6f9f560b726ab25a061b38ff3a80c560"
            },
            "dist": {
                "type": "zip",
                "url": "https://api.github.com/repos/composer/pcre/zipball/67a32d7d6f9f560b726ab25a061b38ff3a80c560",
                "reference": "67a32d7d6f9f560b726ab25a061b38ff3a80c560",
                "shasum": ""
            },
            "require": {
                "php": "^5.3.2 || ^7.0 || ^8.0"
            },
            "require-dev": {
                "phpstan/phpstan": "^1.3",
                "phpstan/phpstan-strict-rules": "^1.1",
                "symfony/phpunit-bridge": "^4.2 || ^5"
            },
            "type": "library",
            "extra": {
                "branch-alias": {
                    "dev-main": "1.x-dev"
                }
            },
            "autoload": {
                "psr-4": {
                    "Composer\\Pcre\\": "src"
                }
            },
            "notification-url": "https://packagist.org/downloads/",
            "license": [
                "MIT"
            ],
            "authors": [
                {
                    "name": "Jordi Boggiano",
                    "email": "j.boggiano@seld.be",
                    "homepage": "http://seld.be"
                }
            ],
            "description": "PCRE wrapping library that offers type-safe preg_* replacements.",
            "keywords": [
                "PCRE",
                "preg",
                "regex",
                "regular expression"
            ],
            "support": {
                "issues": "https://github.com/composer/pcre/issues",
                "source": "https://github.com/composer/pcre/tree/1.0.1"
            },
            "funding": [
                {
                    "url": "https://packagist.com",
                    "type": "custom"
                },
                {
                    "url": "https://github.com/composer",
                    "type": "github"
                },
                {
                    "url": "https://tidelift.com/funding/github/packagist/composer/composer",
                    "type": "tidelift"
                }
            ],
            "time": "2022-01-21T20:24:37+00:00"
        },
        {
            "name": "composer/semver",
            "version": "3.3.2",
            "source": {
                "type": "git",
                "url": "https://github.com/composer/semver.git",
                "reference": "3953f23262f2bff1919fc82183ad9acb13ff62c9"
            },
            "dist": {
                "type": "zip",
                "url": "https://api.github.com/repos/composer/semver/zipball/3953f23262f2bff1919fc82183ad9acb13ff62c9",
                "reference": "3953f23262f2bff1919fc82183ad9acb13ff62c9",
                "shasum": ""
            },
            "require": {
                "php": "^5.3.2 || ^7.0 || ^8.0"
            },
            "require-dev": {
                "phpstan/phpstan": "^1.4",
                "symfony/phpunit-bridge": "^4.2 || ^5"
            },
            "type": "library",
            "extra": {
                "branch-alias": {
                    "dev-main": "3.x-dev"
                }
            },
            "autoload": {
                "psr-4": {
                    "Composer\\Semver\\": "src"
                }
            },
            "notification-url": "https://packagist.org/downloads/",
            "license": [
                "MIT"
            ],
            "authors": [
                {
                    "name": "Nils Adermann",
                    "email": "naderman@naderman.de",
                    "homepage": "http://www.naderman.de"
                },
                {
                    "name": "Jordi Boggiano",
                    "email": "j.boggiano@seld.be",
                    "homepage": "http://seld.be"
                },
                {
                    "name": "Rob Bast",
                    "email": "rob.bast@gmail.com",
                    "homepage": "http://robbast.nl"
                }
            ],
            "description": "Semver library that offers utilities, version constraint parsing and validation.",
            "keywords": [
                "semantic",
                "semver",
                "validation",
                "versioning"
            ],
            "support": {
                "irc": "irc://irc.freenode.org/composer",
                "issues": "https://github.com/composer/semver/issues",
                "source": "https://github.com/composer/semver/tree/3.3.2"
            },
            "funding": [
                {
                    "url": "https://packagist.com",
                    "type": "custom"
                },
                {
                    "url": "https://github.com/composer",
                    "type": "github"
                },
                {
                    "url": "https://tidelift.com/funding/github/packagist/composer/composer",
                    "type": "tidelift"
                }
            ],
            "time": "2022-04-01T19:23:25+00:00"
        },
        {
            "name": "composer/xdebug-handler",
            "version": "2.0.5",
            "source": {
                "type": "git",
                "url": "https://github.com/composer/xdebug-handler.git",
                "reference": "9e36aeed4616366d2b690bdce11f71e9178c579a"
            },
            "dist": {
                "type": "zip",
                "url": "https://api.github.com/repos/composer/xdebug-handler/zipball/9e36aeed4616366d2b690bdce11f71e9178c579a",
                "reference": "9e36aeed4616366d2b690bdce11f71e9178c579a",
                "shasum": ""
            },
            "require": {
                "composer/pcre": "^1",
                "php": "^5.3.2 || ^7.0 || ^8.0",
                "psr/log": "^1 || ^2 || ^3"
            },
            "require-dev": {
                "phpstan/phpstan": "^1.0",
                "phpstan/phpstan-strict-rules": "^1.1",
                "symfony/phpunit-bridge": "^4.2 || ^5.0 || ^6.0"
            },
            "type": "library",
            "autoload": {
                "psr-4": {
                    "Composer\\XdebugHandler\\": "src"
                }
            },
            "notification-url": "https://packagist.org/downloads/",
            "license": [
                "MIT"
            ],
            "authors": [
                {
                    "name": "John Stevenson",
                    "email": "john-stevenson@blueyonder.co.uk"
                }
            ],
            "description": "Restarts a process without Xdebug.",
            "keywords": [
                "Xdebug",
                "performance"
            ],
            "support": {
                "irc": "irc://irc.freenode.org/composer",
                "issues": "https://github.com/composer/xdebug-handler/issues",
                "source": "https://github.com/composer/xdebug-handler/tree/2.0.5"
            },
            "funding": [
                {
                    "url": "https://packagist.com",
                    "type": "custom"
                },
                {
                    "url": "https://github.com/composer",
                    "type": "github"
                },
                {
                    "url": "https://tidelift.com/funding/github/packagist/composer/composer",
                    "type": "tidelift"
                }
            ],
            "time": "2022-02-24T20:20:32+00:00"
        },
        {
            "name": "dnoegel/php-xdg-base-dir",
            "version": "v0.1.1",
            "source": {
                "type": "git",
                "url": "https://github.com/dnoegel/php-xdg-base-dir.git",
                "reference": "8f8a6e48c5ecb0f991c2fdcf5f154a47d85f9ffd"
            },
            "dist": {
                "type": "zip",
                "url": "https://api.github.com/repos/dnoegel/php-xdg-base-dir/zipball/8f8a6e48c5ecb0f991c2fdcf5f154a47d85f9ffd",
                "reference": "8f8a6e48c5ecb0f991c2fdcf5f154a47d85f9ffd",
                "shasum": ""
            },
            "require": {
                "php": ">=5.3.2"
            },
            "require-dev": {
                "phpunit/phpunit": "~7.0|~6.0|~5.0|~4.8.35"
            },
            "type": "library",
            "autoload": {
                "psr-4": {
                    "XdgBaseDir\\": "src/"
                }
            },
            "notification-url": "https://packagist.org/downloads/",
            "license": [
                "MIT"
            ],
            "description": "implementation of xdg base directory specification for php",
            "support": {
                "issues": "https://github.com/dnoegel/php-xdg-base-dir/issues",
                "source": "https://github.com/dnoegel/php-xdg-base-dir/tree/v0.1.1"
            },
            "time": "2019-12-04T15:06:13+00:00"
        },
        {
            "name": "doctrine/instantiator",
            "version": "1.4.1",
            "source": {
                "type": "git",
                "url": "https://github.com/doctrine/instantiator.git",
                "reference": "10dcfce151b967d20fde1b34ae6640712c3891bc"
            },
            "dist": {
                "type": "zip",
                "url": "https://api.github.com/repos/doctrine/instantiator/zipball/10dcfce151b967d20fde1b34ae6640712c3891bc",
                "reference": "10dcfce151b967d20fde1b34ae6640712c3891bc",
                "shasum": ""
            },
            "require": {
                "php": "^7.1 || ^8.0"
            },
            "require-dev": {
                "doctrine/coding-standard": "^9",
                "ext-pdo": "*",
                "ext-phar": "*",
                "phpbench/phpbench": "^0.16 || ^1",
                "phpstan/phpstan": "^1.4",
                "phpstan/phpstan-phpunit": "^1",
                "phpunit/phpunit": "^7.5 || ^8.5 || ^9.5",
                "vimeo/psalm": "^4.22"
            },
            "type": "library",
            "autoload": {
                "psr-4": {
                    "Doctrine\\Instantiator\\": "src/Doctrine/Instantiator/"
                }
            },
            "notification-url": "https://packagist.org/downloads/",
            "license": [
                "MIT"
            ],
            "authors": [
                {
                    "name": "Marco Pivetta",
                    "email": "ocramius@gmail.com",
                    "homepage": "https://ocramius.github.io/"
                }
            ],
            "description": "A small, lightweight utility to instantiate objects in PHP without invoking their constructors",
            "homepage": "https://www.doctrine-project.org/projects/instantiator.html",
            "keywords": [
                "constructor",
                "instantiate"
            ],
            "support": {
                "issues": "https://github.com/doctrine/instantiator/issues",
                "source": "https://github.com/doctrine/instantiator/tree/1.4.1"
            },
            "funding": [
                {
                    "url": "https://www.doctrine-project.org/sponsorship.html",
                    "type": "custom"
                },
                {
                    "url": "https://www.patreon.com/phpdoctrine",
                    "type": "patreon"
                },
                {
                    "url": "https://tidelift.com/funding/github/packagist/doctrine%2Finstantiator",
                    "type": "tidelift"
                }
            ],
            "time": "2022-03-03T08:28:38+00:00"
        },
        {
            "name": "felixfbecker/advanced-json-rpc",
            "version": "v3.2.1",
            "source": {
                "type": "git",
                "url": "https://github.com/felixfbecker/php-advanced-json-rpc.git",
                "reference": "b5f37dbff9a8ad360ca341f3240dc1c168b45447"
            },
            "dist": {
                "type": "zip",
                "url": "https://api.github.com/repos/felixfbecker/php-advanced-json-rpc/zipball/b5f37dbff9a8ad360ca341f3240dc1c168b45447",
                "reference": "b5f37dbff9a8ad360ca341f3240dc1c168b45447",
                "shasum": ""
            },
            "require": {
                "netresearch/jsonmapper": "^1.0 || ^2.0 || ^3.0 || ^4.0",
                "php": "^7.1 || ^8.0",
                "phpdocumentor/reflection-docblock": "^4.3.4 || ^5.0.0"
            },
            "require-dev": {
                "phpunit/phpunit": "^7.0 || ^8.0"
            },
            "type": "library",
            "autoload": {
                "psr-4": {
                    "AdvancedJsonRpc\\": "lib/"
                }
            },
            "notification-url": "https://packagist.org/downloads/",
            "license": [
                "ISC"
            ],
            "authors": [
                {
                    "name": "Felix Becker",
                    "email": "felix.b@outlook.com"
                }
            ],
            "description": "A more advanced JSONRPC implementation",
            "support": {
                "issues": "https://github.com/felixfbecker/php-advanced-json-rpc/issues",
                "source": "https://github.com/felixfbecker/php-advanced-json-rpc/tree/v3.2.1"
            },
            "time": "2021-06-11T22:34:44+00:00"
        },
        {
            "name": "felixfbecker/language-server-protocol",
            "version": "v1.5.2",
            "source": {
                "type": "git",
                "url": "https://github.com/felixfbecker/php-language-server-protocol.git",
                "reference": "6e82196ffd7c62f7794d778ca52b69feec9f2842"
            },
            "dist": {
                "type": "zip",
                "url": "https://api.github.com/repos/felixfbecker/php-language-server-protocol/zipball/6e82196ffd7c62f7794d778ca52b69feec9f2842",
                "reference": "6e82196ffd7c62f7794d778ca52b69feec9f2842",
                "shasum": ""
            },
            "require": {
                "php": ">=7.1"
            },
            "require-dev": {
                "phpstan/phpstan": "*",
                "squizlabs/php_codesniffer": "^3.1",
                "vimeo/psalm": "^4.0"
            },
            "type": "library",
            "extra": {
                "branch-alias": {
                    "dev-master": "1.x-dev"
                }
            },
            "autoload": {
                "psr-4": {
                    "LanguageServerProtocol\\": "src/"
                }
            },
            "notification-url": "https://packagist.org/downloads/",
            "license": [
                "ISC"
            ],
            "authors": [
                {
                    "name": "Felix Becker",
                    "email": "felix.b@outlook.com"
                }
            ],
            "description": "PHP classes for the Language Server Protocol",
            "keywords": [
                "language",
                "microsoft",
                "php",
                "server"
            ],
            "support": {
                "issues": "https://github.com/felixfbecker/php-language-server-protocol/issues",
                "source": "https://github.com/felixfbecker/php-language-server-protocol/tree/v1.5.2"
            },
            "time": "2022-03-02T22:36:06+00:00"
        },
        {
            "name": "matthiasmullie/minify",
            "version": "1.3.68",
            "source": {
                "type": "git",
                "url": "https://github.com/matthiasmullie/minify.git",
                "reference": "c00fb02f71b2ef0a5f53fe18c5a8b9aa30f48297"
            },
            "dist": {
                "type": "zip",
                "url": "https://api.github.com/repos/matthiasmullie/minify/zipball/c00fb02f71b2ef0a5f53fe18c5a8b9aa30f48297",
                "reference": "c00fb02f71b2ef0a5f53fe18c5a8b9aa30f48297",
                "shasum": ""
            },
            "require": {
                "ext-pcre": "*",
                "matthiasmullie/path-converter": "~1.1",
                "php": ">=5.3.0"
            },
            "require-dev": {
                "friendsofphp/php-cs-fixer": "~2.0",
                "matthiasmullie/scrapbook": "dev-master",
                "phpunit/phpunit": ">=4.8"
            },
            "suggest": {
                "psr/cache-implementation": "Cache implementation to use with Minify::cache"
            },
            "bin": [
                "bin/minifycss",
                "bin/minifyjs"
            ],
            "type": "library",
            "autoload": {
                "psr-4": {
                    "MatthiasMullie\\Minify\\": "src/"
                }
            },
            "notification-url": "https://packagist.org/downloads/",
            "license": [
                "MIT"
            ],
            "authors": [
                {
                    "name": "Matthias Mullie",
                    "email": "minify@mullie.eu",
                    "homepage": "http://www.mullie.eu",
                    "role": "Developer"
                }
            ],
            "description": "CSS & JavaScript minifier, in PHP. Removes whitespace, strips comments, combines files (incl. @import statements and small assets in CSS files), and optimizes/shortens a few common programming patterns.",
            "homepage": "http://www.minifier.org",
            "keywords": [
                "JS",
                "css",
                "javascript",
                "minifier",
                "minify"
            ],
            "support": {
                "issues": "https://github.com/matthiasmullie/minify/issues",
                "source": "https://github.com/matthiasmullie/minify/tree/1.3.68"
            },
            "funding": [
                {
                    "url": "https://github.com/matthiasmullie",
                    "type": "github"
                }
            ],
            "time": "2022-04-19T08:28:56+00:00"
        },
        {
            "name": "matthiasmullie/path-converter",
            "version": "1.1.3",
            "source": {
                "type": "git",
                "url": "https://github.com/matthiasmullie/path-converter.git",
                "reference": "e7d13b2c7e2f2268e1424aaed02085518afa02d9"
            },
            "dist": {
                "type": "zip",
                "url": "https://api.github.com/repos/matthiasmullie/path-converter/zipball/e7d13b2c7e2f2268e1424aaed02085518afa02d9",
                "reference": "e7d13b2c7e2f2268e1424aaed02085518afa02d9",
                "shasum": ""
            },
            "require": {
                "ext-pcre": "*",
                "php": ">=5.3.0"
            },
            "require-dev": {
                "phpunit/phpunit": "~4.8"
            },
            "type": "library",
            "autoload": {
                "psr-4": {
                    "MatthiasMullie\\PathConverter\\": "src/"
                }
            },
            "notification-url": "https://packagist.org/downloads/",
            "license": [
                "MIT"
            ],
            "authors": [
                {
                    "name": "Matthias Mullie",
                    "email": "pathconverter@mullie.eu",
                    "homepage": "http://www.mullie.eu",
                    "role": "Developer"
                }
            ],
            "description": "Relative path converter",
            "homepage": "http://github.com/matthiasmullie/path-converter",
            "keywords": [
                "converter",
                "path",
                "paths",
                "relative"
            ],
            "support": {
                "issues": "https://github.com/matthiasmullie/path-converter/issues",
                "source": "https://github.com/matthiasmullie/path-converter/tree/1.1.3"
            },
            "time": "2019-02-05T23:41:09+00:00"
        },
        {
            "name": "myclabs/deep-copy",
            "version": "1.11.0",
            "source": {
                "type": "git",
                "url": "https://github.com/myclabs/DeepCopy.git",
                "reference": "14daed4296fae74d9e3201d2c4925d1acb7aa614"
            },
            "dist": {
                "type": "zip",
                "url": "https://api.github.com/repos/myclabs/DeepCopy/zipball/14daed4296fae74d9e3201d2c4925d1acb7aa614",
                "reference": "14daed4296fae74d9e3201d2c4925d1acb7aa614",
                "shasum": ""
            },
            "require": {
                "php": "^7.1 || ^8.0"
            },
            "conflict": {
                "doctrine/collections": "<1.6.8",
                "doctrine/common": "<2.13.3 || >=3,<3.2.2"
            },
            "require-dev": {
                "doctrine/collections": "^1.6.8",
                "doctrine/common": "^2.13.3 || ^3.2.2",
                "phpunit/phpunit": "^7.5.20 || ^8.5.23 || ^9.5.13"
            },
            "type": "library",
            "autoload": {
                "files": [
                    "src/DeepCopy/deep_copy.php"
                ],
                "psr-4": {
                    "DeepCopy\\": "src/DeepCopy/"
                }
            },
            "notification-url": "https://packagist.org/downloads/",
            "license": [
                "MIT"
            ],
            "description": "Create deep copies (clones) of your objects",
            "keywords": [
                "clone",
                "copy",
                "duplicate",
                "object",
                "object graph"
            ],
            "support": {
                "issues": "https://github.com/myclabs/DeepCopy/issues",
                "source": "https://github.com/myclabs/DeepCopy/tree/1.11.0"
            },
            "funding": [
                {
                    "url": "https://tidelift.com/funding/github/packagist/myclabs/deep-copy",
                    "type": "tidelift"
                }
            ],
            "time": "2022-03-03T13:19:32+00:00"
        },
        {
            "name": "netresearch/jsonmapper",
            "version": "v4.0.0",
            "source": {
                "type": "git",
                "url": "https://github.com/cweiske/jsonmapper.git",
                "reference": "8bbc021a8edb2e4a7ea2f8ad4fa9ec9dce2fcb8d"
            },
            "dist": {
                "type": "zip",
                "url": "https://api.github.com/repos/cweiske/jsonmapper/zipball/8bbc021a8edb2e4a7ea2f8ad4fa9ec9dce2fcb8d",
                "reference": "8bbc021a8edb2e4a7ea2f8ad4fa9ec9dce2fcb8d",
                "shasum": ""
            },
            "require": {
                "ext-json": "*",
                "ext-pcre": "*",
                "ext-reflection": "*",
                "ext-spl": "*",
                "php": ">=7.1"
            },
            "require-dev": {
                "phpunit/phpunit": "~7.5 || ~8.0 || ~9.0",
                "squizlabs/php_codesniffer": "~3.5"
            },
            "type": "library",
            "autoload": {
                "psr-0": {
                    "JsonMapper": "src/"
                }
            },
            "notification-url": "https://packagist.org/downloads/",
            "license": [
                "OSL-3.0"
            ],
            "authors": [
                {
                    "name": "Christian Weiske",
                    "email": "cweiske@cweiske.de",
                    "homepage": "http://github.com/cweiske/jsonmapper/",
                    "role": "Developer"
                }
            ],
            "description": "Map nested JSON structures onto PHP classes",
            "support": {
                "email": "cweiske@cweiske.de",
                "issues": "https://github.com/cweiske/jsonmapper/issues",
                "source": "https://github.com/cweiske/jsonmapper/tree/v4.0.0"
            },
            "time": "2020-12-01T19:48:11+00:00"
        },
        {
            "name": "nikic/php-parser",
            "version": "v4.13.2",
            "source": {
                "type": "git",
                "url": "https://github.com/nikic/PHP-Parser.git",
                "reference": "210577fe3cf7badcc5814d99455df46564f3c077"
            },
            "dist": {
                "type": "zip",
                "url": "https://api.github.com/repos/nikic/PHP-Parser/zipball/210577fe3cf7badcc5814d99455df46564f3c077",
                "reference": "210577fe3cf7badcc5814d99455df46564f3c077",
                "shasum": ""
            },
            "require": {
                "ext-tokenizer": "*",
                "php": ">=7.0"
            },
            "require-dev": {
                "ircmaxell/php-yacc": "^0.0.7",
                "phpunit/phpunit": "^6.5 || ^7.0 || ^8.0 || ^9.0"
            },
            "bin": [
                "bin/php-parse"
            ],
            "type": "library",
            "extra": {
                "branch-alias": {
                    "dev-master": "4.9-dev"
                }
            },
            "autoload": {
                "psr-4": {
                    "PhpParser\\": "lib/PhpParser"
                }
            },
            "notification-url": "https://packagist.org/downloads/",
            "license": [
                "BSD-3-Clause"
            ],
            "authors": [
                {
                    "name": "Nikita Popov"
                }
            ],
            "description": "A PHP parser written in PHP",
            "keywords": [
                "parser",
                "php"
            ],
            "support": {
                "issues": "https://github.com/nikic/PHP-Parser/issues",
                "source": "https://github.com/nikic/PHP-Parser/tree/v4.13.2"
            },
            "time": "2021-11-30T19:35:32+00:00"
        },
        {
            "name": "openlss/lib-array2xml",
            "version": "1.0.0",
            "source": {
                "type": "git",
                "url": "https://github.com/nullivex/lib-array2xml.git",
                "reference": "a91f18a8dfc69ffabe5f9b068bc39bb202c81d90"
            },
            "dist": {
                "type": "zip",
                "url": "https://api.github.com/repos/nullivex/lib-array2xml/zipball/a91f18a8dfc69ffabe5f9b068bc39bb202c81d90",
                "reference": "a91f18a8dfc69ffabe5f9b068bc39bb202c81d90",
                "shasum": ""
            },
            "require": {
                "php": ">=5.3.2"
            },
            "type": "library",
            "autoload": {
                "psr-0": {
                    "LSS": ""
                }
            },
            "notification-url": "https://packagist.org/downloads/",
            "license": [
                "Apache-2.0"
            ],
            "authors": [
                {
                    "name": "Bryan Tong",
                    "email": "bryan@nullivex.com",
                    "homepage": "https://www.nullivex.com"
                },
                {
                    "name": "Tony Butler",
                    "email": "spudz76@gmail.com",
                    "homepage": "https://www.nullivex.com"
                }
            ],
            "description": "Array2XML conversion library credit to lalit.org",
            "homepage": "https://www.nullivex.com",
            "keywords": [
                "array",
                "array conversion",
                "xml",
                "xml conversion"
            ],
            "support": {
                "issues": "https://github.com/nullivex/lib-array2xml/issues",
                "source": "https://github.com/nullivex/lib-array2xml/tree/master"
            },
            "time": "2019-03-29T20:06:56+00:00"
        },
        {
            "name": "phar-io/manifest",
            "version": "2.0.3",
            "source": {
                "type": "git",
                "url": "https://github.com/phar-io/manifest.git",
                "reference": "97803eca37d319dfa7826cc2437fc020857acb53"
            },
            "dist": {
                "type": "zip",
                "url": "https://api.github.com/repos/phar-io/manifest/zipball/97803eca37d319dfa7826cc2437fc020857acb53",
                "reference": "97803eca37d319dfa7826cc2437fc020857acb53",
                "shasum": ""
            },
            "require": {
                "ext-dom": "*",
                "ext-phar": "*",
                "ext-xmlwriter": "*",
                "phar-io/version": "^3.0.1",
                "php": "^7.2 || ^8.0"
            },
            "type": "library",
            "extra": {
                "branch-alias": {
                    "dev-master": "2.0.x-dev"
                }
            },
            "autoload": {
                "classmap": [
                    "src/"
                ]
            },
            "notification-url": "https://packagist.org/downloads/",
            "license": [
                "BSD-3-Clause"
            ],
            "authors": [
                {
                    "name": "Arne Blankerts",
                    "email": "arne@blankerts.de",
                    "role": "Developer"
                },
                {
                    "name": "Sebastian Heuer",
                    "email": "sebastian@phpeople.de",
                    "role": "Developer"
                },
                {
                    "name": "Sebastian Bergmann",
                    "email": "sebastian@phpunit.de",
                    "role": "Developer"
                }
            ],
            "description": "Component for reading phar.io manifest information from a PHP Archive (PHAR)",
            "support": {
                "issues": "https://github.com/phar-io/manifest/issues",
                "source": "https://github.com/phar-io/manifest/tree/2.0.3"
            },
            "time": "2021-07-20T11:28:43+00:00"
        },
        {
            "name": "phar-io/version",
            "version": "3.2.1",
            "source": {
                "type": "git",
                "url": "https://github.com/phar-io/version.git",
                "reference": "4f7fd7836c6f332bb2933569e566a0d6c4cbed74"
            },
            "dist": {
                "type": "zip",
                "url": "https://api.github.com/repos/phar-io/version/zipball/4f7fd7836c6f332bb2933569e566a0d6c4cbed74",
                "reference": "4f7fd7836c6f332bb2933569e566a0d6c4cbed74",
                "shasum": ""
            },
            "require": {
                "php": "^7.2 || ^8.0"
            },
            "type": "library",
            "autoload": {
                "classmap": [
                    "src/"
                ]
            },
            "notification-url": "https://packagist.org/downloads/",
            "license": [
                "BSD-3-Clause"
            ],
            "authors": [
                {
                    "name": "Arne Blankerts",
                    "email": "arne@blankerts.de",
                    "role": "Developer"
                },
                {
                    "name": "Sebastian Heuer",
                    "email": "sebastian@phpeople.de",
                    "role": "Developer"
                },
                {
                    "name": "Sebastian Bergmann",
                    "email": "sebastian@phpunit.de",
                    "role": "Developer"
                }
            ],
            "description": "Library for handling version information and constraints",
            "support": {
                "issues": "https://github.com/phar-io/version/issues",
                "source": "https://github.com/phar-io/version/tree/3.2.1"
            },
            "time": "2022-02-21T01:04:05+00:00"
        },
        {
            "name": "phpdocumentor/reflection-common",
            "version": "2.2.0",
            "source": {
                "type": "git",
                "url": "https://github.com/phpDocumentor/ReflectionCommon.git",
                "reference": "1d01c49d4ed62f25aa84a747ad35d5a16924662b"
            },
            "dist": {
                "type": "zip",
                "url": "https://api.github.com/repos/phpDocumentor/ReflectionCommon/zipball/1d01c49d4ed62f25aa84a747ad35d5a16924662b",
                "reference": "1d01c49d4ed62f25aa84a747ad35d5a16924662b",
                "shasum": ""
            },
            "require": {
                "php": "^7.2 || ^8.0"
            },
            "type": "library",
            "extra": {
                "branch-alias": {
                    "dev-2.x": "2.x-dev"
                }
            },
            "autoload": {
                "psr-4": {
                    "phpDocumentor\\Reflection\\": "src/"
                }
            },
            "notification-url": "https://packagist.org/downloads/",
            "license": [
                "MIT"
            ],
            "authors": [
                {
                    "name": "Jaap van Otterdijk",
                    "email": "opensource@ijaap.nl"
                }
            ],
            "description": "Common reflection classes used by phpdocumentor to reflect the code structure",
            "homepage": "http://www.phpdoc.org",
            "keywords": [
                "FQSEN",
                "phpDocumentor",
                "phpdoc",
                "reflection",
                "static analysis"
            ],
            "support": {
                "issues": "https://github.com/phpDocumentor/ReflectionCommon/issues",
                "source": "https://github.com/phpDocumentor/ReflectionCommon/tree/2.x"
            },
            "time": "2020-06-27T09:03:43+00:00"
        },
        {
            "name": "phpdocumentor/reflection-docblock",
            "version": "5.3.0",
            "source": {
                "type": "git",
                "url": "https://github.com/phpDocumentor/ReflectionDocBlock.git",
                "reference": "622548b623e81ca6d78b721c5e029f4ce664f170"
            },
            "dist": {
                "type": "zip",
                "url": "https://api.github.com/repos/phpDocumentor/ReflectionDocBlock/zipball/622548b623e81ca6d78b721c5e029f4ce664f170",
                "reference": "622548b623e81ca6d78b721c5e029f4ce664f170",
                "shasum": ""
            },
            "require": {
                "ext-filter": "*",
                "php": "^7.2 || ^8.0",
                "phpdocumentor/reflection-common": "^2.2",
                "phpdocumentor/type-resolver": "^1.3",
                "webmozart/assert": "^1.9.1"
            },
            "require-dev": {
                "mockery/mockery": "~1.3.2",
                "psalm/phar": "^4.8"
            },
            "type": "library",
            "extra": {
                "branch-alias": {
                    "dev-master": "5.x-dev"
                }
            },
            "autoload": {
                "psr-4": {
                    "phpDocumentor\\Reflection\\": "src"
                }
            },
            "notification-url": "https://packagist.org/downloads/",
            "license": [
                "MIT"
            ],
            "authors": [
                {
                    "name": "Mike van Riel",
                    "email": "me@mikevanriel.com"
                },
                {
                    "name": "Jaap van Otterdijk",
                    "email": "account@ijaap.nl"
                }
            ],
            "description": "With this component, a library can provide support for annotations via DocBlocks or otherwise retrieve information that is embedded in a DocBlock.",
            "support": {
                "issues": "https://github.com/phpDocumentor/ReflectionDocBlock/issues",
                "source": "https://github.com/phpDocumentor/ReflectionDocBlock/tree/5.3.0"
            },
            "time": "2021-10-19T17:43:47+00:00"
        },
        {
            "name": "phpdocumentor/type-resolver",
            "version": "1.6.1",
            "source": {
                "type": "git",
                "url": "https://github.com/phpDocumentor/TypeResolver.git",
                "reference": "77a32518733312af16a44300404e945338981de3"
            },
            "dist": {
                "type": "zip",
                "url": "https://api.github.com/repos/phpDocumentor/TypeResolver/zipball/77a32518733312af16a44300404e945338981de3",
                "reference": "77a32518733312af16a44300404e945338981de3",
                "shasum": ""
            },
            "require": {
                "php": "^7.2 || ^8.0",
                "phpdocumentor/reflection-common": "^2.0"
            },
            "require-dev": {
                "ext-tokenizer": "*",
                "psalm/phar": "^4.8"
            },
            "type": "library",
            "extra": {
                "branch-alias": {
                    "dev-1.x": "1.x-dev"
                }
            },
            "autoload": {
                "psr-4": {
                    "phpDocumentor\\Reflection\\": "src"
                }
            },
            "notification-url": "https://packagist.org/downloads/",
            "license": [
                "MIT"
            ],
            "authors": [
                {
                    "name": "Mike van Riel",
                    "email": "me@mikevanriel.com"
                }
            ],
            "description": "A PSR-5 based resolver of Class names, Types and Structural Element Names",
            "support": {
                "issues": "https://github.com/phpDocumentor/TypeResolver/issues",
                "source": "https://github.com/phpDocumentor/TypeResolver/tree/1.6.1"
            },
            "time": "2022-03-15T21:29:03+00:00"
        },
        {
            "name": "phpspec/prophecy",
            "version": "v1.15.0",
            "source": {
                "type": "git",
                "url": "https://github.com/phpspec/prophecy.git",
                "reference": "bbcd7380b0ebf3961ee21409db7b38bc31d69a13"
            },
            "dist": {
                "type": "zip",
                "url": "https://api.github.com/repos/phpspec/prophecy/zipball/bbcd7380b0ebf3961ee21409db7b38bc31d69a13",
                "reference": "bbcd7380b0ebf3961ee21409db7b38bc31d69a13",
                "shasum": ""
            },
            "require": {
                "doctrine/instantiator": "^1.2",
                "php": "^7.2 || ~8.0, <8.2",
                "phpdocumentor/reflection-docblock": "^5.2",
                "sebastian/comparator": "^3.0 || ^4.0",
                "sebastian/recursion-context": "^3.0 || ^4.0"
            },
            "require-dev": {
                "phpspec/phpspec": "^6.0 || ^7.0",
                "phpunit/phpunit": "^8.0 || ^9.0"
            },
            "type": "library",
            "extra": {
                "branch-alias": {
                    "dev-master": "1.x-dev"
                }
            },
            "autoload": {
                "psr-4": {
                    "Prophecy\\": "src/Prophecy"
                }
            },
            "notification-url": "https://packagist.org/downloads/",
            "license": [
                "MIT"
            ],
            "authors": [
                {
                    "name": "Konstantin Kudryashov",
                    "email": "ever.zet@gmail.com",
                    "homepage": "http://everzet.com"
                },
                {
                    "name": "Marcello Duarte",
                    "email": "marcello.duarte@gmail.com"
                }
            ],
            "description": "Highly opinionated mocking framework for PHP 5.3+",
            "homepage": "https://github.com/phpspec/prophecy",
            "keywords": [
                "Double",
                "Dummy",
                "fake",
                "mock",
                "spy",
                "stub"
            ],
            "support": {
                "issues": "https://github.com/phpspec/prophecy/issues",
                "source": "https://github.com/phpspec/prophecy/tree/v1.15.0"
            },
            "time": "2021-12-08T12:19:24+00:00"
        },
        {
            "name": "phpunit/php-code-coverage",
            "version": "9.2.15",
            "source": {
                "type": "git",
                "url": "https://github.com/sebastianbergmann/php-code-coverage.git",
                "reference": "2e9da11878c4202f97915c1cb4bb1ca318a63f5f"
            },
            "dist": {
                "type": "zip",
                "url": "https://api.github.com/repos/sebastianbergmann/php-code-coverage/zipball/2e9da11878c4202f97915c1cb4bb1ca318a63f5f",
                "reference": "2e9da11878c4202f97915c1cb4bb1ca318a63f5f",
                "shasum": ""
            },
            "require": {
                "ext-dom": "*",
                "ext-libxml": "*",
                "ext-xmlwriter": "*",
                "nikic/php-parser": "^4.13.0",
                "php": ">=7.3",
                "phpunit/php-file-iterator": "^3.0.3",
                "phpunit/php-text-template": "^2.0.2",
                "sebastian/code-unit-reverse-lookup": "^2.0.2",
                "sebastian/complexity": "^2.0",
                "sebastian/environment": "^5.1.2",
                "sebastian/lines-of-code": "^1.0.3",
                "sebastian/version": "^3.0.1",
                "theseer/tokenizer": "^1.2.0"
            },
            "require-dev": {
                "phpunit/phpunit": "^9.3"
            },
            "suggest": {
                "ext-pcov": "*",
                "ext-xdebug": "*"
            },
            "type": "library",
            "extra": {
                "branch-alias": {
                    "dev-master": "9.2-dev"
                }
            },
            "autoload": {
                "classmap": [
                    "src/"
                ]
            },
            "notification-url": "https://packagist.org/downloads/",
            "license": [
                "BSD-3-Clause"
            ],
            "authors": [
                {
                    "name": "Sebastian Bergmann",
                    "email": "sebastian@phpunit.de",
                    "role": "lead"
                }
            ],
            "description": "Library that provides collection, processing, and rendering functionality for PHP code coverage information.",
            "homepage": "https://github.com/sebastianbergmann/php-code-coverage",
            "keywords": [
                "coverage",
                "testing",
                "xunit"
            ],
            "support": {
                "issues": "https://github.com/sebastianbergmann/php-code-coverage/issues",
                "source": "https://github.com/sebastianbergmann/php-code-coverage/tree/9.2.15"
            },
            "funding": [
                {
                    "url": "https://github.com/sebastianbergmann",
                    "type": "github"
                }
            ],
            "time": "2022-03-07T09:28:20+00:00"
        },
        {
            "name": "phpunit/php-file-iterator",
            "version": "3.0.6",
            "source": {
                "type": "git",
                "url": "https://github.com/sebastianbergmann/php-file-iterator.git",
                "reference": "cf1c2e7c203ac650e352f4cc675a7021e7d1b3cf"
            },
            "dist": {
                "type": "zip",
                "url": "https://api.github.com/repos/sebastianbergmann/php-file-iterator/zipball/cf1c2e7c203ac650e352f4cc675a7021e7d1b3cf",
                "reference": "cf1c2e7c203ac650e352f4cc675a7021e7d1b3cf",
                "shasum": ""
            },
            "require": {
                "php": ">=7.3"
            },
            "require-dev": {
                "phpunit/phpunit": "^9.3"
            },
            "type": "library",
            "extra": {
                "branch-alias": {
                    "dev-master": "3.0-dev"
                }
            },
            "autoload": {
                "classmap": [
                    "src/"
                ]
            },
            "notification-url": "https://packagist.org/downloads/",
            "license": [
                "BSD-3-Clause"
            ],
            "authors": [
                {
                    "name": "Sebastian Bergmann",
                    "email": "sebastian@phpunit.de",
                    "role": "lead"
                }
            ],
            "description": "FilterIterator implementation that filters files based on a list of suffixes.",
            "homepage": "https://github.com/sebastianbergmann/php-file-iterator/",
            "keywords": [
                "filesystem",
                "iterator"
            ],
            "support": {
                "issues": "https://github.com/sebastianbergmann/php-file-iterator/issues",
                "source": "https://github.com/sebastianbergmann/php-file-iterator/tree/3.0.6"
            },
            "funding": [
                {
                    "url": "https://github.com/sebastianbergmann",
                    "type": "github"
                }
            ],
            "time": "2021-12-02T12:48:52+00:00"
        },
        {
            "name": "phpunit/php-invoker",
            "version": "3.1.1",
            "source": {
                "type": "git",
                "url": "https://github.com/sebastianbergmann/php-invoker.git",
                "reference": "5a10147d0aaf65b58940a0b72f71c9ac0423cc67"
            },
            "dist": {
                "type": "zip",
                "url": "https://api.github.com/repos/sebastianbergmann/php-invoker/zipball/5a10147d0aaf65b58940a0b72f71c9ac0423cc67",
                "reference": "5a10147d0aaf65b58940a0b72f71c9ac0423cc67",
                "shasum": ""
            },
            "require": {
                "php": ">=7.3"
            },
            "require-dev": {
                "ext-pcntl": "*",
                "phpunit/phpunit": "^9.3"
            },
            "suggest": {
                "ext-pcntl": "*"
            },
            "type": "library",
            "extra": {
                "branch-alias": {
                    "dev-master": "3.1-dev"
                }
            },
            "autoload": {
                "classmap": [
                    "src/"
                ]
            },
            "notification-url": "https://packagist.org/downloads/",
            "license": [
                "BSD-3-Clause"
            ],
            "authors": [
                {
                    "name": "Sebastian Bergmann",
                    "email": "sebastian@phpunit.de",
                    "role": "lead"
                }
            ],
            "description": "Invoke callables with a timeout",
            "homepage": "https://github.com/sebastianbergmann/php-invoker/",
            "keywords": [
                "process"
            ],
            "support": {
                "issues": "https://github.com/sebastianbergmann/php-invoker/issues",
                "source": "https://github.com/sebastianbergmann/php-invoker/tree/3.1.1"
            },
            "funding": [
                {
                    "url": "https://github.com/sebastianbergmann",
                    "type": "github"
                }
            ],
            "time": "2020-09-28T05:58:55+00:00"
        },
        {
            "name": "phpunit/php-text-template",
            "version": "2.0.4",
            "source": {
                "type": "git",
                "url": "https://github.com/sebastianbergmann/php-text-template.git",
                "reference": "5da5f67fc95621df9ff4c4e5a84d6a8a2acf7c28"
            },
            "dist": {
                "type": "zip",
                "url": "https://api.github.com/repos/sebastianbergmann/php-text-template/zipball/5da5f67fc95621df9ff4c4e5a84d6a8a2acf7c28",
                "reference": "5da5f67fc95621df9ff4c4e5a84d6a8a2acf7c28",
                "shasum": ""
            },
            "require": {
                "php": ">=7.3"
            },
            "require-dev": {
                "phpunit/phpunit": "^9.3"
            },
            "type": "library",
            "extra": {
                "branch-alias": {
                    "dev-master": "2.0-dev"
                }
            },
            "autoload": {
                "classmap": [
                    "src/"
                ]
            },
            "notification-url": "https://packagist.org/downloads/",
            "license": [
                "BSD-3-Clause"
            ],
            "authors": [
                {
                    "name": "Sebastian Bergmann",
                    "email": "sebastian@phpunit.de",
                    "role": "lead"
                }
            ],
            "description": "Simple template engine.",
            "homepage": "https://github.com/sebastianbergmann/php-text-template/",
            "keywords": [
                "template"
            ],
            "support": {
                "issues": "https://github.com/sebastianbergmann/php-text-template/issues",
                "source": "https://github.com/sebastianbergmann/php-text-template/tree/2.0.4"
            },
            "funding": [
                {
                    "url": "https://github.com/sebastianbergmann",
                    "type": "github"
                }
            ],
            "time": "2020-10-26T05:33:50+00:00"
        },
        {
            "name": "phpunit/php-timer",
            "version": "5.0.3",
            "source": {
                "type": "git",
                "url": "https://github.com/sebastianbergmann/php-timer.git",
                "reference": "5a63ce20ed1b5bf577850e2c4e87f4aa902afbd2"
            },
            "dist": {
                "type": "zip",
                "url": "https://api.github.com/repos/sebastianbergmann/php-timer/zipball/5a63ce20ed1b5bf577850e2c4e87f4aa902afbd2",
                "reference": "5a63ce20ed1b5bf577850e2c4e87f4aa902afbd2",
                "shasum": ""
            },
            "require": {
                "php": ">=7.3"
            },
            "require-dev": {
                "phpunit/phpunit": "^9.3"
            },
            "type": "library",
            "extra": {
                "branch-alias": {
                    "dev-master": "5.0-dev"
                }
            },
            "autoload": {
                "classmap": [
                    "src/"
                ]
            },
            "notification-url": "https://packagist.org/downloads/",
            "license": [
                "BSD-3-Clause"
            ],
            "authors": [
                {
                    "name": "Sebastian Bergmann",
                    "email": "sebastian@phpunit.de",
                    "role": "lead"
                }
            ],
            "description": "Utility class for timing",
            "homepage": "https://github.com/sebastianbergmann/php-timer/",
            "keywords": [
                "timer"
            ],
            "support": {
                "issues": "https://github.com/sebastianbergmann/php-timer/issues",
                "source": "https://github.com/sebastianbergmann/php-timer/tree/5.0.3"
            },
            "funding": [
                {
                    "url": "https://github.com/sebastianbergmann",
                    "type": "github"
                }
            ],
            "time": "2020-10-26T13:16:10+00:00"
        },
        {
            "name": "phpunit/phpunit",
            "version": "9.5.20",
            "source": {
                "type": "git",
                "url": "https://github.com/sebastianbergmann/phpunit.git",
                "reference": "12bc8879fb65aef2138b26fc633cb1e3620cffba"
            },
            "dist": {
                "type": "zip",
                "url": "https://api.github.com/repos/sebastianbergmann/phpunit/zipball/12bc8879fb65aef2138b26fc633cb1e3620cffba",
                "reference": "12bc8879fb65aef2138b26fc633cb1e3620cffba",
                "shasum": ""
            },
            "require": {
                "doctrine/instantiator": "^1.3.1",
                "ext-dom": "*",
                "ext-json": "*",
                "ext-libxml": "*",
                "ext-mbstring": "*",
                "ext-xml": "*",
                "ext-xmlwriter": "*",
                "myclabs/deep-copy": "^1.10.1",
                "phar-io/manifest": "^2.0.3",
                "phar-io/version": "^3.0.2",
                "php": ">=7.3",
                "phpspec/prophecy": "^1.12.1",
                "phpunit/php-code-coverage": "^9.2.13",
                "phpunit/php-file-iterator": "^3.0.5",
                "phpunit/php-invoker": "^3.1.1",
                "phpunit/php-text-template": "^2.0.3",
                "phpunit/php-timer": "^5.0.2",
                "sebastian/cli-parser": "^1.0.1",
                "sebastian/code-unit": "^1.0.6",
                "sebastian/comparator": "^4.0.5",
                "sebastian/diff": "^4.0.3",
                "sebastian/environment": "^5.1.3",
                "sebastian/exporter": "^4.0.3",
                "sebastian/global-state": "^5.0.1",
                "sebastian/object-enumerator": "^4.0.3",
                "sebastian/resource-operations": "^3.0.3",
                "sebastian/type": "^3.0",
                "sebastian/version": "^3.0.2"
            },
            "require-dev": {
                "ext-pdo": "*",
                "phpspec/prophecy-phpunit": "^2.0.1"
            },
            "suggest": {
                "ext-soap": "*",
                "ext-xdebug": "*"
            },
            "bin": [
                "phpunit"
            ],
            "type": "library",
            "extra": {
                "branch-alias": {
                    "dev-master": "9.5-dev"
                }
            },
            "autoload": {
                "files": [
                    "src/Framework/Assert/Functions.php"
                ],
                "classmap": [
                    "src/"
                ]
            },
            "notification-url": "https://packagist.org/downloads/",
            "license": [
                "BSD-3-Clause"
            ],
            "authors": [
                {
                    "name": "Sebastian Bergmann",
                    "email": "sebastian@phpunit.de",
                    "role": "lead"
                }
            ],
            "description": "The PHP Unit Testing framework.",
            "homepage": "https://phpunit.de/",
            "keywords": [
                "phpunit",
                "testing",
                "xunit"
            ],
            "support": {
                "issues": "https://github.com/sebastianbergmann/phpunit/issues",
                "source": "https://github.com/sebastianbergmann/phpunit/tree/9.5.20"
            },
            "funding": [
                {
                    "url": "https://phpunit.de/sponsors.html",
                    "type": "custom"
                },
                {
                    "url": "https://github.com/sebastianbergmann",
                    "type": "github"
                }
            ],
            "time": "2022-04-01T12:37:26+00:00"
        },
        {
            "name": "psr/container",
            "version": "2.0.2",
            "source": {
                "type": "git",
                "url": "https://github.com/php-fig/container.git",
                "reference": "c71ecc56dfe541dbd90c5360474fbc405f8d5963"
            },
            "dist": {
                "type": "zip",
                "url": "https://api.github.com/repos/php-fig/container/zipball/c71ecc56dfe541dbd90c5360474fbc405f8d5963",
                "reference": "c71ecc56dfe541dbd90c5360474fbc405f8d5963",
                "shasum": ""
            },
            "require": {
                "php": ">=7.4.0"
            },
            "type": "library",
            "extra": {
                "branch-alias": {
                    "dev-master": "2.0.x-dev"
                }
            },
            "autoload": {
                "psr-4": {
                    "Psr\\Container\\": "src/"
                }
            },
            "notification-url": "https://packagist.org/downloads/",
            "license": [
                "MIT"
            ],
            "authors": [
                {
                    "name": "PHP-FIG",
                    "homepage": "https://www.php-fig.org/"
                }
            ],
            "description": "Common Container Interface (PHP FIG PSR-11)",
            "homepage": "https://github.com/php-fig/container",
            "keywords": [
                "PSR-11",
                "container",
                "container-interface",
                "container-interop",
                "psr"
            ],
            "support": {
                "issues": "https://github.com/php-fig/container/issues",
                "source": "https://github.com/php-fig/container/tree/2.0.2"
            },
            "time": "2021-11-05T16:47:00+00:00"
        },
        {
            "name": "sebastian/cli-parser",
            "version": "1.0.1",
            "source": {
                "type": "git",
                "url": "https://github.com/sebastianbergmann/cli-parser.git",
                "reference": "442e7c7e687e42adc03470c7b668bc4b2402c0b2"
            },
            "dist": {
                "type": "zip",
                "url": "https://api.github.com/repos/sebastianbergmann/cli-parser/zipball/442e7c7e687e42adc03470c7b668bc4b2402c0b2",
                "reference": "442e7c7e687e42adc03470c7b668bc4b2402c0b2",
                "shasum": ""
            },
            "require": {
                "php": ">=7.3"
            },
            "require-dev": {
                "phpunit/phpunit": "^9.3"
            },
            "type": "library",
            "extra": {
                "branch-alias": {
                    "dev-master": "1.0-dev"
                }
            },
            "autoload": {
                "classmap": [
                    "src/"
                ]
            },
            "notification-url": "https://packagist.org/downloads/",
            "license": [
                "BSD-3-Clause"
            ],
            "authors": [
                {
                    "name": "Sebastian Bergmann",
                    "email": "sebastian@phpunit.de",
                    "role": "lead"
                }
            ],
            "description": "Library for parsing CLI options",
            "homepage": "https://github.com/sebastianbergmann/cli-parser",
            "support": {
                "issues": "https://github.com/sebastianbergmann/cli-parser/issues",
                "source": "https://github.com/sebastianbergmann/cli-parser/tree/1.0.1"
            },
            "funding": [
                {
                    "url": "https://github.com/sebastianbergmann",
                    "type": "github"
                }
            ],
            "time": "2020-09-28T06:08:49+00:00"
        },
        {
            "name": "sebastian/code-unit",
            "version": "1.0.8",
            "source": {
                "type": "git",
                "url": "https://github.com/sebastianbergmann/code-unit.git",
                "reference": "1fc9f64c0927627ef78ba436c9b17d967e68e120"
            },
            "dist": {
                "type": "zip",
                "url": "https://api.github.com/repos/sebastianbergmann/code-unit/zipball/1fc9f64c0927627ef78ba436c9b17d967e68e120",
                "reference": "1fc9f64c0927627ef78ba436c9b17d967e68e120",
                "shasum": ""
            },
            "require": {
                "php": ">=7.3"
            },
            "require-dev": {
                "phpunit/phpunit": "^9.3"
            },
            "type": "library",
            "extra": {
                "branch-alias": {
                    "dev-master": "1.0-dev"
                }
            },
            "autoload": {
                "classmap": [
                    "src/"
                ]
            },
            "notification-url": "https://packagist.org/downloads/",
            "license": [
                "BSD-3-Clause"
            ],
            "authors": [
                {
                    "name": "Sebastian Bergmann",
                    "email": "sebastian@phpunit.de",
                    "role": "lead"
                }
            ],
            "description": "Collection of value objects that represent the PHP code units",
            "homepage": "https://github.com/sebastianbergmann/code-unit",
            "support": {
                "issues": "https://github.com/sebastianbergmann/code-unit/issues",
                "source": "https://github.com/sebastianbergmann/code-unit/tree/1.0.8"
            },
            "funding": [
                {
                    "url": "https://github.com/sebastianbergmann",
                    "type": "github"
                }
            ],
            "time": "2020-10-26T13:08:54+00:00"
        },
        {
            "name": "sebastian/code-unit-reverse-lookup",
            "version": "2.0.3",
            "source": {
                "type": "git",
                "url": "https://github.com/sebastianbergmann/code-unit-reverse-lookup.git",
                "reference": "ac91f01ccec49fb77bdc6fd1e548bc70f7faa3e5"
            },
            "dist": {
                "type": "zip",
                "url": "https://api.github.com/repos/sebastianbergmann/code-unit-reverse-lookup/zipball/ac91f01ccec49fb77bdc6fd1e548bc70f7faa3e5",
                "reference": "ac91f01ccec49fb77bdc6fd1e548bc70f7faa3e5",
                "shasum": ""
            },
            "require": {
                "php": ">=7.3"
            },
            "require-dev": {
                "phpunit/phpunit": "^9.3"
            },
            "type": "library",
            "extra": {
                "branch-alias": {
                    "dev-master": "2.0-dev"
                }
            },
            "autoload": {
                "classmap": [
                    "src/"
                ]
            },
            "notification-url": "https://packagist.org/downloads/",
            "license": [
                "BSD-3-Clause"
            ],
            "authors": [
                {
                    "name": "Sebastian Bergmann",
                    "email": "sebastian@phpunit.de"
                }
            ],
            "description": "Looks up which function or method a line of code belongs to",
            "homepage": "https://github.com/sebastianbergmann/code-unit-reverse-lookup/",
            "support": {
                "issues": "https://github.com/sebastianbergmann/code-unit-reverse-lookup/issues",
                "source": "https://github.com/sebastianbergmann/code-unit-reverse-lookup/tree/2.0.3"
            },
            "funding": [
                {
                    "url": "https://github.com/sebastianbergmann",
                    "type": "github"
                }
            ],
            "time": "2020-09-28T05:30:19+00:00"
        },
        {
            "name": "sebastian/comparator",
            "version": "4.0.6",
            "source": {
                "type": "git",
                "url": "https://github.com/sebastianbergmann/comparator.git",
                "reference": "55f4261989e546dc112258c7a75935a81a7ce382"
            },
            "dist": {
                "type": "zip",
                "url": "https://api.github.com/repos/sebastianbergmann/comparator/zipball/55f4261989e546dc112258c7a75935a81a7ce382",
                "reference": "55f4261989e546dc112258c7a75935a81a7ce382",
                "shasum": ""
            },
            "require": {
                "php": ">=7.3",
                "sebastian/diff": "^4.0",
                "sebastian/exporter": "^4.0"
            },
            "require-dev": {
                "phpunit/phpunit": "^9.3"
            },
            "type": "library",
            "extra": {
                "branch-alias": {
                    "dev-master": "4.0-dev"
                }
            },
            "autoload": {
                "classmap": [
                    "src/"
                ]
            },
            "notification-url": "https://packagist.org/downloads/",
            "license": [
                "BSD-3-Clause"
            ],
            "authors": [
                {
                    "name": "Sebastian Bergmann",
                    "email": "sebastian@phpunit.de"
                },
                {
                    "name": "Jeff Welch",
                    "email": "whatthejeff@gmail.com"
                },
                {
                    "name": "Volker Dusch",
                    "email": "github@wallbash.com"
                },
                {
                    "name": "Bernhard Schussek",
                    "email": "bschussek@2bepublished.at"
                }
            ],
            "description": "Provides the functionality to compare PHP values for equality",
            "homepage": "https://github.com/sebastianbergmann/comparator",
            "keywords": [
                "comparator",
                "compare",
                "equality"
            ],
            "support": {
                "issues": "https://github.com/sebastianbergmann/comparator/issues",
                "source": "https://github.com/sebastianbergmann/comparator/tree/4.0.6"
            },
            "funding": [
                {
                    "url": "https://github.com/sebastianbergmann",
                    "type": "github"
                }
            ],
            "time": "2020-10-26T15:49:45+00:00"
        },
        {
            "name": "sebastian/complexity",
            "version": "2.0.2",
            "source": {
                "type": "git",
                "url": "https://github.com/sebastianbergmann/complexity.git",
                "reference": "739b35e53379900cc9ac327b2147867b8b6efd88"
            },
            "dist": {
                "type": "zip",
                "url": "https://api.github.com/repos/sebastianbergmann/complexity/zipball/739b35e53379900cc9ac327b2147867b8b6efd88",
                "reference": "739b35e53379900cc9ac327b2147867b8b6efd88",
                "shasum": ""
            },
            "require": {
                "nikic/php-parser": "^4.7",
                "php": ">=7.3"
            },
            "require-dev": {
                "phpunit/phpunit": "^9.3"
            },
            "type": "library",
            "extra": {
                "branch-alias": {
                    "dev-master": "2.0-dev"
                }
            },
            "autoload": {
                "classmap": [
                    "src/"
                ]
            },
            "notification-url": "https://packagist.org/downloads/",
            "license": [
                "BSD-3-Clause"
            ],
            "authors": [
                {
                    "name": "Sebastian Bergmann",
                    "email": "sebastian@phpunit.de",
                    "role": "lead"
                }
            ],
            "description": "Library for calculating the complexity of PHP code units",
            "homepage": "https://github.com/sebastianbergmann/complexity",
            "support": {
                "issues": "https://github.com/sebastianbergmann/complexity/issues",
                "source": "https://github.com/sebastianbergmann/complexity/tree/2.0.2"
            },
            "funding": [
                {
                    "url": "https://github.com/sebastianbergmann",
                    "type": "github"
                }
            ],
            "time": "2020-10-26T15:52:27+00:00"
        },
        {
            "name": "sebastian/diff",
            "version": "4.0.4",
            "source": {
                "type": "git",
                "url": "https://github.com/sebastianbergmann/diff.git",
                "reference": "3461e3fccc7cfdfc2720be910d3bd73c69be590d"
            },
            "dist": {
                "type": "zip",
                "url": "https://api.github.com/repos/sebastianbergmann/diff/zipball/3461e3fccc7cfdfc2720be910d3bd73c69be590d",
                "reference": "3461e3fccc7cfdfc2720be910d3bd73c69be590d",
                "shasum": ""
            },
            "require": {
                "php": ">=7.3"
            },
            "require-dev": {
                "phpunit/phpunit": "^9.3",
                "symfony/process": "^4.2 || ^5"
            },
            "type": "library",
            "extra": {
                "branch-alias": {
                    "dev-master": "4.0-dev"
                }
            },
            "autoload": {
                "classmap": [
                    "src/"
                ]
            },
            "notification-url": "https://packagist.org/downloads/",
            "license": [
                "BSD-3-Clause"
            ],
            "authors": [
                {
                    "name": "Sebastian Bergmann",
                    "email": "sebastian@phpunit.de"
                },
                {
                    "name": "Kore Nordmann",
                    "email": "mail@kore-nordmann.de"
                }
            ],
            "description": "Diff implementation",
            "homepage": "https://github.com/sebastianbergmann/diff",
            "keywords": [
                "diff",
                "udiff",
                "unidiff",
                "unified diff"
            ],
            "support": {
                "issues": "https://github.com/sebastianbergmann/diff/issues",
                "source": "https://github.com/sebastianbergmann/diff/tree/4.0.4"
            },
            "funding": [
                {
                    "url": "https://github.com/sebastianbergmann",
                    "type": "github"
                }
            ],
            "time": "2020-10-26T13:10:38+00:00"
        },
        {
            "name": "sebastian/environment",
            "version": "5.1.4",
            "source": {
                "type": "git",
                "url": "https://github.com/sebastianbergmann/environment.git",
                "reference": "1b5dff7bb151a4db11d49d90e5408e4e938270f7"
            },
            "dist": {
                "type": "zip",
                "url": "https://api.github.com/repos/sebastianbergmann/environment/zipball/1b5dff7bb151a4db11d49d90e5408e4e938270f7",
                "reference": "1b5dff7bb151a4db11d49d90e5408e4e938270f7",
                "shasum": ""
            },
            "require": {
                "php": ">=7.3"
            },
            "require-dev": {
                "phpunit/phpunit": "^9.3"
            },
            "suggest": {
                "ext-posix": "*"
            },
            "type": "library",
            "extra": {
                "branch-alias": {
                    "dev-master": "5.1-dev"
                }
            },
            "autoload": {
                "classmap": [
                    "src/"
                ]
            },
            "notification-url": "https://packagist.org/downloads/",
            "license": [
                "BSD-3-Clause"
            ],
            "authors": [
                {
                    "name": "Sebastian Bergmann",
                    "email": "sebastian@phpunit.de"
                }
            ],
            "description": "Provides functionality to handle HHVM/PHP environments",
            "homepage": "http://www.github.com/sebastianbergmann/environment",
            "keywords": [
                "Xdebug",
                "environment",
                "hhvm"
            ],
            "support": {
                "issues": "https://github.com/sebastianbergmann/environment/issues",
                "source": "https://github.com/sebastianbergmann/environment/tree/5.1.4"
            },
            "funding": [
                {
                    "url": "https://github.com/sebastianbergmann",
                    "type": "github"
                }
            ],
            "time": "2022-04-03T09:37:03+00:00"
        },
        {
            "name": "sebastian/exporter",
            "version": "4.0.4",
            "source": {
                "type": "git",
                "url": "https://github.com/sebastianbergmann/exporter.git",
                "reference": "65e8b7db476c5dd267e65eea9cab77584d3cfff9"
            },
            "dist": {
                "type": "zip",
                "url": "https://api.github.com/repos/sebastianbergmann/exporter/zipball/65e8b7db476c5dd267e65eea9cab77584d3cfff9",
                "reference": "65e8b7db476c5dd267e65eea9cab77584d3cfff9",
                "shasum": ""
            },
            "require": {
                "php": ">=7.3",
                "sebastian/recursion-context": "^4.0"
            },
            "require-dev": {
                "ext-mbstring": "*",
                "phpunit/phpunit": "^9.3"
            },
            "type": "library",
            "extra": {
                "branch-alias": {
                    "dev-master": "4.0-dev"
                }
            },
            "autoload": {
                "classmap": [
                    "src/"
                ]
            },
            "notification-url": "https://packagist.org/downloads/",
            "license": [
                "BSD-3-Clause"
            ],
            "authors": [
                {
                    "name": "Sebastian Bergmann",
                    "email": "sebastian@phpunit.de"
                },
                {
                    "name": "Jeff Welch",
                    "email": "whatthejeff@gmail.com"
                },
                {
                    "name": "Volker Dusch",
                    "email": "github@wallbash.com"
                },
                {
                    "name": "Adam Harvey",
                    "email": "aharvey@php.net"
                },
                {
                    "name": "Bernhard Schussek",
                    "email": "bschussek@gmail.com"
                }
            ],
            "description": "Provides the functionality to export PHP variables for visualization",
            "homepage": "https://www.github.com/sebastianbergmann/exporter",
            "keywords": [
                "export",
                "exporter"
            ],
            "support": {
                "issues": "https://github.com/sebastianbergmann/exporter/issues",
                "source": "https://github.com/sebastianbergmann/exporter/tree/4.0.4"
            },
            "funding": [
                {
                    "url": "https://github.com/sebastianbergmann",
                    "type": "github"
                }
            ],
            "time": "2021-11-11T14:18:36+00:00"
        },
        {
            "name": "sebastian/global-state",
            "version": "5.0.5",
            "source": {
                "type": "git",
                "url": "https://github.com/sebastianbergmann/global-state.git",
                "reference": "0ca8db5a5fc9c8646244e629625ac486fa286bf2"
            },
            "dist": {
                "type": "zip",
                "url": "https://api.github.com/repos/sebastianbergmann/global-state/zipball/0ca8db5a5fc9c8646244e629625ac486fa286bf2",
                "reference": "0ca8db5a5fc9c8646244e629625ac486fa286bf2",
                "shasum": ""
            },
            "require": {
                "php": ">=7.3",
                "sebastian/object-reflector": "^2.0",
                "sebastian/recursion-context": "^4.0"
            },
            "require-dev": {
                "ext-dom": "*",
                "phpunit/phpunit": "^9.3"
            },
            "suggest": {
                "ext-uopz": "*"
            },
            "type": "library",
            "extra": {
                "branch-alias": {
                    "dev-master": "5.0-dev"
                }
            },
            "autoload": {
                "classmap": [
                    "src/"
                ]
            },
            "notification-url": "https://packagist.org/downloads/",
            "license": [
                "BSD-3-Clause"
            ],
            "authors": [
                {
                    "name": "Sebastian Bergmann",
                    "email": "sebastian@phpunit.de"
                }
            ],
            "description": "Snapshotting of global state",
            "homepage": "http://www.github.com/sebastianbergmann/global-state",
            "keywords": [
                "global state"
            ],
            "support": {
                "issues": "https://github.com/sebastianbergmann/global-state/issues",
                "source": "https://github.com/sebastianbergmann/global-state/tree/5.0.5"
            },
            "funding": [
                {
                    "url": "https://github.com/sebastianbergmann",
                    "type": "github"
                }
            ],
            "time": "2022-02-14T08:28:10+00:00"
        },
        {
            "name": "sebastian/lines-of-code",
            "version": "1.0.3",
            "source": {
                "type": "git",
                "url": "https://github.com/sebastianbergmann/lines-of-code.git",
                "reference": "c1c2e997aa3146983ed888ad08b15470a2e22ecc"
            },
            "dist": {
                "type": "zip",
                "url": "https://api.github.com/repos/sebastianbergmann/lines-of-code/zipball/c1c2e997aa3146983ed888ad08b15470a2e22ecc",
                "reference": "c1c2e997aa3146983ed888ad08b15470a2e22ecc",
                "shasum": ""
            },
            "require": {
                "nikic/php-parser": "^4.6",
                "php": ">=7.3"
            },
            "require-dev": {
                "phpunit/phpunit": "^9.3"
            },
            "type": "library",
            "extra": {
                "branch-alias": {
                    "dev-master": "1.0-dev"
                }
            },
            "autoload": {
                "classmap": [
                    "src/"
                ]
            },
            "notification-url": "https://packagist.org/downloads/",
            "license": [
                "BSD-3-Clause"
            ],
            "authors": [
                {
                    "name": "Sebastian Bergmann",
                    "email": "sebastian@phpunit.de",
                    "role": "lead"
                }
            ],
            "description": "Library for counting the lines of code in PHP source code",
            "homepage": "https://github.com/sebastianbergmann/lines-of-code",
            "support": {
                "issues": "https://github.com/sebastianbergmann/lines-of-code/issues",
                "source": "https://github.com/sebastianbergmann/lines-of-code/tree/1.0.3"
            },
            "funding": [
                {
                    "url": "https://github.com/sebastianbergmann",
                    "type": "github"
                }
            ],
            "time": "2020-11-28T06:42:11+00:00"
        },
        {
            "name": "sebastian/object-enumerator",
            "version": "4.0.4",
            "source": {
                "type": "git",
                "url": "https://github.com/sebastianbergmann/object-enumerator.git",
                "reference": "5c9eeac41b290a3712d88851518825ad78f45c71"
            },
            "dist": {
                "type": "zip",
                "url": "https://api.github.com/repos/sebastianbergmann/object-enumerator/zipball/5c9eeac41b290a3712d88851518825ad78f45c71",
                "reference": "5c9eeac41b290a3712d88851518825ad78f45c71",
                "shasum": ""
            },
            "require": {
                "php": ">=7.3",
                "sebastian/object-reflector": "^2.0",
                "sebastian/recursion-context": "^4.0"
            },
            "require-dev": {
                "phpunit/phpunit": "^9.3"
            },
            "type": "library",
            "extra": {
                "branch-alias": {
                    "dev-master": "4.0-dev"
                }
            },
            "autoload": {
                "classmap": [
                    "src/"
                ]
            },
            "notification-url": "https://packagist.org/downloads/",
            "license": [
                "BSD-3-Clause"
            ],
            "authors": [
                {
                    "name": "Sebastian Bergmann",
                    "email": "sebastian@phpunit.de"
                }
            ],
            "description": "Traverses array structures and object graphs to enumerate all referenced objects",
            "homepage": "https://github.com/sebastianbergmann/object-enumerator/",
            "support": {
                "issues": "https://github.com/sebastianbergmann/object-enumerator/issues",
                "source": "https://github.com/sebastianbergmann/object-enumerator/tree/4.0.4"
            },
            "funding": [
                {
                    "url": "https://github.com/sebastianbergmann",
                    "type": "github"
                }
            ],
            "time": "2020-10-26T13:12:34+00:00"
        },
        {
            "name": "sebastian/object-reflector",
            "version": "2.0.4",
            "source": {
                "type": "git",
                "url": "https://github.com/sebastianbergmann/object-reflector.git",
                "reference": "b4f479ebdbf63ac605d183ece17d8d7fe49c15c7"
            },
            "dist": {
                "type": "zip",
                "url": "https://api.github.com/repos/sebastianbergmann/object-reflector/zipball/b4f479ebdbf63ac605d183ece17d8d7fe49c15c7",
                "reference": "b4f479ebdbf63ac605d183ece17d8d7fe49c15c7",
                "shasum": ""
            },
            "require": {
                "php": ">=7.3"
            },
            "require-dev": {
                "phpunit/phpunit": "^9.3"
            },
            "type": "library",
            "extra": {
                "branch-alias": {
                    "dev-master": "2.0-dev"
                }
            },
            "autoload": {
                "classmap": [
                    "src/"
                ]
            },
            "notification-url": "https://packagist.org/downloads/",
            "license": [
                "BSD-3-Clause"
            ],
            "authors": [
                {
                    "name": "Sebastian Bergmann",
                    "email": "sebastian@phpunit.de"
                }
            ],
            "description": "Allows reflection of object attributes, including inherited and non-public ones",
            "homepage": "https://github.com/sebastianbergmann/object-reflector/",
            "support": {
                "issues": "https://github.com/sebastianbergmann/object-reflector/issues",
                "source": "https://github.com/sebastianbergmann/object-reflector/tree/2.0.4"
            },
            "funding": [
                {
                    "url": "https://github.com/sebastianbergmann",
                    "type": "github"
                }
            ],
            "time": "2020-10-26T13:14:26+00:00"
        },
        {
            "name": "sebastian/recursion-context",
            "version": "4.0.4",
            "source": {
                "type": "git",
                "url": "https://github.com/sebastianbergmann/recursion-context.git",
                "reference": "cd9d8cf3c5804de4341c283ed787f099f5506172"
            },
            "dist": {
                "type": "zip",
                "url": "https://api.github.com/repos/sebastianbergmann/recursion-context/zipball/cd9d8cf3c5804de4341c283ed787f099f5506172",
                "reference": "cd9d8cf3c5804de4341c283ed787f099f5506172",
                "shasum": ""
            },
            "require": {
                "php": ">=7.3"
            },
            "require-dev": {
                "phpunit/phpunit": "^9.3"
            },
            "type": "library",
            "extra": {
                "branch-alias": {
                    "dev-master": "4.0-dev"
                }
            },
            "autoload": {
                "classmap": [
                    "src/"
                ]
            },
            "notification-url": "https://packagist.org/downloads/",
            "license": [
                "BSD-3-Clause"
            ],
            "authors": [
                {
                    "name": "Sebastian Bergmann",
                    "email": "sebastian@phpunit.de"
                },
                {
                    "name": "Jeff Welch",
                    "email": "whatthejeff@gmail.com"
                },
                {
                    "name": "Adam Harvey",
                    "email": "aharvey@php.net"
                }
            ],
            "description": "Provides functionality to recursively process PHP variables",
            "homepage": "http://www.github.com/sebastianbergmann/recursion-context",
            "support": {
                "issues": "https://github.com/sebastianbergmann/recursion-context/issues",
                "source": "https://github.com/sebastianbergmann/recursion-context/tree/4.0.4"
            },
            "funding": [
                {
                    "url": "https://github.com/sebastianbergmann",
                    "type": "github"
                }
            ],
            "time": "2020-10-26T13:17:30+00:00"
        },
        {
            "name": "sebastian/resource-operations",
            "version": "3.0.3",
            "source": {
                "type": "git",
                "url": "https://github.com/sebastianbergmann/resource-operations.git",
                "reference": "0f4443cb3a1d92ce809899753bc0d5d5a8dd19a8"
            },
            "dist": {
                "type": "zip",
                "url": "https://api.github.com/repos/sebastianbergmann/resource-operations/zipball/0f4443cb3a1d92ce809899753bc0d5d5a8dd19a8",
                "reference": "0f4443cb3a1d92ce809899753bc0d5d5a8dd19a8",
                "shasum": ""
            },
            "require": {
                "php": ">=7.3"
            },
            "require-dev": {
                "phpunit/phpunit": "^9.0"
            },
            "type": "library",
            "extra": {
                "branch-alias": {
                    "dev-master": "3.0-dev"
                }
            },
            "autoload": {
                "classmap": [
                    "src/"
                ]
            },
            "notification-url": "https://packagist.org/downloads/",
            "license": [
                "BSD-3-Clause"
            ],
            "authors": [
                {
                    "name": "Sebastian Bergmann",
                    "email": "sebastian@phpunit.de"
                }
            ],
            "description": "Provides a list of PHP built-in functions that operate on resources",
            "homepage": "https://www.github.com/sebastianbergmann/resource-operations",
            "support": {
                "issues": "https://github.com/sebastianbergmann/resource-operations/issues",
                "source": "https://github.com/sebastianbergmann/resource-operations/tree/3.0.3"
            },
            "funding": [
                {
                    "url": "https://github.com/sebastianbergmann",
                    "type": "github"
                }
            ],
            "time": "2020-09-28T06:45:17+00:00"
        },
        {
            "name": "sebastian/type",
            "version": "3.0.0",
            "source": {
                "type": "git",
                "url": "https://github.com/sebastianbergmann/type.git",
                "reference": "b233b84bc4465aff7b57cf1c4bc75c86d00d6dad"
            },
            "dist": {
                "type": "zip",
                "url": "https://api.github.com/repos/sebastianbergmann/type/zipball/b233b84bc4465aff7b57cf1c4bc75c86d00d6dad",
                "reference": "b233b84bc4465aff7b57cf1c4bc75c86d00d6dad",
                "shasum": ""
            },
            "require": {
                "php": ">=7.3"
            },
            "require-dev": {
                "phpunit/phpunit": "^9.5"
            },
            "type": "library",
            "extra": {
                "branch-alias": {
                    "dev-master": "3.0-dev"
                }
            },
            "autoload": {
                "classmap": [
                    "src/"
                ]
            },
            "notification-url": "https://packagist.org/downloads/",
            "license": [
                "BSD-3-Clause"
            ],
            "authors": [
                {
                    "name": "Sebastian Bergmann",
                    "email": "sebastian@phpunit.de",
                    "role": "lead"
                }
            ],
            "description": "Collection of value objects that represent the types of the PHP type system",
            "homepage": "https://github.com/sebastianbergmann/type",
            "support": {
                "issues": "https://github.com/sebastianbergmann/type/issues",
                "source": "https://github.com/sebastianbergmann/type/tree/3.0.0"
            },
            "funding": [
                {
                    "url": "https://github.com/sebastianbergmann",
                    "type": "github"
                }
            ],
            "time": "2022-03-15T09:54:48+00:00"
        },
        {
            "name": "sebastian/version",
            "version": "3.0.2",
            "source": {
                "type": "git",
                "url": "https://github.com/sebastianbergmann/version.git",
                "reference": "c6c1022351a901512170118436c764e473f6de8c"
            },
            "dist": {
                "type": "zip",
                "url": "https://api.github.com/repos/sebastianbergmann/version/zipball/c6c1022351a901512170118436c764e473f6de8c",
                "reference": "c6c1022351a901512170118436c764e473f6de8c",
                "shasum": ""
            },
            "require": {
                "php": ">=7.3"
            },
            "type": "library",
            "extra": {
                "branch-alias": {
                    "dev-master": "3.0-dev"
                }
            },
            "autoload": {
                "classmap": [
                    "src/"
                ]
            },
            "notification-url": "https://packagist.org/downloads/",
            "license": [
                "BSD-3-Clause"
            ],
            "authors": [
                {
                    "name": "Sebastian Bergmann",
                    "email": "sebastian@phpunit.de",
                    "role": "lead"
                }
            ],
            "description": "Library that helps with managing the version number of Git-hosted PHP projects",
            "homepage": "https://github.com/sebastianbergmann/version",
            "support": {
                "issues": "https://github.com/sebastianbergmann/version/issues",
                "source": "https://github.com/sebastianbergmann/version/tree/3.0.2"
            },
            "funding": [
                {
                    "url": "https://github.com/sebastianbergmann",
                    "type": "github"
                }
            ],
            "time": "2020-09-28T06:39:44+00:00"
        },
        {
            "name": "swoole/ide-helper",
            "version": "4.8.9",
            "source": {
                "type": "git",
                "url": "https://github.com/swoole/ide-helper.git",
                "reference": "8f82ba3b6af04a5bccb97c1654af992d1ee8b0fe"
            },
            "dist": {
                "type": "zip",
                "url": "https://api.github.com/repos/swoole/ide-helper/zipball/8f82ba3b6af04a5bccb97c1654af992d1ee8b0fe",
                "reference": "8f82ba3b6af04a5bccb97c1654af992d1ee8b0fe",
                "shasum": ""
            },
            "type": "library",
            "notification-url": "https://packagist.org/downloads/",
            "license": [
                "Apache-2.0"
            ],
            "authors": [
                {
                    "name": "Team Swoole",
                    "email": "team@swoole.com"
                }
            ],
            "description": "IDE help files for Swoole.",
            "support": {
                "issues": "https://github.com/swoole/ide-helper/issues",
                "source": "https://github.com/swoole/ide-helper/tree/4.8.9"
            },
            "funding": [
                {
                    "url": "https://gitee.com/swoole/swoole?donate=true",
                    "type": "custom"
                },
                {
                    "url": "https://github.com/swoole",
                    "type": "github"
                }
            ],
            "time": "2022-04-18T20:38:04+00:00"
        },
        {
            "name": "symfony/console",
            "version": "v6.0.8",
            "source": {
                "type": "git",
                "url": "https://github.com/symfony/console.git",
                "reference": "0d00aa289215353aa8746a31d101f8e60826285c"
            },
            "dist": {
                "type": "zip",
                "url": "https://api.github.com/repos/symfony/console/zipball/0d00aa289215353aa8746a31d101f8e60826285c",
                "reference": "0d00aa289215353aa8746a31d101f8e60826285c",
                "shasum": ""
            },
            "require": {
                "php": ">=8.0.2",
                "symfony/polyfill-mbstring": "~1.0",
                "symfony/service-contracts": "^1.1|^2|^3",
                "symfony/string": "^5.4|^6.0"
            },
            "conflict": {
                "symfony/dependency-injection": "<5.4",
                "symfony/dotenv": "<5.4",
                "symfony/event-dispatcher": "<5.4",
                "symfony/lock": "<5.4",
                "symfony/process": "<5.4"
            },
            "provide": {
                "psr/log-implementation": "1.0|2.0|3.0"
            },
            "require-dev": {
                "psr/log": "^1|^2|^3",
                "symfony/config": "^5.4|^6.0",
                "symfony/dependency-injection": "^5.4|^6.0",
                "symfony/event-dispatcher": "^5.4|^6.0",
                "symfony/lock": "^5.4|^6.0",
                "symfony/process": "^5.4|^6.0",
                "symfony/var-dumper": "^5.4|^6.0"
            },
            "suggest": {
                "psr/log": "For using the console logger",
                "symfony/event-dispatcher": "",
                "symfony/lock": "",
                "symfony/process": ""
            },
            "type": "library",
            "autoload": {
                "psr-4": {
                    "Symfony\\Component\\Console\\": ""
                },
                "exclude-from-classmap": [
                    "/Tests/"
                ]
            },
            "notification-url": "https://packagist.org/downloads/",
            "license": [
                "MIT"
            ],
            "authors": [
                {
                    "name": "Fabien Potencier",
                    "email": "fabien@symfony.com"
                },
                {
                    "name": "Symfony Community",
                    "homepage": "https://symfony.com/contributors"
                }
            ],
            "description": "Eases the creation of beautiful and testable command line interfaces",
            "homepage": "https://symfony.com",
            "keywords": [
                "cli",
                "command line",
                "console",
                "terminal"
            ],
            "support": {
                "source": "https://github.com/symfony/console/tree/v6.0.8"
            },
            "funding": [
                {
                    "url": "https://symfony.com/sponsor",
                    "type": "custom"
                },
                {
                    "url": "https://github.com/fabpot",
                    "type": "github"
                },
                {
                    "url": "https://tidelift.com/funding/github/packagist/symfony/symfony",
                    "type": "tidelift"
                }
            ],
            "time": "2022-04-20T15:01:42+00:00"
        },
        {
            "name": "symfony/polyfill-intl-grapheme",
            "version": "v1.25.0",
            "source": {
                "type": "git",
                "url": "https://github.com/symfony/polyfill-intl-grapheme.git",
                "reference": "81b86b50cf841a64252b439e738e97f4a34e2783"
            },
            "dist": {
                "type": "zip",
                "url": "https://api.github.com/repos/symfony/polyfill-intl-grapheme/zipball/81b86b50cf841a64252b439e738e97f4a34e2783",
                "reference": "81b86b50cf841a64252b439e738e97f4a34e2783",
                "shasum": ""
            },
            "require": {
                "php": ">=7.1"
            },
            "suggest": {
                "ext-intl": "For best performance"
            },
            "type": "library",
            "extra": {
                "branch-alias": {
                    "dev-main": "1.23-dev"
                },
                "thanks": {
                    "name": "symfony/polyfill",
                    "url": "https://github.com/symfony/polyfill"
                }
            },
            "autoload": {
                "files": [
                    "bootstrap.php"
                ],
                "psr-4": {
                    "Symfony\\Polyfill\\Intl\\Grapheme\\": ""
                }
            },
            "notification-url": "https://packagist.org/downloads/",
            "license": [
                "MIT"
            ],
            "authors": [
                {
                    "name": "Nicolas Grekas",
                    "email": "p@tchwork.com"
                },
                {
                    "name": "Symfony Community",
                    "homepage": "https://symfony.com/contributors"
                }
            ],
            "description": "Symfony polyfill for intl's grapheme_* functions",
            "homepage": "https://symfony.com",
            "keywords": [
                "compatibility",
                "grapheme",
                "intl",
                "polyfill",
                "portable",
                "shim"
            ],
            "support": {
                "source": "https://github.com/symfony/polyfill-intl-grapheme/tree/v1.25.0"
            },
            "funding": [
                {
                    "url": "https://symfony.com/sponsor",
                    "type": "custom"
                },
                {
                    "url": "https://github.com/fabpot",
                    "type": "github"
                },
                {
                    "url": "https://tidelift.com/funding/github/packagist/symfony/symfony",
                    "type": "tidelift"
                }
            ],
            "time": "2021-11-23T21:10:46+00:00"
        },
        {
            "name": "symfony/polyfill-intl-normalizer",
            "version": "v1.25.0",
            "source": {
                "type": "git",
                "url": "https://github.com/symfony/polyfill-intl-normalizer.git",
                "reference": "8590a5f561694770bdcd3f9b5c69dde6945028e8"
            },
            "dist": {
                "type": "zip",
                "url": "https://api.github.com/repos/symfony/polyfill-intl-normalizer/zipball/8590a5f561694770bdcd3f9b5c69dde6945028e8",
                "reference": "8590a5f561694770bdcd3f9b5c69dde6945028e8",
                "shasum": ""
            },
            "require": {
                "php": ">=7.1"
            },
            "suggest": {
                "ext-intl": "For best performance"
            },
            "type": "library",
            "extra": {
                "branch-alias": {
                    "dev-main": "1.23-dev"
                },
                "thanks": {
                    "name": "symfony/polyfill",
                    "url": "https://github.com/symfony/polyfill"
                }
            },
            "autoload": {
                "files": [
                    "bootstrap.php"
                ],
                "psr-4": {
                    "Symfony\\Polyfill\\Intl\\Normalizer\\": ""
                },
                "classmap": [
                    "Resources/stubs"
                ]
            },
            "notification-url": "https://packagist.org/downloads/",
            "license": [
                "MIT"
            ],
            "authors": [
                {
                    "name": "Nicolas Grekas",
                    "email": "p@tchwork.com"
                },
                {
                    "name": "Symfony Community",
                    "homepage": "https://symfony.com/contributors"
                }
            ],
            "description": "Symfony polyfill for intl's Normalizer class and related functions",
            "homepage": "https://symfony.com",
            "keywords": [
                "compatibility",
                "intl",
                "normalizer",
                "polyfill",
                "portable",
                "shim"
            ],
            "support": {
                "source": "https://github.com/symfony/polyfill-intl-normalizer/tree/v1.25.0"
            },
            "funding": [
                {
                    "url": "https://symfony.com/sponsor",
                    "type": "custom"
                },
                {
                    "url": "https://github.com/fabpot",
                    "type": "github"
                },
                {
                    "url": "https://tidelift.com/funding/github/packagist/symfony/symfony",
                    "type": "tidelift"
                }
            ],
            "time": "2021-02-19T12:13:01+00:00"
        },
        {
            "name": "symfony/polyfill-mbstring",
            "version": "v1.25.0",
            "source": {
                "type": "git",
                "url": "https://github.com/symfony/polyfill-mbstring.git",
                "reference": "0abb51d2f102e00a4eefcf46ba7fec406d245825"
            },
            "dist": {
                "type": "zip",
                "url": "https://api.github.com/repos/symfony/polyfill-mbstring/zipball/0abb51d2f102e00a4eefcf46ba7fec406d245825",
                "reference": "0abb51d2f102e00a4eefcf46ba7fec406d245825",
                "shasum": ""
            },
            "require": {
                "php": ">=7.1"
            },
            "provide": {
                "ext-mbstring": "*"
            },
            "suggest": {
                "ext-mbstring": "For best performance"
            },
            "type": "library",
            "extra": {
                "branch-alias": {
                    "dev-main": "1.23-dev"
                },
                "thanks": {
                    "name": "symfony/polyfill",
                    "url": "https://github.com/symfony/polyfill"
                }
            },
            "autoload": {
                "files": [
                    "bootstrap.php"
                ],
                "psr-4": {
                    "Symfony\\Polyfill\\Mbstring\\": ""
                }
            },
            "notification-url": "https://packagist.org/downloads/",
            "license": [
                "MIT"
            ],
            "authors": [
                {
                    "name": "Nicolas Grekas",
                    "email": "p@tchwork.com"
                },
                {
                    "name": "Symfony Community",
                    "homepage": "https://symfony.com/contributors"
                }
            ],
            "description": "Symfony polyfill for the Mbstring extension",
            "homepage": "https://symfony.com",
            "keywords": [
                "compatibility",
                "mbstring",
                "polyfill",
                "portable",
                "shim"
            ],
            "support": {
                "source": "https://github.com/symfony/polyfill-mbstring/tree/v1.25.0"
            },
            "funding": [
                {
                    "url": "https://symfony.com/sponsor",
                    "type": "custom"
                },
                {
                    "url": "https://github.com/fabpot",
                    "type": "github"
                },
                {
                    "url": "https://tidelift.com/funding/github/packagist/symfony/symfony",
                    "type": "tidelift"
                }
            ],
            "time": "2021-11-30T18:21:41+00:00"
        },
        {
            "name": "symfony/service-contracts",
            "version": "v3.0.1",
            "source": {
                "type": "git",
                "url": "https://github.com/symfony/service-contracts.git",
                "reference": "e517458f278c2131ca9f262f8fbaf01410f2c65c"
            },
            "dist": {
                "type": "zip",
                "url": "https://api.github.com/repos/symfony/service-contracts/zipball/e517458f278c2131ca9f262f8fbaf01410f2c65c",
                "reference": "e517458f278c2131ca9f262f8fbaf01410f2c65c",
                "shasum": ""
            },
            "require": {
                "php": ">=8.0.2",
                "psr/container": "^2.0"
            },
            "conflict": {
                "ext-psr": "<1.1|>=2"
            },
            "suggest": {
                "symfony/service-implementation": ""
            },
            "type": "library",
            "extra": {
                "branch-alias": {
                    "dev-main": "3.0-dev"
                },
                "thanks": {
                    "name": "symfony/contracts",
                    "url": "https://github.com/symfony/contracts"
                }
            },
            "autoload": {
                "psr-4": {
                    "Symfony\\Contracts\\Service\\": ""
                }
            },
            "notification-url": "https://packagist.org/downloads/",
            "license": [
                "MIT"
            ],
            "authors": [
                {
                    "name": "Nicolas Grekas",
                    "email": "p@tchwork.com"
                },
                {
                    "name": "Symfony Community",
                    "homepage": "https://symfony.com/contributors"
                }
            ],
            "description": "Generic abstractions related to writing services",
            "homepage": "https://symfony.com",
            "keywords": [
                "abstractions",
                "contracts",
                "decoupling",
                "interfaces",
                "interoperability",
                "standards"
            ],
            "support": {
                "source": "https://github.com/symfony/service-contracts/tree/v3.0.1"
            },
            "funding": [
                {
                    "url": "https://symfony.com/sponsor",
                    "type": "custom"
                },
                {
                    "url": "https://github.com/fabpot",
                    "type": "github"
                },
                {
                    "url": "https://tidelift.com/funding/github/packagist/symfony/symfony",
                    "type": "tidelift"
                }
            ],
            "time": "2022-03-13T20:10:05+00:00"
        },
        {
            "name": "symfony/string",
            "version": "v6.0.8",
            "source": {
                "type": "git",
                "url": "https://github.com/symfony/string.git",
                "reference": "ac0aa5c2282e0de624c175b68d13f2c8f2e2649d"
            },
            "dist": {
                "type": "zip",
                "url": "https://api.github.com/repos/symfony/string/zipball/ac0aa5c2282e0de624c175b68d13f2c8f2e2649d",
                "reference": "ac0aa5c2282e0de624c175b68d13f2c8f2e2649d",
                "shasum": ""
            },
            "require": {
                "php": ">=8.0.2",
                "symfony/polyfill-ctype": "~1.8",
                "symfony/polyfill-intl-grapheme": "~1.0",
                "symfony/polyfill-intl-normalizer": "~1.0",
                "symfony/polyfill-mbstring": "~1.0"
            },
            "conflict": {
                "symfony/translation-contracts": "<2.0"
            },
            "require-dev": {
                "symfony/error-handler": "^5.4|^6.0",
                "symfony/http-client": "^5.4|^6.0",
                "symfony/translation-contracts": "^2.0|^3.0",
                "symfony/var-exporter": "^5.4|^6.0"
            },
            "type": "library",
            "autoload": {
                "files": [
                    "Resources/functions.php"
                ],
                "psr-4": {
                    "Symfony\\Component\\String\\": ""
                },
                "exclude-from-classmap": [
                    "/Tests/"
                ]
            },
            "notification-url": "https://packagist.org/downloads/",
            "license": [
                "MIT"
            ],
            "authors": [
                {
                    "name": "Nicolas Grekas",
                    "email": "p@tchwork.com"
                },
                {
                    "name": "Symfony Community",
                    "homepage": "https://symfony.com/contributors"
                }
            ],
            "description": "Provides an object-oriented API to strings and deals with bytes, UTF-8 code points and grapheme clusters in a unified way",
            "homepage": "https://symfony.com",
            "keywords": [
                "grapheme",
                "i18n",
                "string",
                "unicode",
                "utf-8",
                "utf8"
            ],
            "support": {
                "source": "https://github.com/symfony/string/tree/v6.0.8"
            },
            "funding": [
                {
                    "url": "https://symfony.com/sponsor",
                    "type": "custom"
                },
                {
                    "url": "https://github.com/fabpot",
                    "type": "github"
                },
                {
                    "url": "https://tidelift.com/funding/github/packagist/symfony/symfony",
                    "type": "tidelift"
                }
            ],
            "time": "2022-04-22T08:18:02+00:00"
        },
        {
            "name": "textalk/websocket",
            "version": "1.5.7",
            "source": {
                "type": "git",
                "url": "https://github.com/Textalk/websocket-php.git",
                "reference": "1712325e99b6bf869ccbf9bf41ab749e7328ea46"
            },
            "dist": {
                "type": "zip",
                "url": "https://api.github.com/repos/Textalk/websocket-php/zipball/1712325e99b6bf869ccbf9bf41ab749e7328ea46",
                "reference": "1712325e99b6bf869ccbf9bf41ab749e7328ea46",
                "shasum": ""
            },
            "require": {
                "php": "^7.2 | ^8.0",
                "psr/log": "^1 | ^2 | ^3"
            },
            "require-dev": {
                "php-coveralls/php-coveralls": "^2.0",
                "phpunit/phpunit": "^8.0|^9.0",
                "squizlabs/php_codesniffer": "^3.5"
            },
            "type": "library",
            "autoload": {
                "psr-4": {
                    "WebSocket\\": "lib"
                }
            },
            "notification-url": "https://packagist.org/downloads/",
            "license": [
                "ISC"
            ],
            "authors": [
                {
                    "name": "Fredrik Liljegren"
                },
                {
                    "name": "Sören Jensen",
                    "email": "soren@abicart.se"
                }
            ],
            "description": "WebSocket client and server",
            "support": {
                "issues": "https://github.com/Textalk/websocket-php/issues",
                "source": "https://github.com/Textalk/websocket-php/tree/1.5.7"
            },
            "time": "2022-03-29T09:46:59+00:00"
        },
        {
            "name": "theseer/tokenizer",
            "version": "1.2.1",
            "source": {
                "type": "git",
                "url": "https://github.com/theseer/tokenizer.git",
                "reference": "34a41e998c2183e22995f158c581e7b5e755ab9e"
            },
            "dist": {
                "type": "zip",
                "url": "https://api.github.com/repos/theseer/tokenizer/zipball/34a41e998c2183e22995f158c581e7b5e755ab9e",
                "reference": "34a41e998c2183e22995f158c581e7b5e755ab9e",
                "shasum": ""
            },
            "require": {
                "ext-dom": "*",
                "ext-tokenizer": "*",
                "ext-xmlwriter": "*",
                "php": "^7.2 || ^8.0"
            },
            "type": "library",
            "autoload": {
                "classmap": [
                    "src/"
                ]
            },
            "notification-url": "https://packagist.org/downloads/",
            "license": [
                "BSD-3-Clause"
            ],
            "authors": [
                {
                    "name": "Arne Blankerts",
                    "email": "arne@blankerts.de",
                    "role": "Developer"
                }
            ],
            "description": "A small library for converting tokenized PHP source code into XML and potentially other formats",
            "support": {
                "issues": "https://github.com/theseer/tokenizer/issues",
                "source": "https://github.com/theseer/tokenizer/tree/1.2.1"
            },
            "funding": [
                {
                    "url": "https://github.com/theseer",
                    "type": "github"
                }
            ],
            "time": "2021-07-28T10:34:58+00:00"
        },
        {
            "name": "twig/twig",
            "version": "v3.4.0",
            "source": {
                "type": "git",
                "url": "https://github.com/twigphp/Twig.git",
                "reference": "ed19f4bf9d19c4ef920b5d8243910bd32e85b9ba"
            },
            "dist": {
                "type": "zip",
                "url": "https://api.github.com/repos/twigphp/Twig/zipball/ed19f4bf9d19c4ef920b5d8243910bd32e85b9ba",
                "reference": "ed19f4bf9d19c4ef920b5d8243910bd32e85b9ba",
                "shasum": ""
            },
            "require": {
                "php": ">=7.2.5",
                "symfony/polyfill-ctype": "^1.8",
                "symfony/polyfill-mbstring": "^1.3"
            },
            "require-dev": {
                "psr/container": "^1.0",
                "symfony/phpunit-bridge": "^4.4.9|^5.0.9|^6.0"
            },
            "type": "library",
            "extra": {
                "branch-alias": {
                    "dev-master": "3.4-dev"
                }
            },
            "autoload": {
                "psr-4": {
                    "Twig\\": "src/"
                }
            },
            "notification-url": "https://packagist.org/downloads/",
            "license": [
                "BSD-3-Clause"
            ],
            "authors": [
                {
                    "name": "Fabien Potencier",
                    "email": "fabien@symfony.com",
                    "homepage": "http://fabien.potencier.org",
                    "role": "Lead Developer"
                },
                {
                    "name": "Twig Team",
                    "role": "Contributors"
                },
                {
                    "name": "Armin Ronacher",
                    "email": "armin.ronacher@active-4.com",
                    "role": "Project Founder"
                }
            ],
            "description": "Twig, the flexible, fast, and secure template language for PHP",
            "homepage": "https://twig.symfony.com",
            "keywords": [
                "templating"
            ],
            "support": {
                "issues": "https://github.com/twigphp/Twig/issues",
                "source": "https://github.com/twigphp/Twig/tree/v3.4.0"
            },
            "funding": [
                {
                    "url": "https://github.com/fabpot",
                    "type": "github"
                },
                {
                    "url": "https://tidelift.com/funding/github/packagist/twig/twig",
                    "type": "tidelift"
                }
            ],
            "time": "2022-05-15T06:25:28+00:00"
        },
        {
            "name": "vimeo/psalm",
            "version": "4.13.1",
            "source": {
                "type": "git",
                "url": "https://github.com/vimeo/psalm.git",
                "reference": "5cf660f63b548ccd4a56f62d916ee4d6028e01a3"
            },
            "dist": {
                "type": "zip",
                "url": "https://api.github.com/repos/vimeo/psalm/zipball/5cf660f63b548ccd4a56f62d916ee4d6028e01a3",
                "reference": "5cf660f63b548ccd4a56f62d916ee4d6028e01a3",
                "shasum": ""
            },
            "require": {
                "amphp/amp": "^2.4.2",
                "amphp/byte-stream": "^1.5",
                "composer/package-versions-deprecated": "^1.8.0",
                "composer/semver": "^1.4 || ^2.0 || ^3.0",
                "composer/xdebug-handler": "^1.1 || ^2.0",
                "dnoegel/php-xdg-base-dir": "^0.1.1",
                "ext-ctype": "*",
                "ext-dom": "*",
                "ext-json": "*",
                "ext-libxml": "*",
                "ext-mbstring": "*",
                "ext-simplexml": "*",
                "ext-tokenizer": "*",
                "felixfbecker/advanced-json-rpc": "^3.0.3",
                "felixfbecker/language-server-protocol": "^1.5",
                "netresearch/jsonmapper": "^1.0 || ^2.0 || ^3.0 || ^4.0",
                "nikic/php-parser": "^4.13",
                "openlss/lib-array2xml": "^1.0",
                "php": "^7.1|^8",
                "sebastian/diff": "^3.0 || ^4.0",
                "symfony/console": "^3.4.17 || ^4.1.6 || ^5.0 || ^6.0",
                "webmozart/path-util": "^2.3"
            },
            "provide": {
                "psalm/psalm": "self.version"
            },
            "require-dev": {
                "bamarni/composer-bin-plugin": "^1.2",
                "brianium/paratest": "^4.0||^6.0",
                "ext-curl": "*",
                "php-parallel-lint/php-parallel-lint": "^1.2",
                "phpdocumentor/reflection-docblock": "^5",
                "phpmyadmin/sql-parser": "5.1.0||dev-master",
                "phpspec/prophecy": ">=1.9.0",
                "phpunit/phpunit": "^9.0",
                "psalm/plugin-phpunit": "^0.16",
                "slevomat/coding-standard": "^7.0",
                "squizlabs/php_codesniffer": "^3.5",
                "symfony/process": "^4.3 || ^5.0 || ^6.0",
                "weirdan/prophecy-shim": "^1.0 || ^2.0"
            },
            "suggest": {
                "ext-curl": "In order to send data to shepherd",
                "ext-igbinary": "^2.0.5 is required, used to serialize caching data"
            },
            "bin": [
                "psalm",
                "psalm-language-server",
                "psalm-plugin",
                "psalm-refactor",
                "psalter"
            ],
            "type": "library",
            "extra": {
                "branch-alias": {
                    "dev-master": "4.x-dev",
                    "dev-3.x": "3.x-dev",
                    "dev-2.x": "2.x-dev",
                    "dev-1.x": "1.x-dev"
                }
            },
            "autoload": {
                "files": [
                    "src/functions.php",
                    "src/spl_object_id.php"
                ],
                "psr-4": {
                    "Psalm\\": "src/Psalm/"
                }
            },
            "notification-url": "https://packagist.org/downloads/",
            "license": [
                "MIT"
            ],
            "authors": [
                {
                    "name": "Matthew Brown"
                }
            ],
            "description": "A static analysis tool for finding errors in PHP applications",
            "keywords": [
                "code",
                "inspection",
                "php"
            ],
            "support": {
                "issues": "https://github.com/vimeo/psalm/issues",
                "source": "https://github.com/vimeo/psalm/tree/4.13.1"
            },
            "time": "2021-11-23T23:52:49+00:00"
        },
        {
            "name": "webmozart/path-util",
            "version": "2.3.0",
            "source": {
                "type": "git",
                "url": "https://github.com/webmozart/path-util.git",
                "reference": "d939f7edc24c9a1bb9c0dee5cb05d8e859490725"
            },
            "dist": {
                "type": "zip",
                "url": "https://api.github.com/repos/webmozart/path-util/zipball/d939f7edc24c9a1bb9c0dee5cb05d8e859490725",
                "reference": "d939f7edc24c9a1bb9c0dee5cb05d8e859490725",
                "shasum": ""
            },
            "require": {
                "php": ">=5.3.3",
                "webmozart/assert": "~1.0"
            },
            "require-dev": {
                "phpunit/phpunit": "^4.6",
                "sebastian/version": "^1.0.1"
            },
            "type": "library",
            "extra": {
                "branch-alias": {
                    "dev-master": "2.3-dev"
                }
            },
            "autoload": {
                "psr-4": {
                    "Webmozart\\PathUtil\\": "src/"
                }
            },
            "notification-url": "https://packagist.org/downloads/",
            "license": [
                "MIT"
            ],
            "authors": [
                {
                    "name": "Bernhard Schussek",
                    "email": "bschussek@gmail.com"
                }
            ],
            "description": "A robust cross-platform utility for normalizing, comparing and modifying file paths.",
            "support": {
                "issues": "https://github.com/webmozart/path-util/issues",
                "source": "https://github.com/webmozart/path-util/tree/2.3.0"
            },
            "abandoned": "symfony/filesystem",
            "time": "2015-12-17T08:42:14+00:00"
        }
    ],
    "aliases": [],
    "minimum-stability": "stable",
    "stability-flags": [],
    "prefer-stable": false,
    "prefer-lowest": false,
    "platform": {
        "php": ">=8.0.0",
        "ext-curl": "*",
        "ext-imagick": "*",
        "ext-mbstring": "*",
        "ext-json": "*",
        "ext-yaml": "*",
        "ext-dom": "*",
        "ext-redis": "*",
        "ext-swoole": "*",
        "ext-pdo": "*",
        "ext-openssl": "*",
        "ext-zlib": "*",
        "ext-sockets": "*"
    },
    "platform-dev": [],
    "platform-overrides": {
        "php": "8.0"
    },
    "plugin-api-version": "2.1.0"
}<|MERGE_RESOLUTION|>--- conflicted
+++ resolved
@@ -4,11 +4,7 @@
         "Read more about it at https://getcomposer.org/doc/01-basic-usage.md#installing-dependencies",
         "This file is @generated automatically"
     ],
-<<<<<<< HEAD
-    "content-hash": "9aecfa40a8ee2573bcbcac04edc46b88",
-=======
-    "content-hash": "ffb0a355553045db9c4f517eec033a90",
->>>>>>> 2060a5f0
+    "content-hash": "cb8163f39b3bac09c2c547d9afb1064b",
     "packages": [
         {
             "name": "adhocore/jwt",
